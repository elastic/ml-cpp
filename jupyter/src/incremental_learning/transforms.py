--- conflicted
+++ resolved
@@ -285,17 +285,10 @@
     sd = dataset[features].std().to_dict()
     shift = random_shift(seed, magnitude, len(features))
 
-<<<<<<< HEAD
     result = dataset.sample(
         frac=fraction, random_state=seed) if fraction < 1 else dataset.copy(deep=True)
-    for i, _ in result.iterrows():
-        for j, feature in enumerate(features):
-            result.loc[i, feature] += 3.0 * shift[j] * sd[feature]
-=======
-    result = dataset.sample(frac=fraction, random_state=seed) if fraction < 1 else dataset.copy(deep=True)
     for j, feature in enumerate(features):
         result.loc[:, feature] += 3.0 * shift[j] * sd[feature]
->>>>>>> 7d66d316
 
     return result
 
