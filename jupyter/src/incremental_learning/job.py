# Copyright Elasticsearch B.V. and/or licensed to Elasticsearch B.V. under one
# or more contributor license agreements. Licensed under the Elastic License
# 2.0 and the following additional limitation. Functionality enabled by the
# files subject to the Elastic License 2.0 may only be used in production when
# invoked by an Elasticsearch process with a license key installed that permits
# use of machine learning features. You may not use this file except in
# compliance with the Elastic License 2.0 and the foregoing additional
# limitation.


import base64
import gzip
import json
import random
import string
import sys
import tempfile
import time
from pathlib import Path
from typing import Union

import libtmux
import numpy as np
import pandas
from deepmerge import always_merger
from IPython import display

from .config import configs_dir, dfa_path, logger
from .misc import isnotebook

server = libtmux.Server()


def is_temp(obj: object):
    return isinstance(obj, tempfile._TemporaryFileWrapper)


def decompress(compressed_str: str):
    base64_bytes = compressed_str
    gzip_bytes = base64.b64decode(base64_bytes)
    message_bytes = gzip.decompress(gzip_bytes)
    message = message_bytes.decode('utf8')
    return message


class Job:
    """Job class .
    """

    def __init__(self, input: Union[None, str, tempfile._TemporaryFileWrapper] = None,
                 config: Union[None, str, tempfile._TemporaryFileWrapper] = None,
                 persist: Union[None, str, tempfile._TemporaryFileWrapper] = None,
                 restore: Union[None, str, tempfile._TemporaryFileWrapper] = None,
                 verbose: bool = True, run=None):
        """Initialize the class .

        Args:
            input (Union[str, tempfile._TemporaryFileWrapper]): input filename or temp file handler
            config (Union[str, tempfile._TemporaryFileWrapper]): config filename or temp file handler
            persist (Union[None, str, tempfile._TemporaryFileWrapper], optional): filename or temp file handler for model to persist to. Defaults to None.
            restore (Union[None, str, tempfile._TemporaryFileWrapper], optional): filename or temp file handler for model to restore from. Defaults to None.
            verbose (bool, optional): Verbosity. Defaults to True.
        """
        self.verbose = verbose

        self.input = input
        if is_temp(self.input):
            self.input_filename = self.input.name
        else:
            self.input_filename = self.input

        self.config = config
        if is_temp(self.config):
            self.config_filename = self.config.name
        else:
            self.config_filename = config

        self.persist = persist
        if is_temp(self.persist):
            self.persist_filename = self.persist.name
        else:
            self.persist_filename = self.persist

        self.restore = restore
        if is_temp(self.restore):
            self.restore_filename = self.restore.name
        else:
            self.restore_filename = self.restore

        self.name = ''
        self.pane = None
        self.output = tempfile.NamedTemporaryFile(mode='wt')
        self.model = ''
        self.run = run
        self.start_time = time.time()

        if self.input and self.config:
            self._set_dependent_variable_name()
            self._set_analysis_name()
            if self.is_classification():
                self._set_num_classes()
                self._configure_num_top_classes()
            self.initialized = True
        else:
            self.initialized = False

    def _set_dependent_variable_name(self):
        with open(self.config_filename) as fp:
            config = json.load(fp)
        self.dependent_variable = config['analysis']['parameters']['dependent_variable']

    def _set_analysis_name(self):
        with open(self.config_filename) as fp:
            config = json.load(fp)
        self.analysis_name = ""
        self.analysis_name = config['analysis']['name']

    def _set_num_classes(self):
        if self.is_classification():
            with open(self.config_filename) as fp:
                config = json.load(fp)
            self.num_classes = config['analysis']['parameters']['num_classes']

    def _configure_num_top_classes(self):
        with open(self.config_filename) as fc:
            config = json.load(fc)
        config['analysis']['parameters']['num_top_classes'] = self.num_classes
        with open(self.config_filename, 'wt') as fc:
            json.dump(config, fc)

    def clean(self):
        if is_temp(self.output):
            self.output.close()
        if is_temp(self.persist):
            self.persist.close()
        if is_temp(self.restore):
            self.restore.close()
        if is_temp(self.config):
            self.config.close()
        if is_temp(self.input):
            self.input.close()
        if self.name:
            server.kill_session(target_session=self.name)

    def wait_to_complete(self, clean=True) -> float:
        """Wait until the job is complete .

        Returns:
            float: Job execution time.
        """
        while True:
            err = "\n".join(self.pane.capture_pane())
            with open(self.output.name) as f:
                out = f.readlines()[-10:]
                out = [l[:80] for l in out]
            # out =  !grep "phase_progress" $output.name | tail -n10
            out = "\n".join(out)
            if self.verbose:
                if isnotebook():
                    display.clear_output(wait=True)
                    display.display_html(display.HTML("""<table><tr>
                                                                <td width="50%" style="text-align:center;"><b>stderr</b></td>
                                                                <td width="50%" style="text-align:center;"><b>output</b></td>
                                                                </tr>
                                                                <tr>
                                                                <td width="50%" style="text-align:left;"><pre>{}</pre></td>
                                                                <td width="50%" style="text-align:left;"><pre>{}</pre></td>
                                                                </tr>
                                                        </table>"""
                                                      .format(err, out)))
                else:
                    if not self.run:
                        print(err)
            # the line in main.cc where final output is produced
            success = sum(
                [line == 'Success' for line in self.pane.capture_pane()[-5:]]) == 1
            failure = sum(
                [line == 'Failure' for line in self.pane.capture_pane()[-5:]]) == 1
            if success or failure:
                break
            time.sleep(5.0)
        self.stop_time = time.time()

        if self.run and self.verbose:
            self.run.run_logger.info(err)

        if success:
            with open(self.output.name) as fp:
                self.results = json.load(fp)
            if is_temp(self.persist):
                with open(self.persist_filename) as fp:
                    self.model = "\n".join(fp.readlines()[-3:])
            if self.verbose:
                print('Job succeeded')
            if clean:
                self.clean()
        elif failure:
            self.results = {}
            if self.verbose:
                print('Job failed')
            if clean:
                self.clean()
            raise RuntimeError("Running data_frame_analyzer failed.")
        return self.stop_time - self.start_time

    def get_config(self) -> dict:
        with open(self.config.name) as fp:
            config = json.load(fp)
        return config

    def is_regression(self) -> bool:
        return self.analysis_name == 'regression'

    def is_classification(self) -> bool:
        return self.analysis_name == 'classification'

    def get_predictions(self) -> np.array:
        """Returns a numpy array of the predicted values for the model

        Returns:
            np.array: predictions
        """
        predictions = []
        for item in self.results:
            if 'row_results' in item:
                predictions.append(item['row_results']['results']
                                   ['ml']['{}_prediction'.format(self.dependent_variable)])
        return np.array(predictions)

    def get_probabilities(self) -> Union[None, list]:
        """Return prediction probabilities for the class "true".

        Note: Only works for binary classification.

        Returns:
            Union[None, list]: prediction probabilities. 
        """
        if self.analysis_name == 'regression':
            raise ValueError(
                "Failed to obtain prediction probabilities for the regression job {}."
                .format(self.name))
        if self.num_classes != 2:
            raise NotImplementedError(
                "Only binary classification is implemented at the moment. Configured num_classes {}."
                .format(self.num_classes))
        probabilities = []
        for item in self.results:
            if 'row_results' in item:
                top_classes = item['row_results']['results']['ml']['top_classes']
                probabilities.append(
                    {x['class_name']: x['class_probability'] for x in top_classes})
        return probabilities

    def get_hyperparameters(self) -> dict:
        """Get all the hyperparameter values for the model.

        Returns:
            dict: hyperparameters
        """
        hyperparameters = {}
        for item in self.results:
            if 'model_metadata' in item:
                for hp in item['model_metadata']['hyperparameters']:
                    hyperparameters[hp['name']] = hp['value']
                hyperparameters['previous_train_num_rows'] = item['model_metadata']['train_properties']['num_train_rows']
                hyperparameters['previous_train_loss_gap'] = item['model_metadata']['train_properties']['loss_gap']
        return hyperparameters

    def get_data_summarization_num_rows(self) -> int:
        """Get the number of examples used in data summarization.

        Returns:
            int: number of examples
        """
        num_rows = 0
        for item in self.results:
            if 'model_metadata' in item:
                if 'data_summarization' in item['model_metadata']:
                    num_rows = item['model_metadata']['data_summarization']['num_rows']
        return num_rows

    def get_model_definition(self) -> dict:
        """
        Get model definition json.

        Usage:
        definition = get_model_definition(results)
        trained_models = definition['trained_model']['ensemble']['trained_models']
        forest = Forest(trained_models)
        """
        for item in self.results:
            if 'compressed_inference_model' in item:
                base64_bytes = item['compressed_inference_model']['definition']
                gzip_bytes = base64.b64decode(base64_bytes)
                message_bytes = gzip.decompress(gzip_bytes)
                message = message_bytes.decode('utf8')
                definition = json.loads(message)
                return definition
        return {}

    def get_compressed_inference_model(self) -> str:
        """
        Get compressed model definition json.
        """
        result = []
        for item in self.results:
            if 'compressed_inference_model' in item:
                result.append(json.dumps(item))
        return "".join(result)

    def get_compressed_data_summarization(self) -> str:
        """
        Get compressed model definition json.
        """
        result = []
        for item in self.results:
            if 'compressed_data_summarization' in item:
                result.append(json.dumps(item))
        return "".join(result)

    def get_model_update_data(self) -> str:
        data_summarization = self.get_compressed_data_summarization()
        model_definition = self.get_compressed_inference_model()
        return data_summarization + "\0\n" + model_definition + "\0\n"

    def get_model_blob(self) -> str:
        return self.model

    def store(self, destination: Path) -> bool:
        """
        Store job with trained model into a file.

        Args:
            destination (Path): local path to where the job should be stored.

        Returns:
            bool: True if storing was successfull, False otherwise.
        """
        success = True
        with gzip.open(destination, 'wt') as fp:
            try:
                json.dump(obj=self, fp=fp, cls=JobJSONEncoder)
            except:
                ex = sys.exc_info()
                logger.error("Failed storing job {}: {}".format(self.name, ex))
                success = False
        return success

    @classmethod
    def as_job(cls, state: dict):
        if '__job__' in state:
            job = Job(input='', config='')
            job.input_filename = state['input_filename']
            job.config_filename = state['config_filename']
            job.verbose = state['verbose']
            job.dependent_variable = state['dependent_variable']
            job.analysis_name = state['analysis_name']
            job.persist_filename = state['persist_filename']
            job.restore_filename = state['restore_filename']
            job.name = state['name']
            job.model = state['model']
            if 'results' in state:
                job.results = state['results']
            job.initialized = True
        return job

    @classmethod
    def from_file(cls, source: Path):
        """
        Restore a Job object from file.

        Args:
            source (Path): local path to where the Job object should be restored from.

        Returns:
            Job: restored Job object.
        """
        if source.exists() == False or source.is_file() == False:
            logger.error('File to load Job from file. {} does not exist or is not a file'
                         .format(source))
            return None
        job = None
        with gzip.open(source, 'rt') as fp:
            state = json.load(fp=fp)
            job = cls.as_job(state)
        return job

    def __eq__(self, other):
        return self.input_filename == other.input_filename \
            and self.config_filename == other.config_filename \
            and self.verbose == other.verbose \
            and self.dependent_variable == other.dependent_variable \
            and self.analysis_name == other.analysis_name \
            and self.persist_filename == other.persist_filename \
            and self.restore_filename == other.restore_filename \
            and self.name == other.name \
            and self.model == other.model \
            and (hasattr(self, 'results') == hasattr(other, 'results') and (hasattr(self, 'results') == False or self.results == other.results))


class JobJSONEncoder(json.JSONEncoder):
    """
    JSON serialization logic for the Job class.
    """

    def default(self, obj: Job):
        if isinstance(obj, Job):
            state = {
                'input_filename': obj.input_filename,
                'config_filename': obj.config_filename,
                'verbose': obj.verbose,
                'dependent_variable': obj.dependent_variable,
                'analysis_name': obj.analysis_name,
                'persist_filename': obj.persist_filename,
                'restore_filename': obj.restore_filename,
                'name': obj.name,
                'model': obj.model,
                '__job__': True
            }
            if hasattr(obj, 'results'):
                state['results'] = obj.results
            return state
        return json.JSONEncoder.default(self, obj)


def update_config(config, run=None) -> dict:
    if run:
        if 'threads' in run.config.keys():
            config['threads'] = run.config['threads']
        if 'seed' in run.config.keys():
            config['analysis']['parameters']['seed'] = run.config['seed']
        if 'analysis' in run.config.keys() and 'parameters' in run.config['analysis']:
            always_merger.merge(
                config['analysis']['parameters'], run.config['analysis']['parameters'])
    return config


def run_job(input, config, persist=None, restore=None, verbose=True, run=None) -> Job:
    """Run a DFA job.

    Args:
        input (str or temp file handler ): Dataset
        config (str or temp file handler): Configuration
        persist (str or temp file handler, optional): Persist model to file. Defaults to None.
        restore (str or temp file handler, optional): Restore model from file. Defaults to None.
        verbose (bool, optional): Verbosity. Defaults to True.

    Returns:
        Job: job object with job process started asynchronously.
    """
    job = Job(input=input, config=config, persist=persist,
              restore=restore, verbose=verbose, run=run)
    job_suffix = ''.join(random.choices(
        string.ascii_lowercase, k=5))+job.config_filename
    job_name = 'job_{}'.format(job_suffix)

    cmd = [str(dfa_path),
           "--input", job.input_filename,
           "--config", job.config_filename,
           "--output", job.output.name,
           "--validElasticLicenseKeyConfirmed", "true"]

    if job.persist:
        cmd += ["--persist", job.persist_filename]
    if job.restore:
        cmd += ['--restore', job.restore_filename]

    cmd = ' '.join(cmd)
    cmd += '; if [ $? -eq 0 ]; then echo "Success"; else echo "Failure";  fi;'

    if run and verbose:
        run.run_logger.info(cmd)

    session = server.new_session(job_name)
    window = session.new_window(attach=False)
    pane = window.split_window(attach=False)

    if run is None and verbose:
        print("session: {}\tcommand:\n{}".format(
            session.get('session_name'), cmd))
    pane.send_keys(cmd)
    job.name = job_name
    job.pane = pane
    return job


def train(dataset_name: str, dataset: pandas.DataFrame, verbose: bool = True, run=None) -> Job:
    """Train a model on the dataset .

    Args:
        dataset_name (str): [description]
        dataset (pandas.DataFrame): [description]

    Returns:
        Job: [description]
    """
    data_file = tempfile.NamedTemporaryFile(mode='wt')
    dataset.to_csv(data_file, index=False, na_rep='\0')
    data_file.file.close()

    with open(configs_dir / '{}.json'.format(dataset_name)) as fc:
        config = json.load(fc)
    config['rows'] = dataset.shape[0]
    config = update_config(config, run=run)

    config_file = tempfile.NamedTemporaryFile(mode='wt')
    json.dump(config, config_file)
    config_file.file.close()

    model_file = tempfile.NamedTemporaryFile(mode='wt')

    job = run_job(input=data_file, config=config_file,
                  persist=model_file, verbose=verbose, run=run)
    return job


def evaluate(dataset_name: str, dataset: pandas.DataFrame, original_job: Job, verbose: bool = True, run=None) -> Job:
    """Evaluate the model on a given dataset .

    Args:
        dataset_name (str): dataset name (to get configuration)
        dataset (pandas.DataFrame): new dataset
        original_job (Job): Job object of the original training
        verbose (bool): Verbosity flag (defalt: True)

    Returns:
        Job: new Job object
    """
    fdata = tempfile.NamedTemporaryFile(mode='wt')
    dataset.to_csv(fdata, index=False, na_rep=0)
    fdata.file.close()
    with open(configs_dir / '{}.json'.format(dataset_name)) as fc:
        config = json.load(fc)
    config['rows'] = dataset.shape[0] + \
        original_job.get_data_summarization_num_rows()
    config = update_config(config, run=run)
    config['analysis']['parameters']['task'] = 'predict'

    fconfig = tempfile.NamedTemporaryFile(mode='wt')
    json.dump(config, fconfig)
    fconfig.file.close()
    fmodel = tempfile.NamedTemporaryFile(mode='wt')
    fmodel.write(original_job.get_model_update_data())
    fmodel.file.close()
    job = run_job(input=fdata, config=fconfig,
                  restore=fmodel, verbose=verbose, run=run)
    return job


def update(dataset_name: str,
           dataset: pandas.DataFrame,
           original_job: Job,
           force: bool = False,
           verbose: bool = True,
<<<<<<< HEAD
           hyperparameters: dict = {},
           run = None) -> Job:
=======
           hyperparameter_overrides: dict = {},
           run=None) -> Job:
>>>>>>> b196d084
    """Train a new model incrementally using the model and hyperparameters from the original job.

    Args:
        dataset_name (str): dataset name (to get configuration)
        dataset (pandas.DataFrame): new dataset
        original_job (Job): Job object of the original training
        force (bool): Force accept the update (default: False)
        verbose (bool): Verbosity flag (default: True)
        hyperparameter_overrides (dict): Hyperparameters to be explicitly set in the config (default: {})
        run: The run context (default: None)

    Returns:
        Job: new Job object
    """
    fdata = tempfile.NamedTemporaryFile(mode='wt')
    dataset.to_csv(fdata, index=False, na_rep=0)
    fdata.file.close()
    with open(configs_dir / '{}.json'.format(dataset_name)) as fc:
        config = json.load(fc)
    config['rows'] = dataset.shape[0] + \
        original_job.get_data_summarization_num_rows()
    config = update_config(config, run=run)

    if force:
        config['analysis']['parameters']['force_accept_incremental_training'] = True

<<<<<<< HEAD
    for name, value in hyperparameters.items():
=======
    for name, value in hyperparameter_overrides.items():
>>>>>>> b196d084
        config['analysis']['parameters'][name] = value

    config['analysis']['parameters']['task'] = 'update'
    fconfig = tempfile.NamedTemporaryFile(mode='wt')
    json.dump(config, fconfig)
    fconfig.file.close()
    fmodel = tempfile.NamedTemporaryFile(mode='wt')
    fmodel.write(original_job.get_model_update_data())
    fmodel.file.close()
    job = run_job(input=fdata, config=fconfig,
                  restore=fmodel, verbose=verbose, run=run)
    return job<|MERGE_RESOLUTION|>--- conflicted
+++ resolved
@@ -552,13 +552,8 @@
            original_job: Job,
            force: bool = False,
            verbose: bool = True,
-<<<<<<< HEAD
-           hyperparameters: dict = {},
-           run = None) -> Job:
-=======
            hyperparameter_overrides: dict = {},
            run=None) -> Job:
->>>>>>> b196d084
     """Train a new model incrementally using the model and hyperparameters from the original job.
 
     Args:
@@ -585,11 +580,7 @@
     if force:
         config['analysis']['parameters']['force_accept_incremental_training'] = True
 
-<<<<<<< HEAD
-    for name, value in hyperparameters.items():
-=======
     for name, value in hyperparameter_overrides.items():
->>>>>>> b196d084
         config['analysis']['parameters'][name] = value
 
     config['analysis']['parameters']['task'] = 'update'
