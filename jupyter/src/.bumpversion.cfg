[bumpversion]
<<<<<<< HEAD
current_version = 0.5.0
=======
current_version = 0.6.0
>>>>>>> d3bd1f90
commit = True
tag = False

[bumpversion:file:setup.py]

[bumpversion:file:incremental_learning/__init__.py]<|MERGE_RESOLUTION|>--- conflicted
+++ resolved
@@ -1,9 +1,5 @@
 [bumpversion]
-<<<<<<< HEAD
-current_version = 0.5.0
-=======
 current_version = 0.6.0
->>>>>>> d3bd1f90
 commit = True
 tag = False
 
