--- conflicted
+++ resolved
@@ -1,8 +1,4 @@
 from setuptools import setup, find_packages
 
 setup(name="incremental_learning",
-<<<<<<< HEAD
-      version="0.5.0", packages=find_packages())
-=======
-      version="0.6.0", packages=find_packages())
->>>>>>> d3bd1f90
+      version="0.6.0", packages=find_packages())