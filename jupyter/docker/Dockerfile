--- conflicted
+++ resolved
@@ -8,11 +8,7 @@
 # limitation.
 
 # syntax=docker/dockerfile:1.3
-<<<<<<< HEAD
-FROM docker.elastic.co/ml-dev/ml-linux-build:20 as builder 
-=======
 FROM docker.elastic.co/ml-dev/ml-linux-build:20 as builder
->>>>>>> 56e3af10
 
 RUN yum install -y epel-release && \
     yum install -y ccache && \
