--- conflicted
+++ resolved
@@ -19,9 +19,5 @@
 scikit-learn        ==0.24.1
 scipy               >=1.5.4
 seaborn             ==0.11.1
-<<<<<<< HEAD
-tornado>=6.3.2 # not directly required, pinned by Snyk to avoid a vulnerability
-jupyter-server>=2.7.2 # not directly required, pinned by Snyk to avoid a vulnerability
-=======
 tornado>=6.3.3 # not directly required, pinned by Snyk to avoid a vulnerability
->>>>>>> 69e7b55b
+jupyter-server>=2.7.2 # not directly required, pinned by Snyk to avoid a vulnerability