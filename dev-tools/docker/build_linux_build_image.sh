--- conflicted
+++ resolved
@@ -34,11 +34,8 @@
 HOST=docker.elastic.co
 ACCOUNT=ml-dev
 REPOSITORY=ml-linux-build
-<<<<<<< HEAD
 VERSION=cmake1
-=======
-VERSION=22
->>>>>>> 1b1bd0af
+
 
 set -e
 
