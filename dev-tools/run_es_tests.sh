--- conflicted
+++ resolved
@@ -94,27 +94,6 @@
   export JAVA_HOME="$HOME/.java/$ES_BUILD_JAVA"
 fi
 
-<<<<<<< HEAD
-# On aarch64:
-# - openjdk is built with a 64KB page size
-# - adoptopenjdk is built with a 4KB page size
-# It's necessary to use use the one that matches the page size of the
-# distribution that it's running on, which is:
-# - 4KB for Ubuntu, Debian and SLES
-# - 64KB for RHEL and CentOS
-# There's a link "jdk<version>" pointing to the appropriate JDK on each CI worker,
-# so strip any specifics from what was specified in .ci/java-versions.properties.
-if [ `uname -m` = aarch64 ] ; then
-    export ES_BUILD_JAVA=$(echo $ES_BUILD_JAVA | sed 's/.*jdk/jdk/')
-fi
-
-if [ -z "${BUILDKITE}" ]; then
-  echo "Setting JAVA_HOME=$HOME/.java/$ES_BUILD_JAVA"
-  export JAVA_HOME="$HOME/.java/$ES_BUILD_JAVA"
-fi
-
-=======
->>>>>>> 09fa9c18
 # For the ES build we need to:
 # 1. Convince it that this is not part of a PR build, becuase it will get
 #    confused that the PR is an ml-cpp PR rather than an elasticsearch PR
