--- conflicted
+++ resolved
@@ -60,13 +60,8 @@
             XML_EXTENSION=.so.2
             GCC_RT_LOCATION=/usr/local/gcc93/lib64
             GCC_RT_EXTENSION=.so.1
-<<<<<<< HEAD
-            STL_LOCATION=/usr/local/gcc75/lib64
+            STL_LOCATION=/usr/local/gcc93/lib64
             STL_PATTERN=libstdc++
-=======
-            STL_LOCATION=/usr/local/gcc93/lib64
-            STL_PREFIX=libstdc++
->>>>>>> 7fbe2cc5
             STL_EXTENSION=.so.6
             ZLIB_LOCATION=
         elif [ "$CPP_CROSS_COMPILE" = macosx ] ; then
