#!/bin/bash
#
# Copyright Elasticsearch B.V. and/or licensed to Elasticsearch B.V. under one
# or more contributor license agreements. Licensed under the Elastic License;
# you may not use this file except in compliance with the Elastic License.
#

#
# Various other C programs/libraries need to be installed on the local machine,
# in directories listed in the "case" statement below.
#
# Usage:
# 1) 3rd_party.sh --check
# 2) 3rd_party.sh --add <install directory>
#
# A complication is that Java's zip functionality turns symlinks into actual
# files, so we need to ensure libraries are only picked up by the name that the
# dynamic loader will look for, and no symlinks are used.  Otherwise the
# installer becomes very bloated.
#

if [ "x$1" = "x--check" ] ; then
    unset INSTALL_DIR
elif [ "x$1" = "x--add" ] ; then
    if [ $# -lt 2 ] ; then
        echo "Install directory required for --add"
        exit 1
    fi
    INSTALL_DIR="$2"
else
    echo "Action required: --add or --check"
    exit 2
fi

case `uname` in

    Darwin)
        BOOST_LOCATION=/usr/local/lib
        BOOST_COMPILER=clang
        BOOST_EXTENSION=mt-x64-1_71.dylib
        BOOST_LIBRARIES='atomic chrono date_time filesystem iostreams log log_setup program_options regex system thread'
        XML_LOCATION=
        GCC_RT_LOCATION=
        STL_LOCATION=
        ZLIB_LOCATION=
        ;;

    Linux)
        if [ -z "$CPP_CROSS_COMPILE" ] ; then
            BOOST_LOCATION=/usr/local/gcc75/lib
            BOOST_COMPILER=gcc
            BOOST_EXTENSION=mt-x64-1_71.so.1.71.0
            BOOST_LIBRARIES='atomic chrono date_time filesystem iostreams log log_setup program_options regex system thread'
            XML_LOCATION=/usr/local/gcc75/lib
            XML_EXTENSION=.so.2
            GCC_RT_LOCATION=/usr/local/gcc75/lib64
            GCC_RT_EXTENSION=.so.1
<<<<<<< HEAD
            STL_LOCATION=/usr/local/gcc73/lib64
            STL_PATTERN=libstdc++
=======
            STL_LOCATION=/usr/local/gcc75/lib64
            STL_PREFIX=libstdc++
>>>>>>> 07bd27fa
            STL_EXTENSION=.so.6
            ZLIB_LOCATION=
        elif [ "$CPP_CROSS_COMPILE" = macosx ] ; then
            SYSROOT=/usr/local/sysroot-x86_64-apple-macosx10.13
            BOOST_LOCATION=$SYSROOT/usr/local/lib
            BOOST_COMPILER=clang
            BOOST_EXTENSION=mt-x64-1_71.dylib
            BOOST_LIBRARIES='atomic chrono date_time filesystem iostreams log log_setup program_options regex system thread'
            XML_LOCATION=
            GCC_RT_LOCATION=
            STL_LOCATION=
            ZLIB_LOCATION=
        else
            echo "Cannot cross compile to $CPP_CROSS_COMPILE"
            exit 3
        fi
        ;;

    MINGW*)
        if [ -z "$LOCAL_DRIVE" ] ; then
            LOCAL_DRIVE=C
        fi
        # These directories are correct for the way our Windows 2016 build
        # server is currently set up
        BOOST_LOCATION=/$LOCAL_DRIVE/usr/local/lib
        BOOST_COMPILER=vc
        BOOST_EXTENSION=mt-x64-1_71.dll
        BOOST_LIBRARIES='chrono date_time filesystem iostreams log log_setup program_options regex system thread'
        XML_LOCATION=/$LOCAL_DRIVE/usr/local/bin
        XML_EXTENSION=.dll
        GCC_RT_LOCATION=
        # Read VCBASE from environment if defined, otherwise default to VS Professional 2019
        DEFAULTVCBASE=`cd /$LOCAL_DRIVE && cygpath -m -s "Program Files (x86)/Microsoft Visual Studio/2019/Professional"`
        VCBASE=${VCBASE:-$DEFAULTVCBASE}
        VCVER=`ls -1 /$LOCAL_DRIVE/$VCBASE/VC/Redist/MSVC | tail -1`
        STL_LOCATION=/$LOCAL_DRIVE/$VCBASE/VC/Redist/MSVC/$VCVER/x64/Microsoft.VC142.CRT
        STL_PATTERN=140
        STL_EXTENSION=.dll
        ZLIB_LOCATION=/$LOCAL_DRIVE/usr/local/bin
        ZLIB_EXTENSION=1.dll
        ;;

    *)
        echo `uname 2>&1` "- unsupported operating system"
        exit 4
        ;;

esac

if [ -n "$INSTALL_DIR" ] ; then
    mkdir -p "$INSTALL_DIR"
fi

if [ ! -z "$BOOST_LOCATION" ] ; then
    if ls $BOOST_LOCATION/*boost*$BOOST_COMPILER*$BOOST_EXTENSION >/dev/null ; then
        if [ -n "$INSTALL_DIR" ] ; then
            rm -f $INSTALL_DIR/*boost*$BOOST_COMPILER*$BOOST_EXTENSION
            for LIBRARY in $BOOST_LIBRARIES
            do
                cp $BOOST_LOCATION/*boost*$LIBRARY*$BOOST_COMPILER*$BOOST_EXTENSION $INSTALL_DIR
            done
            chmod u+wx $INSTALL_DIR/*boost*$BOOST_COMPILER*$BOOST_EXTENSION
        fi
    else
        echo "Boost libraries not found"
        exit 5
    fi
fi
if [ ! -z "$XML_LOCATION" ] ; then
    if ls $XML_LOCATION/libxml2*$XML_EXTENSION >/dev/null ; then
        if [ -n "$INSTALL_DIR" ] ; then
            rm -f $INSTALL_DIR/libxml2*$XML_EXTENSION
            cp $XML_LOCATION/libxml2*$XML_EXTENSION $INSTALL_DIR
            chmod u+wx $INSTALL_DIR/libxml2*$XML_EXTENSION
        fi
    else
        echo "libxml2 not found"
        exit 6
    fi
fi
if [ ! -z "$GCC_RT_LOCATION" ] ; then
    if ls $GCC_RT_LOCATION/libgcc_s*$GCC_RT_EXTENSION >/dev/null ; then
        if [ -n "$INSTALL_DIR" ] ; then
            rm -f $INSTALL_DIR/libgcc_s*$GCC_RT_EXTENSION
            cp $GCC_RT_LOCATION/libgcc_s*$GCC_RT_EXTENSION $INSTALL_DIR
            chmod u+wx $INSTALL_DIR/libgcc_s*$GCC_RT_EXTENSION
        fi
    else
        echo "gcc runtime library not found"
        exit 7
    fi
fi
if [ ! -z "$STL_LOCATION" ] ; then
    if ls $STL_LOCATION/*$STL_PATTERN*$STL_EXTENSION >/dev/null ; then
        if [ -n "$INSTALL_DIR" ] ; then
            rm -f $INSTALL_DIR/*$STL_PATTERN*$STL_EXTENSION
            cp $STL_LOCATION/*$STL_PATTERN*$STL_EXTENSION $INSTALL_DIR
            chmod u+wx $INSTALL_DIR/*$STL_PATTERN*$STL_EXTENSION
        fi
    else
        echo "C++ standard library not found"
        exit 8
    fi
fi
if [ ! -z "$ZLIB_LOCATION" ] ; then
    if ls $ZLIB_LOCATION/zlib*$ZLIB_EXTENSION >/dev/null ; then
        if [ -n "$INSTALL_DIR" ] ; then
            rm -f $INSTALL_DIR/zlib*$ZLIB_EXTENSION
            cp $ZLIB_LOCATION/zlib*$ZLIB_EXTENSION $INSTALL_DIR
            chmod u+wx $INSTALL_DIR/zlib*$ZLIB_EXTENSION
        fi
    else
        echo "zlib not found"
        exit 9
    fi
fi

# Special extra platform-specific processing
case `uname` in

    Linux)
        if [ -n "$INSTALL_DIR" -a -z "$CPP_CROSS_COMPILE" ] ; then
            cd "$INSTALL_DIR"
            for FILE in `find . -type f | egrep -v '^core|-debug$|libMl'`
            do
                # Replace RPATH for 3rd party libraries that already have one
                patchelf --print-rpath $FILE | grep lib >/dev/null 2>&1 && patchelf --set-rpath '$ORIGIN/.' $FILE
                if [ $? -eq 0 ] ; then
                    echo "Set RPATH in $FILE"
                else
                    # Set RPATH for 3rd party libraries that reference other libraries we ship
                    ldd $FILE | grep /usr/local/lib >/dev/null 2>&1 && patchelf --set-rpath '$ORIGIN/.' $FILE
                    if [ $? -eq 0 ] ; then
                        echo "Set RPATH in $FILE"
                    else
                        echo "Did not set RPATH in $FILE"
                    fi
                fi
            done
        fi
        ;;

esac
<|MERGE_RESOLUTION|>--- conflicted
+++ resolved
@@ -55,13 +55,8 @@
             XML_EXTENSION=.so.2
             GCC_RT_LOCATION=/usr/local/gcc75/lib64
             GCC_RT_EXTENSION=.so.1
-<<<<<<< HEAD
-            STL_LOCATION=/usr/local/gcc73/lib64
+            STL_LOCATION=/usr/local/gcc75/lib64
             STL_PATTERN=libstdc++
-=======
-            STL_LOCATION=/usr/local/gcc75/lib64
-            STL_PREFIX=libstdc++
->>>>>>> 07bd27fa
             STL_EXTENSION=.so.6
             ZLIB_LOCATION=
         elif [ "$CPP_CROSS_COMPILE" = macosx ] ; then
