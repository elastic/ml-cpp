--- conflicted
+++ resolved
@@ -133,13 +133,8 @@
         STL_EXTENSION=.dll
         ZLIB_LOCATION=/$LOCAL_DRIVE/usr/local/bin
         ZLIB_EXTENSION=1.dll
-<<<<<<< HEAD
-        TORCH_LIBRARIES="torch_cpu c10"
-        TORCH_LOCATION=/$LOCAL_DRIVE/usr/local/lib
-=======
         TORCH_LIBRARIES="asmjit c10 fbgemm torch_cpu"
         TORCH_LOCATION=/$LOCAL_DRIVE/usr/local/bin
->>>>>>> 3254e0cf
         TORCH_EXTENSION=.dll
         ;;
 
