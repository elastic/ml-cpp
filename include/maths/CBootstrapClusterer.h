--- conflicted
+++ resolved
@@ -73,25 +73,23 @@
 //! Once we have associated clusters we assign points based
 //! on their majority vote (as with standard bagged clustering).
 template<typename POINT>
-<<<<<<< HEAD
 class CBootstrapClusterer {
 public:
-    typedef std::pair<std::size_t, std::size_t> TSizeSizePr;
-    typedef std::vector<std::size_t> TSizeVec;
-    typedef TSizeVec::iterator TSizeVecItr;
-    typedef std::vector<TSizeVec> TSizeVecVec;
-    typedef std::vector<TSizeVecVec> TSizeVecVecVec;
-    typedef std::vector<POINT> TPointVec;
-    typedef std::vector<TPointVec> TPointVecVec;
-    typedef boost::
-        adjacency_list<boost::vecS, boost::vecS, boost::undirectedS, boost::no_property, boost::property<boost::edge_weight_t, double>>
-            TGraph;
-    typedef typename boost::graph_traits<TGraph>::vertex_descriptor TVertex;
-    typedef typename boost::graph_traits<TGraph>::edge_descriptor TEdge;
-    typedef typename boost::graph_traits<TGraph>::vertex_iterator TVertexItr;
-    typedef typename boost::graph_traits<TGraph>::edge_iterator TEdgeItr;
-    typedef typename boost::graph_traits<TGraph>::out_edge_iterator TOutEdgeItr;
-    typedef typename boost::graph_traits<TGraph>::adjacency_iterator TAdjacencyItr;
+    using TSizeSizePr = std::pair<std::size_t, std::size_t>;
+    using TSizeVec = std::vector<std::size_t>;
+    using TSizeVecItr = TSizeVec::iterator;
+    using TSizeVecVec = std::vector<TSizeVec>;
+    using TSizeVecVecVec = std::vector<TSizeVecVec>;
+    using TPointVec = std::vector<POINT>;
+    using TPointVecVec = std::vector<TPointVec>;
+    using TGraph = boost::
+        adjacency_list<boost::vecS, boost::vecS, boost::undirectedS, boost::no_property, boost::property<boost::edge_weight_t, double>>;
+    using TVertex = typename boost::graph_traits<TGraph>::vertex_descriptor;
+    using TEdge = typename boost::graph_traits<TGraph>::edge_descriptor;
+    using TVertexItr = typename boost::graph_traits<TGraph>::vertex_iterator;
+    using TEdgeItr = typename boost::graph_traits<TGraph>::edge_iterator;
+    using TOutEdgeItr = typename boost::graph_traits<TGraph>::out_edge_iterator;
+    using TAdjacencyItr = typename boost::graph_traits<TGraph>::adjacency_iterator;
 
 public:
     CBootstrapClusterer(double overlapThreshold, double chainingFactor)
@@ -120,11 +118,11 @@
     }
 
 protected:
-    typedef std::vector<double> TDoubleVec;
-    typedef std::vector<bool> TBoolVec;
-    typedef std::vector<TSizeSizePr> TSizeSizePrVec;
-    typedef std::pair<double, std::size_t> TDoubleSizePr;
-    typedef std::vector<TDoubleSizePr> TDoubleSizePrVec;
+    using TDoubleVec = std::vector<double>;
+    using TBoolVec = std::vector<bool>;
+    using TSizeSizePrVec = std::vector<TSizeSizePr>;
+    using TDoubleSizePr = std::pair<double, std::size_t>;
+    using TDoubleSizePrVec = std::vector<TDoubleSizePr>;
 
     //! \brief Checks if a cluster is empty.
     struct SIsEmpty {
@@ -145,132 +143,21 @@
         }
 
         //! Get the cost of the current cut.
-        double cost(void) const { return s_Cut / static_cast<double>(s_A * (s_V - s_A)); }
-=======
-class CBootstrapClusterer
-{
-    public:
-        using TSizeSizePr = std::pair<std::size_t, std::size_t>;
-        using TSizeVec = std::vector<std::size_t>;
-        using TSizeVecItr = TSizeVec::iterator;
-        using TSizeVecVec = std::vector<TSizeVec>;
-        using TSizeVecVecVec = std::vector<TSizeVecVec>;
-        using TPointVec = std::vector<POINT>;
-        using TPointVecVec = std::vector<TPointVec>;
-        using TGraph = boost::adjacency_list<boost::vecS,
-                                             boost::vecS,
-                                             boost::undirectedS,
-                                             boost::no_property,
-                                             boost::property<boost::edge_weight_t, double> >;
-        using TVertex = typename boost::graph_traits<TGraph>::vertex_descriptor;
-        using TEdge = typename boost::graph_traits<TGraph>::edge_descriptor;
-        using TVertexItr = typename boost::graph_traits<TGraph>::vertex_iterator;
-        using TEdgeItr = typename boost::graph_traits<TGraph>::edge_iterator;
-        using TOutEdgeItr = typename boost::graph_traits<TGraph>::out_edge_iterator;
-        using TAdjacencyItr = typename boost::graph_traits<TGraph>::adjacency_iterator;
-
-    public:
-        CBootstrapClusterer(double overlapThreshold, double chainingFactor) :
-                m_OverlapThreshold(overlapThreshold),
-                m_ChainingFactor(std::max(chainingFactor, 1.0))
-        {}
-
-        //! Run clustering on \p b bootstrap samples of \p points
-        //! and find persistent clusters of the data.
-        //!
-        //! \param[in] b The number of bootstrap clusterings.
-        //! \param[in] clusterer The clustering algorithm to use.
-        //! \param[in] points The points to cluster.
-        //! \param[out] result Filled in with the clustering.
-        //!
-        //! \tparam CLUSTERER Must provide a member function with
-        //! signature cluster(TPointVec &, TSizeVecVec) which performs
-        //! clustering. If necessary wrap up an existing clusterer
-        //! with CBootstrapClustererFacade.
-        template<typename CLUSTERER>
-        void run(std::size_t b,
-                 CLUSTERER clusterer,
-                 TPointVec &points,
-                 TPointVecVec &result)
-        {
-            std::sort(points.begin(), points.end());
-            TSizeVecVecVec bootstrapClusters;
-            std::size_t n = this->bootstrapClusters(b, clusterer, points, bootstrapClusters);
-            TGraph graph(n);
-            this->buildClusterGraph(points, bootstrapClusters, graph);
-            this->buildClusters(points, bootstrapClusters, graph, result);
-        }
-
-    protected:
-        using TDoubleVec = std::vector<double>;
-        using TBoolVec = std::vector<bool>;
-        using TSizeSizePrVec = std::vector<TSizeSizePr>;
-        using TDoubleSizePr = std::pair<double, std::size_t>;
-        using TDoubleSizePrVec = std::vector<TDoubleSizePr>;
-
-        //! \brief Checks if a cluster is empty.
-        struct SIsEmpty
-        {
-            bool operator()(const TPointVec &cluster) const
-            {
-                return cluster.empty();
-            }
-        };
-
-        //! Check if the second elements are equal.
-        struct SSecondEqual
-        {
-            bool operator()(const TDoubleSizePr &lhs,
-                            const TDoubleSizePr &rhs) const
-            {
-                return lhs.second == rhs.second;
-            }
-        };
->>>>>>> d4e4cca7
+        double cost() const { return s_Cut / static_cast<double>(s_A * (s_V - s_A)); }
 
         //! Check if the vertex is to visit.
         bool toVisit(std::size_t i) const { return this->toVisit(s_ToVisit.size(), i); }
 
-<<<<<<< HEAD
         //! Check if the vertex is to visit.
         bool toVisit(std::size_t n, std::size_t i) const { return std::binary_search(s_ToVisit.begin(), s_ToVisit.begin() + n, i); }
-=======
-            //! Get the cost of the current cut.
-            double cost() const
-            {
-                return s_Cut / static_cast<double>(s_A * (s_V - s_A));
-            }
->>>>>>> d4e4cca7
 
         //! Get the next vertex to visit.
-        std::size_t next(void) const { return s_Queue.front().second; }
-
-<<<<<<< HEAD
+        std::size_t next() const { return s_Queue.front().second; }
+
         //! Get the first right or equal vertex.
         std::size_t nextToVisit(std::size_t i) const {
             return static_cast<std::size_t>(std::lower_bound(s_ToVisit.begin(), s_ToVisit.end(), i) - s_ToVisit.begin());
         }
-=======
-            //! Check if the vertex is to visit.
-            bool toVisit(std::size_t n, std::size_t i) const
-            {
-                return std::binary_search(s_ToVisit.begin(), s_ToVisit.begin() + n, i);
-            }
-
-            //! Get the next vertex to visit.
-            std::size_t next() const
-            {
-                return s_Queue.front().second;
-            }
-
-            //! Get the first right or equal vertex.
-            std::size_t nextToVisit(std::size_t i) const
-            {
-                return static_cast<std::size_t>(
-                           std::lower_bound(s_ToVisit.begin(),
-                                            s_ToVisit.end(), i) - s_ToVisit.begin());
-            }
->>>>>>> d4e4cca7
 
         //! Merge any vertices to visit after \p n.
         void mergeAfter(std::size_t n) {
@@ -284,42 +171,21 @@
 #if defined(__GNUC__) && (__GNUC__ == 4) && (__GNUC_MINOR__ == 3)
         __attribute__((__noinline__))
 #endif // defined(__GNUC__) && (__GNUC__ == 4) && (__GNUC_MINOR__ == 3)
-<<<<<<< HEAD
         void
-        initializeQueue(void) {
+        initializeQueue() {
             s_Queue.clear();
             s_Queue.reserve(s_ToVisit.size());
             for (std::size_t i = 0u; i < s_ToVisit.size(); ++i) {
                 s_Queue.push_back(std::make_pair(s_Adjacency[s_ToVisit[i]], i));
-=======
-            void initializeQueue()
-            {
-                s_Queue.clear();
-                s_Queue.reserve(s_ToVisit.size());
-                for (std::size_t i = 0u; i < s_ToVisit.size(); ++i)
-                {
-                    s_Queue.push_back(std::make_pair(s_Adjacency[s_ToVisit[i]], i));
-                }
-                std::make_heap(s_Queue.begin(), s_Queue.end(), std::less<TDoubleSizePr>());
->>>>>>> d4e4cca7
             }
             std::make_heap(s_Queue.begin(), s_Queue.end(), std::less<TDoubleSizePr>());
         }
 
-<<<<<<< HEAD
         //! Pop the priority queue of vertices to visit.
-        void popQueue(void) {
+        void popQueue() {
             std::pop_heap(s_Queue.begin(), s_Queue.end(), std::less<TDoubleSizePr>());
             s_Queue.pop_back();
         }
-=======
-            //! Pop the priority queue of vertices to visit.
-            void popQueue()
-            {
-                std::pop_heap(s_Queue.begin(), s_Queue.end(), std::less<TDoubleSizePr>());
-                s_Queue.pop_back();
-            }
->>>>>>> d4e4cca7
 
         //! The number of vertices.
         std::size_t s_V;
@@ -405,8 +271,8 @@
     //! in each bootstrap clustering and whose edges connect clusters
     //! which overlap significantly.
     void buildClusterGraph(const TPointVec& points, TSizeVecVecVec& bootstrapClusters, TGraph& graph) const {
-        typedef boost::unordered_set<TSizeSizePr> TSizeSizePrUSet;
-        typedef TSizeSizePrUSet::const_iterator TSizeSizePrUSetCItr;
+        using TSizeSizePrUSet = boost::unordered_set<TSizeSizePr>;
+        using TSizeSizePrUSetCItr = TSizeSizePrUSet::const_iterator;
 
         TSizeSizePrUSet edges;
 
@@ -421,7 +287,6 @@
                 std::sort(bootstrapClusters[i][j].begin(), bootstrapClusters[i][j].end());
             }
         }
-<<<<<<< HEAD
         TSizeVec cik;
         cik.reserve(points.size());
         TDoubleVec overlaps;
@@ -429,37 +294,6 @@
             for (std::size_t j = 0u; j < bootstrapClusters.size(); ++j) {
                 if (i == j) {
                     continue;
-=======
-
-        //! Build a graph of by connecting strongly similar clusters.
-        //!
-        //! \param[in] points The points to cluster.
-        //! \param[in] bootstrapClusters The clusters of the bootstrap
-        //! sampled data.
-        //! \param[out] graph A graph whose vertices are the clusters
-        //! in each bootstrap clustering and whose edges connect clusters
-        //! which overlap significantly.
-        void buildClusterGraph(const TPointVec &points,
-                               TSizeVecVecVec &bootstrapClusters,
-                               TGraph &graph) const
-        {
-            using TSizeSizePrUSet = boost::unordered_set<TSizeSizePr>;
-            using TSizeSizePrUSetCItr = TSizeSizePrUSet::const_iterator;
-
-            TSizeSizePrUSet edges;
-
-            // If there are no common points between a cluster and
-            // another bootstrap sampling we remember it and assign
-            // edges which are consistent with its overlap with other
-            // clusters.
-            TSizeSizePrUSet ambiguous;
-
-            for (std::size_t i = 0u; i < bootstrapClusters.size(); ++i)
-            {
-                for (std::size_t j = 0u; j < bootstrapClusters[i].size(); ++j)
-                {
-                    std::sort(bootstrapClusters[i][j].begin(), bootstrapClusters[i][j].end());
->>>>>>> d4e4cca7
                 }
 
                 for (std::size_t k = 0u; k < bootstrapClusters[i].size(); ++k) {
@@ -526,7 +360,6 @@
             consistent.erase(std::unique(consistent.begin(), consistent.end(), SSecondEqual()), consistent.end());
             LOG_TRACE("consistent = " << core::CContainerPrinter::print(consistent));
 
-<<<<<<< HEAD
             for (std::size_t k = 0u; k < consistent.size(); ++k) {
                 boost::put(boost::edge_weight, graph, boost::add_edge(u, consistent[k].second, graph).first, consistent[k].first);
             }
@@ -544,9 +377,9 @@
     //! \param[out] result Filled in with the majority vote clusters
     //! of \p bootstrapClusters.
     void buildClusters(const TPointVec& points, const TSizeVecVecVec& bootstrapClusters, const TGraph& graph, TPointVecVec& result) const {
-        typedef boost::unordered_map<std::size_t, std::size_t> TSizeSizeUMap;
-        typedef TSizeSizeUMap::const_iterator TSizeSizeUMapCItr;
-        typedef std::vector<TSizeSizeUMap> TSizeSizeUMapVec;
+        using TSizeSizeUMap = boost::unordered_map<std::size_t, std::size_t>;
+        using TSizeSizeUMapCItr = TSizeSizeUMap::const_iterator;
+        using TSizeSizeUMapVec = std::vector<TSizeSizeUMap>;
 
         // Find the maximum connected components.
         TSizeVec components(boost::num_vertices(graph));
@@ -566,48 +399,6 @@
             const TSizeVec& vertex = this->fromVertex(bootstrapClusters, i);
             for (std::size_t j = 0u; j < vertex.size(); ++j) {
                 ++cluster[vertex[j]];
-=======
-        //! Build the clusters from the maximum connected components
-        //! of \p graph.
-        //!
-        //! \param[in] points The points to cluster.
-        //! \param[in] bootstrapClusters The bootstrap clusters of
-        //! \p points.
-        //! \param[in] graph The graph of overlapping clusters in
-        //! \p bootstrapClusters.
-        //! \param[out] result Filled in with the majority vote clusters
-        //! of \p bootstrapClusters.
-        void buildClusters(const TPointVec &points,
-                           const TSizeVecVecVec &bootstrapClusters,
-                           const TGraph &graph,
-                           TPointVecVec &result) const
-        {
-            using TSizeSizeUMap = boost::unordered_map<std::size_t, std::size_t>;
-            using TSizeSizeUMapCItr = TSizeSizeUMap::const_iterator;
-            using TSizeSizeUMapVec = std::vector<TSizeSizeUMap>;
-
-            // Find the maximum connected components.
-            TSizeVec components(boost::num_vertices(graph));
-            std::size_t n = boost::connected_components(graph, &components[0]);
-            LOG_TRACE("# vertices = " << components.size());
-            LOG_TRACE("Connected components = " << n);
-
-            // Find components which aren't easily separable. These will
-            // be the voting population.
-            n = this->thickets(n, graph, components);
-            LOG_TRACE("thickets = " << n);
-
-            // Build a map from voters to point indices.
-            TSizeSizeUMapVec voters(n);
-            for (std::size_t i = 0u; i < components.size(); ++i)
-            {
-                TSizeSizeUMap &cluster = voters[components[i]];
-                const TSizeVec &vertex = this->fromVertex(bootstrapClusters, i);
-                for (std::size_t j = 0u; j < vertex.size(); ++j)
-                {
-                    ++cluster[vertex[j]];
-                }
->>>>>>> d4e4cca7
             }
         }
 
@@ -906,9 +697,8 @@
         return cost < threshold;
     }
 
-<<<<<<< HEAD
     //! Get the offsets for the clusterings.
-    TSizeVec& offsets(void) { return m_Offsets; }
+    TSizeVec& offsets() { return m_Offsets; }
 
 private:
     //! \brief A parity filter predicate which tests whether
@@ -917,34 +707,9 @@
     //! This is intended for use with boost::filtered_graph.
     class CParityFilter {
     public:
-        CParityFilter(void) : m_Graph(0), m_Parities(0), m_Parity(false) {}
+        CParityFilter() : m_Graph(0), m_Parities(0), m_Parity(false) {}
         CParityFilter(const TGraph& graph, const TBoolVec& parities, bool parity)
             : m_Graph(&graph), m_Parities(&parities), m_Parity(parity) {}
-=======
-        //! Get the offsets for the clusterings.
-        TSizeVec &offsets() { return m_Offsets; }
-
-    private:
-        //! \brief A parity filter predicate which tests whether
-        //! vertices and edges belong to a specified parity subgraph.
-        //!
-        //! This is intended for use with boost::filtered_graph.
-        class CParityFilter
-        {
-            public:
-                CParityFilter() : m_Graph(0), m_Parities(0), m_Parity(false) {}
-                CParityFilter(const TGraph &graph, const TBoolVec &parities, bool parity) :
-                        m_Graph(&graph),
-                        m_Parities(&parities),
-                        m_Parity(parity)
-                {}
-
-                //! Check the vertex parity.
-                bool operator()(const TVertex &v) const
-                {
-                    return (*m_Parities)[v] == m_Parity;
-                }
->>>>>>> d4e4cca7
 
         //! Check the vertex parity.
         bool operator()(const TVertex& v) const { return (*m_Parities)[v] == m_Parity; }
@@ -1030,25 +795,6 @@
             } else {
                 state.s_Cut -= weight;
             }
-<<<<<<< HEAD
-=======
-
-            state.mergeAfter(n);
-            state.s_Adjacency[u] = 0;
-            ++state.s_A;
-        }
-
-        //! Check that the subgraph with true parity is connected.
-        std::size_t positiveSubgraphConnected(const TGraph &graph,
-                                              const TBoolVec &parities,
-                                              TSizeVec &components) const
-        {
-            using TParityGraph = boost::filtered_graph<TGraph, CParityFilter, CParityFilter>;
-            CParityFilter parityFilter(graph, parities, true);
-            TParityGraph parityGraph(graph, parityFilter, parityFilter);
-            components.resize(boost::num_vertices(graph));
-            return boost::connected_components(parityGraph, &components[0]);
->>>>>>> d4e4cca7
         }
 
         state.mergeAfter(n);
@@ -1058,7 +804,7 @@
 
     //! Check that the subgraph with true parity is connected.
     std::size_t positiveSubgraphConnected(const TGraph& graph, const TBoolVec& parities, TSizeVec& components) const {
-        typedef boost::filtered_graph<TGraph, CParityFilter, CParityFilter> TParityGraph;
+        using TParityGraph = boost::filtered_graph<TGraph, CParityFilter, CParityFilter>;
         CParityFilter parityFilter(graph, parities, true);
         TParityGraph parityGraph(graph, parityFilter, parityFilter);
         components.resize(boost::num_vertices(graph));
@@ -1108,13 +854,12 @@
 //! \brief Extracts the clusters in canonical form (by index into
 //! the point vector) for the facade implementations.
 template<typename POINT>
-<<<<<<< HEAD
 class CBootstrapClustererFacadeExtractClusters {
 public:
-    typedef std::vector<std::size_t> TSizeVec;
-    typedef std::vector<TSizeVec> TSizeVecVec;
-    typedef std::vector<POINT> TPointVec;
-    typedef typename TPointVec::const_iterator TPointVecCItr;
+    using TSizeVec = std::vector<std::size_t>;
+    using TSizeVecVec = std::vector<TSizeVec>;
+    using TPointVec = std::vector<POINT>;
+    using TPointVecCItr = typename TPointVec::const_iterator;
 
 public:
     //! Compute the cluster of each point in \p points.
@@ -1140,55 +885,6 @@
                     if (*l == clusterPoints[j]) {
                         k = static_cast<std::size_t>(l - points.begin());
                         break;
-=======
-class CBootstrapClustererFacadeExtractClusters
-{
-    public:
-        using TSizeVec = std::vector<std::size_t>;
-        using TSizeVecVec = std::vector<TSizeVec>;
-        using TPointVec = std::vector<POINT>;
-        using TPointVecCItr = typename TPointVec::const_iterator;
-
-    public:
-        //! Compute the cluster of each point in \p points.
-        //!
-        //! \param[in] points The ordered points to cluster.
-        //! \param[in] clusters The clustering of \p points.
-        //! \param[out] result Filled in with the clustering of the
-        //! indexes of \p points.
-        template<typename CLUSTERS>
-        void extract(const TPointVec &points, const CLUSTERS &clusters, TSizeVecVec &result)
-        {
-
-            result.resize(clusters.size());
-
-            for (std::size_t i = 0u; i < clusters.size(); ++i)
-            {
-                const TPointVec &clusterPoints = clusters[i];
-
-                result[i].clear();
-                result[i].reserve(clusterPoints.size());
-
-                for (std::size_t j = 0u; j < clusterPoints.size(); ++j)
-                {
-                    std::size_t k = points.size();
-                    for (TPointVecCItr l = this->begin(points, clusterPoints[j]),
-                                       end = this->end(points, clusterPoints[j]);
-                         l != end;
-                         ++l)
-                    {
-                        if (*l == clusterPoints[j])
-                        {
-                            k = static_cast<std::size_t>(l - points.begin());
-                            break;
-                        }
-                    }
-
-                    if (k == points.size())
-                    {
-                        LOG_ERROR("Didn't find point " << clusterPoints[j]);
-                        continue;
->>>>>>> d4e4cca7
                     }
                 }
 
@@ -1218,12 +914,11 @@
 //! \brief Adapts the x-means implementation for use by the bootstrap
 //! clusterer.
 template<typename POINT, typename COST>
-<<<<<<< HEAD
 class CBootstrapClustererFacade<CXMeans<POINT, COST>> : private CBootstrapClustererFacadeExtractClusters<POINT> {
 public:
-    typedef std::vector<std::size_t> TSizeVec;
-    typedef std::vector<TSizeVec> TSizeVecVec;
-    typedef std::vector<POINT> TPointVec;
+    using TSizeVec = std::vector<std::size_t>;
+    using TSizeVecVec = std::vector<TSizeVec>;
+    using TPointVec = std::vector<POINT>;
 
 public:
     CBootstrapClustererFacade(const CXMeans<POINT, COST>& xmeans,
@@ -1237,8 +932,8 @@
 
     //! \note Assumes \p points are sorted.
     void cluster(const TPointVec& points, TSizeVecVec& result) {
-        typedef boost::reference_wrapper<const TPointVec> TPointVecCRef;
-        typedef std::vector<TPointVecCRef> TPointVecCRefVec;
+        using TPointVecCRef = boost::reference_wrapper<const TPointVec>;
+        using TPointVecCRefVec = std::vector<TPointVecCRef>;
 
         // Initialize
         TPointVec tmp(points);
@@ -1251,48 +946,6 @@
         TPointVecCRefVec clusterPoints;
         for (std::size_t i = 0u; i < m_Xmeans.clusters().size(); ++i) {
             clusterPoints.push_back(boost::cref(m_Xmeans.clusters()[i].points()));
-=======
-class CBootstrapClustererFacade<CXMeans<POINT, COST> > : private CBootstrapClustererFacadeExtractClusters<POINT>
-{
-    public:
-        using TSizeVec = std::vector<std::size_t>;
-        using TSizeVecVec = std::vector<TSizeVec>;
-        using TPointVec = std::vector<POINT>;
-
-    public:
-        CBootstrapClustererFacade(const CXMeans<POINT, COST> &xmeans,
-                                  std::size_t improveParamsKmeansIterations,
-                                  std::size_t improveStructureClusterSeeds,
-                                  std::size_t improveStructureKmeansIterations) :
-                m_Xmeans(xmeans),
-                m_ImproveParamsKmeansIterations(improveParamsKmeansIterations),
-                m_ImproveStructureClusterSeeds(improveStructureClusterSeeds),
-                m_ImproveStructureKmeansIterations(improveStructureKmeansIterations)
-        {}
-
-        //! \note Assumes \p points are sorted.
-        void cluster(const TPointVec &points, TSizeVecVec &result)
-        {
-            using TPointVecCRef = boost::reference_wrapper<const TPointVec>;
-            using TPointVecCRefVec = std::vector<TPointVecCRef>;
-
-            // Initialize
-            TPointVec tmp(points);
-            m_Xmeans.setPoints(tmp);
-
-            // Run
-            m_Xmeans.run(m_ImproveParamsKmeansIterations,
-                         m_ImproveStructureClusterSeeds,
-                         m_ImproveStructureKmeansIterations);
-
-            // Extract
-            TPointVecCRefVec clusterPoints;
-            for (std::size_t i = 0u; i < m_Xmeans.clusters().size(); ++i)
-            {
-                clusterPoints.push_back(boost::cref(m_Xmeans.clusters()[i].points()));
-            }
-            this->extract(points, clusterPoints, result);
->>>>>>> d4e4cca7
         }
         this->extract(points, clusterPoints, result);
     }
@@ -1314,12 +967,11 @@
 //! \brief Adapts the x-means implementation for use by the bootstrap
 //! clusterer.
 template<typename POINT>
-<<<<<<< HEAD
 class CBootstrapClustererFacade<CKMeansFast<POINT>> : private CBootstrapClustererFacadeExtractClusters<POINT> {
 public:
-    typedef std::vector<std::size_t> TSizeVec;
-    typedef std::vector<TSizeVec> TSizeVecVec;
-    typedef std::vector<POINT> TPointVec;
+    using TSizeVec = std::vector<std::size_t>;
+    using TSizeVecVec = std::vector<TSizeVec>;
+    using TPointVec = std::vector<POINT>;
 
 public:
     CBootstrapClustererFacade(const CKMeansFast<POINT>& kmeans, std::size_t k, std::size_t maxIterations)
@@ -1327,46 +979,7 @@
 
     //! \note Assumes \p points are sorted.
     void cluster(const TPointVec& points, TSizeVecVec& result) {
-        typedef std::vector<TPointVec> TPointVecVec;
-=======
-class CBootstrapClustererFacade<CKMeansFast<POINT> > : private CBootstrapClustererFacadeExtractClusters<POINT>
-{
-    public:
-        using TSizeVec = std::vector<std::size_t>;
-        using TSizeVecVec = std::vector<TSizeVec>;
-        using TPointVec = std::vector<POINT>;
-
-    public:
-        CBootstrapClustererFacade(const CKMeansFast<POINT> &kmeans,
-                                  std::size_t k,
-                                  std::size_t maxIterations) :
-                m_Kmeans(kmeans),
-                m_K(k),
-                m_MaxIterations(maxIterations)
-        {}
-
-        //! \note Assumes \p points are sorted.
-        void cluster(const TPointVec &points, TSizeVecVec &result)
-        {
-            using TPointVecVec = std::vector<TPointVec>;
-
-            // Initialize
-            TPointVec tmp(points);
-            m_Kmeans.setPoints(tmp);
-            TPointVec centres;
-            CKMeansPlusPlusInitialization<POINT, CPRNG::CXorShift1024Mult> seedCentres(m_Rng);
-            seedCentres.run(points, m_K, centres);
-            m_Kmeans.setCentres(centres);
-
-            // Run
-            m_Kmeans.run(m_MaxIterations);
-
-            // Extract
-            TPointVecVec clusterPoints;
-            m_Kmeans.closestPoints(clusterPoints);
-            this->extract(points, clusterPoints, result);
-        }
->>>>>>> d4e4cca7
+        using TPointVecVec = std::vector<TPointVec>;
 
         // Initialize
         TPointVec tmp(points);
