--- conflicted
+++ resolved
@@ -40,7 +40,6 @@
 //!
 //! DESCRIPTION:\n
 //! See CAdaptiveBucketing for details.
-<<<<<<< HEAD
 class MATHS_EXPORT CSeasonalComponentAdaptiveBucketing : private CAdaptiveBucketing {
 public:
     using CAdaptiveBucketing::TFloatMeanAccumulatorVec;
@@ -48,7 +47,7 @@
     using TRegression = CRegression::CLeastSquaresOnline<1, CFloatStorage>;
 
 public:
-    CSeasonalComponentAdaptiveBucketing(void);
+    CSeasonalComponentAdaptiveBucketing();
     explicit CSeasonalComponentAdaptiveBucketing(const CSeasonalTime& time, double decayRate = 0.0, double minimumBucketLength = 0.0);
     CSeasonalComponentAdaptiveBucketing(const CSeasonalComponentAdaptiveBucketing& other);
     //! Construct by traversing a state document.
@@ -64,7 +63,7 @@
     void swap(CSeasonalComponentAdaptiveBucketing& other);
 
     //! Check if the bucketing has been initialized.
-    bool initialized(void) const;
+    bool initialized() const;
 
     //! Create a new uniform bucketing with \p n buckets.
     //!
@@ -82,11 +81,11 @@
     void initialValues(core_t::TTime startTime, core_t::TTime endTime, const TFloatMeanAccumulatorVec& values);
 
     //! Get the number of buckets.
-    std::size_t size(void) const;
+    std::size_t size() const;
 
     //! Clear the contents of this bucketing and recover any
     //! allocated memory.
-    void clear(void);
+    void clear();
 
     //! Shift the regressions' time origin to \p time.
     void shiftOrigin(core_t::TTime time);
@@ -107,19 +106,19 @@
     void add(core_t::TTime time, double value, double prediction, double weight = 1.0);
 
     //! Get the time provider.
-    const CSeasonalTime& time(void) const;
+    const CSeasonalTime& time() const;
 
     //! Set the rate at which the bucketing loses information.
     void decayRate(double value);
 
     //! Get the rate at which the bucketing loses information.
-    double decayRate(void) const;
+    double decayRate() const;
 
     //! Age the bucket values to account for \p time elapsed time.
     void propagateForwardsByTime(double time, bool meanRevert = false);
 
     //! Get the minimum permitted bucket length.
-    double minimumBucketLength(void) const;
+    double minimumBucketLength() const;
 
     //! Refine the bucket end points to minimize the maximum averaging
     //! error in any bucket.
@@ -150,214 +149,7 @@
                TDoubleVec& variances) const;
 
     //! Get the common slope of the bucket regression models.
-    double slope(void) const;
-=======
-class MATHS_EXPORT CSeasonalComponentAdaptiveBucketing : private CAdaptiveBucketing
-{
-    public:
-        using CAdaptiveBucketing::TFloatMeanAccumulatorVec;
-        using TDoubleRegression = CRegression::CLeastSquaresOnline<1, double>;
-        using TRegression = CRegression::CLeastSquaresOnline<1, CFloatStorage>;
-
-    public:
-        CSeasonalComponentAdaptiveBucketing();
-        explicit CSeasonalComponentAdaptiveBucketing(const CSeasonalTime &time,
-                                                     double decayRate = 0.0,
-                                                     double minimumBucketLength = 0.0);
-        CSeasonalComponentAdaptiveBucketing(const CSeasonalComponentAdaptiveBucketing &other);
-        //! Construct by traversing a state document.
-        CSeasonalComponentAdaptiveBucketing(double decayRate,
-                                            double minimumBucketLength,
-                                            core::CStateRestoreTraverser &traverser);
-
-        //! Copy from \p rhs.
-        const CSeasonalComponentAdaptiveBucketing &operator=(const CSeasonalComponentAdaptiveBucketing &rhs);
-
-        //! Persist by passing information to the supplied inserter.
-        void acceptPersistInserter(core::CStatePersistInserter &inserter) const;
-
-        //! Efficiently swap the contents of two bucketing objects.
-        void swap(CSeasonalComponentAdaptiveBucketing &other);
-
-        //! Check if the bucketing has been initialized.
-        bool initialized() const;
-
-        //! Create a new uniform bucketing with \p n buckets.
-        //!
-        //! \param[in] n The number of buckets.
-        bool initialize(std::size_t n);
-
-        //! Add the function moments \f$([a_i,b_i], S_i)\f$ where
-        //! \f$S_i\f$ are the means and variances of the function
-        //! in the time intervals \f$([a_i,b_i])\f$.
-        //!
-        //! \param[in] startTime The start of the period including \p values.
-        //! \param[in] endTime The end of the period including \p values.
-        //! \param[in] values Time ranges and the corresponding function
-        //! value moments.
-        void initialValues(core_t::TTime startTime,
-                           core_t::TTime endTime,
-                           const TFloatMeanAccumulatorVec &values);
-
-        //! Get the number of buckets.
-        std::size_t size() const;
-
-        //! Clear the contents of this bucketing and recover any
-        //! allocated memory.
-        void clear();
-
-        //! Shift the regressions' time origin to \p time.
-        void shiftOrigin(core_t::TTime time);
-
-        //! Shift the regressions' ordinates by \p shift.
-        void shiftLevel(double shift);
-
-        //! Shift the regressions' gradients by \p shift.
-        void shiftSlope(double shift);
-
-        //! Add the function value at \p time.
-        //!
-        //! \param[in] time The time of \p value.
-        //! \param[in] value The value of the function at \p time.
-        //! \param[in] prediction The prediction for \p value.
-        //! \param[in] weight The weight of function point. The smaller
-        //! this is the less influence it has on the bucket.
-        void add(core_t::TTime time, double value, double prediction, double weight = 1.0);
-
-        //! Get the time provider.
-        const CSeasonalTime &time() const;
-
-        //! Set the rate at which the bucketing loses information.
-        void decayRate(double value);
-
-        //! Get the rate at which the bucketing loses information.
-        double decayRate() const;
-
-        //! Age the bucket values to account for \p time elapsed time.
-        void propagateForwardsByTime(double time, bool meanRevert = false);
-
-        //! Get the minimum permitted bucket length.
-        double minimumBucketLength() const;
-
-        //! Refine the bucket end points to minimize the maximum averaging
-        //! error in any bucket.
-        //!
-        //! \param[in] time The time at which to refine.
-        void refine(core_t::TTime time);
-
-        //! The count in the bucket containing \p time.
-        double count(core_t::TTime time) const;
-
-        //! Get the regression to use at \p time.
-        const TRegression *regression(core_t::TTime time) const;
-
-        //! Get a set of knot points and knot point values to use for
-        //! interpolating the bucket values.
-        //!
-        //! \param[in] time The time at which to get the knot points.
-        //! \param[in] boundary Controls the style of start and end knots.
-        //! \param[out] knots Filled in with the knot points to interpolate.
-        //! \param[out] values Filled in with the values at \p knots.
-        //! \param[out] variances Filled in with the variances at \p knots.
-        //! \return True if there are sufficient knot points to interpolate
-        //! and false otherwise.
-        bool knots(core_t::TTime time,
-                   CSplineTypes::EBoundaryCondition boundary,
-                   TDoubleVec &knots,
-                   TDoubleVec &values,
-                   TDoubleVec &variances) const;
-
-        //! Get the common slope of the bucket regression models.
-        double slope() const;
-
-        //! Check if this regression models have enough history to predict.
-        bool slopeAccurate(core_t::TTime time) const;
-
-        //! Get a checksum for this object.
-        uint64_t checksum(uint64_t seed = 0) const;
-
-        //! Get the memory used by this component
-        void debugMemoryUsage(core::CMemoryUsage::TMemoryUsagePtr mem) const;
-
-        //! Get the memory used by this component
-        std::size_t memoryUsage() const;
-
-        //! \name Test Functions
-        //@{
-        //! Get the bucket end points.
-        const TFloatVec &endpoints() const;
-
-        //! Get the total count of in the bucketing.
-        double count() const;
-
-        //! Get the bucket regression predictions at \p time.
-        TDoubleVec values(core_t::TTime time) const;
-
-        //! Get the bucket variances.
-        TDoubleVec variances() const;
-        //@}
-
-    private:
-        using TSeasonalTimePtr = boost::shared_ptr<CSeasonalTime>;
-
-        //! \brief The state maintained for each bucket.
-        struct SBucket
-        {
-            SBucket();
-            SBucket(const TRegression &regression,
-                    double variance,
-                    core_t::TTime firstUpdate,
-                    core_t::TTime lastUpdate);
-
-            bool acceptRestoreTraverser(core::CStateRestoreTraverser &traverser);
-            void acceptPersistInserter(core::CStatePersistInserter &inserter) const;
-
-            uint64_t checksum(uint64_t seed) const;
-
-            TRegression s_Regression;
-            CFloatStorage s_Variance;
-            core_t::TTime s_FirstUpdate;
-            core_t::TTime s_LastUpdate;
-        };
-        using TBucketVec = std::vector<SBucket>;
-
-    private:
-        //! Restore by traversing a state document
-        bool acceptRestoreTraverser(core::CStateRestoreTraverser &traverser);
-
-        //! Compute the values corresponding to the change in end
-        //! points from \p endpoints. The values are assigned based
-        //! on their intersection with each bucket in the previous
-        //! bucket configuration.
-        //!
-        //! \param[in] endpoints The old end points.
-        void refresh(const TFloatVec &endpoints);
-
-        //! Check if \p time is in the this component's window.
-        virtual bool inWindow(core_t::TTime time) const;
-
-        //! Add the function value at \p time.
-        virtual void add(std::size_t bucket, core_t::TTime time, double value, double weight);
-
-        //! Get the offset w.r.t. the start of the bucketing of \p time.
-        virtual double offset(core_t::TTime time) const;
-
-        //! The count in \p bucket.
-        virtual double count(std::size_t bucket) const;
-
-        //! Get the predicted value for the \p bucket at \p time.
-        virtual double predict(std::size_t bucket, core_t::TTime time, double offset) const;
-
-        //! Get the variance of \p bucket.
-        virtual double variance(std::size_t bucket) const;
-
-        //! Get the interval which has been observed at \p time.
-        double observedInterval(core_t::TTime time) const;
-
-    private:
-        //! The time provider.
-        TSeasonalTimePtr m_Time;
->>>>>>> d4e4cca7
+    double slope() const;
 
     //! Check if this regression models have enough history to predict.
     bool slopeAccurate(core_t::TTime time) const;
@@ -369,21 +161,21 @@
     void debugMemoryUsage(core::CMemoryUsage::TMemoryUsagePtr mem) const;
 
     //! Get the memory used by this component
-    std::size_t memoryUsage(void) const;
+    std::size_t memoryUsage() const;
 
     //! \name Test Functions
     //@{
     //! Get the bucket end points.
-    const TFloatVec& endpoints(void) const;
+    const TFloatVec& endpoints() const;
 
     //! Get the total count of in the bucketing.
-    double count(void) const;
+    double count() const;
 
     //! Get the bucket regression predictions at \p time.
     TDoubleVec values(core_t::TTime time) const;
 
     //! Get the bucket variances.
-    TDoubleVec variances(void) const;
+    TDoubleVec variances() const;
     //@}
 
 private:
@@ -391,7 +183,7 @@
 
     //! \brief The state maintained for each bucket.
     struct SBucket {
-        SBucket(void);
+        SBucket();
         SBucket(const TRegression& regression, double variance, core_t::TTime firstUpdate, core_t::TTime lastUpdate);
 
         bool acceptRestoreTraverser(core::CStateRestoreTraverser& traverser);
