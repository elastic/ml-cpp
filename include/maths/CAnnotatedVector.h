--- conflicted
+++ resolved
@@ -30,31 +30,16 @@
 //! \tparam VECTOR The vector type.
 //! \tparam ANNOTATION The annotated data type.
 template<typename VECTOR, typename ANNOTATION>
-<<<<<<< HEAD
 class CAnnotatedVector : public VECTOR {
 public:
-    typedef ANNOTATION TAnnotation;
-    typedef typename SCoordinate<VECTOR>::Type TCoordinate;
+    using TAnnotation = ANNOTATION;
+    using TCoordinate = typename SCoordinate<VECTOR>::Type;
 
     //! See core::CMemory.
-    static bool dynamicSizeAlwaysZero(void) {
+    static bool dynamicSizeAlwaysZero() {
         return core::memory_detail::SDynamicSizeAlwaysZero<VECTOR>::value() &&
                core::memory_detail::SDynamicSizeAlwaysZero<ANNOTATION>::value();
     }
-=======
-class CAnnotatedVector : public VECTOR
-{
-    public:
-        using TAnnotation = ANNOTATION;
-        using TCoordinate = typename SCoordinate<VECTOR>::Type;
-
-        //! See core::CMemory.
-        static bool dynamicSizeAlwaysZero()
-        {
-            return   core::memory_detail::SDynamicSizeAlwaysZero<VECTOR>::value()
-                  && core::memory_detail::SDynamicSizeAlwaysZero<ANNOTATION>::value();
-        }
->>>>>>> d4e4cca7
 
 public:
     //! Construct with a vector and annotation data.
@@ -65,25 +50,11 @@
     //! and some default constructed annotation data.
     explicit CAnnotatedVector(TCoordinate coordinate) : VECTOR(coordinate), m_Annotation() {}
 
-<<<<<<< HEAD
     //! Get the annotation data by constant reference.
-    const ANNOTATION& annotation(void) const { return m_Annotation; }
+    const ANNOTATION& annotation() const { return m_Annotation; }
 
     //! Get the annotation data by reference.
-    ANNOTATION& annotation(void) { return m_Annotation; }
-=======
-        //! Get the annotation data by constant reference.
-        const ANNOTATION &annotation() const
-        {
-            return m_Annotation;
-        }
-
-        //! Get the annotation data by reference.
-        ANNOTATION &annotation()
-        {
-            return m_Annotation;
-        }
->>>>>>> d4e4cca7
+    ANNOTATION& annotation() { return m_Annotation; }
 
 private:
     //! The data which has been annotated onto the vector.
