/*
 * Copyright Elasticsearch B.V. and/or licensed to Elasticsearch B.V. under one
 * or more contributor license agreements. Licensed under the Elastic License;
 * you may not use this file except in compliance with the Elastic License.
 */

#ifndef INCLUDED_ml_maths_CBoostedTreeImpl_h
#define INCLUDED_ml_maths_CBoostedTreeImpl_h

#include <core/CContainerPrinter.h>
#include <core/CDataFrame.h>
#include <core/CLogger.h>
#include <core/CMemory.h>
#include <core/CPackedBitVector.h>
#include <core/CStatePersistInserter.h>
#include <core/CStateRestoreTraverser.h>

#include <maths/CBasicStatistics.h>
#include <maths/CBoostedTree.h>
#include <maths/CDataFrameCategoryEncoder.h>
#include <maths/CDataFrameUtils.h>
#include <maths/CLinearAlgebraEigen.h>
#include <maths/CPRNG.h>
#include <maths/CTools.h>
#include <maths/ImportExport.h>

#include <boost/operators.hpp>
#include <boost/optional.hpp>

#include <limits>
#include <memory>
#include <numeric>
#include <sstream>
#include <utility>
#include <vector>

namespace ml {
namespace maths {
class CBayesianOptimisation;

namespace boosted_tree_detail {
inline std::size_t predictionColumn(std::size_t numberColumns) {
    return numberColumns - 3;
}
}

//! \brief Implementation of CBoostedTree.
class MATHS_EXPORT CBoostedTreeImpl final {
public:
    using TDoubleVec = std::vector<double>;
    using TMeanAccumulator = CBasicStatistics::SSampleMean<double>::TAccumulator;
    using TMeanVarAccumulator = CBasicStatistics::SSampleMeanVar<double>::TAccumulator;
    using TBayesinOptimizationUPtr = std::unique_ptr<maths::CBayesianOptimisation>;
    using TNodeVec = CBoostedTree::TNodeVec;
    using TNodeVecVec = CBoostedTree::TNodeVecVec;
    using TProgressCallback = CBoostedTree::TProgressCallback;
    using TMemoryUsageCallback = CBoostedTree::TMemoryUsageCallback;
    using TTrainingStateCallback = CBoostedTree::TTrainingStateCallback;

public:
    static const double MINIMUM_RELATIVE_GAIN_PER_SPLIT;

public:
    CBoostedTreeImpl(std::size_t numberThreads, CBoostedTree::TLossFunctionUPtr loss);

    ~CBoostedTreeImpl();

    CBoostedTreeImpl& operator=(const CBoostedTreeImpl&) = delete;
    CBoostedTreeImpl& operator=(CBoostedTreeImpl&&);

    //! Train the model on the values in \p frame.
    void train(core::CDataFrame& frame,
               const TProgressCallback& recordProgress,
               const TMemoryUsageCallback& recordMemoryUsage,
               const TTrainingStateCallback& recordTrainStateCallback);

    //! Write the predictions of the best trained model to \p frame.
    //!
    //! \note Must be called only if a trained model is available.
    void predict(core::CDataFrame& frame, const TProgressCallback& /*recordProgress*/) const;

    //! Write this model to \p writer.
    void write(core::CRapidJsonConcurrentLineWriter& /*writer*/) const;

    //! Get the feature sample probabilities.
    const TDoubleVec& featureWeights() const;

    //! Get the model produced by training if it has been run.
    const TNodeVecVec& trainedModel() const;

    //! Get the column containing the dependent variable.
    std::size_t columnHoldingDependentVariable() const;

    //! Get the number of columns training the model will add to the data frame.
    static std::size_t numberExtraColumnsForTrain();

    //! Get the memory used by this object.
    std::size_t memoryUsage() const;

    //! Estimate the maximum booking memory that training the boosted tree on a data
    //! frame with \p numberRows row and \p numberColumns columns will use.
    std::size_t estimateMemoryUsage(std::size_t numberRows, std::size_t numberColumns) const;

    //! Persist by passing information to \p inserter.
    void acceptPersistInserter(core::CStatePersistInserter& inserter) const;

    //! Populate the object from serialized data.
    bool acceptRestoreTraverser(core::CStateRestoreTraverser& traverser);

private:
    using TSizeDoublePr = std::pair<std::size_t, double>;
    using TDoubleDoublePr = std::pair<double, double>;
    using TDoubleDoublePrVec = std::vector<TDoubleDoublePr>;
    using TOptionalDouble = boost::optional<double>;
    using TOptionalSize = boost::optional<std::size_t>;
    using TDoubleVecVec = std::vector<TDoubleVec>;
    using TSizeVec = std::vector<std::size_t>;
    using TVector = CDenseVector<double>;
    using TRowItr = core::CDataFrame::TRowItr;
    using TPackedBitVectorVec = std::vector<core::CPackedBitVector>;
    using TDataFrameCategoryEncoderUPtr = std::unique_ptr<CDataFrameCategoryEncoder>;
    using TDataTypeVec = CDataFrameUtils::TDataTypeVec;

    //! \brief Holds the parameters associated with the different types of regularizer
    //! terms available.
    template<typename T>
    class CRegularization final {
    public:
        //! Set the multiplier of the tree depth penalty.
        CRegularization& depthPenaltyMultiplier(double depthPenaltyMultiplier) {
            m_DepthPenaltyMultiplier = depthPenaltyMultiplier;
            return *this;
        }

        //! Set the multiplier of the tree size penalty.
        CRegularization& treeSizePenaltyMultiplier(double treeSizePenaltyMultiplier) {
            m_TreeSizePenaltyMultiplier = treeSizePenaltyMultiplier;
            return *this;
        }

        //! Set the multiplier of the square leaf weight penalty.
        CRegularization& leafWeightPenaltyMultiplier(double leafWeightPenaltyMultiplier) {
            m_LeafWeightPenaltyMultiplier = leafWeightPenaltyMultiplier;
            return *this;
        }

        //! Set the soft depth tree depth limit.
        CRegularization& softTreeDepthLimit(double softTreeDepthLimit) {
            m_SoftTreeDepthLimit = softTreeDepthLimit;
            return *this;
        }

        //! Set the tolerance in the depth tree depth limit.
        CRegularization& softTreeDepthTolerance(double softTreeDepthTolerance) {
            m_SoftTreeDepthTolerance = softTreeDepthTolerance;
            return *this;
        }

        //! Count the number of parameters which have their default values.
        std::size_t countNotSet() const {
            return (m_DepthPenaltyMultiplier == T{} ? 1 : 0) +
                   (m_TreeSizePenaltyMultiplier == T{} ? 1 : 0) +
                   (m_LeafWeightPenaltyMultiplier == T{} ? 1 : 0) +
                   (m_SoftTreeDepthLimit == T{} ? 1 : 0) +
                   (m_SoftTreeDepthTolerance == T{} ? 1 : 0);
        }

        //! Multiplier of the tree depth penalty.
        T depthPenaltyMultiplier() const { return m_DepthPenaltyMultiplier; }

        //! Multiplier of the tree size penalty.
        T treeSizePenaltyMultiplier() const {
            return m_TreeSizePenaltyMultiplier;
        }

        //! Multiplier of the square leaf weight penalty.
        T leafWeightPenaltyMultiplier() const {
            return m_LeafWeightPenaltyMultiplier;
        }

        //! Soft depth tree depth limit.
        T softTreeDepthLimit() const { return m_SoftTreeDepthLimit; }

        //! Soft depth tree depth limit tolerance.
        T softTreeDepthTolerance() const { return m_SoftTreeDepthTolerance; }

        //! Get the penalty which applies to a leaf at depth \p depth.
        T penaltyForDepth(std::size_t depth) const {
            return std::exp((static_cast<double>(depth) / m_SoftTreeDepthLimit - 1.0) /
                            m_SoftTreeDepthTolerance);
        }

        //! Get description of the regularization parameters.
        std::string print() const {
            return "(depth penalty multiplier = " + toString(m_DepthPenaltyMultiplier) +
                   ", soft depth limit = " + toString(m_SoftTreeDepthLimit) +
                   ", soft depth tolerance = " + toString(m_SoftTreeDepthTolerance) +
                   ", tree size penalty multiplier = " + toString(m_TreeSizePenaltyMultiplier) +
                   ", leaf weight penalty multiplier = " +
                   toString(m_LeafWeightPenaltyMultiplier) + ")";
        }

        //! Persist by passing information to \p inserter.
        void acceptPersistInserter(core::CStatePersistInserter& inserter) const;

        //! Populate the object from serialized data.
        bool acceptRestoreTraverser(core::CStateRestoreTraverser& traverser);

    private:
        static std::string toString(double x) { return std::to_string(x); }
        static std::string toString(TOptionalDouble x) {
            return x != boost::none ? toString(*x) : "null";
        }

    private:
        T m_DepthPenaltyMultiplier = T{};
        T m_TreeSizePenaltyMultiplier = T{};
        T m_LeafWeightPenaltyMultiplier = T{};
        T m_SoftTreeDepthLimit = T{};
        T m_SoftTreeDepthTolerance = T{};
    };

    using TRegularization = CRegularization<double>;
    using TRegularizationOverride = CRegularization<TOptionalDouble>;

    //! \brief The algorithm parameters we'll directly optimise to improve test error.
    struct SHyperparameters {
        //! The regularisation parameters.
        TRegularization s_Regularization;

        //! Shrinkage.
        double s_Eta;

        //! Rate of growth of shrinkage in the training loop.
        double s_EtaGrowthRatePerTree;

        //! The fraction of features we use per bag.
        double s_FeatureBagFraction;

        //! Persist by passing information to \p inserter.
        void acceptPersistInserter(core::CStatePersistInserter& inserter) const;

        //! Populate the object from serialized data.
        bool acceptRestoreTraverser(core::CStateRestoreTraverser& traverser);
    };

<<<<<<< HEAD
    //! \brief A node of a regression tree.
    //!
    //! DESCRIPTION:\n
    //! This defines a tree structure on a vector of nodes (maintaining the parent
    //! child relationships as indexes into the vector). It holds the (binary)
    //! splitting criterion (feature and value) and the tree's prediction at each
    //! leaf. The intervals are open above so the left node contains feature vectors
    //! for which the feature value is _strictly_ less than the split value.
    //!
    //! During training row masks are maintained for each node (so the data can be
    //! efficiently traversed). This supports extracting the left and right child
    //! node bit masks from the node's bit mask.
    class CNode final {
    public:
        CNode() : m_SplitIndex(0){};
        CNode(std::int32_t index) : m_SplitIndex(index){};

        //! See core::CMemory.
        static bool dynamicSizeAlwaysZero() { return true; }

        //! Check if this is a leaf node.
        bool isLeaf() const { return m_LeftChild.is_initialized() == false; }

        //! Get the leaf index for \p row.
        std::size_t leafIndex(const CEncodedDataFrameRowRef& row,
                              const TNodeVec& tree,
                              std::size_t index = 0) const {
            if (this->isLeaf()) {
                return index;
            }
            double value{row[m_SplitFeature]};
            bool missing{CDataFrameUtils::isMissing(value)};
            return (missing && m_AssignMissingToLeft) ||
                           (missing == false && value < m_SplitValue)
                       ? tree[m_LeftChild.get()].leafIndex(row, tree,
                                                           m_LeftChild.get())
                       : tree[m_RightChild.get()].leafIndex(row, tree,
                                                            m_RightChild.get());
        }

        //! Get the value predicted by \p tree for the feature vector \p row.
        double value(const CEncodedDataFrameRowRef& row, const TNodeVec& tree) const {
            return tree[this->leafIndex(row, tree)].m_NodeValue;
        }

        //! Get the value of this node.
        double value() const { return m_NodeValue; }

        //! Set the node value to \p value.
        void value(double value) { m_NodeValue = value; }

        //! Get the gain of the split.
        double gain() const { return m_Gain; }

        //! Get the total curvature at the rows below this node.
        double curvature() const { return m_Curvature; }

        //! Split this node and add its child nodes to \p tree.
        std::pair<std::size_t, std::size_t> split(std::size_t splitFeature,
                                                  double splitValue,
                                                  bool assignMissingToLeft,
                                                  double gain,
                                                  double curvature,
                                                  TNodeVec& tree) {
            m_SplitFeature = splitFeature;
            m_SplitValue = splitValue;
            m_AssignMissingToLeft = assignMissingToLeft;
            m_LeftChild = static_cast<std::size_t>(tree.size());
            m_RightChild = static_cast<std::size_t>(tree.size() + 1);
            // create to leafs with consecutive indices
            m_Gain = gain;
            m_Curvature = curvature;
            tree.emplace_back(tree.size());
            tree.emplace_back(tree.size());
            return {m_LeftChild.get(), m_RightChild.get()};
        }

        //! Get the row masks of the left and right children of this node.
        auto rowMasks(std::size_t numberThreads,
                      const core::CDataFrame& frame,
                      const CDataFrameCategoryEncoder& encoder,
                      core::CPackedBitVector rowMask) const {

            LOG_TRACE(<< "Splitting feature '" << m_SplitFeature << "' @ " << m_SplitValue);
            LOG_TRACE(<< "# rows in node = " << rowMask.manhattan());
            LOG_TRACE(<< "row mask = " << rowMask);

            auto result = frame.readRows(
                numberThreads, 0, frame.numberRows(),
                core::bindRetrievableState(
                    [&](auto& state, TRowItr beginRows, TRowItr endRows) {
                        core::CPackedBitVector& leftRowMask{std::get<0>(state)};
                        std::size_t& leftChildNumberRows{std::get<1>(state)};
                        std::size_t& rightChildNumberRows{std::get<2>(state)};
                        for (auto row = beginRows; row != endRows; ++row) {
                            std::size_t index{row->index()};
                            double value{encoder.encode(*row)[m_SplitFeature]};
                            bool missing{CDataFrameUtils::isMissing(value)};
                            if ((missing && m_AssignMissingToLeft) ||
                                (missing == false && value < m_SplitValue)) {
                                leftRowMask.extend(false, index - leftRowMask.size());
                                leftRowMask.extend(true);
                                ++leftChildNumberRows;
                            } else {
                                ++rightChildNumberRows;
                            }
                        }
                    },
                    std::make_tuple(core::CPackedBitVector{}, std::size_t{0}, std::size_t{0})),
                &rowMask);
            auto& masks = result.first;

            for (auto& mask_ : masks) {
                auto& mask = std::get<0>(mask_.s_FunctionState);
                mask.extend(false, rowMask.size() - mask.size());
            }

            core::CPackedBitVector leftRowMask;
            std::size_t leftChildNumberRows;
            std::size_t rightChildNumberRows;
            std::tie(leftRowMask, leftChildNumberRows, rightChildNumberRows) =
                std::move(masks[0].s_FunctionState);
            for (std::size_t i = 1; i < masks.size(); ++i) {
                leftRowMask |= std::get<0>(masks[i].s_FunctionState);
                leftChildNumberRows += std::get<1>(masks[i].s_FunctionState);
                rightChildNumberRows += std::get<2>(masks[i].s_FunctionState);
            }
            LOG_TRACE(<< "# rows in left node = " << leftRowMask.manhattan());
            LOG_TRACE(<< "left row mask = " << leftRowMask);

            core::CPackedBitVector rightRowMask{std::move(rowMask)};
            rightRowMask ^= leftRowMask;
            LOG_TRACE(<< "# rows in right node = " << rightRowMask.manhattan());
            LOG_TRACE(<< "left row mask = " << rightRowMask);

            return std::make_tuple(std::move(leftRowMask), std::move(rightRowMask),
                                   leftChildNumberRows < rightChildNumberRows);
        }

        //! Get a human readable description of this tree.
        std::string print(const TNodeVec& tree) const {
            std::ostringstream result;
            return this->doPrint("", tree, result).str();
        }

        //! Persist by passing information to \p inserter.
        void acceptPersistInserter(core::CStatePersistInserter& inserter) const;

        //! Populate the object from serialized data.
        bool acceptRestoreTraverser(core::CStateRestoreTraverser& traverser);

    private:
        std::ostringstream&
        doPrint(std::string pad, const TNodeVec& tree, std::ostringstream& result) const {
            result << "\n" << pad;
            if (this->isLeaf()) {
                result << m_NodeValue;
            } else {
                result << "split feature '" << m_SplitFeature << "' @ " << m_SplitValue;
                tree[m_LeftChild.get()].doPrint(pad + "  ", tree, result);
                tree[m_RightChild.get()].doPrint(pad + "  ", tree, result);
            }
            return result;
        }

    private:
        std::int32_t m_SplitIndex = -1;
        std::size_t m_SplitFeature = 0;
        double m_SplitValue = 0.0;
        bool m_AssignMissingToLeft = true;
        TOptionalSize m_LeftChild;
        TOptionalSize m_RightChild;
        double m_NodeValue = 0.0;
        double m_Gain = 0.0;
        double m_Curvature = 0.0;
    };

=======
>>>>>>> 0a95aced
    //! \brief Maintains a collection of statistics about a leaf of the regression
    //! tree as it is built.
    //!
    //! DESCRIPTION:\N
    //! The regression tree is grown top down by greedily selecting the split with
    //! the maximum gain (in the loss). This finds and scores the maximum gain split
    //! of a single leaf of the tree.
    class CLeafNodeStatistics final {
    public:
        CLeafNodeStatistics(std::size_t id,
                            std::size_t numberThreads,
                            const core::CDataFrame& frame,
                            const CDataFrameCategoryEncoder& encoder,
                            const TRegularization& regularization,
                            const TDoubleVecVec& candidateSplits,
                            std::size_t depth,
                            TSizeVec featureBag,
                            core::CPackedBitVector rowMask)
            : m_Id{id}, m_Regularization{regularization},
              m_CandidateSplits{candidateSplits}, m_Depth{depth},
              m_FeatureBag{std::move(featureBag)}, m_RowMask{std::move(rowMask)} {

            std::sort(m_FeatureBag.begin(), m_FeatureBag.end());
            LOG_TRACE(<< "row mask = " << m_RowMask);
            LOG_TRACE(<< "feature bag = " << core::CContainerPrinter::print(m_FeatureBag));

            this->computeAggregateLossDerivatives(numberThreads, frame, encoder);
        }

        //! This should only called by split but is public so it's accessible to std::make_shared.
        CLeafNodeStatistics(std::size_t id,
                            const CLeafNodeStatistics& parent,
                            const CLeafNodeStatistics& sibling,
                            core::CPackedBitVector rowMask);

        CLeafNodeStatistics(const CLeafNodeStatistics&) = delete;

        CLeafNodeStatistics(CLeafNodeStatistics&&) = default;

        CLeafNodeStatistics& operator=(const CLeafNodeStatistics&) = delete;

        CLeafNodeStatistics& operator=(CLeafNodeStatistics&&) = default;

        //! Apply the split defined by (\p leftChildRowMask, \p rightChildRowMask).
        auto split(std::size_t leftChildId,
                   std::size_t rightChildId,
                   std::size_t numberThreads,
                   const core::CDataFrame& frame,
                   const CDataFrameCategoryEncoder& encoder,
                   const TRegularization& regularization,
                   const TDoubleVecVec& candidateSplits,
                   TSizeVec featureBag,
                   core::CPackedBitVector leftChildRowMask,
                   core::CPackedBitVector rightChildRowMask,
                   bool leftChildHasFewerRows) {

            if (leftChildHasFewerRows) {
                auto leftChild = std::make_shared<CLeafNodeStatistics>(
                    leftChildId, numberThreads, frame, encoder, regularization,
                    candidateSplits, m_Depth + 1, std::move(featureBag),
                    std::move(leftChildRowMask));
                auto rightChild = std::make_shared<CLeafNodeStatistics>(
                    rightChildId, *this, *leftChild, std::move(rightChildRowMask));

                return std::make_pair(leftChild, rightChild);
            }

            auto rightChild = std::make_shared<CLeafNodeStatistics>(
                rightChildId, numberThreads, frame, encoder, regularization, candidateSplits,
                m_Depth + 1, std::move(featureBag), std::move(rightChildRowMask));
            auto leftChild = std::make_shared<CLeafNodeStatistics>(
                leftChildId, *this, *rightChild, std::move(leftChildRowMask));

            return std::make_pair(leftChild, rightChild);
        }

        //! Order two leaves by decreasing gain in splitting them.
        bool operator<(const CLeafNodeStatistics& rhs) const {
            return this->bestSplitStatistics() < rhs.bestSplitStatistics();
        }

        //! Get the gain in loss of the best split of this leaf.
        double gain() const { return this->bestSplitStatistics().s_Gain; }

        double curvature() const {
            return this->bestSplitStatistics().s_Curvature;
        }

        //! Get the best (feature, feature value) split.
        TSizeDoublePr bestSplit() const {
            const auto& split = this->bestSplitStatistics();
            return {split.s_Feature, split.s_SplitAt};
        }

        //! Check if we should assign the missing feature rows to the left child
        //! of the split.
        bool assignMissingToLeft() const {
            return this->bestSplitStatistics().s_AssignMissingToLeft;
        }

        //! Get the node's identifier.
        std::size_t id() const { return m_Id; }

        //! Get the row mask for this leaf node.
        core::CPackedBitVector& rowMask() { return m_RowMask; }

        //! Get the memory used by this object.
        std::size_t memoryUsage() const {
            std::size_t mem{core::CMemory::dynamicSize(m_FeatureBag)};
            mem += core::CMemory::dynamicSize(m_RowMask);
            mem += core::CMemory::dynamicSize(m_Gradients);
            mem += core::CMemory::dynamicSize(m_Curvatures);
            mem += core::CMemory::dynamicSize(m_MissingGradients);
            mem += core::CMemory::dynamicSize(m_MissingCurvatures);
            return mem;
        }

        //! Estimate maximum leaf statistics bookkeeping memory for training
        //! boosted trees on data frames with \p numberRows rows, \p numberCols columns
        //! with specified settings for \p featureBagFraction and \p numberSplitsPerFeature
        static std::size_t estimateMemoryUsage(std::size_t numberRows,
                                               std::size_t numberCols,
                                               double featureBagFraction,
                                               std::size_t numberSplitsPerFeature) {
            std::size_t featureBagSize{
                static_cast<std::size_t>(std::ceil(
                    featureBagFraction * static_cast<double>(numberCols - 1))) *
                sizeof(std::size_t)};
            // We will typically get the close to the best compression for most of the
            // leaves when the set of splits becomes large, corresponding to the worst
            // case for memory usage. This is because the rows will be spread over many
            // rows so the masks will mainly contain 0 bits in this case.
            std::size_t rowMaskSize{numberRows / PACKED_BIT_VECTOR_MAXIMUM_ROWS_PER_BYTE};
            std::size_t gradientsSize{(numberCols - 1) *
                                      numberSplitsPerFeature * sizeof(double)};
            std::size_t curvatureSize{gradientsSize};
            std::size_t missingGradientsSize{(numberCols - 1) * sizeof(double)};
            std::size_t missingCurvatureSize{missingGradientsSize};
            return sizeof(CLeafNodeStatistics) + featureBagSize + rowMaskSize + gradientsSize +
                   curvatureSize + missingGradientsSize + missingCurvatureSize;
        }

    private:
        //! \brief Statistics relating to a split of the node.
        struct SSplitStatistics : private boost::less_than_comparable<SSplitStatistics> {
            SSplitStatistics(double gain, double curvature, std::size_t feature, double splitAt, bool assignMissingToLeft)
                : s_Gain{gain}, s_Curvature{curvature}, s_Feature{feature}, s_SplitAt{splitAt},
                  s_AssignMissingToLeft{assignMissingToLeft} {}

            bool operator<(const SSplitStatistics& rhs) const {
                return COrderings::lexicographical_compare(
                    s_Gain, s_Curvature, s_Feature, rhs.s_Gain, rhs.s_Curvature, rhs.s_Feature);
            }

            std::string print() const {
                std::ostringstream result;
                result << "split feature '" << s_Feature << "' @ " << s_SplitAt
                       << ", gain = " << s_Gain;
                return result.str();
            }

            double s_Gain;
            double s_Curvature;
            std::size_t s_Feature;
            double s_SplitAt;
            bool s_AssignMissingToLeft;
        };

        //! \brief A collection of aggregate derivatives.
        struct SDerivatives {
            SDerivatives(const TDoubleVecVec& candidateSplits)
                : s_Gradients(candidateSplits.size()),
                  s_Curvatures(candidateSplits.size()),
                  s_MissingGradients(candidateSplits.size(), 0.0),
                  s_MissingCurvatures(candidateSplits.size(), 0.0) {

                for (std::size_t i = 0; i < candidateSplits.size(); ++i) {
                    std::size_t numberSplits{candidateSplits[i].size() + 1};
                    s_Gradients[i].resize(numberSplits, 0.0);
                    s_Curvatures[i].resize(numberSplits, 0.0);
                }
            }

            void merge(const SDerivatives& other) {
                for (std::size_t i = 0; i < s_Gradients.size(); ++i) {
                    for (std::size_t j = 0; j < s_Gradients[i].size(); ++j) {
                        s_Gradients[i][j] += other.s_Gradients[i][j];
                        s_Curvatures[i][j] += other.s_Curvatures[i][j];
                    }
                    s_MissingGradients[i] += other.s_MissingGradients[i];
                    s_MissingCurvatures[i] += other.s_MissingCurvatures[i];
                }
            }

            auto move() {
                return std::make_tuple(std::move(s_Gradients), std::move(s_Curvatures),
                                       std::move(s_MissingGradients),
                                       std::move(s_MissingCurvatures));
            }

            TDoubleVecVec s_Gradients;
            TDoubleVecVec s_Curvatures;
            TDoubleVec s_MissingGradients;
            TDoubleVec s_MissingCurvatures;
        };

    private:
        void computeAggregateLossDerivatives(std::size_t numberThreads,
                                             const core::CDataFrame& frame,
                                             const CDataFrameCategoryEncoder& encoder) {

            auto result = frame.readRows(
                numberThreads, 0, frame.numberRows(),
                core::bindRetrievableState(
                    [&](SDerivatives& derivatives, TRowItr beginRows, TRowItr endRows) {
                        for (auto row = beginRows; row != endRows; ++row) {
                            this->addRowDerivatives(encoder.encode(*row), derivatives);
                        }
                    },
                    SDerivatives{m_CandidateSplits}),
                &m_RowMask);

            SDerivatives derivatives{std::move(result.first[0].s_FunctionState)};
            for (std::size_t i = 1; i < result.first.size(); ++i) {
                derivatives.merge(result.first[i].s_FunctionState);
            }

            std::tie(m_Gradients, m_Curvatures, m_MissingGradients,
                     m_MissingCurvatures) = derivatives.move();

            LOG_TRACE(<< "gradients = " << core::CContainerPrinter::print(m_Gradients));
            LOG_TRACE(<< "curvatures = " << core::CContainerPrinter::print(m_Curvatures));
            LOG_TRACE(<< "missing gradients = "
                      << core::CContainerPrinter::print(m_MissingGradients));
            LOG_TRACE(<< "missing curvatures = "
                      << core::CContainerPrinter::print(m_MissingCurvatures));
        }

        void addRowDerivatives(const CEncodedDataFrameRowRef& row,
                               SDerivatives& derivatives) const;

        const SSplitStatistics& bestSplitStatistics() const {
            if (m_BestSplit == boost::none) {
                m_BestSplit = this->computeBestSplitStatistics();
            }
            return *m_BestSplit;
        }

        SSplitStatistics computeBestSplitStatistics() const;

    private:
        std::size_t m_Id;
        const TRegularization& m_Regularization;
        const TDoubleVecVec& m_CandidateSplits;
        std::size_t m_Depth;
        TSizeVec m_FeatureBag;
        core::CPackedBitVector m_RowMask;
        TDoubleVecVec m_Gradients;
        TDoubleVecVec m_Curvatures;
        TDoubleVec m_MissingGradients;
        TDoubleVec m_MissingCurvatures;
        mutable boost::optional<SSplitStatistics> m_BestSplit;
    };

private:
    // The maximum number of rows encoded by a single byte in the packed bit
    // vector assuming best compression.
    static const std::size_t PACKED_BIT_VECTOR_MAXIMUM_ROWS_PER_BYTE;

private:
    CBoostedTreeImpl();

    //! Check if we can train a model.
    bool canTrain() const;

    //! Get the full training set data mask, i.e. all rows which aren't missing
    //! the dependent variable.
    core::CPackedBitVector allTrainingRowsMask() const;

    //! Compute the \p percentile percentile gain per split and the sum of row
    //! curvatures per internal node of \p forest.
    TDoubleDoublePr gainAndCurvatureAtPercentile(double percentile,
                                                 const TNodeVecVec& forest) const;

    //! Train the forest and compute loss moments on each fold.
    TMeanVarAccumulator crossValidateForest(core::CDataFrame& frame,
                                            const TMemoryUsageCallback& recordMemoryUsage) const;

    //! Initialize the predictions and loss function derivatives for the masked
    //! rows in \p frame.
    TNodeVec initializePredictionsAndLossDerivatives(core::CDataFrame& frame,
                                                     const core::CPackedBitVector& trainingRowMask) const;

    //! Train one forest on the rows of \p frame in the mask \p trainingRowMask.
    TNodeVecVec trainForest(core::CDataFrame& frame,
                            const core::CPackedBitVector& trainingRowMask,
                            const TMemoryUsageCallback& recordMemoryUsage) const;

    //! Get the candidate splits values for each feature.
    TDoubleVecVec candidateSplits(const core::CDataFrame& frame,
                                  const core::CPackedBitVector& trainingRowMask) const;

    //! Train one tree on the rows of \p frame in the mask \p trainingRowMask.
    TNodeVec trainTree(core::CDataFrame& frame,
                       const core::CPackedBitVector& trainingRowMask,
                       const TDoubleVecVec& candidateSplits,
                       const std::size_t maximumTreeSize,
                       const TMemoryUsageCallback& recordMemoryUsage) const;

    //! Get the number of features including category encoding.
    std::size_t numberFeatures() const;

    //! Get the number of features to consider splitting on.
    std::size_t featureBagSize() const;

    //! Sample the features according to their categorical distribution.
    TSizeVec featureBag() const;

    //! Refresh the predictions and loss function derivatives for the masked
    //! rows in \p frame with predictions of \p tree.
    void refreshPredictionsAndLossDerivatives(core::CDataFrame& frame,
                                              const core::CPackedBitVector& trainingRowMask,
                                              double eta,
                                              TNodeVec& tree) const;

    //! Compute the mean of the loss function on the masked rows of \p frame.
    double meanLoss(const core::CDataFrame& frame,
                    const core::CPackedBitVector& rowMask,
                    const TNodeVecVec& forest) const;

    //! Get a column mask of the suitable regressor features.
    TSizeVec candidateRegressorFeatures() const;

    //! Get the root node of \p tree.
    static const CBoostedTreeNode& root(const TNodeVec& tree);

    //! Get the forest's prediction for \p row.
    static double predictRow(const CEncodedDataFrameRowRef& row, const TNodeVecVec& forest);

    //! Select the next hyperparameters for which to train a model.
    bool selectNextHyperparameters(const TMeanVarAccumulator& lossMoments,
                                   CBayesianOptimisation& bopt);

    //! Capture the current hyperparameter values.
    void captureBestHyperparameters(const TMeanVarAccumulator& lossMoments);

    //! Set the hyperparamaters from the best recorded.
    void restoreBestHyperparameters();

    //! Get the number of hyperparameters to tune.
    std::size_t numberHyperparametersToTune() const;

    //! Get the maximum number of nodes to use in a tree.
    //!
    //! \note This number will only be used if the regularised loss says its
    //! a good idea.
    std::size_t maximumTreeSize(const core::CPackedBitVector& trainingRowMask) const;

    //! Get the maximum number of nodes to use in a tree.
    //!
    //! \note This number will only be used if the regularised loss says its
    //! a good idea.
    std::size_t maximumTreeSize(std::size_t numberRows) const;

    //! Restore \p loss function pointer from the \p traverser.
    static bool restoreLoss(CBoostedTree::TLossFunctionUPtr& loss,
                            core::CStateRestoreTraverser& traverser);

    //! Record the training state using the \p recordTrainState callback function
    void recordState(const TTrainingStateCallback& recordTrainState) const;

private:
    static const double INF;

private:
    mutable CPRNG::CXorOShiro128Plus m_Rng;
    std::size_t m_NumberThreads;
    std::size_t m_DependentVariable = std::numeric_limits<std::size_t>::max();
    CBoostedTree::TLossFunctionUPtr m_Loss;
    TRegularizationOverride m_RegularizationOverride;
    TOptionalDouble m_EtaOverride;
    TOptionalSize m_MaximumNumberTreesOverride;
    TOptionalDouble m_FeatureBagFractionOverride;
    TRegularization m_Regularization;
    double m_Eta = 0.1;
    double m_EtaGrowthRatePerTree = 1.05;
    std::size_t m_NumberFolds = 4;
    std::size_t m_MaximumNumberTrees = 20;
    std::size_t m_MaximumAttemptsToAddTree = 3;
    std::size_t m_NumberSplitsPerFeature = 75;
    std::size_t m_MaximumOptimisationRoundsPerHyperparameter = 3;
    std::size_t m_RowsPerFeature = 50;
    double m_FeatureBagFraction = 0.5;
    double m_MaximumTreeSizeMultiplier = 1.0;
    TDataTypeVec m_FeatureDataTypes;
    TDataFrameCategoryEncoderUPtr m_Encoder;
    TDoubleVec m_FeatureSampleProbabilities;
    TPackedBitVectorVec m_MissingFeatureRowMasks;
    TPackedBitVectorVec m_TrainingRowMasks;
    TPackedBitVectorVec m_TestingRowMasks;
    double m_BestForestTestLoss = INF;
    SHyperparameters m_BestHyperparameters;
    TNodeVecVec m_BestForest;
    TBayesinOptimizationUPtr m_BayesianOptimization;
    std::size_t m_NumberRounds = 1;
    std::size_t m_CurrentRound = 0;
    mutable core::CLoopProgress m_TrainingProgress;

    friend class CBoostedTreeFactory;
};
}
}

#endif // INCLUDED_ml_maths_CBoostedTreeImpl_h<|MERGE_RESOLUTION|>--- conflicted
+++ resolved
@@ -244,186 +244,6 @@
         bool acceptRestoreTraverser(core::CStateRestoreTraverser& traverser);
     };
 
-<<<<<<< HEAD
-    //! \brief A node of a regression tree.
-    //!
-    //! DESCRIPTION:\n
-    //! This defines a tree structure on a vector of nodes (maintaining the parent
-    //! child relationships as indexes into the vector). It holds the (binary)
-    //! splitting criterion (feature and value) and the tree's prediction at each
-    //! leaf. The intervals are open above so the left node contains feature vectors
-    //! for which the feature value is _strictly_ less than the split value.
-    //!
-    //! During training row masks are maintained for each node (so the data can be
-    //! efficiently traversed). This supports extracting the left and right child
-    //! node bit masks from the node's bit mask.
-    class CNode final {
-    public:
-        CNode() : m_SplitIndex(0){};
-        CNode(std::int32_t index) : m_SplitIndex(index){};
-
-        //! See core::CMemory.
-        static bool dynamicSizeAlwaysZero() { return true; }
-
-        //! Check if this is a leaf node.
-        bool isLeaf() const { return m_LeftChild.is_initialized() == false; }
-
-        //! Get the leaf index for \p row.
-        std::size_t leafIndex(const CEncodedDataFrameRowRef& row,
-                              const TNodeVec& tree,
-                              std::size_t index = 0) const {
-            if (this->isLeaf()) {
-                return index;
-            }
-            double value{row[m_SplitFeature]};
-            bool missing{CDataFrameUtils::isMissing(value)};
-            return (missing && m_AssignMissingToLeft) ||
-                           (missing == false && value < m_SplitValue)
-                       ? tree[m_LeftChild.get()].leafIndex(row, tree,
-                                                           m_LeftChild.get())
-                       : tree[m_RightChild.get()].leafIndex(row, tree,
-                                                            m_RightChild.get());
-        }
-
-        //! Get the value predicted by \p tree for the feature vector \p row.
-        double value(const CEncodedDataFrameRowRef& row, const TNodeVec& tree) const {
-            return tree[this->leafIndex(row, tree)].m_NodeValue;
-        }
-
-        //! Get the value of this node.
-        double value() const { return m_NodeValue; }
-
-        //! Set the node value to \p value.
-        void value(double value) { m_NodeValue = value; }
-
-        //! Get the gain of the split.
-        double gain() const { return m_Gain; }
-
-        //! Get the total curvature at the rows below this node.
-        double curvature() const { return m_Curvature; }
-
-        //! Split this node and add its child nodes to \p tree.
-        std::pair<std::size_t, std::size_t> split(std::size_t splitFeature,
-                                                  double splitValue,
-                                                  bool assignMissingToLeft,
-                                                  double gain,
-                                                  double curvature,
-                                                  TNodeVec& tree) {
-            m_SplitFeature = splitFeature;
-            m_SplitValue = splitValue;
-            m_AssignMissingToLeft = assignMissingToLeft;
-            m_LeftChild = static_cast<std::size_t>(tree.size());
-            m_RightChild = static_cast<std::size_t>(tree.size() + 1);
-            // create to leafs with consecutive indices
-            m_Gain = gain;
-            m_Curvature = curvature;
-            tree.emplace_back(tree.size());
-            tree.emplace_back(tree.size());
-            return {m_LeftChild.get(), m_RightChild.get()};
-        }
-
-        //! Get the row masks of the left and right children of this node.
-        auto rowMasks(std::size_t numberThreads,
-                      const core::CDataFrame& frame,
-                      const CDataFrameCategoryEncoder& encoder,
-                      core::CPackedBitVector rowMask) const {
-
-            LOG_TRACE(<< "Splitting feature '" << m_SplitFeature << "' @ " << m_SplitValue);
-            LOG_TRACE(<< "# rows in node = " << rowMask.manhattan());
-            LOG_TRACE(<< "row mask = " << rowMask);
-
-            auto result = frame.readRows(
-                numberThreads, 0, frame.numberRows(),
-                core::bindRetrievableState(
-                    [&](auto& state, TRowItr beginRows, TRowItr endRows) {
-                        core::CPackedBitVector& leftRowMask{std::get<0>(state)};
-                        std::size_t& leftChildNumberRows{std::get<1>(state)};
-                        std::size_t& rightChildNumberRows{std::get<2>(state)};
-                        for (auto row = beginRows; row != endRows; ++row) {
-                            std::size_t index{row->index()};
-                            double value{encoder.encode(*row)[m_SplitFeature]};
-                            bool missing{CDataFrameUtils::isMissing(value)};
-                            if ((missing && m_AssignMissingToLeft) ||
-                                (missing == false && value < m_SplitValue)) {
-                                leftRowMask.extend(false, index - leftRowMask.size());
-                                leftRowMask.extend(true);
-                                ++leftChildNumberRows;
-                            } else {
-                                ++rightChildNumberRows;
-                            }
-                        }
-                    },
-                    std::make_tuple(core::CPackedBitVector{}, std::size_t{0}, std::size_t{0})),
-                &rowMask);
-            auto& masks = result.first;
-
-            for (auto& mask_ : masks) {
-                auto& mask = std::get<0>(mask_.s_FunctionState);
-                mask.extend(false, rowMask.size() - mask.size());
-            }
-
-            core::CPackedBitVector leftRowMask;
-            std::size_t leftChildNumberRows;
-            std::size_t rightChildNumberRows;
-            std::tie(leftRowMask, leftChildNumberRows, rightChildNumberRows) =
-                std::move(masks[0].s_FunctionState);
-            for (std::size_t i = 1; i < masks.size(); ++i) {
-                leftRowMask |= std::get<0>(masks[i].s_FunctionState);
-                leftChildNumberRows += std::get<1>(masks[i].s_FunctionState);
-                rightChildNumberRows += std::get<2>(masks[i].s_FunctionState);
-            }
-            LOG_TRACE(<< "# rows in left node = " << leftRowMask.manhattan());
-            LOG_TRACE(<< "left row mask = " << leftRowMask);
-
-            core::CPackedBitVector rightRowMask{std::move(rowMask)};
-            rightRowMask ^= leftRowMask;
-            LOG_TRACE(<< "# rows in right node = " << rightRowMask.manhattan());
-            LOG_TRACE(<< "left row mask = " << rightRowMask);
-
-            return std::make_tuple(std::move(leftRowMask), std::move(rightRowMask),
-                                   leftChildNumberRows < rightChildNumberRows);
-        }
-
-        //! Get a human readable description of this tree.
-        std::string print(const TNodeVec& tree) const {
-            std::ostringstream result;
-            return this->doPrint("", tree, result).str();
-        }
-
-        //! Persist by passing information to \p inserter.
-        void acceptPersistInserter(core::CStatePersistInserter& inserter) const;
-
-        //! Populate the object from serialized data.
-        bool acceptRestoreTraverser(core::CStateRestoreTraverser& traverser);
-
-    private:
-        std::ostringstream&
-        doPrint(std::string pad, const TNodeVec& tree, std::ostringstream& result) const {
-            result << "\n" << pad;
-            if (this->isLeaf()) {
-                result << m_NodeValue;
-            } else {
-                result << "split feature '" << m_SplitFeature << "' @ " << m_SplitValue;
-                tree[m_LeftChild.get()].doPrint(pad + "  ", tree, result);
-                tree[m_RightChild.get()].doPrint(pad + "  ", tree, result);
-            }
-            return result;
-        }
-
-    private:
-        std::int32_t m_SplitIndex = -1;
-        std::size_t m_SplitFeature = 0;
-        double m_SplitValue = 0.0;
-        bool m_AssignMissingToLeft = true;
-        TOptionalSize m_LeftChild;
-        TOptionalSize m_RightChild;
-        double m_NodeValue = 0.0;
-        double m_Gain = 0.0;
-        double m_Curvature = 0.0;
-    };
-
-=======
->>>>>>> 0a95aced
     //! \brief Maintains a collection of statistics about a leaf of the regression
     //! tree as it is built.
     //!
