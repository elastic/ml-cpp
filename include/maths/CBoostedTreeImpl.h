/*
 * Copyright Elasticsearch B.V. and/or licensed to Elasticsearch B.V. under one
 * or more contributor license agreements. Licensed under the Elastic License;
 * you may not use this file except in compliance with the Elastic License.
 */

#ifndef INCLUDED_ml_maths_CBoostedTreeImpl_h
#define INCLUDED_ml_maths_CBoostedTreeImpl_h

#include <core/CContainerPrinter.h>
#include <core/CDataFrame.h>
#include <core/CLogger.h>
#include <core/CMemory.h>
#include <core/CPackedBitVector.h>
#include <core/CStatePersistInserter.h>
#include <core/CStateRestoreTraverser.h>

#include <maths/CBasicStatistics.h>
#include <maths/CBoostedTree.h>
#include <maths/CDataFrameCategoryEncoder.h>
#include <maths/CDataFrameUtils.h>
#include <maths/CLinearAlgebraEigen.h>
#include <maths/CPRNG.h>
#include <maths/CTools.h>
#include <maths/ImportExport.h>

#include <boost/operators.hpp>
#include <boost/optional.hpp>

#include <limits>
#include <memory>
#include <numeric>
#include <sstream>
#include <utility>
#include <vector>

namespace ml {
namespace maths {
class CBayesianOptimisation;

namespace boosted_tree_detail {
inline std::size_t predictionColumn(std::size_t numberColumns) {
    return numberColumns - 3;
}
}

class MATHS_EXPORT CBoostedTreeImpl final {
public:
    using TMeanAccumulator = CBasicStatistics::SSampleMean<double>::TAccumulator;
    using TMeanVarAccumulator = CBasicStatistics::SSampleMeanVar<double>::TAccumulator;
    using TBayesinOptimizationUPtr = std::unique_ptr<maths::CBayesianOptimisation>;
    using TProgressCallback = CBoostedTree::TProgressCallback;
    using TMemoryUsageCallback = CBoostedTree::TMemoryUsageCallback;
    using TDoubleVec = std::vector<double>;

public:
    static const double MINIMUM_RELATIVE_GAIN_PER_SPLIT;

public:
    CBoostedTreeImpl(std::size_t numberThreads, CBoostedTree::TLossFunctionUPtr loss);

    ~CBoostedTreeImpl();

    CBoostedTreeImpl& operator=(const CBoostedTreeImpl&) = delete;
    CBoostedTreeImpl& operator=(CBoostedTreeImpl&&);

    //! Train the model on the values in \p frame.
    void train(core::CDataFrame& frame,
               const TProgressCallback& recordProgress,
               const TMemoryUsageCallback& recordMemoryUsage);

    //! Write the predictions of the best trained model to \p frame.
    //!
    //! \note Must be called only if a trained model is available.
    void predict(core::CDataFrame& frame, const TProgressCallback& /*recordProgress*/) const;

    //! Write this model to \p writer.
    void write(core::CRapidJsonConcurrentLineWriter& /*writer*/) const;

    //! Get the number of columns training the model will add to the data frame.
    static std::size_t numberExtraColumnsForTrain();

    //! Get the feature sample probabilities.
    TDoubleVec featureWeights() const;

    //! Estimate the maximum booking memory that training the boosted tree on a data
    //! frame with \p numberRows row and \p numberColumns columns will use.
    std::size_t estimateMemoryUsage(std::size_t numberRows, std::size_t numberColumns) const;

    //! Persist by passing information to \p inserter.
    void acceptPersistInserter(core::CStatePersistInserter& inserter) const;

    //! Populate the object from serialized data.
    bool acceptRestoreTraverser(core::CStateRestoreTraverser& traverser);

    //! Get the memory used by this object.
    std::size_t memoryUsage() const;

private:
    using TDoubleDoublePrVec = std::vector<std::pair<double, double>>;
    using TOptionalDouble = boost::optional<double>;
    using TOptionalSize = boost::optional<std::size_t>;
    using TVector = CDenseVector<double>;
    using TDoubleVecVec = std::vector<TDoubleVec>;
    using TSizeVec = std::vector<std::size_t>;
    using TSizeDoublePr = std::pair<std::size_t, double>;
    using TDoubleDoubleDoubleTr = std::tuple<double, double, double>;
    using TRowItr = core::CDataFrame::TRowItr;
    using TPackedBitVectorVec = std::vector<core::CPackedBitVector>;
    using TDataFrameCategoryEncoderUPtr = std::unique_ptr<CDataFrameCategoryEncoder>;
    using TDataTypeVec = CDataFrameUtils::TDataTypeVec;

    class CNode;
    using TNodeVec = std::vector<CNode>;
    using TNodeVecVec = std::vector<TNodeVec>;

    //! \brief The algorithm parameters we'll directly optimise to improve test error.
    struct SHyperparameters {
        double s_Lambda;
        double s_Gamma;
        double s_Eta;
        double s_EtaGrowthRatePerTree;
        double s_FeatureBagFraction;
        TDoubleVec s_FeatureSampleProbabilities;

        //! Persist by passing information to \p inserter.
        void acceptPersistInserter(core::CStatePersistInserter& inserter) const;

        //! Populate the object from serialized data.
        bool acceptRestoreTraverser(core::CStateRestoreTraverser& traverser);
    };

    //! \brief A node of a regression tree.
    //!
    //! DESCRIPTION:\n
    //! This defines a tree structure on a vector of nodes (maintaining the parent
    //! child relationships as indexes into the vector). It holds the (binary)
    //! splitting criterion (feature and value) and the tree's prediction at each
    //! leaf. The intervals are open above so the left node contains feature vectors
    //! for which the feature value is _strictly_ less than the split value.
    //!
    //! During training row masks are maintained for each node (so the data can be
    //! efficiently traversed). This supports extracting the left and right child
    //! node bit masks from the node's bit mask.
    class CNode final {
    public:
        //! See core::CMemory.
        static bool dynamicSizeAlwaysZero() { return true; }

        //! Check if this is a leaf node.
        bool isLeaf() const { return m_LeftChild < 0; }

        //! Get the leaf index for \p row.
        std::size_t leafIndex(const CEncodedDataFrameRowRef& row,
                              const TNodeVec& tree,
                              std::int32_t index = 0) const {
            if (this->isLeaf()) {
                return index;
            }
            double value{row[m_SplitFeature]};
            bool missing{CDataFrameUtils::isMissing(value)};
            return (missing && m_AssignMissingToLeft) ||
                           (missing == false && value < m_SplitValue)
                       ? tree[m_LeftChild].leafIndex(row, tree, m_LeftChild)
                       : tree[m_RightChild].leafIndex(row, tree, m_RightChild);
        }

        //! Get the value predicted by \p tree for the feature vector \p row.
        double value(const CEncodedDataFrameRowRef& row, const TNodeVec& tree) const {
            return tree[this->leafIndex(row, tree)].m_NodeValue;
        }

        //! Get the value of this node.
        double value() const { return m_NodeValue; }

        //! Set the node value to \p value.
        void value(double value) { m_NodeValue = value; }

        //! Split this node and add its child nodes to \p tree.
        std::pair<std::size_t, std::size_t> split(std::size_t splitFeature,
                                                  double splitValue,
                                                  bool assignMissingToLeft,
                                                  TNodeVec& tree) {
            m_SplitFeature = splitFeature;
            m_SplitValue = splitValue;
            m_AssignMissingToLeft = assignMissingToLeft;
            m_LeftChild = static_cast<std::int32_t>(tree.size());
            m_RightChild = static_cast<std::int32_t>(tree.size() + 1);
            tree.resize(tree.size() + 2);
            return {m_LeftChild, m_RightChild};
        }

        //! Get the row masks of the left and right children of this node.
        auto rowMasks(std::size_t numberThreads,
                      const core::CDataFrame& frame,
                      const CDataFrameCategoryEncoder& encoder,
                      core::CPackedBitVector rowMask) const {

            LOG_TRACE(<< "Splitting feature '" << m_SplitFeature << "' @ " << m_SplitValue);
            LOG_TRACE(<< "# rows in node = " << rowMask.manhattan());
            LOG_TRACE(<< "row mask = " << rowMask);

            auto result = frame.readRows(
                numberThreads, 0, frame.numberRows(),
                core::bindRetrievableState(
                    [&](core::CPackedBitVector& leftRowMask, TRowItr beginRows, TRowItr endRows) {
                        for (auto row = beginRows; row != endRows; ++row) {
                            std::size_t index{row->index()};
                            double value{encoder.encode(*row)[m_SplitFeature]};
                            bool missing{CDataFrameUtils::isMissing(value)};
                            if ((missing && m_AssignMissingToLeft) ||
                                (missing == false && value < m_SplitValue)) {
                                leftRowMask.extend(false, index - leftRowMask.size());
                                leftRowMask.extend(true);
                            }
                        }
                    },
                    core::CPackedBitVector{}),
                &rowMask);

            for (auto& mask : result.first) {
                mask.s_FunctionState.extend(
                    false, rowMask.size() - mask.s_FunctionState.size());
            }

            core::CPackedBitVector leftRowMask{std::move(result.first[0].s_FunctionState)};
            for (std::size_t i = 1; i < result.first.size(); ++i) {
                leftRowMask |= result.first[i].s_FunctionState;
            }
            LOG_TRACE(<< "# rows in left node = " << leftRowMask.manhattan());
            LOG_TRACE(<< "left row mask = " << leftRowMask);

            core::CPackedBitVector rightRowMask{std::move(rowMask)};
            rightRowMask ^= leftRowMask;
            LOG_TRACE(<< "# rows in right node = " << rightRowMask.manhattan());
            LOG_TRACE(<< "left row mask = " << rightRowMask);

            return std::make_pair(std::move(leftRowMask), std::move(rightRowMask));
        }

        //! Get a human readable description of this tree.
        std::string print(const TNodeVec& tree) const {
            std::ostringstream result;
            return this->doPrint("", tree, result).str();
        }

        //! Persist by passing information to \p inserter.
        void acceptPersistInserter(core::CStatePersistInserter& inserter) const;

        //! Populate the object from serialized data.
        bool acceptRestoreTraverser(core::CStateRestoreTraverser& traverser);

    private:
        std::ostringstream&
        doPrint(std::string pad, const TNodeVec& tree, std::ostringstream& result) const {
            result << "\n" << pad;
            if (this->isLeaf()) {
                result << m_NodeValue;
            } else {
                result << "split feature '" << m_SplitFeature << "' @ " << m_SplitValue;
                tree[m_LeftChild].doPrint(pad + "  ", tree, result);
                tree[m_RightChild].doPrint(pad + "  ", tree, result);
            }
            return result;
        }

    private:
        std::size_t m_SplitFeature = 0;
        double m_SplitValue = 0.0;
        bool m_AssignMissingToLeft = true;
        std::int32_t m_LeftChild = -1;
        std::int32_t m_RightChild = -1;
        double m_NodeValue = 0.0;
    };

    //! \brief Maintains a collection of statistics about a leaf of the regression
    //! tree as it is built.
    //!
    //! DESCRIPTION:\N
    //! The regression tree is grown top down by greedily selecting the split with
    //! the maximum gain (in the loss). This finds and scores the maximum gain split
    //! of a single leaf of the tree.
    class CLeafNodeStatistics final {
    public:
        CLeafNodeStatistics(std::size_t id,
                            std::size_t numberThreads,
                            const core::CDataFrame& frame,
                            const CDataFrameCategoryEncoder& encoder,
                            double lambda,
                            double gamma,
                            const TDoubleVecVec& candidateSplits,
                            TSizeVec featureBag,
                            core::CPackedBitVector rowMask)
            : m_Id{id}, m_Lambda{lambda}, m_Gamma{gamma}, m_CandidateSplits{candidateSplits},
              m_FeatureBag{std::move(featureBag)}, m_RowMask{std::move(rowMask)} {

            std::sort(m_FeatureBag.begin(), m_FeatureBag.end());
            LOG_TRACE(<< "row mask = " << m_RowMask);
            LOG_TRACE(<< "feature bag = " << core::CContainerPrinter::print(m_FeatureBag));

            this->computeAggregateLossDerivatives(numberThreads, frame, encoder);
        }

        //! This should only called by split but is public so it's accessible to make_shared.
        CLeafNodeStatistics(std::size_t id,
                            const CLeafNodeStatistics& parent,
                            const CLeafNodeStatistics& sibling,
                            core::CPackedBitVector rowMask)
            : m_Id{id}, m_Lambda{sibling.m_Lambda}, m_Gamma{sibling.m_Gamma},
              m_CandidateSplits{sibling.m_CandidateSplits},
              m_FeatureBag{sibling.m_FeatureBag}, m_RowMask{std::move(rowMask)} {

            LOG_TRACE(<< "row mask = " << m_RowMask);
            LOG_TRACE(<< "feature bag = " << core::CContainerPrinter::print(m_FeatureBag));

            m_Gradients.resize(m_CandidateSplits.size());
            m_Curvatures.resize(m_CandidateSplits.size());
            m_MissingGradients.resize(m_CandidateSplits.size(), 0.0);
            m_MissingCurvatures.resize(m_CandidateSplits.size(), 0.0);

            for (std::size_t i = 0; i < m_CandidateSplits.size(); ++i) {
                std::size_t numberSplits{m_CandidateSplits[i].size() + 1};
                m_Gradients[i].resize(numberSplits);
                m_Curvatures[i].resize(numberSplits);
                for (std::size_t j = 0; j < numberSplits; ++j) {
                    m_Gradients[i][j] = parent.m_Gradients[i][j] -
                                        sibling.m_Gradients[i][j];
                    m_Curvatures[i][j] = parent.m_Curvatures[i][j] -
                                         sibling.m_Curvatures[i][j];
                }
                m_MissingGradients[i] = parent.m_MissingGradients[i] -
                                        sibling.m_MissingGradients[i];
                m_MissingCurvatures[i] = parent.m_MissingCurvatures[i] -
                                         sibling.m_MissingCurvatures[i];
            }

            LOG_TRACE(<< "gradients = " << core::CContainerPrinter::print(m_Gradients));
            LOG_TRACE(<< "curvatures = " << core::CContainerPrinter::print(m_Curvatures));
            LOG_TRACE(<< "missing gradients = "
                      << core::CContainerPrinter::print(m_MissingGradients));
            LOG_TRACE(<< "missing curvatures = "
                      << core::CContainerPrinter::print(m_MissingCurvatures));
        }

        CLeafNodeStatistics(const CLeafNodeStatistics&) = delete;

        CLeafNodeStatistics& operator=(const CLeafNodeStatistics&) = delete;

        CLeafNodeStatistics(CLeafNodeStatistics&&) = default;

        CLeafNodeStatistics& operator=(CLeafNodeStatistics&&) = default;

        //! Apply the split defined by (\p leftChildRowMask, \p rightChildRowMask).
        auto split(std::size_t leftChildId,
                   std::size_t rightChildId,
                   std::size_t numberThreads,
                   const core::CDataFrame& frame,
                   const CDataFrameCategoryEncoder& encoder,
                   double lambda,
                   double gamma,
                   const TDoubleVecVec& candidateSplits,
                   TSizeVec featureBag,
                   core::CPackedBitVector leftChildRowMask,
                   core::CPackedBitVector rightChildRowMask) {

            if (leftChildRowMask.manhattan() < rightChildRowMask.manhattan()) {
                auto leftChild = std::make_shared<CLeafNodeStatistics>(
                    leftChildId, numberThreads, frame, encoder, lambda, gamma,
                    candidateSplits, featureBag, std::move(leftChildRowMask));
                auto rightChild = std::make_shared<CLeafNodeStatistics>(
                    rightChildId, *this, *leftChild, std::move(rightChildRowMask));

                return std::make_pair(leftChild, rightChild);
            }

            auto rightChild = std::make_shared<CLeafNodeStatistics>(
                rightChildId, numberThreads, frame, encoder, lambda, gamma,
                candidateSplits, featureBag, std::move(rightChildRowMask));
            auto leftChild = std::make_shared<CLeafNodeStatistics>(
                leftChildId, *this, *rightChild, std::move(leftChildRowMask));

            return std::make_pair(leftChild, rightChild);
        }

        //! Order two leaves by decreasing gain in splitting them.
        bool operator<(const CLeafNodeStatistics& rhs) const {
            return this->bestSplitStatistics() < rhs.bestSplitStatistics();
        }

        //! Get the gain in loss of the best split of this leaf.
        double gain() const { return this->bestSplitStatistics().s_Gain; }

        //! Get the best (feature, feature value) split.
        TSizeDoublePr bestSplit() const {
            const auto& split = this->bestSplitStatistics();
            return {split.s_Feature, split.s_SplitAt};
        }

        //! Check if we should assign the missing feature rows to the left child
        //! of the split.
        bool assignMissingToLeft() const {
            return this->bestSplitStatistics().s_AssignMissingToLeft;
        }

        //! Get the node's identifier.
        std::size_t id() const { return m_Id; }

        //! Get the row mask for this leaf node.
        core::CPackedBitVector& rowMask() { return m_RowMask; }

        //! Get the memory used by this object.
        std::size_t memoryUsage() const {
            std::size_t mem{core::CMemory::dynamicSize(m_FeatureBag)};
            mem += core::CMemory::dynamicSize(m_RowMask);
            mem += core::CMemory::dynamicSize(m_Gradients);
            mem += core::CMemory::dynamicSize(m_Curvatures);
            mem += core::CMemory::dynamicSize(m_MissingGradients);
            mem += core::CMemory::dynamicSize(m_MissingCurvatures);
            return mem;
        }

        //! Estimate maximum leaf statistics bookkeeping memory for training
        //! boosted trees on data frames with \p numberRows rows, \p numberCols columns
        //! with specified settings for \p featureBagFraction and \p numberSplitsPerFeature
        static std::size_t estimateMemoryUsage(std::size_t numberRows,
                                               std::size_t numberCols,
                                               double featureBagFraction,
                                               std::size_t numberSplitsPerFeature) {
            std::size_t featureBagSize{
                static_cast<std::size_t>(std::ceil(
                    featureBagFraction * static_cast<double>(numberCols - 1))) *
                sizeof(std::size_t)};
            std::size_t rowMaskSize{numberRows / 256};
            std::size_t gradientsSize{(numberCols - 1) *
                                      numberSplitsPerFeature * sizeof(double)};
            std::size_t curvatureSize{gradientsSize};
            std::size_t missingGradientsSize{(numberCols - 1) * sizeof(double)};
            std::size_t missingCurvatureSize{missingGradientsSize};
            return featureBagSize + rowMaskSize + gradientsSize +
                   curvatureSize + missingGradientsSize + missingCurvatureSize;
        }

    private:
        //! \brief Statistics relating to a split of the node.
        struct SSplitStatistics : private boost::less_than_comparable<SSplitStatistics> {
            SSplitStatistics(double gain, std::size_t feature, double splitAt, bool assignMissingToLeft)
                : s_Gain{gain}, s_Feature{feature}, s_SplitAt{splitAt},
                  s_AssignMissingToLeft{assignMissingToLeft} {}

            bool operator<(const SSplitStatistics& rhs) const {
                return COrderings::lexicographical_compare(
                    s_Gain, s_Feature, rhs.s_Gain, rhs.s_Feature);
            }

            std::string print() const {
                std::ostringstream result;
                result << "split feature '" << s_Feature << "' @ " << s_SplitAt
                       << ", gain = " << s_Gain;
                return result.str();
            }

            double s_Gain;
            std::size_t s_Feature;
            double s_SplitAt;
            bool s_AssignMissingToLeft;
        };

        //! \brief A collection of aggregate derivatives.
        struct SDerivatives {
            SDerivatives(const TDoubleVecVec& candidateSplits)
                : s_Gradients(candidateSplits.size()),
                  s_Curvatures(candidateSplits.size()),
                  s_MissingGradients(candidateSplits.size(), 0.0),
                  s_MissingCurvatures(candidateSplits.size(), 0.0) {

                for (std::size_t i = 0; i < candidateSplits.size(); ++i) {
                    std::size_t numberSplits{candidateSplits[i].size() + 1};
                    s_Gradients[i].resize(numberSplits, 0.0);
                    s_Curvatures[i].resize(numberSplits, 0.0);
                }
            }

            TDoubleVecVec s_Gradients;
            TDoubleVecVec s_Curvatures;
            TDoubleVec s_MissingGradients;
            TDoubleVec s_MissingCurvatures;
        };

    private:
        void computeAggregateLossDerivatives(std::size_t numberThreads,
                                             const core::CDataFrame& frame,
                                             const CDataFrameCategoryEncoder& encoder) {

            auto result = frame.readRows(
                numberThreads, 0, frame.numberRows(),
                core::bindRetrievableState(
                    [&](SDerivatives& state, TRowItr beginRows, TRowItr endRows) {
                        for (auto row = beginRows; row != endRows; ++row) {
                            this->addRowDerivatives(encoder.encode(*row), state);
                        }
                    },
                    SDerivatives{m_CandidateSplits}),
                &m_RowMask);

            auto& results = result.first;

            m_Gradients = std::move(results[0].s_FunctionState.s_Gradients);
            m_Curvatures = std::move(results[0].s_FunctionState.s_Curvatures);
            m_MissingGradients = std::move(results[0].s_FunctionState.s_MissingGradients);
            m_MissingCurvatures = std::move(results[0].s_FunctionState.s_MissingCurvatures);

            for (std::size_t k = 1; k < results.size(); ++k) {
                const auto& derivatives = results[k].s_FunctionState;
                for (std::size_t i = 0; i < m_CandidateSplits.size(); ++i) {
                    std::size_t numberSplits{m_CandidateSplits[i].size() + 1};
                    for (std::size_t j = 0; j < numberSplits; ++j) {
                        m_Gradients[i][j] += derivatives.s_Gradients[i][j];
                        m_Curvatures[i][j] += derivatives.s_Curvatures[i][j];
                    }
                    m_MissingGradients[i] += derivatives.s_MissingGradients[i];
                    m_MissingCurvatures[i] += derivatives.s_MissingCurvatures[i];
                }
            }

            LOG_TRACE(<< "gradients = " << core::CContainerPrinter::print(m_Gradients));
            LOG_TRACE(<< "curvatures = " << core::CContainerPrinter::print(m_Curvatures));
            LOG_TRACE(<< "missing gradients = "
                      << core::CContainerPrinter::print(m_MissingGradients));
            LOG_TRACE(<< "missing curvatures = "
                      << core::CContainerPrinter::print(m_MissingCurvatures));
        }

        void addRowDerivatives(const CEncodedDataFrameRowRef& row,
                               SDerivatives& derivatives) const;

        const SSplitStatistics& bestSplitStatistics() const {
            if (m_BestSplit == boost::none) {
                m_BestSplit = this->computeBestSplitStatistics();
            }
            return *m_BestSplit;
        }

        SSplitStatistics computeBestSplitStatistics() const {

            static const std::size_t ASSIGN_MISSING_TO_LEFT{0};
            static const std::size_t ASSIGN_MISSING_TO_RIGHT{1};

            SSplitStatistics result{-INF, m_FeatureBag.size(), INF, true};

            for (auto i : m_FeatureBag) {
                double g{std::accumulate(m_Gradients[i].begin(), m_Gradients[i].end(), 0.0) +
                         m_MissingGradients[i]};
                double h{std::accumulate(m_Curvatures[i].begin(),
                                         m_Curvatures[i].end(), 0.0) +
                         m_MissingCurvatures[i]};
                double gl[]{m_MissingGradients[i], 0.0};
                double hl[]{m_MissingCurvatures[i], 0.0};

                double maximumGain{-INF};
                std::size_t splitAt{m_FeatureBag.size()};
                std::size_t assignMissingTo{ASSIGN_MISSING_TO_LEFT};

                for (std::size_t j = 0; j + 1 < m_Gradients[i].size(); ++j) {
                    gl[ASSIGN_MISSING_TO_LEFT] += m_Gradients[i][j];
                    hl[ASSIGN_MISSING_TO_LEFT] += m_Curvatures[i][j];
                    gl[ASSIGN_MISSING_TO_RIGHT] += m_Gradients[i][j];
                    hl[ASSIGN_MISSING_TO_RIGHT] += m_Curvatures[i][j];

                    double gain[]{CTools::pow2(gl[ASSIGN_MISSING_TO_LEFT]) /
                                          (hl[ASSIGN_MISSING_TO_LEFT] + m_Lambda) +
                                      CTools::pow2(g - gl[ASSIGN_MISSING_TO_LEFT]) /
                                          (h - hl[ASSIGN_MISSING_TO_LEFT] + m_Lambda),
                                  CTools::pow2(gl[ASSIGN_MISSING_TO_RIGHT]) /
                                          (hl[ASSIGN_MISSING_TO_RIGHT] + m_Lambda) +
                                      CTools::pow2(g - gl[ASSIGN_MISSING_TO_RIGHT]) /
                                          (h - hl[ASSIGN_MISSING_TO_RIGHT] + m_Lambda)};

                    if (gain[ASSIGN_MISSING_TO_LEFT] > maximumGain) {
                        maximumGain = gain[ASSIGN_MISSING_TO_LEFT];
                        splitAt = j;
                        assignMissingTo = ASSIGN_MISSING_TO_LEFT;
                    }
                    if (gain[ASSIGN_MISSING_TO_RIGHT] > maximumGain) {
                        maximumGain = gain[ASSIGN_MISSING_TO_RIGHT];
                        splitAt = j;
                        assignMissingTo = ASSIGN_MISSING_TO_RIGHT;
                    }
                }

                double gain{0.5 * (maximumGain - CTools::pow2(g) / (h + m_Lambda)) - m_Gamma};

                SSplitStatistics candidate{gain, i, m_CandidateSplits[i][splitAt],
                                           assignMissingTo == ASSIGN_MISSING_TO_LEFT};
                LOG_TRACE(<< "candidate split: " << candidate.print());

                if (candidate > result) {
                    result = candidate;
                }
            }

            LOG_TRACE(<< "best split: " << result.print());

            return result;
        }

    private:
        std::size_t m_Id;
        double m_Lambda;
        double m_Gamma;
        const TDoubleVecVec& m_CandidateSplits;
        TSizeVec m_FeatureBag;
        core::CPackedBitVector m_RowMask;
        TDoubleVecVec m_Gradients;
        TDoubleVecVec m_Curvatures;
        TDoubleVec m_MissingGradients;
        TDoubleVec m_MissingCurvatures;
        mutable boost::optional<SSplitStatistics> m_BestSplit;
    };

private:
    CBoostedTreeImpl();

    //! Check if we can train a model.
    bool canTrain() const;

    //! Get the full training set data mask, i.e. all rows which aren't missing
    //! the dependent variable.
    core::CPackedBitVector allTrainingRowsMask() const;

    //! Compute the sum loss for the predictions from \p frame and the leaf
    //! count and squared weight sum from \p forest.
    TDoubleDoubleDoubleTr regularisedLoss(const core::CDataFrame& frame,
                                          const core::CPackedBitVector& trainingRowMask,
                                          const TNodeVecVec& forest) const;

    //! Train the forest and compute loss moments on each fold.
    TMeanVarAccumulator crossValidateForest(core::CDataFrame& frame,
                                            const TMemoryUsageCallback& recordMemoryUsage) const;

    //! Initialize the predictions and loss function derivatives for the masked
    //! rows in \p frame.
    TNodeVec initializePredictionsAndLossDerivatives(core::CDataFrame& frame,
                                                     const core::CPackedBitVector& trainingRowMask) const;

    //! Train one forest on the rows of \p frame in the mask \p trainingRowMask.
    TNodeVecVec trainForest(core::CDataFrame& frame,
                            const core::CPackedBitVector& trainingRowMask,
                            const TMemoryUsageCallback& recordMemoryUsage) const;

    //! Get the candidate splits values for each feature.
    TDoubleVecVec candidateSplits(const core::CDataFrame& frame,
                                  const core::CPackedBitVector& trainingRowMask) const;

    //! Train one tree on the rows of \p frame in the mask \p trainingRowMask.
    TNodeVec trainTree(core::CDataFrame& frame,
                       const core::CPackedBitVector& trainingRowMask,
                       const TDoubleVecVec& candidateSplits,
                       const TMemoryUsageCallback& recordMemoryUsage) const;

    //! Get the number of features including category encoding.
    std::size_t numberFeatures() const;

    //! Get the number of features to consider splitting on.
    std::size_t featureBagSize() const;

    //! Sample the features according to their categorical distribution.
    TSizeVec featureBag() const;

    //! Refresh the predictions and loss function derivatives for the masked
    //! rows in \p frame with predictions of \p tree.
    void refreshPredictionsAndLossDerivatives(core::CDataFrame& frame,
                                              const core::CPackedBitVector& trainingRowMask,
                                              double eta,
                                              TNodeVec& tree) const;

    //! Compute the mean of the loss function on the masked rows of \p frame.
    double meanLoss(const core::CDataFrame& frame,
                    const core::CPackedBitVector& rowMask,
                    const TNodeVecVec& forest) const;

    //! Get a column mask of the suitable regressor features.
    TSizeVec candidateRegressorFeatures() const;

    //! Get the root node of \p tree.
    static const CNode& root(const TNodeVec& tree);

    //! Get the forest's prediction for \p row.
    static double predictRow(const CEncodedDataFrameRowRef& row, const TNodeVecVec& forest);

    //! Select the next hyperparameters for which to train a model.
    bool selectNextHyperparameters(const TMeanVarAccumulator& lossMoments,
                                   CBayesianOptimisation& bopt);

    //! Capture the current hyperparameter values.
    void captureBestHyperparameters(const TMeanVarAccumulator& lossMoments);

    //! Set the hyperparamaters from the best recorded.
    void restoreBestHyperparameters();

    //! Get the number of hyperparameters to tune.
    std::size_t numberHyperparametersToTune() const;

    //! Get the maximum number of nodes to use in a tree.
    //!
    //! \note This number will only be used if the regularised loss says its
    //! a good idea.
    std::size_t maximumTreeSize(const core::CDataFrame& frame) const;

    //! Get the maximum number of nodes to use in a tree.
    //!
    //! \note This number will only be used if the regularised loss says its
    //! a good idea.
    std::size_t maximumTreeSize(std::size_t numberRows) const;

    //! Restore \p loss function pointer from the \p traverser.
    static bool restoreLoss(CBoostedTree::TLossFunctionUPtr& loss,
                            core::CStateRestoreTraverser& traverser);

private:
    static const double INF;

private:
    mutable CPRNG::CXorOShiro128Plus m_Rng;
    std::size_t m_NumberThreads;
    std::size_t m_DependentVariable = std::numeric_limits<std::size_t>::max();
    CBoostedTree::TLossFunctionUPtr m_Loss;
    TOptionalDouble m_LambdaOverride;
    TOptionalDouble m_GammaOverride;
    TOptionalDouble m_EtaOverride;
    TOptionalSize m_MaximumNumberTreesOverride;
    TOptionalDouble m_FeatureBagFractionOverride;
    double m_Lambda = 0.0;
    double m_Gamma = 0.0;
    double m_Eta = 0.1;
    double m_EtaGrowthRatePerTree = 1.05;
    std::size_t m_NumberFolds = 4;
    std::size_t m_MaximumNumberTrees = 20;
    std::size_t m_MaximumAttemptsToAddTree = 3;
    std::size_t m_NumberSplitsPerFeature = 40;
    std::size_t m_MaximumOptimisationRoundsPerHyperparameter = 5;
    std::size_t m_RowsPerFeature = 50;
    double m_FeatureBagFraction = 0.5;
<<<<<<< HEAD
    double m_MaximumTreeSizeMultiplier = 1.0;
=======
    double m_MaximumTreeSizeFraction = 1.0;
    TDataTypeVec m_FeatureDataTypes;
>>>>>>> b924c62d
    TDataFrameCategoryEncoderUPtr m_Encoder;
    TDoubleVec m_FeatureSampleProbabilities;
    TPackedBitVectorVec m_MissingFeatureRowMasks;
    TPackedBitVectorVec m_TrainingRowMasks;
    TPackedBitVectorVec m_TestingRowMasks;
    double m_BestForestTestLoss = INF;
    SHyperparameters m_BestHyperparameters;
    TNodeVecVec m_BestForest;
    TBayesinOptimizationUPtr m_BayesianOptimization;
    std::size_t m_NumberRounds = 1;
    std::size_t m_CurrentRound = 0;

    friend class CBoostedTreeFactory;
};
}
}

#endif // INCLUDED_ml_maths_CBoostedTreeImpl_h<|MERGE_RESOLUTION|>--- conflicted
+++ resolved
@@ -740,12 +740,8 @@
     std::size_t m_MaximumOptimisationRoundsPerHyperparameter = 5;
     std::size_t m_RowsPerFeature = 50;
     double m_FeatureBagFraction = 0.5;
-<<<<<<< HEAD
     double m_MaximumTreeSizeMultiplier = 1.0;
-=======
-    double m_MaximumTreeSizeFraction = 1.0;
     TDataTypeVec m_FeatureDataTypes;
->>>>>>> b924c62d
     TDataFrameCategoryEncoderUPtr m_Encoder;
     TDoubleVec m_FeatureSampleProbabilities;
     TPackedBitVectorVec m_MissingFeatureRowMasks;
