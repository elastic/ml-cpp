/*
 * Copyright Elasticsearch B.V. and/or licensed to Elasticsearch B.V. under one
 * or more contributor license agreements. Licensed under the Elastic License;
 * you may not use this file except in compliance with the Elastic License.
 */

#ifndef INCLUDED_ml_maths_CBoostedTreeImpl_h
#define INCLUDED_ml_maths_CBoostedTreeImpl_h

#include <core/CContainerPrinter.h>
#include <core/CDataFrame.h>
#include <core/CLogger.h>
#include <core/CMemory.h>
#include <core/CPackedBitVector.h>
#include <core/CStatePersistInserter.h>
#include <core/CStateRestoreTraverser.h>

#include <maths/CBasicStatistics.h>
#include <maths/CBoostedTree.h>
#include <maths/CDataFrameCategoryEncoder.h>
#include <maths/CDataFrameUtils.h>
#include <maths/CLinearAlgebraEigen.h>
#include <maths/CPRNG.h>
#include <maths/CTools.h>
#include <maths/ImportExport.h>

#include <boost/operators.hpp>
#include <boost/optional.hpp>

#include <limits>
#include <memory>
#include <numeric>
#include <sstream>
#include <utility>
#include <vector>

namespace ml {
namespace maths {
class CBayesianOptimisation;

namespace boosted_tree_detail {
inline std::size_t predictionColumn(std::size_t numberColumns) {
    return numberColumns - 3;
}
}

//! \brief Implementation of CBoostedTree.
class MATHS_EXPORT CBoostedTreeImpl final {
public:
    using TMeanAccumulator = CBasicStatistics::SSampleMean<double>::TAccumulator;
    using TMeanVarAccumulator = CBasicStatistics::SSampleMeanVar<double>::TAccumulator;
    using TBayesinOptimizationUPtr = std::unique_ptr<maths::CBayesianOptimisation>;
    using TProgressCallback = CBoostedTree::TProgressCallback;
    using TMemoryUsageCallback = CBoostedTree::TMemoryUsageCallback;
    using TTrainingStateCallback = CBoostedTree::TTrainingStateCallback;
    using TDoubleVec = std::vector<double>;

public:
    static const double MINIMUM_RELATIVE_GAIN_PER_SPLIT;

public:
    CBoostedTreeImpl(std::size_t numberThreads, CBoostedTree::TLossFunctionUPtr loss);

    ~CBoostedTreeImpl();

    CBoostedTreeImpl& operator=(const CBoostedTreeImpl&) = delete;
    CBoostedTreeImpl& operator=(CBoostedTreeImpl&&);

    //! Train the model on the values in \p frame.
    void train(core::CDataFrame& frame,
               const TProgressCallback& recordProgress,
               const TMemoryUsageCallback& recordMemoryUsage,
               const TTrainingStateCallback& recordTrainStateCallback);

    //! Write the predictions of the best trained model to \p frame.
    //!
    //! \note Must be called only if a trained model is available.
    void predict(core::CDataFrame& frame, const TProgressCallback& /*recordProgress*/) const;

    //! Write this model to \p writer.
    void write(core::CRapidJsonConcurrentLineWriter& /*writer*/) const;

    //! Get the feature sample probabilities.
    const TDoubleVec& featureWeights() const;

    //! Get the column containing the dependent variable.
    std::size_t columnHoldingDependentVariable() const;

    //! Get the number of columns training the model will add to the data frame.
    static std::size_t numberExtraColumnsForTrain();

    //! Estimate the maximum booking memory that training the boosted tree on a data
    //! frame with \p numberRows row and \p numberColumns columns will use.
    std::size_t estimateMemoryUsage(std::size_t numberRows, std::size_t numberColumns) const;

    //! Persist by passing information to \p inserter.
    void acceptPersistInserter(core::CStatePersistInserter& inserter) const;

    //! Populate the object from serialized data.
    bool acceptRestoreTraverser(core::CStateRestoreTraverser& traverser);

    //! Get the memory used by this object.
    std::size_t memoryUsage() const;

private:
    using TSizeDoublePr = std::pair<std::size_t, double>;
    using TDoubleDoublePr = std::pair<double, double>;
    using TDoubleDoublePrVec = std::vector<TDoubleDoublePr>;
    using TOptionalDouble = boost::optional<double>;
    using TOptionalSize = boost::optional<std::size_t>;
    using TDoubleVecVec = std::vector<TDoubleVec>;
    using TSizeVec = std::vector<std::size_t>;
    using TVector = CDenseVector<double>;
    using TRowItr = core::CDataFrame::TRowItr;
    using TPackedBitVectorVec = std::vector<core::CPackedBitVector>;
    using TDataFrameCategoryEncoderUPtr = std::unique_ptr<CDataFrameCategoryEncoder>;
    using TDataTypeVec = CDataFrameUtils::TDataTypeVec;

    class CNode;
    using TNodeVec = std::vector<CNode>;
    using TNodeVecVec = std::vector<TNodeVec>;

    //! \brief Holds the parameters associated with the different types of regularizer
    //! terms available.
    template<typename T>
    class CRegularization final {
    public:
        //! Set the multiplier of the tree size penalty.
        CRegularization& gamma(double gamma) {
            m_Gamma = gamma;
            return *this;
        }

        //! Set the multiplier of the square leaf weight penalty.
        CRegularization& lambda(double lambda) {
            m_Lambda = lambda;
            return *this;
        }

        //! Count the number of parameters which have their default values.
        std::size_t countNotSet() const {
            return (m_Gamma == T{} ? 1 : 0) + (m_Lambda == T{} ? 1 : 0);
        }

        //! Multiplier of the tree size penalty.
        T gamma() const { return m_Gamma; }

        //! Multiplier of the square leaf weight penalty.
        T lambda() const { return m_Lambda; }

        //! Get description of the regularization parameters.
        std::string print() const {
            return "(gamma = " + toString(m_Gamma) +
                   ", lambda = " + toString(m_Lambda) + ")";
        }

        //! Persist by passing information to \p inserter.
        void acceptPersistInserter(core::CStatePersistInserter& inserter) const;

        //! Populate the object from serialized data.
        bool acceptRestoreTraverser(core::CStateRestoreTraverser& traverser);

    private:
        static std::string toString(double x) { return std::to_string(x); }
        static std::string toString(TOptionalDouble x) {
            return x != boost::none ? toString(*x) : "null";
        }

    private:
        T m_Gamma = T{};
        T m_Lambda = T{};
    };

    using TRegularization = CRegularization<double>;
    using TRegularizationOverride = CRegularization<TOptionalDouble>;

    //! \brief The algorithm parameters we'll directly optimise to improve test error.
    struct SHyperparameters {
        //! The regularisation parameters.
        TRegularization s_Regularization;

        //! Shrinkage.
        double s_Eta;

        //! Rate of growth of shrinkage in the training loop.
        double s_EtaGrowthRatePerTree;

        //! The fraction of features we use per bag.
        double s_FeatureBagFraction;

        //! Persist by passing information to \p inserter.
        void acceptPersistInserter(core::CStatePersistInserter& inserter) const;

        //! Populate the object from serialized data.
        bool acceptRestoreTraverser(core::CStateRestoreTraverser& traverser);
    };

    //! \brief A node of a regression tree.
    //!
    //! DESCRIPTION:\n
    //! This defines a tree structure on a vector of nodes (maintaining the parent
    //! child relationships as indexes into the vector). It holds the (binary)
    //! splitting criterion (feature and value) and the tree's prediction at each
    //! leaf. The intervals are open above so the left node contains feature vectors
    //! for which the feature value is _strictly_ less than the split value.
    //!
    //! During training row masks are maintained for each node (so the data can be
    //! efficiently traversed). This supports extracting the left and right child
    //! node bit masks from the node's bit mask.
    class CNode final {
    public:
        CNode() : m_SplitIndex(0){};
        CNode(std::int32_t index) : m_SplitIndex(index){};

        //! See core::CMemory.
        static bool dynamicSizeAlwaysZero() { return true; }

        //! Check if this is a leaf node.
        bool isLeaf() const { return m_LeftChild.is_initialized() == false; }

        //! Get the leaf index for \p row.
        std::size_t leafIndex(const CEncodedDataFrameRowRef& row,
                              const TNodeVec& tree,
                              size_t index = 0) const {
            if (this->isLeaf()) {
                return index;
            }
            double value{row[m_SplitFeature]};
            bool missing{CDataFrameUtils::isMissing(value)};
            return (missing && m_AssignMissingToLeft) ||
                           (missing == false && value < m_SplitValue)
                       ? tree[m_LeftChild.get()].leafIndex(row, tree,
                                                           m_LeftChild.get())
                       : tree[m_RightChild.get()].leafIndex(row, tree,
                                                            m_RightChild.get());
        }

        //! Get the value predicted by \p tree for the feature vector \p row.
        double value(const CEncodedDataFrameRowRef& row, const TNodeVec& tree) const {
            return tree[this->leafIndex(row, tree)].m_NodeValue;
        }

        //! Get the value of this node.
        double value() const { return m_NodeValue; }

        //! Set the node value to \p value.
        void value(double value) { m_NodeValue = value; }

        //! Get the gain of the split.
        double gain() const { return m_Gain; }

        //! Get the total curvature at the rows below this node.
        double curvature() const { return m_Curvature; }

        //! Split this node and add its child nodes to \p tree.
        std::pair<std::size_t, std::size_t> split(std::size_t splitFeature,
                                                  double splitValue,
                                                  bool assignMissingToLeft,
                                                  double gain,
                                                  double curvature,
                                                  TNodeVec& tree) {
            m_SplitFeature = splitFeature;
            m_SplitValue = splitValue;
            m_AssignMissingToLeft = assignMissingToLeft;
<<<<<<< HEAD
            m_LeftChild = static_cast<std::size_t>(tree.size());
            m_RightChild = static_cast<std::size_t>(tree.size() + 1);
            // create to leafs with consecutive indices
            tree.emplace_back(tree.size());
            tree.emplace_back(tree.size());
            return {m_LeftChild.get(), m_RightChild.get()};
=======
            m_LeftChild = static_cast<std::int32_t>(tree.size());
            m_RightChild = static_cast<std::int32_t>(tree.size() + 1);
            m_Gain = gain;
            m_Curvature = curvature;
            tree.resize(tree.size() + 2);
            return {m_LeftChild, m_RightChild};
>>>>>>> 79fb31bf
        }

        //! Get the row masks of the left and right children of this node.
        auto rowMasks(std::size_t numberThreads,
                      const core::CDataFrame& frame,
                      const CDataFrameCategoryEncoder& encoder,
                      core::CPackedBitVector rowMask) const {

            LOG_TRACE(<< "Splitting feature '" << m_SplitFeature << "' @ " << m_SplitValue);
            LOG_TRACE(<< "# rows in node = " << rowMask.manhattan());
            LOG_TRACE(<< "row mask = " << rowMask);

            auto result = frame.readRows(
                numberThreads, 0, frame.numberRows(),
                core::bindRetrievableState(
                    [&](auto& state, TRowItr beginRows, TRowItr endRows) {
                        core::CPackedBitVector& leftRowMask{std::get<0>(state)};
                        std::size_t& leftChildNumberRows{std::get<1>(state)};
                        std::size_t& rightChildNumberRows{std::get<2>(state)};
                        for (auto row = beginRows; row != endRows; ++row) {
                            std::size_t index{row->index()};
                            double value{encoder.encode(*row)[m_SplitFeature]};
                            bool missing{CDataFrameUtils::isMissing(value)};
                            if ((missing && m_AssignMissingToLeft) ||
                                (missing == false && value < m_SplitValue)) {
                                leftRowMask.extend(false, index - leftRowMask.size());
                                leftRowMask.extend(true);
                                ++leftChildNumberRows;
                            } else {
                                ++rightChildNumberRows;
                            }
                        }
                    },
                    std::make_tuple(core::CPackedBitVector{}, std::size_t{0}, std::size_t{0})),
                &rowMask);
            auto& masks = result.first;

            for (auto& mask_ : masks) {
                auto& mask = std::get<0>(mask_.s_FunctionState);
                mask.extend(false, rowMask.size() - mask.size());
            }

            core::CPackedBitVector leftRowMask;
            std::size_t leftChildNumberRows;
            std::size_t rightChildNumberRows;
            std::tie(leftRowMask, leftChildNumberRows, rightChildNumberRows) =
                std::move(masks[0].s_FunctionState);
            for (std::size_t i = 1; i < masks.size(); ++i) {
                leftRowMask |= std::get<0>(masks[i].s_FunctionState);
                leftChildNumberRows += std::get<1>(masks[i].s_FunctionState);
                rightChildNumberRows += std::get<2>(masks[i].s_FunctionState);
            }
            LOG_TRACE(<< "# rows in left node = " << leftRowMask.manhattan());
            LOG_TRACE(<< "left row mask = " << leftRowMask);

            core::CPackedBitVector rightRowMask{std::move(rowMask)};
            rightRowMask ^= leftRowMask;
            LOG_TRACE(<< "# rows in right node = " << rightRowMask.manhattan());
            LOG_TRACE(<< "left row mask = " << rightRowMask);

            return std::make_tuple(std::move(leftRowMask), std::move(rightRowMask),
                                   leftChildNumberRows < rightChildNumberRows);
        }

        //! Get a human readable description of this tree.
        std::string print(const TNodeVec& tree) const {
            std::ostringstream result;
            return this->doPrint("", tree, result).str();
        }

        //! Persist by passing information to \p inserter.
        void acceptPersistInserter(core::CStatePersistInserter& inserter) const;

        //! Populate the object from serialized data.
        bool acceptRestoreTraverser(core::CStateRestoreTraverser& traverser);

    private:
        using TSizeOpt = boost::optional<std::size_t>;

    private:
        std::ostringstream&
        doPrint(std::string pad, const TNodeVec& tree, std::ostringstream& result) const {
            result << "\n" << pad;
            if (this->isLeaf()) {
                result << m_NodeValue;
            } else {
                result << "split feature '" << m_SplitFeature << "' @ " << m_SplitValue;
                tree[m_LeftChild.get()].doPrint(pad + "  ", tree, result);
                tree[m_RightChild.get()].doPrint(pad + "  ", tree, result);
            }
            return result;
        }

    private:
        std::int32_t m_SplitIndex = -1;
        std::size_t m_SplitFeature = 0;
        double m_SplitValue = 0.0;
        bool m_AssignMissingToLeft = true;
        TSizeOpt m_LeftChild;
        TSizeOpt m_RightChild;
        double m_NodeValue = 0.0;
        double m_Gain = 0.0;
        double m_Curvature = 0.0;
    };

    //! \brief Maintains a collection of statistics about a leaf of the regression
    //! tree as it is built.
    //!
    //! DESCRIPTION:\N
    //! The regression tree is grown top down by greedily selecting the split with
    //! the maximum gain (in the loss). This finds and scores the maximum gain split
    //! of a single leaf of the tree.
    class CLeafNodeStatistics final {
    public:
        CLeafNodeStatistics(std::size_t id,
                            std::size_t numberThreads,
                            const core::CDataFrame& frame,
                            const CDataFrameCategoryEncoder& encoder,
                            const TRegularization& regularization,
                            const TDoubleVecVec& candidateSplits,
                            TSizeVec featureBag,
                            core::CPackedBitVector rowMask)
            : m_Id{id}, m_Regularization{regularization}, m_CandidateSplits{candidateSplits},
              m_FeatureBag{std::move(featureBag)}, m_RowMask{std::move(rowMask)} {

            std::sort(m_FeatureBag.begin(), m_FeatureBag.end());
            LOG_TRACE(<< "row mask = " << m_RowMask);
            LOG_TRACE(<< "feature bag = " << core::CContainerPrinter::print(m_FeatureBag));

            this->computeAggregateLossDerivatives(numberThreads, frame, encoder);
        }

        //! This should only called by split but is public so it's accessible to std::make_shared.
        CLeafNodeStatistics(std::size_t id,
                            const CLeafNodeStatistics& parent,
                            const CLeafNodeStatistics& sibling,
                            core::CPackedBitVector rowMask)
            : m_Id{id}, m_Regularization{sibling.m_Regularization},
              m_CandidateSplits{sibling.m_CandidateSplits},
              m_FeatureBag{sibling.m_FeatureBag}, m_RowMask{std::move(rowMask)} {

            LOG_TRACE(<< "row mask = " << m_RowMask);
            LOG_TRACE(<< "feature bag = " << core::CContainerPrinter::print(m_FeatureBag));

            m_Gradients.resize(m_CandidateSplits.size());
            m_Curvatures.resize(m_CandidateSplits.size());
            m_MissingGradients.resize(m_CandidateSplits.size(), 0.0);
            m_MissingCurvatures.resize(m_CandidateSplits.size(), 0.0);

            for (std::size_t i = 0; i < m_CandidateSplits.size(); ++i) {
                std::size_t numberSplits{m_CandidateSplits[i].size() + 1};
                m_Gradients[i].resize(numberSplits);
                m_Curvatures[i].resize(numberSplits);
                for (std::size_t j = 0; j < numberSplits; ++j) {
                    m_Gradients[i][j] = parent.m_Gradients[i][j] -
                                        sibling.m_Gradients[i][j];
                    m_Curvatures[i][j] = parent.m_Curvatures[i][j] -
                                         sibling.m_Curvatures[i][j];
                }
                m_MissingGradients[i] = parent.m_MissingGradients[i] -
                                        sibling.m_MissingGradients[i];
                m_MissingCurvatures[i] = parent.m_MissingCurvatures[i] -
                                         sibling.m_MissingCurvatures[i];
            }

            LOG_TRACE(<< "gradients = " << core::CContainerPrinter::print(m_Gradients));
            LOG_TRACE(<< "curvatures = " << core::CContainerPrinter::print(m_Curvatures));
            LOG_TRACE(<< "missing gradients = "
                      << core::CContainerPrinter::print(m_MissingGradients));
            LOG_TRACE(<< "missing curvatures = "
                      << core::CContainerPrinter::print(m_MissingCurvatures));
        }

        CLeafNodeStatistics(const CLeafNodeStatistics&) = delete;

        CLeafNodeStatistics(CLeafNodeStatistics&&) = default;

        CLeafNodeStatistics& operator=(const CLeafNodeStatistics&) = delete;

        CLeafNodeStatistics& operator=(CLeafNodeStatistics&&) = default;

        //! Apply the split defined by (\p leftChildRowMask, \p rightChildRowMask).
        auto split(std::size_t leftChildId,
                   std::size_t rightChildId,
                   std::size_t numberThreads,
                   const core::CDataFrame& frame,
                   const CDataFrameCategoryEncoder& encoder,
                   const TRegularization& regularization,
                   const TDoubleVecVec& candidateSplits,
                   TSizeVec featureBag,
                   core::CPackedBitVector leftChildRowMask,
                   core::CPackedBitVector rightChildRowMask,
                   bool leftChildHasFewerRows) {

            if (leftChildHasFewerRows) {
                auto leftChild = std::make_shared<CLeafNodeStatistics>(
                    leftChildId, numberThreads, frame, encoder, regularization,
                    candidateSplits, std::move(featureBag), std::move(leftChildRowMask));
                auto rightChild = std::make_shared<CLeafNodeStatistics>(
                    rightChildId, *this, *leftChild, std::move(rightChildRowMask));

                return std::make_pair(leftChild, rightChild);
            }

            auto rightChild = std::make_shared<CLeafNodeStatistics>(
                rightChildId, numberThreads, frame, encoder, regularization,
                candidateSplits, std::move(featureBag), std::move(rightChildRowMask));
            auto leftChild = std::make_shared<CLeafNodeStatistics>(
                leftChildId, *this, *rightChild, std::move(leftChildRowMask));

            return std::make_pair(leftChild, rightChild);
        }

        //! Order two leaves by decreasing gain in splitting them.
        bool operator<(const CLeafNodeStatistics& rhs) const {
            return this->bestSplitStatistics() < rhs.bestSplitStatistics();
        }

        //! Get the gain in loss of the best split of this leaf.
        double gain() const { return this->bestSplitStatistics().s_Gain; }

        double curvature() const {
            return this->bestSplitStatistics().s_Curvature;
        }

        //! Get the best (feature, feature value) split.
        TSizeDoublePr bestSplit() const {
            const auto& split = this->bestSplitStatistics();
            return {split.s_Feature, split.s_SplitAt};
        }

        //! Check if we should assign the missing feature rows to the left child
        //! of the split.
        bool assignMissingToLeft() const {
            return this->bestSplitStatistics().s_AssignMissingToLeft;
        }

        //! Get the node's identifier.
        std::size_t id() const { return m_Id; }

        //! Get the row mask for this leaf node.
        core::CPackedBitVector& rowMask() { return m_RowMask; }

        //! Get the memory used by this object.
        std::size_t memoryUsage() const {
            std::size_t mem{core::CMemory::dynamicSize(m_FeatureBag)};
            mem += core::CMemory::dynamicSize(m_RowMask);
            mem += core::CMemory::dynamicSize(m_Gradients);
            mem += core::CMemory::dynamicSize(m_Curvatures);
            mem += core::CMemory::dynamicSize(m_MissingGradients);
            mem += core::CMemory::dynamicSize(m_MissingCurvatures);
            return mem;
        }

        //! Estimate maximum leaf statistics bookkeeping memory for training
        //! boosted trees on data frames with \p numberRows rows, \p numberCols columns
        //! with specified settings for \p featureBagFraction and \p numberSplitsPerFeature
        static std::size_t estimateMemoryUsage(std::size_t numberRows,
                                               std::size_t numberCols,
                                               double featureBagFraction,
                                               std::size_t numberSplitsPerFeature) {
            std::size_t featureBagSize{
                static_cast<std::size_t>(std::ceil(
                    featureBagFraction * static_cast<double>(numberCols - 1))) *
                sizeof(std::size_t)};
            // We will typically get the close to the best compression for most of the
            // leaves when the set of splits becomes large, corresponding to the worst
            // case for memory usage. This is because the rows will be spread over many
            // rows so the masks will mainly contain 0 bits in this case.
            std::size_t rowMaskSize{numberRows / PACKED_BIT_VECTOR_MAXIMUM_ROWS_PER_BYTE};
            std::size_t gradientsSize{(numberCols - 1) *
                                      numberSplitsPerFeature * sizeof(double)};
            std::size_t curvatureSize{gradientsSize};
            std::size_t missingGradientsSize{(numberCols - 1) * sizeof(double)};
            std::size_t missingCurvatureSize{missingGradientsSize};
            return sizeof(CLeafNodeStatistics) + featureBagSize + rowMaskSize + gradientsSize +
                   curvatureSize + missingGradientsSize + missingCurvatureSize;
        }

    private:
        //! \brief Statistics relating to a split of the node.
        struct SSplitStatistics : private boost::less_than_comparable<SSplitStatistics> {
            SSplitStatistics(double gain, double curvature, std::size_t feature, double splitAt, bool assignMissingToLeft)
                : s_Gain{gain}, s_Curvature{curvature}, s_Feature{feature}, s_SplitAt{splitAt},
                  s_AssignMissingToLeft{assignMissingToLeft} {}

            bool operator<(const SSplitStatistics& rhs) const {
                return COrderings::lexicographical_compare(
                    s_Gain, s_Curvature, s_Feature, rhs.s_Gain, rhs.s_Curvature, rhs.s_Feature);
            }

            std::string print() const {
                std::ostringstream result;
                result << "split feature '" << s_Feature << "' @ " << s_SplitAt
                       << ", gain = " << s_Gain;
                return result.str();
            }

            double s_Gain;
            double s_Curvature;
            std::size_t s_Feature;
            double s_SplitAt;
            bool s_AssignMissingToLeft;
        };

        //! \brief A collection of aggregate derivatives.
        struct SDerivatives {
            SDerivatives(const TDoubleVecVec& candidateSplits)
                : s_Gradients(candidateSplits.size()),
                  s_Curvatures(candidateSplits.size()),
                  s_MissingGradients(candidateSplits.size(), 0.0),
                  s_MissingCurvatures(candidateSplits.size(), 0.0) {

                for (std::size_t i = 0; i < candidateSplits.size(); ++i) {
                    std::size_t numberSplits{candidateSplits[i].size() + 1};
                    s_Gradients[i].resize(numberSplits, 0.0);
                    s_Curvatures[i].resize(numberSplits, 0.0);
                }
            }

            void merge(const SDerivatives& other) {
                for (std::size_t i = 0; i < s_Gradients.size(); ++i) {
                    for (std::size_t j = 0; j < s_Gradients[i].size(); ++j) {
                        s_Gradients[i][j] += other.s_Gradients[i][j];
                        s_Curvatures[i][j] += other.s_Curvatures[i][j];
                    }
                    s_MissingGradients[i] += other.s_MissingGradients[i];
                    s_MissingCurvatures[i] += other.s_MissingCurvatures[i];
                }
            }

            auto move() {
                return std::make_tuple(std::move(s_Gradients), std::move(s_Curvatures),
                                       std::move(s_MissingGradients),
                                       std::move(s_MissingCurvatures));
            }

            TDoubleVecVec s_Gradients;
            TDoubleVecVec s_Curvatures;
            TDoubleVec s_MissingGradients;
            TDoubleVec s_MissingCurvatures;
        };

    private:
        void computeAggregateLossDerivatives(std::size_t numberThreads,
                                             const core::CDataFrame& frame,
                                             const CDataFrameCategoryEncoder& encoder) {

            auto result = frame.readRows(
                numberThreads, 0, frame.numberRows(),
                core::bindRetrievableState(
                    [&](SDerivatives& derivatives, TRowItr beginRows, TRowItr endRows) {
                        for (auto row = beginRows; row != endRows; ++row) {
                            this->addRowDerivatives(encoder.encode(*row), derivatives);
                        }
                    },
                    SDerivatives{m_CandidateSplits}),
                &m_RowMask);

            SDerivatives derivatives{std::move(result.first[0].s_FunctionState)};
            for (std::size_t i = 1; i < result.first.size(); ++i) {
                derivatives.merge(result.first[i].s_FunctionState);
            }

            std::tie(m_Gradients, m_Curvatures, m_MissingGradients,
                     m_MissingCurvatures) = derivatives.move();

            LOG_TRACE(<< "gradients = " << core::CContainerPrinter::print(m_Gradients));
            LOG_TRACE(<< "curvatures = " << core::CContainerPrinter::print(m_Curvatures));
            LOG_TRACE(<< "missing gradients = "
                      << core::CContainerPrinter::print(m_MissingGradients));
            LOG_TRACE(<< "missing curvatures = "
                      << core::CContainerPrinter::print(m_MissingCurvatures));
        }

        void addRowDerivatives(const CEncodedDataFrameRowRef& row,
                               SDerivatives& derivatives) const;

        const SSplitStatistics& bestSplitStatistics() const {
            if (m_BestSplit == boost::none) {
                m_BestSplit = this->computeBestSplitStatistics();
            }
            return *m_BestSplit;
        }

        SSplitStatistics computeBestSplitStatistics() const;

    private:
        std::size_t m_Id;
        const TRegularization& m_Regularization;
        const TDoubleVecVec& m_CandidateSplits;
        TSizeVec m_FeatureBag;
        core::CPackedBitVector m_RowMask;
        TDoubleVecVec m_Gradients;
        TDoubleVecVec m_Curvatures;
        TDoubleVec m_MissingGradients;
        TDoubleVec m_MissingCurvatures;
        mutable boost::optional<SSplitStatistics> m_BestSplit;
    };

private:
    // The maximum number of rows encoded by a single byte in the packed bit
    // vector assuming best compression.
    static const std::size_t PACKED_BIT_VECTOR_MAXIMUM_ROWS_PER_BYTE;

private:
    CBoostedTreeImpl();

    //! Check if we can train a model.
    bool canTrain() const;

    //! Get the full training set data mask, i.e. all rows which aren't missing
    //! the dependent variable.
    core::CPackedBitVector allTrainingRowsMask() const;

    //! Compute the \p percentile percentile gain per split and the sum of row
    //! curvatures per internal node of \p forest.
    TDoubleDoublePr gainAndCurvatureAtPercentile(double percentile,
                                                 const TNodeVecVec& forest) const;

    //! Train the forest and compute loss moments on each fold.
    TMeanVarAccumulator crossValidateForest(core::CDataFrame& frame,
                                            const TMemoryUsageCallback& recordMemoryUsage) const;

    //! Initialize the predictions and loss function derivatives for the masked
    //! rows in \p frame.
    TNodeVec initializePredictionsAndLossDerivatives(core::CDataFrame& frame,
                                                     const core::CPackedBitVector& trainingRowMask) const;

    //! Train one forest on the rows of \p frame in the mask \p trainingRowMask.
    TNodeVecVec trainForest(core::CDataFrame& frame,
                            const core::CPackedBitVector& trainingRowMask,
                            const TMemoryUsageCallback& recordMemoryUsage) const;

    //! Get the candidate splits values for each feature.
    TDoubleVecVec candidateSplits(const core::CDataFrame& frame,
                                  const core::CPackedBitVector& trainingRowMask) const;

    //! Train one tree on the rows of \p frame in the mask \p trainingRowMask.
    TNodeVec trainTree(core::CDataFrame& frame,
                       const core::CPackedBitVector& trainingRowMask,
                       const TDoubleVecVec& candidateSplits,
                       const std::size_t maximumTreeSize,
                       const TMemoryUsageCallback& recordMemoryUsage) const;

    //! Get the number of features including category encoding.
    std::size_t numberFeatures() const;

    //! Get the number of features to consider splitting on.
    std::size_t featureBagSize() const;

    //! Sample the features according to their categorical distribution.
    TSizeVec featureBag() const;

    //! Refresh the predictions and loss function derivatives for the masked
    //! rows in \p frame with predictions of \p tree.
    void refreshPredictionsAndLossDerivatives(core::CDataFrame& frame,
                                              const core::CPackedBitVector& trainingRowMask,
                                              double eta,
                                              TNodeVec& tree) const;

    //! Compute the mean of the loss function on the masked rows of \p frame.
    double meanLoss(const core::CDataFrame& frame,
                    const core::CPackedBitVector& rowMask,
                    const TNodeVecVec& forest) const;

    //! Get a column mask of the suitable regressor features.
    TSizeVec candidateRegressorFeatures() const;

    //! Get the root node of \p tree.
    static const CNode& root(const TNodeVec& tree);

    //! Get the forest's prediction for \p row.
    static double predictRow(const CEncodedDataFrameRowRef& row, const TNodeVecVec& forest);

    //! Select the next hyperparameters for which to train a model.
    bool selectNextHyperparameters(const TMeanVarAccumulator& lossMoments,
                                   CBayesianOptimisation& bopt);

    //! Capture the current hyperparameter values.
    void captureBestHyperparameters(const TMeanVarAccumulator& lossMoments);

    //! Set the hyperparamaters from the best recorded.
    void restoreBestHyperparameters();

    //! Get the number of hyperparameters to tune.
    std::size_t numberHyperparametersToTune() const;

    //! Get the maximum number of nodes to use in a tree.
    //!
    //! \note This number will only be used if the regularised loss says its
    //! a good idea.
    std::size_t maximumTreeSize(const core::CPackedBitVector& trainingRowMask) const;

    //! Get the maximum number of nodes to use in a tree.
    //!
    //! \note This number will only be used if the regularised loss says its
    //! a good idea.
    std::size_t maximumTreeSize(std::size_t numberRows) const;

    //! Restore \p loss function pointer from the \p traverser.
    static bool restoreLoss(CBoostedTree::TLossFunctionUPtr& loss,
                            core::CStateRestoreTraverser& traverser);

    //! Record the training state using the \p recordTrainState callback function
    void recordState(const TTrainingStateCallback& recordTrainState) const;

private:
    static const double INF;

private:
    mutable CPRNG::CXorOShiro128Plus m_Rng;
    std::size_t m_NumberThreads;
    std::size_t m_DependentVariable = std::numeric_limits<std::size_t>::max();
    CBoostedTree::TLossFunctionUPtr m_Loss;
    TRegularizationOverride m_RegularizationOverride;
    TOptionalDouble m_EtaOverride;
    TOptionalSize m_MaximumNumberTreesOverride;
    TOptionalDouble m_FeatureBagFractionOverride;
    TRegularization m_Regularization;
    double m_Eta = 0.1;
    double m_EtaGrowthRatePerTree = 1.05;
    std::size_t m_NumberFolds = 4;
    std::size_t m_MaximumNumberTrees = 20;
    std::size_t m_MaximumAttemptsToAddTree = 3;
    std::size_t m_NumberSplitsPerFeature = 75;
    std::size_t m_MaximumOptimisationRoundsPerHyperparameter = 3;
    std::size_t m_RowsPerFeature = 50;
    double m_FeatureBagFraction = 0.5;
    double m_MaximumTreeSizeMultiplier = 1.0;
    TDataTypeVec m_FeatureDataTypes;
    TDataFrameCategoryEncoderUPtr m_Encoder;
    TDoubleVec m_FeatureSampleProbabilities;
    TPackedBitVectorVec m_MissingFeatureRowMasks;
    TPackedBitVectorVec m_TrainingRowMasks;
    TPackedBitVectorVec m_TestingRowMasks;
    double m_BestForestTestLoss = INF;
    SHyperparameters m_BestHyperparameters;
    TNodeVecVec m_BestForest;
    TBayesinOptimizationUPtr m_BayesianOptimization;
    std::size_t m_NumberRounds = 1;
    std::size_t m_CurrentRound = 0;
    mutable core::CLoopProgress m_TrainingProgress;

    friend class CBoostedTreeFactory;
};
}
}

#endif // INCLUDED_ml_maths_CBoostedTreeImpl_h<|MERGE_RESOLUTION|>--- conflicted
+++ resolved
@@ -262,21 +262,14 @@
             m_SplitFeature = splitFeature;
             m_SplitValue = splitValue;
             m_AssignMissingToLeft = assignMissingToLeft;
-<<<<<<< HEAD
             m_LeftChild = static_cast<std::size_t>(tree.size());
             m_RightChild = static_cast<std::size_t>(tree.size() + 1);
             // create to leafs with consecutive indices
+            m_Gain = gain;
+            m_Curvature = curvature;
             tree.emplace_back(tree.size());
             tree.emplace_back(tree.size());
             return {m_LeftChild.get(), m_RightChild.get()};
-=======
-            m_LeftChild = static_cast<std::int32_t>(tree.size());
-            m_RightChild = static_cast<std::int32_t>(tree.size() + 1);
-            m_Gain = gain;
-            m_Curvature = curvature;
-            tree.resize(tree.size() + 2);
-            return {m_LeftChild, m_RightChild};
->>>>>>> 79fb31bf
         }
 
         //! Get the row masks of the left and right children of this node.
