/*
 * Copyright Elasticsearch B.V. and/or licensed to Elasticsearch B.V. under one
 * or more contributor license agreements. Licensed under the Elastic License;
 * you may not use this file except in compliance with the Elastic License.
 */

#ifndef INCLUDED_ml_maths_CBoostedTreeImpl_h
#define INCLUDED_ml_maths_CBoostedTreeImpl_h

#include <core/CDataFrame.h>
#include <core/CImmutableRadixSet.h>
#include <core/CMemory.h>
#include <core/CPackedBitVector.h>
#include <core/CStatePersistInserter.h>
#include <core/CStateRestoreTraverser.h>

#include <maths/CBasicStatistics.h>
#include <maths/CBoostedTree.h>
#include <maths/CBoostedTreeHyperparameters.h>
#include <maths/CBoostedTreeUtils.h>
#include <maths/CDataFrameAnalysisInstrumentationInterface.h>
#include <maths/CDataFrameCategoryEncoder.h>
#include <maths/CDataFrameUtils.h>
#include <maths/CLinearAlgebraEigen.h>
#include <maths/CPRNG.h>
#include <maths/ImportExport.h>

#include <boost/optional.hpp>
#include <boost/range/irange.hpp>

#include <limits>
#include <memory>
#include <numeric>
#include <sstream>
#include <utility>
#include <vector>

namespace ml {
namespace core {
template<typename>
class CImmutableRadixSet;
}
namespace maths {
class CBayesianOptimisation;
class CTreeShapFeatureImportance;

//! \brief Implementation of CBoostedTree.
class MATHS_EXPORT CBoostedTreeImpl final {
public:
    using TDoubleVec = std::vector<double>;
    using TStrVec = std::vector<std::string>;
    using TMeanAccumulator = CBasicStatistics::SSampleMean<double>::TAccumulator;
    using TMeanVarAccumulator = CBasicStatistics::SSampleMeanVar<double>::TAccumulator;
    using TMeanVarAccumulatorSizePr = std::pair<TMeanVarAccumulator, std::size_t>;
    using TMeanVarAccumulatorVec = std::vector<TMeanVarAccumulator>;
    using TBayesinOptimizationUPtr = std::unique_ptr<maths::CBayesianOptimisation>;
    using TNodeVec = CBoostedTree::TNodeVec;
    using TNodeVecVec = CBoostedTree::TNodeVecVec;
    using TLossFunctionUPtr = CBoostedTree::TLossFunctionUPtr;
    using TTrainingStateCallback = CBoostedTree::TTrainingStateCallback;
    using TOptionalDouble = boost::optional<double>;
    using TRegularization = CBoostedTreeRegularization<double>;
    using TSizeVec = std::vector<std::size_t>;
    using TSizeRange = boost::integer_range<std::size_t>;
    using TAnalysisInstrumentationPtr = CDataFrameTrainBoostedTreeInstrumentationInterface*;

public:
    static const double MINIMUM_RELATIVE_GAIN_PER_SPLIT;

public:
    CBoostedTreeImpl(std::size_t numberThreads,
                     TLossFunctionUPtr loss,
                     TAnalysisInstrumentationPtr instrumentation = nullptr);

    ~CBoostedTreeImpl();

    CBoostedTreeImpl& operator=(const CBoostedTreeImpl&) = delete;
    CBoostedTreeImpl& operator=(CBoostedTreeImpl&&);

    //! Train the model on the values in \p frame.
    void train(core::CDataFrame& frame, const TTrainingStateCallback& recordTrainStateCallback);

    //! Write the predictions of the best trained model to \p frame.
    //!
    //! \warning Must be called only if a trained model is available.
    void predict(core::CDataFrame& frame) const;

    //! Get the SHAP value calculator.
    //!
    //! \warning Will return a nullptr if a trained model isn't available.
    CTreeShapFeatureImportance* shap();

    //! Get the model produced by training if it has been run.
    const TNodeVecVec& trainedModel() const;

    //! Get the column containing the dependent variable.
    std::size_t columnHoldingDependentVariable() const;

    //! Get the number of columns training the model will add to the data frame.
    static std::size_t numberExtraColumnsForTrain(std::size_t numberLossParameters) {
        // We store as follows:
        //   1. The predicted values for the dependent variables
        //   2. The gradient of the loss function
        //   3. The upper triangle of the hessian of the loss function
        //   4. The example's weight
        return numberLossParameters * (numberLossParameters + 5) / 2 + 1;
    }

    //! Get the memory used by this object.
    std::size_t memoryUsage() const;

    //! Estimate the maximum booking memory that training the boosted tree on a data
    //! frame with \p numberRows row and \p numberColumns columns will use.
    std::size_t estimateMemoryUsage(std::size_t numberRows, std::size_t numberColumns) const;

    //! Persist by passing information to \p inserter.
    void acceptPersistInserter(core::CStatePersistInserter& inserter) const;

    //! Populate the object from serialized data.
    bool acceptRestoreTraverser(core::CStateRestoreTraverser& traverser);

    //! Visit this tree trainer implementation.
    void accept(CBoostedTree::CVisitor& visitor);

    //! \return The best hyperparameters for validation error found so far.
    const CBoostedTreeHyperparameters& bestHyperparameters() const;

    //! Get the probability threshold at which to classify a row as class one.
    double probabilityAtWhichToAssignClassOne() const;

    //! Get the number of columns in the original data frame.
    std::size_t numberInputColumns() const;

    //!\ name Test Only
    //@{
    //! The name of the object holding the best hyperaparameters in the state document.
    static const std::string& bestHyperparametersName();

    //! The name of the object holding the best regularisation hyperparameters in the
    //! state document.
    static const std::string& bestRegularizationHyperparametersName();

    //! A list of the names of the best individual hyperparameters in the state document.
    static TStrVec bestHyperparameterNames();

    //! Get the threshold on the predicted probability of class one at which to
    //!
    //! Get the feature sample probabilities.
    const TDoubleVec& featureSampleProbabilities() const;
    //@}

private:
    using TDoubleDoublePr = std::pair<double, double>;
    using TOptionalDoubleVec = std::vector<TOptionalDouble>;
    using TOptionalDoubleVecVec = std::vector<TOptionalDoubleVec>;
    using TOptionalSize = boost::optional<std::size_t>;
    using TVector = CDenseVector<double>;
    using TPackedBitVectorVec = std::vector<core::CPackedBitVector>;
    using TImmutableRadixSetVec = std::vector<core::CImmutableRadixSet<double>>;
    using TNodeVecVecDoubleDoubleVecTuple = std::tuple<TNodeVecVec, double, TDoubleVec>;
    using TDataFrameCategoryEncoderUPtr = std::unique_ptr<CDataFrameCategoryEncoder>;
    using TDataTypeVec = CDataFrameUtils::TDataTypeVec;
    using TRegularizationOverride = CBoostedTreeRegularization<TOptionalDouble>;
    using TTreeShapFeatureImportanceUPtr = std::unique_ptr<CTreeShapFeatureImportance>;

private:
    CBoostedTreeImpl();

    //! Check if we can train a model.
    bool canTrain() const;

    //! Get the full training set data mask, i.e. all rows which aren't missing
    //! the dependent variable.
    core::CPackedBitVector allTrainingRowsMask() const;

    //! Compute the \p percentile percentile gain per split and the sum of row
    //! curvatures per internal node of \p forest.
    TDoubleDoublePr gainAndCurvatureAtPercentile(double percentile,
                                                 const TNodeVecVec& forest) const;

    //! Presize the collection to hold the per fold test errors.
    void initializePerFoldTestLosses();

    //! Compute the probability threshold at which to classify a row as class one.
    void computeProbabilityAtWhichToAssignClassOne(const core::CDataFrame& frame);

    //! Prepare to calculate SHAP feature importances.
    void initializeTreeShap(const core::CDataFrame& frame);

    //! Train the forest and compute loss moments on each fold.
    TMeanVarAccumulatorSizePr crossValidateForest(core::CDataFrame& frame);

    //! Initialize the predictions and loss function derivatives for the masked
    //! rows in \p frame.
    TNodeVec initializePredictionsAndLossDerivatives(core::CDataFrame& frame,
                                                     const core::CPackedBitVector& trainingRowMask,
                                                     const core::CPackedBitVector& testingRowMask) const;

    //! Train one forest on the rows of \p frame in the mask \p trainingRowMask.
    TNodeVecVecDoubleDoubleVecTuple
    trainForest(core::CDataFrame& frame,
                const core::CPackedBitVector& trainingRowMask,
                const core::CPackedBitVector& testingRowMask,
                core::CLoopProgress& trainingProgress) const;

    //! Randomly downsamples the training row mask by the downsample factor.
    core::CPackedBitVector downsample(const core::CPackedBitVector& trainingRowMask) const;

    //! Get the candidate splits values for each feature.
    TImmutableRadixSetVec candidateSplits(const core::CDataFrame& frame,
                                          const core::CPackedBitVector& trainingRowMask) const;

    //! Train one tree on the rows of \p frame in the mask \p trainingRowMask.
    TNodeVec trainTree(core::CDataFrame& frame,
                       const core::CPackedBitVector& trainingRowMask,
                       const TImmutableRadixSetVec& candidateSplits,
                       const std::size_t maximumTreeSize) const;

    //! Compute the minimum mean test loss per fold for any round.
    double minimumTestLoss() const;

    //! Estimate the loss we'll get including the missing folds.
    TMeanVarAccumulator correctTestLossMoments(const TSizeVec& missing,
                                               TMeanVarAccumulator lossMoments) const;

    //! Estimate test losses for the \p missing folds.
    TMeanVarAccumulatorVec estimateMissingTestLosses(const TSizeVec& missing) const;

    //! Get the number of features including category encoding.
    std::size_t numberFeatures() const;

    //! Get the number of features to consider splitting on.
    std::size_t featureBagSize() const;

    //! Sample the features according to their categorical distribution.
    TSizeVec featureBag() const;

    //! Refresh the predictions and loss function derivatives for the masked
    //! rows in \p frame with predictions of \p tree.
    void refreshPredictionsAndLossDerivatives(core::CDataFrame& frame,
                                              const core::CPackedBitVector& trainingRowMask,
                                              const core::CPackedBitVector& testingRowMask,
                                              double eta,
                                              TNodeVec& tree) const;

    //! Compute the mean of the loss function on the masked rows of \p frame.
    double meanLoss(const core::CDataFrame& frame, const core::CPackedBitVector& rowMask) const;

    //! Get a column mask of the suitable regressor features.
    TSizeVec candidateRegressorFeatures() const;

    //! Get the root node of \p tree.
    static const CBoostedTreeNode& root(const TNodeVec& tree);

    //! Get the root node of \p tree.
    static CBoostedTreeNode& root(TNodeVec& tree);

    //! Get the forest's prediction for \p row.
    TVector predictRow(const CEncodedDataFrameRowRef& row, const TNodeVecVec& forest) const;

    //! Select the next hyperparameters for which to train a model.
    bool selectNextHyperparameters(const TMeanVarAccumulator& lossMoments,
                                   CBayesianOptimisation& bopt);

    //! Capture the current hyperparameter values.
    void captureBestHyperparameters(const TMeanVarAccumulator& lossMoments,
                                    std::size_t maximumNumberTrees);

    //! Set the hyperparamaters from the best recorded.
    void restoreBestHyperparameters();

    //! Get the number of hyperparameters to tune.
    std::size_t numberHyperparametersToTune() const;

    //! Get the maximum number of nodes to use in a tree.
    //!
    //! \note This number will only be used if the regularised loss says its
    //! a good idea.
    std::size_t maximumTreeSize(const core::CPackedBitVector& trainingRowMask) const;

    //! Get the maximum number of nodes to use in a tree.
    //!
    //! \note This number will only be used if the regularised loss says its
    //! a good idea.
    std::size_t maximumTreeSize(std::size_t numberRows) const;

    //! Restore \p loss function pointer from the \p traverser.
    static bool restoreLoss(TLossFunctionUPtr& loss, core::CStateRestoreTraverser& traverser);

    //! Record the training state using the \p recordTrainState callback function
    void recordState(const TTrainingStateCallback& recordTrainState) const;

<<<<<<< HEAD
    //! Populate numberSamples field in the m_BestForest
    void computeNumberSamples(const core::CDataFrame& frame);

    void recordHyperparameters();

=======
>>>>>>> 56550ee4
private:
    mutable CPRNG::CXorOShiro128Plus m_Rng;
    std::size_t m_NumberThreads;
    std::size_t m_DependentVariable = std::numeric_limits<std::size_t>::max();
    std::size_t m_NumberInputColumns = 0;
    TLossFunctionUPtr m_Loss;
    CBoostedTree::EClassAssignmentObjective m_ClassAssignmentObjective =
        CBoostedTree::E_MinimumRecall;
    bool m_StopCrossValidationEarly = true;
    TRegularizationOverride m_RegularizationOverride;
    TOptionalDouble m_DownsampleFactorOverride;
    TOptionalDouble m_EtaOverride;
    TOptionalSize m_NumberFoldsOverride;
    TOptionalSize m_MaximumNumberTreesOverride;
    TOptionalDouble m_FeatureBagFractionOverride;
    TRegularization m_Regularization;
    double m_ProbabilityAtWhichToAssignClassOne = 0.5;
    double m_DownsampleFactor = 0.5;
    double m_Eta = 0.1;
    double m_EtaGrowthRatePerTree = 1.05;
    std::size_t m_NumberFolds = 4;
    std::size_t m_MaximumNumberTrees = 20;
    std::size_t m_MaximumAttemptsToAddTree = 3;
    std::size_t m_NumberSplitsPerFeature = 75;
    std::size_t m_MaximumOptimisationRoundsPerHyperparameter = 2;
    std::size_t m_RowsPerFeature = 50;
    double m_FeatureBagFraction = 0.5;
    TDataFrameCategoryEncoderUPtr m_Encoder;
    TDataTypeVec m_FeatureDataTypes;
    TDoubleVec m_FeatureSampleProbabilities;
    TPackedBitVectorVec m_MissingFeatureRowMasks;
    TPackedBitVectorVec m_TrainingRowMasks;
    TPackedBitVectorVec m_TestingRowMasks;
    double m_BestForestTestLoss = boosted_tree_detail::INF;
    TOptionalDoubleVecVec m_FoldRoundTestLosses;
    CBoostedTreeHyperparameters m_BestHyperparameters;
    TNodeVecVec m_BestForest;
    TBayesinOptimizationUPtr m_BayesianOptimization;
    std::size_t m_NumberRounds = 1;
    std::size_t m_CurrentRound = 0;
    core::CLoopProgress m_TrainingProgress;
    std::size_t m_NumberTopShapValues = 0;
    TTreeShapFeatureImportanceUPtr m_TreeShap;
    TAnalysisInstrumentationPtr m_Instrumentation; // no persist/restore

private:
    friend class CBoostedTreeFactory;
};
}
}

#endif // INCLUDED_ml_maths_CBoostedTreeImpl_h<|MERGE_RESOLUTION|>--- conflicted
+++ resolved
@@ -289,15 +289,10 @@
 
     //! Record the training state using the \p recordTrainState callback function
     void recordState(const TTrainingStateCallback& recordTrainState) const;
-
-<<<<<<< HEAD
-    //! Populate numberSamples field in the m_BestForest
-    void computeNumberSamples(const core::CDataFrame& frame);
-
+    
+    //! Record hyperparameters for instrumentation.
     void recordHyperparameters();
 
-=======
->>>>>>> 56550ee4
 private:
     mutable CPRNG::CXorOShiro128Plus m_Rng;
     std::size_t m_NumberThreads;
