--- conflicted
+++ resolved
@@ -537,15 +537,11 @@
     TBayesinOptimizationUPtr m_BayesianOptimization;
     std::size_t m_NumberRounds = 1;
     std::size_t m_CurrentRound = 0;
-<<<<<<< HEAD
-    mutable core::CLoopProgress m_TrainingProgress;
+    core::CLoopProgress m_TrainingProgress;
     std::size_t m_TopShapValues = 0;
     std::size_t m_FirstShapColumnIndex = 0;
     std::size_t m_LastShapColumnIndex = 0;
     std::size_t m_NumberInputColumns = 0;
-=======
-    core::CLoopProgress m_TrainingProgress;
->>>>>>> 91c06077
 
 private:
     friend class CBoostedTreeFactory;
