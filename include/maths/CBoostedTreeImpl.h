/*
 * Copyright Elasticsearch B.V. and/or licensed to Elasticsearch B.V. under one
 * or more contributor license agreements. Licensed under the Elastic License;
 * you may not use this file except in compliance with the Elastic License.
 */

#ifndef INCLUDED_ml_maths_CBoostedTreeImpl_h
#define INCLUDED_ml_maths_CBoostedTreeImpl_h

#include <core/CDataFrame.h>
#include <core/CImmutableRadixSet.h>
#include <core/CMemory.h>
#include <core/CPackedBitVector.h>
#include <core/CStatePersistInserter.h>
#include <core/CStateRestoreTraverser.h>

#include <maths/CBasicStatistics.h>
#include <maths/CBoostedTree.h>
#include <maths/CBoostedTreeHyperparameters.h>
#include <maths/CBoostedTreeLeafNodeStatistics.h>
#include <maths/CBoostedTreeLoss.h>
#include <maths/CBoostedTreeUtils.h>
#include <maths/CDataFrameAnalysisInstrumentationInterface.h>
#include <maths/CDataFrameCategoryEncoder.h>
#include <maths/CDataFrameUtils.h>
#include <maths/CLinearAlgebraEigen.h>
#include <maths/CPRNG.h>
#include <maths/ImportExport.h>

#include <boost/optional.hpp>

#include <limits>
#include <memory>
#include <numeric>
#include <sstream>
#include <utility>
#include <vector>

namespace ml {
namespace core {
template<typename>
class CImmutableRadixSet;
}
namespace maths {
class CBayesianOptimisation;
class CBoostedTreeImplForTest;
class CTreeShapFeatureImportance;
namespace boosted_tree {
class CArgMinLoss;
}

//! \brief Implementation of CBoostedTree.
class MATHS_EXPORT CBoostedTreeImpl final {
public:
    using TDoubleVec = std::vector<double>;
    using TSizeVec = std::vector<std::size_t>;
    using TStrVec = std::vector<std::string>;
    using TOptionalDouble = boost::optional<double>;
    using TStrDoublePrVec = std::vector<std::pair<std::string, double>>;
    using TOptionalStrDoublePrVec = boost::optional<TStrDoublePrVec>;
    using TVector = CDenseVector<double>;
    using TMeanAccumulator = CBasicStatistics::SSampleMean<double>::TAccumulator;
    using TMeanVarAccumulator = CBasicStatistics::SSampleMeanVar<double>::TAccumulator;
    using TMeanVarAccumulatorSizeDoubleTuple =
        std::tuple<TMeanVarAccumulator, std::size_t, double>;
    using TMeanVarAccumulatorVec = std::vector<TMeanVarAccumulator>;
    using TBayesinOptimizationUPtr = std::unique_ptr<maths::CBayesianOptimisation>;
    using TNodeVec = CBoostedTree::TNodeVec;
    using TNodeVecVec = CBoostedTree::TNodeVecVec;
    using TLossFunction = boosted_tree::CLoss;
    using TLossFunctionUPtr = CBoostedTree::TLossFunctionUPtr;
    using TTrainingStateCallback = CBoostedTree::TTrainingStateCallback;
    using TRecordEncodersCallback = CBoostedTree::TRecordEncodersCallback;
    using TRegularization = CBoostedTreeRegularization<double>;
    using TAnalysisInstrumentationPtr = CDataFrameTrainBoostedTreeInstrumentationInterface*;
    using THyperparameterImportanceVec =
        std::vector<boosted_tree_detail::SHyperparameterImportance>;

public:
    static const double MINIMUM_RELATIVE_GAIN_PER_SPLIT;

public:
    CBoostedTreeImpl(std::size_t numberThreads,
                     TLossFunctionUPtr loss,
                     TAnalysisInstrumentationPtr instrumentation = nullptr);
    CBoostedTreeImpl(CBoostedTreeImpl&&) noexcept;

    ~CBoostedTreeImpl();

    CBoostedTreeImpl& operator=(const CBoostedTreeImpl&) = delete;
    CBoostedTreeImpl& operator=(CBoostedTreeImpl&&) noexcept;

    //! Train the model on the values in \p frame.
    void train(core::CDataFrame& frame, const TTrainingStateCallback& recordTrainStateCallback);

    //! Incrementally train the current model on the values in \p frame.
    //!
    //! \warning Assumes that train has already been called or a trained model has
    //! been reloaded.
    void trainIncremental(core::CDataFrame& frame,
                          const TTrainingStateCallback& recordTrainStateCallback);

    //! Write the predictions of the best trained model to \p frame.
    //!
    //! \warning Must be called only if a trained model is available.
    void predict(core::CDataFrame& frame) const;

    //! Write the predictions of the best trained model to the masked rows of \p frame.
    //!
    //! \warning Must be called only if a trained model is available.
    void predict(const core::CPackedBitVector& rowMask, core::CDataFrame& frame) const;

    //! Get the SHAP value calculator.
    //!
    //! \warning Will return a nullptr if a trained model isn't available.
    CTreeShapFeatureImportance* shap();

    //! Get the vector of hyperparameter importances.
    THyperparameterImportanceVec hyperparameterImportance() const;

    //! Get the selected rows that summarize \p dataFrame.
    core::CPackedBitVector dataSummarization(const core::CDataFrame& frame) const;

    //! Get the data frame row encoder.
    const CDataFrameCategoryEncoder& encoder() const;

    //! Get the model produced by training if it has been run.
    const TNodeVecVec& trainedModel() const;

    //! Get the training loss function.
    TLossFunction& loss() const;

    //! Get the column containing the dependent variable.
    std::size_t columnHoldingDependentVariable() const;

    //! Get a mask for the new training data.
    const core::CPackedBitVector& newTrainingRowMask() const;

    //! Get start indices of the extra columns.
    const TSizeVec& extraColumns() const;

    //! Get the weights to apply to each class's predicted probability when
    //! assigning classes.
    const TVector& classificationWeights() const;

    //! Get the number of columns training the model will add to the data frame.
    static std::size_t numberExtraColumnsForTrain(std::size_t numberLossParameters) {
        // We store as follows:
        //   1. The predicted values for the dependent variable
        //   2. The gradient of the loss function
        //   3. The upper triangle of the hessian of the loss function
        //   4. The example's weight
        return numberLossParameters * (numberLossParameters + 5) / 2 + 1;
    }

    //! Get the memory used by this object.
    std::size_t memoryUsage() const;

    //! Estimate the maximum booking memory that training a boosted tree on a data
    //! frame with \p numberRows row and \p numberColumns columns will use.
    std::size_t estimateMemoryUsageTrain(std::size_t numberRows, std::size_t numberColumns) const;

    //! Estimate the maximum booking memory that incrementally training a boosted
    //! tree on a data frame with \p numberRows row and \p numberColumns columns
    //! will use.
    std::size_t estimateMemoryUsageTrainIncremental(std::size_t numberRows,
                                                    std::size_t numberColumns) const;

    //! Correct from worst case memory usage to a more realistic estimate.
    static std::size_t correctedMemoryUsage(double memoryUsageBytes);

    //! Persist by passing information to \p inserter.
    void acceptPersistInserter(core::CStatePersistInserter& inserter) const;

    //! Populate the object from serialized data.
    bool acceptRestoreTraverser(core::CStateRestoreTraverser& traverser);

    //! Visit this tree trainer implementation.
    void accept(CBoostedTree::CVisitor& visitor);

    //! \return The best hyperparameters for validation error found so far.
    const CBoostedTreeHyperparameters& bestHyperparameters() const;

    //!\ name Test Only
    //@{
    //! The name of the object holding the best hyperaparameters in the state document.
    static const std::string& bestHyperparametersName();

    //! The name of the object holding the best regularisation hyperparameters in the
    //! state document.
    static const std::string& bestRegularizationHyperparametersName();

    //! A list of the names of the best individual hyperparameters in the state document.
    static TStrVec bestHyperparameterNames();

    //! Get the threshold on the predicted probability of class one at which to
    //!
    //! Get the feature sample probabilities.
    const TDoubleVec& featureSampleProbabilities() const;
    //@}

private:
    using TDoubleDoublePr = std::pair<double, double>;
    using TOptionalDoubleVec = std::vector<TOptionalDouble>;
    using TOptionalDoubleVecVec = std::vector<TOptionalDoubleVec>;
    using TOptionalSize = boost::optional<std::size_t>;
    using TDoubleVecVec = std::vector<TDoubleVec>;
    using TPackedBitVectorVec = std::vector<core::CPackedBitVector>;
    using TImmutableRadixSetVec = std::vector<core::CImmutableRadixSet<double>>;
    using TNodeVecVecDoubleDoubleVecTr = std::tuple<TNodeVecVec, double, TDoubleVec>;
    using TDataFrameCategoryEncoderUPtr = std::unique_ptr<CDataFrameCategoryEncoder>;
    using TDataTypeVec = CDataFrameUtils::TDataTypeVec;
    using TRegularizationOverride = CBoostedTreeRegularization<TOptionalDouble>;
    using TTreeShapFeatureImportanceUPtr = std::unique_ptr<CTreeShapFeatureImportance>;
    using TLeafNodeStatisticsPtr = CBoostedTreeLeafNodeStatistics::TPtr;
    using TWorkspace = CBoostedTreeLeafNodeStatistics::CWorkspace;
    using TArgMinLossVec = std::vector<boosted_tree::CArgMinLoss>;
    using TArgMinLossVecVec = std::vector<TArgMinLossVec>;
    using THyperparametersVec = std::vector<boosted_tree_detail::EHyperparameter>;
    // clang-format off
    using TMakeRootLeafNodeStatistics =
        std::function<TLeafNodeStatisticsPtr (const TImmutableRadixSetVec&,
                                              const TSizeVec&,
                                              const TSizeVec&,
                                              const core::CPackedBitVector&,
                                              TWorkspace&)>;
    // clang-format on

    //! Tag progress through initialization.
    enum EInitializationStage {
        E_NotInitialized = 0,
        E_SoftTreeDepthLimitInitialized = 1,
        E_DepthPenaltyMultiplierInitialized = 2,
        E_TreeSizePenaltyMultiplierInitialized = 3,
        E_LeafWeightPenaltyMultiplierInitialized = 4,
        E_DownsampleFactorInitialized = 5,
        E_FeatureBagFractionInitialized = 6,
        E_EtaInitialized = 7,
        E_FullyInitialized = 8
    };

private:
    CBoostedTreeImpl();

    //! Check if we can train a model.
    bool canTrain() const;

    //! Get the full training set data mask, i.e. all rows which aren't missing
    //! the dependent variable.
    core::CPackedBitVector allTrainingRowsMask() const;

    //! Compute the \p percentile percentile gain per split and the sum of row
    //! curvatures per internal node of \p forest.
    static TDoubleDoublePr gainAndCurvatureAtPercentile(double percentile,
                                                        const TNodeVecVec& forest);

    //! Presize the collection to hold the per fold test errors.
    void initializePerFoldTestLosses();

    //! Compute the probability threshold at which to classify a row as class one.
    void computeClassificationWeights(const core::CDataFrame& frame);

    //! Prepare to calculate SHAP feature importances.
    void initializeTreeShap(const core::CDataFrame& frame);

    //! Select the trees of the best forest to retrain.
    void selectTreesToRetrain(const core::CDataFrame& frame);

    //! Train the forest and compute loss moments on each fold.
    template<typename F>
    TMeanVarAccumulatorSizeDoubleTuple crossValidateForest(core::CDataFrame& frame,
                                                           std::size_t maximumNumberTrees,
                                                           const F& trainForest);

    //! Initialize the predictions and loss function derivatives for the masked
    //! rows in \p frame.
    TNodeVec initializePredictionsAndLossDerivatives(core::CDataFrame& frame,
                                                     const core::CPackedBitVector& trainingRowMask,
                                                     const core::CPackedBitVector& testingRowMask) const;

    //! Train one forest on the rows of \p frame in the mask \p trainingRowMask.
    TNodeVecVecDoubleDoubleVecTr trainForest(core::CDataFrame& frame,
                                             const core::CPackedBitVector& trainingRowMask,
                                             const core::CPackedBitVector& testingRowMask,
                                             core::CLoopProgress& trainingProgress) const;

    //! Retrain a subset of the trees of one forest on the rows of \p frame in the
    //! mask \p trainingRowMask.
    TNodeVecVecDoubleDoubleVecTr
    updateForest(core::CDataFrame& frame,
                 const core::CPackedBitVector& trainingRowMask,
                 const core::CPackedBitVector& testingRowMask,
                 core::CLoopProgress& trainingProgress) const;

    //! Compute the learn rate for the tree at \p index.
    double etaForTreeAtPosition(std::size_t index) const;

    //! Randomly downsamples the training row mask by the downsample factor.
    core::CPackedBitVector downsample(const core::CPackedBitVector& trainingRowMask) const;

    //! Get the candidate splits values for each feature.
    TImmutableRadixSetVec candidateSplits(const core::CDataFrame& frame,
                                          const core::CPackedBitVector& trainingRowMask) const;

    //! Train one tree on the rows of \p frame in the mask \p trainingRowMask.
    TNodeVec trainTree(core::CDataFrame& frame,
                       const core::CPackedBitVector& trainingRowMask,
                       const TImmutableRadixSetVec& candidateSplits,
                       std::size_t maximumNumberInternalNodes,
                       const TMakeRootLeafNodeStatistics& makeRootLeafNodeStatistics,
                       TWorkspace& workspace) const;

    //! Compute the minimum mean test loss per fold for any round.
    double minimumTestLoss() const;

    //! Estimate the loss we'll get including the missing folds.
    TMeanVarAccumulator correctTestLossMoments(const TSizeVec& missing,
                                               TMeanVarAccumulator lossMoments) const;

    //! Estimate test losses for the \p missing folds.
    TMeanVarAccumulatorVec estimateMissingTestLosses(const TSizeVec& missing) const;

    //! Get the number of features including category encoding.
    std::size_t numberFeatures() const;

    //! Get the number of features to consider splitting on.
    std::size_t featureBagSize(double fractionMultiplier) const;

    //! Sample the features according to their categorical distribution.
    void treeFeatureBag(TDoubleVec& probabilities, TSizeVec& treeFeatureBag) const;

    //! Sample the features according to their categorical distribution.
    void nodeFeatureBag(const TSizeVec& treeFeatureBag,
                        TDoubleVec& probabilities,
                        TSizeVec& nodeFeatureBag) const;

    //! Get a column mask of the suitable regressor features.
    static void candidateRegressorFeatures(const TDoubleVec& probabilities, TSizeVec& features);

    //! Remove the predictions of \p tree from \p frame for the masked rows.
    void removePredictions(core::CDataFrame& frame,
                           const core::CPackedBitVector& trainingRowMask,
                           const core::CPackedBitVector& testingRowMask,
                           const TNodeVec& tree) const;

    //! Refresh the predictions and loss function derivatives for the masked
    //! rows in \p frame with predictions of \p tree.
    void refreshPredictionsAndLossDerivatives(core::CDataFrame& frame,
                                              const core::CPackedBitVector& trainingRowMask,
                                              const core::CPackedBitVector& testingRowMask,
                                              const TLossFunction& loss,
                                              double eta,
                                              double lambda,
                                              TNodeVec& tree) const;

    //! Extract the leaf values for \p tree which minimize \p loss on \p rowMask
    //! rows of \p frame.
    void minimumLossLeafValues(bool newExample,
                               const core::CDataFrame& frame,
                               const core::CPackedBitVector& rowMask,
                               const TLossFunction& loss,
                               const TNodeVec& tree,
                               TArgMinLossVecVec& result) const;

    //! Write \p loss gradient and curvature for the \p rowMask rows of \p frame.
    void writeRowDerivatives(bool newExample,
                             core::CDataFrame& frame,
                             const core::CPackedBitVector& rowMask,
                             const TLossFunction& loss,
                             const TNodeVec& tree) const;

    //! Compute the mean of the loss function on the masked rows of \p frame.
    double meanLoss(const core::CDataFrame& frame, const core::CPackedBitVector& rowMask) const;

    //! Compute the mean of the loss function on the masked rows of \p frame
    //! adjusted for incremental training.
    double meanAdjustedLoss(const core::CDataFrame& frame,
                            const core::CPackedBitVector& rowMask) const;

    //! Get the best forest's prediction for \p row.
    TVector predictRow(const CEncodedDataFrameRowRef& row) const;

    //! Select the next hyperparameters for which to train a model.
    bool selectNextHyperparameters(const TMeanVarAccumulator& lossMoments,
                                   CBayesianOptimisation& bopt);

    //! Capture the current hyperparameter values.
    //!
    //! \param[in] numberKeptNodes If incrementally training the number of nodes
    //! in the retained portion of the forest.
    //! \param[in] numberRetrainedNodes The number of trees in the new (portion
    //! of the) forest.
    void captureBestHyperparameters(const TMeanVarAccumulator& lossMoments,
                                    std::size_t maximumNumberTrees,
                                    double numberKeptNodes,
                                    double numberRetrainedNodes);

    //! Compute the loss penalty for model size.
    double modelSizePenalty(double numberKeptNodes, double numberRetrainedNodes) const;

    //! Set the hyperparamaters from the best recorded.
    void restoreBestHyperparameters();

    //! Scale the regulariser multipliers by \p scale.
    void scaleRegularizers(double scale);

    //! Check invariants which are assumed to hold after restoring.
    void checkRestoredInvariants() const;

    //! Check invariants which are assumed to hold in order to train on \p frame.
    void checkTrainInvariants(const core::CDataFrame& frame) const;

    //! Check invariants which are assumed to hold in order to incrementally
    //! train on \p frame.
    void checkIncrementalTrainInvariants(const core::CDataFrame& frame) const;

    //! Get the number of hyperparameters to tune.
    std::size_t numberHyperparametersToTune() const;

    //! Get the maximum number of nodes to use in a tree.
    //!
    //! \note This number will only be used if the regularised loss says its
    //! a good idea.
    static std::size_t maximumTreeSize(const core::CPackedBitVector& trainingRowMask);

    //! Get the maximum number of nodes to use in a tree.
    //!
    //! \note This number will only be used if the regularised loss says its
    //! a good idea.
    static std::size_t maximumTreeSize(std::size_t numberRows);

    //! Get the number of trees to retrain.
    std::size_t numberTreesToRetrain() const;

    //! Start monitoring fine tuning hyperparameters.
    void startProgressMonitoringFineTuneHyperparameters();

    //! Start monitoring the final model training.
    void startProgressMonitoringFinalTrain();

    //! Skip monitoring the final model training.
    void skipProgressMonitoringFinalTrain();

    //! Start progress monitoring incremental training.
    void startProgressMonitoringTrainIncremental();

    //! Record the training state using the \p recordTrainState callback function
    void recordState(const TTrainingStateCallback& recordTrainState) const;

    //! Record hyperparameters for instrumentation.
    void recordHyperparameters();

    //! Populate the list of tunable hyperparameters.
    void initializeTunableHyperparameters();

    //! Use Sobol sampler for for random hyperparamers.
    void initializeHyperparameterSamples();

private:
    std::uint64_t m_Seed{0};
    mutable CPRNG::CXorOShiro128Plus m_Rng;
    EInitializationStage m_InitializationStage = E_NotInitialized;
    std::size_t m_NumberThreads;
    std::size_t m_DependentVariable{std::numeric_limits<std::size_t>::max()};
    TOptionalSize m_PaddedExtraColumns;
    TSizeVec m_ExtraColumns;
    TLossFunctionUPtr m_Loss;
    CBoostedTree::EClassAssignmentObjective m_ClassAssignmentObjective{CBoostedTree::E_MinimumRecall};
    bool m_IncrementalTraining{false};
    bool m_StopCrossValidationEarly{true};
    TRegularizationOverride m_RegularizationOverride;
    TOptionalDouble m_DownsampleFactorOverride;
    TOptionalDouble m_EtaOverride;
    TOptionalDouble m_EtaGrowthRatePerTreeOverride;
    TOptionalDouble m_PredictionChangeCostOverride;
    TOptionalSize m_NumberFoldsOverride;
    TOptionalSize m_MaximumNumberTreesOverride;
    TOptionalDouble m_FeatureBagFractionOverride;
    TOptionalStrDoublePrVec m_ClassificationWeightsOverride;
    TRegularization m_Regularization;
    TVector m_ClassificationWeights;
    double m_DownsampleFactor{0.5};
    double m_Eta{0.1};
    double m_EtaGrowthRatePerTree{1.05};
    double m_PredictionChangeCost{0.5};
    std::size_t m_NumberFolds{4};
    std::size_t m_MaximumNumberTrees{20};
    std::size_t m_MaximumAttemptsToAddTree{3};
    std::size_t m_NumberSplitsPerFeature{75};
    std::size_t m_MaximumOptimisationRoundsPerHyperparameter{2};
    std::size_t m_RowsPerFeature{50};
    double m_FeatureBagFraction{0.5};
    double m_RetrainFraction{0.1};
    TDataFrameCategoryEncoderUPtr m_Encoder;
    TDataTypeVec m_FeatureDataTypes;
    TDoubleVec m_FeatureSampleProbabilities;
    TSizeVec m_TreesToRetrain;
    TPackedBitVectorVec m_MissingFeatureRowMasks;
    TPackedBitVectorVec m_TrainingRowMasks;
    TPackedBitVectorVec m_TestingRowMasks;
    core::CPackedBitVector m_NewTrainingRowMask;
    double m_BestForestTestLoss{boosted_tree_detail::INF};
    TOptionalDoubleVecVec m_FoldRoundTestLosses;
    CBoostedTreeHyperparameters m_BestHyperparameters;
    TNodeVecVec m_BestForest;
    TBayesinOptimizationUPtr m_BayesianOptimization;
    std::size_t m_NumberRounds{1};
    std::size_t m_CurrentRound{0};
    core::CLoopProgress m_TrainingProgress;
    std::size_t m_NumberTopShapValues{0};
    TTreeShapFeatureImportanceUPtr m_TreeShap;
    TAnalysisInstrumentationPtr m_Instrumentation;
    TMeanAccumulator m_MeanForestSizeAccumulator;
    TMeanAccumulator m_MeanLossAccumulator;
    THyperparametersVec m_TunableHyperparameters;
    TDoubleVecVec m_HyperparameterSamples;
<<<<<<< HEAD
    bool m_StopHyperparameterOptimizationEarly = true;
    double m_DataSummarizationFraction = 0.1;
=======
    bool m_StopHyperparameterOptimizationEarly{true};
>>>>>>> c14e0427

private:
    friend class CBoostedTreeFactory;
    friend class CBoostedTreeImplForTest;
};
}
}

#endif // INCLUDED_ml_maths_CBoostedTreeImpl_h<|MERGE_RESOLUTION|>--- conflicted
+++ resolved
@@ -514,12 +514,8 @@
     TMeanAccumulator m_MeanLossAccumulator;
     THyperparametersVec m_TunableHyperparameters;
     TDoubleVecVec m_HyperparameterSamples;
-<<<<<<< HEAD
-    bool m_StopHyperparameterOptimizationEarly = true;
+    bool m_StopHyperparameterOptimizationEarly{true};
     double m_DataSummarizationFraction = 0.1;
-=======
-    bool m_StopHyperparameterOptimizationEarly{true};
->>>>>>> c14e0427
 
 private:
     friend class CBoostedTreeFactory;
