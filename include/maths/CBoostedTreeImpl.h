/*
 * Copyright Elasticsearch B.V. and/or licensed to Elasticsearch B.V. under one
 * or more contributor license agreements. Licensed under the Elastic License;
 * you may not use this file except in compliance with the Elastic License.
 */

#ifndef INCLUDED_ml_maths_CBoostedTreeImpl_h
#define INCLUDED_ml_maths_CBoostedTreeImpl_h

#include <core/CContainerPrinter.h>
#include <core/CDataFrame.h>
#include <core/CImmutableRadixSet.h>
#include <core/CLogger.h>
#include <core/CMemory.h>
#include <core/CPackedBitVector.h>
#include <core/CStatePersistInserter.h>
#include <core/CStateRestoreTraverser.h>

#include <maths/CBasicStatistics.h>
#include <maths/CBoostedTree.h>
#include <maths/CBoostedTreeHyperparameters.h>
#include <maths/CDataFrameAnalysisStateInterface.h>
#include <maths/CDataFrameCategoryEncoder.h>
#include <maths/CDataFrameUtils.h>
#include <maths/CLinearAlgebraEigen.h>
#include <maths/CPRNG.h>
#include <maths/CTools.h>
#include <maths/ImportExport.h>

#include <boost/operators.hpp>
#include <boost/optional.hpp>
#include <boost/range/irange.hpp>

#include <limits>
#include <memory>
#include <numeric>
#include <sstream>
#include <utility>
#include <vector>

namespace ml {
namespace core {
template<typename>
class CImmutableRadixSet;
}
namespace maths {
class CBayesianOptimisation;

//! \brief Implementation of CBoostedTree.
class MATHS_EXPORT CBoostedTreeImpl final {
public:
    using TDoubleVec = std::vector<double>;
    using TStrVec = std::vector<std::string>;
    using TMeanAccumulator = CBasicStatistics::SSampleMean<double>::TAccumulator;
    using TMeanVarAccumulator = CBasicStatistics::SSampleMeanVar<double>::TAccumulator;
    using TMeanVarAccumulatorSizePr = std::pair<TMeanVarAccumulator, std::size_t>;
    using TBayesinOptimizationUPtr = std::unique_ptr<maths::CBayesianOptimisation>;
    using TNodeVec = CBoostedTree::TNodeVec;
    using TNodeVecVec = CBoostedTree::TNodeVecVec;
    using TProgressCallback = CBoostedTree::TProgressCallback;
    using TMemoryUsageCallback = CBoostedTree::TMemoryUsageCallback;
    using TTrainingStateCallback = CBoostedTree::TTrainingStateCallback;
    using TOptionalDouble = boost::optional<double>;
    using TRegularization = CBoostedTreeRegularization<double>;
    using TSizeVec = std::vector<std::size_t>;
<<<<<<< HEAD
    using TAnalysisStatePtr = CDataFrameAnalysisStateInterface*;
=======
    using TSizeRange = boost::integer_range<std::size_t>;
>>>>>>> e37684b9

public:
    static const double MINIMUM_RELATIVE_GAIN_PER_SPLIT;

public:
    CBoostedTreeImpl(std::size_t numberThreads,
                     CBoostedTree::TLossFunctionUPtr loss,
                     TAnalysisStatePtr state);

    ~CBoostedTreeImpl();

    CBoostedTreeImpl& operator=(const CBoostedTreeImpl&) = delete;
    CBoostedTreeImpl& operator=(CBoostedTreeImpl&&);

    //! Train the model on the values in \p frame.
    void train(core::CDataFrame& frame, const TTrainingStateCallback& recordTrainStateCallback);

    //! Write the predictions of the best trained model to \p frame.
    //!
    //! \note Must be called only if a trained model is available.
    void predict(core::CDataFrame& frame) const;

    //! Compute SHAP values using the best trained model to \p frame.
    //!
    //! \note Must be called only if a trained model is available.
    void computeShapValues(core::CDataFrame& frame);

    //! Get the feature sample probabilities.
    const TDoubleVec& featureWeights() const;

    //! Get the model produced by training if it has been run.
    const TNodeVecVec& trainedModel() const;

    //! Get the column containing the dependent variable.
    std::size_t columnHoldingDependentVariable() const;

    //! Get the number of columns training the model will add to the data frame.
    constexpr static std::size_t numberExtraColumnsForTrain() {
        // We store as follows:
        //   1. The predicted value for the dependent variable
        //   2. The gradient of the loss function
        //   3. The curvature of the loss function
        //   4. The example's weight
        // In the last four rows of the data frame.
        return 4;
    }

    //! Get the memory used by this object.
    std::size_t memoryUsage() const;

    //! Estimate the maximum booking memory that training the boosted tree on a data
    //! frame with \p numberRows row and \p numberColumns columns will use.
    std::size_t estimateMemoryUsage(std::size_t numberRows, std::size_t numberColumns) const;

    //! The name of the object holding the best hyperaparameters in the state document.
    static const std::string& bestHyperparametersName();

    //! The name of the object holding the best regularisation hyperparameters in the
    //! state document.
    static const std::string& bestRegularizationHyperparametersName();

    //! A list of the names of the best individual hyperparameters in the state document.
    static TStrVec bestHyperparameterNames();

    //! Persist by passing information to \p inserter.
    void acceptPersistInserter(core::CStatePersistInserter& inserter) const;

    //! Populate the object from serialized data.
    bool acceptRestoreTraverser(core::CStateRestoreTraverser& traverser);

    //! Visit this tree trainer implementation.
    void accept(CBoostedTree::CVisitor& visitor);

    //! \return The best hyperparameters for validation error found so far.
    const CBoostedTreeHyperparameters& bestHyperparameters() const;

    //! Get the indices of the columns containing SHAP values.
    TSizeRange columnsHoldingShapValues() const;

    //! Get the number of largest SHAP values that will be returned for every row.
    std::size_t topShapValues() const;

    //! Get the number of input columns.
    std::size_t numberInputColumns() const;

private:
    using TSizeDoublePr = std::pair<std::size_t, double>;
    using TDoubleDoublePr = std::pair<double, double>;
    using TOptionalSize = boost::optional<std::size_t>;
    using TImmutableRadixSetVec = std::vector<core::CImmutableRadixSet<double>>;
    using TVector = CDenseVector<double>;
    using TRowItr = core::CDataFrame::TRowItr;
    using TPackedBitVectorVec = std::vector<core::CPackedBitVector>;
    using TNodeVecVecDoublePr = std::pair<TNodeVecVec, double>;
    using TDataFrameCategoryEncoderUPtr = std::unique_ptr<CDataFrameCategoryEncoder>;
    using TDataTypeVec = CDataFrameUtils::TDataTypeVec;
    using TRegularizationOverride = CBoostedTreeRegularization<TOptionalDouble>;

    //! \brief Maintains a collection of statistics about a leaf of the regression
    //! tree as it is built.
    //!
    //! DESCRIPTION:\N
    //! The regression tree is grown top down by greedily selecting the split with
    //! the maximum gain (in the loss). This finds and scores the maximum gain split
    //! of a single leaf of the tree.
    class CLeafNodeStatistics final {
    public:
        CLeafNodeStatistics(std::size_t id,
                            std::size_t numberThreads,
                            const core::CDataFrame& frame,
                            const CDataFrameCategoryEncoder& encoder,
                            const TRegularization& regularization,
                            const TImmutableRadixSetVec& candidateSplits,
                            const TSizeVec& featureBag,
                            std::size_t depth,
                            const core::CPackedBitVector& rowMask);

        //! Only called by split but is public so it's accessible to std::make_shared.
        CLeafNodeStatistics(std::size_t id,
                            std::size_t numberThreads,
                            const core::CDataFrame& frame,
                            const CDataFrameCategoryEncoder& encoder,
                            const TRegularization& regularization,
                            const TImmutableRadixSetVec& candidateSplits,
                            const TSizeVec& featureBag,
                            bool isLeftChild,
                            std::size_t depth,
                            const CBoostedTreeNode& split,
                            const core::CPackedBitVector& parentRowMask);
        //! Only called by split but is public so it's accessible to std::make_shared.
        CLeafNodeStatistics(std::size_t id,
                            const CLeafNodeStatistics& parent,
                            const CLeafNodeStatistics& sibling,
                            const TRegularization& regularization,
                            const TSizeVec& featureBag,
                            core::CPackedBitVector rowMask);

        CLeafNodeStatistics(const CLeafNodeStatistics&) = delete;

        // Move construction/assignment not possible due to const reference member

        CLeafNodeStatistics& operator=(const CLeafNodeStatistics&) = delete;

        //! Apply the split defined by \p split.
        //!
        //! \return Shared pointers to the left and right child node statistics.
        auto split(std::size_t leftChildId,
                   std::size_t rightChildId,
                   std::size_t numberThreads,
                   const core::CDataFrame& frame,
                   const CDataFrameCategoryEncoder& encoder,
                   const TRegularization& regularization,
                   const TImmutableRadixSetVec& candidateSplits,
                   const TSizeVec& featureBag,
                   const CBoostedTreeNode& split,
                   bool leftChildHasFewerRows);

        //! Order two leaves by decreasing gain in splitting them.
        bool operator<(const CLeafNodeStatistics& rhs) const {
            return m_BestSplit < rhs.m_BestSplit;
        }

        //! Get the gain in loss of the best split of this leaf.
        double gain() const { return m_BestSplit.s_Gain; }

        //! Get the total curvature of node.
        double curvature() const { return m_BestSplit.s_Curvature; }

        //! Get the best (feature, feature value) split.
        TSizeDoublePr bestSplit() const {
            return {m_BestSplit.s_Feature, m_BestSplit.s_SplitAt};
        }

        //! Check if the left child has fewer rows than the right child.
        bool leftChildHasFewerRows() const {
            return m_BestSplit.s_LeftChildHasFewerRows;
        }

        //! Check if we should assign the missing feature rows to the left child
        //! of the split.
        bool assignMissingToLeft() const {
            return m_BestSplit.s_AssignMissingToLeft;
        }

        //! Get the node's identifier.
        std::size_t id() const { return m_Id; }

        //! Get the row mask for this leaf node.
        core::CPackedBitVector& rowMask() { return m_RowMask; }

        //! Get the memory used by this object.
        std::size_t memoryUsage() const {
            std::size_t mem{core::CMemory::dynamicSize(m_RowMask)};
            mem += core::CMemory::dynamicSize(m_Derivatives);
            mem += core::CMemory::dynamicSize(m_MissingDerivatives);
            return mem;
        }

        //! Estimate the maximum leaf statistics' memory usage training on a data frame
        //! with \p numberRows rows and \p numberCols columns using \p featureBagFraction
        //! and \p numberSplitsPerFeature.
        static std::size_t estimateMemoryUsage(std::size_t numberRows,
                                               std::size_t numberCols,
                                               std::size_t numberSplitsPerFeature) {
            // We will typically get the close to the best compression for most of the
            // leaves when the set of splits becomes large, corresponding to the worst
            // case for memory usage. This is because the rows will be spread over many
            // rows so the masks will mainly contain 0 bits in this case.
            std::size_t rowMaskSize{numberRows / PACKED_BIT_VECTOR_MAXIMUM_ROWS_PER_BYTE};
            std::size_t derivativesSize{(numberCols - 1) * numberSplitsPerFeature *
                                        sizeof(SAggregateDerivatives)};
            std::size_t missingDerivativesSize{(numberCols - 1) * sizeof(SAggregateDerivatives)};
            return sizeof(CLeafNodeStatistics) + rowMaskSize + derivativesSize + missingDerivativesSize;
        }

    private:
        //! \brief Statistics relating to a split of the node.
        struct SSplitStatistics : private boost::less_than_comparable<SSplitStatistics> {
            SSplitStatistics() = default;
            SSplitStatistics(double gain,
                             double curvature,
                             std::size_t feature,
                             double splitAt,
                             bool leftChildHasFewerRows,
                             bool assignMissingToLeft)
                : s_Gain{gain}, s_Curvature{curvature}, s_Feature{feature}, s_SplitAt{splitAt},
                  s_LeftChildHasFewerRows{leftChildHasFewerRows}, s_AssignMissingToLeft{assignMissingToLeft} {
            }

            bool operator<(const SSplitStatistics& rhs) const {
                return COrderings::lexicographical_compare(
                    s_Gain, s_Curvature, s_Feature, rhs.s_Gain, rhs.s_Curvature, rhs.s_Feature);
            }

            std::string print() const {
                std::ostringstream result;
                result << "split feature '" << s_Feature << "' @ " << s_SplitAt
                       << ", gain = " << s_Gain;
                return result.str();
            }

            double s_Gain = -INF;
            double s_Curvature = 0.0;
            std::size_t s_Feature = -1;
            double s_SplitAt = INF;
            bool s_LeftChildHasFewerRows = true;
            bool s_AssignMissingToLeft = true;
        };

        //! \brief Aggregate derivatives.
        struct SAggregateDerivatives {
            void add(std::size_t count, double gradient, double curvature) {
                s_Count += count;
                s_Gradient += gradient;
                s_Curvature += curvature;
            }

            void merge(const SAggregateDerivatives& other) {
                this->add(other.s_Count, other.s_Gradient, other.s_Curvature);
            }

            std::string print() const {
                std::ostringstream result;
                result << "count = " << s_Count << ", gradient = " << s_Gradient
                       << ", curvature = " << s_Curvature;
                return result.str();
            }

            std::size_t s_Count = 0;
            double s_Gradient = 0.0;
            double s_Curvature = 0.0;
        };

        using TAggregateDerivativesVec = std::vector<SAggregateDerivatives>;
        using TAggregateDerivativesVecVec = std::vector<TAggregateDerivativesVec>;

        //! \brief A collection of aggregate derivatives for candidate feature splits.
        struct SSplitAggregateDerivatives {
            SSplitAggregateDerivatives(const TImmutableRadixSetVec& candidateSplits)
                : s_Derivatives(candidateSplits.size()),
                  s_MissingDerivatives(candidateSplits.size()) {
                for (std::size_t i = 0; i < candidateSplits.size(); ++i) {
                    s_Derivatives[i].resize(candidateSplits[i].size() + 1);
                }
            }

            void merge(const SSplitAggregateDerivatives& other) {
                for (std::size_t i = 0; i < s_Derivatives.size(); ++i) {
                    for (std::size_t j = 0; j < s_Derivatives[i].size(); ++j) {
                        s_Derivatives[i][j].merge(other.s_Derivatives[i][j]);
                    }
                    s_MissingDerivatives[i].merge(other.s_MissingDerivatives[i]);
                }
            }

            auto move() {
                return std::make_pair(std::move(s_Derivatives),
                                      std::move(s_MissingDerivatives));
            }

            TAggregateDerivativesVecVec s_Derivatives;
            TAggregateDerivativesVec s_MissingDerivatives;
        };

    private:
        void computeAggregateLossDerivatives(std::size_t numberThreads,
                                             const core::CDataFrame& frame,
                                             const CDataFrameCategoryEncoder& encoder);
        void computeRowMaskAndAggregateLossDerivatives(std::size_t numberThreads,
                                                       const core::CDataFrame& frame,
                                                       const CDataFrameCategoryEncoder& encoder,
                                                       bool isLeftChild,
                                                       const CBoostedTreeNode& split,
                                                       const core::CPackedBitVector& parentRowMask);

        void addRowDerivatives(const CEncodedDataFrameRowRef& row,
                               SSplitAggregateDerivatives& splitAggregateDerivatives) const;

        SSplitStatistics computeBestSplitStatistics(const TRegularization& regularization,
                                                    const TSizeVec& featureBag) const;

    private:
        std::size_t m_Id;
        const TImmutableRadixSetVec& m_CandidateSplits;
        std::size_t m_Depth;
        core::CPackedBitVector m_RowMask;
        TAggregateDerivativesVecVec m_Derivatives;
        TAggregateDerivativesVec m_MissingDerivatives;
        SSplitStatistics m_BestSplit;
    };

private:
    // The maximum number of rows encoded by a single byte in the packed bit
    // vector assuming best compression.
    static const std::size_t PACKED_BIT_VECTOR_MAXIMUM_ROWS_PER_BYTE;
    static const double INF;

private:
    CBoostedTreeImpl();

    //! Check if we can train a model.
    bool canTrain() const;

    //! Get the full training set data mask, i.e. all rows which aren't missing
    //! the dependent variable.
    core::CPackedBitVector allTrainingRowsMask() const;

    //! Compute the \p percentile percentile gain per split and the sum of row
    //! curvatures per internal node of \p forest.
    TDoubleDoublePr gainAndCurvatureAtPercentile(double percentile,
                                                 const TNodeVecVec& forest) const;

    //! Train the forest and compute loss moments on each fold.
    TMeanVarAccumulatorSizePr crossValidateForest(core::CDataFrame& frame,
                                                  const TMemoryUsageCallback& recordMemoryUsage);

    //! Initialize the predictions and loss function derivatives for the masked
    //! rows in \p frame.
    TNodeVec initializePredictionsAndLossDerivatives(core::CDataFrame& frame,
                                                     const core::CPackedBitVector& trainingRowMask,
                                                     const core::CPackedBitVector& testingRowMask) const;

    //! Train one forest on the rows of \p frame in the mask \p trainingRowMask.
    TNodeVecVecDoublePr trainForest(core::CDataFrame& frame,
                                    const core::CPackedBitVector& trainingRowMask,
                                    const core::CPackedBitVector& testingRowMask,
                                    core::CLoopProgress& trainingProgress,
                                    const TMemoryUsageCallback& recordMemoryUsage) const;

    //! Randomly downsamples the training row mask by the downsample factor.
    core::CPackedBitVector downsample(const core::CPackedBitVector& trainingRowMask) const;

    //! Get the candidate splits values for each feature.
    TImmutableRadixSetVec candidateSplits(const core::CDataFrame& frame,
                                          const core::CPackedBitVector& trainingRowMask) const;

    //! Train one tree on the rows of \p frame in the mask \p trainingRowMask.
    TNodeVec trainTree(core::CDataFrame& frame,
                       const core::CPackedBitVector& trainingRowMask,
                       const TImmutableRadixSetVec& candidateSplits,
                       const std::size_t maximumTreeSize,
                       const TMemoryUsageCallback& recordMemoryUsage) const;

    //! Get the number of features including category encoding.
    std::size_t numberFeatures() const;

    //! Get the number of features to consider splitting on.
    std::size_t featureBagSize() const;

    //! Sample the features according to their categorical distribution.
    TSizeVec featureBag() const;

    //! Refresh the predictions and loss function derivatives for the masked
    //! rows in \p frame with predictions of \p tree.
    void refreshPredictionsAndLossDerivatives(core::CDataFrame& frame,
                                              const core::CPackedBitVector& trainingRowMask,
                                              const core::CPackedBitVector& testingRowMask,
                                              double eta,
                                              TNodeVec& tree) const;

    //! Compute the mean of the loss function on the masked rows of \p frame.
    double meanLoss(const core::CDataFrame& frame, const core::CPackedBitVector& rowMask) const;

    //! Get a column mask of the suitable regressor features.
    TSizeVec candidateRegressorFeatures() const;

    //! Get the root node of \p tree.
    static const CBoostedTreeNode& root(const TNodeVec& tree);

    //! Get the forest's prediction for \p row.
    static double predictRow(const CEncodedDataFrameRowRef& row, const TNodeVecVec& forest);

    //! Select the next hyperparameters for which to train a model.
    bool selectNextHyperparameters(const TMeanVarAccumulator& lossMoments,
                                   CBayesianOptimisation& bopt);

    //! Capture the current hyperparameter values.
    void captureBestHyperparameters(const TMeanVarAccumulator& lossMoments,
                                    std::size_t maximumNumberTrees);

    //! Set the hyperparamaters from the best recorded.
    void restoreBestHyperparameters();

    //! Get the number of hyperparameters to tune.
    std::size_t numberHyperparametersToTune() const;

    //! Get the maximum number of nodes to use in a tree.
    //!
    //! \note This number will only be used if the regularised loss says its
    //! a good idea.
    std::size_t maximumTreeSize(const core::CPackedBitVector& trainingRowMask) const;

    //! Get the maximum number of nodes to use in a tree.
    //!
    //! \note This number will only be used if the regularised loss says its
    //! a good idea.
    std::size_t maximumTreeSize(std::size_t numberRows) const;

    //! Restore \p loss function pointer from the \p traverser.
    static bool restoreLoss(CBoostedTree::TLossFunctionUPtr& loss,
                            core::CStateRestoreTraverser& traverser);

    //! Record the training state using the \p recordTrainState callback function
    void recordState(const TTrainingStateCallback& recordTrainState) const;

private:
    mutable CPRNG::CXorOShiro128Plus m_Rng;
    std::size_t m_NumberThreads;
    std::size_t m_DependentVariable = std::numeric_limits<std::size_t>::max();
    CBoostedTree::TLossFunctionUPtr m_Loss;
    TRegularizationOverride m_RegularizationOverride;
    TOptionalDouble m_DownsampleFactorOverride;
    TOptionalDouble m_EtaOverride;
    TOptionalSize m_MaximumNumberTreesOverride;
    TOptionalDouble m_FeatureBagFractionOverride;
    TRegularization m_Regularization;
    double m_DownsampleFactor = 0.5;
    double m_Eta = 0.1;
    double m_EtaGrowthRatePerTree = 1.05;
    std::size_t m_NumberFolds = 4;
    std::size_t m_MaximumNumberTrees = 20;
    std::size_t m_MaximumAttemptsToAddTree = 3;
    std::size_t m_NumberSplitsPerFeature = 75;
    std::size_t m_MaximumOptimisationRoundsPerHyperparameter = 2;
    std::size_t m_RowsPerFeature = 50;
    double m_FeatureBagFraction = 0.5;
    TDataTypeVec m_FeatureDataTypes;
    TDataFrameCategoryEncoderUPtr m_Encoder;
    TDoubleVec m_FeatureSampleProbabilities;
    TPackedBitVectorVec m_MissingFeatureRowMasks;
    TPackedBitVectorVec m_TrainingRowMasks;
    TPackedBitVectorVec m_TestingRowMasks;
    double m_BestForestTestLoss = INF;
    CBoostedTreeHyperparameters m_BestHyperparameters;
    TNodeVecVec m_BestForest;
    TBayesinOptimizationUPtr m_BayesianOptimization;
    std::size_t m_NumberRounds = 1;
    std::size_t m_CurrentRound = 0;
    core::CLoopProgress m_TrainingProgress;
    std::size_t m_TopShapValues = 0;
    std::size_t m_FirstShapColumnIndex = 0;
    std::size_t m_LastShapColumnIndex = 0;
    std::size_t m_NumberInputColumns = 0;
    TAnalysisStatePtr m_AnalysisState; // no persist/restore

private:
    friend class CBoostedTreeFactory;
};

namespace boosted_tree_detail {
constexpr inline std::size_t predictionColumn(std::size_t numberColumns) {
    return numberColumns - CBoostedTreeImpl::numberExtraColumnsForTrain();
}

constexpr inline std::size_t lossGradientColumn(std::size_t numberColumns) {
    return predictionColumn(numberColumns) + 1;
}

constexpr inline std::size_t lossCurvatureColumn(std::size_t numberColumns) {
    return predictionColumn(numberColumns) + 2;
}

constexpr inline std::size_t exampleWeightColumn(std::size_t numberColumns) {
    return predictionColumn(numberColumns) + 3;
}
}
}
}

#endif // INCLUDED_ml_maths_CBoostedTreeImpl_h<|MERGE_RESOLUTION|>--- conflicted
+++ resolved
@@ -63,11 +63,8 @@
     using TOptionalDouble = boost::optional<double>;
     using TRegularization = CBoostedTreeRegularization<double>;
     using TSizeVec = std::vector<std::size_t>;
-<<<<<<< HEAD
+    using TSizeRange = boost::integer_range<std::size_t>;
     using TAnalysisStatePtr = CDataFrameAnalysisStateInterface*;
-=======
-    using TSizeRange = boost::integer_range<std::size_t>;
->>>>>>> e37684b9
 
 public:
     static const double MINIMUM_RELATIVE_GAIN_PER_SPLIT;
