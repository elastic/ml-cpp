--- conflicted
+++ resolved
@@ -24,17 +24,8 @@
 #include <cmath>
 #include <limits>
 
-<<<<<<< HEAD
-#include <math.h>
-
 namespace ml {
 namespace maths {
-=======
-namespace ml
-{
-namespace maths
-{
->>>>>>> d4e4cca7
 
 namespace composition_detail {
 
@@ -44,26 +35,14 @@
 
 //! Vanilla function type 1: "result type" is the return type.
 template<typename R, typename A1>
-<<<<<<< HEAD
 struct function_result_type<R (*)(A1)> {
-    typedef typename boost::remove_reference<R>::type type;
-=======
-struct function_result_type<R (*)(A1)>
-{
     using type = typename boost::remove_reference<R>::type;
->>>>>>> d4e4cca7
 };
 
 //! Vanilla function type 2: "result type" is the second argument type.
 template<typename R, typename A1, typename A2>
-<<<<<<< HEAD
 struct function_result_type<R (*)(A1, A2)> {
-    typedef typename boost::remove_reference<A2>::type type;
-=======
-struct function_result_type<R (*)(A1, A2)>
-{
     using type = typename boost::remove_reference<A2>::type;
->>>>>>> d4e4cca7
 };
 
 using true_ = boost::true_type;
@@ -72,38 +51,20 @@
 //! \brief Auxiliary type used by has_result_type to test for
 //! a nested typedef.
 template<typename T, typename R = void>
-<<<<<<< HEAD
 struct enable_if_type {
-    typedef R type;
-=======
-struct enable_if_type
-{
     using type = R;
->>>>>>> d4e4cca7
 };
 
 //! Checks for a nested typedef called result_type.
 template<typename T, typename ENABLE = void>
-<<<<<<< HEAD
 struct has_result_type {
-    typedef false_ value;
-=======
-struct has_result_type
-{
     using value = false_;
->>>>>>> d4e4cca7
 };
 
 //! Has a nested typedef called result_type.
 template<typename T>
-<<<<<<< HEAD
 struct has_result_type<T, typename enable_if_type<typename T::result_type>::type> {
-    typedef true_ value;
-=======
-struct has_result_type<T, typename enable_if_type<typename T::result_type>::type>
-{
     using value = true_;
->>>>>>> d4e4cca7
 };
 
 //! Extracts the result type of a function (object) for composition.
@@ -115,26 +76,14 @@
 //! This is needed to get result type for function objects: they must
 //! define a nested typedef called result_type as per our compositions.
 template<typename F>
-<<<<<<< HEAD
 struct result_type_impl<F, true_> {
-    typedef typename F::result_type type;
-=======
-struct result_type_impl<F, true_>
-{
     using type = typename F::result_type;
->>>>>>> d4e4cca7
 };
 
 //! Deduce result type from function (object).
 template<typename F>
-<<<<<<< HEAD
 struct result_type_impl<F, false_> {
-    typedef typename function_result_type<F>::type type;
-=======
-struct result_type_impl<F, false_>
-{
     using type = typename function_result_type<F>::type;
->>>>>>> d4e4cca7
 };
 
 //! \brief Tries to deduce the result type of a function (object)
@@ -174,9 +123,8 @@
     template<typename F_, typename T = typename composition_detail::result_type<F_>::type>
     class CMinusConstant {
     public:
-<<<<<<< HEAD
-        typedef typename boost::remove_reference<F_>::type F;
-        typedef T result_type;
+        using F = typename boost::remove_reference<F_>::type;
+        using result_type = T;
 
     public:
         CMinusConstant(const F& f, double offset) : m_F(f), m_Offset(offset) {}
@@ -202,167 +150,8 @@
     template<typename F_, typename T = typename composition_detail::result_type<F_>::type>
     class CMinus {
     public:
-        typedef typename boost::remove_reference<F_>::type F;
-        typedef T result_type;
-=======
-        //! Function composition with minus a constant.
-        template<typename F_,
-                 typename T = typename composition_detail::result_type<F_>::type>
-        class CMinusConstant
-        {
-            public:
-                using F = typename boost::remove_reference<F_>::type;
-                using result_type = T;
-
-            public:
-                CMinusConstant(const F &f, double offset) :
-                        m_F(f),
-                        m_Offset(offset)
-                {
-                }
-
-                //! For function returning value.
-                inline T operator()(double x) const
-                {
-                    return m_F(x) - m_Offset;
-                }
-
-                //! For function return success/fail and taking result as argument.
-                inline bool operator()(double x, T &result) const
-                {
-                    if (m_F(x, result))
-                    {
-                        result -= m_Offset;
-                        return true;
-                    }
-                    return false;
-                }
-
-            private:
-                F_ m_F;
-                double m_Offset;
-        };
-
-        //! Function composition with negation.
-        template<typename F_,
-                 typename T = typename composition_detail::result_type<F_>::type>
-        class CMinus
-        {
-            public:
-                using F = typename boost::remove_reference<F_>::type;
-                using result_type = T;
-
-            public:
-                explicit CMinus(const F &f = F()) : m_F(f) {}
-
-                //! For function returning value.
-                inline T operator()(double x) const
-                {
-                    return -m_F(x);
-                }
-
-                //! For function return success/fail and taking result as argument.
-                inline bool operator()(double x, T &result) const
-                {
-                    if (m_F(x, result))
-                    {
-                        result = -result;
-                        return true;
-                    }
-                    return false;
-                }
-
-            private:
-                F_ m_F;
-        };
-
-        //! Composition with exponentiation.
-        template<typename F_,
-                 typename T = typename composition_detail::result_type<F_>::type>
-        class CExp
-        {
-            public:
-                using F = typename boost::remove_reference<F_>::type;
-                using result_type = T;
-
-            public:
-                explicit CExp(const F &f = F()) : m_F(f) {}
-
-                //! For function returning value.
-                inline T operator()(double x) const
-                {
-                    static const double LOG_MIN_DOUBLE =
-                            std::log(std::numeric_limits<double>::min());
-                    double fx = m_F(x);
-                    return fx < LOG_MIN_DOUBLE ? 0.0 : std::exp(fx);
-                }
-
-                //! For function return success/fail and taking result as argument.
-                inline bool operator()(double x, T &result) const
-                {
-                    static const double LOG_MIN_DOUBLE =
-                            std::log(std::numeric_limits<double>::min());
-                    if (m_F(x, result))
-                    {
-                        result = result < LOG_MIN_DOUBLE ? 0.0 : std::exp(result);
-                        return true;
-                    }
-                    return false;
-                }
-
-            private:
-                F_ m_F;
-        };
-
-        //! Composition of two functions by multiplication.
-        template<typename F_,
-                 typename G_,
-                 typename U = typename composition_detail::result_type<F_>::type,
-                 typename V = typename composition_detail::result_type<G_>::type>
-        class CProduct
-        {
-            public:
-                using F = typename boost::remove_reference<F_>::type;
-                using G = typename boost::remove_reference<G_>::type;
-                using result_type = U;
-
-            public:
-                explicit CProduct(const F &f = F(),
-                                  const G &g = G()) :
-                    m_F(f), m_G(g)
-                {}
-
-                //! For function returning value.
-                inline U operator()(double x) const
-                {
-                    return m_F(x) * m_G(x);
-                }
-
-                //! For function return success/fail and taking result as argument.
-                inline bool operator()(double x, U &result) const
-                {
-                    U fx;
-                    V gx;
-                    if (m_F(x, fx) && m_G(x, gx))
-                    {
-                        result = fx * gx;
-                        return true;
-                    }
-                    return false;
-                }
-
-                //! Retrieve the component function f.
-                const F &f() const { return m_F; }
-
-                //! Retrieve the component function g.
-                const G &g() const { return m_G; }
-
-            private:
-                F_ m_F;
-                G_ m_G;
-        };
-};
->>>>>>> d4e4cca7
+        using F = typename boost::remove_reference<F_>::type;
+        using result_type = T;
 
     public:
         explicit CMinus(const F& f = F()) : m_F(f) {}
@@ -387,24 +176,24 @@
     template<typename F_, typename T = typename composition_detail::result_type<F_>::type>
     class CExp {
     public:
-        typedef typename boost::remove_reference<F_>::type F;
-        typedef T result_type;
+        using F = typename boost::remove_reference<F_>::type;
+        using result_type = T;
 
     public:
         explicit CExp(const F& f = F()) : m_F(f) {}
 
         //! For function returning value.
         inline T operator()(double x) const {
-            static const double LOG_MIN_DOUBLE = ::log(std::numeric_limits<double>::min());
+            static const double LOG_MIN_DOUBLE = std::log(std::numeric_limits<double>::min());
             double fx = m_F(x);
-            return fx < LOG_MIN_DOUBLE ? 0.0 : ::exp(fx);
+            return fx < LOG_MIN_DOUBLE ? 0.0 : std::exp(fx);
         }
 
         //! For function return success/fail and taking result as argument.
         inline bool operator()(double x, T& result) const {
-            static const double LOG_MIN_DOUBLE = ::log(std::numeric_limits<double>::min());
+            static const double LOG_MIN_DOUBLE = std::log(std::numeric_limits<double>::min());
             if (m_F(x, result)) {
-                result = result < LOG_MIN_DOUBLE ? 0.0 : ::exp(result);
+                result = result < LOG_MIN_DOUBLE ? 0.0 : std::exp(result);
                 return true;
             }
             return false;
@@ -421,9 +210,9 @@
              typename V = typename composition_detail::result_type<G_>::type>
     class CProduct {
     public:
-        typedef typename boost::remove_reference<F_>::type F;
-        typedef typename boost::remove_reference<G_>::type G;
-        typedef U result_type;
+        using F = typename boost::remove_reference<F_>::type;
+        using G = typename boost::remove_reference<G_>::type;
+        using result_type = U;
 
     public:
         explicit CProduct(const F& f = F(), const G& g = G()) : m_F(f), m_G(g) {}
@@ -443,10 +232,10 @@
         }
 
         //! Retrieve the component function f.
-        const F& f(void) const { return m_F; }
+        const F& f() const { return m_F; }
 
         //! Retrieve the component function g.
-        const G& g(void) const { return m_G; }
+        const G& g() const { return m_G; }
 
     private:
         F_ m_F;
