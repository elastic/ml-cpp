--- conflicted
+++ resolved
@@ -18,17 +18,8 @@
 
 #include <maths/ImportExport.h>
 
-<<<<<<< HEAD
-#include <math.h>
-
 namespace ml {
 namespace maths {
-=======
-namespace ml
-{
-namespace maths
-{
->>>>>>> d4e4cca7
 
 //! \brief Common interface implemented by all our radial basis
 //! functions.
@@ -42,15 +33,14 @@
 //! The radial basis function hierarchy is stateless to keep the
 //! representation as compact as possible. (All functions are
 //! supplied the centre.)
-<<<<<<< HEAD
 class MATHS_EXPORT CRadialBasisFunction {
 public:
-    virtual ~CRadialBasisFunction(void);
+    virtual ~CRadialBasisFunction();
 
     //! Create a copy of this object.
     //!
     //! \warning The caller owns this copy.
-    virtual CRadialBasisFunction* clone(void) const = 0;
+    virtual CRadialBasisFunction* clone() const = 0;
 
     //! \brief Evaluate the basis function with centre \p centre
     //! at the point \p x.
@@ -95,78 +85,6 @@
     //!   \f$\displaystyle \frac{1}{b - a} \int_a^b{\phi_{\epsilon}(\left \|u - c_1 \right \|)\phi_{\epsilon}(\left \|u - c_2 \right \|)}du\f$
     //! </pre>
     virtual double product(double a, double b, double centre1, double centre2, double scale1 = 1.0, double scale2 = 1.0) const = 0;
-=======
-class MATHS_EXPORT CRadialBasisFunction
-{
-    public:
-        virtual ~CRadialBasisFunction();
-
-        //! Create a copy of this object.
-        //!
-        //! \warning The caller owns this copy.
-        virtual CRadialBasisFunction *clone() const = 0;
-
-        //! \brief Evaluate the basis function with centre \p centre
-        //! at the point \p x.
-        virtual double value(double x,
-                             double centre,
-                             double scale = 1.0) const = 0;
-
-        //! \brief Evaluate the derivative of the basis function w.r.t.
-        //! its argument x, with centre \p centre at the point
-        //! \p x.
-        virtual double derivative(double x,
-                                  double centre,
-                                  double scale = 1.0) const = 0;
-
-        //! \brief Solves for the scale that gives the \p value at a
-        //! distance \p distance from the centre of the radial basis
-        //! function, i.e. the value \f$\epsilon^*\f$ s.t.
-        //! <pre class="fragment">
-        //!   \f$\displaystyle \phi_{\epsilon^*}(\left \|d - c \right \|) = v\f$
-        //! </pre>
-        //!
-        //! \note That \p value must be in the range (0, 1).
-        virtual bool scale(double distance,
-                           double value,
-                           double &result) const = 0;
-
-        //! \brief Get the mean value of this function on the interval
-        //! [\p a, \p b], i.e. the result of:
-        //! <pre class="fragment">
-        //!   \f$\displaystyle \frac{1}{b - a}\int_{[a,b]}{\phi_{\epsilon}(\left \|u - c \right \|)}du\f$
-        //! </pre>
-        //!
-        //! \note \p b should be greater than or equal to \p a.
-        virtual double mean(double a,
-                            double b,
-                            double centre,
-                            double scale = 1.0) const = 0;
-
-        //! \brief Get the mean square derivative of the basis function
-        //! on the interval [\p a, \p b], i.e. the result of:
-        //! <pre class="fragment">
-        //!  \f$\displaystyle \frac{1}{b - a}\int_{[a,b]}{\phi_{\epsilon}'(\left \|u - c \right \|)^2}du\f$
-        //! </pre>
-        //!
-        //! \note \p b should be greater than or equal to \p a.
-        virtual double meanSquareDerivative(double a,
-                                            double b,
-                                            double centre,
-                                            double scale = 1.0) const = 0;
-
-        //! \brief Get the integral of the product of two basis functions
-        //! on the interval \f$[a,b]\f$, i.e.
-        //! <pre class="fragment">
-        //!   \f$\displaystyle \frac{1}{b - a} \int_a^b{\phi_{\epsilon}(\left \|u - c_1 \right \|)\phi_{\epsilon}(\left \|u - c_2 \right \|)}du\f$
-        //! </pre>
-        virtual double product(double a,
-                               double b,
-                               double centre1,
-                               double centre2,
-                               double scale1 = 1.0,
-                               double scale2 = 1.0) const = 0;
->>>>>>> d4e4cca7
 };
 
 //! \brief The Gaussian radial basis function.
@@ -179,13 +97,12 @@
 //!
 //! Here, \f$\epsilon\f$ denotes the scale and \f$c\f$ the centre
 //! of the basis function.
-<<<<<<< HEAD
 class MATHS_EXPORT CGaussianBasisFunction : public CRadialBasisFunction {
 public:
     //! Create a copy of this object.
     //!
     //! \warning The caller owns this copy.
-    virtual CGaussianBasisFunction* clone(void) const;
+    virtual CGaussianBasisFunction* clone() const;
 
     //! \brief Evaluate the basis function with centre \p centre
     //! at the point \p x.
@@ -212,58 +129,6 @@
     //! \brief Get the integral of the product of two basis functions
     //! on the interval [\p a, \p b].
     virtual double product(double a, double b, double centre1, double centre2, double scale1 = 1.0, double scale2 = 1.0) const;
-=======
-class MATHS_EXPORT CGaussianBasisFunction : public CRadialBasisFunction
-{
-    public:
-        //! Create a copy of this object.
-        //!
-        //! \warning The caller owns this copy.
-        virtual CGaussianBasisFunction *clone() const;
-
-        //! \brief Evaluate the basis function with centre \p centre
-        //! at the point \p x.
-        virtual double value(double x,
-                             double centre,
-                             double scale = 1.0) const;
-
-        //! \brief Evaluate the derivative of the basis function w.r.t.
-        //! its argument x, with centre \p centre at the point
-        //! \p x.
-        virtual double derivative(double x,
-                                  double centre,
-                                  double scale = 1.0) const;
-
-        //! \brief Solves for the scale that gives the \p value at a
-        //! distance \p distance from the centre of the radial basis
-        //! function.
-        virtual bool scale(double distance,
-                           double value,
-                           double &result) const;
-
-        //! \brief Get the mean value of this function on the specified
-        //! interval [\p a, \p b].
-        virtual double mean(double a,
-                            double b,
-                            double centre,
-                            double scale = 1.0) const;
-
-        //! \brief Get the mean square derivative of the basis function
-        //! on the interval [\p a, \p b], i.e. the result of:
-        virtual double meanSquareDerivative(double a,
-                                            double b,
-                                            double centre,
-                                            double scale = 1.0) const;
-
-        //! \brief Get the integral of the product of two basis functions
-        //! on the interval [\p a, \p b].
-        virtual double product(double a,
-                               double b,
-                               double centre1,
-                               double centre2,
-                               double scale1 = 1.0,
-                               double scale2 = 1.0) const;
->>>>>>> d4e4cca7
 };
 
 //! \brief The inverse quadratic radial basis function.
@@ -276,13 +141,12 @@
 //!
 //! Here, \f$\epsilon\f$ denotes the scale and \f$c\f$ the centre
 //! of the basis function.
-<<<<<<< HEAD
 class MATHS_EXPORT CInverseQuadraticBasisFunction : public CRadialBasisFunction {
 public:
     //! Create a copy of this object.
     //!
     //! \warning The caller owns this copy.
-    CInverseQuadraticBasisFunction* clone(void) const;
+    CInverseQuadraticBasisFunction* clone() const;
 
     //! \brief Evaluate the basis function with centre \p centre
     //! at the point \p x.
@@ -309,58 +173,6 @@
     //! \brief Get the integral of the product of two basis functions
     //! on the interval [\p a, \p b].
     virtual double product(double a, double b, double centre1, double centre2, double scale1 = 1.0, double scale2 = 1.0) const;
-=======
-class MATHS_EXPORT CInverseQuadraticBasisFunction : public CRadialBasisFunction
-{
-    public:
-        //! Create a copy of this object.
-        //!
-        //! \warning The caller owns this copy.
-        CInverseQuadraticBasisFunction *clone() const;
-
-        //! \brief Evaluate the basis function with centre \p centre
-        //! at the point \p x.
-        virtual double value(double x,
-                             double centre,
-                             double scale = 1.0) const;
-
-        //! \brief Evaluate the derivative of the basis function w.r.t.
-        //! its argument x, with centre \p centre at the point
-        //! \p x.
-        virtual double derivative(double x,
-                                  double centre,
-                                  double scale = 1.0) const;
-
-        //! \brief Solves for the scale that gives the \p value at a
-        //! distance \p distance from the centre of the radial basis
-        //! function.
-        virtual bool scale(double distance,
-                           double value,
-                           double &result) const;
-
-        //! \brief Get the mean value of this function on the specified
-        //! interval [\p a, \p b].
-        virtual double mean(double a,
-                            double b,
-                            double centre,
-                            double scale = 1.0) const;
-
-        //! \brief Get the mean square derivative of the basis function
-        //! on the interval [\p a, \p b], i.e. the result of:
-        virtual double meanSquareDerivative(double a,
-                                            double b,
-                                            double centre,
-                                            double scale = 1.0) const;
-
-        //! \brief Get the integral of the product of two basis functions
-        //! on the interval [\p a, \p b].
-        virtual double product(double a,
-                               double b,
-                               double centre1,
-                               double centre2,
-                               double scale1 = 1.0,
-                               double scale2 = 1.0) const;
->>>>>>> d4e4cca7
 };
 }
 }
