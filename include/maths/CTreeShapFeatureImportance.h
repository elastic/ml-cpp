/*
 * Copyright Elasticsearch B.V. and/or licensed to Elasticsearch B.V. under one
 * or more contributor license agreements. Licensed under the Elastic License;
 * you may not use this file except in compliance with the Elastic License.
 */

#ifndef INCLUDED_ml_maths_CTreeShapFeatureImportance_h
#define INCLUDED_ml_maths_CTreeShapFeatureImportance_h

#include <maths/CBoostedTree.h>
#include <maths/ImportExport.h>

#include <vector>

namespace ml {
namespace maths {

//! \brief Computes SHAP (SHapley Additive exPlanation) values for feature importance estimation for gradient boosting
//! trees.
//!
//! DESCRIPTION:\n
//! SHAP values is a unique consistent and locally accurate attribution value. This mean that the sum of the SHAP
//! feature importance values approximates the model prediction up to a constant bias. This implementation follows the
//! algorithm "Consistent Individualized Feature Attribution for Tree Ensembles" by  Lundberg, Erion, and Lee.
//! The algorithm has the complexity O(TLD^2) where T is the number of trees, L is the maximum number of leaves in the
//! tree, and D is the maximum depth of a tree in the ensemble.
class MATHS_EXPORT CTreeShapFeatureImportance {
public:
    using TTree = std::vector<CBoostedTreeNode>;
    using TTreeVec = std::vector<TTree>;
    using TIntVec = std::vector<int>;
    using TDoubleVec = std::vector<double>;
    using TDoubleVecVec = std::vector<TDoubleVec>;

public:
    explicit CTreeShapFeatureImportance(TTreeVec trees, std::size_t threads = 1);

    //! Compute SHAP values for the data in \p frame using the specified \p encoder.
    //! The results are written directly back into the \p frame, the index of the first result column is controller
    //! by \p offset.
    void shap(core::CDataFrame& frame, const CDataFrameCategoryEncoder& encoder, std::size_t offset);

    //! Compute number of training samples from \p frame that pass every node in the \p tree.
    static TDoubleVec samplesPerNode(const TTree& tree,
                                     const core::CDataFrame& frame,
                                     const CDataFrameCategoryEncoder& encoder,
                                     std::size_t numThreads);

    //! Recursively computes inner node values as weighted average of the children (leaf) values
    //! \returns The maximum depth the the tree.
    static std::size_t updateNodeValues(TTree& tree,
                                        std::size_t nodeIndex,
                                        const TDoubleVec& samplesPerNode,
                                        std::size_t depth);

    //! Get the reference to the trees.
    TTreeVec& trees() { return m_Trees; }

private:
    using TSizeVec = std::vector<std::size_t>;

    //! Manages variables for the current path through the tree as the main algorithm proceeds.
    struct SPath {
        explicit SPath(std::size_t length)
            : s_FractionOnes(length), s_FractionZeros(length),
              s_FeatureIndex(length, -1), s_Scale(length), s_NextIndex(0),
              s_MaxLength(length) {}

        void extend(int featureIndex, double fractionZero, double fractionOne) {
            if (s_NextIndex < s_MaxLength) {
                s_FeatureIndex[s_NextIndex] = featureIndex;
                s_FractionZeros[s_NextIndex] = fractionZero;
                s_FractionOnes[s_NextIndex] = fractionOne;
                if (s_NextIndex == 0) {
                    s_Scale[s_NextIndex] = 1.0;
                } else {
                    s_Scale[s_NextIndex] = 0.0;
                }
                ++s_NextIndex;
            }
        }

        void reduce(std::size_t pathIndex) {
            for (std::size_t i = pathIndex; i < this->depth(); ++i) {
                s_FeatureIndex[i] = s_FeatureIndex[i + 1];
                s_FractionZeros[i] = s_FractionZeros[i + 1];
                s_FractionOnes[i] = s_FractionOnes[i + 1];
            }
            --s_NextIndex;
        }

        //! Indicator whether or not the feature \p pathIndex is decicive for the path.
        double fractionOnes(std::size_t pathIndex) const {
            return s_FractionOnes[pathIndex];
        }

        //! Fraction of all training data that reached the \pathIndex in the path.
        double fractionZeros(std::size_t pathIndex) const {
            return s_FractionZeros[pathIndex];
        }

        int featureIndex(std::size_t pathIndex) const {
            return s_FeatureIndex[pathIndex];
        }

        //! Scaling coefficients (factorials), see. Equation (2) in the paper by Lundberg et al.
        double scale(std::size_t pathIndex) const { return s_Scale[pathIndex]; }

        //! Current depth in the tree
<<<<<<< HEAD
        int depth() const { return static_cast<int>(s_NextIndex) - 1; };

        size_t nextIndex() const { return s_NextIndex; }

        void nextIndex(size_t sNextIndex) { s_NextIndex = sNextIndex; }
=======
        std::size_t depth() const { return s_NextIndex - 1; }
>>>>>>> bbe151da

        TDoubleVec s_FractionOnes;
        TDoubleVec s_FractionZeros;
        TIntVec s_FeatureIndex;
        TDoubleVec s_Scale;
        std::size_t s_NextIndex;

        std::size_t s_MaxLength;
    };

private:
    //! Recursively traverses all pathes in the \p tree and updated SHAP values once it hits a leaf.
    //! Ref. Algorithm 2 in the paper by Lundberg et al.
    void shapRecursive(const TTree& tree,
                       const TDoubleVec& samplesPerNode,
                       const CDataFrameCategoryEncoder& encoder,
                       const CEncodedDataFrameRowRef& encodedRow,
                       std::unique_ptr<SPath>& splitPath,
                       std::size_t nodeIndex,
                       double parentFractionZero,
                       double parentFractionOne,
                       int parentFeatureIndex,
                       std::size_t offset,
                       core::CDataFrame::TRowItr& row) const;
    //! Extend the \p path object, update the variables and factorial scaling coefficients.
    static void extendPath(SPath& path, double fractionZero, double fractionOne, int featureIndex);
    //! Sum the scaling coefficients for the \p path without the feature defined in \p pathIndex.
    static double sumUnwoundPath(const SPath& path, std::size_t pathIndex);
    //! Updated the scaling coefficients in the \p path if the feature defined in \p pathIndex was seen again.
    static void unwindPath(SPath& path, std::size_t pathIndex);

private:
    TTreeVec m_Trees;
    std::size_t m_NumberThreads;
    TDoubleVecVec m_SamplesPerNode;
};
}
}

#endif // INCLUDED_ml_maths_CTreeShapFeatureImportance_h<|MERGE_RESOLUTION|>--- conflicted
+++ resolved
@@ -107,15 +107,11 @@
         double scale(std::size_t pathIndex) const { return s_Scale[pathIndex]; }
 
         //! Current depth in the tree
-<<<<<<< HEAD
         int depth() const { return static_cast<int>(s_NextIndex) - 1; };
 
         size_t nextIndex() const { return s_NextIndex; }
 
         void nextIndex(size_t sNextIndex) { s_NextIndex = sNextIndex; }
-=======
-        std::size_t depth() const { return s_NextIndex - 1; }
->>>>>>> bbe151da
 
         TDoubleVec s_FractionOnes;
         TDoubleVec s_FractionZeros;
