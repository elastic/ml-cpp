/*
 * ELASTICSEARCH CONFIDENTIAL
 *
 * Copyright (c) 2016 Elasticsearch BV. All Rights Reserved.
 *
 * Notice: this software, and all information contained
 * therein, is the exclusive property of Elasticsearch BV
 * and its licensors, if any, and is protected under applicable
 * domestic and foreign law, and international treaties.
 *
 * Reproduction, republication or distribution without the
 * express written consent of Elasticsearch BV is
 * strictly prohibited.
 */

#ifndef INCLUDED_ml_maths_COrderings_h
#define INCLUDED_ml_maths_COrderings_h

#include <core/CNonInstantiatable.h>
#include <core/CStoredStringPtr.h>
#include <core/CVectorRange.h>

#include <boost/algorithm/cxx11/is_sorted.hpp>
#include <boost/optional/optional_fwd.hpp>
#include <boost/ref.hpp>
#include <boost/shared_ptr.hpp>
#include <boost/tuple/tuple.hpp>

#include <algorithm>
#include <utility>
#include <vector>

namespace ml {
namespace maths {

//! \brief A collection of useful functionality to order collections
//! of objects.
//!
//! DESCRIPTION:\n
//! This implements some generic commonly occurring ordering functionality.
//! In particular,
//!   -# Lexicographical compare for small collections of objects with
//!      distinct types (std::lexicographical_compare only supports a
//!      single type).
//!   -# Fast (partial) orderings on pairs which only compare the first
//!      or second element of the pair.
//!   -# Efficiently, O(N log(N)), simultaneously sorting multiple vectors
//!      using one of the vectors to provide the ordering.
<<<<<<< HEAD
class COrderings : private core::CNonInstantiatable {
public:
    //! \brief Orders two optional values such that non-null are
    //! less than null values.
    //! less than null values and otherwise compares using the type
    //! operator <.
    struct SOptionalLess {
        typedef bool result_type;

        //! \note U and V must be convertible to T or optional<T>
        //! for some type T and T must support operator <.
        template<typename U, typename V>
        inline bool operator()(const U& lhs, const V& rhs) const {
            return less(lhs, rhs);
        }

        template<typename T>
        static inline bool less(const boost::optional<T>& lhs, const boost::optional<T>& rhs) {
            bool lInitialized(lhs);
            bool rInitialized(rhs);
            return lInitialized && rInitialized ? boost::unwrap_ref(*lhs) < boost::unwrap_ref(*rhs) : rInitialized < lInitialized;
        }
        template<typename T>
        static inline bool less(const T& lhs, const boost::optional<T>& rhs) {
            return !rhs ? true : boost::unwrap_ref(lhs) < boost::unwrap_ref(*rhs);
        }
        template<typename T>
        static inline bool less(const boost::optional<T>& lhs, const T& rhs) {
            return !lhs ? false : boost::unwrap_ref(*lhs) < boost::unwrap_ref(rhs);
        }
    };

    //! \brief Orders two optional values such that null are greater
    //! than non-null values and otherwise compares using the type
    //! operator >.
    struct SOptionalGreater {
        typedef bool result_type;

        //! \note U and V must be convertible to T or optional<T>
        //! for some type T and T must support operator >.
        template<typename U, typename V>
        inline bool operator()(const U& lhs, const V& rhs) const {
            return greater(lhs, rhs);
        }

        template<typename T>
        static inline bool greater(const boost::optional<T>& lhs, const boost::optional<T>& rhs) {
            bool lInitialized(lhs);
            bool rInitialized(rhs);
            return lInitialized && rInitialized ? boost::unwrap_ref(*lhs) > boost::unwrap_ref(*rhs) : rInitialized > lInitialized;
        }
        template<typename T>
        static inline bool greater(const T& lhs, const boost::optional<T>& rhs) {
            return !rhs ? false : boost::unwrap_ref(lhs) > boost::unwrap_ref(*rhs);
        }
        template<typename T>
        static inline bool greater(const boost::optional<T>& lhs, const T& rhs) {
            return !lhs ? true : boost::unwrap_ref(*lhs) > boost::unwrap_ref(rhs);
        }
    };

    //! \brief Orders two pointers such that non-null are less
    //! than null values and otherwise compares using the type
    //! operator <.
    struct SPtrLess {
        typedef bool result_type;

        template<typename T>
        inline bool operator()(const T* lhs, const T* rhs) const {
            return less(lhs, rhs);
        }

        template<typename T>
        static inline bool less(const T* lhs, const T* rhs) {
            bool lInitialized(lhs != 0);
            bool rInitialized(rhs != 0);
            return lInitialized && rInitialized ? boost::unwrap_ref(*lhs) < boost::unwrap_ref(*rhs) : rInitialized < lInitialized;
        }
    };

    //! \brief Orders two pointers such that null are greater
    //! than non-null values and otherwise compares using
    //! the type operator >.
    struct SPtrGreater {
        typedef bool result_type;

        template<typename T>
        inline bool operator()(const T* lhs, const T* rhs) const {
            return greater(lhs, rhs);
        }

        template<typename T>
        static inline bool greater(const T* lhs, const T* rhs) {
            bool lInitialized(lhs != 0);
            bool rInitialized(rhs != 0);
            return lInitialized && rInitialized ? boost::unwrap_ref(*lhs) > boost::unwrap_ref(*rhs) : rInitialized > lInitialized;
        }
    };

    //! \brief Orders two reference wrapped objects which are
    //! comparable with operator <.
    struct SReferenceLess {
        typedef bool result_type;

        template<typename U, typename V>
        inline bool operator()(const U& lhs, const V& rhs) const {
            return less(lhs, rhs);
        }

        template<typename U, typename V>
        static inline bool less(const U& lhs, const V& rhs) {
            return boost::unwrap_ref(lhs) < boost::unwrap_ref(rhs);
        }
    };

    //! \brief Orders two reference wrapped objects which are
    //! comparable with operator >.
    struct SReferenceGreater {
        typedef bool result_type;

        template<typename U, typename V>
        inline bool operator()(const U& lhs, const V& rhs) const {
            return greater(lhs, rhs);
        }

        template<typename U, typename V>
        static inline bool greater(const U& lhs, const V& rhs) {
            return boost::unwrap_ref(lhs) > boost::unwrap_ref(rhs);
        }
    };

    //! \name Mixed Type Lexicographical Comparison
    //!
    //! This is equivalent to std::lexicographical_compare but allows
    //! for the type of each value in the collection to be different.
    //! Each type must define operator<.
    //@{
    //! Lexicographical comparison of \p l1 and \p r1.
    template<typename T1, typename COMP>
    static bool lexicographical_compare(const T1& l1, const T1& r1, COMP comp) {
        return comp(l1, r1);
    }
    template<typename T1>
    static bool lexicographical_compare(const T1& l1, const T1& r1) {
        return lexicographical_compare(l1, r1, SReferenceLess());
    }
#define COMPARE(l, r)                                                                                                                      \
    if (comp(l, r)) {                                                                                                                      \
        return true;                                                                                                                       \
    } else if (comp(r, l)) {                                                                                                               \
        return false;                                                                                                                      \
    }
    //! Lexicographical comparison of (\p l1, \p l2) and (\p r1, \p r2).
    template<typename T1, typename T2, typename COMP>
    static bool lexicographical_compare(const T1& l1, const T2& l2, const T1& r1, const T2& r2, COMP comp) {
        COMPARE(l1, r1);
        return comp(l2, r2);
    }
    template<typename T1, typename T2>
    static bool lexicographical_compare(const T1& l1, const T2& l2, const T1& r1, const T2& r2) {
        return lexicographical_compare(l1, l2, r1, r2, SReferenceLess());
    }
    //! Lexicographical comparison of (\p l1, \p l2, \p l3) and (\p r1, \p r2, \p r3).
    template<typename T1, typename T2, typename T3, typename COMP>
    static bool lexicographical_compare(const T1& l1, const T2& l2, const T3& l3, const T1& r1, const T2& r2, const T3& r3, COMP comp) {
        COMPARE(l1, r1);
        COMPARE(l2, r2);
        return comp(l3, r3);
    }
    template<typename T1, typename T2, typename T3>
    static bool lexicographical_compare(const T1& l1, const T2& l2, const T3& l3, const T1& r1, const T2& r2, const T3& r3) {
        return lexicographical_compare(l1, l2, l3, r1, r2, r3, SReferenceLess());
    }
    //! Lexicographical comparison of (\p l1, \p l2, \p l3, \p l4) and
    //! (\p r1, \p r2, \p r3, \p r4).
    template<typename T1, typename T2, typename T3, typename T4, typename COMP>
    static bool lexicographical_compare(const T1& l1,
                                        const T2& l2,
                                        const T3& l3,
                                        const T4& l4,
                                        const T1& r1,
                                        const T2& r2,
                                        const T3& r3,
                                        const T4& r4,
                                        COMP comp) {
        COMPARE(l1, r1);
        COMPARE(l2, r2);
        COMPARE(l3, r3);
        return comp(l4, r4);
    }
    template<typename T1, typename T2, typename T3, typename T4>
    static bool lexicographical_compare(const T1& l1,
                                        const T2& l2,
                                        const T3& l3,
                                        const T4& l4,
                                        const T1& r1,
                                        const T2& r2,
                                        const T3& r3,
                                        const T4& r4) {
        return lexicographical_compare(l1, l2, l3, l4, r1, r2, r3, r4, SReferenceLess());
    }
    //! Lexicographical comparison of (\p l1, \p l2, \p l3, \p l4, \p l5) and
    //! (\p r1, \p r2, \p r3, \p r4, \p r5).
    template<typename T1, typename T2, typename T3, typename T4, typename T5, typename COMP>
    static bool lexicographical_compare(const T1& l1,
                                        const T2& l2,
                                        const T3& l3,
                                        const T4& l4,
                                        const T5& l5,
                                        const T1& r1,
                                        const T2& r2,
                                        const T3& r3,
                                        const T4& r4,
                                        const T5& r5,
                                        COMP comp) {
        COMPARE(l1, r1);
        COMPARE(l2, r2);
        COMPARE(l3, r3);
        COMPARE(l4, r4);
        return comp(l5, r5);
    }
    template<typename T1, typename T2, typename T3, typename T4, typename T5>
    static bool lexicographical_compare(const T1& l1,
                                        const T2& l2,
                                        const T3& l3,
                                        const T4& l4,
                                        const T5& l5,
                                        const T1& r1,
                                        const T2& r2,
                                        const T3& r3,
                                        const T4& r4,
                                        const T5& r5) {
        return lexicographical_compare(l1, l2, l3, l4, l5, r1, r2, r3, r4, r5, SReferenceLess());
    }
#undef COMPARE
    //@}

    //! \brief Wrapper around various less than comparisons.
    struct SLess {
        typedef bool result_type;

        template<typename T>
        bool operator()(const boost::optional<T>& lhs, const boost::optional<T>& rhs) const {
            return SOptionalLess::less(lhs, rhs);
        }

        template<typename T>
        bool operator()(const T* lhs, const T* rhs) const {
            return SPtrLess::less(lhs, rhs);
        }

        template<typename T>
        bool operator()(T* lhs, T* rhs) const {
            return SPtrLess::less(lhs, rhs);
        }

        template<typename U, typename V>
        bool operator()(const U& lhs, const V& rhs) const {
            return SReferenceLess::less(lhs, rhs);
        }

        bool operator()(const core::CStoredStringPtr& lhs, const core::CStoredStringPtr& rhs) {
            return SPtrLess::less(lhs.get(), rhs.get());
        }

        template<typename T>
        bool operator()(const boost::shared_ptr<T>& lhs, const boost::shared_ptr<T>& rhs) {
            return SPtrLess::less(lhs.get(), rhs.get());
        }

        template<typename U, typename V>
        bool operator()(const std::pair<U, V>& lhs, const std::pair<U, V>& rhs) const {
            return lexicographical_compare(lhs.first, lhs.second, rhs.first, rhs.second, *this);
        }
        SReferenceLess s_Less;
    };

    //! \brief Wrapper around various less than comparisons.
    struct SGreater {
        typedef bool result_type;

        template<typename T>
        bool operator()(const boost::optional<T>& lhs, const boost::optional<T>& rhs) const {
            return SOptionalGreater::greater(lhs, rhs);
=======
class COrderings : private core::CNonInstantiatable
{
    public:
        //! \brief Orders two optional values such that non-null are
        //! less than null values.
        //! less than null values and otherwise compares using the type
        //! operator <.
        struct SOptionalLess
        {
            using result_type = bool;

            //! \note U and V must be convertible to T or optional<T>
            //! for some type T and T must support operator <.
            template<typename U, typename V>
            inline bool operator()(const U &lhs, const V &rhs) const
            {
                return less(lhs, rhs);
            }

            template<typename T>
            static inline bool less(const boost::optional<T> &lhs,
                                    const boost::optional<T> &rhs)
            {
                bool lInitialized(lhs);
                bool rInitialized(rhs);
                return lInitialized && rInitialized ?
                       boost::unwrap_ref(*lhs) < boost::unwrap_ref(*rhs) :
                       rInitialized < lInitialized;
            }
            template<typename T>
            static inline bool less(const T &lhs,
                                    const boost::optional<T> &rhs)
            {
                return !rhs ? true : boost::unwrap_ref(lhs) < boost::unwrap_ref(*rhs);
            }
            template<typename T>
            static inline bool less(const boost::optional<T> &lhs,
                                    const T &rhs)
            {
                return !lhs ? false : boost::unwrap_ref(*lhs) < boost::unwrap_ref(rhs);
            }
        };

        //! \brief Orders two optional values such that null are greater
        //! than non-null values and otherwise compares using the type
        //! operator >.
        struct SOptionalGreater
        {
            using result_type = bool;

            //! \note U and V must be convertible to T or optional<T>
            //! for some type T and T must support operator >.
            template<typename U, typename V>
            inline bool operator()(const U &lhs, const V &rhs) const
            {
                return greater(lhs, rhs);
            }

            template<typename T>
            static inline bool greater(const boost::optional<T> &lhs,
                                       const boost::optional<T> &rhs)
            {
                bool lInitialized(lhs);
                bool rInitialized(rhs);
                return lInitialized && rInitialized ?
                       boost::unwrap_ref(*lhs) > boost::unwrap_ref(*rhs) :
                       rInitialized > lInitialized;
            }
            template<typename T>
            static inline bool greater(const T &lhs,
                                       const boost::optional<T> &rhs)
            {
                return !rhs ? false : boost::unwrap_ref(lhs) > boost::unwrap_ref(*rhs);
            }
            template<typename T>
            static inline bool greater(const boost::optional<T> &lhs,
                                       const T &rhs)
            {
                return !lhs ? true : boost::unwrap_ref(*lhs) > boost::unwrap_ref(rhs);
            }
        };

        //! \brief Orders two pointers such that non-null are less
        //! than null values and otherwise compares using the type
        //! operator <.
        struct SPtrLess
        {
            using result_type = bool;

            template<typename T>
            inline bool operator()(const T *lhs, const T *rhs) const
            {
                return less(lhs, rhs);
            }

            template<typename T>
            static inline bool less(const T *lhs, const T *rhs)
            {
                bool lInitialized(lhs != 0);
                bool rInitialized(rhs != 0);
                return lInitialized && rInitialized ?
                       boost::unwrap_ref(*lhs) < boost::unwrap_ref(*rhs) :
                       rInitialized < lInitialized;
            }
        };

        //! \brief Orders two pointers such that null are greater
        //! than non-null values and otherwise compares using
        //! the type operator >.
        struct SPtrGreater
        {
            using result_type = bool;

            template<typename T>
            inline bool operator()(const T *lhs, const T *rhs) const
            {
                return greater(lhs, rhs);
            }

            template<typename T>
            static inline bool greater(const T *lhs, const T *rhs)
            {
                bool lInitialized(lhs != 0);
                bool rInitialized(rhs != 0);
                return lInitialized && rInitialized ?
                       boost::unwrap_ref(*lhs) > boost::unwrap_ref(*rhs) :
                       rInitialized > lInitialized;
            }
        };

        //! \brief Orders two reference wrapped objects which are
        //! comparable with operator <.
        struct SReferenceLess
        {
            using result_type = bool;

            template<typename U, typename V>
            inline bool operator()(const U &lhs, const V &rhs) const
            {
                return less(lhs, rhs);
            }

            template<typename U, typename V>
            static inline bool less(const U &lhs, const V &rhs)
            {
                return boost::unwrap_ref(lhs) < boost::unwrap_ref(rhs);
            }
        };

        //! \brief Orders two reference wrapped objects which are
        //! comparable with operator >.
        struct SReferenceGreater
        {
            using result_type = bool;

            template<typename U, typename V>
            inline bool operator()(const U &lhs, const V &rhs) const
            {
                return greater(lhs, rhs);
            }

            template<typename U, typename V>
            static inline bool greater(const U &lhs, const V &rhs)
            {
                return boost::unwrap_ref(lhs) > boost::unwrap_ref(rhs);
            }
        };

        //! \name Mixed Type Lexicographical Comparison
        //!
        //! This is equivalent to std::lexicographical_compare but allows
        //! for the type of each value in the collection to be different.
        //! Each type must define operator<.
        //@{
        //! Lexicographical comparison of \p l1 and \p r1.
        template<typename T1, typename COMP>
        static bool lexicographical_compare(const T1 &l1,
                                            const T1 &r1,
                                            COMP comp)
        {
            return comp(l1, r1);
        }
        template<typename T1>
        static bool lexicographical_compare(const T1 &l1,
                                            const T1 &r1)
        {
            return lexicographical_compare(l1, r1, SReferenceLess());
        }
#define COMPARE(l, r) if (comp(l, r)) { return true; } else if (comp(r, l)) { return false; }
        //! Lexicographical comparison of (\p l1, \p l2) and (\p r1, \p r2).
        template<typename T1, typename T2, typename COMP>
        static bool lexicographical_compare(const T1 &l1, const T2 &l2,
                                            const T1 &r1, const T2 &r2,
                                            COMP comp)
        {
            COMPARE(l1, r1);
            return comp(l2, r2);
>>>>>>> d4e4cca7
        }

        template<typename T>
        bool operator()(const T* lhs, const T* rhs) const {
            return SPtrGreater::greater(lhs, rhs);
        }

        template<typename T>
        bool operator()(T* lhs, T* rhs) const {
            return SPtrGreater::greater(lhs, rhs);
        }

        template<typename U, typename V>
        bool operator()(const U& lhs, const V& rhs) const {
            return SReferenceGreater::greater(lhs, rhs);
        }

        bool operator()(const core::CStoredStringPtr& lhs, const core::CStoredStringPtr& rhs) {
            return SPtrGreater::greater(lhs.get(), rhs.get());
        }

        template<typename T>
        bool operator()(const boost::shared_ptr<T>& lhs, const boost::shared_ptr<T>& rhs) {
            return SPtrGreater::greater(lhs.get(), rhs.get());
        }

        template<typename U, typename V>
        bool operator()(const std::pair<U, V>& lhs, const std::pair<U, V>& rhs) const {
            return lexicographical_compare(lhs.first, lhs.second, rhs.first, rhs.second, *this);
        }

        SReferenceGreater s_Greater;
    };

    //! Lexicographical comparison of various common types.
    //!
    //! IMPLEMENTATION DECISIONS:\n
    //! Although these objects provide their own comparison operators
    //! This also tuples of handles reference wrapped types.
    struct SLexicographicalCompare {
        template<typename T1, typename T2>
        inline bool operator()(const std::pair<T1, T2>& lhs, const std::pair<T1, T2>& rhs) const {
            return lexicographical_compare(lhs.first, lhs.second, rhs.first, rhs.second, s_Less);
        }

        template<typename T1, typename T2, typename T3>
        inline bool operator()(const boost::tuple<T1, T2, T3>& lhs, const boost::tuple<T1, T2, T3>& rhs) const {
            return lexicographical_compare(lhs.template get<0>(),
                                           lhs.template get<1>(),
                                           lhs.template get<2>(),
                                           rhs.template get<0>(),
                                           rhs.template get<1>(),
                                           rhs.template get<2>(),
                                           s_Less);
        }

        template<typename T1, typename T2, typename T3, typename T4>
        inline bool operator()(const boost::tuple<T1, T2, T3, T4>& lhs, const boost::tuple<T1, T2, T3, T4>& rhs) const {
            return lexicographical_compare(lhs.template get<0>(),
                                           lhs.template get<1>(),
                                           lhs.template get<2>(),
                                           lhs.template get<3>(),
                                           rhs.template get<0>(),
                                           rhs.template get<1>(),
                                           rhs.template get<2>(),
                                           rhs.template get<3>(),
                                           s_Less);
        }

        template<typename T1, typename T2, typename T3, typename T4, typename T5>
        inline bool operator()(const boost::tuple<T1, T2, T3, T4, T5>& lhs, const boost::tuple<T1, T2, T3, T4, T5>& rhs) const {
            return lexicographical_compare(lhs.template get<0>(),
                                           lhs.template get<1>(),
                                           lhs.template get<2>(),
                                           lhs.template get<3>(),
                                           lhs.template get<4>(),
                                           rhs.template get<0>(),
                                           rhs.template get<1>(),
                                           rhs.template get<2>(),
                                           rhs.template get<3>(),
                                           rhs.template get<4>(),
                                           s_Less);
        }

        SLess s_Less;
    };

    //! \brief Partial ordering of std::pairs and some boost::tuples based
    //! on smaller first element.
    //!
    //! \note That while this functionality can be implemented by boost
    //! bind, since it overloads the comparison operators, the resulting
    //! code is more than an order of magnitude slower than this version.
    struct SFirstLess {
        template<typename U, typename V>
        inline bool operator()(const std::pair<U, V>& lhs, const std::pair<U, V>& rhs) const {
            return s_Less(lhs.first, rhs.first);
        }

        template<typename U, typename V>
        inline bool operator()(const U& lhs, const std::pair<U, V>& rhs) const {
            return s_Less(lhs, rhs.first);
        }

        template<typename U, typename V>
        inline bool operator()(const std::pair<U, V>& lhs, const U& rhs) const {
            return s_Less(lhs.first, rhs);
        }
<<<<<<< HEAD

#define TUPLE_FIRST_LESS                                                                                                                   \
    template<TEMPLATE_ARGS_DECL>                                                                                                           \
    inline bool operator()(const boost::tuple<TEMPLATE_ARGS>& lhs, const boost::tuple<TEMPLATE_ARGS>& rhs) const {                         \
        return s_Less(lhs.template get<0>(), rhs.template get<0>());                                                                       \
    }                                                                                                                                      \
    template<TEMPLATE_ARGS_DECL>                                                                                                           \
    inline bool operator()(const T1& lhs, const boost::tuple<TEMPLATE_ARGS>& rhs) const {                                                  \
        return s_Less(lhs, rhs.template get<0>());                                                                                         \
    }                                                                                                                                      \
    template<TEMPLATE_ARGS_DECL>                                                                                                           \
    inline bool operator()(const boost::tuple<TEMPLATE_ARGS>& lhs, const T1& rhs) const {                                                  \
        return s_Less(lhs.template get<0>(), rhs);                                                                                         \
    }
=======
#undef COMPARE
        //@}

        //! \brief Wrapper around various less than comparisons.
        struct SLess
        {
            using result_type = bool;

            template<typename T>
            bool operator()(const boost::optional<T> &lhs,
                            const boost::optional<T> &rhs) const
            {
                return SOptionalLess::less(lhs, rhs);
            }

            template<typename T>
            bool operator()(const T *lhs, const T *rhs) const
            {
                return SPtrLess::less(lhs, rhs);
            }

            template<typename T>
            bool operator()(T *lhs, T *rhs) const
            {
                return SPtrLess::less(lhs, rhs);
            }

            template<typename U, typename V>
            bool operator()(const U &lhs, const V &rhs) const
            {
                return SReferenceLess::less(lhs, rhs);
            }

            bool operator()(const core::CStoredStringPtr &lhs, const core::CStoredStringPtr &rhs)
            {
                return SPtrLess::less(lhs.get(), rhs.get());
            }

            template<typename T>
            bool operator()(const boost::shared_ptr<T> &lhs, const boost::shared_ptr<T> &rhs)
            {
                return SPtrLess::less(lhs.get(), rhs.get());
            }

            template<typename U, typename V>
            bool operator()(const std::pair<U, V> &lhs,
                            const std::pair<U, V> &rhs) const
            {
                return lexicographical_compare(lhs.first, lhs.second,
                                               rhs.first, rhs.second,
                                               *this);
            }
            SReferenceLess s_Less;
        };

        //! \brief Wrapper around various less than comparisons.
        struct SGreater
        {
            using result_type = bool;

            template<typename T>
            bool operator()(const boost::optional<T> &lhs,
                            const boost::optional<T> &rhs) const
            {
                return SOptionalGreater::greater(lhs, rhs);
            }

            template<typename T>
            bool operator()(const T *lhs, const T *rhs) const
            {
                return SPtrGreater::greater(lhs, rhs);
            }

            template<typename T>
            bool operator()(T *lhs, T *rhs) const
            {
                return SPtrGreater::greater(lhs, rhs);
            }

            template<typename U, typename V>
            bool operator()(const U &lhs, const V &rhs) const
            {
                return SReferenceGreater::greater(lhs, rhs);
            }

            bool operator()(const core::CStoredStringPtr &lhs, const core::CStoredStringPtr &rhs)
            {
                return SPtrGreater::greater(lhs.get(), rhs.get());
            }

            template<typename T>
            bool operator()(const boost::shared_ptr<T> &lhs, const boost::shared_ptr<T> &rhs)
            {
                return SPtrGreater::greater(lhs.get(), rhs.get());
            }

            template<typename U, typename V>
            bool operator()(const std::pair<U, V> &lhs,
                            const std::pair<U, V> &rhs) const
            {
                return lexicographical_compare(lhs.first, lhs.second,
                                               rhs.first, rhs.second,
                                               *this);
            }

            SReferenceGreater s_Greater;
        };

        //! Lexicographical comparison of various common types.
        //!
        //! IMPLEMENTATION DECISIONS:\n
        //! Although these objects provide their own comparison operators
        //! This also tuples of handles reference wrapped types.
        struct SLexicographicalCompare
        {
            template<typename T1, typename T2>
            inline bool operator()(const std::pair<T1, T2> &lhs,
                                   const std::pair<T1, T2> &rhs) const
            {
                return lexicographical_compare(lhs.first, lhs.second,
                                               rhs.first, rhs.second,
                                               s_Less);
            }

            template<typename T1, typename T2, typename T3>
            inline bool operator()(const boost::tuple<T1, T2, T3> &lhs,
                                   const boost::tuple<T1, T2, T3> &rhs) const
            {
                return lexicographical_compare(lhs.template get<0>(),
                                               lhs.template get<1>(),
                                               lhs.template get<2>(),
                                               rhs.template get<0>(),
                                               rhs.template get<1>(),
                                               rhs.template get<2>(),
                                               s_Less);
            }

            template<typename T1, typename T2, typename T3, typename T4>
            inline bool operator()(const boost::tuple<T1, T2, T3, T4> &lhs,
                                   const boost::tuple<T1, T2, T3, T4> &rhs) const
            {
                return lexicographical_compare(lhs.template get<0>(),
                                               lhs.template get<1>(),
                                               lhs.template get<2>(),
                                               lhs.template get<3>(),
                                               rhs.template get<0>(),
                                               rhs.template get<1>(),
                                               rhs.template get<2>(),
                                               rhs.template get<3>(),
                                               s_Less);
            }

            template<typename T1, typename T2, typename T3, typename T4, typename T5>
            inline bool operator()(const boost::tuple<T1, T2, T3, T4, T5> &lhs,
                                   const boost::tuple<T1, T2, T3, T4, T5> &rhs) const
            {
                return lexicographical_compare(lhs.template get<0>(),
                                               lhs.template get<1>(),
                                               lhs.template get<2>(),
                                               lhs.template get<3>(),
                                               lhs.template get<4>(),
                                               rhs.template get<0>(),
                                               rhs.template get<1>(),
                                               rhs.template get<2>(),
                                               rhs.template get<3>(),
                                               rhs.template get<4>(),
                                               s_Less);
            }

            SLess s_Less;
        };

        //! \brief Partial ordering of std::pairs and some boost::tuples based
        //! on smaller first element.
        //!
        //! \note That while this functionality can be implemented by boost
        //! bind, since it overloads the comparison operators, the resulting
        //! code is more than an order of magnitude slower than this version.
        struct SFirstLess
        {
            template<typename U, typename V>
            inline bool operator()(const std::pair<U, V> &lhs,
                                   const std::pair<U, V> &rhs) const
            {
                return s_Less(lhs.first, rhs.first);
            }

            template<typename U, typename V>
            inline bool operator()(const U &lhs,
                                   const std::pair<U, V> &rhs) const
            {
                return s_Less(lhs, rhs.first);
            }

            template<typename U, typename V>
            inline bool operator()(const std::pair<U, V> &lhs,
                                   const U &rhs) const
            {
                return s_Less(lhs.first, rhs);
            }

#define TUPLE_FIRST_LESS template<TEMPLATE_ARGS_DECL>                                         \
                         inline bool operator()(const boost::tuple<TEMPLATE_ARGS> &lhs,       \
                                                const boost::tuple<TEMPLATE_ARGS> &rhs) const \
                         {                                                                    \
                             return s_Less(lhs.template get<0>(), rhs.template get<0>());     \
                         }                                                                    \
                         template<TEMPLATE_ARGS_DECL>                                         \
                         inline bool operator()(const T1 &lhs,                                \
                                                const boost::tuple<TEMPLATE_ARGS> &rhs) const \
                         {                                                                    \
                             return s_Less(lhs, rhs.template get<0>());                       \
                         }                                                                    \
                         template<TEMPLATE_ARGS_DECL>                                         \
                         inline bool operator()(const boost::tuple<TEMPLATE_ARGS> &lhs,       \
                                                const T1 &rhs) const                          \
                         {                                                                    \
                             return s_Less(lhs.template get<0>(), rhs);                       \
                         }
>>>>>>> d4e4cca7

#define TEMPLATE_ARGS_DECL typename T1, typename T2, typename T3
#define TEMPLATE_ARGS T1, T2, T3
        TUPLE_FIRST_LESS
#undef TEMPLATE_ARGS
#undef TEMPLATE_ARGS_DECL
#define TEMPLATE_ARGS_DECL typename T1, typename T2, typename T3, typename T4
#define TEMPLATE_ARGS T1, T2, T3, T4
        TUPLE_FIRST_LESS
#undef TEMPLATE_ARGS
#undef TEMPLATE_ARGS_DECL
#define TEMPLATE_ARGS_DECL typename T1, typename T2, typename T3, typename T4, typename T5
#define TEMPLATE_ARGS T1, T2, T3, T4, T5
        TUPLE_FIRST_LESS
#undef TEMPLATE_ARGS
#undef TEMPLATE_ARGS_DECL
#undef TUPLE_FIRST_LESS

        SLess s_Less;
    };

    //! \brief Partial ordering of std::pairs and some boost::tuples based
    //! on larger first element.
    //!
    //! \note That while this functionality can be implemented by boost
    //! bind, since it overloads the comparison operators, the resulting
    //! code is more than an order of magnitude slower than this version.
    struct SFirstGreater {
        template<typename U, typename V>
        inline bool operator()(const std::pair<U, V>& lhs, const std::pair<U, V>& rhs) const {
            return s_Greater(lhs.first, rhs.first);
        }

        template<typename U, typename V>
        inline bool operator()(const U& lhs, const std::pair<U, V>& rhs) const {
            return s_Greater(lhs, rhs.first);
        }

        template<typename U, typename V>
        inline bool operator()(const std::pair<U, V>& lhs, const U& rhs) const {
            return s_Greater(lhs.first, rhs);
        }

        SGreater s_Greater;
    };

    //! \brief Partial ordering of pairs based on smaller second element.
    //!
    //! \note That while this functionality can be implemented by boost
    //! bind, since it overloads the comparison operators, the resulting
    //! code is more than an order of magnitude slower than this version.
    struct SSecondLess {
        template<typename U, typename V>
        inline bool operator()(const std::pair<U, V>& lhs, const std::pair<U, V>& rhs) const {
            return s_Less(lhs.second, rhs.second);
        }

        template<typename U, typename V>
        inline bool operator()(const V& lhs, const std::pair<U, V>& rhs) const {
            return s_Less(lhs, rhs.second);
        }

        template<typename U, typename V>
        inline bool operator()(const std::pair<U, V>& lhs, const V& rhs) const {
            return s_Less(lhs.second, rhs);
        }

        SLess s_Less;
    };

    //! \brief Partial ordering of pairs based on larger second element.
    //!
    //! \note That while this functionality can be implemented by boost
    //! bind, since it overloads the comparison operators, the resulting
    //! code is more than an order of magnitude slower than this version.
    struct SSecondGreater {
        template<typename U, typename V>
        inline bool operator()(const std::pair<U, V>& lhs, const std::pair<U, V>& rhs) const {
            return s_Greater(lhs.second, rhs.second);
        }

        template<typename U, typename V>
        inline bool operator()(const V& lhs, const std::pair<U, V>& rhs) const {
            return s_Greater(lhs, rhs.second);
        }

        template<typename U, typename V>
        inline bool operator()(const std::pair<U, V>& lhs, const V& rhs) const {
            return s_Greater(lhs.second, rhs);
        }

        SGreater s_Greater;
    };

    //! \name Simultaneously Sort Multiple Vectors
    //!
    //! This simultaneously sorts a number of vectors based on ordering
    //! a collection of keys. For examples, the following code
    //! \code{cpp}
    //!   double someids[] = { 3.1, 2.2, 0.5, 1.5 };
    //!   std::string somenames[] =
    //!       {
    //!           std::string('a'),
    //!           std::string('b'),
    //!           std::string('c'),
    //!           std::string('d')
    //!       };
    //!   std::vector<double> ids(someids, someids + 4);
    //!   std::vector<std::string> names(somenames, somenames + 4);
    //!
    //!   maths::COrderings::simultaneousSort(ids, names);
    //!
    //!   for (std::size_t i = 0u; i < 4; ++i)
    //!   {
    //!       std::cout << ids[i] << ' ' << names[i] << std::endl;
    //!   }
    //! \endcode
    //!
    //! Will produce the following output:
    //! <pre>
    //! 0.5 c
    //! 1.5 d
    //! 2.2 b
    //! 3.1 a
    //! </pre>
    //!
    //! These support simultaneously sorting up to 4 additional containers
    //! to the keys.
    //!
    //! \note The complexity is O(N log(N)) where N is the length of the
    //! containers.
    //! \warning All containers must have the same length.
    //@{
private:
    //! Orders a set of indices into an array based using the default
    //! comparison operator of the corresponding key type.
    template<typename KEY_VECTOR, typename COMP = std::less<typename KEY_VECTOR::value_type>>
    class CIndexLess {
    public:
<<<<<<< HEAD
        CIndexLess(const KEY_VECTOR& keys, const COMP& comp = COMP()) : m_Keys(&keys), m_Comp(comp) {}

        bool operator()(std::size_t lhs, std::size_t rhs) { return m_Comp((*m_Keys)[lhs], (*m_Keys)[rhs]); }

    private:
        const KEY_VECTOR* m_Keys;
        COMP m_Comp;
    };

public:
    // The logic in this function is rather subtle because we want to
    // sort the collections in place. In particular, we create a sorted
    // collection of indices where each index tells us where to get the
    // element from at that location and we want to re-order all the
    // collections by that ordering in place. If an index matches its
    // position then we can move to the next position. Otherwise, we
    // need to swap the items at the index in to its position. To work
    // in place we need to do something with the items which are displaced.
    // If these are the items required at the swapped in position then
    // we are done. Otherwise, we just repeat until we find this position.
    // It is easy to verify that this process finds a closed cycle with
    // at most N steps. Each time a swap is made at least one more item
    // is in its correct place, and we update the ordering accordingly.
    // So the containers are sorted in at most O(N) additional steps to
    // the N * log(N) taken to sort the indices.
#define SIMULTANEOUS_SORT_IMPL                                                                                                             \
    if (boost::algorithm::is_sorted(keys.begin(), keys.end(), comp)) {                                                                     \
        return true;                                                                                                                       \
    }                                                                                                                                      \
    typedef std::vector<std::size_t> TSizeVec;                                                                                             \
    TSizeVec ordering;                                                                                                                     \
    ordering.reserve(keys.size());                                                                                                         \
    for (std::size_t i = 0u; i < keys.size(); ++i) {                                                                                       \
        ordering.push_back(i);                                                                                                             \
    }                                                                                                                                      \
    std::stable_sort(ordering.begin(), ordering.end(), CIndexLess<KEY_VECTOR, COMP>(keys, comp));                                          \
    for (std::size_t i = 0u; i < ordering.size(); ++i) {                                                                                   \
        std::size_t j_ = i;                                                                                                                \
        std::size_t j = ordering[j_];                                                                                                      \
        while (i != j) {                                                                                                                   \
            using std::swap;                                                                                                               \
            swap(keys[j_], keys[j]);                                                                                                       \
            CUSTOM_SWAP_VALUES                                                                                                             \
            ordering[j_] = j_;                                                                                                             \
            j_ = j;                                                                                                                        \
            j = ordering[j_];                                                                                                              \
        }                                                                                                                                  \
        ordering[j_] = j_;                                                                                                                 \
    }                                                                                                                                      \
    return true;
=======
        // The logic in this function is rather subtle because we want to
        // sort the collections in place. In particular, we create a sorted
        // collection of indices where each index tells us where to get the
        // element from at that location and we want to re-order all the
        // collections by that ordering in place. If an index matches its
        // position then we can move to the next position. Otherwise, we
        // need to swap the items at the index in to its position. To work
        // in place we need to do something with the items which are displaced.
        // If these are the items required at the swapped in position then
        // we are done. Otherwise, we just repeat until we find this position.
        // It is easy to verify that this process finds a closed cycle with
        // at most N steps. Each time a swap is made at least one more item
        // is in its correct place, and we update the ordering accordingly.
        // So the containers are sorted in at most O(N) additional steps to
        // the N * log(N) taken to sort the indices.
#define SIMULTANEOUS_SORT_IMPL if (boost::algorithm::is_sorted(keys.begin(), keys.end(), comp)) \
                               {                                                  \
                                   return true;                                   \
                               }                                                  \
                               using TSizeVec = std::vector<std::size_t>;         \
                               TSizeVec ordering;                                 \
                               ordering.reserve(keys.size());                     \
                               for (std::size_t i = 0u; i < keys.size(); ++i)     \
                               {                                                  \
                                   ordering.push_back(i);                         \
                               }                                                  \
                               std::stable_sort(ordering.begin(), ordering.end(), CIndexLess<KEY_VECTOR, COMP>(keys, comp)); \
                               for (std::size_t i = 0u; i < ordering.size(); ++i) \
                               {                                                  \
                                   std::size_t j_ = i;                            \
                                   std::size_t j = ordering[j_];                  \
                                   while (i != j)                                 \
                                   {                                              \
                                       using std::swap;                           \
                                       swap(keys[j_], keys[j]);                   \
                                       CUSTOM_SWAP_VALUES                         \
                                       ordering[j_] = j_;                         \
                                       j_ = j;                                    \
                                       j = ordering[j_];                          \
                                   }                                              \
                                   ordering[j_] = j_;                             \
                               }                                                  \
                               return true;
>>>>>>> d4e4cca7

#define CUSTOM_SWAP_VALUES swap(values[j_], values[j]);
    //! Simultaneously sort \p keys and \p values using the \p comp
    //! order of \p keys.
    template<typename KEY_VECTOR, typename VALUE_VECTOR, typename COMP>
    static bool simultaneousSort(KEY_VECTOR& keys, VALUE_VECTOR& values, const COMP& comp) {
        if (keys.size() != values.size()) {
            return false;
        }
        SIMULTANEOUS_SORT_IMPL
    }
#undef CUSTOM_SWAP_VALUES
    //! Overload for default operator< comparison.
    template<typename KEY_VECTOR, typename VALUE_VECTOR>
    static bool simultaneousSort(KEY_VECTOR& keys, VALUE_VECTOR& values) {
        return simultaneousSort(keys, values, std::less<typename KEY_VECTOR::value_type>());
    }
    //! Overload for default operator< comparison.
    template<typename KEY_VECTOR, typename VALUE_VECTOR>
    static bool simultaneousSort(core::CVectorRange<KEY_VECTOR>& keys, core::CVectorRange<VALUE_VECTOR>& values) {
        return simultaneousSort(keys, values, std::less<typename KEY_VECTOR::value_type>());
    }

#define CUSTOM_SWAP_VALUES                                                                                                                 \
    swap(values1[j_], values1[j]);                                                                                                         \
    swap(values2[j_], values2[j]);
    //! Simultaneously sort \p keys, \p values1 and \p values2
    //! using the \p comp order of \p keys.
    template<typename KEY_VECTOR, typename VALUE1_VECTOR, typename VALUE2_VECTOR, typename COMP>
    static bool simultaneousSort(KEY_VECTOR& keys, VALUE1_VECTOR& values1, VALUE2_VECTOR& values2, const COMP& comp) {
        if (keys.size() != values1.size() || values1.size() != values2.size()) {
            return false;
        }
        SIMULTANEOUS_SORT_IMPL
    }
#undef CUSTOM_SWAP_VALUES
    //! Overload for default operator< comparison.
    template<typename KEY_VECTOR, typename VALUE1_VECTOR, typename VALUE2_VECTOR>
    static bool simultaneousSort(KEY_VECTOR& keys, VALUE1_VECTOR& values1, VALUE2_VECTOR& values2) {
        return simultaneousSort(keys, values1, values2, std::less<typename KEY_VECTOR::value_type>());
    }
    //! Overload for default operator< comparison.
    template<typename KEY_VECTOR, typename VALUE1_VECTOR, typename VALUE2_VECTOR>
    static bool simultaneousSort(core::CVectorRange<KEY_VECTOR> keys,
                                 core::CVectorRange<VALUE1_VECTOR> values1,
                                 core::CVectorRange<VALUE2_VECTOR> values2) {
        return simultaneousSort(keys, values1, values2, std::less<typename KEY_VECTOR::value_type>());
    }

#define CUSTOM_SWAP_VALUES                                                                                                                 \
    swap(values1[j_], values1[j]);                                                                                                         \
    swap(values2[j_], values2[j]);                                                                                                         \
    swap(values3[j_], values3[j]);
    //! Simultaneously sort \p keys, \p values1, \p values2
    //! and \p values3 using the \p comp order of \p keys.
    template<typename KEY_VECTOR, typename VALUE1_VECTOR, typename VALUE2_VECTOR, typename VALUE3_VECTOR, typename COMP>
    static bool
    simultaneousSort(KEY_VECTOR& keys, VALUE1_VECTOR& values1, VALUE2_VECTOR& values2, VALUE3_VECTOR& values3, const COMP& comp) {
        if (keys.size() != values1.size() || values1.size() != values2.size() || values2.size() != values3.size()) {
            return false;
        }
        SIMULTANEOUS_SORT_IMPL
    }
#undef CUSTOM_SWAP_VALUES
    //! Overload for default operator< comparison.
    template<typename KEY_VECTOR, typename VALUE1_VECTOR, typename VALUE2_VECTOR, typename VALUE3_VECTOR>
    static bool simultaneousSort(KEY_VECTOR& keys, VALUE1_VECTOR& values1, VALUE2_VECTOR& values2, VALUE3_VECTOR& values3) {
        return simultaneousSort(keys, values1, values2, values3, std::less<typename KEY_VECTOR::value_type>());
    }
    //! Overload for default operator< comparison.
    template<typename KEY_VECTOR, typename VALUE1_VECTOR, typename VALUE2_VECTOR, typename VALUE3_VECTOR>
    static bool simultaneousSort(core::CVectorRange<KEY_VECTOR> keys,
                                 core::CVectorRange<VALUE1_VECTOR> values1,
                                 core::CVectorRange<VALUE2_VECTOR> values2,
                                 core::CVectorRange<VALUE3_VECTOR> values3) {
        return simultaneousSort(keys, values1, values2, values3, std::less<typename KEY_VECTOR::value_type>());
    }

#define CUSTOM_SWAP_VALUES                                                                                                                 \
    swap(values1[j_], values1[j]);                                                                                                         \
    swap(values2[j_], values2[j]);                                                                                                         \
    swap(values3[j_], values3[j]);                                                                                                         \
    swap(values4[j_], values4[j]);
    //! Simultaneously sort \p keys, \p values1, \p values2,
    //! \p values3 and \p values4 using the \p comp order of
    //! \p keys.
    template<typename KEY_VECTOR,
             typename VALUE1_VECTOR,
             typename VALUE2_VECTOR,
             typename VALUE3_VECTOR,
             typename VALUE4_VECTOR,
             typename COMP>
    static bool simultaneousSort(KEY_VECTOR& keys,
                                 VALUE1_VECTOR& values1,
                                 VALUE2_VECTOR& values2,
                                 VALUE3_VECTOR& values3,
                                 VALUE4_VECTOR& values4,
                                 const COMP& comp) {
        if (keys.size() != values1.size() || values1.size() != values2.size() || values2.size() != values3.size() ||
            values3.size() != values4.size()) {
            return false;
        }
        SIMULTANEOUS_SORT_IMPL
    }
#undef CUSTOM_SWAP_VALUES
    //! Overload for default operator< comparison.
    template<typename KEY_VECTOR, typename VALUE1_VECTOR, typename VALUE2_VECTOR, typename VALUE3_VECTOR, typename VALUE4_VECTOR>
    static bool
    simultaneousSort(KEY_VECTOR& keys, VALUE1_VECTOR& values1, VALUE2_VECTOR& values2, VALUE3_VECTOR& values3, VALUE4_VECTOR& values4) {
        return simultaneousSort(keys, values1, values2, values3, values4, std::less<typename KEY_VECTOR::value_type>());
    }
    //! Overload for default operator< comparison.
    template<typename KEY_VECTOR, typename VALUE1_VECTOR, typename VALUE2_VECTOR, typename VALUE3_VECTOR, typename VALUE4_VECTOR>
    static bool simultaneousSort(core::CVectorRange<KEY_VECTOR> keys,
                                 core::CVectorRange<VALUE1_VECTOR> values1,
                                 core::CVectorRange<VALUE2_VECTOR> values2,
                                 core::CVectorRange<VALUE3_VECTOR> values3,
                                 core::CVectorRange<VALUE4_VECTOR> values4) {
        return simultaneousSort(keys, values1, values2, values3, values4, std::less<typename KEY_VECTOR::value_type>());
    }

#undef SIMULTANEOUS_SORT_IMPL
    //@}
};
}
}

#endif // INCLUDED_ml_maths_COrderings_h<|MERGE_RESOLUTION|>--- conflicted
+++ resolved
@@ -46,7 +46,6 @@
 //!      or second element of the pair.
 //!   -# Efficiently, O(N log(N)), simultaneously sorting multiple vectors
 //!      using one of the vectors to provide the ordering.
-<<<<<<< HEAD
 class COrderings : private core::CNonInstantiatable {
 public:
     //! \brief Orders two optional values such that non-null are
@@ -54,7 +53,7 @@
     //! less than null values and otherwise compares using the type
     //! operator <.
     struct SOptionalLess {
-        typedef bool result_type;
+        using result_type = bool;
 
         //! \note U and V must be convertible to T or optional<T>
         //! for some type T and T must support operator <.
@@ -83,7 +82,7 @@
     //! than non-null values and otherwise compares using the type
     //! operator >.
     struct SOptionalGreater {
-        typedef bool result_type;
+        using result_type = bool;
 
         //! \note U and V must be convertible to T or optional<T>
         //! for some type T and T must support operator >.
@@ -112,7 +111,7 @@
     //! than null values and otherwise compares using the type
     //! operator <.
     struct SPtrLess {
-        typedef bool result_type;
+        using result_type = bool;
 
         template<typename T>
         inline bool operator()(const T* lhs, const T* rhs) const {
@@ -131,7 +130,7 @@
     //! than non-null values and otherwise compares using
     //! the type operator >.
     struct SPtrGreater {
-        typedef bool result_type;
+        using result_type = bool;
 
         template<typename T>
         inline bool operator()(const T* lhs, const T* rhs) const {
@@ -149,7 +148,7 @@
     //! \brief Orders two reference wrapped objects which are
     //! comparable with operator <.
     struct SReferenceLess {
-        typedef bool result_type;
+        using result_type = bool;
 
         template<typename U, typename V>
         inline bool operator()(const U& lhs, const V& rhs) const {
@@ -165,7 +164,7 @@
     //! \brief Orders two reference wrapped objects which are
     //! comparable with operator >.
     struct SReferenceGreater {
-        typedef bool result_type;
+        using result_type = bool;
 
         template<typename U, typename V>
         inline bool operator()(const U& lhs, const V& rhs) const {
@@ -286,7 +285,7 @@
 
     //! \brief Wrapper around various less than comparisons.
     struct SLess {
-        typedef bool result_type;
+        using result_type = bool;
 
         template<typename T>
         bool operator()(const boost::optional<T>& lhs, const boost::optional<T>& rhs) const {
@@ -326,210 +325,11 @@
 
     //! \brief Wrapper around various less than comparisons.
     struct SGreater {
-        typedef bool result_type;
+        using result_type = bool;
 
         template<typename T>
         bool operator()(const boost::optional<T>& lhs, const boost::optional<T>& rhs) const {
             return SOptionalGreater::greater(lhs, rhs);
-=======
-class COrderings : private core::CNonInstantiatable
-{
-    public:
-        //! \brief Orders two optional values such that non-null are
-        //! less than null values.
-        //! less than null values and otherwise compares using the type
-        //! operator <.
-        struct SOptionalLess
-        {
-            using result_type = bool;
-
-            //! \note U and V must be convertible to T or optional<T>
-            //! for some type T and T must support operator <.
-            template<typename U, typename V>
-            inline bool operator()(const U &lhs, const V &rhs) const
-            {
-                return less(lhs, rhs);
-            }
-
-            template<typename T>
-            static inline bool less(const boost::optional<T> &lhs,
-                                    const boost::optional<T> &rhs)
-            {
-                bool lInitialized(lhs);
-                bool rInitialized(rhs);
-                return lInitialized && rInitialized ?
-                       boost::unwrap_ref(*lhs) < boost::unwrap_ref(*rhs) :
-                       rInitialized < lInitialized;
-            }
-            template<typename T>
-            static inline bool less(const T &lhs,
-                                    const boost::optional<T> &rhs)
-            {
-                return !rhs ? true : boost::unwrap_ref(lhs) < boost::unwrap_ref(*rhs);
-            }
-            template<typename T>
-            static inline bool less(const boost::optional<T> &lhs,
-                                    const T &rhs)
-            {
-                return !lhs ? false : boost::unwrap_ref(*lhs) < boost::unwrap_ref(rhs);
-            }
-        };
-
-        //! \brief Orders two optional values such that null are greater
-        //! than non-null values and otherwise compares using the type
-        //! operator >.
-        struct SOptionalGreater
-        {
-            using result_type = bool;
-
-            //! \note U and V must be convertible to T or optional<T>
-            //! for some type T and T must support operator >.
-            template<typename U, typename V>
-            inline bool operator()(const U &lhs, const V &rhs) const
-            {
-                return greater(lhs, rhs);
-            }
-
-            template<typename T>
-            static inline bool greater(const boost::optional<T> &lhs,
-                                       const boost::optional<T> &rhs)
-            {
-                bool lInitialized(lhs);
-                bool rInitialized(rhs);
-                return lInitialized && rInitialized ?
-                       boost::unwrap_ref(*lhs) > boost::unwrap_ref(*rhs) :
-                       rInitialized > lInitialized;
-            }
-            template<typename T>
-            static inline bool greater(const T &lhs,
-                                       const boost::optional<T> &rhs)
-            {
-                return !rhs ? false : boost::unwrap_ref(lhs) > boost::unwrap_ref(*rhs);
-            }
-            template<typename T>
-            static inline bool greater(const boost::optional<T> &lhs,
-                                       const T &rhs)
-            {
-                return !lhs ? true : boost::unwrap_ref(*lhs) > boost::unwrap_ref(rhs);
-            }
-        };
-
-        //! \brief Orders two pointers such that non-null are less
-        //! than null values and otherwise compares using the type
-        //! operator <.
-        struct SPtrLess
-        {
-            using result_type = bool;
-
-            template<typename T>
-            inline bool operator()(const T *lhs, const T *rhs) const
-            {
-                return less(lhs, rhs);
-            }
-
-            template<typename T>
-            static inline bool less(const T *lhs, const T *rhs)
-            {
-                bool lInitialized(lhs != 0);
-                bool rInitialized(rhs != 0);
-                return lInitialized && rInitialized ?
-                       boost::unwrap_ref(*lhs) < boost::unwrap_ref(*rhs) :
-                       rInitialized < lInitialized;
-            }
-        };
-
-        //! \brief Orders two pointers such that null are greater
-        //! than non-null values and otherwise compares using
-        //! the type operator >.
-        struct SPtrGreater
-        {
-            using result_type = bool;
-
-            template<typename T>
-            inline bool operator()(const T *lhs, const T *rhs) const
-            {
-                return greater(lhs, rhs);
-            }
-
-            template<typename T>
-            static inline bool greater(const T *lhs, const T *rhs)
-            {
-                bool lInitialized(lhs != 0);
-                bool rInitialized(rhs != 0);
-                return lInitialized && rInitialized ?
-                       boost::unwrap_ref(*lhs) > boost::unwrap_ref(*rhs) :
-                       rInitialized > lInitialized;
-            }
-        };
-
-        //! \brief Orders two reference wrapped objects which are
-        //! comparable with operator <.
-        struct SReferenceLess
-        {
-            using result_type = bool;
-
-            template<typename U, typename V>
-            inline bool operator()(const U &lhs, const V &rhs) const
-            {
-                return less(lhs, rhs);
-            }
-
-            template<typename U, typename V>
-            static inline bool less(const U &lhs, const V &rhs)
-            {
-                return boost::unwrap_ref(lhs) < boost::unwrap_ref(rhs);
-            }
-        };
-
-        //! \brief Orders two reference wrapped objects which are
-        //! comparable with operator >.
-        struct SReferenceGreater
-        {
-            using result_type = bool;
-
-            template<typename U, typename V>
-            inline bool operator()(const U &lhs, const V &rhs) const
-            {
-                return greater(lhs, rhs);
-            }
-
-            template<typename U, typename V>
-            static inline bool greater(const U &lhs, const V &rhs)
-            {
-                return boost::unwrap_ref(lhs) > boost::unwrap_ref(rhs);
-            }
-        };
-
-        //! \name Mixed Type Lexicographical Comparison
-        //!
-        //! This is equivalent to std::lexicographical_compare but allows
-        //! for the type of each value in the collection to be different.
-        //! Each type must define operator<.
-        //@{
-        //! Lexicographical comparison of \p l1 and \p r1.
-        template<typename T1, typename COMP>
-        static bool lexicographical_compare(const T1 &l1,
-                                            const T1 &r1,
-                                            COMP comp)
-        {
-            return comp(l1, r1);
-        }
-        template<typename T1>
-        static bool lexicographical_compare(const T1 &l1,
-                                            const T1 &r1)
-        {
-            return lexicographical_compare(l1, r1, SReferenceLess());
-        }
-#define COMPARE(l, r) if (comp(l, r)) { return true; } else if (comp(r, l)) { return false; }
-        //! Lexicographical comparison of (\p l1, \p l2) and (\p r1, \p r2).
-        template<typename T1, typename T2, typename COMP>
-        static bool lexicographical_compare(const T1 &l1, const T2 &l2,
-                                            const T1 &r1, const T2 &r2,
-                                            COMP comp)
-        {
-            COMPARE(l1, r1);
-            return comp(l2, r2);
->>>>>>> d4e4cca7
         }
 
         template<typename T>
@@ -638,7 +438,6 @@
         inline bool operator()(const std::pair<U, V>& lhs, const U& rhs) const {
             return s_Less(lhs.first, rhs);
         }
-<<<<<<< HEAD
 
 #define TUPLE_FIRST_LESS                                                                                                                   \
     template<TEMPLATE_ARGS_DECL>                                                                                                           \
@@ -653,227 +452,6 @@
     inline bool operator()(const boost::tuple<TEMPLATE_ARGS>& lhs, const T1& rhs) const {                                                  \
         return s_Less(lhs.template get<0>(), rhs);                                                                                         \
     }
-=======
-#undef COMPARE
-        //@}
-
-        //! \brief Wrapper around various less than comparisons.
-        struct SLess
-        {
-            using result_type = bool;
-
-            template<typename T>
-            bool operator()(const boost::optional<T> &lhs,
-                            const boost::optional<T> &rhs) const
-            {
-                return SOptionalLess::less(lhs, rhs);
-            }
-
-            template<typename T>
-            bool operator()(const T *lhs, const T *rhs) const
-            {
-                return SPtrLess::less(lhs, rhs);
-            }
-
-            template<typename T>
-            bool operator()(T *lhs, T *rhs) const
-            {
-                return SPtrLess::less(lhs, rhs);
-            }
-
-            template<typename U, typename V>
-            bool operator()(const U &lhs, const V &rhs) const
-            {
-                return SReferenceLess::less(lhs, rhs);
-            }
-
-            bool operator()(const core::CStoredStringPtr &lhs, const core::CStoredStringPtr &rhs)
-            {
-                return SPtrLess::less(lhs.get(), rhs.get());
-            }
-
-            template<typename T>
-            bool operator()(const boost::shared_ptr<T> &lhs, const boost::shared_ptr<T> &rhs)
-            {
-                return SPtrLess::less(lhs.get(), rhs.get());
-            }
-
-            template<typename U, typename V>
-            bool operator()(const std::pair<U, V> &lhs,
-                            const std::pair<U, V> &rhs) const
-            {
-                return lexicographical_compare(lhs.first, lhs.second,
-                                               rhs.first, rhs.second,
-                                               *this);
-            }
-            SReferenceLess s_Less;
-        };
-
-        //! \brief Wrapper around various less than comparisons.
-        struct SGreater
-        {
-            using result_type = bool;
-
-            template<typename T>
-            bool operator()(const boost::optional<T> &lhs,
-                            const boost::optional<T> &rhs) const
-            {
-                return SOptionalGreater::greater(lhs, rhs);
-            }
-
-            template<typename T>
-            bool operator()(const T *lhs, const T *rhs) const
-            {
-                return SPtrGreater::greater(lhs, rhs);
-            }
-
-            template<typename T>
-            bool operator()(T *lhs, T *rhs) const
-            {
-                return SPtrGreater::greater(lhs, rhs);
-            }
-
-            template<typename U, typename V>
-            bool operator()(const U &lhs, const V &rhs) const
-            {
-                return SReferenceGreater::greater(lhs, rhs);
-            }
-
-            bool operator()(const core::CStoredStringPtr &lhs, const core::CStoredStringPtr &rhs)
-            {
-                return SPtrGreater::greater(lhs.get(), rhs.get());
-            }
-
-            template<typename T>
-            bool operator()(const boost::shared_ptr<T> &lhs, const boost::shared_ptr<T> &rhs)
-            {
-                return SPtrGreater::greater(lhs.get(), rhs.get());
-            }
-
-            template<typename U, typename V>
-            bool operator()(const std::pair<U, V> &lhs,
-                            const std::pair<U, V> &rhs) const
-            {
-                return lexicographical_compare(lhs.first, lhs.second,
-                                               rhs.first, rhs.second,
-                                               *this);
-            }
-
-            SReferenceGreater s_Greater;
-        };
-
-        //! Lexicographical comparison of various common types.
-        //!
-        //! IMPLEMENTATION DECISIONS:\n
-        //! Although these objects provide their own comparison operators
-        //! This also tuples of handles reference wrapped types.
-        struct SLexicographicalCompare
-        {
-            template<typename T1, typename T2>
-            inline bool operator()(const std::pair<T1, T2> &lhs,
-                                   const std::pair<T1, T2> &rhs) const
-            {
-                return lexicographical_compare(lhs.first, lhs.second,
-                                               rhs.first, rhs.second,
-                                               s_Less);
-            }
-
-            template<typename T1, typename T2, typename T3>
-            inline bool operator()(const boost::tuple<T1, T2, T3> &lhs,
-                                   const boost::tuple<T1, T2, T3> &rhs) const
-            {
-                return lexicographical_compare(lhs.template get<0>(),
-                                               lhs.template get<1>(),
-                                               lhs.template get<2>(),
-                                               rhs.template get<0>(),
-                                               rhs.template get<1>(),
-                                               rhs.template get<2>(),
-                                               s_Less);
-            }
-
-            template<typename T1, typename T2, typename T3, typename T4>
-            inline bool operator()(const boost::tuple<T1, T2, T3, T4> &lhs,
-                                   const boost::tuple<T1, T2, T3, T4> &rhs) const
-            {
-                return lexicographical_compare(lhs.template get<0>(),
-                                               lhs.template get<1>(),
-                                               lhs.template get<2>(),
-                                               lhs.template get<3>(),
-                                               rhs.template get<0>(),
-                                               rhs.template get<1>(),
-                                               rhs.template get<2>(),
-                                               rhs.template get<3>(),
-                                               s_Less);
-            }
-
-            template<typename T1, typename T2, typename T3, typename T4, typename T5>
-            inline bool operator()(const boost::tuple<T1, T2, T3, T4, T5> &lhs,
-                                   const boost::tuple<T1, T2, T3, T4, T5> &rhs) const
-            {
-                return lexicographical_compare(lhs.template get<0>(),
-                                               lhs.template get<1>(),
-                                               lhs.template get<2>(),
-                                               lhs.template get<3>(),
-                                               lhs.template get<4>(),
-                                               rhs.template get<0>(),
-                                               rhs.template get<1>(),
-                                               rhs.template get<2>(),
-                                               rhs.template get<3>(),
-                                               rhs.template get<4>(),
-                                               s_Less);
-            }
-
-            SLess s_Less;
-        };
-
-        //! \brief Partial ordering of std::pairs and some boost::tuples based
-        //! on smaller first element.
-        //!
-        //! \note That while this functionality can be implemented by boost
-        //! bind, since it overloads the comparison operators, the resulting
-        //! code is more than an order of magnitude slower than this version.
-        struct SFirstLess
-        {
-            template<typename U, typename V>
-            inline bool operator()(const std::pair<U, V> &lhs,
-                                   const std::pair<U, V> &rhs) const
-            {
-                return s_Less(lhs.first, rhs.first);
-            }
-
-            template<typename U, typename V>
-            inline bool operator()(const U &lhs,
-                                   const std::pair<U, V> &rhs) const
-            {
-                return s_Less(lhs, rhs.first);
-            }
-
-            template<typename U, typename V>
-            inline bool operator()(const std::pair<U, V> &lhs,
-                                   const U &rhs) const
-            {
-                return s_Less(lhs.first, rhs);
-            }
-
-#define TUPLE_FIRST_LESS template<TEMPLATE_ARGS_DECL>                                         \
-                         inline bool operator()(const boost::tuple<TEMPLATE_ARGS> &lhs,       \
-                                                const boost::tuple<TEMPLATE_ARGS> &rhs) const \
-                         {                                                                    \
-                             return s_Less(lhs.template get<0>(), rhs.template get<0>());     \
-                         }                                                                    \
-                         template<TEMPLATE_ARGS_DECL>                                         \
-                         inline bool operator()(const T1 &lhs,                                \
-                                                const boost::tuple<TEMPLATE_ARGS> &rhs) const \
-                         {                                                                    \
-                             return s_Less(lhs, rhs.template get<0>());                       \
-                         }                                                                    \
-                         template<TEMPLATE_ARGS_DECL>                                         \
-                         inline bool operator()(const boost::tuple<TEMPLATE_ARGS> &lhs,       \
-                                                const T1 &rhs) const                          \
-                         {                                                                    \
-                             return s_Less(lhs.template get<0>(), rhs);                       \
-                         }
->>>>>>> d4e4cca7
 
 #define TEMPLATE_ARGS_DECL typename T1, typename T2, typename T3
 #define TEMPLATE_ARGS T1, T2, T3
@@ -1013,7 +591,6 @@
     template<typename KEY_VECTOR, typename COMP = std::less<typename KEY_VECTOR::value_type>>
     class CIndexLess {
     public:
-<<<<<<< HEAD
         CIndexLess(const KEY_VECTOR& keys, const COMP& comp = COMP()) : m_Keys(&keys), m_Comp(comp) {}
 
         bool operator()(std::size_t lhs, std::size_t rhs) { return m_Comp((*m_Keys)[lhs], (*m_Keys)[rhs]); }
@@ -1043,7 +620,7 @@
     if (boost::algorithm::is_sorted(keys.begin(), keys.end(), comp)) {                                                                     \
         return true;                                                                                                                       \
     }                                                                                                                                      \
-    typedef std::vector<std::size_t> TSizeVec;                                                                                             \
+    using TSizeVec = std::vector<std::size_t>;                                                                                             \
     TSizeVec ordering;                                                                                                                     \
     ordering.reserve(keys.size());                                                                                                         \
     for (std::size_t i = 0u; i < keys.size(); ++i) {                                                                                       \
@@ -1064,51 +641,6 @@
         ordering[j_] = j_;                                                                                                                 \
     }                                                                                                                                      \
     return true;
-=======
-        // The logic in this function is rather subtle because we want to
-        // sort the collections in place. In particular, we create a sorted
-        // collection of indices where each index tells us where to get the
-        // element from at that location and we want to re-order all the
-        // collections by that ordering in place. If an index matches its
-        // position then we can move to the next position. Otherwise, we
-        // need to swap the items at the index in to its position. To work
-        // in place we need to do something with the items which are displaced.
-        // If these are the items required at the swapped in position then
-        // we are done. Otherwise, we just repeat until we find this position.
-        // It is easy to verify that this process finds a closed cycle with
-        // at most N steps. Each time a swap is made at least one more item
-        // is in its correct place, and we update the ordering accordingly.
-        // So the containers are sorted in at most O(N) additional steps to
-        // the N * log(N) taken to sort the indices.
-#define SIMULTANEOUS_SORT_IMPL if (boost::algorithm::is_sorted(keys.begin(), keys.end(), comp)) \
-                               {                                                  \
-                                   return true;                                   \
-                               }                                                  \
-                               using TSizeVec = std::vector<std::size_t>;         \
-                               TSizeVec ordering;                                 \
-                               ordering.reserve(keys.size());                     \
-                               for (std::size_t i = 0u; i < keys.size(); ++i)     \
-                               {                                                  \
-                                   ordering.push_back(i);                         \
-                               }                                                  \
-                               std::stable_sort(ordering.begin(), ordering.end(), CIndexLess<KEY_VECTOR, COMP>(keys, comp)); \
-                               for (std::size_t i = 0u; i < ordering.size(); ++i) \
-                               {                                                  \
-                                   std::size_t j_ = i;                            \
-                                   std::size_t j = ordering[j_];                  \
-                                   while (i != j)                                 \
-                                   {                                              \
-                                       using std::swap;                           \
-                                       swap(keys[j_], keys[j]);                   \
-                                       CUSTOM_SWAP_VALUES                         \
-                                       ordering[j_] = j_;                         \
-                                       j_ = j;                                    \
-                                       j = ordering[j_];                          \
-                                   }                                              \
-                                   ordering[j_] = j_;                             \
-                               }                                                  \
-                               return true;
->>>>>>> d4e4cca7
 
 #define CUSTOM_SWAP_VALUES swap(values[j_], values[j]);
     //! Simultaneously sort \p keys and \p values using the \p comp
