/*
 * ELASTICSEARCH CONFIDENTIAL
 *
 * Copyright (c) 2016 Elasticsearch BV. All Rights Reserved.
 *
 * Notice: this software, and all information contained
 * therein, is the exclusive property of Elasticsearch BV
 * and its licensors, if any, and is protected under applicable
 * domestic and foreign law, and international treaties.
 *
 * Reproduction, republication or distribution without the
 * express written consent of Elasticsearch BV is
 * strictly prohibited.
 */

#ifndef INCLUDED_ml_maths_CConstantPrior_h
#define INCLUDED_ml_maths_CConstantPrior_h

#include <core/CMemory.h>

#include <maths/CPrior.h>

#include <maths/ImportExport.h>

#include <boost/optional.hpp>

namespace ml {
namespace core {
class CStatePersistInserter;
class CStateRestoreTraverser;
}
namespace maths {

//! \brief A very lightweight prior for representing data for which
//! expect a single value.
//!
//! DESCRIPTION:\n
//! This implements the CPrior interface for a "random" process which
//! only ever takes a single value. This is useful for modeling data
//! features such as the value of an indicator function in a consistent
//! manner to all other types of data.
<<<<<<< HEAD
class MATHS_EXPORT CConstantPrior : public CPrior {
public:
    using TOptionalDouble = boost::optional<double>;

    //! Lift the overloads of addSamples into scope.
    using CPrior::addSamples;
    //! Lift the overloads of print into scope.
    using CPrior::print;

public:
    //! \name Life-Cycle
    //@{
    explicit CConstantPrior(const TOptionalDouble& constant = TOptionalDouble());

    //! Construct by traversing a state document.
    CConstantPrior(core::CStateRestoreTraverser& traverser);
    //@}

    //! \name Prior Contract
    //@{
    //! Get the type of this prior.
    virtual EPrior type(void) const;

    //! Create a copy of the prior.
    //!
    //! \warning Caller owns returned object.
    virtual CConstantPrior* clone(void) const;

    //! Reset the prior to non-informative.
    virtual void setToNonInformative(double offset = 0.0, double decayRate = 0.0);

    //! Returns false.
    virtual bool needsOffset(void) const;

    //! No-op.
    virtual double adjustOffset(const TWeightStyleVec& weightStyle, const TDouble1Vec& samples, const TDouble4Vec1Vec& weights);

    //! Returns zero.
    virtual double offset(void) const;

    //! Set the constant if it hasn't been set.
    virtual void addSamples(const TWeightStyleVec& weightStyle, const TDouble1Vec& samples, const TDouble4Vec1Vec& weights);

    //! No-op.
    virtual void propagateForwardsByTime(double time);

    //! Get the support for the marginal likelihood function.
    virtual TDoubleDoublePr marginalLikelihoodSupport(void) const;

    //! Returns constant or zero if unset (by equidistribution).
    virtual double marginalLikelihoodMean(void) const;

    //! Returns constant or zero if unset (by equidistribution).
    virtual double marginalLikelihoodMode(const TWeightStyleVec& weightStyles = TWeights::COUNT_VARIANCE,
                                          const TDouble4Vec& weights = TWeights::UNIT) const;

    //! All confidence intervals are the point [constant, constant].
    virtual TDoubleDoublePr marginalLikelihoodConfidenceInterval(double percentage,
                                                                 const TWeightStyleVec& weightStyles = TWeights::COUNT_VARIANCE,
                                                                 const TDouble4Vec& weights = TWeights::UNIT) const;

    //! Get the variance of the marginal likelihood.
    virtual double marginalLikelihoodVariance(const TWeightStyleVec& weightStyles = TWeights::COUNT_VARIANCE,
                                              const TDouble4Vec& weights = TWeights::UNIT) const;

    //! Returns a large value if all samples are equal to the constant
    //! and zero otherwise.
    virtual maths_t::EFloatingPointErrorStatus jointLogMarginalLikelihood(const TWeightStyleVec& weightStyles,
                                                                          const TDouble1Vec& samples,
                                                                          const TDouble4Vec1Vec& weights,
                                                                          double& result) const;

    //! Get \p numberSamples times the constant.
    virtual void sampleMarginalLikelihood(std::size_t numberSamples, TDouble1Vec& samples) const;

    //! A large number if any sample is less than the constant and
    //! zero otherwise.
    virtual bool minusLogJointCdf(const TWeightStyleVec& weightStyles,
                                  const TDouble1Vec& samples,
                                  const TDouble4Vec1Vec& weights,
                                  double& lowerBound,
                                  double& upperBound) const;

    //! A large number if any sample is larger than the constant and
    //! zero otherwise.
    virtual bool minusLogJointCdfComplement(const TWeightStyleVec& weightStyles,
                                            const TDouble1Vec& samples,
                                            const TDouble4Vec1Vec& weights,
                                            double& lowerBound,
                                            double& upperBound) const;

    //! Returns one if all samples equal the constant and one otherwise.
    virtual bool probabilityOfLessLikelySamples(maths_t::EProbabilityCalculation calculation,
                                                const TWeightStyleVec& weightStyles,
                                                const TDouble1Vec& samples,
                                                const TDouble4Vec1Vec& weights,
                                                double& lowerBound,
                                                double& upperBound,
                                                maths_t::ETail& tail) const;

    //! Check if this is a non-informative prior.
    bool isNonInformative(void) const;

    //! Get a human readable description of the prior.
    //!
    //! \param[in] indent The indent to use at the start of new lines.
    //! \param[in,out] result Filled in with the description.
    virtual void print(const std::string& indent, std::string& result) const;

    //! Print the marginal likelihood function.
    virtual std::string printMarginalLikelihoodFunction(double weight = 1.0) const;

    //! Print the prior density function of the parameters.
    virtual std::string printJointDensityFunction(void) const;

    //! Get a checksum for this object.
    virtual uint64_t checksum(uint64_t seed = 0) const;

    //! Get the memory used by this component
    virtual void debugMemoryUsage(core::CMemoryUsage::TMemoryUsagePtr mem) const;

    //! Get the memory used by this component
    virtual std::size_t memoryUsage(void) const;

    //! Get the static size of this object - used for virtual hierarchies
    virtual std::size_t staticSize(void) const;

    //! Persist state by passing information to the supplied inserter
    virtual void acceptPersistInserter(core::CStatePersistInserter& inserter) const;
    //@}
=======
class MATHS_EXPORT CConstantPrior : public CPrior
{
    public:
        using TOptionalDouble = boost::optional<double>;

        //! Lift the overloads of addSamples into scope.
        using CPrior::addSamples;
        //! Lift the overloads of print into scope.
        using CPrior::print;

    public:
        //! \name Life-Cycle
        //@{
        explicit CConstantPrior(const TOptionalDouble &constant = TOptionalDouble());

        //! Construct by traversing a state document.
        CConstantPrior(core::CStateRestoreTraverser &traverser);
        //@}

        //! \name Prior Contract
        //@{
        //! Get the type of this prior.
        virtual EPrior type() const;

        //! Create a copy of the prior.
        //!
        //! \warning Caller owns returned object.
        virtual CConstantPrior *clone() const;

        //! Reset the prior to non-informative.
        virtual void setToNonInformative(double offset = 0.0, double decayRate = 0.0);

        //! Returns false.
        virtual bool needsOffset() const;

        //! No-op.
        virtual double adjustOffset(const TWeightStyleVec &weightStyle,
                                    const TDouble1Vec &samples,
                                    const TDouble4Vec1Vec &weights);

        //! Returns zero.
        virtual double offset() const;

        //! Set the constant if it hasn't been set.
        virtual void addSamples(const TWeightStyleVec &weightStyle,
                                const TDouble1Vec &samples,
                                const TDouble4Vec1Vec &weights);

        //! No-op.
        virtual void propagateForwardsByTime(double time);

        //! Get the support for the marginal likelihood function.
        virtual TDoubleDoublePr marginalLikelihoodSupport() const;

        //! Returns constant or zero if unset (by equidistribution).
        virtual double marginalLikelihoodMean() const;

        //! Returns constant or zero if unset (by equidistribution).
        virtual double marginalLikelihoodMode(const TWeightStyleVec &weightStyles = TWeights::COUNT_VARIANCE,
                                              const TDouble4Vec &weights = TWeights::UNIT) const;

        //! All confidence intervals are the point [constant, constant].
        virtual TDoubleDoublePr
            marginalLikelihoodConfidenceInterval(double percentage,
                                                 const TWeightStyleVec &weightStyles = TWeights::COUNT_VARIANCE,
                                                 const TDouble4Vec &weights = TWeights::UNIT) const;

        //! Get the variance of the marginal likelihood.
        virtual double marginalLikelihoodVariance(const TWeightStyleVec &weightStyles = TWeights::COUNT_VARIANCE,
                                                  const TDouble4Vec &weights = TWeights::UNIT) const;

        //! Returns a large value if all samples are equal to the constant
        //! and zero otherwise.
        virtual maths_t::EFloatingPointErrorStatus
            jointLogMarginalLikelihood(const TWeightStyleVec &weightStyles,
                                       const TDouble1Vec &samples,
                                       const TDouble4Vec1Vec &weights,
                                       double &result) const;

        //! Get \p numberSamples times the constant.
        virtual void sampleMarginalLikelihood(std::size_t numberSamples,
                                              TDouble1Vec &samples) const;

        //! A large number if any sample is less than the constant and
        //! zero otherwise.
        virtual bool minusLogJointCdf(const TWeightStyleVec &weightStyles,
                                      const TDouble1Vec &samples,
                                      const TDouble4Vec1Vec &weights,
                                      double &lowerBound,
                                      double &upperBound) const;

        //! A large number if any sample is larger than the constant and
        //! zero otherwise.
        virtual bool minusLogJointCdfComplement(const TWeightStyleVec &weightStyles,
                                                const TDouble1Vec &samples,
                                                const TDouble4Vec1Vec &weights,
                                                double &lowerBound,
                                                double &upperBound) const;

        //! Returns one if all samples equal the constant and one otherwise.
        virtual bool probabilityOfLessLikelySamples(maths_t::EProbabilityCalculation calculation,
                                                    const TWeightStyleVec &weightStyles,
                                                    const TDouble1Vec &samples,
                                                    const TDouble4Vec1Vec &weights,
                                                    double &lowerBound,
                                                    double &upperBound,
                                                    maths_t::ETail &tail) const;

        //! Check if this is a non-informative prior.
        bool isNonInformative() const;

        //! Get a human readable description of the prior.
        //!
        //! \param[in] indent The indent to use at the start of new lines.
        //! \param[in,out] result Filled in with the description.
        virtual void print(const std::string &indent, std::string &result) const;

        //! Print the marginal likelihood function.
        virtual std::string printMarginalLikelihoodFunction(double weight = 1.0) const;

        //! Print the prior density function of the parameters.
        virtual std::string printJointDensityFunction() const;

        //! Get a checksum for this object.
        virtual uint64_t checksum(uint64_t seed = 0) const;

        //! Get the memory used by this component
        virtual void debugMemoryUsage(core::CMemoryUsage::TMemoryUsagePtr mem) const;

        //! Get the memory used by this component
        virtual std::size_t memoryUsage() const;

        //! Get the static size of this object - used for virtual hierarchies
        virtual std::size_t staticSize() const;

        //! Persist state by passing information to the supplied inserter
        virtual void acceptPersistInserter(core::CStatePersistInserter &inserter) const;
        //@}

        //! Get the constant value.
        TOptionalDouble constant() const;

    private:
        //! Create by traversing a state document.
        bool acceptRestoreTraverser(core::CStateRestoreTraverser &traverser);

    private:
        TOptionalDouble m_Constant;
};
>>>>>>> d4e4cca7

    //! Get the constant value.
    TOptionalDouble constant(void) const;

private:
    //! Create by traversing a state document.
    bool acceptRestoreTraverser(core::CStateRestoreTraverser& traverser);

private:
    TOptionalDouble m_Constant;
};
}
}

#endif // INCLUDED_ml_maths_CConstantPrior_h<|MERGE_RESOLUTION|>--- conflicted
+++ resolved
@@ -39,7 +39,6 @@
 //! only ever takes a single value. This is useful for modeling data
 //! features such as the value of an indicator function in a consistent
 //! manner to all other types of data.
-<<<<<<< HEAD
 class MATHS_EXPORT CConstantPrior : public CPrior {
 public:
     using TOptionalDouble = boost::optional<double>;
@@ -61,24 +60,24 @@
     //! \name Prior Contract
     //@{
     //! Get the type of this prior.
-    virtual EPrior type(void) const;
+    virtual EPrior type() const;
 
     //! Create a copy of the prior.
     //!
     //! \warning Caller owns returned object.
-    virtual CConstantPrior* clone(void) const;
+    virtual CConstantPrior* clone() const;
 
     //! Reset the prior to non-informative.
     virtual void setToNonInformative(double offset = 0.0, double decayRate = 0.0);
 
     //! Returns false.
-    virtual bool needsOffset(void) const;
+    virtual bool needsOffset() const;
 
     //! No-op.
     virtual double adjustOffset(const TWeightStyleVec& weightStyle, const TDouble1Vec& samples, const TDouble4Vec1Vec& weights);
 
     //! Returns zero.
-    virtual double offset(void) const;
+    virtual double offset() const;
 
     //! Set the constant if it hasn't been set.
     virtual void addSamples(const TWeightStyleVec& weightStyle, const TDouble1Vec& samples, const TDouble4Vec1Vec& weights);
@@ -87,10 +86,10 @@
     virtual void propagateForwardsByTime(double time);
 
     //! Get the support for the marginal likelihood function.
-    virtual TDoubleDoublePr marginalLikelihoodSupport(void) const;
+    virtual TDoubleDoublePr marginalLikelihoodSupport() const;
 
     //! Returns constant or zero if unset (by equidistribution).
-    virtual double marginalLikelihoodMean(void) const;
+    virtual double marginalLikelihoodMean() const;
 
     //! Returns constant or zero if unset (by equidistribution).
     virtual double marginalLikelihoodMode(const TWeightStyleVec& weightStyles = TWeights::COUNT_VARIANCE,
@@ -141,7 +140,7 @@
                                                 maths_t::ETail& tail) const;
 
     //! Check if this is a non-informative prior.
-    bool isNonInformative(void) const;
+    bool isNonInformative() const;
 
     //! Get a human readable description of the prior.
     //!
@@ -153,7 +152,7 @@
     virtual std::string printMarginalLikelihoodFunction(double weight = 1.0) const;
 
     //! Print the prior density function of the parameters.
-    virtual std::string printJointDensityFunction(void) const;
+    virtual std::string printJointDensityFunction() const;
 
     //! Get a checksum for this object.
     virtual uint64_t checksum(uint64_t seed = 0) const;
@@ -162,168 +161,17 @@
     virtual void debugMemoryUsage(core::CMemoryUsage::TMemoryUsagePtr mem) const;
 
     //! Get the memory used by this component
-    virtual std::size_t memoryUsage(void) const;
+    virtual std::size_t memoryUsage() const;
 
     //! Get the static size of this object - used for virtual hierarchies
-    virtual std::size_t staticSize(void) const;
+    virtual std::size_t staticSize() const;
 
     //! Persist state by passing information to the supplied inserter
     virtual void acceptPersistInserter(core::CStatePersistInserter& inserter) const;
     //@}
-=======
-class MATHS_EXPORT CConstantPrior : public CPrior
-{
-    public:
-        using TOptionalDouble = boost::optional<double>;
-
-        //! Lift the overloads of addSamples into scope.
-        using CPrior::addSamples;
-        //! Lift the overloads of print into scope.
-        using CPrior::print;
-
-    public:
-        //! \name Life-Cycle
-        //@{
-        explicit CConstantPrior(const TOptionalDouble &constant = TOptionalDouble());
-
-        //! Construct by traversing a state document.
-        CConstantPrior(core::CStateRestoreTraverser &traverser);
-        //@}
-
-        //! \name Prior Contract
-        //@{
-        //! Get the type of this prior.
-        virtual EPrior type() const;
-
-        //! Create a copy of the prior.
-        //!
-        //! \warning Caller owns returned object.
-        virtual CConstantPrior *clone() const;
-
-        //! Reset the prior to non-informative.
-        virtual void setToNonInformative(double offset = 0.0, double decayRate = 0.0);
-
-        //! Returns false.
-        virtual bool needsOffset() const;
-
-        //! No-op.
-        virtual double adjustOffset(const TWeightStyleVec &weightStyle,
-                                    const TDouble1Vec &samples,
-                                    const TDouble4Vec1Vec &weights);
-
-        //! Returns zero.
-        virtual double offset() const;
-
-        //! Set the constant if it hasn't been set.
-        virtual void addSamples(const TWeightStyleVec &weightStyle,
-                                const TDouble1Vec &samples,
-                                const TDouble4Vec1Vec &weights);
-
-        //! No-op.
-        virtual void propagateForwardsByTime(double time);
-
-        //! Get the support for the marginal likelihood function.
-        virtual TDoubleDoublePr marginalLikelihoodSupport() const;
-
-        //! Returns constant or zero if unset (by equidistribution).
-        virtual double marginalLikelihoodMean() const;
-
-        //! Returns constant or zero if unset (by equidistribution).
-        virtual double marginalLikelihoodMode(const TWeightStyleVec &weightStyles = TWeights::COUNT_VARIANCE,
-                                              const TDouble4Vec &weights = TWeights::UNIT) const;
-
-        //! All confidence intervals are the point [constant, constant].
-        virtual TDoubleDoublePr
-            marginalLikelihoodConfidenceInterval(double percentage,
-                                                 const TWeightStyleVec &weightStyles = TWeights::COUNT_VARIANCE,
-                                                 const TDouble4Vec &weights = TWeights::UNIT) const;
-
-        //! Get the variance of the marginal likelihood.
-        virtual double marginalLikelihoodVariance(const TWeightStyleVec &weightStyles = TWeights::COUNT_VARIANCE,
-                                                  const TDouble4Vec &weights = TWeights::UNIT) const;
-
-        //! Returns a large value if all samples are equal to the constant
-        //! and zero otherwise.
-        virtual maths_t::EFloatingPointErrorStatus
-            jointLogMarginalLikelihood(const TWeightStyleVec &weightStyles,
-                                       const TDouble1Vec &samples,
-                                       const TDouble4Vec1Vec &weights,
-                                       double &result) const;
-
-        //! Get \p numberSamples times the constant.
-        virtual void sampleMarginalLikelihood(std::size_t numberSamples,
-                                              TDouble1Vec &samples) const;
-
-        //! A large number if any sample is less than the constant and
-        //! zero otherwise.
-        virtual bool minusLogJointCdf(const TWeightStyleVec &weightStyles,
-                                      const TDouble1Vec &samples,
-                                      const TDouble4Vec1Vec &weights,
-                                      double &lowerBound,
-                                      double &upperBound) const;
-
-        //! A large number if any sample is larger than the constant and
-        //! zero otherwise.
-        virtual bool minusLogJointCdfComplement(const TWeightStyleVec &weightStyles,
-                                                const TDouble1Vec &samples,
-                                                const TDouble4Vec1Vec &weights,
-                                                double &lowerBound,
-                                                double &upperBound) const;
-
-        //! Returns one if all samples equal the constant and one otherwise.
-        virtual bool probabilityOfLessLikelySamples(maths_t::EProbabilityCalculation calculation,
-                                                    const TWeightStyleVec &weightStyles,
-                                                    const TDouble1Vec &samples,
-                                                    const TDouble4Vec1Vec &weights,
-                                                    double &lowerBound,
-                                                    double &upperBound,
-                                                    maths_t::ETail &tail) const;
-
-        //! Check if this is a non-informative prior.
-        bool isNonInformative() const;
-
-        //! Get a human readable description of the prior.
-        //!
-        //! \param[in] indent The indent to use at the start of new lines.
-        //! \param[in,out] result Filled in with the description.
-        virtual void print(const std::string &indent, std::string &result) const;
-
-        //! Print the marginal likelihood function.
-        virtual std::string printMarginalLikelihoodFunction(double weight = 1.0) const;
-
-        //! Print the prior density function of the parameters.
-        virtual std::string printJointDensityFunction() const;
-
-        //! Get a checksum for this object.
-        virtual uint64_t checksum(uint64_t seed = 0) const;
-
-        //! Get the memory used by this component
-        virtual void debugMemoryUsage(core::CMemoryUsage::TMemoryUsagePtr mem) const;
-
-        //! Get the memory used by this component
-        virtual std::size_t memoryUsage() const;
-
-        //! Get the static size of this object - used for virtual hierarchies
-        virtual std::size_t staticSize() const;
-
-        //! Persist state by passing information to the supplied inserter
-        virtual void acceptPersistInserter(core::CStatePersistInserter &inserter) const;
-        //@}
-
-        //! Get the constant value.
-        TOptionalDouble constant() const;
-
-    private:
-        //! Create by traversing a state document.
-        bool acceptRestoreTraverser(core::CStateRestoreTraverser &traverser);
-
-    private:
-        TOptionalDouble m_Constant;
-};
->>>>>>> d4e4cca7
 
     //! Get the constant value.
-    TOptionalDouble constant(void) const;
+    TOptionalDouble constant() const;
 
 private:
     //! Create by traversing a state document.
