/*
 * Copyright Elasticsearch B.V. and/or licensed to Elasticsearch B.V. under one
 * or more contributor license agreements. Licensed under the Elastic License;
 * you may not use this file except in compliance with the Elastic License.
 */

#ifndef INCLUDED_ml_maths_CBoostedTree_h
#define INCLUDED_ml_maths_CBoostedTree_h

#include <core/CDataFrame.h>

#include <maths/CBasicStatistics.h>
#include <maths/CDataFrameRegressionModel.h>
#include <maths/ImportExport.h>

#include <cstddef>
#include <memory>
#include <thread>

namespace ml {
namespace maths {
namespace boosted_tree {
//! \brief Computes the leaf value which minimizes the loss function.
class MATHS_EXPORT CArgMinLoss {
public:
    virtual ~CArgMinLoss() = default;

    //! Update with a point prediction and actual value.
    void add(double prediction, double actual);

    //! Returns the value at the node which minimises the loss for the
    //! at the predictions added.
    //!
    //! Formally, returns \f$x^* = arg\min_x\{\sum_i{L(p_i + x, a_i)}\}\f$
    //! for predictions and actuals \f$p_i\f$ and \f$a_i\f$, respectively.
    virtual double value() const = 0;

private:
    virtual void addImpl(double prediction, double actual) = 0;

private:
    std::mutex m_Mutex;
};

//! \brief Defines the loss function for the regression problem.
class MATHS_EXPORT CLoss {
public:
    using TArgMinLossUPtr = std::unique_ptr<CArgMinLoss>;

public:
    virtual ~CLoss() = default;
    //! The value of the loss function.
    virtual double value(double prediction, double actual) const = 0;
    //! The slope of the loss function.
    virtual double gradient(double prediction, double actual) const = 0;
    //! The curvature of the loss function.
    virtual double curvature(double prediction, double actual) const = 0;
    //! Get an object which computes the leaf value that minimises loss.
    virtual TArgMinLossUPtr minimizer() const = 0;
};

//! \brief Finds the leaf node value which minimises the MSE.
class MATHS_EXPORT CArgMinMse final : public CArgMinLoss {
public:
    double value() const override;

private:
    using TMeanAccumulator = CBasicStatistics::SSampleMean<double>::TAccumulator;

private:
    void addImpl(double prediction, double actual) override;

private:
    TMeanAccumulator m_MeanError;
};

//! \brief The MSE loss function.
class MATHS_EXPORT CMse final : public CLoss {
public:
public:
    double value(double prediction, double actual) const override;
    double gradient(double prediction, double actual) const override;
    double curvature(double prediction, double actual) const override;
    TArgMinLossUPtr minimizer() const override;
};
}

//! \brief A boosted regression tree model.
//!
//! DESCRIPTION:\n
//! This is strongly based on xgboost. We deviate in two important respect: we have
//! hyperparameters which control the chance of selecting a feature in the feature
//! bag for a tree, we have different handling of categorical fields.
//!
//! The probability of selecting a feature behave like a feature weight, allowing us
//! to:
//!   1. Incorporate some estimate of strength of relationship between a feature and
//!      the target variable upfront,
//!   2. Use optimisation techniques suited for smooth cost functions to fine tune
//!      the features used during training.
//! All in all this gives us improved resilience to nuisance variables and allows
//! us to perform feature selection by imposing a hard cutoff on the minimum probability
//! of a feature we will accept in the final model.
//!
//! The original xgboost paper doesn't explicitly deal with categorical data, it assumes
//! there is a well ordering on each feature and looks for binary splits subject to this
//! ordering. This leaves two choices for categorical fields a) use some predefined order
//! knowing that only splits of the form \f$\{\{1,2,...,i\},\{i+1,i+2,...,m\}\}\f$ will
//! be considered or b) use hot-one-encoding knowing splits of the form \f$\{\{0\},\{1\}\}\f$
//! will then be considered for each category. The first choice will rule out good splits
//! because they aren't consistent with the ordering and the second choice will behave
//! poorly for fields with high cardinality because it will be impossible to accurately
//! estimate the change in loss corresponding to the splits.
// TODO
class MATHS_EXPORT CBoostedTree final : public CDataFrameRegressionModel {
public:
    using TProgressCallback = std::function<void(double)>;
    using TRowRef = core::CDataFrame::TRowRef;
    using TLossFunctionUPtr = std::unique_ptr<boosted_tree::CLoss>;

public:
    CBoostedTree(std::size_t numberThreads, std::size_t dependentVariable, TLossFunctionUPtr loss);
    ~CBoostedTree() override;

    //! \name Parameter Setters
    //@{
    //! Set the number of folds to use for estimating the generalisation error.
    CBoostedTree& numberFolds(std::size_t folds);
    //! Set the lambda regularisation parameter.
    CBoostedTree& lambda(double lambda);
    //! Set the gamma regularisation parameter.
    CBoostedTree& gamma(double gamma);
    //! Set the maximum number of trees in the ensemble.
    CBoostedTree& maximumNumberTrees(std::size_t maximumNumberTrees);
    //! Set the fraction of features we'll use in the bag to build a tree.
    CBoostedTree& featureBagFraction(double featureBagFraction);
    //! Set the amount we'll shrink the weights on each each iteration.
    CBoostedTree& shrinkageFactor(double shrinkageFactor);
    //! Set the maximum number of optimisation rounds we'll use for hyperparameter
    //! optimisation.
    CBoostedTree& maximumHyperparameterOptimisationRounds(std::size_t rounds);
    //@}

    //! Train the model on the values in \p frame.
    void train(core::CDataFrame& frame, TProgressCallback recordProgress = noop) override;

    //! Write the predictions of this model to \p frame.
    void predict(core::CDataFrame& frame, TProgressCallback recordProgress = noop) const override;

    //! Write this model to \p writer.
    void write(core::CRapidJsonConcurrentLineWriter& writer) const override;

<<<<<<< HEAD
    //! Get the number of columns training the model will add to the data frame.
    std::size_t numberExtraColumnsForTrain() const override;

=======
>>>>>>> 9ea38f96
    //! Get the column containing the model's prediction for the dependent variable.
    std::size_t columnHoldingPrediction(std::size_t columns) const override;

private:
    class CImpl;
    using TImplUPtr = std::unique_ptr<CImpl>;

private:
    TImplUPtr m_Impl;
};
}
}

#endif // INCLUDED_ml_maths_CBoostedTree_h<|MERGE_RESOLUTION|>--- conflicted
+++ resolved
@@ -150,14 +150,11 @@
     //! Write this model to \p writer.
     void write(core::CRapidJsonConcurrentLineWriter& writer) const override;
 
-<<<<<<< HEAD
     //! Get the number of columns training the model will add to the data frame.
     std::size_t numberExtraColumnsForTrain() const override;
 
-=======
->>>>>>> 9ea38f96
     //! Get the column containing the model's prediction for the dependent variable.
-    std::size_t columnHoldingPrediction(std::size_t columns) const override;
+    std::size_t columnHoldingPrediction(std::size_t numberColumns) const override;
 
 private:
     class CImpl;
