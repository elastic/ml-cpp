/*
 * ELASTICSEARCH CONFIDENTIAL
 *
 * Copyright (c) 2016 Elasticsearch BV. All Rights Reserved.
 *
 * Notice: this software, and all information contained
 * therein, is the exclusive property of Elasticsearch BV
 * and its licensors, if any, and is protected under applicable
 * domestic and foreign law, and international treaties.
 *
 * Reproduction, republication or distribution without the
 * express written consent of Elasticsearch BV is
 * strictly prohibited.
 */

#ifndef INCLUDED_ml_maths_CLogNormalMeanPrecConjugate_h
#define INCLUDED_ml_maths_CLogNormalMeanPrecConjugate_h

#include <core/CMemory.h>

#include <maths/CEqualWithTolerance.h>
#include <maths/CPrior.h>
#include <maths/ImportExport.h>

#include <string>
#include <vector>

namespace ml {
namespace core {
class CStatePersistInserter;
class CStateRestoreTraverser;
}
namespace maths {
struct SDistributionRestoreParams;

//! \brief A conjugate prior distribution for a log-normal variable.
//!
//! DESCRIPTION:\n
//! Our log-normal variable is \f$e^Y - u\f$, where \f$Y\f$ is a normal R.V.
//! with unknown mean and precision and \f$u\f$ is a fixed constant offset.
//!
//! If u is positive then the samples can be negative. The parameters of \f$Y\f$
//! are modeled as a joint gamma-normal distribution (which is the conjugate prior
//! for a normal with unknown mean and precision).
//!
//! All prior distributions implement a process whereby they relax back to the
//! non-informative over some period without update (see propagateForwardsByTime).
//! The rate at which they relax is controlled by the decay factor supplied to the
//! constructor.
//!
//! IMPLEMENTATION DECISIONS:\n
//! All priors are derived from CPrior which defines the contract that is used
//! by composite priors. This allows us to select the most appropriate model for
//! the data when using one-of-n composition (see COneOfNPrior) or model data with
//! multiple modes when using multi-modal composition (see CMultimodalPrior).
//! From a design point of view this is the composite pattern.
<<<<<<< HEAD
class MATHS_EXPORT CLogNormalMeanPrecConjugate : public CPrior {
public:
    //! See core::CMemory.
    static bool dynamicSizeAlwaysZero(void) { return true; }

    typedef CEqualWithTolerance<double> TEqualWithTolerance;

    //! Lift the overloads of addSamples into scope.
    using CPrior::addSamples;
    //! Lift the overloads of print into scope.
    using CPrior::print;

public:
    //! \name Life-Cycle
    //@{
    //! \param[in] dataType The type of data being modeled (see maths_t::EDataType
    //! for details).
    //! \param[in] offset The offset to apply to the data.
    //! \param[in] gaussianMean The mean of the normal component of the prior.
    //! \param[in] gaussianPrecision The precision of the normal component of
    //! the prior.
    //! \param[in] gammaShape The shape parameter of the gamma component of the
    //! prior.
    //! \param[in] gammaRate The rate parameter of the gamma component of the
    //! prior.
    //! \param[in] decayRate The rate at which to revert to non-informative.
    //! \param[in] offsetMargin The margin between the smallest value and the support
    //! left end.
    CLogNormalMeanPrecConjugate(maths_t::EDataType dataType,
                                double offset,
                                double gaussianMean,
                                double gaussianPrecision,
                                double gammaShape,
                                double gammaRate,
                                double decayRate = 0.0,
                                double offsetMargin = LOG_NORMAL_OFFSET_MARGIN);

    //! Construct from part of a state document.
    CLogNormalMeanPrecConjugate(const SDistributionRestoreParams& params,
                                core::CStateRestoreTraverser& traverser,
                                double offsetMargin = LOG_NORMAL_OFFSET_MARGIN);

    // Default copy constructor and assignment operator work.

    //! Create an instance of a non-informative prior.
    //!
    //! \param[in] dataType The type of data being modeled (see maths_t::EDataType
    //! for details).
    //! \param[in] offset The offset to apply to the data.
    //! \param[in] decayRate The rate at which to revert to the non-informative prior.
    //! \param[in] offsetMargin The margin between the smallest value and the support
    //! left end.
    //! \return A non-informative prior.
    static CLogNormalMeanPrecConjugate nonInformativePrior(maths_t::EDataType dataType,
                                                           double offset = 0.0,
                                                           double decayRate = 0.0,
                                                           double offsetMargin = LOG_NORMAL_OFFSET_MARGIN);
    //@}

    //! \name Prior Contract
    //@{
    //! Get the type of this prior.
    virtual EPrior type(void) const;

    //! Create a copy of the prior.
    //!
    //! \return A pointer to a newly allocated clone of this prior.
    //! \warning The caller owns the object returned.
    virtual CLogNormalMeanPrecConjugate* clone(void) const;

    //! Reset the prior to non-informative.
    virtual void setToNonInformative(double offset = 0.0, double decayRate = 0.0);

    //! Get the margin between the smallest value and the support left
    //! end. Priors with non-negative support, automatically adjust the
    //! offset if a value is seen which is smaller than offset + margin.
    virtual double offsetMargin(void) const;

    //! Returns true.
    virtual bool needsOffset(void) const;

    //! Reset m_Offset so the smallest sample is not within some minimum
    //! offset of the support left end. Note that translating the mean of
    //! a log-normal affects its shape, so there is no easy adjustment of
    //! the prior parameters which preserves the distribution after
    //! translation.
    //!
    //! This samples the current marginal likelihood and uses these samples
    //! to reconstruct the prior with adjusted offset.
    //!
    //! \param[in] weightStyles Controls the interpretation of the weight(s)
    //! that are associated with each sample. See maths_t::ESampleWeightStyle
    //! for more details.
    //! \param[in] samples The samples from which to determine the offset.
    //! \param[in] weights The weights of each sample in \p samples.
    //! \return The penalty to apply in model selection.
    virtual double adjustOffset(const TWeightStyleVec& weightStyles, const TDouble1Vec& samples, const TDouble4Vec1Vec& weights);

    //! Get the current offset.
    virtual double offset(void) const;

    //! Update the prior with a collection of independent samples from
    //! the log-normal variable.
    //!
    //! \param[in] weightStyles Controls the interpretation of the weight(s)
    //! that are associated with each sample. See maths_t::ESampleWeightStyle
    //! for more details.
    //! \param[in] samples A collection of samples of the variable.
    //! \param[in] weights The weights of each sample in \p samples.
    virtual void addSamples(const TWeightStyleVec& weightStyles, const TDouble1Vec& samples, const TDouble4Vec1Vec& weights);

    //! Propagate the prior density function forwards by \p time.
    //!
    //! The prior distribution relaxes back to non-informative at a rate
    //! controlled by the decay rate parameter (optionally supplied to the
    //! constructor).
    //!
    //! \param[in] time The time increment to apply.
    //! \note \p time must be non negative.
    virtual void propagateForwardsByTime(double time);

    //! Get the support for the marginal likelihood function.
    virtual TDoubleDoublePr marginalLikelihoodSupport(void) const;

    //! Get the mean of the marginal likelihood function.
    virtual double marginalLikelihoodMean(void) const;

    //! Get the mode of the marginal likelihood function.
    virtual double marginalLikelihoodMode(const TWeightStyleVec& weightStyles = TWeights::COUNT_VARIANCE,
                                          const TDouble4Vec& weights = TWeights::UNIT) const;

    //! Get the variance of the marginal likelihood.
    virtual double marginalLikelihoodVariance(const TWeightStyleVec& weightStyles = TWeights::COUNT_VARIANCE,
                                              const TDouble4Vec& weights = TWeights::UNIT) const;

    //! Get the \p percentage symmetric confidence interval for the marginal
    //! likelihood function, i.e. the values \f$a\f$ and \f$b\f$ such that:
    //! <pre class="fragment">
    //!   \f$P([a,m]) = P([m,b]) = p / 100 / 2\f$
    //! </pre>
    //!
    //! where \f$m\f$ is the median of the distribution and \f$p\f$ is the
    //! the percentage of interest \p percentage.
    //!
    //! \param[in] percentage The percentage of interest.
    //! \param[in] weightStyles Optional variance scale weight styles.
    //! \param[in] weights Optional variance scale weights.
    //! \note \p percentage should be in the range [0.0, 100.0).
    virtual TDoubleDoublePr marginalLikelihoodConfidenceInterval(double percentage,
                                                                 const TWeightStyleVec& weightStyles = TWeights::COUNT_VARIANCE,
                                                                 const TDouble4Vec& weights = TWeights::UNIT) const;

    //! Compute the log marginal likelihood function at \p samples integrating
    //! over the prior density function for the exponentiated normal mean
    //! and precision.
    //!
    //! \param[in] weightStyles Controls the interpretation of the weight(s)
    //! that are associated with each sample. See maths_t::ESampleWeightStyle
    //! for more details.
    //! \param[in] samples A collection of samples of the variable.
    //! \param[in] weights The weights of each sample in \p samples.
    //! \param[out] result Filled in with the joint likelihood of \p samples.
    //! \note The samples are assumed to be independent and identically
    //! distributed.
    virtual maths_t::EFloatingPointErrorStatus jointLogMarginalLikelihood(const TWeightStyleVec& weightStyles,
                                                                          const TDouble1Vec& samples,
                                                                          const TDouble4Vec1Vec& weights,
                                                                          double& result) const;

    //! Sample the marginal likelihood function.
    //!
    //! \see CPrior::sampleMarginalLikelihood() for a detailed description.
    //!
    //! \param[in] numberSamples The number of samples required.
    //! \param[out] samples Filled in with samples from the prior.
    //! \note \p numberSamples is truncated to the number of samples received.
    virtual void sampleMarginalLikelihood(std::size_t numberSamples, TDouble1Vec& samples) const;

    //! Compute minus the log of the joint c.d.f. of the marginal likelihood
    //! at \p samples.
    //!
    //! \param[in] weightStyles Controls the interpretation of the weight(s)
    //! that are associated with each sample. See maths_t::ESampleWeightStyle
    //! for more details.
    //! \param[in] samples The samples of interest.
    //! \param[in] weights The weights of each sample in \p samples. For the
    //! count variance scale weight style the weight is interpreted as a scale
    //! of the likelihood variance. The mean and variance of a log-normal are:
    //! <pre class="fragment">
    //!   \f$\displaystyle e^{m + 1/2p}\f$
    //!   \f$\displaystyle (e^{1/p} - 1)e^{2m + 1/p}\f$
    //! </pre>
    //! Here, \f$m\f$ is the mean and \f$p\f$ is the precision for which
    //! this is the prior. Our assumption implies:
    //! <pre class="fragment">
    //!   \f$\displaystyle e^{m_i' + 1/2p_i'} = e^{m + 1/2p}\f$
    //!   \f$\displaystyle (e^{1/p_i'} - 1)e^{2m_i' + 1/p_i'} = \gamma_i(e^{1/p} - 1)e^{2m + 1/p}\f$
    //! </pre>
    //! where, \f$m_i'\f$ is the mean and \f$p_i'\f$ are the scaled parameters
    //! of the exponentiated normal. We can solve for \f$m_i'\f$ and \f$p_i'\f$
    //! to give:
    //! <pre class="fragment">
    //!   \f$\displaystyle m_i' = m + \frac{1/p - \log(1 + \gamma_i(e^{1/p} - 1))}{2}\f$
    //!   \f$\displaystyle p_i' = \frac{1}{\log(1 + \gamma_i(e^{1/p} - 1))}\f$
    //! </pre>
    //! We then interpret the likelihood function as:\n
    //! <pre class="fragment">
    //!   \f$\displaystyle f(x_i) = \sqrt{\frac{p_i'}{2\pi}}e^{-p_i'/2(\log(x_i) - m_i')^2}\f$
    //! </pre>
    //! \param[out] lowerBound Filled in with \f$-\log(\prod_i{F(x_i)})\f$
    //! where \f$F(.)\f$ is the c.d.f. and \f$\{x_i\}\f$ are the samples.
    //! \param[out] upperBound Equal to \p lowerBound.
    //! \note The samples are assumed to be independent.
    //! \warning The variance scales \f$\gamma_i\f$ must be in the range
    //! \f$(0,\infty)\f$, i.e. a value of zero is not well defined and
    //! a value of infinity is not well handled. The approximations we
    //! make are less good for \f$\gamma_i\f$ a long way from one.
    virtual bool minusLogJointCdf(const TWeightStyleVec& weightStyles,
                                  const TDouble1Vec& samples,
                                  const TDouble4Vec1Vec& weights,
                                  double& lowerBound,
                                  double& upperBound) const;

    //! Compute minus the log of the one minus the joint c.d.f. of the
    //! marginal likelihood at \p samples without losing precision due to
    //! cancellation errors at one, i.e. the smallest non-zero value this
    //! can return is the minimum double rather than epsilon.
    //!
    //! \see minusLogJointCdf for more details.
    virtual bool minusLogJointCdfComplement(const TWeightStyleVec& weightStyles,
                                            const TDouble1Vec& samples,
                                            const TDouble4Vec1Vec& weights,
                                            double& lowerBound,
                                            double& upperBound) const;

    //! Compute the probability of a less likely, i.e. lower likelihood,
    //! collection of independent samples from the variable.
    //!
    //! \param[in] calculation The style of the probability calculation
    //! (see model_t::EProbabilityCalculation for details).
    //! \param[in] weightStyles Controls the interpretation of the weight(s)
    //! that are associated with each sample. See maths_t::ESampleWeightStyle
    //! for more details.
    //! \param[in] samples The samples of interest.
    //! \param[in] weights The weights. See minusLogJointCdf for discussion.
    //! \param[out] lowerBound Filled in with the probability of the set
    //! for which the joint marginal likelihood is less than that of
    //! \p samples (subject to the measure \p calculation).
    //! \param[out] upperBound Equal to \p lowerBound.
    //! \param[out] tail The tail that (left or right) that all the
    //! samples are in or neither.
    //! \note The samples are assumed to be independent.
    //! \warning The variance scales must be in the range \f$(0,\infty)\f$,
    //! i.e. a value of zero is not well defined and a value of infinity
    //! is not well handled. (Very large values are handled though.)
    virtual bool probabilityOfLessLikelySamples(maths_t::EProbabilityCalculation calculation,
                                                const TWeightStyleVec& weightStyles,
                                                const TDouble1Vec& samples,
                                                const TDouble4Vec1Vec& weights,
                                                double& lowerBound,
                                                double& upperBound,
                                                maths_t::ETail& tail) const;

    //! Check if this is a non-informative prior.
    virtual bool isNonInformative(void) const;

    //! Get a human readable description of the prior.
    //!
    //! \param[in] indent The indent to use at the start of new lines.
    //! \param[in,out] result Filled in with the description.
    virtual void print(const std::string& indent, std::string& result) const;

    //! Print the prior density function in a specified format.
    //!
    //! \see CPrior::printJointDensityFunction for details.
    virtual std::string printJointDensityFunction(void) const;

    //! Get a checksum for this object.
    virtual uint64_t checksum(uint64_t seed = 0) const;

    //! Get the memory used by this component
    virtual void debugMemoryUsage(core::CMemoryUsage::TMemoryUsagePtr mem) const;

    //! Get the memory used by this component
    virtual std::size_t memoryUsage(void) const;

    //! Get the static size of this object - used for virtual hierarchies
    virtual std::size_t staticSize(void) const;

    //! Persist state by passing information to the supplied inserter
    virtual void acceptPersistInserter(core::CStatePersistInserter& inserter) const;
    //@}

    //! Get the current expected mean for the exponentiated normal.
    //!
    //! \note This is not to be confused with the mean of the variable itself
    //! which is \f$e ^{m + 1 / 2 p}\f$, where \f$m\f$ and \f$p\f$ are the
    //! mean and precision of the exponentiated Guassian, respectively.
    double normalMean(void) const;

    //! Compute the current expected precision for the exponentiated normal.
    //!
    //! \note This is not to be confused with the precision of the variable
    //! itself which is \f$\displaystyle \frac{e ^{-2m - 1 / p}}{e ^{1 / p} - 1}\f$,
    //! where \f$m\f$ and \f$p\f$ are the mean and precision of the exponentiated
    //! Guassian, respectively.
    double normalPrecision(void) const;

    //! \name Test Functions
    //@{
    //! Compute the specified percentage confidence interval for the
    //! exponentiated normal mean.
    //!
    //! \note That this is not to be confused with the mean of variable
    //! itself which is \f$e^{m + 1 / 2 p}\f$, where \f$m\f$ and \f$p\f$
    //! are the mean and precision of the exponentiated Guassian, respectively.
    TDoubleDoublePr confidenceIntervalNormalMean(double percentage) const;

    //! Compute the specified percentage confidence interval for the
    //! exponentiated normal precision.
    //!
    //! \note This is not to be confused with the precision of the variable
    //! itself which is \f$\displaystyle \frac{e ^{-2m - 1 / p}}{e ^{1 / p} - 1}\f$,
    //! where \f$m\f$ and \f$p\f$ are the mean and precision of the exponentiated
    //! Guassian, respectively.
    TDoubleDoublePr confidenceIntervalNormalPrecision(double percentage) const;

    //! Check if two priors are equal to the specified tolerance.
    bool equalTolerance(const CLogNormalMeanPrecConjugate& rhs, const TEqualWithTolerance& equal) const;
    //@}

private:
    //! Read parameters from \p traverser.
    bool acceptRestoreTraverser(core::CStateRestoreTraverser& traverser);

    //! Get the of the marginal likelihood.
    double mean(void) const;

    //! Check that the state is valid.
    bool isBad(void) const;

    //! Full debug dump of the state of this prior.
    virtual std::string debug(void) const;

private:
    //! The mean parameter of a non-informative prior.
    static const double NON_INFORMATIVE_MEAN;

    //! The precision parameter of a non-informative prior.
    static const double NON_INFORMATIVE_PRECISION;

    //! The shape parameter of a non-informative prior.
    static const double NON_INFORMATIVE_SHAPE;

    //! The rate parameter of a non-informative prior.
    static const double NON_INFORMATIVE_RATE;

private:
    //! We assume that the data are described by \f$X = e^Y - u\f$, where
    //! \f$u\f$ is a constant and \f$Y\f$ is normally distributed. This
    //! allows us to model data with negative values greater than \f$-u\f$.
    double m_Offset;

    //! The margin between the smallest value and the support left end.
    double m_OffsetMargin;

    //! The mean of the prior conditional distribution for the mean of the
    //! exponentiated normal (conditioned on its precision).
    double m_GaussianMean;

    //! The precision of the prior conditional distribution for the mean
    //! of the exponentiated normal (conditioned on its precision).
    double m_GaussianPrecision;

    //! The shape of the marginal gamma distribution for the precision of the
    //! exponentiated normal.
    double m_GammaShape;

    //! The rate of the marginal gamma distribution for the precision of the
    //! exponentiated normal.
    double m_GammaRate;
=======
class MATHS_EXPORT CLogNormalMeanPrecConjugate : public CPrior
{
    public:
        //! See core::CMemory.
        static bool dynamicSizeAlwaysZero() { return true; }

        using TEqualWithTolerance = CEqualWithTolerance<double>;

        //! Lift the overloads of addSamples into scope.
        using CPrior::addSamples;
        //! Lift the overloads of print into scope.
        using CPrior::print;

    public:
        //! \name Life-Cycle
        //@{
        //! \param[in] dataType The type of data being modeled (see maths_t::EDataType
        //! for details).
        //! \param[in] offset The offset to apply to the data.
        //! \param[in] gaussianMean The mean of the normal component of the prior.
        //! \param[in] gaussianPrecision The precision of the normal component of
        //! the prior.
        //! \param[in] gammaShape The shape parameter of the gamma component of the
        //! prior.
        //! \param[in] gammaRate The rate parameter of the gamma component of the
        //! prior.
        //! \param[in] decayRate The rate at which to revert to non-informative.
        //! \param[in] offsetMargin The margin between the smallest value and the support
        //! left end.
        CLogNormalMeanPrecConjugate(maths_t::EDataType dataType,
                                    double offset,
                                    double gaussianMean,
                                    double gaussianPrecision,
                                    double gammaShape,
                                    double gammaRate,
                                    double decayRate = 0.0,
                                    double offsetMargin = LOG_NORMAL_OFFSET_MARGIN);

        //! Construct from part of a state document.
        CLogNormalMeanPrecConjugate(const SDistributionRestoreParams &params,
                                    core::CStateRestoreTraverser &traverser,
                                    double offsetMargin = LOG_NORMAL_OFFSET_MARGIN);

        // Default copy constructor and assignment operator work.

        //! Create an instance of a non-informative prior.
        //!
        //! \param[in] dataType The type of data being modeled (see maths_t::EDataType
        //! for details).
        //! \param[in] offset The offset to apply to the data.
        //! \param[in] decayRate The rate at which to revert to the non-informative prior.
        //! \param[in] offsetMargin The margin between the smallest value and the support
        //! left end.
        //! \return A non-informative prior.
        static CLogNormalMeanPrecConjugate nonInformativePrior(maths_t::EDataType dataType,
                                                               double offset = 0.0,
                                                               double decayRate = 0.0,
                                                               double offsetMargin = LOG_NORMAL_OFFSET_MARGIN);
        //@}

        //! \name Prior Contract
        //@{
        //! Get the type of this prior.
        virtual EPrior type() const;

        //! Create a copy of the prior.
        //!
        //! \return A pointer to a newly allocated clone of this prior.
        //! \warning The caller owns the object returned.
        virtual CLogNormalMeanPrecConjugate *clone() const;

        //! Reset the prior to non-informative.
        virtual void setToNonInformative(double offset = 0.0, double decayRate = 0.0);

        //! Get the margin between the smallest value and the support left
        //! end. Priors with non-negative support, automatically adjust the
        //! offset if a value is seen which is smaller than offset + margin.
        virtual double offsetMargin() const;

        //! Returns true.
        virtual bool needsOffset() const;

        //! Reset m_Offset so the smallest sample is not within some minimum
        //! offset of the support left end. Note that translating the mean of
        //! a log-normal affects its shape, so there is no easy adjustment of
        //! the prior parameters which preserves the distribution after
        //! translation.
        //!
        //! This samples the current marginal likelihood and uses these samples
        //! to reconstruct the prior with adjusted offset.
        //!
        //! \param[in] weightStyles Controls the interpretation of the weight(s)
        //! that are associated with each sample. See maths_t::ESampleWeightStyle
        //! for more details.
        //! \param[in] samples The samples from which to determine the offset.
        //! \param[in] weights The weights of each sample in \p samples.
        //! \return The penalty to apply in model selection.
        virtual double adjustOffset(const TWeightStyleVec &weightStyles,
                                    const TDouble1Vec &samples,
                                    const TDouble4Vec1Vec &weights);

        //! Get the current offset.
        virtual double offset() const;

        //! Update the prior with a collection of independent samples from
        //! the log-normal variable.
        //!
        //! \param[in] weightStyles Controls the interpretation of the weight(s)
        //! that are associated with each sample. See maths_t::ESampleWeightStyle
        //! for more details.
        //! \param[in] samples A collection of samples of the variable.
        //! \param[in] weights The weights of each sample in \p samples.
        virtual void addSamples(const TWeightStyleVec &weightStyles,
                                const TDouble1Vec &samples,
                                const TDouble4Vec1Vec &weights);

        //! Propagate the prior density function forwards by \p time.
        //!
        //! The prior distribution relaxes back to non-informative at a rate
        //! controlled by the decay rate parameter (optionally supplied to the
        //! constructor).
        //!
        //! \param[in] time The time increment to apply.
        //! \note \p time must be non negative.
        virtual void propagateForwardsByTime(double time);

        //! Get the support for the marginal likelihood function.
        virtual TDoubleDoublePr marginalLikelihoodSupport() const;

        //! Get the mean of the marginal likelihood function.
        virtual double marginalLikelihoodMean() const;

        //! Get the mode of the marginal likelihood function.
        virtual double marginalLikelihoodMode(const TWeightStyleVec &weightStyles = TWeights::COUNT_VARIANCE,
                                              const TDouble4Vec &weights = TWeights::UNIT) const;

        //! Get the variance of the marginal likelihood.
        virtual double marginalLikelihoodVariance(const TWeightStyleVec &weightStyles = TWeights::COUNT_VARIANCE,
                                                  const TDouble4Vec &weights = TWeights::UNIT) const;

        //! Get the \p percentage symmetric confidence interval for the marginal
        //! likelihood function, i.e. the values \f$a\f$ and \f$b\f$ such that:
        //! <pre class="fragment">
        //!   \f$P([a,m]) = P([m,b]) = p / 100 / 2\f$
        //! </pre>
        //!
        //! where \f$m\f$ is the median of the distribution and \f$p\f$ is the
        //! the percentage of interest \p percentage.
        //!
        //! \param[in] percentage The percentage of interest.
        //! \param[in] weightStyles Optional variance scale weight styles.
        //! \param[in] weights Optional variance scale weights.
        //! \note \p percentage should be in the range [0.0, 100.0).
        virtual TDoubleDoublePr
            marginalLikelihoodConfidenceInterval(double percentage,
                                                 const TWeightStyleVec &weightStyles = TWeights::COUNT_VARIANCE,
                                                 const TDouble4Vec &weights = TWeights::UNIT) const;

        //! Compute the log marginal likelihood function at \p samples integrating
        //! over the prior density function for the exponentiated normal mean
        //! and precision.
        //!
        //! \param[in] weightStyles Controls the interpretation of the weight(s)
        //! that are associated with each sample. See maths_t::ESampleWeightStyle
        //! for more details.
        //! \param[in] samples A collection of samples of the variable.
        //! \param[in] weights The weights of each sample in \p samples.
        //! \param[out] result Filled in with the joint likelihood of \p samples.
        //! \note The samples are assumed to be independent and identically
        //! distributed.
        virtual maths_t::EFloatingPointErrorStatus
            jointLogMarginalLikelihood(const TWeightStyleVec &weightStyles,
                                       const TDouble1Vec &samples,
                                       const TDouble4Vec1Vec &weights,
                                       double &result) const;

        //! Sample the marginal likelihood function.
        //!
        //! \see CPrior::sampleMarginalLikelihood() for a detailed description.
        //!
        //! \param[in] numberSamples The number of samples required.
        //! \param[out] samples Filled in with samples from the prior.
        //! \note \p numberSamples is truncated to the number of samples received.
        virtual void sampleMarginalLikelihood(std::size_t numberSamples,
                                              TDouble1Vec &samples) const;

        //! Compute minus the log of the joint c.d.f. of the marginal likelihood
        //! at \p samples.
        //!
        //! \param[in] weightStyles Controls the interpretation of the weight(s)
        //! that are associated with each sample. See maths_t::ESampleWeightStyle
        //! for more details.
        //! \param[in] samples The samples of interest.
        //! \param[in] weights The weights of each sample in \p samples. For the
        //! count variance scale weight style the weight is interpreted as a scale
        //! of the likelihood variance. The mean and variance of a log-normal are:
        //! <pre class="fragment">
        //!   \f$\displaystyle e^{m + 1/2p}\f$
        //!   \f$\displaystyle (e^{1/p} - 1)e^{2m + 1/p}\f$
        //! </pre>
        //! Here, \f$m\f$ is the mean and \f$p\f$ is the precision for which
        //! this is the prior. Our assumption implies:
        //! <pre class="fragment">
        //!   \f$\displaystyle e^{m_i' + 1/2p_i'} = e^{m + 1/2p}\f$
        //!   \f$\displaystyle (e^{1/p_i'} - 1)e^{2m_i' + 1/p_i'} = \gamma_i(e^{1/p} - 1)e^{2m + 1/p}\f$
        //! </pre>
        //! where, \f$m_i'\f$ is the mean and \f$p_i'\f$ are the scaled parameters
        //! of the exponentiated normal. We can solve for \f$m_i'\f$ and \f$p_i'\f$
        //! to give:
        //! <pre class="fragment">
        //!   \f$\displaystyle m_i' = m + \frac{1/p - \log(1 + \gamma_i(e^{1/p} - 1))}{2}\f$
        //!   \f$\displaystyle p_i' = \frac{1}{\log(1 + \gamma_i(e^{1/p} - 1))}\f$
        //! </pre>
        //! We then interpret the likelihood function as:\n
        //! <pre class="fragment">
        //!   \f$\displaystyle f(x_i) = \sqrt{\frac{p_i'}{2\pi}}e^{-p_i'/2(\log(x_i) - m_i')^2}\f$
        //! </pre>
        //! \param[out] lowerBound Filled in with \f$-\log(\prod_i{F(x_i)})\f$
        //! where \f$F(.)\f$ is the c.d.f. and \f$\{x_i\}\f$ are the samples.
        //! \param[out] upperBound Equal to \p lowerBound.
        //! \note The samples are assumed to be independent.
        //! \warning The variance scales \f$\gamma_i\f$ must be in the range
        //! \f$(0,\infty)\f$, i.e. a value of zero is not well defined and
        //! a value of infinity is not well handled. The approximations we
        //! make are less good for \f$\gamma_i\f$ a long way from one.
        virtual bool minusLogJointCdf(const TWeightStyleVec &weightStyles,
                                      const TDouble1Vec &samples,
                                      const TDouble4Vec1Vec &weights,
                                      double &lowerBound,
                                      double &upperBound) const;

        //! Compute minus the log of the one minus the joint c.d.f. of the
        //! marginal likelihood at \p samples without losing precision due to
        //! cancellation errors at one, i.e. the smallest non-zero value this
        //! can return is the minimum double rather than epsilon.
        //!
        //! \see minusLogJointCdf for more details.
        virtual bool minusLogJointCdfComplement(const TWeightStyleVec &weightStyles,
                                                const TDouble1Vec &samples,
                                                const TDouble4Vec1Vec &weights,
                                                double &lowerBound,
                                                double &upperBound) const;

        //! Compute the probability of a less likely, i.e. lower likelihood,
        //! collection of independent samples from the variable.
        //!
        //! \param[in] calculation The style of the probability calculation
        //! (see model_t::EProbabilityCalculation for details).
        //! \param[in] weightStyles Controls the interpretation of the weight(s)
        //! that are associated with each sample. See maths_t::ESampleWeightStyle
        //! for more details.
        //! \param[in] samples The samples of interest.
        //! \param[in] weights The weights. See minusLogJointCdf for discussion.
        //! \param[out] lowerBound Filled in with the probability of the set
        //! for which the joint marginal likelihood is less than that of
        //! \p samples (subject to the measure \p calculation).
        //! \param[out] upperBound Equal to \p lowerBound.
        //! \param[out] tail The tail that (left or right) that all the
        //! samples are in or neither.
        //! \note The samples are assumed to be independent.
        //! \warning The variance scales must be in the range \f$(0,\infty)\f$,
        //! i.e. a value of zero is not well defined and a value of infinity
        //! is not well handled. (Very large values are handled though.)
        virtual bool probabilityOfLessLikelySamples(maths_t::EProbabilityCalculation calculation,
                                                    const TWeightStyleVec &weightStyles,
                                                    const TDouble1Vec &samples,
                                                    const TDouble4Vec1Vec &weights,
                                                    double &lowerBound,
                                                    double &upperBound,
                                                    maths_t::ETail &tail) const;

        //! Check if this is a non-informative prior.
        virtual bool isNonInformative() const;

        //! Get a human readable description of the prior.
        //!
        //! \param[in] indent The indent to use at the start of new lines.
        //! \param[in,out] result Filled in with the description.
        virtual void print(const std::string &indent, std::string &result) const;

        //! Print the prior density function in a specified format.
        //!
        //! \see CPrior::printJointDensityFunction for details.
        virtual std::string printJointDensityFunction() const;

        //! Get a checksum for this object.
        virtual uint64_t checksum(uint64_t seed = 0) const;

        //! Get the memory used by this component
        virtual void debugMemoryUsage(core::CMemoryUsage::TMemoryUsagePtr mem) const;

        //! Get the memory used by this component
        virtual std::size_t memoryUsage() const;

        //! Get the static size of this object - used for virtual hierarchies
        virtual std::size_t staticSize() const;

        //! Persist state by passing information to the supplied inserter
        virtual void acceptPersistInserter(core::CStatePersistInserter &inserter) const;
        //@}


        //! Get the current expected mean for the exponentiated normal.
        //!
        //! \note This is not to be confused with the mean of the variable itself
        //! which is \f$e ^{m + 1 / 2 p}\f$, where \f$m\f$ and \f$p\f$ are the
        //! mean and precision of the exponentiated Guassian, respectively.
        double normalMean() const;

        //! Compute the current expected precision for the exponentiated normal.
        //!
        //! \note This is not to be confused with the precision of the variable
        //! itself which is \f$\displaystyle \frac{e ^{-2m - 1 / p}}{e ^{1 / p} - 1}\f$,
        //! where \f$m\f$ and \f$p\f$ are the mean and precision of the exponentiated
        //! Guassian, respectively.
        double normalPrecision() const;


        //! \name Test Functions
        //@{
        //! Compute the specified percentage confidence interval for the
        //! exponentiated normal mean.
        //!
        //! \note That this is not to be confused with the mean of variable
        //! itself which is \f$e^{m + 1 / 2 p}\f$, where \f$m\f$ and \f$p\f$
        //! are the mean and precision of the exponentiated Guassian, respectively.
        TDoubleDoublePr confidenceIntervalNormalMean(double percentage) const;

        //! Compute the specified percentage confidence interval for the
        //! exponentiated normal precision.
        //!
        //! \note This is not to be confused with the precision of the variable
        //! itself which is \f$\displaystyle \frac{e ^{-2m - 1 / p}}{e ^{1 / p} - 1}\f$,
        //! where \f$m\f$ and \f$p\f$ are the mean and precision of the exponentiated
        //! Guassian, respectively.
        TDoubleDoublePr confidenceIntervalNormalPrecision(double percentage) const;

        //! Check if two priors are equal to the specified tolerance.
        bool equalTolerance(const CLogNormalMeanPrecConjugate &rhs,
                            const TEqualWithTolerance &equal) const;
        //@}

    private:
        //! Read parameters from \p traverser.
        bool acceptRestoreTraverser(core::CStateRestoreTraverser &traverser);

        //! Get the of the marginal likelihood.
        double mean() const;

        //! Check that the state is valid.
        bool isBad() const;

        //! Full debug dump of the state of this prior.
        virtual std::string debug() const;

    private:
        //! The mean parameter of a non-informative prior.
        static const double NON_INFORMATIVE_MEAN;

        //! The precision parameter of a non-informative prior.
        static const double NON_INFORMATIVE_PRECISION;

        //! The shape parameter of a non-informative prior.
        static const double NON_INFORMATIVE_SHAPE;

        //! The rate parameter of a non-informative prior.
        static const double NON_INFORMATIVE_RATE;

    private:
        //! We assume that the data are described by \f$X = e^Y - u\f$, where
        //! \f$u\f$ is a constant and \f$Y\f$ is normally distributed. This
        //! allows us to model data with negative values greater than \f$-u\f$.
        double m_Offset;

        //! The margin between the smallest value and the support left end.
        double m_OffsetMargin;

        //! The mean of the prior conditional distribution for the mean of the
        //! exponentiated normal (conditioned on its precision).
        double m_GaussianMean;

        //! The precision of the prior conditional distribution for the mean
        //! of the exponentiated normal (conditioned on its precision).
        double m_GaussianPrecision;

        //! The shape of the marginal gamma distribution for the precision of the
        //! exponentiated normal.
        double m_GammaShape;

        //! The rate of the marginal gamma distribution for the precision of the
        //! exponentiated normal.
        double m_GammaRate;
>>>>>>> d4e4cca7
};
}
}

#endif // INCLUDED_ml_maths_CLogNormalMeanPrecConjugate_h<|MERGE_RESOLUTION|>--- conflicted
+++ resolved
@@ -54,13 +54,12 @@
 //! the data when using one-of-n composition (see COneOfNPrior) or model data with
 //! multiple modes when using multi-modal composition (see CMultimodalPrior).
 //! From a design point of view this is the composite pattern.
-<<<<<<< HEAD
 class MATHS_EXPORT CLogNormalMeanPrecConjugate : public CPrior {
 public:
     //! See core::CMemory.
-    static bool dynamicSizeAlwaysZero(void) { return true; }
-
-    typedef CEqualWithTolerance<double> TEqualWithTolerance;
+    static bool dynamicSizeAlwaysZero() { return true; }
+
+    using TEqualWithTolerance = CEqualWithTolerance<double>;
 
     //! Lift the overloads of addSamples into scope.
     using CPrior::addSamples;
@@ -117,13 +116,13 @@
     //! \name Prior Contract
     //@{
     //! Get the type of this prior.
-    virtual EPrior type(void) const;
+    virtual EPrior type() const;
 
     //! Create a copy of the prior.
     //!
     //! \return A pointer to a newly allocated clone of this prior.
     //! \warning The caller owns the object returned.
-    virtual CLogNormalMeanPrecConjugate* clone(void) const;
+    virtual CLogNormalMeanPrecConjugate* clone() const;
 
     //! Reset the prior to non-informative.
     virtual void setToNonInformative(double offset = 0.0, double decayRate = 0.0);
@@ -131,10 +130,10 @@
     //! Get the margin between the smallest value and the support left
     //! end. Priors with non-negative support, automatically adjust the
     //! offset if a value is seen which is smaller than offset + margin.
-    virtual double offsetMargin(void) const;
+    virtual double offsetMargin() const;
 
     //! Returns true.
-    virtual bool needsOffset(void) const;
+    virtual bool needsOffset() const;
 
     //! Reset m_Offset so the smallest sample is not within some minimum
     //! offset of the support left end. Note that translating the mean of
@@ -154,7 +153,7 @@
     virtual double adjustOffset(const TWeightStyleVec& weightStyles, const TDouble1Vec& samples, const TDouble4Vec1Vec& weights);
 
     //! Get the current offset.
-    virtual double offset(void) const;
+    virtual double offset() const;
 
     //! Update the prior with a collection of independent samples from
     //! the log-normal variable.
@@ -177,10 +176,10 @@
     virtual void propagateForwardsByTime(double time);
 
     //! Get the support for the marginal likelihood function.
-    virtual TDoubleDoublePr marginalLikelihoodSupport(void) const;
+    virtual TDoubleDoublePr marginalLikelihoodSupport() const;
 
     //! Get the mean of the marginal likelihood function.
-    virtual double marginalLikelihoodMean(void) const;
+    virtual double marginalLikelihoodMean() const;
 
     //! Get the mode of the marginal likelihood function.
     virtual double marginalLikelihoodMode(const TWeightStyleVec& weightStyles = TWeights::COUNT_VARIANCE,
@@ -319,7 +318,7 @@
                                                 maths_t::ETail& tail) const;
 
     //! Check if this is a non-informative prior.
-    virtual bool isNonInformative(void) const;
+    virtual bool isNonInformative() const;
 
     //! Get a human readable description of the prior.
     //!
@@ -330,7 +329,7 @@
     //! Print the prior density function in a specified format.
     //!
     //! \see CPrior::printJointDensityFunction for details.
-    virtual std::string printJointDensityFunction(void) const;
+    virtual std::string printJointDensityFunction() const;
 
     //! Get a checksum for this object.
     virtual uint64_t checksum(uint64_t seed = 0) const;
@@ -339,10 +338,10 @@
     virtual void debugMemoryUsage(core::CMemoryUsage::TMemoryUsagePtr mem) const;
 
     //! Get the memory used by this component
-    virtual std::size_t memoryUsage(void) const;
+    virtual std::size_t memoryUsage() const;
 
     //! Get the static size of this object - used for virtual hierarchies
-    virtual std::size_t staticSize(void) const;
+    virtual std::size_t staticSize() const;
 
     //! Persist state by passing information to the supplied inserter
     virtual void acceptPersistInserter(core::CStatePersistInserter& inserter) const;
@@ -353,7 +352,7 @@
     //! \note This is not to be confused with the mean of the variable itself
     //! which is \f$e ^{m + 1 / 2 p}\f$, where \f$m\f$ and \f$p\f$ are the
     //! mean and precision of the exponentiated Guassian, respectively.
-    double normalMean(void) const;
+    double normalMean() const;
 
     //! Compute the current expected precision for the exponentiated normal.
     //!
@@ -361,7 +360,7 @@
     //! itself which is \f$\displaystyle \frac{e ^{-2m - 1 / p}}{e ^{1 / p} - 1}\f$,
     //! where \f$m\f$ and \f$p\f$ are the mean and precision of the exponentiated
     //! Guassian, respectively.
-    double normalPrecision(void) const;
+    double normalPrecision() const;
 
     //! \name Test Functions
     //@{
@@ -391,13 +390,13 @@
     bool acceptRestoreTraverser(core::CStateRestoreTraverser& traverser);
 
     //! Get the of the marginal likelihood.
-    double mean(void) const;
+    double mean() const;
 
     //! Check that the state is valid.
-    bool isBad(void) const;
+    bool isBad() const;
 
     //! Full debug dump of the state of this prior.
-    virtual std::string debug(void) const;
+    virtual std::string debug() const;
 
 private:
     //! The mean parameter of a non-informative prior.
@@ -436,400 +435,6 @@
     //! The rate of the marginal gamma distribution for the precision of the
     //! exponentiated normal.
     double m_GammaRate;
-=======
-class MATHS_EXPORT CLogNormalMeanPrecConjugate : public CPrior
-{
-    public:
-        //! See core::CMemory.
-        static bool dynamicSizeAlwaysZero() { return true; }
-
-        using TEqualWithTolerance = CEqualWithTolerance<double>;
-
-        //! Lift the overloads of addSamples into scope.
-        using CPrior::addSamples;
-        //! Lift the overloads of print into scope.
-        using CPrior::print;
-
-    public:
-        //! \name Life-Cycle
-        //@{
-        //! \param[in] dataType The type of data being modeled (see maths_t::EDataType
-        //! for details).
-        //! \param[in] offset The offset to apply to the data.
-        //! \param[in] gaussianMean The mean of the normal component of the prior.
-        //! \param[in] gaussianPrecision The precision of the normal component of
-        //! the prior.
-        //! \param[in] gammaShape The shape parameter of the gamma component of the
-        //! prior.
-        //! \param[in] gammaRate The rate parameter of the gamma component of the
-        //! prior.
-        //! \param[in] decayRate The rate at which to revert to non-informative.
-        //! \param[in] offsetMargin The margin between the smallest value and the support
-        //! left end.
-        CLogNormalMeanPrecConjugate(maths_t::EDataType dataType,
-                                    double offset,
-                                    double gaussianMean,
-                                    double gaussianPrecision,
-                                    double gammaShape,
-                                    double gammaRate,
-                                    double decayRate = 0.0,
-                                    double offsetMargin = LOG_NORMAL_OFFSET_MARGIN);
-
-        //! Construct from part of a state document.
-        CLogNormalMeanPrecConjugate(const SDistributionRestoreParams &params,
-                                    core::CStateRestoreTraverser &traverser,
-                                    double offsetMargin = LOG_NORMAL_OFFSET_MARGIN);
-
-        // Default copy constructor and assignment operator work.
-
-        //! Create an instance of a non-informative prior.
-        //!
-        //! \param[in] dataType The type of data being modeled (see maths_t::EDataType
-        //! for details).
-        //! \param[in] offset The offset to apply to the data.
-        //! \param[in] decayRate The rate at which to revert to the non-informative prior.
-        //! \param[in] offsetMargin The margin between the smallest value and the support
-        //! left end.
-        //! \return A non-informative prior.
-        static CLogNormalMeanPrecConjugate nonInformativePrior(maths_t::EDataType dataType,
-                                                               double offset = 0.0,
-                                                               double decayRate = 0.0,
-                                                               double offsetMargin = LOG_NORMAL_OFFSET_MARGIN);
-        //@}
-
-        //! \name Prior Contract
-        //@{
-        //! Get the type of this prior.
-        virtual EPrior type() const;
-
-        //! Create a copy of the prior.
-        //!
-        //! \return A pointer to a newly allocated clone of this prior.
-        //! \warning The caller owns the object returned.
-        virtual CLogNormalMeanPrecConjugate *clone() const;
-
-        //! Reset the prior to non-informative.
-        virtual void setToNonInformative(double offset = 0.0, double decayRate = 0.0);
-
-        //! Get the margin between the smallest value and the support left
-        //! end. Priors with non-negative support, automatically adjust the
-        //! offset if a value is seen which is smaller than offset + margin.
-        virtual double offsetMargin() const;
-
-        //! Returns true.
-        virtual bool needsOffset() const;
-
-        //! Reset m_Offset so the smallest sample is not within some minimum
-        //! offset of the support left end. Note that translating the mean of
-        //! a log-normal affects its shape, so there is no easy adjustment of
-        //! the prior parameters which preserves the distribution after
-        //! translation.
-        //!
-        //! This samples the current marginal likelihood and uses these samples
-        //! to reconstruct the prior with adjusted offset.
-        //!
-        //! \param[in] weightStyles Controls the interpretation of the weight(s)
-        //! that are associated with each sample. See maths_t::ESampleWeightStyle
-        //! for more details.
-        //! \param[in] samples The samples from which to determine the offset.
-        //! \param[in] weights The weights of each sample in \p samples.
-        //! \return The penalty to apply in model selection.
-        virtual double adjustOffset(const TWeightStyleVec &weightStyles,
-                                    const TDouble1Vec &samples,
-                                    const TDouble4Vec1Vec &weights);
-
-        //! Get the current offset.
-        virtual double offset() const;
-
-        //! Update the prior with a collection of independent samples from
-        //! the log-normal variable.
-        //!
-        //! \param[in] weightStyles Controls the interpretation of the weight(s)
-        //! that are associated with each sample. See maths_t::ESampleWeightStyle
-        //! for more details.
-        //! \param[in] samples A collection of samples of the variable.
-        //! \param[in] weights The weights of each sample in \p samples.
-        virtual void addSamples(const TWeightStyleVec &weightStyles,
-                                const TDouble1Vec &samples,
-                                const TDouble4Vec1Vec &weights);
-
-        //! Propagate the prior density function forwards by \p time.
-        //!
-        //! The prior distribution relaxes back to non-informative at a rate
-        //! controlled by the decay rate parameter (optionally supplied to the
-        //! constructor).
-        //!
-        //! \param[in] time The time increment to apply.
-        //! \note \p time must be non negative.
-        virtual void propagateForwardsByTime(double time);
-
-        //! Get the support for the marginal likelihood function.
-        virtual TDoubleDoublePr marginalLikelihoodSupport() const;
-
-        //! Get the mean of the marginal likelihood function.
-        virtual double marginalLikelihoodMean() const;
-
-        //! Get the mode of the marginal likelihood function.
-        virtual double marginalLikelihoodMode(const TWeightStyleVec &weightStyles = TWeights::COUNT_VARIANCE,
-                                              const TDouble4Vec &weights = TWeights::UNIT) const;
-
-        //! Get the variance of the marginal likelihood.
-        virtual double marginalLikelihoodVariance(const TWeightStyleVec &weightStyles = TWeights::COUNT_VARIANCE,
-                                                  const TDouble4Vec &weights = TWeights::UNIT) const;
-
-        //! Get the \p percentage symmetric confidence interval for the marginal
-        //! likelihood function, i.e. the values \f$a\f$ and \f$b\f$ such that:
-        //! <pre class="fragment">
-        //!   \f$P([a,m]) = P([m,b]) = p / 100 / 2\f$
-        //! </pre>
-        //!
-        //! where \f$m\f$ is the median of the distribution and \f$p\f$ is the
-        //! the percentage of interest \p percentage.
-        //!
-        //! \param[in] percentage The percentage of interest.
-        //! \param[in] weightStyles Optional variance scale weight styles.
-        //! \param[in] weights Optional variance scale weights.
-        //! \note \p percentage should be in the range [0.0, 100.0).
-        virtual TDoubleDoublePr
-            marginalLikelihoodConfidenceInterval(double percentage,
-                                                 const TWeightStyleVec &weightStyles = TWeights::COUNT_VARIANCE,
-                                                 const TDouble4Vec &weights = TWeights::UNIT) const;
-
-        //! Compute the log marginal likelihood function at \p samples integrating
-        //! over the prior density function for the exponentiated normal mean
-        //! and precision.
-        //!
-        //! \param[in] weightStyles Controls the interpretation of the weight(s)
-        //! that are associated with each sample. See maths_t::ESampleWeightStyle
-        //! for more details.
-        //! \param[in] samples A collection of samples of the variable.
-        //! \param[in] weights The weights of each sample in \p samples.
-        //! \param[out] result Filled in with the joint likelihood of \p samples.
-        //! \note The samples are assumed to be independent and identically
-        //! distributed.
-        virtual maths_t::EFloatingPointErrorStatus
-            jointLogMarginalLikelihood(const TWeightStyleVec &weightStyles,
-                                       const TDouble1Vec &samples,
-                                       const TDouble4Vec1Vec &weights,
-                                       double &result) const;
-
-        //! Sample the marginal likelihood function.
-        //!
-        //! \see CPrior::sampleMarginalLikelihood() for a detailed description.
-        //!
-        //! \param[in] numberSamples The number of samples required.
-        //! \param[out] samples Filled in with samples from the prior.
-        //! \note \p numberSamples is truncated to the number of samples received.
-        virtual void sampleMarginalLikelihood(std::size_t numberSamples,
-                                              TDouble1Vec &samples) const;
-
-        //! Compute minus the log of the joint c.d.f. of the marginal likelihood
-        //! at \p samples.
-        //!
-        //! \param[in] weightStyles Controls the interpretation of the weight(s)
-        //! that are associated with each sample. See maths_t::ESampleWeightStyle
-        //! for more details.
-        //! \param[in] samples The samples of interest.
-        //! \param[in] weights The weights of each sample in \p samples. For the
-        //! count variance scale weight style the weight is interpreted as a scale
-        //! of the likelihood variance. The mean and variance of a log-normal are:
-        //! <pre class="fragment">
-        //!   \f$\displaystyle e^{m + 1/2p}\f$
-        //!   \f$\displaystyle (e^{1/p} - 1)e^{2m + 1/p}\f$
-        //! </pre>
-        //! Here, \f$m\f$ is the mean and \f$p\f$ is the precision for which
-        //! this is the prior. Our assumption implies:
-        //! <pre class="fragment">
-        //!   \f$\displaystyle e^{m_i' + 1/2p_i'} = e^{m + 1/2p}\f$
-        //!   \f$\displaystyle (e^{1/p_i'} - 1)e^{2m_i' + 1/p_i'} = \gamma_i(e^{1/p} - 1)e^{2m + 1/p}\f$
-        //! </pre>
-        //! where, \f$m_i'\f$ is the mean and \f$p_i'\f$ are the scaled parameters
-        //! of the exponentiated normal. We can solve for \f$m_i'\f$ and \f$p_i'\f$
-        //! to give:
-        //! <pre class="fragment">
-        //!   \f$\displaystyle m_i' = m + \frac{1/p - \log(1 + \gamma_i(e^{1/p} - 1))}{2}\f$
-        //!   \f$\displaystyle p_i' = \frac{1}{\log(1 + \gamma_i(e^{1/p} - 1))}\f$
-        //! </pre>
-        //! We then interpret the likelihood function as:\n
-        //! <pre class="fragment">
-        //!   \f$\displaystyle f(x_i) = \sqrt{\frac{p_i'}{2\pi}}e^{-p_i'/2(\log(x_i) - m_i')^2}\f$
-        //! </pre>
-        //! \param[out] lowerBound Filled in with \f$-\log(\prod_i{F(x_i)})\f$
-        //! where \f$F(.)\f$ is the c.d.f. and \f$\{x_i\}\f$ are the samples.
-        //! \param[out] upperBound Equal to \p lowerBound.
-        //! \note The samples are assumed to be independent.
-        //! \warning The variance scales \f$\gamma_i\f$ must be in the range
-        //! \f$(0,\infty)\f$, i.e. a value of zero is not well defined and
-        //! a value of infinity is not well handled. The approximations we
-        //! make are less good for \f$\gamma_i\f$ a long way from one.
-        virtual bool minusLogJointCdf(const TWeightStyleVec &weightStyles,
-                                      const TDouble1Vec &samples,
-                                      const TDouble4Vec1Vec &weights,
-                                      double &lowerBound,
-                                      double &upperBound) const;
-
-        //! Compute minus the log of the one minus the joint c.d.f. of the
-        //! marginal likelihood at \p samples without losing precision due to
-        //! cancellation errors at one, i.e. the smallest non-zero value this
-        //! can return is the minimum double rather than epsilon.
-        //!
-        //! \see minusLogJointCdf for more details.
-        virtual bool minusLogJointCdfComplement(const TWeightStyleVec &weightStyles,
-                                                const TDouble1Vec &samples,
-                                                const TDouble4Vec1Vec &weights,
-                                                double &lowerBound,
-                                                double &upperBound) const;
-
-        //! Compute the probability of a less likely, i.e. lower likelihood,
-        //! collection of independent samples from the variable.
-        //!
-        //! \param[in] calculation The style of the probability calculation
-        //! (see model_t::EProbabilityCalculation for details).
-        //! \param[in] weightStyles Controls the interpretation of the weight(s)
-        //! that are associated with each sample. See maths_t::ESampleWeightStyle
-        //! for more details.
-        //! \param[in] samples The samples of interest.
-        //! \param[in] weights The weights. See minusLogJointCdf for discussion.
-        //! \param[out] lowerBound Filled in with the probability of the set
-        //! for which the joint marginal likelihood is less than that of
-        //! \p samples (subject to the measure \p calculation).
-        //! \param[out] upperBound Equal to \p lowerBound.
-        //! \param[out] tail The tail that (left or right) that all the
-        //! samples are in or neither.
-        //! \note The samples are assumed to be independent.
-        //! \warning The variance scales must be in the range \f$(0,\infty)\f$,
-        //! i.e. a value of zero is not well defined and a value of infinity
-        //! is not well handled. (Very large values are handled though.)
-        virtual bool probabilityOfLessLikelySamples(maths_t::EProbabilityCalculation calculation,
-                                                    const TWeightStyleVec &weightStyles,
-                                                    const TDouble1Vec &samples,
-                                                    const TDouble4Vec1Vec &weights,
-                                                    double &lowerBound,
-                                                    double &upperBound,
-                                                    maths_t::ETail &tail) const;
-
-        //! Check if this is a non-informative prior.
-        virtual bool isNonInformative() const;
-
-        //! Get a human readable description of the prior.
-        //!
-        //! \param[in] indent The indent to use at the start of new lines.
-        //! \param[in,out] result Filled in with the description.
-        virtual void print(const std::string &indent, std::string &result) const;
-
-        //! Print the prior density function in a specified format.
-        //!
-        //! \see CPrior::printJointDensityFunction for details.
-        virtual std::string printJointDensityFunction() const;
-
-        //! Get a checksum for this object.
-        virtual uint64_t checksum(uint64_t seed = 0) const;
-
-        //! Get the memory used by this component
-        virtual void debugMemoryUsage(core::CMemoryUsage::TMemoryUsagePtr mem) const;
-
-        //! Get the memory used by this component
-        virtual std::size_t memoryUsage() const;
-
-        //! Get the static size of this object - used for virtual hierarchies
-        virtual std::size_t staticSize() const;
-
-        //! Persist state by passing information to the supplied inserter
-        virtual void acceptPersistInserter(core::CStatePersistInserter &inserter) const;
-        //@}
-
-
-        //! Get the current expected mean for the exponentiated normal.
-        //!
-        //! \note This is not to be confused with the mean of the variable itself
-        //! which is \f$e ^{m + 1 / 2 p}\f$, where \f$m\f$ and \f$p\f$ are the
-        //! mean and precision of the exponentiated Guassian, respectively.
-        double normalMean() const;
-
-        //! Compute the current expected precision for the exponentiated normal.
-        //!
-        //! \note This is not to be confused with the precision of the variable
-        //! itself which is \f$\displaystyle \frac{e ^{-2m - 1 / p}}{e ^{1 / p} - 1}\f$,
-        //! where \f$m\f$ and \f$p\f$ are the mean and precision of the exponentiated
-        //! Guassian, respectively.
-        double normalPrecision() const;
-
-
-        //! \name Test Functions
-        //@{
-        //! Compute the specified percentage confidence interval for the
-        //! exponentiated normal mean.
-        //!
-        //! \note That this is not to be confused with the mean of variable
-        //! itself which is \f$e^{m + 1 / 2 p}\f$, where \f$m\f$ and \f$p\f$
-        //! are the mean and precision of the exponentiated Guassian, respectively.
-        TDoubleDoublePr confidenceIntervalNormalMean(double percentage) const;
-
-        //! Compute the specified percentage confidence interval for the
-        //! exponentiated normal precision.
-        //!
-        //! \note This is not to be confused with the precision of the variable
-        //! itself which is \f$\displaystyle \frac{e ^{-2m - 1 / p}}{e ^{1 / p} - 1}\f$,
-        //! where \f$m\f$ and \f$p\f$ are the mean and precision of the exponentiated
-        //! Guassian, respectively.
-        TDoubleDoublePr confidenceIntervalNormalPrecision(double percentage) const;
-
-        //! Check if two priors are equal to the specified tolerance.
-        bool equalTolerance(const CLogNormalMeanPrecConjugate &rhs,
-                            const TEqualWithTolerance &equal) const;
-        //@}
-
-    private:
-        //! Read parameters from \p traverser.
-        bool acceptRestoreTraverser(core::CStateRestoreTraverser &traverser);
-
-        //! Get the of the marginal likelihood.
-        double mean() const;
-
-        //! Check that the state is valid.
-        bool isBad() const;
-
-        //! Full debug dump of the state of this prior.
-        virtual std::string debug() const;
-
-    private:
-        //! The mean parameter of a non-informative prior.
-        static const double NON_INFORMATIVE_MEAN;
-
-        //! The precision parameter of a non-informative prior.
-        static const double NON_INFORMATIVE_PRECISION;
-
-        //! The shape parameter of a non-informative prior.
-        static const double NON_INFORMATIVE_SHAPE;
-
-        //! The rate parameter of a non-informative prior.
-        static const double NON_INFORMATIVE_RATE;
-
-    private:
-        //! We assume that the data are described by \f$X = e^Y - u\f$, where
-        //! \f$u\f$ is a constant and \f$Y\f$ is normally distributed. This
-        //! allows us to model data with negative values greater than \f$-u\f$.
-        double m_Offset;
-
-        //! The margin between the smallest value and the support left end.
-        double m_OffsetMargin;
-
-        //! The mean of the prior conditional distribution for the mean of the
-        //! exponentiated normal (conditioned on its precision).
-        double m_GaussianMean;
-
-        //! The precision of the prior conditional distribution for the mean
-        //! of the exponentiated normal (conditioned on its precision).
-        double m_GaussianPrecision;
-
-        //! The shape of the marginal gamma distribution for the precision of the
-        //! exponentiated normal.
-        double m_GammaShape;
-
-        //! The rate of the marginal gamma distribution for the precision of the
-        //! exponentiated normal.
-        double m_GammaRate;
->>>>>>> d4e4cca7
 };
 }
 }
