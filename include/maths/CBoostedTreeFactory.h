/*
 * Copyright Elasticsearch B.V. and/or licensed to Elasticsearch B.V. under one
 * or more contributor license agreements. Licensed under the Elastic License;
 * you may not use this file except in compliance with the Elastic License.
 */

#ifndef INCLUDED_ml_maths_CBoostedTreeFactory_h
#define INCLUDED_ml_maths_CBoostedTreeFactory_h

#include <core/CDataFrame.h>

#include <maths/CBoostedTree.h>
#include <maths/CDataFrameAnalysisInstrumentationInterface.h>
#include <maths/CLinearAlgebra.h>
#include <maths/ImportExport.h>

#include <boost/optional.hpp>

#include <memory>
#include <utility>
#include <vector>

namespace ml {
namespace core {
class CPackedBitVector;
}
namespace maths {

class CNode;
class CBoostedTree;
class CBoostedTreeImpl;

//! Factory for CBoostedTree objects.
class MATHS_EXPORT CBoostedTreeFactory final {
public:
    using TVector = CVectorNx1<double, 3>;
    using TBoostedTreeUPtr = std::unique_ptr<CBoostedTree>;
    using TProgressCallback = CBoostedTree::TProgressCallback;
    using TMemoryUsageCallback = CBoostedTree::TMemoryUsageCallback;
    using TTrainingStateCallback = CBoostedTree::TTrainingStateCallback;
    using TLossFunctionUPtr = CBoostedTree::TLossFunctionUPtr;
    using TAnalysisInstrumentationPtr = CDataFrameAnalysisInstrumentationInterface*;

public:
    //! Construct a boosted tree object from parameters.
    static CBoostedTreeFactory constructFromParameters(std::size_t numberThreads);

    //! Construct a boosted tree object from its serialized version.
    //!
    //! \warning Throws runtime error on fail to restore.
    static CBoostedTreeFactory constructFromString(std::istream& jsonStringStream);

    ~CBoostedTreeFactory();
    CBoostedTreeFactory(CBoostedTreeFactory&) = delete;
    CBoostedTreeFactory& operator=(CBoostedTreeFactory&) = delete;
    CBoostedTreeFactory(CBoostedTreeFactory&&);
    CBoostedTreeFactory& operator=(CBoostedTreeFactory&&);

    //! Set the objective to use when choosing the class assignments.
    CBoostedTreeFactory&
    classAssignmentObjective(CBoostedTree::EClassAssignmentObjective objective);
    //! Set the minimum fraction with a category value to one-hot encode.
    CBoostedTreeFactory& minimumFrequencyToOneHotEncode(double frequency);
    //! Set the number of folds to use for estimating the generalisation error.
    CBoostedTreeFactory& numberFolds(std::size_t numberFolds);
    //! Stratify the cross-validation we do for regression.
    CBoostedTreeFactory& stratifyRegressionCrossValidation(bool stratify);
    //! Stop cross-validation early if the test loss is not promising.
    CBoostedTreeFactory& stopCrossValidationEarly(bool stopEarly);
    //! The number of rows per feature to sample in the initial downsample.
    CBoostedTreeFactory& initialDownsampleRowsPerFeature(double rowsPerFeature);
    //! Set the sum of leaf depth penalties multiplier.
    CBoostedTreeFactory& depthPenaltyMultiplier(double depthPenaltyMultiplier);
    //! Set the tree size penalty multiplier.
    CBoostedTreeFactory& treeSizePenaltyMultiplier(double treeSizePenaltyMultiplier);
    //! Set the sum of weights squared multiplier.
    CBoostedTreeFactory& leafWeightPenaltyMultiplier(double leafWeightPenaltyMultiplier);
    //! Set the soft tree depth limit.
    CBoostedTreeFactory& softTreeDepthLimit(double softTreeDepthLimit);
    //! Set the soft tree depth tolerance. This controls how hard we'll try to
    //! respect the soft tree depth limit.
    CBoostedTreeFactory& softTreeDepthTolerance(double softTreeDepthTolerance);
    //! Set the fractional relative tolerance in the target maximum tree depth.
    CBoostedTreeFactory& maxTreeDepthTolerance(double maxTreeDepthTolerance);
    //! Set the amount we'll shrink the weights on each each iteration.
    CBoostedTreeFactory& eta(double eta);
    //! Set the maximum number of trees in the ensemble.
    CBoostedTreeFactory& maximumNumberTrees(std::size_t maximumNumberTrees);
    //! Set the fraction of features we'll use in the bag to build a tree.
    CBoostedTreeFactory& featureBagFraction(double featureBagFraction);
    //! Set the maximum number of optimisation rounds we'll use for hyperparameter
    //! optimisation per parameter.
    CBoostedTreeFactory& maximumOptimisationRoundsPerHyperparameter(std::size_t rounds);
    //! Set the number of restarts to use in global probing for Bayesian Optimisation.
    CBoostedTreeFactory& bayesianOptimisationRestarts(std::size_t restarts);
    //! Set the number of training examples we need per feature we'll include.
    CBoostedTreeFactory& rowsPerFeature(std::size_t rowsPerFeature);
    //! Set the number of training examples we need per feature we'll include.
    CBoostedTreeFactory& topShapValues(std::size_t topShapValues);

    //! Set pointer to the analysis instrumentation.
    CBoostedTreeFactory& analysisInstrumentation(TAnalysisInstrumentationPtr instrumentation);
    //! Set the callback function for progress monitoring.
    CBoostedTreeFactory& progressCallback(TProgressCallback callback);
    //! Set the callback function for memory monitoring.
    CBoostedTreeFactory& memoryUsageCallback(TMemoryUsageCallback callback);
    //! Set the callback function for training state recording.
    CBoostedTreeFactory& trainingStateCallback(TTrainingStateCallback callback);

    //! Estimate the maximum booking memory that training the boosted tree on a
    //! data frame with \p numberRows row and \p numberColumns columns will use.
    std::size_t estimateMemoryUsage(std::size_t numberRows, std::size_t numberColumns) const;
    //! Get the number of columns training the model will add to the data frame.
    std::size_t numberExtraColumnsForTrain() const;
    //! Build a boosted tree object for a given data frame.
    TBoostedTreeUPtr buildFor(core::CDataFrame& frame,
                              TLossFunctionUPtr loss,
                              std::size_t dependentVariable);
    //! Restore a boosted tree object for a given data frame.
    //! \warning A tree object can only be restored once.
    TBoostedTreeUPtr restoreFor(core::CDataFrame& frame, std::size_t dependentVariable);

private:
    using TDoubleVec = std::vector<double>;
    using TDoubleDoublePr = std::pair<double, double>;
    using TDoubleDoublePrVec = std::vector<TDoubleDoublePr>;
    using TOptionalDouble = boost::optional<double>;
    using TOptionalSize = boost::optional<std::size_t>;
    using TOptionalVector = boost::optional<TVector>;
    using TPackedBitVectorVec = std::vector<core::CPackedBitVector>;
    using TBoostedTreeImplUPtr = std::unique_ptr<CBoostedTreeImpl>;
    using TApplyRegularizer = std::function<bool(CBoostedTreeImpl&, double)>;

private:
    CBoostedTreeFactory(std::size_t numberThreads);

    //! Compute the row masks for the missing values for each feature.
    void initializeMissingFeatureMasks(const core::CDataFrame& frame) const;

    //! Set up the number of folds we'll use for cross-validation.
    void initializeNumberFolds(core::CDataFrame& frame) const;

    //! Set up cross validation.
    void initializeCrossValidation(core::CDataFrame& frame) const;

    //! Encode categorical fields and at the same time select the features to use
    //! as regressors.
    void selectFeaturesAndEncodeCategories(const core::CDataFrame& frame) const;

    //! Determine the encoded feature types.
    void determineFeatureDataTypes(const core::CDataFrame& frame) const;

    //! Initialize the regressors sample distribution.
    bool initializeFeatureSampleDistribution() const;

    //! Set the initial values for the various hyperparameters.
    void initializeHyperparameters(core::CDataFrame& frame);

    //! Estimate a good central value for the regularisation hyperparameters
    //! search bounding box.
    void initializeUnsetRegularizationHyperparameters(core::CDataFrame& frame);

    //! Estimates a good central value for the downsample factor search interval.
    void initializeUnsetDownsampleFactor(core::CDataFrame& frame);

    //! Estimate a good central value for learn rate.
    void initializeUnsetEta(core::CDataFrame& frame);

    //! Estimate the reduction in gain from a split and the total curvature of
    //! the loss function at a split.
    TDoubleDoublePrVec estimateTreeGainAndCurvature(core::CDataFrame& frame,
                                                    const TDoubleVec& percentiles) const;

    //! Perform a line search for the test loss w.r.t. a single regularization
    //! hyperparameter and apply Newton's method to find the minimum. The plan
    //! is to find a value near where the model starts to overfit.
    //!
    //! \return The interval to search during the main hyperparameter optimisation
    //! loop or null if this couldn't be found.
    TOptionalVector testLossLineSearch(core::CDataFrame& frame,
                                       const TApplyRegularizer& applyRegularizerStep,
                                       double intervalLeftEnd,
                                       double intervalRightEnd,
                                       double returnedIntervalLeftEndOffset,
                                       double returnedIntervalRightEndOffset) const;

    //! Initialize the state for hyperparameter optimisation.
    void initializeHyperparameterOptimisation() const;

    //! Get the number of hyperparameter tuning rounds to use.
    std::size_t numberHyperparameterTuningRounds() const;

    //! Setup monitoring for training progress.
    void initializeTrainingProgressMonitoring(const core::CDataFrame& frame);

    //! Refresh progress monitoring after restoring from saved training state.
    void resumeRestoredTrainingProgressMonitoring();

    //! The total number of progress steps used in the main loop.
    std::size_t mainLoopNumberSteps(double eta) const;

    //! The maximum number of trees to use in the hyperparameter optimisation loop.
    std::size_t mainLoopMaximumNumberTrees(double eta) const;

    static void noopRecordProgress(double);
    static void noopRecordMemoryUsage(std::int64_t);
    static void noopRecordTrainingState(CBoostedTree::TPersistFunc);

private:
    TOptionalDouble m_MinimumFrequencyToOneHotEncode;
    TOptionalSize m_BayesianOptimisationRestarts;
    bool m_StratifyRegressionCrossValidation = true;
    double m_InitialDownsampleRowsPerFeature = 200.0;
    std::size_t m_NumberThreads;
    TBoostedTreeImplUPtr m_TreeImpl;
    TVector m_LogDownsampleFactorSearchInterval;
    TVector m_LogDepthPenaltyMultiplierSearchInterval;
    TVector m_LogTreeSizePenaltyMultiplierSearchInterval;
    TVector m_LogLeafWeightPenaltyMultiplierSearchInterval;
    TVector m_SoftDepthLimitSearchInterval;
<<<<<<< HEAD
    TAnalysisInstrumentationPtr m_Instrumentation;
=======
    TVector m_LogEtaSearchInterval;
>>>>>>> 2ba6920b
    TProgressCallback m_RecordProgress = noopRecordProgress;
    TMemoryUsageCallback m_RecordMemoryUsage = noopRecordMemoryUsage;
    TTrainingStateCallback m_RecordTrainingState = noopRecordTrainingState;
    std::size_t m_TopShapValues = 0;
};
}
}

#endif // INCLUDED_ml_maths_CBoostedTreeFactory_h<|MERGE_RESOLUTION|>--- conflicted
+++ resolved
@@ -218,11 +218,8 @@
     TVector m_LogTreeSizePenaltyMultiplierSearchInterval;
     TVector m_LogLeafWeightPenaltyMultiplierSearchInterval;
     TVector m_SoftDepthLimitSearchInterval;
-<<<<<<< HEAD
+    TVector m_LogEtaSearchInterval;
     TAnalysisInstrumentationPtr m_Instrumentation;
-=======
-    TVector m_LogEtaSearchInterval;
->>>>>>> 2ba6920b
     TProgressCallback m_RecordProgress = noopRecordProgress;
     TMemoryUsageCallback m_RecordMemoryUsage = noopRecordMemoryUsage;
     TTrainingStateCallback m_RecordTrainingState = noopRecordTrainingState;
