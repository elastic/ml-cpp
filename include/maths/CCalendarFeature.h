/*
 * ELASTICSEARCH CONFIDENTIAL
 *
 * Copyright (c) 2017 Elasticsearch BV. All Rights Reserved.
 *
 * Notice: this software, and all information contained
 * therein, is the exclusive property of Elasticsearch BV
 * and its licensors, if any, and is protected under applicable
 * domestic and foreign law, and international treaties.
 *
 * Reproduction, republication or distribution without the
 * express written consent of Elasticsearch BV is
 * strictly prohibited.
 */

#ifndef INCLUDE_ml_maths_CCalendarFeature_h
#define INCLUDE_ml_maths_CCalendarFeature_h

#include <core/CoreTypes.h>

#include <maths/ImportExport.h>

#include <boost/array.hpp>
#include <boost/operators.hpp>

#include <stdint.h>

namespace ml {
namespace maths {

//! \brief A light weight encoding of a calendar feature.
//!
//! IMPLEMENTATION:\n
//! Note that this purposely doesn't use an enum for encoding the feature
//! so that the member size is only 16 bits rather than sizeof(int).
<<<<<<< HEAD
class MATHS_EXPORT CCalendarFeature : boost::less_than_comparable<CCalendarFeature, boost::equality_comparable<CCalendarFeature>> {
public:
    //! See core::CMemory.
    static bool dynamicSizeAlwaysZero(void) { return true; }

    static const uint16_t DAYS_SINCE_START_OF_MONTH = 1;
    static const uint16_t DAYS_BEFORE_END_OF_MONTH = 2;
    static const uint16_t DAY_OF_WEEK_AND_WEEKS_SINCE_START_OF_MONTH = 3;
    static const uint16_t DAY_OF_WEEK_AND_WEEKS_BEFORE_END_OF_MONTH = 4;
    static const uint16_t BEGIN_FEATURES = 1;
    static const uint16_t END_FEATURES = 5;

    typedef boost::array<CCalendarFeature, 4> TCalendarFeature4Ary;

public:
    CCalendarFeature(void);
    CCalendarFeature(uint16_t feature, core_t::TTime time);

    //! Get all the features for \p time.
    static TCalendarFeature4Ary features(core_t::TTime time);

    //! Initialize with day of week, month and the month and year.
    void initialize(uint16_t feature, int dayOfWeek, int dayOfMonth, int month, int year);

    //! Initialize from \p value.
    bool fromDelimited(const std::string& value);

    //! Convert to a delimited string.
    std::string toDelimited(void) const;

    //! Check this and \p other for equality.
    bool operator==(CCalendarFeature rhs) const;
=======
class MATHS_EXPORT CCalendarFeature : boost::less_than_comparable< CCalendarFeature,
                                      boost::equality_comparable< CCalendarFeature > >
{
    public:
        //! See core::CMemory.
        static bool dynamicSizeAlwaysZero() { return true; }

        static const uint16_t DAYS_SINCE_START_OF_MONTH = 1;
        static const uint16_t DAYS_BEFORE_END_OF_MONTH = 2;
        static const uint16_t DAY_OF_WEEK_AND_WEEKS_SINCE_START_OF_MONTH = 3;
        static const uint16_t DAY_OF_WEEK_AND_WEEKS_BEFORE_END_OF_MONTH = 4;
        static const uint16_t BEGIN_FEATURES = 1;
        static const uint16_t END_FEATURES = 5;

        using TCalendarFeature4Ary = boost::array<CCalendarFeature, 4>;

    public:
        CCalendarFeature();
        CCalendarFeature(uint16_t feature, core_t::TTime time);

        //! Get all the features for \p time.
        static TCalendarFeature4Ary features(core_t::TTime time);

        //! Initialize with day of week, month and the month and year.
        void initialize(uint16_t feature,
                        int dayOfWeek,
                        int dayOfMonth,
                        int month,
                        int year);

        //! Initialize from \p value.
        bool fromDelimited(const std::string &value);

        //! Convert to a delimited string.
        std::string toDelimited() const;

        //! Check this and \p other for equality.
        bool operator==(CCalendarFeature rhs) const;

        //! Total ordering of two calendar features.
        bool operator<(CCalendarFeature rhs) const;

        //! \name Time Transforms
        //@{
        //! The offset of \p time w.r.t. the start of the current month's
        //! feature window.
        core_t::TTime offset(core_t::TTime time) const;

        //! Check if \p time is in this feature's window.
        bool inWindow(core_t::TTime time) const;
        //@}

        //! Get this feature's window.
        core_t::TTime window() const;

        //! Get a checksum for this object.
        uint64_t checksum(uint64_t seed = 0) const;

        //! Get a debug description of the feature.
        std::string print() const;

    private:
        //! An invalid feature value.
        static const uint16_t INVALID;

    private:
        //! The feature.
        uint16_t m_Feature;
        //! The feature value.
        uint16_t m_Value;
};
>>>>>>> d4e4cca7

    //! Total ordering of two calendar features.
    bool operator<(CCalendarFeature rhs) const;

    //! \name Time Transforms
    //@{
    //! The offset of \p time w.r.t. the start of the current month's
    //! feature window.
    core_t::TTime offset(core_t::TTime time) const;

    //! Check if \p time is in this feature's window.
    bool inWindow(core_t::TTime time) const;
    //@}

    //! Get this feature's window.
    core_t::TTime window(void) const;

    //! Get a checksum for this object.
    uint64_t checksum(uint64_t seed = 0) const;

    //! Get a debug description of the feature.
    std::string print(void) const;

private:
    //! An invalid feature value.
    static const uint16_t INVALID;

private:
    //! The feature.
    uint16_t m_Feature;
    //! The feature value.
    uint16_t m_Value;
};
}
}

#endif // INCLUDE_ml_maths_CCalendarFeature_h<|MERGE_RESOLUTION|>--- conflicted
+++ resolved
@@ -33,11 +33,10 @@
 //! IMPLEMENTATION:\n
 //! Note that this purposely doesn't use an enum for encoding the feature
 //! so that the member size is only 16 bits rather than sizeof(int).
-<<<<<<< HEAD
 class MATHS_EXPORT CCalendarFeature : boost::less_than_comparable<CCalendarFeature, boost::equality_comparable<CCalendarFeature>> {
 public:
     //! See core::CMemory.
-    static bool dynamicSizeAlwaysZero(void) { return true; }
+    static bool dynamicSizeAlwaysZero() { return true; }
 
     static const uint16_t DAYS_SINCE_START_OF_MONTH = 1;
     static const uint16_t DAYS_BEFORE_END_OF_MONTH = 2;
@@ -46,10 +45,10 @@
     static const uint16_t BEGIN_FEATURES = 1;
     static const uint16_t END_FEATURES = 5;
 
-    typedef boost::array<CCalendarFeature, 4> TCalendarFeature4Ary;
+    using TCalendarFeature4Ary = boost::array<CCalendarFeature, 4>;
 
 public:
-    CCalendarFeature(void);
+    CCalendarFeature();
     CCalendarFeature(uint16_t feature, core_t::TTime time);
 
     //! Get all the features for \p time.
@@ -62,83 +61,10 @@
     bool fromDelimited(const std::string& value);
 
     //! Convert to a delimited string.
-    std::string toDelimited(void) const;
+    std::string toDelimited() const;
 
     //! Check this and \p other for equality.
     bool operator==(CCalendarFeature rhs) const;
-=======
-class MATHS_EXPORT CCalendarFeature : boost::less_than_comparable< CCalendarFeature,
-                                      boost::equality_comparable< CCalendarFeature > >
-{
-    public:
-        //! See core::CMemory.
-        static bool dynamicSizeAlwaysZero() { return true; }
-
-        static const uint16_t DAYS_SINCE_START_OF_MONTH = 1;
-        static const uint16_t DAYS_BEFORE_END_OF_MONTH = 2;
-        static const uint16_t DAY_OF_WEEK_AND_WEEKS_SINCE_START_OF_MONTH = 3;
-        static const uint16_t DAY_OF_WEEK_AND_WEEKS_BEFORE_END_OF_MONTH = 4;
-        static const uint16_t BEGIN_FEATURES = 1;
-        static const uint16_t END_FEATURES = 5;
-
-        using TCalendarFeature4Ary = boost::array<CCalendarFeature, 4>;
-
-    public:
-        CCalendarFeature();
-        CCalendarFeature(uint16_t feature, core_t::TTime time);
-
-        //! Get all the features for \p time.
-        static TCalendarFeature4Ary features(core_t::TTime time);
-
-        //! Initialize with day of week, month and the month and year.
-        void initialize(uint16_t feature,
-                        int dayOfWeek,
-                        int dayOfMonth,
-                        int month,
-                        int year);
-
-        //! Initialize from \p value.
-        bool fromDelimited(const std::string &value);
-
-        //! Convert to a delimited string.
-        std::string toDelimited() const;
-
-        //! Check this and \p other for equality.
-        bool operator==(CCalendarFeature rhs) const;
-
-        //! Total ordering of two calendar features.
-        bool operator<(CCalendarFeature rhs) const;
-
-        //! \name Time Transforms
-        //@{
-        //! The offset of \p time w.r.t. the start of the current month's
-        //! feature window.
-        core_t::TTime offset(core_t::TTime time) const;
-
-        //! Check if \p time is in this feature's window.
-        bool inWindow(core_t::TTime time) const;
-        //@}
-
-        //! Get this feature's window.
-        core_t::TTime window() const;
-
-        //! Get a checksum for this object.
-        uint64_t checksum(uint64_t seed = 0) const;
-
-        //! Get a debug description of the feature.
-        std::string print() const;
-
-    private:
-        //! An invalid feature value.
-        static const uint16_t INVALID;
-
-    private:
-        //! The feature.
-        uint16_t m_Feature;
-        //! The feature value.
-        uint16_t m_Value;
-};
->>>>>>> d4e4cca7
 
     //! Total ordering of two calendar features.
     bool operator<(CCalendarFeature rhs) const;
@@ -154,13 +80,13 @@
     //@}
 
     //! Get this feature's window.
-    core_t::TTime window(void) const;
+    core_t::TTime window() const;
 
     //! Get a checksum for this object.
     uint64_t checksum(uint64_t seed = 0) const;
 
     //! Get a debug description of the feature.
-    std::string print(void) const;
+    std::string print() const;
 
 private:
     //! An invalid feature value.
