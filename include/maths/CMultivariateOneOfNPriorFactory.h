/*
 * ELASTICSEARCH CONFIDENTIAL
 *
 * Copyright (c) 2016 Elasticsearch BV. All Rights Reserved.
 *
 * Notice: this software, and all information contained
 * therein, is the exclusive property of Elasticsearch BV
 * and its licensors, if any, and is protected under applicable
 * domestic and foreign law, and international treaties.
 *
 * Reproduction, republication or distribution without the
 * express written consent of Elasticsearch BV is
 * strictly prohibited.
 */

#ifndef INCLUDED_ml_maths_CMultivariateOneOfNPriorFactory_h
#define INCLUDED_ml_maths_CMultivariateOneOfNPriorFactory_h

#include <maths/ImportExport.h>
#include <maths/MathsTypes.h>

#include <boost/shared_ptr.hpp>

#include <cstddef>

namespace ml {
namespace core {
class CStateRestoreTraverser;
}

namespace maths {
class CMultivariatePrior;
struct SDistributionRestoreParams;

//! \brief Factory for multivariate 1-of-n priors.
<<<<<<< HEAD
class MATHS_EXPORT CMultivariateOneOfNPriorFactory {
public:
    typedef boost::shared_ptr<CMultivariatePrior> TPriorPtr;
    typedef std::vector<TPriorPtr> TPriorPtrVec;

public:
    //! Create a new non-informative multivariate normal prior.
    static TPriorPtr nonInformative(std::size_t dimension, maths_t::EDataType dataType, double decayRate, const TPriorPtrVec& models);

    //! Create reading state from its state document representation.
    static bool
    restore(std::size_t dimension, const SDistributionRestoreParams& params, TPriorPtr& ptr, core::CStateRestoreTraverser& traverser);
=======
class MATHS_EXPORT CMultivariateOneOfNPriorFactory
{
    public:
        using TPriorPtr = boost::shared_ptr<CMultivariatePrior>;
        using TPriorPtrVec = std::vector<TPriorPtr>;

    public:
        //! Create a new non-informative multivariate normal prior.
        static TPriorPtr nonInformative(std::size_t dimension,
                                        maths_t::EDataType dataType,
                                        double decayRate,
                                        const TPriorPtrVec &models);

        //! Create reading state from its state document representation.
        static bool restore(std::size_t dimension,
                            const SDistributionRestoreParams &params,
                            TPriorPtr &ptr,
                            core::CStateRestoreTraverser &traverser);
>>>>>>> d4e4cca7
};
}
}

#endif // INCLUDED_ml_maths_CMultivariateOneOfNPriorFactory_h<|MERGE_RESOLUTION|>--- conflicted
+++ resolved
@@ -33,11 +33,10 @@
 struct SDistributionRestoreParams;
 
 //! \brief Factory for multivariate 1-of-n priors.
-<<<<<<< HEAD
 class MATHS_EXPORT CMultivariateOneOfNPriorFactory {
 public:
-    typedef boost::shared_ptr<CMultivariatePrior> TPriorPtr;
-    typedef std::vector<TPriorPtr> TPriorPtrVec;
+    using TPriorPtr = boost::shared_ptr<CMultivariatePrior>;
+    using TPriorPtrVec = std::vector<TPriorPtr>;
 
 public:
     //! Create a new non-informative multivariate normal prior.
@@ -46,26 +45,6 @@
     //! Create reading state from its state document representation.
     static bool
     restore(std::size_t dimension, const SDistributionRestoreParams& params, TPriorPtr& ptr, core::CStateRestoreTraverser& traverser);
-=======
-class MATHS_EXPORT CMultivariateOneOfNPriorFactory
-{
-    public:
-        using TPriorPtr = boost::shared_ptr<CMultivariatePrior>;
-        using TPriorPtrVec = std::vector<TPriorPtr>;
-
-    public:
-        //! Create a new non-informative multivariate normal prior.
-        static TPriorPtr nonInformative(std::size_t dimension,
-                                        maths_t::EDataType dataType,
-                                        double decayRate,
-                                        const TPriorPtrVec &models);
-
-        //! Create reading state from its state document representation.
-        static bool restore(std::size_t dimension,
-                            const SDistributionRestoreParams &params,
-                            TPriorPtr &ptr,
-                            core::CStateRestoreTraverser &traverser);
->>>>>>> d4e4cca7
 };
 }
 }
