/*
 * ELASTICSEARCH CONFIDENTIAL
 *
 * Copyright (c) 2016 Elasticsearch BV. All Rights Reserved.
 *
 * Notice: this software, and all information contained
 * therein, is the exclusive property of Elasticsearch BV
 * and its licensors, if any, and is protected under applicable
 * domestic and foreign law, and international treaties.
 *
 * Reproduction, republication or distribution without the
 * express written consent of Elasticsearch BV is
 * strictly prohibited.
 */

#ifndef INCLUDED_ml_maths_CCooccurrences_h
#define INCLUDED_ml_maths_CCooccurrences_h

#include <core/CMemoryUsage.h>

#include <maths/CPackedBitVector.h>
#include <maths/ImportExport.h>

#include <boost/unordered_set.hpp>

#include <utility>
#include <vector>

namespace ml {
namespace core {
class CMemory;
}
namespace maths {

//! \brief Computes various measures for the co-occurrence of events,
//! as encoded by an indicator variable, and finds events with significantly
//! evidence that they are co-occuring.
//!
//! DESCRIPTION:\n
<<<<<<< HEAD
class MATHS_EXPORT CCooccurrences {
public:
    typedef std::vector<double> TDoubleVec;
    typedef std::vector<std::size_t> TSizeVec;
    typedef std::pair<std::size_t, std::size_t> TSizeSizePr;
    typedef std::vector<TSizeSizePr> TSizeSizePrVec;
=======
class MATHS_EXPORT CCooccurrences
{
    public:
        using TDoubleVec = std::vector<double>;
        using TSizeVec = std::vector<std::size_t>;
        using TSizeSizePr = std::pair<std::size_t, std::size_t>;
        using TSizeSizePrVec = std::vector<TSizeSizePr>;
>>>>>>> d4e4cca7

public:
    CCooccurrences(std::size_t maximumLength, std::size_t indicatorWidth);

    //! Create from part of a state document.
    bool acceptRestoreTraverser(core::CStateRestoreTraverser& traverser);

    //! Persist state by passing to the supplied inserter.
    void acceptPersistInserter(core::CStatePersistInserter& inserter) const;

    //! Get the top \p n most co-occurring events by significance
    //! with events \p X.
    void topNBySignificance(std::size_t X, std::size_t n, TSizeSizePrVec& top, TDoubleVec& significances) const;

    //! Get the top \p n most co-occurring events by significance.
    void topNBySignificance(std::size_t n, TSizeSizePrVec& top, TDoubleVec& significances) const;

    //! Resize the relevant statistics to accommodate up to \p event
    //! streams.
    void addEventStreams(std::size_t n);

    //! Remove the event streams \p remove.
    void removeEventStreams(const TSizeVec& remove);

    //! Recycle the event streams \p recycle.
    void recycleEventStreams(const TSizeVec& recycle);

    //! Add the value \p x for the variable \p X.
    void add(std::size_t X);

<<<<<<< HEAD
    //! Capture the indicator values of missing events.
    void capture(void);
=======
        //! Capture the indicator values of missing events.
        void capture();
>>>>>>> d4e4cca7

    //! Get the checksum of this object.
    uint64_t checksum(uint64_t seed = 0) const;

    //! Debug the memory used by this object.
    void debugMemoryUsage(core::CMemoryUsage::TMemoryUsagePtr mem) const;

<<<<<<< HEAD
    //! Get the memory used by this object.
    std::size_t memoryUsage(void) const;

private:
    typedef boost::unordered_set<std::size_t> TSizeUSet;
    typedef std::vector<CPackedBitVector> TPackedBitVectorVec;
=======
        //! Get the memory used by this object.
        std::size_t memoryUsage() const;

    private:
        using TSizeUSet = boost::unordered_set<std::size_t>;
        using TPackedBitVectorVec = std::vector<CPackedBitVector>;
>>>>>>> d4e4cca7

private:
    //! The maximum permitted event sequence length.
    std::size_t m_MaximumLength;

    //! The current length of the event sequences.
    std::size_t m_Length;

    //! The width of the indicator function in "captures".
    std::size_t m_IndicatorWidth;

    //! The current offset from the start of the current indicator.
    std::size_t m_Offset;

    //! The event indicators to add in the next capture.
    TSizeUSet m_CurrentIndicators;

    //! The indicator variables for event streams.
    TPackedBitVectorVec m_Indicators;
};
}
}

#endif // INCLUDED_ml_maths_CCooccurrences_h<|MERGE_RESOLUTION|>--- conflicted
+++ resolved
@@ -37,22 +37,12 @@
 //! evidence that they are co-occuring.
 //!
 //! DESCRIPTION:\n
-<<<<<<< HEAD
 class MATHS_EXPORT CCooccurrences {
 public:
-    typedef std::vector<double> TDoubleVec;
-    typedef std::vector<std::size_t> TSizeVec;
-    typedef std::pair<std::size_t, std::size_t> TSizeSizePr;
-    typedef std::vector<TSizeSizePr> TSizeSizePrVec;
-=======
-class MATHS_EXPORT CCooccurrences
-{
-    public:
-        using TDoubleVec = std::vector<double>;
-        using TSizeVec = std::vector<std::size_t>;
-        using TSizeSizePr = std::pair<std::size_t, std::size_t>;
-        using TSizeSizePrVec = std::vector<TSizeSizePr>;
->>>>>>> d4e4cca7
+    using TDoubleVec = std::vector<double>;
+    using TSizeVec = std::vector<std::size_t>;
+    using TSizeSizePr = std::pair<std::size_t, std::size_t>;
+    using TSizeSizePrVec = std::vector<TSizeSizePr>;
 
 public:
     CCooccurrences(std::size_t maximumLength, std::size_t indicatorWidth);
@@ -83,13 +73,8 @@
     //! Add the value \p x for the variable \p X.
     void add(std::size_t X);
 
-<<<<<<< HEAD
     //! Capture the indicator values of missing events.
-    void capture(void);
-=======
-        //! Capture the indicator values of missing events.
-        void capture();
->>>>>>> d4e4cca7
+    void capture();
 
     //! Get the checksum of this object.
     uint64_t checksum(uint64_t seed = 0) const;
@@ -97,21 +82,12 @@
     //! Debug the memory used by this object.
     void debugMemoryUsage(core::CMemoryUsage::TMemoryUsagePtr mem) const;
 
-<<<<<<< HEAD
     //! Get the memory used by this object.
-    std::size_t memoryUsage(void) const;
+    std::size_t memoryUsage() const;
 
 private:
-    typedef boost::unordered_set<std::size_t> TSizeUSet;
-    typedef std::vector<CPackedBitVector> TPackedBitVectorVec;
-=======
-        //! Get the memory used by this object.
-        std::size_t memoryUsage() const;
-
-    private:
-        using TSizeUSet = boost::unordered_set<std::size_t>;
-        using TPackedBitVectorVec = std::vector<CPackedBitVector>;
->>>>>>> d4e4cca7
+    using TSizeUSet = boost::unordered_set<std::size_t>;
+    using TPackedBitVectorVec = std::vector<CPackedBitVector>;
 
 private:
     //! The maximum permitted event sequence length.
