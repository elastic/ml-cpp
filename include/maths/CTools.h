--- conflicted
+++ resolved
@@ -210,7 +210,6 @@
         //! Find the left tail argument with the same p.d.f. value as
         //! the sample.
         //!
-<<<<<<< HEAD
         //! \param[in] logf The function which computes the log of the
         //! mixture p.d.f.
         //! \param[in] iterations The number of maximum number of
@@ -219,118 +218,6 @@
         //! are equal.
         //! \param[out] result Filled in with the argument with the same
         //! p.d.f. value as the sample in the left tail.
-=======
-        //! This is used to stop calculations under/overflowing if we
-        //! allow the probability to be zero (for example).
-        static double smallestProbability();
-
-        //! \name Safe Probability Density Function
-        //! Unfortunately, boost::math::pdf and boost::math::cdf don't
-        //! handle values outside of the distribution support very well.
-        //! By default they throw and if you suppress this behaviour
-        //! they return 0.0 for the cdf! This wraps up the pdf and cdf
-        //! calls and does the appropriate checking. The functions are
-        //! extended to the whole real line in the usual way by treating
-        //! them as continuous.
-        //@{
-        static double safePdf(const normal &normal_, double x);
-        static double safePdf(const students_t &students, double x);
-        static double safePdf(const poisson &poisson_, double x);
-        static double safePdf(const negative_binomial &negativeBinomial, double x);
-        static double safePdf(const lognormal &logNormal, double x);
-        static double safePdf(const gamma &gamma_, double x);
-        static double safePdf(const beta &beta_, double x);
-        static double safePdf(const binomial &binomial_, double x);
-        static double safePdf(const chi_squared &chi2, double x);
-        //@}
-
-        //! \name Safe Cumulative Density Function
-        //! Wrappers around the boost::math::cdf functions which extend
-        //! them to the whole real line.
-        //! \see safePdf for details.
-        //@{
-        static double safeCdf(const normal &normal_, double x);
-        static double safeCdf(const students_t &students, double x);
-        static double safeCdf(const poisson &poisson_, double x);
-        static double safeCdf(const negative_binomial &negativeBinomial, double x);
-        static double safeCdf(const lognormal &logNormal, double x);
-        static double safeCdf(const gamma &gamma_, double x);
-        static double safeCdf(const beta &beta_, double x);
-        static double safeCdf(const binomial &binomial_, double x);
-        static double safeCdf(const chi_squared &chi2, double x);
-        //@}
-
-        //! \name Safe Cumulative Density Function Complement
-        //! Wrappers around the boost::math::cdf functions for complement
-        //! distributions which extend them to the whole real line.
-        //! \see safePdf for details.
-        //@{
-        static double safeCdfComplement(const normal &normal_, double x);
-        static double safeCdfComplement(const students_t &students, double x);
-        static double safeCdfComplement(const poisson &poisson_, double x);
-        static double safeCdfComplement(const negative_binomial &negativeBinomial, double x);
-        static double safeCdfComplement(const lognormal &logNormal, double x);
-        static double safeCdfComplement(const gamma &gamma_, double x);
-        static double safeCdfComplement(const beta &beta_, double x);
-        static double safeCdfComplement(const binomial &binomial_, double x);
-        static double safeCdfComplement(const chi_squared &chi2, double x);
-        //@}
-
-        //! Compute the deviation from the probability of seeing a more
-        //! extreme event for a distribution, i.e. for a sample \f$x\f$
-        //! from a R.V. the probability \f$P(R)\f$ of the set:
-        //! <pre class="fragment">
-        //!   \f$ R = \{y\ |\ f(y) \leq f(x)\} \f$
-        //! </pre>
-        //! where,\n
-        //!   \f$f(.)\f$ is the p.d.f. of the random variable.\n\n
-        //! This is a monotonically decreasing function of \f$P(R)\f$ and
-        //! is chosen so that for \f$P(R)\f$ near one it is zero and as
-        //! \f$P(R) \rightarrow 0\f$ it saturates at 100.
-        static double deviation(double p);
-
-        //! The inverse of the deviation function.
-        static double inverseDeviation(double deviation);
-
-        //! \name Differential Entropy
-        //! Compute the differential entropy of the specified distribution.\n\n
-        //! The differential entropy of an R.V. is defined as:
-        //! <pre class="fragment">
-        //!   \f$ -E[\log(f(x))] \f$
-        //! </pre>
-        //! where,\n
-        //!   \f$f(x)\f$ is the probability density function.\n\n
-        //! This computes the differential entropy in units of "nats",
-        //! i.e. the logarithm is the natural logarithm.
-        //@{
-        static double differentialEntropy(const poisson &poisson_);
-        static double differentialEntropy(const normal &normal_);
-        static double differentialEntropy(const lognormal &logNormal);
-        static double differentialEntropy(const gamma &gamma_);
-        template<typename T>
-        class CDifferentialEntropyKernel
-        {
-            public:
-                CDifferentialEntropyKernel(const CMixtureDistribution<T> &mixture) :
-                        m_Mixture(&mixture)
-                {}
-
-                inline bool operator()(double x, double &result) const
-                {
-                    double fx = pdf(*m_Mixture, x);
-                    result = fx == 0.0 ? 0.0 : -fx * std::log(fx);
-                    return true;
-                }
-
-            private:
-                const CMixtureDistribution<T> *m_Mixture;
-        };
-        template<typename T>
-        static double differentialEntropy(const CMixtureDistribution<T> &mixture);
-        //@}
-
-        //! Check if \p log will underflow the smallest positive value of T.
->>>>>>> d4e4cca7
         //!
         //! \tparam LOGF The type of the function (object) which computes
         //! the log of the mixture p.d.f. It is expected to have a function
@@ -364,7 +251,6 @@
         //! which can be found from the c.d.f., and is not account for
         //! by the integration.
         //!
-<<<<<<< HEAD
         //! \tparam LOGF The type of the function (object) which computes
         //! the log of the mixture p.d.f. It is expected to have a function
         //! like signature bool (double, double &) where the first argument
@@ -372,50 +258,6 @@
         //! with the log p.d.f. at the first argument.
         template<typename LOGF>
         double calculate(const LOGF& logf, double pTails);
-=======
-        //! This is taken from the approach given in
-        //! http://www.icsi.berkeley.edu/pubs/techreports/TR-07-002.pdf
-        template<int BITS>
-        class CLookupTableForFastLog
-        {
-            public:
-                static const std::size_t BINS = 1 << BITS;
-
-            public:
-                using TArray = boost::array<double, BINS>;
-
-            public:
-                //! Builds the table.
-                CLookupTableForFastLog()
-                {
-                    // Notes:
-                    //   1) The shift is the maximum mantissa / BINS.
-                    //   2) The sign bit is set to 0 which is positive.
-                    //   3) The exponent is set to 1022, which is 0 in two's
-                    //      complement.
-                    //   4) This implementation is endian neutral because it
-                    //      is constructing a look up from the mantissa value
-                    //      (interpreted as an integer) to the corresponding
-                    //      double value and fastLog uses the same approach
-                    //      to extract the mantissa.
-                    uint64_t dx = 0x10000000000000ull / BINS;
-                    core::CIEEE754::SDoubleRep x;
-                    x.s_Sign = 0;
-                    x.s_Mantissa = (dx / 2) & core::CIEEE754::IEEE754_MANTISSA_MASK;
-                    x.s_Exponent = 1022;
-                    for (std::size_t i = 0u; i < BINS; ++i,
-                          x.s_Mantissa = (x.s_Mantissa + dx) & core::CIEEE754::IEEE754_MANTISSA_MASK)
-                    {
-                        double value;
-                        static_assert(sizeof(double) == sizeof(core::CIEEE754::SDoubleRep),
-                                      "SDoubleRep definition unsuitable for memcpy to double");
-                        // Use memcpy() rather than union to adhere to strict
-                        // aliasing rules
-                        std::memcpy(&value, &x, sizeof(double));
-                        m_Table[i] = std::log2(value);
-                    }
-                }
->>>>>>> d4e4cca7
 
     private:
         using TMaxAccumulator = CBasicStatistics::SMax<double>::TAccumulator;
@@ -461,7 +303,7 @@
     //!
     //! This is used to stop calculations under/overflowing if we
     //! allow the probability to be zero (for example).
-    static double smallestProbability(void);
+    static double smallestProbability();
 
     //! \name Safe Probability Density Function
     //! Unfortunately, boost::math::pdf and boost::math::cdf don't
@@ -605,7 +447,7 @@
 
     public:
         //! Builds the table.
-        CLookupTableForFastLog(void) {
+        CLookupTableForFastLog() {
             // Notes:
             //   1) The shift is the maximum mantissa / BINS.
             //   2) The sign bit is set to 0 which is positive.
