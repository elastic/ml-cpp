/*
 * ELASTICSEARCH CONFIDENTIAL
 *
 * Copyright (c) 2016 Elasticsearch BV. All Rights Reserved.
 *
 * Notice: this software, and all information contained
 * therein, is the exclusive property of Elasticsearch BV
 * and its licensors, if any, and is protected under applicable
 * domestic and foreign law, and international treaties.
 *
 * Reproduction, republication or distribution without the
 * express written consent of Elasticsearch BV is
 * strictly prohibited.
 */

#ifndef INCLUDED_ml_maths_CKMeansOnline_h
#define INCLUDED_ml_maths_CKMeansOnline_h

#include <core/CContainerPrinter.h>
#include <core/CLogger.h>
#include <core/CMemory.h>
#include <core/CPersistUtils.h>
#include <core/CStatePersistInserter.h>
#include <core/CStateRestoreTraverser.h>
#include <core/RestoreMacros.h>

#include <maths/CBasicStatistics.h>
#include <maths/CChecksum.h>
#include <maths/CInformationCriteria.h>
#include <maths/CKMeansFast.h>
#include <maths/CLinearAlgebraTools.h>
#include <maths/CPRNG.h>
#include <maths/CRestoreParams.h>
#include <maths/CTypeConversions.h>
#include <maths/Constants.h>

#include <cmath>
#include <cstddef>
#include <numeric>
#include <utility>
#include <vector>

namespace ml {
namespace maths {

//! \brief Computes k-means of a set of points online using \f$O(k)\f$
//! memory.
//!
//! DESCRIPTION:\n
//! This is a sketch data structure of points and their spherical variance
//! which can then be clustered using the k-means objective (of minimizing
//! the within class variance). See also CNaturalBreaksClassifier for a
//! discussion of the sketch strategy.
//!
//! IMPLEMENTATION:\n
//! This class is templated on the point type for greater flexibility.
//! It must support addition, subtraction, have free functions for
//! coordinate-wise min and max, satisfy the constraints imposed by
//! CBasicStatistics::SSampleCentralMoments, support coordinate access
//! by the brackets operator and have member functions called dimension
//! and euclidean - which gives the Euclidean norm of the vector.
template<typename POINT>
class CKMeansOnline {
public:
    typedef std::vector<std::size_t> TSizeVec;
    typedef std::vector<TSizeVec> TSizeVecVec;
    typedef typename SFloatingPoint<POINT, double>::Type TDoublePoint;
    typedef std::vector<TDoublePoint> TDoublePointVec;
    typedef typename CSphericalCluster<POINT>::Type TSphericalCluster;
    typedef std::vector<TSphericalCluster> TSphericalClusterVec;
    typedef std::vector<TSphericalClusterVec> TSphericalClusterVecVec;
    typedef std::vector<CKMeansOnline> TKMeansOnlineVec;

protected:
    //! \brief Checks if a cluster should be deleted based on its count.
    class CShouldDelete {
    public:
<<<<<<< HEAD
        CShouldDelete(double minimumCategoryCount) : m_MinimumCategoryCount(minimumCategoryCount) {}
=======
        using TSizeVec = std::vector<std::size_t>;
        using TSizeVecVec = std::vector<TSizeVec>;
        using TDoublePoint = typename SFloatingPoint<POINT, double>::Type;
        using TDoublePointVec = std::vector<TDoublePoint>;
        using TSphericalCluster = typename CSphericalCluster<POINT>::Type;
        using TSphericalClusterVec = std::vector<TSphericalCluster>;
        using TSphericalClusterVecVec = std::vector<TSphericalClusterVec>;
        using TKMeansOnlineVec = std::vector<CKMeansOnline>;

    protected:
        //! \brief Checks if a cluster should be deleted based on its count.
        class CShouldDelete
        {
            public:
                CShouldDelete(double minimumCategoryCount) :
                        m_MinimumCategoryCount(minimumCategoryCount)
                {}

                template<typename CLUSTER>
                bool operator()(const CLUSTER &cluster) const
                {
                    return CBasicStatistics::count(cluster.first) < m_MinimumCategoryCount;
                }

            private:
                double m_MinimumCategoryCount;
        };

        using TFloatPoint = typename SFloatingPoint<POINT, CFloatStorage>::Type;
        using TFloatCoordinate = typename SCoordinate<TFloatPoint>::Type;
        using TFloatPointDoublePr = std::pair<TFloatPoint, double>;
        using TFloatPointDoublePrVec = std::vector<TFloatPointDoublePr>;
        using TFloatMeanAccumulator = typename CBasicStatistics::SSampleMean<TFloatPoint>::TAccumulator;
        using TFloatMeanAccumulatorDoublePr = std::pair<TFloatMeanAccumulator, double>;
        using TFloatMeanAccumulatorDoublePrVec = std::vector<TFloatMeanAccumulatorDoublePr>;
        using TDoubleMeanAccumulator = typename CBasicStatistics::SSampleMean<TDoublePoint>::TAccumulator;
        using TDoubleMeanVarAccumulator = typename CBasicStatistics::SSampleMeanVar<TDoublePoint>::TAccumulator;

    protected:
        //! The minimum permitted size for the clusterer.
        static const std::size_t MINIMUM_SPACE;
>>>>>>> d4e4cca7

        template<typename CLUSTER>
        bool operator()(const CLUSTER& cluster) const {
            return CBasicStatistics::count(cluster.first) < m_MinimumCategoryCount;
        }

    private:
        double m_MinimumCategoryCount;
    };

    typedef typename SFloatingPoint<POINT, CFloatStorage>::Type TFloatPoint;
    typedef typename SCoordinate<TFloatPoint>::Type TFloatCoordinate;
    typedef std::pair<TFloatPoint, double> TFloatPointDoublePr;
    typedef std::vector<TFloatPointDoublePr> TFloatPointDoublePrVec;
    typedef typename CBasicStatistics::SSampleMean<TFloatPoint>::TAccumulator TFloatMeanAccumulator;
    typedef std::pair<TFloatMeanAccumulator, double> TFloatMeanAccumulatorDoublePr;
    typedef std::vector<TFloatMeanAccumulatorDoublePr> TFloatMeanAccumulatorDoublePrVec;
    typedef typename CBasicStatistics::SSampleMean<TDoublePoint>::TAccumulator TDoubleMeanAccumulator;
    typedef typename CBasicStatistics::SSampleMeanVar<TDoublePoint>::TAccumulator TDoubleMeanVarAccumulator;

protected:
    //! The minimum permitted size for the clusterer.
    static const std::size_t MINIMUM_SPACE;

    //! The maximum allowed size of the points buffer.
    static const std::size_t MAXIMUM_BUFFER_SIZE;

    //! The number of times to seed the clustering in reduce.
    static const std::size_t NUMBER_SEEDS;

    //! The maximum number of iterations to use for k-means in reduce.
    static const std::size_t MAX_ITERATIONS;

    static const std::string K_TAG;
    static const std::string CLUSTERS_TAG;
    static const std::string POINTS_TAG;
    static const std::string RNG_TAG;

public:
    //! \param[in] k The maximum space in numbers of clusters.
    //! A cluster comprises one float point vector, one count and
    //! a double holding the spherical variance.
    //! \param[in] decayRate The rate at which we data ages out
    //! of the clusterer.
    //! \param[in] minimumCategoryCount The minimum permitted count
    //! for a cluster.
    //! \note This will store as much information about the points
    //! subject to this constraint so will generally hold \p k
    //! clusters.
    CKMeansOnline(std::size_t k, double decayRate = 0.0, double minimumCategoryCount = MINIMUM_CATEGORY_COUNT)
        : m_K(std::max(k, MINIMUM_SPACE)), m_DecayRate(decayRate), m_MinimumCategoryCount(minimumCategoryCount) {
        m_Clusters.reserve(m_K + MAXIMUM_BUFFER_SIZE + 1u);
        m_PointsBuffer.reserve(MAXIMUM_BUFFER_SIZE);
    }

    //! Create from part of a state document.
    bool acceptRestoreTraverser(const SDistributionRestoreParams& params, core::CStateRestoreTraverser& traverser) {
        m_DecayRate = params.s_DecayRate;
        m_MinimumCategoryCount = params.s_MinimumCategoryCount;

        do {
            const std::string name = traverser.name();
            RESTORE(RNG_TAG, m_Rng.fromString(traverser.value()));
            RESTORE(K_TAG, core::CPersistUtils::restore(K_TAG, m_K, traverser))
            RESTORE(CLUSTERS_TAG, core::CPersistUtils::restore(CLUSTERS_TAG, m_Clusters, traverser))
            RESTORE(POINTS_TAG, core::CPersistUtils::restore(POINTS_TAG, m_PointsBuffer, traverser))
        } while (traverser.next());
        return true;
    }

    //! Persist state by passing to the supplied inserter.
    void acceptPersistInserter(core::CStatePersistInserter& inserter) const {
        inserter.insertValue(RNG_TAG, m_Rng.toString());
        core::CPersistUtils::persist(K_TAG, m_K, inserter);
        core::CPersistUtils::persist(CLUSTERS_TAG, m_Clusters, inserter);
        core::CPersistUtils::persist(POINTS_TAG, m_PointsBuffer, inserter);
    }

    //! Efficiently swap the contents of this and \p other.
    void swap(CKMeansOnline& other) {
        std::swap(m_Rng, other.m_Rng);
        std::swap(m_K, other.m_K);
        std::swap(m_DecayRate, other.m_DecayRate);
        std::swap(m_MinimumCategoryCount, other.m_MinimumCategoryCount);
        m_Clusters.swap(other.m_Clusters);
        m_PointsBuffer.swap(other.m_PointsBuffer);
    }

    //! Get the total number of clusters.
    std::size_t size(void) const { return std::min(m_Clusters.size() + m_PointsBuffer.size(), m_K); }

    //! Get the clusters being maintained.
    void clusters(TSphericalClusterVec& result) const {
        result.clear();
        result.reserve(m_Clusters.size());
        for (std::size_t i = 0u; i < m_Clusters.size(); ++i) {
            const TFloatPoint& m = CBasicStatistics::mean(m_Clusters[i].first);
            double n = CBasicStatistics::count(m_Clusters[i].first);
            double v = m_Clusters[i].second;
            result.push_back(TSphericalCluster(m, SCountAndVariance(n, v)));
        }
    }

    //! Get our best estimate of the \p k means clustering of the
    //! k-means maintained by this object.
    //!
    //! \param[in] k The desired size for the clustering.
    //! \param[out] result Filled in with the \p k means clustering.
    bool kmeans(std::size_t k, TSphericalClusterVecVec& result) {
        LOG_TRACE("split");

        result.clear();

<<<<<<< HEAD
        if (k == 0) {
            LOG_ERROR("Bad request for zero categories");
            return false;
=======
        //! Get the total number of clusters.
        std::size_t size() const
        {
            return std::min(m_Clusters.size() + m_PointsBuffer.size(), m_K);
>>>>>>> d4e4cca7
        }

        this->reduce();
        LOG_TRACE("raw clusters = " << this->print());

        TSphericalClusterVec clusters;
        this->clusters(clusters);

        return kmeans(m_Rng, clusters, k, result);
    }

    //! Get our best estimate of the \p k means clustering of
    //! \p clusters.
    //!
    //! \param[in] rng The random number generator.
    //! \param[in] clusters The spherical clusters to cluster.
    //! \param[in] k The desired size for the clustering.
    //! \param[out] result Filled in with the \p k means clustering
    //! of \p clusters.
    template<typename RNG>
    static bool kmeans(RNG& rng, TSphericalClusterVec& clusters, std::size_t k, TSphericalClusterVecVec& result) {
        result.clear();

        if (k == 0) {
            LOG_ERROR("Bad request for zero categories");
            return false;
        }
        if (clusters.empty()) {
            return true;
        }

        result.reserve(std::min(k, clusters.size()));

        if (k >= clusters.size()) {
            TSphericalClusterVec cluster(1);
            for (std::size_t i = 0u; i < clusters.size(); ++i) {
                cluster[0] = clusters[i];
                result.push_back(cluster);
            }
            return true;
        } else if (k == 1) {
            result.push_back(clusters);
            return true;
        }

        CKMeansFast<TSphericalCluster> kmeans;
        kmeans.setPoints(clusters);
        CBasicStatistics::COrderStatisticsStack<double, 1> minCost;
        TSphericalClusterVec centres;
        TSphericalClusterVecVec candidates;
        for (std::size_t i = 0u; i < NUMBER_SEEDS; ++i) {
            CKMeansPlusPlusInitialization<TSphericalCluster, RNG> seedCentres(rng);
            seedCentres.run(clusters, k, centres);
            kmeans.setCentres(centres);
            kmeans.run(MAX_ITERATIONS);
            kmeans.clusters(candidates);
            CSphericalGaussianInfoCriterion<TSphericalCluster, E_BIC> criterion;
            criterion.add(candidates);
            double cost = criterion.calculate();
            if (minCost.add(cost)) {
                result.swap(candidates);
            }
        }

        LOG_TRACE("result = " << core::CContainerPrinter::print(result));

        return true;
    }

    //! Split this into n online k-means clusterers corresponding to
    //! \p split.
    //!
    //! \param[in] split The desired partition of the k clusters.
    //! \param[out] result Filled in with the clusterers representing
    //! \p split if it is a valid partition and cleared otherwise.
    bool split(const TSizeVecVec& split, TKMeansOnlineVec& result) {
        result.clear();
        this->reduce();
        if (!this->checkSplit(split)) {
            return false;
        }

        result.reserve(split.size());
        TFloatMeanAccumulatorDoublePrVec clusters;
        for (std::size_t i = 0u; i < split.size(); ++i) {
            clusters.clear();
            clusters.reserve(split[i].size());
            for (std::size_t j = 0u; j < split[i].size(); ++j) {
                clusters.push_back(m_Clusters[split[i][j]]);
            }
            result.push_back(CKMeansOnline(m_K, m_DecayRate, m_MinimumCategoryCount, clusters));
        }

        return true;
    }

    //! Add \p x to the clusterer.
    //!
    //! \param[in] x A point to add to the clusterer.
    //! \param[in] count The count weight of this point.
    void add(const TDoublePoint& x, double count = 1.0) {
        if (m_PointsBuffer.size() < MAXIMUM_BUFFER_SIZE) {
            m_PointsBuffer.push_back(std::make_pair(x, count));
        } else {
            m_Clusters.push_back(TFloatMeanAccumulatorDoublePr());
            CKMeansOnline::add(x, count, m_Clusters.back());
            this->reduce();
        }
    }

<<<<<<< HEAD
    //! Merge \p other with this clusterer.
    //!
    //! \param[in] other Another clusterer to merge with this one.
    void merge(const CKMeansOnline& other) {
        LOG_TRACE("Merge");
=======
        //! Propagate the clusters forwards by \p time.
        void propagateForwardsByTime(double time)
        {
            if (time < 0.0)
            {
                LOG_ERROR("Can't propagate backwards in time");
                return;
            }

            double alpha = std::exp(-m_DecayRate * time);
            LOG_TRACE("alpha = " << alpha);
>>>>>>> d4e4cca7

        for (std::size_t i = 0u; i < other.m_PointsBuffer.size(); ++i) {
            m_Clusters.push_back(TFloatMeanAccumulatorDoublePr());
            CKMeansOnline::add(other.m_PointsBuffer[i].first, other.m_PointsBuffer[i].second, m_Clusters.back());
        }
        m_Clusters.insert(m_Clusters.end(), other.m_Clusters.begin(), other.m_Clusters.end());

        this->reduce();

        // Reclaim memory from the vector buffer.
        TFloatMeanAccumulatorDoublePrVec categories(m_Clusters);
        m_Clusters.swap(categories);
    }

    //! Set the rate at which information is aged out.
    void decayRate(double decayRate) { m_DecayRate = decayRate; }

    //! Propagate the clusters forwards by \p time.
    void propagateForwardsByTime(double time) {
        if (time < 0.0) {
            LOG_ERROR("Can't propagate backwards in time");
            return;
        }

<<<<<<< HEAD
        double alpha = ::exp(-m_DecayRate * time);
        LOG_TRACE("alpha = " << alpha);

        this->age(alpha);
    }
=======
        //! Get the current points buffer.
        bool buffering() const
        {
            return m_PointsBuffer.size() > 0;
        }

        //! Get \p n samples of the distribution corresponding to the
        //! categories we are maintaining.
        //!
        //! \param[in] numberSamples The desired number of samples.
        //! \param[out] result Filled in with the samples of the distribution.
        void sample(std::size_t numberSamples, TDoublePointVec &result) const
        {
            result.clear();
            if (numberSamples == 0)
            {
                return;
            }

            using TDoubleVec = std::vector<double>;
            using TDoubleSizePr = std::pair<double, std::size_t>;
>>>>>>> d4e4cca7

    //! Age by a factor \p alpha, which should be in the range (0, 1).
    void age(double alpha) {
        LOG_TRACE("clusters = " << core::CContainerPrinter::print(m_Clusters));

        for (std::size_t i = 0u; i < m_Clusters.size(); ++i) {
            m_Clusters[i].first.age(alpha);
        }

<<<<<<< HEAD
        // Prune any dead categories: we're not interested in
        // maintaining categories with low counts.
        m_Clusters.erase(std::remove_if(m_Clusters.begin(), m_Clusters.end(), CShouldDelete(m_MinimumCategoryCount)), m_Clusters.end());

        LOG_TRACE("clusters = " << core::CContainerPrinter::print(m_Clusters));
    }

    //! Get the current points buffer.
    bool buffering(void) const { return m_PointsBuffer.size() > 0; }

    //! Get \p n samples of the distribution corresponding to the
    //! categories we are maintaining.
    //!
    //! \param[in] numberSamples The desired number of samples.
    //! \param[out] result Filled in with the samples of the distribution.
    void sample(std::size_t numberSamples, TDoublePointVec& result) const {
        result.clear();
        if (numberSamples == 0) {
            return;
        }
=======
            TDoubleVec counts;
            counts.reserve(m_Clusters.size());
            double Z = 0.0;
            for (std::size_t i = 0u; i < m_Clusters.size(); ++i)
            {
                double ni = CBasicStatistics::count(m_Clusters[i].first);
                counts.push_back(ni);
                Z += ni;
            }
            Z /= static_cast<double>(numberSamples);
            for (std::size_t i = 0u; i < counts.size(); ++i)
            {
                counts[i] /= Z;
            }
            LOG_TRACE("weights = " << core::CContainerPrinter::print(counts)
                      << ", Z = " << Z
                      << ", n = " << numberSamples);

            result.reserve(2 * numberSamples);

            TDoubleVec weights;
            TDoublePointVec categorySamples;
            for (std::size_t i = 0u; i < m_Clusters.size(); ++i)
            {
                double ni = counts[i];

                categorySamples.clear();
                TDoublePoint m = CBasicStatistics::mean(m_Clusters[i].first);
                if (m_Clusters[i].second == 0.0)
                {
                    categorySamples.push_back(m);
                }
                else
                {
                    std::size_t ni_ = static_cast<std::size_t>(std::ceil(ni));
                    TDoublePoint v(m_Clusters[i].second);
                    sampleGaussian(ni_, m, v.diagonal(), categorySamples);
                }
>>>>>>> d4e4cca7

        typedef std::vector<double> TDoubleVec;
        typedef std::pair<double, std::size_t> TDoubleSizePr;

<<<<<<< HEAD
        static const double ALMOST_ONE = 0.99999;
=======
                result.insert(result.end(), categorySamples.begin(), categorySamples.end());
                weights.insert(weights.end(), categorySamples.size(), ni);
            }
            LOG_TRACE("samples = " << core::CContainerPrinter::print(result));
            LOG_TRACE("weights = " << core::CContainerPrinter::print(weights));

            TDoublePointVec final;
            final.reserve(static_cast<std::size_t>(std::ceil(std::accumulate(weights.begin(), weights.end(), 0.0))));
            TDoubleMeanAccumulator sample;
            for (;;)
            {
                CBasicStatistics::COrderStatisticsStack<TDoubleSizePr, 1> nearest;
                const TDoublePoint &sample_ = CBasicStatistics::mean(sample);
                for (std::size_t j = 0u; j < result.size(); ++j)
                {
                    if (weights[j] > 0.0)
                    {
                        nearest.add(std::make_pair((result[j] - sample_).euclidean(), j));
                    }
                }
                if (nearest.count() == 0)
                {
                    break;
                }
>>>>>>> d4e4cca7

        // See, for example, Effective C++ item 3.
        const_cast<CKMeansOnline*>(this)->reduce();
        LOG_TRACE("categories = " << core::CContainerPrinter::print(m_Clusters));

        TDoubleVec counts;
        counts.reserve(m_Clusters.size());
        double Z = 0.0;
        for (std::size_t i = 0u; i < m_Clusters.size(); ++i) {
            double ni = CBasicStatistics::count(m_Clusters[i].first);
            counts.push_back(ni);
            Z += ni;
        }
<<<<<<< HEAD
        Z /= static_cast<double>(numberSamples);
        for (std::size_t i = 0u; i < counts.size(); ++i) {
            counts[i] /= Z;
=======

        //! Print this classifier for debug.
        std::string print() const
        {
            return core::CContainerPrinter::print(m_Clusters);
>>>>>>> d4e4cca7
        }
        LOG_TRACE("weights = " << core::CContainerPrinter::print(counts) << ", Z = " << Z << ", n = " << numberSamples);

        result.reserve(2 * numberSamples);

        TDoubleVec weights;
        TDoublePointVec categorySamples;
        for (std::size_t i = 0u; i < m_Clusters.size(); ++i) {
            double ni = counts[i];

            categorySamples.clear();
            TDoublePoint m = CBasicStatistics::mean(m_Clusters[i].first);
            if (m_Clusters[i].second == 0.0) {
                categorySamples.push_back(m);
            } else {
                std::size_t ni_ = static_cast<std::size_t>(::ceil(ni));
                TDoublePoint v(m_Clusters[i].second);
                sampleGaussian(ni_, m, v.diagonal(), categorySamples);
            }

            ni /= static_cast<double>(categorySamples.size());

            result.insert(result.end(), categorySamples.begin(), categorySamples.end());
            weights.insert(weights.end(), categorySamples.size(), ni);
        }
        LOG_TRACE("samples = " << core::CContainerPrinter::print(result));
        LOG_TRACE("weights = " << core::CContainerPrinter::print(weights));

        TDoublePointVec final;
        final.reserve(static_cast<std::size_t>(::ceil(std::accumulate(weights.begin(), weights.end(), 0.0))));
        TDoubleMeanAccumulator sample;
        for (;;) {
            CBasicStatistics::COrderStatisticsStack<TDoubleSizePr, 1> nearest;
            const TDoublePoint& sample_ = CBasicStatistics::mean(sample);
            for (std::size_t j = 0u; j < result.size(); ++j) {
                if (weights[j] > 0.0) {
                    nearest.add(std::make_pair((result[j] - sample_).euclidean(), j));
                }
            }
            if (nearest.count() == 0) {
                break;
            }

<<<<<<< HEAD
            std::size_t j = nearest[0].second;
            const TDoublePoint& xj = result[j];
            do {
                double nj = std::min(1.0 - CBasicStatistics::count(sample), weights[j]);
                sample.add(xj, nj);
                weights[j] -= nj;
                if (CBasicStatistics::count(sample) > ALMOST_ONE) {
                    final.push_back(CBasicStatistics::mean(sample));
                    sample = TDoubleMeanAccumulator();
                }
            } while (weights[j] > 0.0);
=======
        //! Get the memory used by this component
        std::size_t memoryUsage() const
        {
            std::size_t mem = core::CMemory::dynamicSize(m_Clusters);
            mem += core::CMemory::dynamicSize(m_PointsBuffer);
            return mem;
>>>>>>> d4e4cca7
        }

        result.swap(final);
        LOG_TRACE("# samples = " << result.size());
        LOG_TRACE("samples = " << core::CContainerPrinter::print(result));
    }

    //! Print this classifier for debug.
    std::string print(void) const { return core::CContainerPrinter::print(m_Clusters); }

    //! Get a checksum for this object.
    uint64_t checksum(uint64_t seed = 0) const {
        seed = CChecksum::calculate(seed, m_K);
        seed = CChecksum::calculate(seed, m_DecayRate);
        seed = CChecksum::calculate(seed, m_Clusters);
        return CChecksum::calculate(seed, m_PointsBuffer);
    }

    //! Get the memory used by this component
    void debugMemoryUsage(core::CMemoryUsage::TMemoryUsagePtr mem) const {
        mem->setName("CKMeansOnline");
        core::CMemoryDebug::dynamicSize("m_Clusters", m_Clusters, mem);
        core::CMemoryDebug::dynamicSize("m_PointsBuffer", m_PointsBuffer, mem);
    }

    //! Get the memory used by this component
    std::size_t memoryUsage(void) const {
        std::size_t mem = core::CMemory::dynamicSize(m_Clusters);
        mem += core::CMemory::dynamicSize(m_PointsBuffer);
        return mem;
    }

protected:
    //! Construct a new classifier with the specified space limit
    //! \p space and categories \p categories.
    CKMeansOnline(std::size_t k, double decayRate, double minimumCategoryCount, TFloatMeanAccumulatorDoublePrVec& clusters)
        : m_K(std::max(k, MINIMUM_SPACE)), m_DecayRate(decayRate), m_MinimumCategoryCount(minimumCategoryCount) {
        m_Clusters.swap(clusters);
        m_Clusters.reserve(m_K + MAXIMUM_BUFFER_SIZE + 1u);
        m_PointsBuffer.reserve(MAXIMUM_BUFFER_SIZE);
    }

    //! Sanity check \p split.
    bool checkSplit(const TSizeVecVec& split) const {
        if (split.empty()) {
            LOG_ERROR("Bad split = " << core::CContainerPrinter::print(split));
            return false;
        }
        for (std::size_t i = 0u; i < split.size(); ++i) {
            if (split[i].empty()) {
                LOG_ERROR("Bad split = " << core::CContainerPrinter::print(split));
                return false;
            }
            for (std::size_t j = 0u; j < split[i].size(); ++j) {
                if (split[i][j] >= m_Clusters.size()) {
                    LOG_ERROR("Bad split = " << core::CContainerPrinter::print(split));
                    return false;
                }
            }
        }
<<<<<<< HEAD
        return true;
    }

    //! Reduce the number of clusters to m_K by k-means clustering.
    void reduce(void) {
        // Add all the points as new spherical clusters and reduce.
        for (std::size_t i = 0u; i < m_PointsBuffer.size(); ++i) {
            m_Clusters.push_back(TFloatMeanAccumulatorDoublePr());
            CKMeansOnline::add(m_PointsBuffer[i].first, m_PointsBuffer[i].second, m_Clusters.back());
=======

        //! Reduce the number of clusters to m_K by k-means clustering.
        void reduce()
        {
            // Add all the points as new spherical clusters and reduce.
            for (std::size_t i = 0u; i < m_PointsBuffer.size(); ++i)
            {
                m_Clusters.push_back(TFloatMeanAccumulatorDoublePr());
                CKMeansOnline::add(m_PointsBuffer[i].first,
                                   m_PointsBuffer[i].second,
                                   m_Clusters.back());
            }
            m_PointsBuffer.clear();

            if (m_Clusters.size() < m_K)
            {
                return;
            }

            LOG_TRACE("clusters = " << core::CContainerPrinter::print(m_Clusters));
            LOG_TRACE("# clusters = " << m_Clusters.size());

            TSphericalClusterVecVec kclusters;
            {
                TSphericalClusterVec clusters;
                this->clusters(clusters);
                kmeans(m_Rng, clusters, m_K, kclusters);
            }

            m_Clusters.resize(kclusters.size());
            for (std::size_t i = 0u; i < kclusters.size(); ++i)
            {
                TDoubleMeanVarAccumulator cluster;
                for (std::size_t j = 0u; j < kclusters[i].size(); ++j)
                {
                    cluster.add(kclusters[i][j]);
                }
                double n = CBasicStatistics::count(cluster);
                const TDoublePoint &m = CBasicStatistics::mean(cluster);
                m_Clusters[i].first  = CBasicStatistics::accumulator(TFloatCoordinate(n), TFloatPoint(m));
                m_Clusters[i].second = variance(cluster);
            }

            LOG_TRACE("reduced clusters = " << core::CContainerPrinter::print(m_Clusters));
            LOG_TRACE("# reduced clusters = " << m_Clusters.size());
>>>>>>> d4e4cca7
        }
        m_PointsBuffer.clear();

        if (m_Clusters.size() < m_K) {
            return;
        }

        LOG_TRACE("clusters = " << core::CContainerPrinter::print(m_Clusters));
        LOG_TRACE("# clusters = " << m_Clusters.size());

        TSphericalClusterVecVec kclusters;
        {
            TSphericalClusterVec clusters;
            this->clusters(clusters);
            kmeans(m_Rng, clusters, m_K, kclusters);
        }

        m_Clusters.resize(kclusters.size());
        for (std::size_t i = 0u; i < kclusters.size(); ++i) {
            TDoubleMeanVarAccumulator cluster;
            for (std::size_t j = 0u; j < kclusters[i].size(); ++j) {
                cluster.add(kclusters[i][j]);
            }
            double n = CBasicStatistics::count(cluster);
            const TDoublePoint& m = CBasicStatistics::mean(cluster);
            m_Clusters[i].first = CBasicStatistics::accumulator(TFloatCoordinate(n), TFloatPoint(m));
            m_Clusters[i].second = variance(cluster);
        }

        LOG_TRACE("reduced clusters = " << core::CContainerPrinter::print(m_Clusters));
        LOG_TRACE("# reduced clusters = " << m_Clusters.size());
    }

    //! Add \p count copies of \p mx to the cluster \p cluster.
    static void add(const TDoublePoint& mx, double count, TFloatMeanAccumulatorDoublePr& cluster) {
        double nx = count;
        TDoublePoint vx(0.0);
        double nc = CBasicStatistics::count(cluster.first);
        TDoublePoint mc = CBasicStatistics::mean(cluster.first);
        TDoublePoint vc(cluster.second);
        TDoubleMeanVarAccumulator moments = CBasicStatistics::accumulator(nc, mc, vc) + CBasicStatistics::accumulator(nx, mx, vx);
        TFloatCoordinate ncx = CBasicStatistics::count(moments);
        TFloatPoint mcx = CBasicStatistics::mean(moments);
        cluster.first = CBasicStatistics::accumulator(ncx, mcx);
        cluster.second = variance(moments);
    }

    //! Get the spherically symmetric variance from \p moments.
    static double variance(const TDoubleMeanVarAccumulator& moments) {
        const TDoublePoint& v = CBasicStatistics::maximumLikelihoodVariance(moments);
        return v.L1() / static_cast<double>(v.dimension());
    }

private:
    //! The random number generator.
    CPRNG::CXorOShiro128Plus m_Rng;

    //! The number of clusters to maintain.
    std::size_t m_K;

    //! The rate at which the categories lose information.
    double m_DecayRate;

    //! The minimum permitted count for a cluster.
    double m_MinimumCategoryCount;

    //! The clusters we are maintaining.
    TFloatMeanAccumulatorDoublePrVec m_Clusters;

    //! A buffer of the points added while the space constraint
    //! is satisfied.
    TFloatPointDoublePrVec m_PointsBuffer;
};

template<typename POINT>
const std::size_t CKMeansOnline<POINT>::MINIMUM_SPACE = 4u;
template<typename POINT>
const std::size_t CKMeansOnline<POINT>::MAXIMUM_BUFFER_SIZE = 6u;
template<typename POINT>
const std::size_t CKMeansOnline<POINT>::NUMBER_SEEDS = 5u;
template<typename POINT>
const std::size_t CKMeansOnline<POINT>::MAX_ITERATIONS = 10u;
template<typename POINT>
const std::string CKMeansOnline<POINT>::K_TAG("a");
template<typename POINT>
const std::string CKMeansOnline<POINT>::CLUSTERS_TAG("b");
template<typename POINT>
const std::string CKMeansOnline<POINT>::POINTS_TAG("c");
template<typename POINT>
const std::string CKMeansOnline<POINT>::RNG_TAG("d");
}
}

#endif // INCLUDED_ml_maths_CKMeansOnline_h<|MERGE_RESOLUTION|>--- conflicted
+++ resolved
@@ -62,64 +62,20 @@
 template<typename POINT>
 class CKMeansOnline {
 public:
-    typedef std::vector<std::size_t> TSizeVec;
-    typedef std::vector<TSizeVec> TSizeVecVec;
-    typedef typename SFloatingPoint<POINT, double>::Type TDoublePoint;
-    typedef std::vector<TDoublePoint> TDoublePointVec;
-    typedef typename CSphericalCluster<POINT>::Type TSphericalCluster;
-    typedef std::vector<TSphericalCluster> TSphericalClusterVec;
-    typedef std::vector<TSphericalClusterVec> TSphericalClusterVecVec;
-    typedef std::vector<CKMeansOnline> TKMeansOnlineVec;
+    using TSizeVec = std::vector<std::size_t>;
+    using TSizeVecVec = std::vector<TSizeVec>;
+    using TDoublePoint = typename SFloatingPoint<POINT, double>::Type;
+    using TDoublePointVec = std::vector<TDoublePoint>;
+    using TSphericalCluster = typename CSphericalCluster<POINT>::Type;
+    using TSphericalClusterVec = std::vector<TSphericalCluster>;
+    using TSphericalClusterVecVec = std::vector<TSphericalClusterVec>;
+    using TKMeansOnlineVec = std::vector<CKMeansOnline>;
 
 protected:
     //! \brief Checks if a cluster should be deleted based on its count.
     class CShouldDelete {
     public:
-<<<<<<< HEAD
         CShouldDelete(double minimumCategoryCount) : m_MinimumCategoryCount(minimumCategoryCount) {}
-=======
-        using TSizeVec = std::vector<std::size_t>;
-        using TSizeVecVec = std::vector<TSizeVec>;
-        using TDoublePoint = typename SFloatingPoint<POINT, double>::Type;
-        using TDoublePointVec = std::vector<TDoublePoint>;
-        using TSphericalCluster = typename CSphericalCluster<POINT>::Type;
-        using TSphericalClusterVec = std::vector<TSphericalCluster>;
-        using TSphericalClusterVecVec = std::vector<TSphericalClusterVec>;
-        using TKMeansOnlineVec = std::vector<CKMeansOnline>;
-
-    protected:
-        //! \brief Checks if a cluster should be deleted based on its count.
-        class CShouldDelete
-        {
-            public:
-                CShouldDelete(double minimumCategoryCount) :
-                        m_MinimumCategoryCount(minimumCategoryCount)
-                {}
-
-                template<typename CLUSTER>
-                bool operator()(const CLUSTER &cluster) const
-                {
-                    return CBasicStatistics::count(cluster.first) < m_MinimumCategoryCount;
-                }
-
-            private:
-                double m_MinimumCategoryCount;
-        };
-
-        using TFloatPoint = typename SFloatingPoint<POINT, CFloatStorage>::Type;
-        using TFloatCoordinate = typename SCoordinate<TFloatPoint>::Type;
-        using TFloatPointDoublePr = std::pair<TFloatPoint, double>;
-        using TFloatPointDoublePrVec = std::vector<TFloatPointDoublePr>;
-        using TFloatMeanAccumulator = typename CBasicStatistics::SSampleMean<TFloatPoint>::TAccumulator;
-        using TFloatMeanAccumulatorDoublePr = std::pair<TFloatMeanAccumulator, double>;
-        using TFloatMeanAccumulatorDoublePrVec = std::vector<TFloatMeanAccumulatorDoublePr>;
-        using TDoubleMeanAccumulator = typename CBasicStatistics::SSampleMean<TDoublePoint>::TAccumulator;
-        using TDoubleMeanVarAccumulator = typename CBasicStatistics::SSampleMeanVar<TDoublePoint>::TAccumulator;
-
-    protected:
-        //! The minimum permitted size for the clusterer.
-        static const std::size_t MINIMUM_SPACE;
->>>>>>> d4e4cca7
 
         template<typename CLUSTER>
         bool operator()(const CLUSTER& cluster) const {
@@ -130,15 +86,15 @@
         double m_MinimumCategoryCount;
     };
 
-    typedef typename SFloatingPoint<POINT, CFloatStorage>::Type TFloatPoint;
-    typedef typename SCoordinate<TFloatPoint>::Type TFloatCoordinate;
-    typedef std::pair<TFloatPoint, double> TFloatPointDoublePr;
-    typedef std::vector<TFloatPointDoublePr> TFloatPointDoublePrVec;
-    typedef typename CBasicStatistics::SSampleMean<TFloatPoint>::TAccumulator TFloatMeanAccumulator;
-    typedef std::pair<TFloatMeanAccumulator, double> TFloatMeanAccumulatorDoublePr;
-    typedef std::vector<TFloatMeanAccumulatorDoublePr> TFloatMeanAccumulatorDoublePrVec;
-    typedef typename CBasicStatistics::SSampleMean<TDoublePoint>::TAccumulator TDoubleMeanAccumulator;
-    typedef typename CBasicStatistics::SSampleMeanVar<TDoublePoint>::TAccumulator TDoubleMeanVarAccumulator;
+    using TFloatPoint = typename SFloatingPoint<POINT, CFloatStorage>::Type;
+    using TFloatCoordinate = typename SCoordinate<TFloatPoint>::Type;
+    using TFloatPointDoublePr = std::pair<TFloatPoint, double>;
+    using TFloatPointDoublePrVec = std::vector<TFloatPointDoublePr>;
+    using TFloatMeanAccumulator = typename CBasicStatistics::SSampleMean<TFloatPoint>::TAccumulator;
+    using TFloatMeanAccumulatorDoublePr = std::pair<TFloatMeanAccumulator, double>;
+    using TFloatMeanAccumulatorDoublePrVec = std::vector<TFloatMeanAccumulatorDoublePr>;
+    using TDoubleMeanAccumulator = typename CBasicStatistics::SSampleMean<TDoublePoint>::TAccumulator;
+    using TDoubleMeanVarAccumulator = typename CBasicStatistics::SSampleMeanVar<TDoublePoint>::TAccumulator;
 
 protected:
     //! The minimum permitted size for the clusterer.
@@ -209,7 +165,7 @@
     }
 
     //! Get the total number of clusters.
-    std::size_t size(void) const { return std::min(m_Clusters.size() + m_PointsBuffer.size(), m_K); }
+    std::size_t size() const { return std::min(m_Clusters.size() + m_PointsBuffer.size(), m_K); }
 
     //! Get the clusters being maintained.
     void clusters(TSphericalClusterVec& result) const {
@@ -233,16 +189,9 @@
 
         result.clear();
 
-<<<<<<< HEAD
         if (k == 0) {
             LOG_ERROR("Bad request for zero categories");
             return false;
-=======
-        //! Get the total number of clusters.
-        std::size_t size() const
-        {
-            return std::min(m_Clusters.size() + m_PointsBuffer.size(), m_K);
->>>>>>> d4e4cca7
         }
 
         this->reduce();
@@ -353,25 +302,11 @@
         }
     }
 
-<<<<<<< HEAD
     //! Merge \p other with this clusterer.
     //!
     //! \param[in] other Another clusterer to merge with this one.
     void merge(const CKMeansOnline& other) {
         LOG_TRACE("Merge");
-=======
-        //! Propagate the clusters forwards by \p time.
-        void propagateForwardsByTime(double time)
-        {
-            if (time < 0.0)
-            {
-                LOG_ERROR("Can't propagate backwards in time");
-                return;
-            }
-
-            double alpha = std::exp(-m_DecayRate * time);
-            LOG_TRACE("alpha = " << alpha);
->>>>>>> d4e4cca7
 
         for (std::size_t i = 0u; i < other.m_PointsBuffer.size(); ++i) {
             m_Clusters.push_back(TFloatMeanAccumulatorDoublePr());
@@ -396,35 +331,11 @@
             return;
         }
 
-<<<<<<< HEAD
-        double alpha = ::exp(-m_DecayRate * time);
+        double alpha = std::exp(-m_DecayRate * time);
         LOG_TRACE("alpha = " << alpha);
 
         this->age(alpha);
     }
-=======
-        //! Get the current points buffer.
-        bool buffering() const
-        {
-            return m_PointsBuffer.size() > 0;
-        }
-
-        //! Get \p n samples of the distribution corresponding to the
-        //! categories we are maintaining.
-        //!
-        //! \param[in] numberSamples The desired number of samples.
-        //! \param[out] result Filled in with the samples of the distribution.
-        void sample(std::size_t numberSamples, TDoublePointVec &result) const
-        {
-            result.clear();
-            if (numberSamples == 0)
-            {
-                return;
-            }
-
-            using TDoubleVec = std::vector<double>;
-            using TDoubleSizePr = std::pair<double, std::size_t>;
->>>>>>> d4e4cca7
 
     //! Age by a factor \p alpha, which should be in the range (0, 1).
     void age(double alpha) {
@@ -434,7 +345,6 @@
             m_Clusters[i].first.age(alpha);
         }
 
-<<<<<<< HEAD
         // Prune any dead categories: we're not interested in
         // maintaining categories with low counts.
         m_Clusters.erase(std::remove_if(m_Clusters.begin(), m_Clusters.end(), CShouldDelete(m_MinimumCategoryCount)), m_Clusters.end());
@@ -443,7 +353,7 @@
     }
 
     //! Get the current points buffer.
-    bool buffering(void) const { return m_PointsBuffer.size() > 0; }
+    bool buffering() const { return m_PointsBuffer.size() > 0; }
 
     //! Get \p n samples of the distribution corresponding to the
     //! categories we are maintaining.
@@ -455,78 +365,11 @@
         if (numberSamples == 0) {
             return;
         }
-=======
-            TDoubleVec counts;
-            counts.reserve(m_Clusters.size());
-            double Z = 0.0;
-            for (std::size_t i = 0u; i < m_Clusters.size(); ++i)
-            {
-                double ni = CBasicStatistics::count(m_Clusters[i].first);
-                counts.push_back(ni);
-                Z += ni;
-            }
-            Z /= static_cast<double>(numberSamples);
-            for (std::size_t i = 0u; i < counts.size(); ++i)
-            {
-                counts[i] /= Z;
-            }
-            LOG_TRACE("weights = " << core::CContainerPrinter::print(counts)
-                      << ", Z = " << Z
-                      << ", n = " << numberSamples);
-
-            result.reserve(2 * numberSamples);
-
-            TDoubleVec weights;
-            TDoublePointVec categorySamples;
-            for (std::size_t i = 0u; i < m_Clusters.size(); ++i)
-            {
-                double ni = counts[i];
-
-                categorySamples.clear();
-                TDoublePoint m = CBasicStatistics::mean(m_Clusters[i].first);
-                if (m_Clusters[i].second == 0.0)
-                {
-                    categorySamples.push_back(m);
-                }
-                else
-                {
-                    std::size_t ni_ = static_cast<std::size_t>(std::ceil(ni));
-                    TDoublePoint v(m_Clusters[i].second);
-                    sampleGaussian(ni_, m, v.diagonal(), categorySamples);
-                }
->>>>>>> d4e4cca7
-
-        typedef std::vector<double> TDoubleVec;
-        typedef std::pair<double, std::size_t> TDoubleSizePr;
-
-<<<<<<< HEAD
+
+        using TDoubleVec = std::vector<double>;
+        using TDoubleSizePr = std::pair<double, std::size_t>;
+
         static const double ALMOST_ONE = 0.99999;
-=======
-                result.insert(result.end(), categorySamples.begin(), categorySamples.end());
-                weights.insert(weights.end(), categorySamples.size(), ni);
-            }
-            LOG_TRACE("samples = " << core::CContainerPrinter::print(result));
-            LOG_TRACE("weights = " << core::CContainerPrinter::print(weights));
-
-            TDoublePointVec final;
-            final.reserve(static_cast<std::size_t>(std::ceil(std::accumulate(weights.begin(), weights.end(), 0.0))));
-            TDoubleMeanAccumulator sample;
-            for (;;)
-            {
-                CBasicStatistics::COrderStatisticsStack<TDoubleSizePr, 1> nearest;
-                const TDoublePoint &sample_ = CBasicStatistics::mean(sample);
-                for (std::size_t j = 0u; j < result.size(); ++j)
-                {
-                    if (weights[j] > 0.0)
-                    {
-                        nearest.add(std::make_pair((result[j] - sample_).euclidean(), j));
-                    }
-                }
-                if (nearest.count() == 0)
-                {
-                    break;
-                }
->>>>>>> d4e4cca7
 
         // See, for example, Effective C++ item 3.
         const_cast<CKMeansOnline*>(this)->reduce();
@@ -540,17 +383,9 @@
             counts.push_back(ni);
             Z += ni;
         }
-<<<<<<< HEAD
         Z /= static_cast<double>(numberSamples);
         for (std::size_t i = 0u; i < counts.size(); ++i) {
             counts[i] /= Z;
-=======
-
-        //! Print this classifier for debug.
-        std::string print() const
-        {
-            return core::CContainerPrinter::print(m_Clusters);
->>>>>>> d4e4cca7
         }
         LOG_TRACE("weights = " << core::CContainerPrinter::print(counts) << ", Z = " << Z << ", n = " << numberSamples);
 
@@ -566,7 +401,7 @@
             if (m_Clusters[i].second == 0.0) {
                 categorySamples.push_back(m);
             } else {
-                std::size_t ni_ = static_cast<std::size_t>(::ceil(ni));
+                std::size_t ni_ = static_cast<std::size_t>(std::ceil(ni));
                 TDoublePoint v(m_Clusters[i].second);
                 sampleGaussian(ni_, m, v.diagonal(), categorySamples);
             }
@@ -580,7 +415,7 @@
         LOG_TRACE("weights = " << core::CContainerPrinter::print(weights));
 
         TDoublePointVec final;
-        final.reserve(static_cast<std::size_t>(::ceil(std::accumulate(weights.begin(), weights.end(), 0.0))));
+        final.reserve(static_cast<std::size_t>(std::ceil(std::accumulate(weights.begin(), weights.end(), 0.0))));
         TDoubleMeanAccumulator sample;
         for (;;) {
             CBasicStatistics::COrderStatisticsStack<TDoubleSizePr, 1> nearest;
@@ -594,7 +429,6 @@
                 break;
             }
 
-<<<<<<< HEAD
             std::size_t j = nearest[0].second;
             const TDoublePoint& xj = result[j];
             do {
@@ -606,14 +440,6 @@
                     sample = TDoubleMeanAccumulator();
                 }
             } while (weights[j] > 0.0);
-=======
-        //! Get the memory used by this component
-        std::size_t memoryUsage() const
-        {
-            std::size_t mem = core::CMemory::dynamicSize(m_Clusters);
-            mem += core::CMemory::dynamicSize(m_PointsBuffer);
-            return mem;
->>>>>>> d4e4cca7
         }
 
         result.swap(final);
@@ -622,7 +448,7 @@
     }
 
     //! Print this classifier for debug.
-    std::string print(void) const { return core::CContainerPrinter::print(m_Clusters); }
+    std::string print() const { return core::CContainerPrinter::print(m_Clusters); }
 
     //! Get a checksum for this object.
     uint64_t checksum(uint64_t seed = 0) const {
@@ -640,7 +466,7 @@
     }
 
     //! Get the memory used by this component
-    std::size_t memoryUsage(void) const {
+    std::size_t memoryUsage() const {
         std::size_t mem = core::CMemory::dynamicSize(m_Clusters);
         mem += core::CMemory::dynamicSize(m_PointsBuffer);
         return mem;
@@ -674,63 +500,15 @@
                 }
             }
         }
-<<<<<<< HEAD
         return true;
     }
 
     //! Reduce the number of clusters to m_K by k-means clustering.
-    void reduce(void) {
+    void reduce() {
         // Add all the points as new spherical clusters and reduce.
         for (std::size_t i = 0u; i < m_PointsBuffer.size(); ++i) {
             m_Clusters.push_back(TFloatMeanAccumulatorDoublePr());
             CKMeansOnline::add(m_PointsBuffer[i].first, m_PointsBuffer[i].second, m_Clusters.back());
-=======
-
-        //! Reduce the number of clusters to m_K by k-means clustering.
-        void reduce()
-        {
-            // Add all the points as new spherical clusters and reduce.
-            for (std::size_t i = 0u; i < m_PointsBuffer.size(); ++i)
-            {
-                m_Clusters.push_back(TFloatMeanAccumulatorDoublePr());
-                CKMeansOnline::add(m_PointsBuffer[i].first,
-                                   m_PointsBuffer[i].second,
-                                   m_Clusters.back());
-            }
-            m_PointsBuffer.clear();
-
-            if (m_Clusters.size() < m_K)
-            {
-                return;
-            }
-
-            LOG_TRACE("clusters = " << core::CContainerPrinter::print(m_Clusters));
-            LOG_TRACE("# clusters = " << m_Clusters.size());
-
-            TSphericalClusterVecVec kclusters;
-            {
-                TSphericalClusterVec clusters;
-                this->clusters(clusters);
-                kmeans(m_Rng, clusters, m_K, kclusters);
-            }
-
-            m_Clusters.resize(kclusters.size());
-            for (std::size_t i = 0u; i < kclusters.size(); ++i)
-            {
-                TDoubleMeanVarAccumulator cluster;
-                for (std::size_t j = 0u; j < kclusters[i].size(); ++j)
-                {
-                    cluster.add(kclusters[i][j]);
-                }
-                double n = CBasicStatistics::count(cluster);
-                const TDoublePoint &m = CBasicStatistics::mean(cluster);
-                m_Clusters[i].first  = CBasicStatistics::accumulator(TFloatCoordinate(n), TFloatPoint(m));
-                m_Clusters[i].second = variance(cluster);
-            }
-
-            LOG_TRACE("reduced clusters = " << core::CContainerPrinter::print(m_Clusters));
-            LOG_TRACE("# reduced clusters = " << m_Clusters.size());
->>>>>>> d4e4cca7
         }
         m_PointsBuffer.clear();
 
