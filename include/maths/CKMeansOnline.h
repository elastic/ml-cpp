/*
 * Copyright Elasticsearch B.V. and/or licensed to Elasticsearch B.V. under one
 * or more contributor license agreements. Licensed under the Elastic License;
 * you may not use this file except in compliance with the Elastic License.
 */

#ifndef INCLUDED_ml_maths_CKMeansOnline_h
#define INCLUDED_ml_maths_CKMeansOnline_h

#include <core/CContainerPrinter.h>
#include <core/CLogger.h>
#include <core/CMemory.h>
#include <core/CPersistUtils.h>
#include <core/CStatePersistInserter.h>
#include <core/CStateRestoreTraverser.h>
#include <core/RestoreMacros.h>

#include <maths/CBasicStatistics.h>
#include <maths/CChecksum.h>
#include <maths/CInformationCriteria.h>
#include <maths/CKMeans.h>
#include <maths/CLinearAlgebra.h>
#include <maths/CLinearAlgebraShims.h>
#include <maths/CLinearAlgebraTools.h>
#include <maths/CPRNG.h>
<<<<<<< HEAD
#include <maths/CTypeTraits.h>
=======
#include <maths/CRestoreParams.h>
#include <maths/CTypeConversions.h>
#include <maths/Constants.h>
>>>>>>> 601f3449

#include <cmath>
#include <cstddef>
#include <numeric>
#include <utility>
#include <vector>

namespace ml {
namespace maths {

//! \brief Computes k-means of a set of points online using \f$O(k)\f$
//! memory.
//!
//! DESCRIPTION:\n
//! This is a sketch data structure of points and their spherical variance
//! which can then be clustered using the k-means objective (of minimizing
//! the within class variance). See also CNaturalBreaksClassifier for a
//! discussion of the sketch strategy.
//!
//! IMPLEMENTATION:\n
//! This class is templated on the point type for greater flexibility.
//! It must support addition, subtraction, have free functions for
//! coordinate-wise min and max, satisfy the constraints imposed by
//! CBasicStatistics::SSampleCentralMoments, support coordinate access
//! by the brackets operator and have member functions called dimension
//! and euclidean - which gives the Euclidean norm of the vector.
template<typename POINT>
class CKMeansOnline {
public:
    using TSizeVec = std::vector<std::size_t>;
    using TSizeVecVec = std::vector<TSizeVec>;
    using TDoublePoint = typename SFloatingPoint<POINT, double>::Type;
    using TDoublePointVec = std::vector<TDoublePoint>;
    using TSphericalCluster = typename CSphericalCluster<POINT>::Type;
    using TSphericalClusterVec = std::vector<TSphericalCluster>;
    using TSphericalClusterVecVec = std::vector<TSphericalClusterVec>;
    using TKMeansOnlineVec = std::vector<CKMeansOnline>;

protected:
    //! \brief Checks if a cluster should be deleted based on its count.
    class CShouldDelete {
    public:
<<<<<<< HEAD
        using TSizeVec = std::vector<std::size_t>;
        using TSizeVecVec = std::vector<TSizeVec>;
        using TDoublePoint = typename SFloatingPoint<POINT, double>::Type;
        using TDoublePointVec = std::vector<TDoublePoint>;
        using TSphericalCluster = typename CSphericalCluster<POINT>::Type;
        using TSphericalClusterVec = std::vector<TSphericalCluster>;
        using TSphericalClusterVecVec = std::vector<TSphericalClusterVec>;
        using TKMeansOnlineVec = std::vector<CKMeansOnline>;

    protected:
        //! \brief Checks if a cluster should be deleted based on its count.
        class CShouldDelete
        {
            public:
                CShouldDelete(double minimumCategoryCount) :
                        m_MinimumCategoryCount(minimumCategoryCount)
                {}

                template<typename CLUSTER>
                bool operator()(const CLUSTER &cluster) const
                {
                    return CBasicStatistics::count(cluster.first) < m_MinimumCategoryCount;
                }

            private:
                double m_MinimumCategoryCount;
        };

        using TFloatPoint = typename SFloatingPoint<POINT, CFloatStorage>::Type;
        using TFloatCoordinate = typename SCoordinate<TFloatPoint>::Type;
        using TFloatPointDoublePr = std::pair<TFloatPoint, double>;
        using TFloatPointDoublePrVec = std::vector<TFloatPointDoublePr>;
        using TFloatMeanAccumulator = typename CBasicStatistics::SSampleMean<TFloatPoint>::TAccumulator;
        using TFloatMeanAccumulatorDoublePr = std::pair<TFloatMeanAccumulator, double>;
        using TFloatMeanAccumulatorDoublePrVec = std::vector<TFloatMeanAccumulatorDoublePr>;
        using TDoubleMeanAccumulator = typename CBasicStatistics::SSampleMean<TDoublePoint>::TAccumulator;
        using TDoubleMeanVarAccumulator = typename CBasicStatistics::SSampleMeanVar<TDoublePoint>::TAccumulator;

    protected:
        //! The minimum permitted size for the clusterer.
        static const std::size_t MINIMUM_SPACE;
=======
        CShouldDelete(double minimumCategoryCount)
            : m_MinimumCategoryCount(minimumCategoryCount) {}
>>>>>>> 601f3449

        template<typename CLUSTER>
        bool operator()(const CLUSTER& cluster) const {
            return CBasicStatistics::count(cluster.first) < m_MinimumCategoryCount;
        }

<<<<<<< HEAD
        //! Construct a new classifier with the specified space limit
        //! \p space and categories \p categories.
        CKMeansOnline(std::size_t k,
                      double decayRate,
                      double minimumCategoryCount,
                      TFloatMeanAccumulatorDoublePrVec &clusters) :
                m_K(std::max(k, MINIMUM_SPACE)),
                m_DecayRate(decayRate),
                m_MinimumCategoryCount(minimumCategoryCount)
        {
            m_Clusters.swap(clusters);
            m_Clusters.reserve(m_K + MAXIMUM_BUFFER_SIZE + 1u);
            m_PointsBuffer.reserve(MAXIMUM_BUFFER_SIZE);
        }

        //! Create from part of a state document.
        bool acceptRestoreTraverser(const SDistributionRestoreParams &params,
                                    core::CStateRestoreTraverser &traverser)
        {
            m_DecayRate = params.s_DecayRate;
            m_MinimumCategoryCount = params.s_MinimumCategoryCount;

            do
            {
                const std::string name = traverser.name();
                RESTORE(RNG_TAG, m_Rng.fromString(traverser.value()));
                RESTORE(K_TAG, core::CPersistUtils::restore(K_TAG, m_K, traverser))
                RESTORE(CLUSTERS_TAG, core::CPersistUtils::restore(CLUSTERS_TAG, m_Clusters, traverser))
                RESTORE(POINTS_TAG, core::CPersistUtils::restore(POINTS_TAG, m_PointsBuffer, traverser))
            }
            while (traverser.next());
            return true;
=======
    private:
        double m_MinimumCategoryCount;
    };

    using TFloatPoint = typename SFloatingPoint<POINT, CFloatStorage>::Type;
    using TFloatCoordinate = typename SCoordinate<TFloatPoint>::Type;
    using TFloatPointDoublePr = std::pair<TFloatPoint, double>;
    using TFloatPointDoublePrVec = std::vector<TFloatPointDoublePr>;
    using TFloatMeanAccumulator = typename CBasicStatistics::SSampleMean<TFloatPoint>::TAccumulator;
    using TFloatMeanAccumulatorDoublePr = std::pair<TFloatMeanAccumulator, double>;
    using TFloatMeanAccumulatorDoublePrVec = std::vector<TFloatMeanAccumulatorDoublePr>;
    using TDoubleMeanAccumulator =
        typename CBasicStatistics::SSampleMean<TDoublePoint>::TAccumulator;
    using TDoubleMeanVarAccumulator =
        typename CBasicStatistics::SSampleMeanVar<TDoublePoint>::TAccumulator;

protected:
    //! The minimum permitted size for the clusterer.
    static const std::size_t MINIMUM_SPACE;

    //! The maximum allowed size of the points buffer.
    static const std::size_t MAXIMUM_BUFFER_SIZE;

    //! The number of times to seed the clustering in reduce.
    static const std::size_t NUMBER_SEEDS;

    //! The maximum number of iterations to use for k-means in reduce.
    static const std::size_t MAX_ITERATIONS;

    static const std::string K_TAG;
    static const std::string CLUSTERS_TAG;
    static const std::string POINTS_TAG;
    static const std::string RNG_TAG;

public:
    //! \param[in] k The maximum space in numbers of clusters.
    //! A cluster comprises one float point vector, one count and
    //! a double holding the spherical variance.
    //! \param[in] decayRate The rate at which we data ages out
    //! of the clusterer.
    //! \param[in] minimumCategoryCount The minimum permitted count
    //! for a cluster.
    //! \note This will store as much information about the points
    //! subject to this constraint so will generally hold \p k
    //! clusters.
    CKMeansOnline(std::size_t k, double decayRate = 0.0, double minimumCategoryCount = MINIMUM_CATEGORY_COUNT)
        : m_K(std::max(k, MINIMUM_SPACE)), m_DecayRate(decayRate),
          m_MinimumCategoryCount(minimumCategoryCount) {
        m_Clusters.reserve(m_K + MAXIMUM_BUFFER_SIZE + 1u);
        m_PointsBuffer.reserve(MAXIMUM_BUFFER_SIZE);
    }

    //! Create from part of a state document.
    bool acceptRestoreTraverser(const SDistributionRestoreParams& params,
                                core::CStateRestoreTraverser& traverser) {
        m_DecayRate = params.s_DecayRate;
        m_MinimumCategoryCount = params.s_MinimumCategoryCount;

        do {
            const std::string name = traverser.name();
            RESTORE(RNG_TAG, m_Rng.fromString(traverser.value()));
            RESTORE(K_TAG, core::CPersistUtils::restore(K_TAG, m_K, traverser))
            RESTORE(CLUSTERS_TAG,
                    core::CPersistUtils::restore(CLUSTERS_TAG, m_Clusters, traverser))
            RESTORE(POINTS_TAG, core::CPersistUtils::restore(POINTS_TAG, m_PointsBuffer, traverser))
        } while (traverser.next());
        return true;
    }

    //! Persist state by passing to the supplied inserter.
    void acceptPersistInserter(core::CStatePersistInserter& inserter) const {
        inserter.insertValue(RNG_TAG, m_Rng.toString());
        core::CPersistUtils::persist(K_TAG, m_K, inserter);
        core::CPersistUtils::persist(CLUSTERS_TAG, m_Clusters, inserter);
        core::CPersistUtils::persist(POINTS_TAG, m_PointsBuffer, inserter);
    }

    //! Efficiently swap the contents of this and \p other.
    void swap(CKMeansOnline& other) {
        std::swap(m_Rng, other.m_Rng);
        std::swap(m_K, other.m_K);
        std::swap(m_DecayRate, other.m_DecayRate);
        std::swap(m_MinimumCategoryCount, other.m_MinimumCategoryCount);
        m_Clusters.swap(other.m_Clusters);
        m_PointsBuffer.swap(other.m_PointsBuffer);
    }

    //! Get the total number of clusters.
    std::size_t size() const {
        return std::min(m_Clusters.size() + m_PointsBuffer.size(), m_K);
    }

    //! Get the clusters being maintained.
    void clusters(TSphericalClusterVec& result) const {
        result.clear();
        result.reserve(m_Clusters.size());
        for (std::size_t i = 0u; i < m_Clusters.size(); ++i) {
            const TFloatPoint& m = CBasicStatistics::mean(m_Clusters[i].first);
            double n = CBasicStatistics::count(m_Clusters[i].first);
            double v = m_Clusters[i].second;
            result.push_back(TSphericalCluster(m, SCountAndVariance(n, v)));
>>>>>>> 601f3449
        }
    }

    //! Get our best estimate of the \p k means clustering of the
    //! k-means maintained by this object.
    //!
    //! \param[in] k The desired size for the clustering.
    //! \param[out] result Filled in with the \p k means clustering.
    bool kmeans(std::size_t k, TSphericalClusterVecVec& result) {
        LOG_TRACE(<< "split");

        result.clear();

        if (k == 0) {
            LOG_ERROR(<< "Bad request for zero categories");
            return false;
        }

<<<<<<< HEAD
        //! Get the clusters being maintained.
        void clusters(TSphericalClusterVec &result) const
        {
            result.clear();
            result.reserve(m_Clusters.size());
            for (std::size_t i = 0u; i < m_Clusters.size(); ++i)
            {
                const TFloatPoint &m = CBasicStatistics::mean(m_Clusters[i].first);
                double n = CBasicStatistics::count(m_Clusters[i].first);
                double v = m_Clusters[i].second;
                result.emplace_back(m, SCountAndVariance(n, v));
            }
=======
        this->reduce();
        LOG_TRACE(<< "raw clusters = " << this->print());

        TSphericalClusterVec clusters;
        this->clusters(clusters);

        return kmeans(m_Rng, clusters, k, result);
    }

    //! Get our best estimate of the \p k means clustering of
    //! \p clusters.
    //!
    //! \param[in] rng The random number generator.
    //! \param[in] clusters The spherical clusters to cluster.
    //! \param[in] k The desired size for the clustering.
    //! \param[out] result Filled in with the \p k means clustering
    //! of \p clusters.
    template<typename RNG>
    static bool
    kmeans(RNG& rng, TSphericalClusterVec& clusters, std::size_t k, TSphericalClusterVecVec& result) {
        result.clear();

        if (k == 0) {
            LOG_ERROR(<< "Bad request for zero categories");
            return false;
>>>>>>> 601f3449
        }
        if (clusters.empty()) {
            return true;
        }

        result.reserve(std::min(k, clusters.size()));

<<<<<<< HEAD
            if (k == 0)
            {
                LOG_ERROR("Bad request for zero categories");
                return false;
            }
            if (clusters.empty())
            {
                return true;
            }

            result.reserve(std::min(k, clusters.size()));

            if (k >= clusters.size())
            {
                TSphericalClusterVec cluster(1);
                for (std::size_t i = 0u; i < clusters.size(); ++i)
                {
                    cluster[0] = clusters[i];
                    result.push_back(cluster);
                }
                return true;
            }
            else if (k == 1)
            {
                result.push_back(clusters);
                return true;
            }

            CKMeans<TSphericalCluster> kmeans;
            kmeans.setPoints(clusters);
            CBasicStatistics::COrderStatisticsStack<double, 1> minCost;
            TSphericalClusterVec centres;
            TSphericalClusterVecVec candidates;
            for (std::size_t i = 0u; i < NUMBER_SEEDS; ++i)
            {
                CKMeansPlusPlusInitialization<TSphericalCluster, RNG> seedCentres(rng);
                seedCentres.run(clusters, k, centres);
                kmeans.setCentres(centres);
                kmeans.run(MAX_ITERATIONS);
                kmeans.clusters(candidates);
                CSphericalGaussianInfoCriterion<TSphericalCluster, E_BIC> criterion;
                criterion.add(candidates);
                double cost = criterion.calculate();
                if (minCost.add(cost))
                {
                    result.swap(candidates);
                }
=======
        if (k >= clusters.size()) {
            TSphericalClusterVec cluster(1);
            for (std::size_t i = 0u; i < clusters.size(); ++i) {
                cluster[0] = clusters[i];
                result.push_back(cluster);
>>>>>>> 601f3449
            }
            return true;
        } else if (k == 1) {
            result.push_back(clusters);
            return true;
        }

<<<<<<< HEAD
        //! Split this into n online k-means clusterers corresponding to
        //! \p split.
        //!
        //! \param[in] split The desired partition of the k clusters.
        //! \param[out] result Filled in with the clusterers representing
        //! \p split if it is a valid partition and cleared otherwise.
        bool split(const TSizeVecVec &split, TKMeansOnlineVec &result)
        {
            result.clear();
            this->reduce();
            if (!this->checkSplit(split))
            {
                return false;
            }

            result.reserve(split.size());
            TFloatMeanAccumulatorDoublePrVec clusters;
            for (std::size_t i = 0u; i < split.size(); ++i)
            {
                clusters.clear();
                clusters.reserve(split[i].size());
                for (std::size_t j = 0u; j < split[i].size(); ++j)
                {
                    clusters.push_back(m_Clusters[split[i][j]]);
                }
                result.emplace_back(m_K, m_DecayRate, m_MinimumCategoryCount, clusters);
=======
        CKMeansFast<TSphericalCluster> kmeans;
        kmeans.setPoints(clusters);
        CBasicStatistics::COrderStatisticsStack<double, 1> minCost;
        TSphericalClusterVec centres;
        TSphericalClusterVecVec candidates;
        for (std::size_t i = 0u; i < NUMBER_SEEDS; ++i) {
            CKMeansPlusPlusInitialization<TSphericalCluster, RNG> seedCentres(rng);
            seedCentres.run(clusters, k, centres);
            kmeans.setCentres(centres);
            kmeans.run(MAX_ITERATIONS);
            kmeans.clusters(candidates);
            CSphericalGaussianInfoCriterion<TSphericalCluster, E_BIC> criterion;
            criterion.add(candidates);
            double cost = criterion.calculate();
            if (minCost.add(cost)) {
                result.swap(candidates);
>>>>>>> 601f3449
            }
        }

<<<<<<< HEAD
        //! Add \p x to the clusterer.
        //!
        //! \param[in] x A point to add to the clusterer.
        //! \param[in] count The count weight of this point.
        void add(const TDoublePoint &x, double count = 1.0)
        {
            if (m_PointsBuffer.size() < MAXIMUM_BUFFER_SIZE)
            {
                m_PointsBuffer.emplace_back(x, count);
            }
            else
            {
                m_Clusters.push_back(TFloatMeanAccumulatorDoublePr());
                CKMeansOnline::add(x, count, m_Clusters.back());
                this->reduce();
            }
=======
        LOG_TRACE(<< "result = " << core::CContainerPrinter::print(result));

        return true;
    }

    //! Split this into n online k-means clusterers corresponding to
    //! \p split.
    //!
    //! \param[in] split The desired partition of the k clusters.
    //! \param[out] result Filled in with the clusterers representing
    //! \p split if it is a valid partition and cleared otherwise.
    bool split(const TSizeVecVec& split, TKMeansOnlineVec& result) {
        result.clear();
        this->reduce();
        if (!this->checkSplit(split)) {
            return false;
>>>>>>> 601f3449
        }

        result.reserve(split.size());
        TFloatMeanAccumulatorDoublePrVec clusters;
        for (std::size_t i = 0u; i < split.size(); ++i) {
            clusters.clear();
            clusters.reserve(split[i].size());
            for (std::size_t j = 0u; j < split[i].size(); ++j) {
                clusters.push_back(m_Clusters[split[i][j]]);
            }
            result.push_back(CKMeansOnline(m_K, m_DecayRate, m_MinimumCategoryCount, clusters));
        }

        return true;
    }

    //! Add \p x to the clusterer.
    //!
    //! \param[in] x A point to add to the clusterer.
    //! \param[in] count The count weight of this point.
    void add(const TDoublePoint& x, double count = 1.0) {
        if (m_PointsBuffer.size() < MAXIMUM_BUFFER_SIZE) {
            m_PointsBuffer.push_back(std::make_pair(x, count));
        } else {
            m_Clusters.push_back(TFloatMeanAccumulatorDoublePr());
            CKMeansOnline::add(x, count, m_Clusters.back());
            this->reduce();
        }
    }

    //! Merge \p other with this clusterer.
    //!
    //! \param[in] other Another clusterer to merge with this one.
    void merge(const CKMeansOnline& other) {
        LOG_TRACE(<< "Merge");

        for (std::size_t i = 0u; i < other.m_PointsBuffer.size(); ++i) {
            m_Clusters.push_back(TFloatMeanAccumulatorDoublePr());
            CKMeansOnline::add(other.m_PointsBuffer[i].first,
                               other.m_PointsBuffer[i].second, m_Clusters.back());
        }
        m_Clusters.insert(m_Clusters.end(), other.m_Clusters.begin(),
                          other.m_Clusters.end());

        this->reduce();

        // Reclaim memory from the vector buffer.
        TFloatMeanAccumulatorDoublePrVec categories(m_Clusters);
        m_Clusters.swap(categories);
    }

    //! Set the rate at which information is aged out.
    void decayRate(double decayRate) { m_DecayRate = decayRate; }

    //! Propagate the clusters forwards by \p time.
    void propagateForwardsByTime(double time) {
        if (time < 0.0) {
            LOG_ERROR(<< "Can't propagate backwards in time");
            return;
        }

        double alpha = std::exp(-m_DecayRate * time);
        LOG_TRACE(<< "alpha = " << alpha);

        this->age(alpha);
    }

<<<<<<< HEAD
            // Prune any dead categories: we're not interested in
            // maintaining categories with low counts.
            m_Clusters.erase(std::remove_if(m_Clusters.begin(), m_Clusters.end(),
                                            CShouldDelete(m_MinimumCategoryCount)),
                             m_Clusters.end());
=======
    //! Age by a factor \p alpha, which should be in the range (0, 1).
    void age(double alpha) {
        LOG_TRACE(<< "clusters = " << core::CContainerPrinter::print(m_Clusters));
>>>>>>> 601f3449

        for (std::size_t i = 0u; i < m_Clusters.size(); ++i) {
            m_Clusters[i].first.age(alpha);
        }

        // Prune any dead categories: we're not interested in
        // maintaining categories with low counts.
        m_Clusters.erase(std::remove_if(m_Clusters.begin(), m_Clusters.end(),
                                        CShouldDelete(m_MinimumCategoryCount)),
                         m_Clusters.end());

        LOG_TRACE(<< "clusters = " << core::CContainerPrinter::print(m_Clusters));
    }

    //! Get the current points buffer.
    bool buffering() const { return m_PointsBuffer.size() > 0; }

    //! Get \p n samples of the distribution corresponding to the
    //! categories we are maintaining.
    //!
    //! \param[in] numberSamples The desired number of samples.
    //! \param[out] result Filled in with the samples of the distribution.
    void sample(std::size_t numberSamples, TDoublePointVec& result) const {
        result.clear();
        if (numberSamples == 0) {
            return;
        }

<<<<<<< HEAD
        //! Get \p n samples of the distribution corresponding to the
        //! categories we are maintaining.
        //!
        //! \param[in] numberSamples The desired number of samples.
        //! \param[out] result Filled in with the samples of the distribution.
        void sample(std::size_t numberSamples, TDoublePointVec &result) const
        {
            result.clear();
            if (numberSamples == 0)
            {
                return;
            }

            using TDoubleVec = std::vector<double>;
            using TDoubleSizePr = std::pair<double, std::size_t>;

            static const double ALMOST_ONE = 0.99999;
=======
        using TDoubleVec = std::vector<double>;
        using TDoubleSizePr = std::pair<double, std::size_t>;
>>>>>>> 601f3449

        static const double ALMOST_ONE = 0.99999;

<<<<<<< HEAD
            TDoubleVec counts;
            counts.reserve(m_Clusters.size());
            double Z = 0.0;
            for (std::size_t i = 0u; i < m_Clusters.size(); ++i)
            {
                double ni = CBasicStatistics::count(m_Clusters[i].first);
                counts.push_back(ni);
                Z += ni;
            }
            Z /= static_cast<double>(numberSamples);
            for (std::size_t i = 0u; i < counts.size(); ++i)
            {
                counts[i] /= Z;
            }
            LOG_TRACE("weights = " << core::CContainerPrinter::print(counts)
                      << ", Z = " << Z
                      << ", n = " << numberSamples);

            result.reserve(2 * numberSamples);

            TDoubleVec weights;
            TDoublePointVec categorySamples;
            for (std::size_t i = 0u; i < m_Clusters.size(); ++i)
            {
                double ni = counts[i];

                categorySamples.clear();
                TDoublePoint m = CBasicStatistics::mean(m_Clusters[i].first);
                if (m_Clusters[i].second == 0.0)
                {
                    categorySamples.push_back(m);
                }
                else
                {
                    std::size_t ni_ = static_cast<std::size_t>(::ceil(ni));
                    TDoublePoint v(m_Clusters[i].second);
                    sampleGaussian(ni_, m, v.asDiagonal(), categorySamples);
                }

                ni /= static_cast<double>(categorySamples.size());

                result.insert(result.end(), categorySamples.begin(), categorySamples.end());
                weights.insert(weights.end(), categorySamples.size(), ni);
            }
            LOG_TRACE("samples = " << core::CContainerPrinter::print(result));
            LOG_TRACE("weights = " << core::CContainerPrinter::print(weights));

            TDoublePointVec final;
            final.reserve(static_cast<std::size_t>(::ceil(std::accumulate(weights.begin(), weights.end(), 0.0))));
            TDoubleMeanAccumulator sample;
            for (;;)
            {
                CBasicStatistics::COrderStatisticsStack<TDoubleSizePr, 1> nearest;
                const TDoublePoint &sample_ = CBasicStatistics::mean(sample);
                for (std::size_t j = 0u; j < result.size(); ++j)
                {
                    if (weights[j] > 0.0)
                    {
                        nearest.add({las::distance(result[j], sample_), j});
                    }
                }
                if (nearest.count() == 0)
                {
                    break;
                }

                std::size_t j = nearest[0].second;
                const TDoublePoint &xj = result[j];
                do
                {
                    double nj = std::min(1.0 - CBasicStatistics::count(sample), weights[j]);
                    sample.add(xj, nj);
                    weights[j] -= nj;
                    if (CBasicStatistics::count(sample) > ALMOST_ONE)
                    {
                        final.push_back(CBasicStatistics::mean(sample));
                        sample = TDoubleMeanAccumulator();
                    }
                }
                while (weights[j] > 0.0);
            }

            result.swap(final);
            LOG_TRACE("# samples = " << result.size());
            LOG_TRACE("samples = " << core::CContainerPrinter::print(result));
=======
        // See, for example, Effective C++ item 3.
        const_cast<CKMeansOnline*>(this)->reduce();
        LOG_TRACE(<< "categories = " << core::CContainerPrinter::print(m_Clusters));

        TDoubleVec counts;
        counts.reserve(m_Clusters.size());
        double Z = 0.0;
        for (std::size_t i = 0u; i < m_Clusters.size(); ++i) {
            double ni = CBasicStatistics::count(m_Clusters[i].first);
            counts.push_back(ni);
            Z += ni;
>>>>>>> 601f3449
        }
        Z /= static_cast<double>(numberSamples);
        for (std::size_t i = 0u; i < counts.size(); ++i) {
            counts[i] /= Z;
        }
        LOG_TRACE(<< "weights = " << core::CContainerPrinter::print(counts)
                  << ", Z = " << Z << ", n = " << numberSamples);

        result.reserve(2 * numberSamples);

        TDoubleVec weights;
        TDoublePointVec categorySamples;
        for (std::size_t i = 0u; i < m_Clusters.size(); ++i) {
            double ni = counts[i];

            categorySamples.clear();
            TDoublePoint m = CBasicStatistics::mean(m_Clusters[i].first);
            if (m_Clusters[i].second == 0.0) {
                categorySamples.push_back(m);
            } else {
                std::size_t ni_ = static_cast<std::size_t>(std::ceil(ni));
                TDoublePoint v(m_Clusters[i].second);
                sampleGaussian(ni_, m, v.diagonal(), categorySamples);
            }

            ni /= static_cast<double>(categorySamples.size());

            result.insert(result.end(), categorySamples.begin(), categorySamples.end());
            weights.insert(weights.end(), categorySamples.size(), ni);
        }
        LOG_TRACE(<< "samples = " << core::CContainerPrinter::print(result));
        LOG_TRACE(<< "weights = " << core::CContainerPrinter::print(weights));

        TDoublePointVec final;
        final.reserve(static_cast<std::size_t>(
            std::ceil(std::accumulate(weights.begin(), weights.end(), 0.0))));
        TDoubleMeanAccumulator sample;
        for (;;) {
            CBasicStatistics::COrderStatisticsStack<TDoubleSizePr, 1> nearest;
            const TDoublePoint& sample_ = CBasicStatistics::mean(sample);
            for (std::size_t j = 0u; j < result.size(); ++j) {
                if (weights[j] > 0.0) {
                    nearest.add(std::make_pair((result[j] - sample_).euclidean(), j));
                }
            }
            if (nearest.count() == 0) {
                break;
            }

            std::size_t j = nearest[0].second;
            const TDoublePoint& xj = result[j];
            do {
                double nj = std::min(1.0 - CBasicStatistics::count(sample), weights[j]);
                sample.add(xj, nj);
                weights[j] -= nj;
                if (CBasicStatistics::count(sample) > ALMOST_ONE) {
                    final.push_back(CBasicStatistics::mean(sample));
                    sample = TDoubleMeanAccumulator();
                }
            } while (weights[j] > 0.0);
        }

<<<<<<< HEAD
    protected:
        //! Sanity check \p split.
        bool checkSplit(const TSizeVecVec &split) const
        {
            if (split.empty())
            {
                LOG_ERROR("Bad split = " << core::CContainerPrinter::print(split));
=======
        result.swap(final);
        LOG_TRACE(<< "# samples = " << result.size());
        LOG_TRACE(<< "samples = " << core::CContainerPrinter::print(result));
    }

    //! Print this classifier for debug.
    std::string print() const {
        return core::CContainerPrinter::print(m_Clusters);
    }

    //! Get a checksum for this object.
    uint64_t checksum(uint64_t seed = 0) const {
        seed = CChecksum::calculate(seed, m_K);
        seed = CChecksum::calculate(seed, m_DecayRate);
        seed = CChecksum::calculate(seed, m_Clusters);
        return CChecksum::calculate(seed, m_PointsBuffer);
    }

    //! Get the memory used by this component
    void debugMemoryUsage(core::CMemoryUsage::TMemoryUsagePtr mem) const {
        mem->setName("CKMeansOnline");
        core::CMemoryDebug::dynamicSize("m_Clusters", m_Clusters, mem);
        core::CMemoryDebug::dynamicSize("m_PointsBuffer", m_PointsBuffer, mem);
    }

    //! Get the memory used by this component
    std::size_t memoryUsage() const {
        std::size_t mem = core::CMemory::dynamicSize(m_Clusters);
        mem += core::CMemory::dynamicSize(m_PointsBuffer);
        return mem;
    }

protected:
    //! Construct a new classifier with the specified space limit
    //! \p space and categories \p categories.
    CKMeansOnline(std::size_t k,
                  double decayRate,
                  double minimumCategoryCount,
                  TFloatMeanAccumulatorDoublePrVec& clusters)
        : m_K(std::max(k, MINIMUM_SPACE)), m_DecayRate(decayRate),
          m_MinimumCategoryCount(minimumCategoryCount) {
        m_Clusters.swap(clusters);
        m_Clusters.reserve(m_K + MAXIMUM_BUFFER_SIZE + 1u);
        m_PointsBuffer.reserve(MAXIMUM_BUFFER_SIZE);
    }

    //! Sanity check \p split.
    bool checkSplit(const TSizeVecVec& split) const {
        if (split.empty()) {
            LOG_ERROR(<< "Bad split = " << core::CContainerPrinter::print(split));
            return false;
        }
        for (std::size_t i = 0u; i < split.size(); ++i) {
            if (split[i].empty()) {
                LOG_ERROR(<< "Bad split = " << core::CContainerPrinter::print(split));
>>>>>>> 601f3449
                return false;
            }
            for (std::size_t j = 0u; j < split[i].size(); ++j) {
                if (split[i][j] >= m_Clusters.size()) {
                    LOG_ERROR(<< "Bad split = " << core::CContainerPrinter::print(split));
                    return false;
                }
            }
        }
<<<<<<< HEAD

        //! Reduce the number of clusters to m_K by k-means clustering.
        void reduce(void)
        {
            // Add all the points as new spherical clusters and reduce.
            for (const auto &point : m_PointsBuffer)
            {
                m_Clusters.push_back(TFloatMeanAccumulatorDoublePr());
                CKMeansOnline::add(point.first, point.second, m_Clusters.back());
            }
            m_PointsBuffer.clear();

            if (m_Clusters.size() < m_K)
            {
                return;
            }

            LOG_TRACE("clusters = " << core::CContainerPrinter::print(m_Clusters));
            LOG_TRACE("# clusters = " << m_Clusters.size());

            TSphericalClusterVecVec kclusters;
            {
                TSphericalClusterVec clusters;
                this->clusters(clusters);
                kmeans(m_Rng, clusters, m_K, kclusters);
            }

            m_Clusters.resize(kclusters.size());
            for (std::size_t i = 0u; i < kclusters.size(); ++i)
            {
                TDoubleMeanVarAccumulator cluster;
                for (const auto &point : kclusters[i])
                {
                    cluster.add(point);
                }
                double n = CBasicStatistics::count(cluster);
                const TDoublePoint &m = CBasicStatistics::mean(cluster);
                m_Clusters[i].first  = CBasicStatistics::momentsAccumulator(TFloatCoordinate(n), TFloatPoint(m));
                m_Clusters[i].second = variance(cluster);
            }

            LOG_TRACE("reduced clusters = " << core::CContainerPrinter::print(m_Clusters));
            LOG_TRACE("# reduced clusters = " << m_Clusters.size());
=======
        return true;
    }

    //! Reduce the number of clusters to m_K by k-means clustering.
    void reduce() {
        // Add all the points as new spherical clusters and reduce.
        for (std::size_t i = 0u; i < m_PointsBuffer.size(); ++i) {
            m_Clusters.push_back(TFloatMeanAccumulatorDoublePr());
            CKMeansOnline::add(m_PointsBuffer[i].first,
                               m_PointsBuffer[i].second, m_Clusters.back());
>>>>>>> 601f3449
        }
        m_PointsBuffer.clear();

<<<<<<< HEAD
        //! Add \p count copies of \p mx to the cluster \p cluster.
        static void add(const TDoublePoint &mx,
                        double count,
                        TFloatMeanAccumulatorDoublePr &cluster)
        {
            double nx = count;
            TDoublePoint vx(0.0);
            double nc = CBasicStatistics::count(cluster.first);
            TDoublePoint mc = CBasicStatistics::mean(cluster.first);
            TDoublePoint vc(cluster.second);
            TDoubleMeanVarAccumulator moments =  CBasicStatistics::momentsAccumulator(nc, mc, vc)
                                               + CBasicStatistics::momentsAccumulator(nx, mx, vx);
            TFloatCoordinate ncx = CBasicStatistics::count(moments);
            TFloatPoint mcx = CBasicStatistics::mean(moments);
            cluster.first  = CBasicStatistics::momentsAccumulator(ncx, mcx);
            cluster.second = variance(moments);
=======
        if (m_Clusters.size() < m_K) {
            return;
>>>>>>> 601f3449
        }

        LOG_TRACE(<< "clusters = " << core::CContainerPrinter::print(m_Clusters));
        LOG_TRACE(<< "# clusters = " << m_Clusters.size());

        TSphericalClusterVecVec kclusters;
        {
            TSphericalClusterVec clusters;
            this->clusters(clusters);
            kmeans(m_Rng, clusters, m_K, kclusters);
        }

        m_Clusters.resize(kclusters.size());
        for (std::size_t i = 0u; i < kclusters.size(); ++i) {
            TDoubleMeanVarAccumulator cluster;
            for (std::size_t j = 0u; j < kclusters[i].size(); ++j) {
                cluster.add(kclusters[i][j]);
            }
            double n = CBasicStatistics::count(cluster);
            const TDoublePoint& m = CBasicStatistics::mean(cluster);
            m_Clusters[i].first =
                CBasicStatistics::accumulator(TFloatCoordinate(n), TFloatPoint(m));
            m_Clusters[i].second = variance(cluster);
        }

        LOG_TRACE(<< "reduced clusters = " << core::CContainerPrinter::print(m_Clusters));
        LOG_TRACE(<< "# reduced clusters = " << m_Clusters.size());
    }

    //! Add \p count copies of \p mx to the cluster \p cluster.
    static void add(const TDoublePoint& mx, double count, TFloatMeanAccumulatorDoublePr& cluster) {
        double nx = count;
        TDoublePoint vx(0.0);
        double nc = CBasicStatistics::count(cluster.first);
        TDoublePoint mc = CBasicStatistics::mean(cluster.first);
        TDoublePoint vc(cluster.second);
        TDoubleMeanVarAccumulator moments = CBasicStatistics::accumulator(nc, mc, vc) +
                                            CBasicStatistics::accumulator(nx, mx, vx);
        TFloatCoordinate ncx = CBasicStatistics::count(moments);
        TFloatPoint mcx = CBasicStatistics::mean(moments);
        cluster.first = CBasicStatistics::accumulator(ncx, mcx);
        cluster.second = variance(moments);
    }

    //! Get the spherically symmetric variance from \p moments.
    static double variance(const TDoubleMeanVarAccumulator& moments) {
        const TDoublePoint& v = CBasicStatistics::maximumLikelihoodVariance(moments);
        return v.L1() / static_cast<double>(v.dimension());
    }

private:
    //! The random number generator.
    CPRNG::CXorOShiro128Plus m_Rng;

    //! The number of clusters to maintain.
    std::size_t m_K;

    //! The rate at which the categories lose information.
    double m_DecayRate;

    //! The minimum permitted count for a cluster.
    double m_MinimumCategoryCount;

    //! The clusters we are maintaining.
    TFloatMeanAccumulatorDoublePrVec m_Clusters;

    //! A buffer of the points added while the space constraint
    //! is satisfied.
    TFloatPointDoublePrVec m_PointsBuffer;
};

template<typename POINT>
const std::size_t CKMeansOnline<POINT>::MINIMUM_SPACE = 4u;
template<typename POINT>
const std::size_t CKMeansOnline<POINT>::MAXIMUM_BUFFER_SIZE = 6u;
template<typename POINT>
const std::size_t CKMeansOnline<POINT>::NUMBER_SEEDS = 5u;
template<typename POINT>
const std::size_t CKMeansOnline<POINT>::MAX_ITERATIONS = 10u;
template<typename POINT>
const std::string CKMeansOnline<POINT>::K_TAG("a");
template<typename POINT>
const std::string CKMeansOnline<POINT>::CLUSTERS_TAG("b");
template<typename POINT>
const std::string CKMeansOnline<POINT>::POINTS_TAG("c");
template<typename POINT>
const std::string CKMeansOnline<POINT>::RNG_TAG("d");
}
}

#endif // INCLUDED_ml_maths_CKMeansOnline_h<|MERGE_RESOLUTION|>--- conflicted
+++ resolved
@@ -23,13 +23,9 @@
 #include <maths/CLinearAlgebraShims.h>
 #include <maths/CLinearAlgebraTools.h>
 #include <maths/CPRNG.h>
-<<<<<<< HEAD
+#include <maths/CRestoreParams.h>
 #include <maths/CTypeTraits.h>
-=======
-#include <maths/CRestoreParams.h>
-#include <maths/CTypeConversions.h>
 #include <maths/Constants.h>
->>>>>>> 601f3449
 
 #include <cmath>
 #include <cstddef>
@@ -72,92 +68,14 @@
     //! \brief Checks if a cluster should be deleted based on its count.
     class CShouldDelete {
     public:
-<<<<<<< HEAD
-        using TSizeVec = std::vector<std::size_t>;
-        using TSizeVecVec = std::vector<TSizeVec>;
-        using TDoublePoint = typename SFloatingPoint<POINT, double>::Type;
-        using TDoublePointVec = std::vector<TDoublePoint>;
-        using TSphericalCluster = typename CSphericalCluster<POINT>::Type;
-        using TSphericalClusterVec = std::vector<TSphericalCluster>;
-        using TSphericalClusterVecVec = std::vector<TSphericalClusterVec>;
-        using TKMeansOnlineVec = std::vector<CKMeansOnline>;
-
-    protected:
-        //! \brief Checks if a cluster should be deleted based on its count.
-        class CShouldDelete
-        {
-            public:
-                CShouldDelete(double minimumCategoryCount) :
-                        m_MinimumCategoryCount(minimumCategoryCount)
-                {}
-
-                template<typename CLUSTER>
-                bool operator()(const CLUSTER &cluster) const
-                {
-                    return CBasicStatistics::count(cluster.first) < m_MinimumCategoryCount;
-                }
-
-            private:
-                double m_MinimumCategoryCount;
-        };
-
-        using TFloatPoint = typename SFloatingPoint<POINT, CFloatStorage>::Type;
-        using TFloatCoordinate = typename SCoordinate<TFloatPoint>::Type;
-        using TFloatPointDoublePr = std::pair<TFloatPoint, double>;
-        using TFloatPointDoublePrVec = std::vector<TFloatPointDoublePr>;
-        using TFloatMeanAccumulator = typename CBasicStatistics::SSampleMean<TFloatPoint>::TAccumulator;
-        using TFloatMeanAccumulatorDoublePr = std::pair<TFloatMeanAccumulator, double>;
-        using TFloatMeanAccumulatorDoublePrVec = std::vector<TFloatMeanAccumulatorDoublePr>;
-        using TDoubleMeanAccumulator = typename CBasicStatistics::SSampleMean<TDoublePoint>::TAccumulator;
-        using TDoubleMeanVarAccumulator = typename CBasicStatistics::SSampleMeanVar<TDoublePoint>::TAccumulator;
-
-    protected:
-        //! The minimum permitted size for the clusterer.
-        static const std::size_t MINIMUM_SPACE;
-=======
         CShouldDelete(double minimumCategoryCount)
             : m_MinimumCategoryCount(minimumCategoryCount) {}
->>>>>>> 601f3449
 
         template<typename CLUSTER>
         bool operator()(const CLUSTER& cluster) const {
             return CBasicStatistics::count(cluster.first) < m_MinimumCategoryCount;
         }
 
-<<<<<<< HEAD
-        //! Construct a new classifier with the specified space limit
-        //! \p space and categories \p categories.
-        CKMeansOnline(std::size_t k,
-                      double decayRate,
-                      double minimumCategoryCount,
-                      TFloatMeanAccumulatorDoublePrVec &clusters) :
-                m_K(std::max(k, MINIMUM_SPACE)),
-                m_DecayRate(decayRate),
-                m_MinimumCategoryCount(minimumCategoryCount)
-        {
-            m_Clusters.swap(clusters);
-            m_Clusters.reserve(m_K + MAXIMUM_BUFFER_SIZE + 1u);
-            m_PointsBuffer.reserve(MAXIMUM_BUFFER_SIZE);
-        }
-
-        //! Create from part of a state document.
-        bool acceptRestoreTraverser(const SDistributionRestoreParams &params,
-                                    core::CStateRestoreTraverser &traverser)
-        {
-            m_DecayRate = params.s_DecayRate;
-            m_MinimumCategoryCount = params.s_MinimumCategoryCount;
-
-            do
-            {
-                const std::string name = traverser.name();
-                RESTORE(RNG_TAG, m_Rng.fromString(traverser.value()));
-                RESTORE(K_TAG, core::CPersistUtils::restore(K_TAG, m_K, traverser))
-                RESTORE(CLUSTERS_TAG, core::CPersistUtils::restore(CLUSTERS_TAG, m_Clusters, traverser))
-                RESTORE(POINTS_TAG, core::CPersistUtils::restore(POINTS_TAG, m_PointsBuffer, traverser))
-            }
-            while (traverser.next());
-            return true;
-=======
     private:
         double m_MinimumCategoryCount;
     };
@@ -210,6 +128,19 @@
         m_PointsBuffer.reserve(MAXIMUM_BUFFER_SIZE);
     }
 
+    //! Construct a new classifier with the specified space limit
+    //! \p space and categories \p categories.
+    CKMeansOnline(std::size_t k,
+                  double decayRate,
+                  double minimumCategoryCount,
+                  TFloatMeanAccumulatorDoublePrVec& clusters)
+        : m_K(std::max(k, MINIMUM_SPACE)), m_DecayRate(decayRate),
+          m_MinimumCategoryCount(minimumCategoryCount) {
+        m_Clusters.swap(clusters);
+        m_Clusters.reserve(m_K + MAXIMUM_BUFFER_SIZE + 1u);
+        m_PointsBuffer.reserve(MAXIMUM_BUFFER_SIZE);
+    }
+
     //! Create from part of a state document.
     bool acceptRestoreTraverser(const SDistributionRestoreParams& params,
                                 core::CStateRestoreTraverser& traverser) {
@@ -258,8 +189,7 @@
             const TFloatPoint& m = CBasicStatistics::mean(m_Clusters[i].first);
             double n = CBasicStatistics::count(m_Clusters[i].first);
             double v = m_Clusters[i].second;
-            result.push_back(TSphericalCluster(m, SCountAndVariance(n, v)));
->>>>>>> 601f3449
+            result.emplace_back(m, SCountAndVariance(n, v));
         }
     }
 
@@ -278,20 +208,6 @@
             return false;
         }
 
-<<<<<<< HEAD
-        //! Get the clusters being maintained.
-        void clusters(TSphericalClusterVec &result) const
-        {
-            result.clear();
-            result.reserve(m_Clusters.size());
-            for (std::size_t i = 0u; i < m_Clusters.size(); ++i)
-            {
-                const TFloatPoint &m = CBasicStatistics::mean(m_Clusters[i].first);
-                double n = CBasicStatistics::count(m_Clusters[i].first);
-                double v = m_Clusters[i].second;
-                result.emplace_back(m, SCountAndVariance(n, v));
-            }
-=======
         this->reduce();
         LOG_TRACE(<< "raw clusters = " << this->print());
 
@@ -317,7 +233,6 @@
         if (k == 0) {
             LOG_ERROR(<< "Bad request for zero categories");
             return false;
->>>>>>> 601f3449
         }
         if (clusters.empty()) {
             return true;
@@ -325,61 +240,11 @@
 
         result.reserve(std::min(k, clusters.size()));
 
-<<<<<<< HEAD
-            if (k == 0)
-            {
-                LOG_ERROR("Bad request for zero categories");
-                return false;
-            }
-            if (clusters.empty())
-            {
-                return true;
-            }
-
-            result.reserve(std::min(k, clusters.size()));
-
-            if (k >= clusters.size())
-            {
-                TSphericalClusterVec cluster(1);
-                for (std::size_t i = 0u; i < clusters.size(); ++i)
-                {
-                    cluster[0] = clusters[i];
-                    result.push_back(cluster);
-                }
-                return true;
-            }
-            else if (k == 1)
-            {
-                result.push_back(clusters);
-                return true;
-            }
-
-            CKMeans<TSphericalCluster> kmeans;
-            kmeans.setPoints(clusters);
-            CBasicStatistics::COrderStatisticsStack<double, 1> minCost;
-            TSphericalClusterVec centres;
-            TSphericalClusterVecVec candidates;
-            for (std::size_t i = 0u; i < NUMBER_SEEDS; ++i)
-            {
-                CKMeansPlusPlusInitialization<TSphericalCluster, RNG> seedCentres(rng);
-                seedCentres.run(clusters, k, centres);
-                kmeans.setCentres(centres);
-                kmeans.run(MAX_ITERATIONS);
-                kmeans.clusters(candidates);
-                CSphericalGaussianInfoCriterion<TSphericalCluster, E_BIC> criterion;
-                criterion.add(candidates);
-                double cost = criterion.calculate();
-                if (minCost.add(cost))
-                {
-                    result.swap(candidates);
-                }
-=======
         if (k >= clusters.size()) {
             TSphericalClusterVec cluster(1);
             for (std::size_t i = 0u; i < clusters.size(); ++i) {
                 cluster[0] = clusters[i];
                 result.push_back(cluster);
->>>>>>> 601f3449
             }
             return true;
         } else if (k == 1) {
@@ -387,35 +252,7 @@
             return true;
         }
 
-<<<<<<< HEAD
-        //! Split this into n online k-means clusterers corresponding to
-        //! \p split.
-        //!
-        //! \param[in] split The desired partition of the k clusters.
-        //! \param[out] result Filled in with the clusterers representing
-        //! \p split if it is a valid partition and cleared otherwise.
-        bool split(const TSizeVecVec &split, TKMeansOnlineVec &result)
-        {
-            result.clear();
-            this->reduce();
-            if (!this->checkSplit(split))
-            {
-                return false;
-            }
-
-            result.reserve(split.size());
-            TFloatMeanAccumulatorDoublePrVec clusters;
-            for (std::size_t i = 0u; i < split.size(); ++i)
-            {
-                clusters.clear();
-                clusters.reserve(split[i].size());
-                for (std::size_t j = 0u; j < split[i].size(); ++j)
-                {
-                    clusters.push_back(m_Clusters[split[i][j]]);
-                }
-                result.emplace_back(m_K, m_DecayRate, m_MinimumCategoryCount, clusters);
-=======
-        CKMeansFast<TSphericalCluster> kmeans;
+        CKMeans<TSphericalCluster> kmeans;
         kmeans.setPoints(clusters);
         CBasicStatistics::COrderStatisticsStack<double, 1> minCost;
         TSphericalClusterVec centres;
@@ -431,28 +268,9 @@
             double cost = criterion.calculate();
             if (minCost.add(cost)) {
                 result.swap(candidates);
->>>>>>> 601f3449
-            }
-        }
-
-<<<<<<< HEAD
-        //! Add \p x to the clusterer.
-        //!
-        //! \param[in] x A point to add to the clusterer.
-        //! \param[in] count The count weight of this point.
-        void add(const TDoublePoint &x, double count = 1.0)
-        {
-            if (m_PointsBuffer.size() < MAXIMUM_BUFFER_SIZE)
-            {
-                m_PointsBuffer.emplace_back(x, count);
-            }
-            else
-            {
-                m_Clusters.push_back(TFloatMeanAccumulatorDoublePr());
-                CKMeansOnline::add(x, count, m_Clusters.back());
-                this->reduce();
-            }
-=======
+            }
+        }
+
         LOG_TRACE(<< "result = " << core::CContainerPrinter::print(result));
 
         return true;
@@ -469,7 +287,6 @@
         this->reduce();
         if (!this->checkSplit(split)) {
             return false;
->>>>>>> 601f3449
         }
 
         result.reserve(split.size());
@@ -480,7 +297,7 @@
             for (std::size_t j = 0u; j < split[i].size(); ++j) {
                 clusters.push_back(m_Clusters[split[i][j]]);
             }
-            result.push_back(CKMeansOnline(m_K, m_DecayRate, m_MinimumCategoryCount, clusters));
+            result.emplace_back(m_K, m_DecayRate, m_MinimumCategoryCount, clusters);
         }
 
         return true;
@@ -492,7 +309,7 @@
     //! \param[in] count The count weight of this point.
     void add(const TDoublePoint& x, double count = 1.0) {
         if (m_PointsBuffer.size() < MAXIMUM_BUFFER_SIZE) {
-            m_PointsBuffer.push_back(std::make_pair(x, count));
+            m_PointsBuffer.emplace_back(x, count);
         } else {
             m_Clusters.push_back(TFloatMeanAccumulatorDoublePr());
             CKMeansOnline::add(x, count, m_Clusters.back());
@@ -537,17 +354,9 @@
         this->age(alpha);
     }
 
-<<<<<<< HEAD
-            // Prune any dead categories: we're not interested in
-            // maintaining categories with low counts.
-            m_Clusters.erase(std::remove_if(m_Clusters.begin(), m_Clusters.end(),
-                                            CShouldDelete(m_MinimumCategoryCount)),
-                             m_Clusters.end());
-=======
     //! Age by a factor \p alpha, which should be in the range (0, 1).
     void age(double alpha) {
         LOG_TRACE(<< "clusters = " << core::CContainerPrinter::print(m_Clusters));
->>>>>>> 601f3449
 
         for (std::size_t i = 0u; i < m_Clusters.size(); ++i) {
             m_Clusters[i].first.age(alpha);
@@ -576,118 +385,11 @@
             return;
         }
 
-<<<<<<< HEAD
-        //! Get \p n samples of the distribution corresponding to the
-        //! categories we are maintaining.
-        //!
-        //! \param[in] numberSamples The desired number of samples.
-        //! \param[out] result Filled in with the samples of the distribution.
-        void sample(std::size_t numberSamples, TDoublePointVec &result) const
-        {
-            result.clear();
-            if (numberSamples == 0)
-            {
-                return;
-            }
-
-            using TDoubleVec = std::vector<double>;
-            using TDoubleSizePr = std::pair<double, std::size_t>;
-
-            static const double ALMOST_ONE = 0.99999;
-=======
         using TDoubleVec = std::vector<double>;
         using TDoubleSizePr = std::pair<double, std::size_t>;
->>>>>>> 601f3449
 
         static const double ALMOST_ONE = 0.99999;
 
-<<<<<<< HEAD
-            TDoubleVec counts;
-            counts.reserve(m_Clusters.size());
-            double Z = 0.0;
-            for (std::size_t i = 0u; i < m_Clusters.size(); ++i)
-            {
-                double ni = CBasicStatistics::count(m_Clusters[i].first);
-                counts.push_back(ni);
-                Z += ni;
-            }
-            Z /= static_cast<double>(numberSamples);
-            for (std::size_t i = 0u; i < counts.size(); ++i)
-            {
-                counts[i] /= Z;
-            }
-            LOG_TRACE("weights = " << core::CContainerPrinter::print(counts)
-                      << ", Z = " << Z
-                      << ", n = " << numberSamples);
-
-            result.reserve(2 * numberSamples);
-
-            TDoubleVec weights;
-            TDoublePointVec categorySamples;
-            for (std::size_t i = 0u; i < m_Clusters.size(); ++i)
-            {
-                double ni = counts[i];
-
-                categorySamples.clear();
-                TDoublePoint m = CBasicStatistics::mean(m_Clusters[i].first);
-                if (m_Clusters[i].second == 0.0)
-                {
-                    categorySamples.push_back(m);
-                }
-                else
-                {
-                    std::size_t ni_ = static_cast<std::size_t>(::ceil(ni));
-                    TDoublePoint v(m_Clusters[i].second);
-                    sampleGaussian(ni_, m, v.asDiagonal(), categorySamples);
-                }
-
-                ni /= static_cast<double>(categorySamples.size());
-
-                result.insert(result.end(), categorySamples.begin(), categorySamples.end());
-                weights.insert(weights.end(), categorySamples.size(), ni);
-            }
-            LOG_TRACE("samples = " << core::CContainerPrinter::print(result));
-            LOG_TRACE("weights = " << core::CContainerPrinter::print(weights));
-
-            TDoublePointVec final;
-            final.reserve(static_cast<std::size_t>(::ceil(std::accumulate(weights.begin(), weights.end(), 0.0))));
-            TDoubleMeanAccumulator sample;
-            for (;;)
-            {
-                CBasicStatistics::COrderStatisticsStack<TDoubleSizePr, 1> nearest;
-                const TDoublePoint &sample_ = CBasicStatistics::mean(sample);
-                for (std::size_t j = 0u; j < result.size(); ++j)
-                {
-                    if (weights[j] > 0.0)
-                    {
-                        nearest.add({las::distance(result[j], sample_), j});
-                    }
-                }
-                if (nearest.count() == 0)
-                {
-                    break;
-                }
-
-                std::size_t j = nearest[0].second;
-                const TDoublePoint &xj = result[j];
-                do
-                {
-                    double nj = std::min(1.0 - CBasicStatistics::count(sample), weights[j]);
-                    sample.add(xj, nj);
-                    weights[j] -= nj;
-                    if (CBasicStatistics::count(sample) > ALMOST_ONE)
-                    {
-                        final.push_back(CBasicStatistics::mean(sample));
-                        sample = TDoubleMeanAccumulator();
-                    }
-                }
-                while (weights[j] > 0.0);
-            }
-
-            result.swap(final);
-            LOG_TRACE("# samples = " << result.size());
-            LOG_TRACE("samples = " << core::CContainerPrinter::print(result));
-=======
         // See, for example, Effective C++ item 3.
         const_cast<CKMeansOnline*>(this)->reduce();
         LOG_TRACE(<< "categories = " << core::CContainerPrinter::print(m_Clusters));
@@ -699,7 +401,6 @@
             double ni = CBasicStatistics::count(m_Clusters[i].first);
             counts.push_back(ni);
             Z += ni;
->>>>>>> 601f3449
         }
         Z /= static_cast<double>(numberSamples);
         for (std::size_t i = 0u; i < counts.size(); ++i) {
@@ -722,7 +423,7 @@
             } else {
                 std::size_t ni_ = static_cast<std::size_t>(std::ceil(ni));
                 TDoublePoint v(m_Clusters[i].second);
-                sampleGaussian(ni_, m, v.diagonal(), categorySamples);
+                sampleGaussian(ni_, m, v.asDiagonal(), categorySamples);
             }
 
             ni /= static_cast<double>(categorySamples.size());
@@ -742,7 +443,7 @@
             const TDoublePoint& sample_ = CBasicStatistics::mean(sample);
             for (std::size_t j = 0u; j < result.size(); ++j) {
                 if (weights[j] > 0.0) {
-                    nearest.add(std::make_pair((result[j] - sample_).euclidean(), j));
+                    nearest.add({las::distance(result[j], sample_), j});
                 }
             }
             if (nearest.count() == 0) {
@@ -762,15 +463,6 @@
             } while (weights[j] > 0.0);
         }
 
-<<<<<<< HEAD
-    protected:
-        //! Sanity check \p split.
-        bool checkSplit(const TSizeVecVec &split) const
-        {
-            if (split.empty())
-            {
-                LOG_ERROR("Bad split = " << core::CContainerPrinter::print(split));
-=======
         result.swap(final);
         LOG_TRACE(<< "# samples = " << result.size());
         LOG_TRACE(<< "samples = " << core::CContainerPrinter::print(result));
@@ -804,19 +496,6 @@
     }
 
 protected:
-    //! Construct a new classifier with the specified space limit
-    //! \p space and categories \p categories.
-    CKMeansOnline(std::size_t k,
-                  double decayRate,
-                  double minimumCategoryCount,
-                  TFloatMeanAccumulatorDoublePrVec& clusters)
-        : m_K(std::max(k, MINIMUM_SPACE)), m_DecayRate(decayRate),
-          m_MinimumCategoryCount(minimumCategoryCount) {
-        m_Clusters.swap(clusters);
-        m_Clusters.reserve(m_K + MAXIMUM_BUFFER_SIZE + 1u);
-        m_PointsBuffer.reserve(MAXIMUM_BUFFER_SIZE);
-    }
-
     //! Sanity check \p split.
     bool checkSplit(const TSizeVecVec& split) const {
         if (split.empty()) {
@@ -826,7 +505,6 @@
         for (std::size_t i = 0u; i < split.size(); ++i) {
             if (split[i].empty()) {
                 LOG_ERROR(<< "Bad split = " << core::CContainerPrinter::print(split));
->>>>>>> 601f3449
                 return false;
             }
             for (std::size_t j = 0u; j < split[i].size(); ++j) {
@@ -836,86 +514,20 @@
                 }
             }
         }
-<<<<<<< HEAD
-
-        //! Reduce the number of clusters to m_K by k-means clustering.
-        void reduce(void)
-        {
-            // Add all the points as new spherical clusters and reduce.
-            for (const auto &point : m_PointsBuffer)
-            {
-                m_Clusters.push_back(TFloatMeanAccumulatorDoublePr());
-                CKMeansOnline::add(point.first, point.second, m_Clusters.back());
-            }
-            m_PointsBuffer.clear();
-
-            if (m_Clusters.size() < m_K)
-            {
-                return;
-            }
-
-            LOG_TRACE("clusters = " << core::CContainerPrinter::print(m_Clusters));
-            LOG_TRACE("# clusters = " << m_Clusters.size());
-
-            TSphericalClusterVecVec kclusters;
-            {
-                TSphericalClusterVec clusters;
-                this->clusters(clusters);
-                kmeans(m_Rng, clusters, m_K, kclusters);
-            }
-
-            m_Clusters.resize(kclusters.size());
-            for (std::size_t i = 0u; i < kclusters.size(); ++i)
-            {
-                TDoubleMeanVarAccumulator cluster;
-                for (const auto &point : kclusters[i])
-                {
-                    cluster.add(point);
-                }
-                double n = CBasicStatistics::count(cluster);
-                const TDoublePoint &m = CBasicStatistics::mean(cluster);
-                m_Clusters[i].first  = CBasicStatistics::momentsAccumulator(TFloatCoordinate(n), TFloatPoint(m));
-                m_Clusters[i].second = variance(cluster);
-            }
-
-            LOG_TRACE("reduced clusters = " << core::CContainerPrinter::print(m_Clusters));
-            LOG_TRACE("# reduced clusters = " << m_Clusters.size());
-=======
         return true;
     }
 
     //! Reduce the number of clusters to m_K by k-means clustering.
     void reduce() {
         // Add all the points as new spherical clusters and reduce.
-        for (std::size_t i = 0u; i < m_PointsBuffer.size(); ++i) {
+        for (const auto& point : m_PointsBuffer) {
             m_Clusters.push_back(TFloatMeanAccumulatorDoublePr());
-            CKMeansOnline::add(m_PointsBuffer[i].first,
-                               m_PointsBuffer[i].second, m_Clusters.back());
->>>>>>> 601f3449
+            CKMeansOnline::add(point.first, point.second, m_Clusters.back());
         }
         m_PointsBuffer.clear();
 
-<<<<<<< HEAD
-        //! Add \p count copies of \p mx to the cluster \p cluster.
-        static void add(const TDoublePoint &mx,
-                        double count,
-                        TFloatMeanAccumulatorDoublePr &cluster)
-        {
-            double nx = count;
-            TDoublePoint vx(0.0);
-            double nc = CBasicStatistics::count(cluster.first);
-            TDoublePoint mc = CBasicStatistics::mean(cluster.first);
-            TDoublePoint vc(cluster.second);
-            TDoubleMeanVarAccumulator moments =  CBasicStatistics::momentsAccumulator(nc, mc, vc)
-                                               + CBasicStatistics::momentsAccumulator(nx, mx, vx);
-            TFloatCoordinate ncx = CBasicStatistics::count(moments);
-            TFloatPoint mcx = CBasicStatistics::mean(moments);
-            cluster.first  = CBasicStatistics::momentsAccumulator(ncx, mcx);
-            cluster.second = variance(moments);
-=======
         if (m_Clusters.size() < m_K) {
             return;
->>>>>>> 601f3449
         }
 
         LOG_TRACE(<< "clusters = " << core::CContainerPrinter::print(m_Clusters));
@@ -931,13 +543,13 @@
         m_Clusters.resize(kclusters.size());
         for (std::size_t i = 0u; i < kclusters.size(); ++i) {
             TDoubleMeanVarAccumulator cluster;
-            for (std::size_t j = 0u; j < kclusters[i].size(); ++j) {
-                cluster.add(kclusters[i][j]);
+            for (const auto& point : kclusters[i]) {
+                cluster.add(point);
             }
             double n = CBasicStatistics::count(cluster);
             const TDoublePoint& m = CBasicStatistics::mean(cluster);
-            m_Clusters[i].first =
-                CBasicStatistics::accumulator(TFloatCoordinate(n), TFloatPoint(m));
+            m_Clusters[i].first = CBasicStatistics::momentsAccumulator(
+                TFloatCoordinate(n), TFloatPoint(m));
             m_Clusters[i].second = variance(cluster);
         }
 
@@ -952,11 +564,12 @@
         double nc = CBasicStatistics::count(cluster.first);
         TDoublePoint mc = CBasicStatistics::mean(cluster.first);
         TDoublePoint vc(cluster.second);
-        TDoubleMeanVarAccumulator moments = CBasicStatistics::accumulator(nc, mc, vc) +
-                                            CBasicStatistics::accumulator(nx, mx, vx);
+        TDoubleMeanVarAccumulator moments =
+            CBasicStatistics::momentsAccumulator(nc, mc, vc) +
+            CBasicStatistics::momentsAccumulator(nx, mx, vx);
         TFloatCoordinate ncx = CBasicStatistics::count(moments);
         TFloatPoint mcx = CBasicStatistics::mean(moments);
-        cluster.first = CBasicStatistics::accumulator(ncx, mcx);
+        cluster.first = CBasicStatistics::momentsAccumulator(ncx, mcx);
         cluster.second = variance(moments);
     }
 
