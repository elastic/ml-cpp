/*
 * ELASTICSEARCH CONFIDENTIAL
 *
 * Copyright (c) 2016 Elasticsearch BV. All Rights Reserved.
 *
 * Notice: this software, and all information contained
 * therein, is the exclusive property of Elasticsearch BV
 * and its licensors, if any, and is protected under applicable
 * domestic and foreign law, and international treaties.
 *
 * Reproduction, republication or distribution without the
 * express written consent of Elasticsearch BV is
 * strictly prohibited.
 */

#ifndef INCLUDED_ml_maths_CSeasonalTime_h
#define INCLUDED_ml_maths_CSeasonalTime_h

#include <core/CoreTypes.h>

#include <maths/ImportExport.h>

#include <boost/shared_ptr.hpp>

#include <string>

namespace ml {
namespace core {
class CStatePersistInserter;
class CStateRestoreTraverser;
}
namespace maths {

//! \brief Provides times for seasonal components of a time series
//! decomposition.
class MATHS_EXPORT CSeasonalTime {
public:
    using TTimeTimePr = std::pair<core_t::TTime, core_t::TTime>;

<<<<<<< HEAD
public:
    CSeasonalTime(void);
    CSeasonalTime(core_t::TTime period, double precedence);
    virtual ~CSeasonalTime(void) = default;
=======
    public:
        CSeasonalTime();
        CSeasonalTime(core_t::TTime period, double precedence);
        virtual ~CSeasonalTime() = default;
>>>>>>> d4e4cca7

    //! A total order on seasonal times.
    bool operator<(const CSeasonalTime& rhs) const;

<<<<<<< HEAD
    //! Get a copy of this time.
    //!
    //! \warning The caller owns the result.
    virtual CSeasonalTime* clone(void) const = 0;

    //! Initialize from a string created by persist.
    virtual bool fromString(const std::string& value) = 0;

    //! Convert to a string.
    virtual std::string toString(void) const = 0;

    //! \name Time Transforms
    //@{
    //! Extract the time of \p time in the current period.
    double periodic(core_t::TTime time) const;

    //! Extract the time of \p time in the current regression.
    double regression(core_t::TTime time) const;

    //! Get the interval between in regression time units
    //! between \p start and \p end.
    double regressionInterval(core_t::TTime start, core_t::TTime end) const;

    //! Get the start of the repeat containing \p time.
    core_t::TTime startOfWindowRepeat(core_t::TTime time) const;

    //! Get the start of the window containing \p time.
    core_t::TTime startOfWindow(core_t::TTime time) const;

    //! Check if \p time is in the window.
    bool inWindow(core_t::TTime time) const;
    //@}

    //! \name Period
    //@{
    //! Get the period.
    core_t::TTime period(void) const;

    //! Set the period.
    void period(core_t::TTime period);
    //@}

    //! \name Regression
    //@{
    //! Get the origin of the time coordinates.
    core_t::TTime regressionOrigin(void) const;

    //! Set the origin of the time coordinates.
    void regressionOrigin(core_t::TTime origin);
    //@}

    //! \name Window
    //@{
    //! Get the repeat interval for the window pattern.
    virtual core_t::TTime windowRepeat(void) const = 0;

    //! Get the start of the window pattern.
    virtual core_t::TTime windowRepeatStart(void) const = 0;

    //! Get the start of the window.
    virtual core_t::TTime windowStart(void) const = 0;

    //! Get the end of the window.
    virtual core_t::TTime windowEnd(void) const = 0;

    //! Get the window.
    TTimeTimePr window(void) const;

    //! Get the window length.
    core_t::TTime windowLength(void) const;

    //! Check if this applies to a time window.
    bool windowed(void) const;

    //! Get the fraction of time which overlaps the window.
    double fractionInWindow(void) const;
    //@}

    //! Check whether this time's seasonal component time excludes
    //! modeling \p other's.
    bool excludes(const CSeasonalTime& other) const;

    //! True if this has a weekend and false otherwise.
    virtual bool hasWeekend(void) const = 0;

    //! Get a checksum for this object.
    virtual uint64_t checksum(uint64_t seed = 0) const = 0;

private:
    //! Get the start of the repeat interval beginning at
    //! \p offset including \p time.
    //!
    //! For diurnal time this is the start of the week containing
    //! \p time for other times it is the start of the period
    //! containing \p time.
    core_t::TTime startOfWindowRepeat(core_t::TTime offset, core_t::TTime time) const;

    //! Get the scale to apply when computing the regression time.
    virtual core_t::TTime regressionTimeScale(void) const = 0;
=======
        //! Get a copy of this time.
        //!
        //! \warning The caller owns the result.
        virtual CSeasonalTime *clone() const = 0;

        //! Initialize from a string created by persist.
        virtual bool fromString(const std::string &value) = 0;

        //! Convert to a string.
        virtual std::string toString() const = 0;

        //! \name Time Transforms
        //@{
        //! Extract the time of \p time in the current period.
        double periodic(core_t::TTime time) const;

        //! Extract the time of \p time in the current regression.
        double regression(core_t::TTime time) const;

        //! Get the interval between in regression time units
        //! between \p start and \p end.
        double regressionInterval(core_t::TTime start, core_t::TTime end) const;

        //! Get the start of the repeat containing \p time.
        core_t::TTime startOfWindowRepeat(core_t::TTime time) const;

        //! Get the start of the window containing \p time.
        core_t::TTime startOfWindow(core_t::TTime time) const;

        //! Check if \p time is in the window.
        bool inWindow(core_t::TTime time) const;
        //@}

        //! \name Period
        //@{
        //! Get the period.
        core_t::TTime period() const;

        //! Set the period.
        void period(core_t::TTime period);
        //@}

        //! \name Regression
        //@{
        //! Get the origin of the time coordinates.
        core_t::TTime regressionOrigin() const;

        //! Set the origin of the time coordinates.
        void regressionOrigin(core_t::TTime origin);
        //@}

        //! \name Window
        //@{
        //! Get the repeat interval for the window pattern.
        virtual core_t::TTime windowRepeat() const = 0;

        //! Get the start of the window pattern.
        virtual core_t::TTime windowRepeatStart() const = 0;

        //! Get the start of the window.
        virtual core_t::TTime windowStart() const = 0;

        //! Get the end of the window.
        virtual core_t::TTime windowEnd() const = 0;

        //! Get the window.
        TTimeTimePr window() const;

        //! Get the window length.
        core_t::TTime windowLength() const;

        //! Check if this applies to a time window.
        bool windowed() const;

        //! Get the fraction of time which overlaps the window.
        double fractionInWindow() const;
        //@}

        //! Check whether this time's seasonal component time excludes
        //! modeling \p other's.
        bool excludes(const CSeasonalTime &other) const;

        //! True if this has a weekend and false otherwise.
        virtual bool hasWeekend() const = 0;

        //! Get a checksum for this object.
        virtual uint64_t checksum(uint64_t seed = 0) const = 0;

    private:
        //! Get the start of the repeat interval beginning at
        //! \p offset including \p time.
        //!
        //! For diurnal time this is the start of the week containing
        //! \p time for other times it is the start of the period
        //! containing \p time.
        core_t::TTime startOfWindowRepeat(core_t::TTime offset, core_t::TTime time) const;

        //! Get the scale to apply when computing the regression time.
        virtual core_t::TTime regressionTimeScale() const = 0;
>>>>>>> d4e4cca7

private:
    //! The periodic repeat.
    core_t::TTime m_Period;
    //! The origin of the time coordinates used to maintain
    //! a reasonably conditioned Gramian of the design matrix.
    core_t::TTime m_RegressionOrigin;
    //! The precedence of the corresponding component when
    //! deciding which to keep amongst alternatives.
    double m_Precedence;
};

//! \brief Provides times for daily and weekly period seasonal
//! components of a time series decomposition.
<<<<<<< HEAD
class MATHS_EXPORT CDiurnalTime : public CSeasonalTime {
public:
    CDiurnalTime(void);
    CDiurnalTime(core_t::TTime startOfWeek,
                 core_t::TTime windowStart,
                 core_t::TTime windowEnd,
                 core_t::TTime period,
                 double precedence = 1.0);

    //! Get a copy of this time.
    CDiurnalTime* clone(void) const;

    //! Initialize from a string created by persist.
    virtual bool fromString(const std::string& value);

    //! Convert to a string.
    virtual std::string toString(void) const;

    //! Get the length of a week.
    virtual core_t::TTime windowRepeat(void) const;

    //! Get the start of the week.
    virtual core_t::TTime windowRepeatStart(void) const;

    //! Get the start of the window.
    virtual core_t::TTime windowStart(void) const;

    //! Get the end of the window.
    virtual core_t::TTime windowEnd(void) const;

    //! True if this has a weekend and false otherwise.
    virtual bool hasWeekend(void) const;

    //! Get a checksum for this object.
    virtual uint64_t checksum(uint64_t seed = 0) const;

private:
    //! Get the scale to apply when computing the regression time.
    virtual core_t::TTime regressionTimeScale(void) const;

private:
    //! The start of the week.
    core_t::TTime m_StartOfWeek;
    //! The start of the window.
    core_t::TTime m_WindowStart;
    //! The end of the window.
    core_t::TTime m_WindowEnd;
=======
class MATHS_EXPORT CDiurnalTime : public CSeasonalTime
{
    public:
        CDiurnalTime();
        CDiurnalTime(core_t::TTime startOfWeek,
                     core_t::TTime windowStart,
                     core_t::TTime windowEnd,
                     core_t::TTime period,
                     double precedence = 1.0);

        //! Get a copy of this time.
        CDiurnalTime *clone() const;

        //! Initialize from a string created by persist.
        virtual bool fromString(const std::string &value);

        //! Convert to a string.
        virtual std::string toString() const;

        //! Get the length of a week.
        virtual core_t::TTime windowRepeat() const;

        //! Get the start of the week.
        virtual core_t::TTime windowRepeatStart() const;

        //! Get the start of the window.
        virtual core_t::TTime windowStart() const;

        //! Get the end of the window.
        virtual core_t::TTime windowEnd() const;

        //! True if this has a weekend and false otherwise.
        virtual bool hasWeekend() const;

        //! Get a checksum for this object.
        virtual uint64_t checksum(uint64_t seed = 0) const;

    private:
        //! Get the scale to apply when computing the regression time.
        virtual core_t::TTime regressionTimeScale() const;

    private:
        //! The start of the week.
        core_t::TTime m_StartOfWeek;
        //! The start of the window.
        core_t::TTime m_WindowStart;
        //! The end of the window.
        core_t::TTime m_WindowEnd;
>>>>>>> d4e4cca7
};

//! \brief Provides times for arbitrary period seasonal components
//! of a time series decomposition.
<<<<<<< HEAD
class MATHS_EXPORT CGeneralPeriodTime : public CSeasonalTime {
public:
    CGeneralPeriodTime(void) = default;
    CGeneralPeriodTime(core_t::TTime period, double precedence = 1.0);

    //! Get a copy of this time.
    CGeneralPeriodTime* clone(void) const;
=======
class MATHS_EXPORT CGeneralPeriodTime : public CSeasonalTime
{
    public:
        CGeneralPeriodTime() = default;
        CGeneralPeriodTime(core_t::TTime period, double precedence = 1.0);

        //! Get a copy of this time.
        CGeneralPeriodTime *clone() const;
>>>>>>> d4e4cca7

    //! Initialize from a string created by persist.
    virtual bool fromString(const std::string& value);

<<<<<<< HEAD
    //! Convert to a string.
    virtual std::string toString(void) const;

    //! Return the period.
    virtual core_t::TTime windowRepeat(void) const;

    //! Returns zero.
    virtual core_t::TTime windowRepeatStart(void) const;

    //! Returns zero.
    virtual core_t::TTime windowStart(void) const;

    //! Returns the period.
    virtual core_t::TTime windowEnd(void) const;

    //! Returns false.
    virtual bool hasWeekend(void) const;
=======
        //! Convert to a string.
        virtual std::string toString() const;

        //! Return the period.
        virtual core_t::TTime windowRepeat() const;

        //! Returns zero.
        virtual core_t::TTime windowRepeatStart() const;

        //! Returns zero.
        virtual core_t::TTime windowStart() const;

        //! Returns the period.
        virtual core_t::TTime windowEnd() const;

        //! Returns false.
        virtual bool hasWeekend() const;
>>>>>>> d4e4cca7

    //! Get a checksum for this object.
    virtual uint64_t checksum(uint64_t seed = 0) const;

<<<<<<< HEAD
private:
    //! Get the scale to apply when computing the regression time.
    virtual core_t::TTime regressionTimeScale(void) const;
=======
    private:
        //! Get the scale to apply when computing the regression time.
        virtual core_t::TTime regressionTimeScale() const;
>>>>>>> d4e4cca7
};

//! \brief Convert CSeasonalTime sub-classes to/from text representations.
//!
//! DESCRIPTION:\n
//! Encapsulate the conversion of arbitrary CSeasonalTime sub-classes to/from
//! textual state. In particular, the field name associated with each type of
//! CSeasonalTime is then in one file.
class MATHS_EXPORT CSeasonalTimeStateSerializer {
public:
    //! Shared pointer to the CTimeSeriesDecompositionInterface abstract
    //! base class.
    using TSeasonalTimePtr = boost::shared_ptr<CSeasonalTime>;

public:
    //! Construct the appropriate CSeasonalTime sub-class from its state
    //! document representation. Sets \p result to NULL on failure.
    static bool acceptRestoreTraverser(TSeasonalTimePtr& result, core::CStateRestoreTraverser& traverser);

    //! Persist state by passing information to \p inserter.
    static void acceptPersistInserter(const CSeasonalTime& time, core::CStatePersistInserter& inserter);
};
}
}

#endif // INCLUDED_ml_maths_CSeasonalTime_h<|MERGE_RESOLUTION|>--- conflicted
+++ resolved
@@ -37,32 +37,24 @@
 public:
     using TTimeTimePr = std::pair<core_t::TTime, core_t::TTime>;
 
-<<<<<<< HEAD
-public:
-    CSeasonalTime(void);
+public:
+    CSeasonalTime();
     CSeasonalTime(core_t::TTime period, double precedence);
-    virtual ~CSeasonalTime(void) = default;
-=======
-    public:
-        CSeasonalTime();
-        CSeasonalTime(core_t::TTime period, double precedence);
-        virtual ~CSeasonalTime() = default;
->>>>>>> d4e4cca7
+    virtual ~CSeasonalTime() = default;
 
     //! A total order on seasonal times.
     bool operator<(const CSeasonalTime& rhs) const;
 
-<<<<<<< HEAD
     //! Get a copy of this time.
     //!
     //! \warning The caller owns the result.
-    virtual CSeasonalTime* clone(void) const = 0;
+    virtual CSeasonalTime* clone() const = 0;
 
     //! Initialize from a string created by persist.
     virtual bool fromString(const std::string& value) = 0;
 
     //! Convert to a string.
-    virtual std::string toString(void) const = 0;
+    virtual std::string toString() const = 0;
 
     //! \name Time Transforms
     //@{
@@ -89,7 +81,7 @@
     //! \name Period
     //@{
     //! Get the period.
-    core_t::TTime period(void) const;
+    core_t::TTime period() const;
 
     //! Set the period.
     void period(core_t::TTime period);
@@ -98,7 +90,7 @@
     //! \name Regression
     //@{
     //! Get the origin of the time coordinates.
-    core_t::TTime regressionOrigin(void) const;
+    core_t::TTime regressionOrigin() const;
 
     //! Set the origin of the time coordinates.
     void regressionOrigin(core_t::TTime origin);
@@ -107,28 +99,28 @@
     //! \name Window
     //@{
     //! Get the repeat interval for the window pattern.
-    virtual core_t::TTime windowRepeat(void) const = 0;
+    virtual core_t::TTime windowRepeat() const = 0;
 
     //! Get the start of the window pattern.
-    virtual core_t::TTime windowRepeatStart(void) const = 0;
+    virtual core_t::TTime windowRepeatStart() const = 0;
 
     //! Get the start of the window.
-    virtual core_t::TTime windowStart(void) const = 0;
+    virtual core_t::TTime windowStart() const = 0;
 
     //! Get the end of the window.
-    virtual core_t::TTime windowEnd(void) const = 0;
+    virtual core_t::TTime windowEnd() const = 0;
 
     //! Get the window.
-    TTimeTimePr window(void) const;
+    TTimeTimePr window() const;
 
     //! Get the window length.
-    core_t::TTime windowLength(void) const;
+    core_t::TTime windowLength() const;
 
     //! Check if this applies to a time window.
-    bool windowed(void) const;
+    bool windowed() const;
 
     //! Get the fraction of time which overlaps the window.
-    double fractionInWindow(void) const;
+    double fractionInWindow() const;
     //@}
 
     //! Check whether this time's seasonal component time excludes
@@ -136,7 +128,7 @@
     bool excludes(const CSeasonalTime& other) const;
 
     //! True if this has a weekend and false otherwise.
-    virtual bool hasWeekend(void) const = 0;
+    virtual bool hasWeekend() const = 0;
 
     //! Get a checksum for this object.
     virtual uint64_t checksum(uint64_t seed = 0) const = 0;
@@ -151,108 +143,7 @@
     core_t::TTime startOfWindowRepeat(core_t::TTime offset, core_t::TTime time) const;
 
     //! Get the scale to apply when computing the regression time.
-    virtual core_t::TTime regressionTimeScale(void) const = 0;
-=======
-        //! Get a copy of this time.
-        //!
-        //! \warning The caller owns the result.
-        virtual CSeasonalTime *clone() const = 0;
-
-        //! Initialize from a string created by persist.
-        virtual bool fromString(const std::string &value) = 0;
-
-        //! Convert to a string.
-        virtual std::string toString() const = 0;
-
-        //! \name Time Transforms
-        //@{
-        //! Extract the time of \p time in the current period.
-        double periodic(core_t::TTime time) const;
-
-        //! Extract the time of \p time in the current regression.
-        double regression(core_t::TTime time) const;
-
-        //! Get the interval between in regression time units
-        //! between \p start and \p end.
-        double regressionInterval(core_t::TTime start, core_t::TTime end) const;
-
-        //! Get the start of the repeat containing \p time.
-        core_t::TTime startOfWindowRepeat(core_t::TTime time) const;
-
-        //! Get the start of the window containing \p time.
-        core_t::TTime startOfWindow(core_t::TTime time) const;
-
-        //! Check if \p time is in the window.
-        bool inWindow(core_t::TTime time) const;
-        //@}
-
-        //! \name Period
-        //@{
-        //! Get the period.
-        core_t::TTime period() const;
-
-        //! Set the period.
-        void period(core_t::TTime period);
-        //@}
-
-        //! \name Regression
-        //@{
-        //! Get the origin of the time coordinates.
-        core_t::TTime regressionOrigin() const;
-
-        //! Set the origin of the time coordinates.
-        void regressionOrigin(core_t::TTime origin);
-        //@}
-
-        //! \name Window
-        //@{
-        //! Get the repeat interval for the window pattern.
-        virtual core_t::TTime windowRepeat() const = 0;
-
-        //! Get the start of the window pattern.
-        virtual core_t::TTime windowRepeatStart() const = 0;
-
-        //! Get the start of the window.
-        virtual core_t::TTime windowStart() const = 0;
-
-        //! Get the end of the window.
-        virtual core_t::TTime windowEnd() const = 0;
-
-        //! Get the window.
-        TTimeTimePr window() const;
-
-        //! Get the window length.
-        core_t::TTime windowLength() const;
-
-        //! Check if this applies to a time window.
-        bool windowed() const;
-
-        //! Get the fraction of time which overlaps the window.
-        double fractionInWindow() const;
-        //@}
-
-        //! Check whether this time's seasonal component time excludes
-        //! modeling \p other's.
-        bool excludes(const CSeasonalTime &other) const;
-
-        //! True if this has a weekend and false otherwise.
-        virtual bool hasWeekend() const = 0;
-
-        //! Get a checksum for this object.
-        virtual uint64_t checksum(uint64_t seed = 0) const = 0;
-
-    private:
-        //! Get the start of the repeat interval beginning at
-        //! \p offset including \p time.
-        //!
-        //! For diurnal time this is the start of the week containing
-        //! \p time for other times it is the start of the period
-        //! containing \p time.
-        core_t::TTime startOfWindowRepeat(core_t::TTime offset, core_t::TTime time) const;
-
-        //! Get the scale to apply when computing the regression time.
-        virtual core_t::TTime regressionTimeScale() const = 0;
->>>>>>> d4e4cca7
+    virtual core_t::TTime regressionTimeScale() const = 0;
 
 private:
     //! The periodic repeat.
@@ -267,10 +158,9 @@
 
 //! \brief Provides times for daily and weekly period seasonal
 //! components of a time series decomposition.
-<<<<<<< HEAD
 class MATHS_EXPORT CDiurnalTime : public CSeasonalTime {
 public:
-    CDiurnalTime(void);
+    CDiurnalTime();
     CDiurnalTime(core_t::TTime startOfWeek,
                  core_t::TTime windowStart,
                  core_t::TTime windowEnd,
@@ -278,35 +168,35 @@
                  double precedence = 1.0);
 
     //! Get a copy of this time.
-    CDiurnalTime* clone(void) const;
+    CDiurnalTime* clone() const;
 
     //! Initialize from a string created by persist.
     virtual bool fromString(const std::string& value);
 
     //! Convert to a string.
-    virtual std::string toString(void) const;
+    virtual std::string toString() const;
 
     //! Get the length of a week.
-    virtual core_t::TTime windowRepeat(void) const;
+    virtual core_t::TTime windowRepeat() const;
 
     //! Get the start of the week.
-    virtual core_t::TTime windowRepeatStart(void) const;
+    virtual core_t::TTime windowRepeatStart() const;
 
     //! Get the start of the window.
-    virtual core_t::TTime windowStart(void) const;
+    virtual core_t::TTime windowStart() const;
 
     //! Get the end of the window.
-    virtual core_t::TTime windowEnd(void) const;
+    virtual core_t::TTime windowEnd() const;
 
     //! True if this has a weekend and false otherwise.
-    virtual bool hasWeekend(void) const;
+    virtual bool hasWeekend() const;
 
     //! Get a checksum for this object.
     virtual uint64_t checksum(uint64_t seed = 0) const;
 
 private:
     //! Get the scale to apply when computing the regression time.
-    virtual core_t::TTime regressionTimeScale(void) const;
+    virtual core_t::TTime regressionTimeScale() const;
 
 private:
     //! The start of the week.
@@ -315,132 +205,45 @@
     core_t::TTime m_WindowStart;
     //! The end of the window.
     core_t::TTime m_WindowEnd;
-=======
-class MATHS_EXPORT CDiurnalTime : public CSeasonalTime
-{
-    public:
-        CDiurnalTime();
-        CDiurnalTime(core_t::TTime startOfWeek,
-                     core_t::TTime windowStart,
-                     core_t::TTime windowEnd,
-                     core_t::TTime period,
-                     double precedence = 1.0);
-
-        //! Get a copy of this time.
-        CDiurnalTime *clone() const;
-
-        //! Initialize from a string created by persist.
-        virtual bool fromString(const std::string &value);
-
-        //! Convert to a string.
-        virtual std::string toString() const;
-
-        //! Get the length of a week.
-        virtual core_t::TTime windowRepeat() const;
-
-        //! Get the start of the week.
-        virtual core_t::TTime windowRepeatStart() const;
-
-        //! Get the start of the window.
-        virtual core_t::TTime windowStart() const;
-
-        //! Get the end of the window.
-        virtual core_t::TTime windowEnd() const;
-
-        //! True if this has a weekend and false otherwise.
-        virtual bool hasWeekend() const;
-
-        //! Get a checksum for this object.
-        virtual uint64_t checksum(uint64_t seed = 0) const;
-
-    private:
-        //! Get the scale to apply when computing the regression time.
-        virtual core_t::TTime regressionTimeScale() const;
-
-    private:
-        //! The start of the week.
-        core_t::TTime m_StartOfWeek;
-        //! The start of the window.
-        core_t::TTime m_WindowStart;
-        //! The end of the window.
-        core_t::TTime m_WindowEnd;
->>>>>>> d4e4cca7
 };
 
 //! \brief Provides times for arbitrary period seasonal components
 //! of a time series decomposition.
-<<<<<<< HEAD
 class MATHS_EXPORT CGeneralPeriodTime : public CSeasonalTime {
 public:
-    CGeneralPeriodTime(void) = default;
+    CGeneralPeriodTime() = default;
     CGeneralPeriodTime(core_t::TTime period, double precedence = 1.0);
 
     //! Get a copy of this time.
-    CGeneralPeriodTime* clone(void) const;
-=======
-class MATHS_EXPORT CGeneralPeriodTime : public CSeasonalTime
-{
-    public:
-        CGeneralPeriodTime() = default;
-        CGeneralPeriodTime(core_t::TTime period, double precedence = 1.0);
-
-        //! Get a copy of this time.
-        CGeneralPeriodTime *clone() const;
->>>>>>> d4e4cca7
+    CGeneralPeriodTime* clone() const;
 
     //! Initialize from a string created by persist.
     virtual bool fromString(const std::string& value);
 
-<<<<<<< HEAD
     //! Convert to a string.
-    virtual std::string toString(void) const;
+    virtual std::string toString() const;
 
     //! Return the period.
-    virtual core_t::TTime windowRepeat(void) const;
+    virtual core_t::TTime windowRepeat() const;
 
     //! Returns zero.
-    virtual core_t::TTime windowRepeatStart(void) const;
+    virtual core_t::TTime windowRepeatStart() const;
 
     //! Returns zero.
-    virtual core_t::TTime windowStart(void) const;
+    virtual core_t::TTime windowStart() const;
 
     //! Returns the period.
-    virtual core_t::TTime windowEnd(void) const;
+    virtual core_t::TTime windowEnd() const;
 
     //! Returns false.
-    virtual bool hasWeekend(void) const;
-=======
-        //! Convert to a string.
-        virtual std::string toString() const;
-
-        //! Return the period.
-        virtual core_t::TTime windowRepeat() const;
-
-        //! Returns zero.
-        virtual core_t::TTime windowRepeatStart() const;
-
-        //! Returns zero.
-        virtual core_t::TTime windowStart() const;
-
-        //! Returns the period.
-        virtual core_t::TTime windowEnd() const;
-
-        //! Returns false.
-        virtual bool hasWeekend() const;
->>>>>>> d4e4cca7
+    virtual bool hasWeekend() const;
 
     //! Get a checksum for this object.
     virtual uint64_t checksum(uint64_t seed = 0) const;
 
-<<<<<<< HEAD
 private:
     //! Get the scale to apply when computing the regression time.
-    virtual core_t::TTime regressionTimeScale(void) const;
-=======
-    private:
-        //! Get the scale to apply when computing the regression time.
-        virtual core_t::TTime regressionTimeScale() const;
->>>>>>> d4e4cca7
+    virtual core_t::TTime regressionTimeScale() const;
 };
 
 //! \brief Convert CSeasonalTime sub-classes to/from text representations.
