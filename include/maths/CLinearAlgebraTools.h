/*
 * ELASTICSEARCH CONFIDENTIAL
 *
 * Copyright (c) 2016 Elasticsearch BV. All Rights Reserved.
 *
 * Notice: this software, and all information contained
 * therein, is the exclusive property of Elasticsearch BV
 * and its licensors, if any, and is protected under applicable
 * domestic and foreign law, and international treaties.
 *
 * Reproduction, republication or distribution without the
 * express written consent of Elasticsearch BV is
 * strictly prohibited.
 */

#ifndef INCLUDED_ml_maths_CLinearAlgebraTools_h
#define INCLUDED_ml_maths_CLinearAlgebraTools_h

#include <core/CLogger.h>
#include <core/CStringUtils.h>

#include <maths/CLinearAlgebra.h>
#include <maths/CLinearAlgebraEigen.h>
#include <maths/CTools.h>
#include <maths/ImportExport.h>

#include <cstddef>
#include <limits>
#include <ostream>
#include <vector>

namespace ml {
namespace maths {
namespace linear_algebra_tools_detail {

struct VectorTag;
struct MatrixTag;
struct VectorVectorTag;
struct MatrixMatrixTag;
struct VectorScalarTag;
struct MatrixScalarTag;
struct ScalarVectorTag;
struct ScalarMatrixTag;

template<typename TAG>
struct SSqrt {};
//! Component-wise sqrt for a vector.
template<>
struct SSqrt<VectorTag> {
    template<typename VECTOR>
<<<<<<< HEAD
    static void calculate(std::size_t d, VECTOR& result) {
        for (std::size_t i = 0u; i < d; ++i) {
            result(i) = ::sqrt(result(i));
=======
    static void calculate(std::size_t d, VECTOR &result)
    {
        for (std::size_t i = 0u; i < d; ++i)
        {
            result(i) = std::sqrt(result(i));
>>>>>>> d4e4cca7
        }
    }
};
//! Element-wise sqrt for a symmetric matrix.
template<>
struct SSqrt<MatrixTag> {
    template<typename MATRIX>
<<<<<<< HEAD
    static void calculate(std::size_t d, MATRIX& result) {
        for (std::size_t i = 0u; i < d; ++i) {
            for (std::size_t j = 0u; j <= i; ++j) {
                result(i, j) = ::sqrt(result(i, j));
=======
    static void calculate(std::size_t d, MATRIX &result)
    {
        for (std::size_t i = 0u; i < d; ++i)
        {
            for (std::size_t j = 0u; j <= i; ++j)
            {
                result(i, j) = std::sqrt(result(i, j));
>>>>>>> d4e4cca7
            }
        }
    }
};

template<typename TAG>
struct SMin {};
//! Component-wise minimum for a vector.
template<>
struct SMin<VectorVectorTag> {
    template<typename VECTOR>
    static void calculate(std::size_t d, const VECTOR& lhs, VECTOR& rhs) {
        for (std::size_t i = 0u; i < d; ++i) {
            rhs(i) = std::min(lhs(i), rhs(i));
        }
    }
};
//! Component-wise minimum for a vector.
template<>
struct SMin<VectorScalarTag> {
    template<typename VECTOR, typename T>
    static void calculate(std::size_t d, VECTOR& lhs, const T& rhs) {
        for (std::size_t i = 0u; i < d; ++i) {
            lhs(i) = std::min(lhs(i), rhs);
        }
    }
};
//! Component-wise minimum for a vector.
template<>
struct SMin<ScalarVectorTag> {
    template<typename T, typename VECTOR>
    static void calculate(std::size_t d, const T& lhs, VECTOR& rhs) {
        for (std::size_t i = 0u; i < d; ++i) {
            rhs(i) = std::min(rhs(i), lhs);
        }
    }
};
//! Element-wise minimum for a symmetric matrix.
template<>
struct SMin<MatrixMatrixTag> {
    template<typename MATRIX>
    static void calculate(std::size_t d, const MATRIX& lhs, MATRIX& rhs) {
        for (std::size_t i = 0u; i < d; ++i) {
            for (std::size_t j = 0u; j <= i; ++j) {
                rhs(i, j) = std::min(lhs(i, j), rhs(i, j));
            }
        }
    }
};
//! Element-wise minimum for a symmetric matrix.
template<>
struct SMin<MatrixScalarTag> {
    template<typename MATRIX, typename T>
    static void calculate(std::size_t d, MATRIX& lhs, const T& rhs) {
        for (std::size_t i = 0u; i < d; ++i) {
            for (std::size_t j = 0u; j <= i; ++j) {
                lhs(i, j) = std::min(lhs(i, j), rhs);
            }
        }
    }
};
//! Element-wise minimum for a symmetric matrix.
template<>
struct SMin<ScalarMatrixTag> {
    template<typename T, typename MATRIX>
    static void calculate(std::size_t d, const T& lhs, MATRIX& rhs) {
        for (std::size_t i = 0u; i < d; ++i) {
            for (std::size_t j = 0u; j <= i; ++j) {
                rhs(i, j) = std::min(lhs, rhs(i, j));
            }
        }
    }
};

template<typename TAG>
struct SMax {};
//! Component-wise maximum for a vector.
template<>
struct SMax<VectorVectorTag> {
    template<typename VECTOR>
    static void calculate(std::size_t d, const VECTOR& lhs, VECTOR& rhs) {
        for (std::size_t i = 0u; i < d; ++i) {
            rhs(i) = std::max(lhs(i), rhs(i));
        }
    }
};
//! Component-wise maximum for a vector.
template<>
struct SMax<VectorScalarTag> {
    template<typename VECTOR, typename T>
    static void calculate(std::size_t d, VECTOR& lhs, const T& rhs) {
        for (std::size_t i = 0u; i < d; ++i) {
            lhs(i) = std::max(lhs(i), rhs);
        }
    }
};
//! Component-wise maximum for a vector.
template<>
struct SMax<ScalarVectorTag> {
    template<typename T, typename VECTOR>
    static void calculate(std::size_t d, const T& lhs, VECTOR& rhs) {
        for (std::size_t i = 0u; i < d; ++i) {
            rhs(i) = std::max(rhs(i), lhs);
        }
    }
};
//! Element-wise maximum for a symmetric matrix.
template<>
struct SMax<MatrixMatrixTag> {
    template<typename MATRIX>
    static void calculate(std::size_t d, const MATRIX& lhs, MATRIX& rhs) {
        for (std::size_t i = 0u; i < d; ++i) {
            for (std::size_t j = 0u; j <= i; ++j) {
                rhs(i, j) = std::max(lhs(i, j), rhs(i, j));
            }
        }
    }
};
//! Element-wise maximum for a symmetric matrix.
template<>
struct SMax<MatrixScalarTag> {
    template<typename MATRIX, typename T>
    static void calculate(std::size_t d, MATRIX& lhs, const T& rhs) {
        for (std::size_t i = 0u; i < d; ++i) {
            for (std::size_t j = 0u; j <= i; ++j) {
                lhs(i, j) = std::max(lhs(i, j), rhs);
            }
        }
    }
};
//! Element-wise maximum for a symmetric matrix.
template<>
struct SMax<ScalarMatrixTag> {
    template<typename T, typename MATRIX>
    static void calculate(std::size_t d, const T& lhs, MATRIX& rhs) {
        for (std::size_t i = 0u; i < d; ++i) {
            for (std::size_t j = 0u; j <= i; ++j) {
                rhs(i, j) = std::max(lhs, rhs(i, j));
            }
        }
    }
};

template<typename TAG>
struct SFabs {};
//! Component-wise fabs for a vector.
template<>
struct SFabs<VectorTag> {
    template<typename VECTOR>
<<<<<<< HEAD
    static void calculate(std::size_t d, VECTOR& result) {
        for (std::size_t i = 0u; i < d; ++i) {
            result(i) = ::fabs(result(i));
=======
    static void calculate(std::size_t d, VECTOR &result)
    {
        for (std::size_t i = 0u; i < d; ++i)
        {
            result(i) = std::fabs(result(i));
>>>>>>> d4e4cca7
        }
    }
};
//! Element-wise fabs for a symmetric matrix.
template<>
struct SFabs<MatrixTag> {
    template<typename MATRIX>
<<<<<<< HEAD
    static void calculate(std::size_t d, MATRIX& result) {
        for (std::size_t i = 0u; i < d; ++i) {
            for (std::size_t j = 0u; j <= i; ++j) {
                result(i, j) = ::fabs(result(i, j));
=======
    static void calculate(std::size_t d, MATRIX &result)
    {
        for (std::size_t i = 0u; i < d; ++i)
        {
            for (std::size_t j = 0u; j <= i; ++j)
            {
                result(i, j) = std::fabs(result(i, j));
>>>>>>> d4e4cca7
            }
        }
    }
};

#define INVERSE_QUADRATIC_PRODUCT(T, N)                                                                                                    \
    MATHS_EXPORT                                                                                                                           \
    maths_t::EFloatingPointErrorStatus inverseQuadraticProduct(std::size_t d,                                                              \
                                                               const CSymmetricMatrixNxN<T, N>& covariance,                                \
                                                               const CVectorNx1<T, N>& residual,                                           \
                                                               double& result,                                                             \
                                                               bool ignoreSingularSubspace)
INVERSE_QUADRATIC_PRODUCT(CFloatStorage, 2);
INVERSE_QUADRATIC_PRODUCT(CFloatStorage, 3);
INVERSE_QUADRATIC_PRODUCT(CFloatStorage, 4);
INVERSE_QUADRATIC_PRODUCT(CFloatStorage, 5);
INVERSE_QUADRATIC_PRODUCT(double, 2);
INVERSE_QUADRATIC_PRODUCT(double, 3);
INVERSE_QUADRATIC_PRODUCT(double, 4);
INVERSE_QUADRATIC_PRODUCT(double, 5);
#undef INVERSE_QUADRATIC_PRODUCT
MATHS_EXPORT
maths_t::EFloatingPointErrorStatus inverseQuadraticProduct(std::size_t d,
                                                           const CSymmetricMatrix<CFloatStorage>& covariance,
                                                           const CVector<CFloatStorage>& residual,
                                                           double& result,
                                                           bool ignoreSingularSubspace);
MATHS_EXPORT
maths_t::EFloatingPointErrorStatus inverseQuadraticProduct(std::size_t d,
                                                           const CSymmetricMatrix<double>& covariance,
                                                           const CVector<double>& residual,
                                                           double& result,
                                                           bool ignoreSingularSubspace);

#define GAUSSIAN_LOG_LIKELIHOOD(T, N)                                                                                                      \
    MATHS_EXPORT                                                                                                                           \
    maths_t::EFloatingPointErrorStatus gaussianLogLikelihood(std::size_t d,                                                                \
                                                             const CSymmetricMatrixNxN<T, N>& covariance,                                  \
                                                             const CVectorNx1<T, N>& residual,                                             \
                                                             double& result,                                                               \
                                                             bool ignoreSingularSubspace)
GAUSSIAN_LOG_LIKELIHOOD(CFloatStorage, 2);
GAUSSIAN_LOG_LIKELIHOOD(CFloatStorage, 3);
GAUSSIAN_LOG_LIKELIHOOD(CFloatStorage, 4);
GAUSSIAN_LOG_LIKELIHOOD(CFloatStorage, 5);
GAUSSIAN_LOG_LIKELIHOOD(double, 2);
GAUSSIAN_LOG_LIKELIHOOD(double, 3);
GAUSSIAN_LOG_LIKELIHOOD(double, 4);
GAUSSIAN_LOG_LIKELIHOOD(double, 5);
#undef GAUSSIAN_LOG_LIKELIHOOD
MATHS_EXPORT
maths_t::EFloatingPointErrorStatus gaussianLogLikelihood(std::size_t d,
                                                         const CSymmetricMatrix<CFloatStorage>& covariance,
                                                         const CVector<CFloatStorage>& residual,
                                                         double& result,
                                                         bool ignoreSingularSubspace);
MATHS_EXPORT
maths_t::EFloatingPointErrorStatus gaussianLogLikelihood(std::size_t d,
                                                         const CSymmetricMatrix<double>& covariance,
                                                         const CVector<double>& residual,
                                                         double& result,
                                                         bool ignoreSingularSubspace);

//! Shared implementation of Gaussian sampling.
#define SAMPLE_GAUSSIAN(T, N)                                                                                                              \
    MATHS_EXPORT                                                                                                                           \
    void sampleGaussian(std::size_t n,                                                                                                     \
                        const CVectorNx1<T, N>& mean,                                                                                      \
                        const CSymmetricMatrixNxN<T, N>& covariance,                                                                       \
                        std::vector<CVectorNx1<double, N>>& result)
SAMPLE_GAUSSIAN(CFloatStorage, 2);
SAMPLE_GAUSSIAN(CFloatStorage, 3);
SAMPLE_GAUSSIAN(CFloatStorage, 4);
SAMPLE_GAUSSIAN(CFloatStorage, 5);
SAMPLE_GAUSSIAN(double, 2);
SAMPLE_GAUSSIAN(double, 3);
SAMPLE_GAUSSIAN(double, 4);
SAMPLE_GAUSSIAN(double, 5);
#undef SAMPLE_GAUSSIAN
MATHS_EXPORT
void sampleGaussian(std::size_t n,
                    const CVector<CFloatStorage>& mean,
                    const CSymmetricMatrix<CFloatStorage>& covariance,
                    std::vector<CVector<double>>& result);
MATHS_EXPORT
void sampleGaussian(std::size_t n,
                    const CVector<double>& mean,
                    const CSymmetricMatrix<double>& covariance,
                    std::vector<CVector<double>>& result);

//! Shared implementation of the log-determinant function.
#define LOG_DETERMINANT(T, N)                                                                                                              \
    MATHS_EXPORT                                                                                                                           \
    maths_t::EFloatingPointErrorStatus logDeterminant(                                                                                     \
        std::size_t d, const CSymmetricMatrixNxN<T, N>& matrix, double& result, bool ignoreSingularSubspace)
LOG_DETERMINANT(CFloatStorage, 2);
LOG_DETERMINANT(CFloatStorage, 3);
LOG_DETERMINANT(CFloatStorage, 4);
LOG_DETERMINANT(CFloatStorage, 5);
LOG_DETERMINANT(double, 2);
LOG_DETERMINANT(double, 3);
LOG_DETERMINANT(double, 4);
LOG_DETERMINANT(double, 5);
#undef LOG_DETERMINANT
MATHS_EXPORT
maths_t::EFloatingPointErrorStatus
logDeterminant(std::size_t d, const CSymmetricMatrix<CFloatStorage>& matrix, double& result, bool ignoreSingularSubspace);
MATHS_EXPORT
maths_t::EFloatingPointErrorStatus
logDeterminant(std::size_t d, const CSymmetricMatrix<double>& matrix, double& result, bool ignoreSingularSubspace);
}

//! Output for debug.
template<typename T>
std::ostream& operator<<(std::ostream& o, const CSymmetricMatrix<T>& m) {
    for (std::size_t i = 0u; i < m.rows(); ++i) {
        o << "\n    ";
        for (std::size_t j = 0u; j < m.columns(); ++j) {
            std::string element = core::CStringUtils::typeToStringPretty(m(i, j));
            o << element << std::string(15 - element.size(), ' ');
        }
    }
    return o;
}

//! Output for debug.
template<typename T, std::size_t N>
std::ostream& operator<<(std::ostream& o, const CSymmetricMatrixNxN<T, N>& m) {
    for (std::size_t i = 0u; i < N; ++i) {
        o << "\n    ";
        for (std::size_t j = 0u; j < N; ++j) {
            std::string element = core::CStringUtils::typeToStringPretty(m(i, j));
            o << element << std::string(15 - element.size(), ' ');
        }
    }
    return o;
}

//! Output for debug.
template<typename T, std::size_t N>
std::ostream& operator<<(std::ostream& o, const CVectorNx1<T, N>& v) {
    o << "[";
    for (std::size_t i = 0u; i + 1 < N; ++i) {
        o << core::CStringUtils::typeToStringPretty(v(i)) << ' ';
    }
    o << core::CStringUtils::typeToStringPretty(v(N - 1)) << ']';
    return o;
}

//! Output for debug.
template<typename T>
std::ostream& operator<<(std::ostream& o, const CVector<T>& v) {
    if (v.dimension() == 0) {
        return o << "[]";
    }
    o << "[";
    for (std::size_t i = 0u; i + 1 < v.dimension(); ++i) {
        o << core::CStringUtils::typeToStringPretty(v(i)) << ' ';
    }
    o << core::CStringUtils::typeToStringPretty(v(v.dimension() - 1)) << ']';
    return o;
}

//! Overload sqrt for CVectorNx1.
template<typename T, std::size_t N>
CVectorNx1<T, N> sqrt(const CVectorNx1<T, N>& v) {
    CVectorNx1<T, N> result(v);
    linear_algebra_tools_detail::SSqrt<linear_algebra_tools_detail::VectorTag>::calculate(N, result);
    return result;
}
//! Overload sqrt for CSymmetricMatrixNxN.
template<typename T, std::size_t N>
CSymmetricMatrixNxN<T, N> sqrt(const CSymmetricMatrixNxN<T, N>& m) {
    CSymmetricMatrixNxN<T, N> result(m);
    linear_algebra_tools_detail::SSqrt<linear_algebra_tools_detail::MatrixTag>::calculate(N, result);
    return result;
}

//! Overload minimum for CVectorNx1.
template<typename T, std::size_t N>
CVectorNx1<T, N> min(const CVectorNx1<T, N>& lhs, const CVectorNx1<T, N>& rhs) {
    CVectorNx1<T, N> result(rhs);
    linear_algebra_tools_detail::SMin<linear_algebra_tools_detail::VectorVectorTag>::calculate(N, lhs, result);
    return result;
}
//! Overload minimum for CVectorNx1.
template<typename T, std::size_t N>
CVectorNx1<T, N> min(const CVectorNx1<T, N>& lhs, const T& rhs) {
    CVectorNx1<T, N> result(lhs);
    linear_algebra_tools_detail::SMin<linear_algebra_tools_detail::VectorScalarTag>::calculate(N, result, rhs);
    return result;
}
//! Overload minimum for CVectorNx1.
template<typename T, std::size_t N>
CVectorNx1<T, N> min(const T& lhs, const CVectorNx1<T, N>& rhs) {
    CVectorNx1<T, N> result(rhs);
    linear_algebra_tools_detail::SMin<linear_algebra_tools_detail::ScalarVectorTag>::calculate(N, lhs, result);
    return result;
}
//! Overload minimum for CSymmetricMatrixNxN.
template<typename T, std::size_t N>
CSymmetricMatrixNxN<T, N> min(const CSymmetricMatrixNxN<T, N>& lhs, const CSymmetricMatrixNxN<T, N>& rhs) {
    CSymmetricMatrixNxN<T, N> result(rhs);
    linear_algebra_tools_detail::SMin<linear_algebra_tools_detail::MatrixMatrixTag>::calculate(N, lhs, result);
    return result;
}
//! Overload minimum for CSymmetricMatrixNxN.
template<typename T, std::size_t N>
CSymmetricMatrixNxN<T, N> min(const CSymmetricMatrixNxN<T, N>& lhs, const T& rhs) {
    CSymmetricMatrixNxN<T, N> result(lhs);
    linear_algebra_tools_detail::SMin<linear_algebra_tools_detail::MatrixScalarTag>::calculate(N, result, rhs);
    return result;
}
//! Overload minimum for CSymmetricMatrixNxN.
template<typename T, std::size_t N>
CSymmetricMatrixNxN<T, N> min(const T& lhs, const CSymmetricMatrixNxN<T, N>& rhs) {
    CSymmetricMatrixNxN<T, N> result(rhs);
    linear_algebra_tools_detail::SMin<linear_algebra_tools_detail::ScalarMatrixTag>::calculate(N, lhs, result);
    return result;
}

//! Overload maximum for CVectorNx1.
template<typename T, std::size_t N>
CVectorNx1<T, N> max(const CVectorNx1<T, N>& lhs, const CVectorNx1<T, N>& rhs) {
    CVectorNx1<T, N> result(rhs);
    linear_algebra_tools_detail::SMax<linear_algebra_tools_detail::VectorVectorTag>::calculate(N, lhs, result);
    return result;
}
//! Overload maximum for CVectorNx1.
template<typename T, std::size_t N>
CVectorNx1<T, N> max(const CVectorNx1<T, N>& lhs, const T& rhs) {
    CVectorNx1<T, N> result(lhs);
    linear_algebra_tools_detail::SMax<linear_algebra_tools_detail::VectorScalarTag>::calculate(N, result, rhs);
    return result;
}
//! Overload maximum for CVectorNx1.
template<typename T, std::size_t N>
CVectorNx1<T, N> max(const T& lhs, const CVectorNx1<T, N>& rhs) {
    CVectorNx1<T, N> result(rhs);
    linear_algebra_tools_detail::SMax<linear_algebra_tools_detail::ScalarVectorTag>::calculate(N, lhs, result);
    return result;
}
//! Overload maximum for CSymmetricMatrixNxN.
template<typename T, std::size_t N>
CSymmetricMatrixNxN<T, N> max(const CSymmetricMatrixNxN<T, N>& lhs, const CSymmetricMatrixNxN<T, N>& rhs) {
    CSymmetricMatrixNxN<T, N> result(rhs);
    linear_algebra_tools_detail::SMax<linear_algebra_tools_detail::MatrixMatrixTag>::calculate(N, lhs, result);
    return result;
}
//! Overload maximum for CSymmetricMatrixNxN.
template<typename T, std::size_t N>
CSymmetricMatrixNxN<T, N> max(const CSymmetricMatrixNxN<T, N>& lhs, const T& rhs) {
    CSymmetricMatrixNxN<T, N> result(lhs);
    linear_algebra_tools_detail::SMax<linear_algebra_tools_detail::MatrixScalarTag>::calculate(N, result, rhs);
    return result;
}
//! Overload maximum for CSymmetricMatrixNxN.
template<typename T, std::size_t N>
CSymmetricMatrixNxN<T, N> max(const T& lhs, const CSymmetricMatrixNxN<T, N>& rhs) {
    CSymmetricMatrixNxN<T, N> result(rhs);
    linear_algebra_tools_detail::SMax<linear_algebra_tools_detail::ScalarMatrixTag>::calculate(N, lhs, result);
    return result;
}

//! Overload ::fabs for CVectorNx1.
template<typename T, std::size_t N>
CVectorNx1<T, N> fabs(const CVectorNx1<T, N>& v) {
    CVectorNx1<T, N> result(v);
    linear_algebra_tools_detail::SFabs<linear_algebra_tools_detail::VectorTag>::calculate(N, result);
    return result;
}
//! Overload ::fabs for CSymmetricMatrixNxN.
template<typename T, std::size_t N>
CSymmetricMatrixNxN<T, N> fabs(const CSymmetricMatrixNxN<T, N>& m) {
    CSymmetricMatrixNxN<T, N> result(m);
    linear_algebra_tools_detail::SFabs<linear_algebra_tools_detail::MatrixTag>::calculate(N, result);
    return result;
}

//! Overload sqrt for CVector.
template<typename T>
CVector<T> sqrt(const CVector<T>& v) {
    CVector<T> result(v);
    linear_algebra_tools_detail::SSqrt<linear_algebra_tools_detail::VectorTag>::calculate(result.dimension(), result);
    return result;
}
//! Overload sqrt for CSymmetricMatrix.
template<typename T>
CSymmetricMatrix<T> sqrt(const CSymmetricMatrix<T>& m) {
    CSymmetricMatrix<T> result(m);
    linear_algebra_tools_detail::SSqrt<linear_algebra_tools_detail::MatrixTag>::calculate(result.rows(), result);
    return result;
}

//! Overload minimum for CVector.
template<typename T>
CVector<T> min(const CVector<T>& lhs, const CVector<T>& rhs) {
    CVector<T> result(rhs);
    linear_algebra_tools_detail::SMin<linear_algebra_tools_detail::VectorVectorTag>::calculate(result.dimension(), lhs, result);
    return result;
}
//! Overload minimum for CVector.
template<typename T>
CVector<T> min(const CVector<T>& lhs, const T& rhs) {
    CVector<T> result(lhs);
    linear_algebra_tools_detail::SMin<linear_algebra_tools_detail::VectorScalarTag>::calculate(result.dimension(), result, rhs);
    return result;
}
//! Overload minimum for CVector.
template<typename T>
CVector<T> min(const T& lhs, const CVector<T>& rhs) {
    CVector<T> result(rhs);
    linear_algebra_tools_detail::SMin<linear_algebra_tools_detail::ScalarVectorTag>::calculate(result.dimension(), lhs, result);
    return result;
}
//! Overload minimum for CSymmetricMatrix.
template<typename T>
CSymmetricMatrix<T> min(const CSymmetricMatrix<T>& lhs, const CSymmetricMatrix<T>& rhs) {
    CSymmetricMatrix<T> result(rhs);
    linear_algebra_tools_detail::SMin<linear_algebra_tools_detail::MatrixMatrixTag>::calculate(result.rows(), lhs, result);
    return result;
}
//! Overload minimum for CSymmetricMatrix.
template<typename T>
CSymmetricMatrix<T> min(const CSymmetricMatrix<T>& lhs, const T& rhs) {
    CSymmetricMatrix<T> result(lhs);
    linear_algebra_tools_detail::SMin<linear_algebra_tools_detail::MatrixScalarTag>::calculate(result.rows(), result, rhs);
    return result;
}
//! Overload minimum for CSymmetricMatrix.
template<typename T>
CSymmetricMatrix<T> min(const T& lhs, const CSymmetricMatrix<T>& rhs) {
    CSymmetricMatrix<T> result(rhs);
    linear_algebra_tools_detail::SMin<linear_algebra_tools_detail::ScalarMatrixTag>::calculate(result.rows(), lhs, result);
    return result;
}

//! Overload maximum for CVector.
template<typename T>
CVector<T> max(const CVector<T>& lhs, const CVector<T>& rhs) {
    CVector<T> result(rhs);
    linear_algebra_tools_detail::SMax<linear_algebra_tools_detail::VectorVectorTag>::calculate(result.dimension(), lhs, result);
    return result;
}
//! Overload maximum for CVector.
template<typename T>
CVector<T> max(const CVector<T>& lhs, const T& rhs) {
    CVector<T> result(lhs);
    linear_algebra_tools_detail::SMax<linear_algebra_tools_detail::VectorScalarTag>::calculate(result.dimension(), result, rhs);
    return result;
}
//! Overload maximum for CVector.
template<typename T>
CVector<T> max(const T& lhs, const CVector<T>& rhs) {
    CVector<T> result(rhs);
    linear_algebra_tools_detail::SMax<linear_algebra_tools_detail::ScalarVectorTag>::calculate(result.dimension(), lhs, result);
    return result;
}
//! Overload maximum for CSymmetricMatrix.
template<typename T>
CSymmetricMatrix<T> max(const CSymmetricMatrix<T>& lhs, const CSymmetricMatrix<T>& rhs) {
    CSymmetricMatrix<T> result(rhs);
    linear_algebra_tools_detail::SMax<linear_algebra_tools_detail::MatrixMatrixTag>::calculate(result.rows(), lhs, result);
    return result;
}
//! Overload maximum for CSymmetricMatrix.
template<typename T>
CSymmetricMatrix<T> max(const CSymmetricMatrix<T>& lhs, const T& rhs) {
    CSymmetricMatrix<T> result(lhs);
    linear_algebra_tools_detail::SMax<linear_algebra_tools_detail::MatrixScalarTag>::calculate(result.rows(), result, rhs);
    return result;
}
//! Overload maximum for CSymmetricMatrix.
template<typename T>
CSymmetricMatrix<T> max(const T& lhs, const CSymmetricMatrix<T>& rhs) {
    CSymmetricMatrix<T> result(rhs);
    linear_algebra_tools_detail::SMax<linear_algebra_tools_detail::ScalarMatrixTag>::calculate(result.rows(), lhs, result);
    return result;
}

//! Overload ::fabs for CVector.
template<typename T>
CVector<T> fabs(const CVector<T>& v) {
    CVector<T> result(v);
    linear_algebra_tools_detail::SFabs<linear_algebra_tools_detail::VectorTag>::calculate(result.dimension(), result);
    return result;
}
//! Overload ::fabs for CSymmetricMatrix.
template<typename T>
CSymmetricMatrix<T> fabs(const CSymmetricMatrix<T>& m) {
    CSymmetricMatrix<T> result(m);
    linear_algebra_tools_detail::SFabs<linear_algebra_tools_detail::MatrixTag>::calculate(result.dimension(), result);
    return result;
}

//! Efficiently scale the \p i'th row and column by \p scale.
template<typename T, std::size_t N>
<<<<<<< HEAD
void scaleCovariances(std::size_t i, T scale, CSymmetricMatrixNxN<T, N>& m) {
    scale = ::sqrt(scale);
    for (std::size_t j = 0u; j < m.columns(); ++j) {
        if (i == j) {
=======
void scaleCovariances(std::size_t i,
                      T scale,
                      CSymmetricMatrixNxN<T, N> &m)
{
    scale = std::sqrt(scale);
    for (std::size_t j = 0u; j < m.columns(); ++j)
    {
        if (i == j)
        {
>>>>>>> d4e4cca7
            m(i, j) *= scale;
        }
        m(i, j) *= scale;
    }
}

//! Efficiently scale the rows and columns by \p scale.
template<typename T, std::size_t N>
void scaleCovariances(const CVectorNx1<T, N>& scale, CSymmetricMatrixNxN<T, N>& m) {
    for (std::size_t i = 0u; i < scale.dimension(); ++i) {
        scaleCovariances(i, scale(i), m);
    }
}

//! Efficiently scale the \p i'th row and column by \p scale.
template<typename T>
<<<<<<< HEAD
void scaleCovariances(std::size_t i, T scale, CSymmetricMatrix<T>& m) {
    scale = ::sqrt(scale);
    for (std::size_t j = 0u; j < m.columns(); ++j) {
        if (i == j) {
=======
void scaleCovariances(std::size_t i,
                      T scale,
                      CSymmetricMatrix<T> &m)
{
    scale = std::sqrt(scale);
    for (std::size_t j = 0u; j < m.columns(); ++j)
    {
        if (i == j)
        {
>>>>>>> d4e4cca7
            m(i, j) = scale;
        }
        m(i, j) = scale;
    }
}

//! Efficiently scale the rows and columns by \p scale.
template<typename T>
void scaleCovariances(const CVector<T>& scale, CSymmetricMatrix<T>& m) {
    for (std::size_t i = 0u; i < scale.dimension(); ++i) {
        scaleRowAndColumn(i, scale(i), m);
    }
}

//! Compute the inverse quadratic form \f$x^tC^{-1}x\f$.
//!
//! \param[in] covariance The matrix.
//! \param[in] residual The vector.
//! \param[out] result Filled in with the log likelihood.
//! \param[in] ignoreSingularSubspace If true then we ignore the
//! residual on a singular subspace of m. Otherwise the result is
//! minus infinity in this case.
template<typename T, std::size_t N>
maths_t::EFloatingPointErrorStatus inverseQuadraticForm(const CSymmetricMatrixNxN<T, N>& covariance,
                                                        const CVectorNx1<T, N>& residual,
                                                        double& result,
                                                        bool ignoreSingularSubspace = true) {
    return linear_algebra_tools_detail::inverseQuadraticProduct(N, covariance, residual, result, ignoreSingularSubspace);
}

//! Compute the log-likelihood for the residual \p x and covariance
//! matrix \p m.
//!
//! \param[in] covariance The matrix.
//! \param[in] residual The vector.
//! \param[out] result Filled in with the log likelihood.
//! \param[in] ignoreSingularSubspace If true then we ignore the
//! residual on a singular subspace of m. Otherwise the result is
//! minus infinity in this case.
template<typename T, std::size_t N>
maths_t::EFloatingPointErrorStatus gaussianLogLikelihood(const CSymmetricMatrixNxN<T, N>& covariance,
                                                         const CVectorNx1<T, N>& residual,
                                                         double& result,
                                                         bool ignoreSingularSubspace = true) {
    return linear_algebra_tools_detail::gaussianLogLikelihood(N, covariance, residual, result, ignoreSingularSubspace);
}

//! Sample from a Gaussian with \p mean and \p covariance in such
//! a way as to preserve the mean, covariance matrix and some of
//! the quantiles of the generalised c.d.f.
//!
//! \param[in] n The desired number of samples.
//! \param[in] mean The mean of the Gaussian.
//! \param[in] covariance The covariance matrix of the Gaussian.
//! \param[out] result Filled in with the samples.
template<typename T, typename U, std::size_t N>
void sampleGaussian(std::size_t n,
                    const CVectorNx1<T, N>& mean,
                    const CSymmetricMatrixNxN<T, N>& covariance,
                    std::vector<CVectorNx1<U, N>>& result) {
    return linear_algebra_tools_detail::sampleGaussian(n, mean, covariance, result);
}

//! Compute the log-determinant of the symmetric matrix \p m.
//!
//! \param[in] matrix The matrix.
//! \param[in] ignoreSingularSubspace If true then we ignore any
//! singular subspace of m. Otherwise, the result is minus infinity.
template<typename T, std::size_t N>
maths_t::EFloatingPointErrorStatus
logDeterminant(const CSymmetricMatrixNxN<T, N>& matrix, double& result, bool ignoreSingularSubspace = true) {
    return linear_algebra_tools_detail::logDeterminant(N, matrix, result, ignoreSingularSubspace);
}

//! Compute the inverse quadratic form \f$x^tC^{-1}x\f$.
//!
//! \param[in] covariance The matrix.
//! \param[in] residual The vector.
//! \param[out] result Filled in with the log likelihood.
//! \param[in] ignoreSingularSubspace If true then we ignore the
//! residual on a singular subspace of m. Otherwise the result is
//! minus infinity in this case.
template<typename T>
maths_t::EFloatingPointErrorStatus inverseQuadraticForm(const CSymmetricMatrix<T>& covariance,
                                                        const CVector<T>& residual,
                                                        double& result,
                                                        bool ignoreSingularSubspace = true) {
    return linear_algebra_tools_detail::inverseQuadraticProduct(covariance.rows(), covariance, residual, result, ignoreSingularSubspace);
}

//! Compute the log-likelihood for the residual \p x and covariance
//! matrix \p m.
//!
//! \param[in] covariance The covariance matrix.
//! \param[in] residual The residual, i.e. x - mean.
//! \param[out] result Filled in with the log likelihood.
//! \param[in] ignoreSingularSubspace If true then we ignore the
//! residual on a singular subspace of m. Otherwise the result is
//! minus infinity in this case.
template<typename T>
maths_t::EFloatingPointErrorStatus gaussianLogLikelihood(const CSymmetricMatrix<T>& covariance,
                                                         const CVector<T>& residual,
                                                         double& result,
                                                         bool ignoreSingularSubspace = true) {
    return linear_algebra_tools_detail::gaussianLogLikelihood(covariance.rows(), covariance, residual, result, ignoreSingularSubspace);
}

//! Sample from a Gaussian with \p mean and \p covariance in such
//! a way as to preserve the mean, covariance matrix and some of
//! the quantiles of the generalised c.d.f.
//!
//! \param[in] n The desired number of samples.
//! \param[in] mean The mean of the Gaussian.
//! \param[in] covariance The covariance matrix of the Gaussian.
//! \param[out] result Filled in with the samples.
template<typename T, typename U>
void sampleGaussian(std::size_t n, const CVector<T>& mean, const CSymmetricMatrix<T>& covariance, std::vector<CVector<U>>& result) {
    return linear_algebra_tools_detail::sampleGaussian(n, mean, covariance, result);
}

//! Compute the log-determinant of the symmetric matrix \p m.
//!
//! \param[in] matrix The matrix.
//! \param[in] ignoreSingularSubspace If true then we ignore any
//! singular subspace of m. Otherwise, the result is minus infinity.
template<typename T>
maths_t::EFloatingPointErrorStatus logDeterminant(const CSymmetricMatrix<T>& matrix, double& result, bool ignoreSingularSubspace = true) {
    return linear_algebra_tools_detail::logDeterminant(matrix.rows(), matrix, result, ignoreSingularSubspace);
}

//! Project the matrix on to \p subspace.
template<typename MATRIX>
inline Eigen::Matrix<double, Eigen::Dynamic, Eigen::Dynamic> projectedMatrix(const std::vector<std::size_t>& subspace,
                                                                             const MATRIX& matrix) {
    std::size_t d = subspace.size();
    Eigen::Matrix<double, Eigen::Dynamic, Eigen::Dynamic> result(d, d);
    for (std::size_t i = 0u; i < d; ++i) {
        for (std::size_t j = 0u; j < d; ++j) {
            result(i, j) = matrix(subspace[i], subspace[j]);
        }
    }
    return result;
}

//! Project the vector on to \p subspace.
template<typename VECTOR>
inline Eigen::Matrix<double, Eigen::Dynamic, 1> projectedVector(const std::vector<std::size_t>& subspace, const VECTOR& vector) {
    std::size_t d = subspace.size();
    Eigen::Matrix<double, Eigen::Dynamic, 1> result(d);
    for (std::size_t i = 0u; i < d; ++i) {
        result(i) = vector(subspace[i]);
    }
    return result;
}
}
}

#endif // INCLUDED_ml_maths_CLinearAlgebraTools_h<|MERGE_RESOLUTION|>--- conflicted
+++ resolved
@@ -48,17 +48,9 @@
 template<>
 struct SSqrt<VectorTag> {
     template<typename VECTOR>
-<<<<<<< HEAD
     static void calculate(std::size_t d, VECTOR& result) {
         for (std::size_t i = 0u; i < d; ++i) {
-            result(i) = ::sqrt(result(i));
-=======
-    static void calculate(std::size_t d, VECTOR &result)
-    {
-        for (std::size_t i = 0u; i < d; ++i)
-        {
             result(i) = std::sqrt(result(i));
->>>>>>> d4e4cca7
         }
     }
 };
@@ -66,20 +58,10 @@
 template<>
 struct SSqrt<MatrixTag> {
     template<typename MATRIX>
-<<<<<<< HEAD
     static void calculate(std::size_t d, MATRIX& result) {
         for (std::size_t i = 0u; i < d; ++i) {
             for (std::size_t j = 0u; j <= i; ++j) {
-                result(i, j) = ::sqrt(result(i, j));
-=======
-    static void calculate(std::size_t d, MATRIX &result)
-    {
-        for (std::size_t i = 0u; i < d; ++i)
-        {
-            for (std::size_t j = 0u; j <= i; ++j)
-            {
                 result(i, j) = std::sqrt(result(i, j));
->>>>>>> d4e4cca7
             }
         }
     }
@@ -229,17 +211,9 @@
 template<>
 struct SFabs<VectorTag> {
     template<typename VECTOR>
-<<<<<<< HEAD
     static void calculate(std::size_t d, VECTOR& result) {
         for (std::size_t i = 0u; i < d; ++i) {
-            result(i) = ::fabs(result(i));
-=======
-    static void calculate(std::size_t d, VECTOR &result)
-    {
-        for (std::size_t i = 0u; i < d; ++i)
-        {
             result(i) = std::fabs(result(i));
->>>>>>> d4e4cca7
         }
     }
 };
@@ -247,20 +221,10 @@
 template<>
 struct SFabs<MatrixTag> {
     template<typename MATRIX>
-<<<<<<< HEAD
     static void calculate(std::size_t d, MATRIX& result) {
         for (std::size_t i = 0u; i < d; ++i) {
             for (std::size_t j = 0u; j <= i; ++j) {
-                result(i, j) = ::fabs(result(i, j));
-=======
-    static void calculate(std::size_t d, MATRIX &result)
-    {
-        for (std::size_t i = 0u; i < d; ++i)
-        {
-            for (std::size_t j = 0u; j <= i; ++j)
-            {
                 result(i, j) = std::fabs(result(i, j));
->>>>>>> d4e4cca7
             }
         }
     }
@@ -658,22 +622,10 @@
 
 //! Efficiently scale the \p i'th row and column by \p scale.
 template<typename T, std::size_t N>
-<<<<<<< HEAD
 void scaleCovariances(std::size_t i, T scale, CSymmetricMatrixNxN<T, N>& m) {
-    scale = ::sqrt(scale);
+    scale = std::sqrt(scale);
     for (std::size_t j = 0u; j < m.columns(); ++j) {
         if (i == j) {
-=======
-void scaleCovariances(std::size_t i,
-                      T scale,
-                      CSymmetricMatrixNxN<T, N> &m)
-{
-    scale = std::sqrt(scale);
-    for (std::size_t j = 0u; j < m.columns(); ++j)
-    {
-        if (i == j)
-        {
->>>>>>> d4e4cca7
             m(i, j) *= scale;
         }
         m(i, j) *= scale;
@@ -690,22 +642,10 @@
 
 //! Efficiently scale the \p i'th row and column by \p scale.
 template<typename T>
-<<<<<<< HEAD
 void scaleCovariances(std::size_t i, T scale, CSymmetricMatrix<T>& m) {
-    scale = ::sqrt(scale);
+    scale = std::sqrt(scale);
     for (std::size_t j = 0u; j < m.columns(); ++j) {
         if (i == j) {
-=======
-void scaleCovariances(std::size_t i,
-                      T scale,
-                      CSymmetricMatrix<T> &m)
-{
-    scale = std::sqrt(scale);
-    for (std::size_t j = 0u; j < m.columns(); ++j)
-    {
-        if (i == j)
-        {
->>>>>>> d4e4cca7
             m(i, j) = scale;
         }
         m(i, j) = scale;
