/*
 * Copyright Elasticsearch B.V. and/or licensed to Elasticsearch B.V. under one
 * or more contributor license agreements. Licensed under the Elastic License;
 * you may not use this file except in compliance with the Elastic License.
 */

#ifndef INCLUDED_ml_maths_CLinearAlgebraTools_h
#define INCLUDED_ml_maths_CLinearAlgebraTools_h

#include <core/CLogger.h>
#include <core/CStringUtils.h>

#include <maths/CLinearAlgebra.h>
#include <maths/CLinearAlgebraEigen.h>
#include <maths/CTools.h>
#include <maths/ImportExport.h>

#include <cstddef>
#include <cmath>
#include <limits>
#include <ostream>
#include <vector>

namespace ml {
namespace maths {
namespace linear_algebra_tools_detail {

struct VectorTag;
struct MatrixTag;
struct VectorVectorTag;
struct MatrixMatrixTag;
struct VectorScalarTag;
struct MatrixScalarTag;
struct ScalarVectorTag;
struct ScalarMatrixTag;

template<typename TAG>
struct SSqrt {};
//! Component-wise sqrt for a vector.
template<>
struct SSqrt<VectorTag> {
    template<typename VECTOR>
<<<<<<< HEAD
    static void calculate(std::size_t d, VECTOR &result)
    {
        for (std::size_t i = 0u; i < d; ++i)
        {
=======
    static void calculate(std::size_t d, VECTOR& result) {
        for (std::size_t i = 0u; i < d; ++i) {
>>>>>>> 601f3449
            result(i) = std::sqrt(result(i));
        }
    }
};
//! Element-wise sqrt for a symmetric matrix.
template<>
struct SSqrt<MatrixTag> {
    template<typename MATRIX>
<<<<<<< HEAD
    static void calculate(std::size_t d, MATRIX &result)
    {
        for (std::size_t i = 0u; i < d; ++i)
        {
            for (std::size_t j = 0u; j <= i; ++j)
            {
=======
    static void calculate(std::size_t d, MATRIX& result) {
        for (std::size_t i = 0u; i < d; ++i) {
            for (std::size_t j = 0u; j <= i; ++j) {
>>>>>>> 601f3449
                result(i, j) = std::sqrt(result(i, j));
            }
        }
    }
};

template<typename TAG>
struct SMin {};
//! Component-wise minimum for a vector.
template<>
struct SMin<VectorVectorTag> {
    template<typename VECTOR>
    static void calculate(std::size_t d, const VECTOR& lhs, VECTOR& rhs) {
        for (std::size_t i = 0u; i < d; ++i) {
            rhs(i) = std::min(lhs(i), rhs(i));
        }
    }
};
//! Component-wise minimum for a vector.
template<>
struct SMin<VectorScalarTag> {
    template<typename VECTOR, typename T>
    static void calculate(std::size_t d, VECTOR& lhs, const T& rhs) {
        for (std::size_t i = 0u; i < d; ++i) {
            lhs(i) = std::min(lhs(i), rhs);
        }
    }
};
//! Component-wise minimum for a vector.
template<>
struct SMin<ScalarVectorTag> {
    template<typename T, typename VECTOR>
    static void calculate(std::size_t d, const T& lhs, VECTOR& rhs) {
        for (std::size_t i = 0u; i < d; ++i) {
            rhs(i) = std::min(rhs(i), lhs);
        }
    }
};
//! Element-wise minimum for a symmetric matrix.
template<>
struct SMin<MatrixMatrixTag> {
    template<typename MATRIX>
    static void calculate(std::size_t d, const MATRIX& lhs, MATRIX& rhs) {
        for (std::size_t i = 0u; i < d; ++i) {
            for (std::size_t j = 0u; j <= i; ++j) {
                rhs(i, j) = std::min(lhs(i, j), rhs(i, j));
            }
        }
    }
};
//! Element-wise minimum for a symmetric matrix.
template<>
struct SMin<MatrixScalarTag> {
    template<typename MATRIX, typename T>
    static void calculate(std::size_t d, MATRIX& lhs, const T& rhs) {
        for (std::size_t i = 0u; i < d; ++i) {
            for (std::size_t j = 0u; j <= i; ++j) {
                lhs(i, j) = std::min(lhs(i, j), rhs);
            }
        }
    }
};
//! Element-wise minimum for a symmetric matrix.
template<>
struct SMin<ScalarMatrixTag> {
    template<typename T, typename MATRIX>
    static void calculate(std::size_t d, const T& lhs, MATRIX& rhs) {
        for (std::size_t i = 0u; i < d; ++i) {
            for (std::size_t j = 0u; j <= i; ++j) {
                rhs(i, j) = std::min(lhs, rhs(i, j));
            }
        }
    }
};

template<typename TAG>
struct SMax {};
//! Component-wise maximum for a vector.
template<>
struct SMax<VectorVectorTag> {
    template<typename VECTOR>
    static void calculate(std::size_t d, const VECTOR& lhs, VECTOR& rhs) {
        for (std::size_t i = 0u; i < d; ++i) {
            rhs(i) = std::max(lhs(i), rhs(i));
        }
    }
};
//! Component-wise maximum for a vector.
template<>
struct SMax<VectorScalarTag> {
    template<typename VECTOR, typename T>
    static void calculate(std::size_t d, VECTOR& lhs, const T& rhs) {
        for (std::size_t i = 0u; i < d; ++i) {
            lhs(i) = std::max(lhs(i), rhs);
        }
    }
};
//! Component-wise maximum for a vector.
template<>
struct SMax<ScalarVectorTag> {
    template<typename T, typename VECTOR>
    static void calculate(std::size_t d, const T& lhs, VECTOR& rhs) {
        for (std::size_t i = 0u; i < d; ++i) {
            rhs(i) = std::max(rhs(i), lhs);
        }
    }
};
//! Element-wise maximum for a symmetric matrix.
template<>
struct SMax<MatrixMatrixTag> {
    template<typename MATRIX>
    static void calculate(std::size_t d, const MATRIX& lhs, MATRIX& rhs) {
        for (std::size_t i = 0u; i < d; ++i) {
            for (std::size_t j = 0u; j <= i; ++j) {
                rhs(i, j) = std::max(lhs(i, j), rhs(i, j));
            }
        }
    }
};
//! Element-wise maximum for a symmetric matrix.
template<>
struct SMax<MatrixScalarTag> {
    template<typename MATRIX, typename T>
    static void calculate(std::size_t d, MATRIX& lhs, const T& rhs) {
        for (std::size_t i = 0u; i < d; ++i) {
            for (std::size_t j = 0u; j <= i; ++j) {
                lhs(i, j) = std::max(lhs(i, j), rhs);
            }
        }
    }
};
//! Element-wise maximum for a symmetric matrix.
template<>
struct SMax<ScalarMatrixTag> {
    template<typename T, typename MATRIX>
    static void calculate(std::size_t d, const T& lhs, MATRIX& rhs) {
        for (std::size_t i = 0u; i < d; ++i) {
            for (std::size_t j = 0u; j <= i; ++j) {
                rhs(i, j) = std::max(lhs, rhs(i, j));
            }
        }
    }
};

template<typename TAG>
struct SFabs {};
//! Component-wise fabs for a vector.
template<>
struct SFabs<VectorTag> {
    template<typename VECTOR>
<<<<<<< HEAD
    static void calculate(std::size_t d, VECTOR &result)
    {
        for (std::size_t i = 0u; i < d; ++i)
        {
=======
    static void calculate(std::size_t d, VECTOR& result) {
        for (std::size_t i = 0u; i < d; ++i) {
>>>>>>> 601f3449
            result(i) = std::fabs(result(i));
        }
    }
};
//! Element-wise fabs for a symmetric matrix.
template<>
struct SFabs<MatrixTag> {
    template<typename MATRIX>
<<<<<<< HEAD
    static void calculate(std::size_t d, MATRIX &result)
    {
        for (std::size_t i = 0u; i < d; ++i)
        {
            for (std::size_t j = 0u; j <= i; ++j)
            {
=======
    static void calculate(std::size_t d, MATRIX& result) {
        for (std::size_t i = 0u; i < d; ++i) {
            for (std::size_t j = 0u; j <= i; ++j) {
>>>>>>> 601f3449
                result(i, j) = std::fabs(result(i, j));
            }
        }
    }
};

#define INVERSE_QUADRATIC_PRODUCT(T, N)                                        \
    MATHS_EXPORT                                                               \
    maths_t::EFloatingPointErrorStatus inverseQuadraticProduct(                \
        std::size_t d, const CSymmetricMatrixNxN<T, N>& covariance,            \
        const CVectorNx1<T, N>& residual, double& result, bool ignoreSingularSubspace)
INVERSE_QUADRATIC_PRODUCT(CFloatStorage, 2);
INVERSE_QUADRATIC_PRODUCT(CFloatStorage, 3);
INVERSE_QUADRATIC_PRODUCT(CFloatStorage, 4);
INVERSE_QUADRATIC_PRODUCT(CFloatStorage, 5);
INVERSE_QUADRATIC_PRODUCT(double, 2);
INVERSE_QUADRATIC_PRODUCT(double, 3);
INVERSE_QUADRATIC_PRODUCT(double, 4);
INVERSE_QUADRATIC_PRODUCT(double, 5);
#undef INVERSE_QUADRATIC_PRODUCT
MATHS_EXPORT
maths_t::EFloatingPointErrorStatus
inverseQuadraticProduct(std::size_t d,
                        const CSymmetricMatrix<CFloatStorage>& covariance,
                        const CVector<CFloatStorage>& residual,
                        double& result,
                        bool ignoreSingularSubspace);
MATHS_EXPORT
maths_t::EFloatingPointErrorStatus
inverseQuadraticProduct(std::size_t d,
                        const CSymmetricMatrix<double>& covariance,
                        const CVector<double>& residual,
                        double& result,
                        bool ignoreSingularSubspace);

#define GAUSSIAN_LOG_LIKELIHOOD(T, N)                                          \
    MATHS_EXPORT                                                               \
    maths_t::EFloatingPointErrorStatus gaussianLogLikelihood(                  \
        std::size_t d, const CSymmetricMatrixNxN<T, N>& covariance,            \
        const CVectorNx1<T, N>& residual, double& result, bool ignoreSingularSubspace)
GAUSSIAN_LOG_LIKELIHOOD(CFloatStorage, 2);
GAUSSIAN_LOG_LIKELIHOOD(CFloatStorage, 3);
GAUSSIAN_LOG_LIKELIHOOD(CFloatStorage, 4);
GAUSSIAN_LOG_LIKELIHOOD(CFloatStorage, 5);
GAUSSIAN_LOG_LIKELIHOOD(double, 2);
GAUSSIAN_LOG_LIKELIHOOD(double, 3);
GAUSSIAN_LOG_LIKELIHOOD(double, 4);
GAUSSIAN_LOG_LIKELIHOOD(double, 5);
#undef GAUSSIAN_LOG_LIKELIHOOD
MATHS_EXPORT
maths_t::EFloatingPointErrorStatus
gaussianLogLikelihood(std::size_t d,
                      const CSymmetricMatrix<CFloatStorage>& covariance,
                      const CVector<CFloatStorage>& residual,
                      double& result,
                      bool ignoreSingularSubspace);
MATHS_EXPORT
maths_t::EFloatingPointErrorStatus
gaussianLogLikelihood(std::size_t d,
                      const CSymmetricMatrix<double>& covariance,
                      const CVector<double>& residual,
                      double& result,
                      bool ignoreSingularSubspace);

//! Shared implementation of Gaussian sampling.
#define SAMPLE_GAUSSIAN(T, N)                                                  \
    MATHS_EXPORT                                                               \
    void sampleGaussian(std::size_t n, const CVectorNx1<T, N>& mean,           \
                        const CSymmetricMatrixNxN<T, N>& covariance,           \
                        std::vector<CVectorNx1<double, N>>& result)
SAMPLE_GAUSSIAN(CFloatStorage, 2);
SAMPLE_GAUSSIAN(CFloatStorage, 3);
SAMPLE_GAUSSIAN(CFloatStorage, 4);
SAMPLE_GAUSSIAN(CFloatStorage, 5);
SAMPLE_GAUSSIAN(double, 2);
SAMPLE_GAUSSIAN(double, 3);
SAMPLE_GAUSSIAN(double, 4);
SAMPLE_GAUSSIAN(double, 5);
#undef SAMPLE_GAUSSIAN
MATHS_EXPORT
void sampleGaussian(std::size_t n,
                    const CVector<CFloatStorage>& mean,
                    const CSymmetricMatrix<CFloatStorage>& covariance,
                    std::vector<CVector<double>>& result);
MATHS_EXPORT
void sampleGaussian(std::size_t n,
                    const CVector<double>& mean,
                    const CSymmetricMatrix<double>& covariance,
                    std::vector<CVector<double>>& result);

//! Shared implementation of the log-determinant function.
#define LOG_DETERMINANT(T, N)                                                  \
    MATHS_EXPORT                                                               \
    maths_t::EFloatingPointErrorStatus logDeterminant(                         \
        std::size_t d, const CSymmetricMatrixNxN<T, N>& matrix,                \
        double& result, bool ignoreSingularSubspace)
LOG_DETERMINANT(CFloatStorage, 2);
LOG_DETERMINANT(CFloatStorage, 3);
LOG_DETERMINANT(CFloatStorage, 4);
LOG_DETERMINANT(CFloatStorage, 5);
LOG_DETERMINANT(double, 2);
LOG_DETERMINANT(double, 3);
LOG_DETERMINANT(double, 4);
LOG_DETERMINANT(double, 5);
#undef LOG_DETERMINANT
MATHS_EXPORT
maths_t::EFloatingPointErrorStatus logDeterminant(std::size_t d,
                                                  const CSymmetricMatrix<CFloatStorage>& matrix,
                                                  double& result,
                                                  bool ignoreSingularSubspace);
MATHS_EXPORT
maths_t::EFloatingPointErrorStatus logDeterminant(std::size_t d,
                                                  const CSymmetricMatrix<double>& matrix,
                                                  double& result,
                                                  bool ignoreSingularSubspace);
}

//! Output for debug.
template<typename T>
std::ostream& operator<<(std::ostream& o, const CSymmetricMatrix<T>& m) {
    for (std::size_t i = 0u; i < m.rows(); ++i) {
        o << "\n    ";
        for (std::size_t j = 0u; j < m.columns(); ++j) {
            std::string element = core::CStringUtils::typeToStringPretty(m(i, j));
            o << element << std::string(15 - element.size(), ' ');
        }
    }
    return o;
}

//! Output for debug.
template<typename T, std::size_t N>
std::ostream& operator<<(std::ostream& o, const CSymmetricMatrixNxN<T, N>& m) {
    for (std::size_t i = 0u; i < N; ++i) {
        o << "\n    ";
        for (std::size_t j = 0u; j < N; ++j) {
            std::string element = core::CStringUtils::typeToStringPretty(m(i, j));
            o << element << std::string(15 - element.size(), ' ');
        }
    }
    return o;
}

//! Output for debug.
template<typename T, std::size_t N>
std::ostream& operator<<(std::ostream& o, const CVectorNx1<T, N>& v) {
    o << "[";
    for (std::size_t i = 0u; i + 1 < N; ++i) {
        o << core::CStringUtils::typeToStringPretty(v(i)) << ' ';
    }
    o << core::CStringUtils::typeToStringPretty(v(N - 1)) << ']';
    return o;
}

//! Output for debug.
template<typename T>
std::ostream& operator<<(std::ostream& o, const CVector<T>& v) {
    if (v.dimension() == 0) {
        return o << "[]";
    }
    o << "[";
    for (std::size_t i = 0u; i + 1 < v.dimension(); ++i) {
        o << core::CStringUtils::typeToStringPretty(v(i)) << ' ';
    }
    o << core::CStringUtils::typeToStringPretty(v(v.dimension() - 1)) << ']';
    return o;
}

//! Overload sqrt for CVectorNx1.
template<typename T, std::size_t N>
CVectorNx1<T, N> sqrt(const CVectorNx1<T, N>& v) {
    CVectorNx1<T, N> result(v);
<<<<<<< HEAD
    linear_algebra_tools_detail::SSqrt<
        linear_algebra_tools_detail::VectorTag>::calculate(N, result);
=======
    linear_algebra_tools_detail::SSqrt<linear_algebra_tools_detail::VectorTag>::calculate(
        N, result);
>>>>>>> 601f3449
    return result;
}
//! Overload sqrt for CSymmetricMatrixNxN.
template<typename T, std::size_t N>
CSymmetricMatrixNxN<T, N> sqrt(const CSymmetricMatrixNxN<T, N>& m) {
    CSymmetricMatrixNxN<T, N> result(m);
<<<<<<< HEAD
    linear_algebra_tools_detail::SSqrt<
        linear_algebra_tools_detail::MatrixTag>::calculate(N, result);
=======
    linear_algebra_tools_detail::SSqrt<linear_algebra_tools_detail::MatrixTag>::calculate(
        N, result);
>>>>>>> 601f3449
    return result;
}

//! Overload minimum for CVectorNx1.
template<typename T, std::size_t N>
<<<<<<< HEAD
CVectorNx1<T, N> min(const CVectorNx1<T, N> &lhs, const CVectorNx1<T, N> &rhs)
{
    CVectorNx1<T, N> result(rhs);
    linear_algebra_tools_detail::SMin<
        linear_algebra_tools_detail::VectorVectorTag>::calculate(N, lhs, result);
=======
CVectorNx1<T, N> min(const CVectorNx1<T, N>& lhs, const CVectorNx1<T, N>& rhs) {
    CVectorNx1<T, N> result(rhs);
    linear_algebra_tools_detail::SMin<linear_algebra_tools_detail::VectorVectorTag>::calculate(
        N, lhs, result);
>>>>>>> 601f3449
    return result;
}
//! Overload minimum for CVectorNx1.
template<typename T, std::size_t N>
CVectorNx1<T, N> min(const CVectorNx1<T, N>& lhs, const T& rhs) {
    CVectorNx1<T, N> result(lhs);
<<<<<<< HEAD
    linear_algebra_tools_detail::SMin<
        linear_algebra_tools_detail::VectorScalarTag>::calculate(N, result, rhs);
=======
    linear_algebra_tools_detail::SMin<linear_algebra_tools_detail::VectorScalarTag>::calculate(
        N, result, rhs);
>>>>>>> 601f3449
    return result;
}
//! Overload minimum for CVectorNx1.
template<typename T, std::size_t N>
CVectorNx1<T, N> min(const T& lhs, const CVectorNx1<T, N>& rhs) {
    CVectorNx1<T, N> result(rhs);
<<<<<<< HEAD
    linear_algebra_tools_detail::SMin<
        linear_algebra_tools_detail::ScalarVectorTag>::calculate(N, lhs, result);
=======
    linear_algebra_tools_detail::SMin<linear_algebra_tools_detail::ScalarVectorTag>::calculate(
        N, lhs, result);
>>>>>>> 601f3449
    return result;
}
//! Overload minimum for CSymmetricMatrixNxN.
template<typename T, std::size_t N>
CSymmetricMatrixNxN<T, N>
min(const CSymmetricMatrixNxN<T, N>& lhs, const CSymmetricMatrixNxN<T, N>& rhs) {
    CSymmetricMatrixNxN<T, N> result(rhs);
<<<<<<< HEAD
    linear_algebra_tools_detail::SMin<
        linear_algebra_tools_detail::MatrixMatrixTag>::calculate(N, lhs, result);
=======
    linear_algebra_tools_detail::SMin<linear_algebra_tools_detail::MatrixMatrixTag>::calculate(
        N, lhs, result);
>>>>>>> 601f3449
    return result;
}
//! Overload minimum for CSymmetricMatrixNxN.
template<typename T, std::size_t N>
<<<<<<< HEAD
CSymmetricMatrixNxN<T, N> min(const CSymmetricMatrixNxN<T, N> &lhs, const T &rhs)
{
    CSymmetricMatrixNxN<T, N> result(lhs);
    linear_algebra_tools_detail::SMin<
        linear_algebra_tools_detail::MatrixScalarTag>::calculate(N, result, rhs);
=======
CSymmetricMatrixNxN<T, N> min(const CSymmetricMatrixNxN<T, N>& lhs, const T& rhs) {
    CSymmetricMatrixNxN<T, N> result(lhs);
    linear_algebra_tools_detail::SMin<linear_algebra_tools_detail::MatrixScalarTag>::calculate(
        N, result, rhs);
>>>>>>> 601f3449
    return result;
}
//! Overload minimum for CSymmetricMatrixNxN.
template<typename T, std::size_t N>
<<<<<<< HEAD
CSymmetricMatrixNxN<T, N> min(const T &lhs, const CSymmetricMatrixNxN<T, N> &rhs)
{
    CSymmetricMatrixNxN<T, N> result(rhs);
    linear_algebra_tools_detail::SMin<
        linear_algebra_tools_detail::ScalarMatrixTag>::calculate(N, lhs, result);
=======
CSymmetricMatrixNxN<T, N> min(const T& lhs, const CSymmetricMatrixNxN<T, N>& rhs) {
    CSymmetricMatrixNxN<T, N> result(rhs);
    linear_algebra_tools_detail::SMin<linear_algebra_tools_detail::ScalarMatrixTag>::calculate(
        N, lhs, result);
>>>>>>> 601f3449
    return result;
}

//! Overload maximum for CVectorNx1.
template<typename T, std::size_t N>
<<<<<<< HEAD
CVectorNx1<T, N> max(const CVectorNx1<T, N> &lhs, const CVectorNx1<T, N> &rhs)
{
    CVectorNx1<T, N> result(rhs);
    linear_algebra_tools_detail::SMax<
        linear_algebra_tools_detail::VectorVectorTag>::calculate(N, lhs, result);
=======
CVectorNx1<T, N> max(const CVectorNx1<T, N>& lhs, const CVectorNx1<T, N>& rhs) {
    CVectorNx1<T, N> result(rhs);
    linear_algebra_tools_detail::SMax<linear_algebra_tools_detail::VectorVectorTag>::calculate(
        N, lhs, result);
>>>>>>> 601f3449
    return result;
}
//! Overload maximum for CVectorNx1.
template<typename T, std::size_t N>
CVectorNx1<T, N> max(const CVectorNx1<T, N>& lhs, const T& rhs) {
    CVectorNx1<T, N> result(lhs);
<<<<<<< HEAD
    linear_algebra_tools_detail::SMax<
        linear_algebra_tools_detail::VectorScalarTag>::calculate(N, result, rhs);
=======
    linear_algebra_tools_detail::SMax<linear_algebra_tools_detail::VectorScalarTag>::calculate(
        N, result, rhs);
>>>>>>> 601f3449
    return result;
}
//! Overload maximum for CVectorNx1.
template<typename T, std::size_t N>
CVectorNx1<T, N> max(const T& lhs, const CVectorNx1<T, N>& rhs) {
    CVectorNx1<T, N> result(rhs);
<<<<<<< HEAD
    linear_algebra_tools_detail::SMax<
        linear_algebra_tools_detail::ScalarVectorTag>::calculate(N, lhs, result);
=======
    linear_algebra_tools_detail::SMax<linear_algebra_tools_detail::ScalarVectorTag>::calculate(
        N, lhs, result);
>>>>>>> 601f3449
    return result;
}
//! Overload maximum for CSymmetricMatrixNxN.
template<typename T, std::size_t N>
CSymmetricMatrixNxN<T, N>
max(const CSymmetricMatrixNxN<T, N>& lhs, const CSymmetricMatrixNxN<T, N>& rhs) {
    CSymmetricMatrixNxN<T, N> result(rhs);
<<<<<<< HEAD
    linear_algebra_tools_detail::SMax<
        linear_algebra_tools_detail::MatrixMatrixTag>::calculate(N, lhs, result);
=======
    linear_algebra_tools_detail::SMax<linear_algebra_tools_detail::MatrixMatrixTag>::calculate(
        N, lhs, result);
>>>>>>> 601f3449
    return result;
}
//! Overload maximum for CSymmetricMatrixNxN.
template<typename T, std::size_t N>
<<<<<<< HEAD
CSymmetricMatrixNxN<T, N> max(const CSymmetricMatrixNxN<T, N> &lhs, const T &rhs)
{
    CSymmetricMatrixNxN<T, N> result(lhs);
    linear_algebra_tools_detail::SMax<
        linear_algebra_tools_detail::MatrixScalarTag>::calculate(N, result, rhs);
=======
CSymmetricMatrixNxN<T, N> max(const CSymmetricMatrixNxN<T, N>& lhs, const T& rhs) {
    CSymmetricMatrixNxN<T, N> result(lhs);
    linear_algebra_tools_detail::SMax<linear_algebra_tools_detail::MatrixScalarTag>::calculate(
        N, result, rhs);
>>>>>>> 601f3449
    return result;
}
//! Overload maximum for CSymmetricMatrixNxN.
template<typename T, std::size_t N>
<<<<<<< HEAD
CSymmetricMatrixNxN<T, N> max(const T &lhs, const CSymmetricMatrixNxN<T, N> &rhs)
{
    CSymmetricMatrixNxN<T, N> result(rhs);
    linear_algebra_tools_detail::SMax<
        linear_algebra_tools_detail::ScalarMatrixTag>::calculate(N, lhs, result);
=======
CSymmetricMatrixNxN<T, N> max(const T& lhs, const CSymmetricMatrixNxN<T, N>& rhs) {
    CSymmetricMatrixNxN<T, N> result(rhs);
    linear_algebra_tools_detail::SMax<linear_algebra_tools_detail::ScalarMatrixTag>::calculate(
        N, lhs, result);
>>>>>>> 601f3449
    return result;
}

//! Overload std::fabs for CVectorNx1.
template<typename T, std::size_t N>
CVectorNx1<T, N> fabs(const CVectorNx1<T, N>& v) {
    CVectorNx1<T, N> result(v);
<<<<<<< HEAD
    linear_algebra_tools_detail::SFabs<
        linear_algebra_tools_detail::VectorTag>::calculate(N, result);
=======
    linear_algebra_tools_detail::SFabs<linear_algebra_tools_detail::VectorTag>::calculate(
        N, result);
>>>>>>> 601f3449
    return result;
}
//! Overload std::fabs for CSymmetricMatrixNxN.
template<typename T, std::size_t N>
CSymmetricMatrixNxN<T, N> fabs(const CSymmetricMatrixNxN<T, N>& m) {
    CSymmetricMatrixNxN<T, N> result(m);
<<<<<<< HEAD
    linear_algebra_tools_detail::SFabs<
        linear_algebra_tools_detail::MatrixTag>::calculate(N, result);
=======
    linear_algebra_tools_detail::SFabs<linear_algebra_tools_detail::MatrixTag>::calculate(
        N, result);
>>>>>>> 601f3449
    return result;
}

//! Overload sqrt for CVector.
template<typename T>
CVector<T> sqrt(const CVector<T>& v) {
    CVector<T> result(v);
<<<<<<< HEAD
    linear_algebra_tools_detail::SSqrt<
        linear_algebra_tools_detail::VectorTag>::calculate(result.dimension(), result);
=======
    linear_algebra_tools_detail::SSqrt<linear_algebra_tools_detail::VectorTag>::calculate(
        result.dimension(), result);
>>>>>>> 601f3449
    return result;
}
//! Overload sqrt for CSymmetricMatrix.
template<typename T>
CSymmetricMatrix<T> sqrt(const CSymmetricMatrix<T>& m) {
    CSymmetricMatrix<T> result(m);
<<<<<<< HEAD
    linear_algebra_tools_detail::SSqrt<
        linear_algebra_tools_detail::MatrixTag>::calculate(result.rows(), result);
=======
    linear_algebra_tools_detail::SSqrt<linear_algebra_tools_detail::MatrixTag>::calculate(
        result.rows(), result);
>>>>>>> 601f3449
    return result;
}

//! Overload minimum for CVector.
template<typename T>
CVector<T> min(const CVector<T>& lhs, const CVector<T>& rhs) {
    CVector<T> result(rhs);
<<<<<<< HEAD
    linear_algebra_tools_detail::SMin<
        linear_algebra_tools_detail::VectorVectorTag>::calculate(result.dimension(), lhs, result);
=======
    linear_algebra_tools_detail::SMin<linear_algebra_tools_detail::VectorVectorTag>::calculate(
        result.dimension(), lhs, result);
>>>>>>> 601f3449
    return result;
}
//! Overload minimum for CVector.
template<typename T>
CVector<T> min(const CVector<T>& lhs, const T& rhs) {
    CVector<T> result(lhs);
<<<<<<< HEAD
    linear_algebra_tools_detail::SMin<
        linear_algebra_tools_detail::VectorScalarTag>::calculate(result.dimension(), result, rhs);
=======
    linear_algebra_tools_detail::SMin<linear_algebra_tools_detail::VectorScalarTag>::calculate(
        result.dimension(), result, rhs);
>>>>>>> 601f3449
    return result;
}
//! Overload minimum for CVector.
template<typename T>
CVector<T> min(const T& lhs, const CVector<T>& rhs) {
    CVector<T> result(rhs);
<<<<<<< HEAD
    linear_algebra_tools_detail::SMin<
        linear_algebra_tools_detail::ScalarVectorTag>::calculate(result.dimension(), lhs, result);
=======
    linear_algebra_tools_detail::SMin<linear_algebra_tools_detail::ScalarVectorTag>::calculate(
        result.dimension(), lhs, result);
>>>>>>> 601f3449
    return result;
}
//! Overload minimum for CSymmetricMatrix.
template<typename T>
CSymmetricMatrix<T> min(const CSymmetricMatrix<T>& lhs, const CSymmetricMatrix<T>& rhs) {
    CSymmetricMatrix<T> result(rhs);
<<<<<<< HEAD
    linear_algebra_tools_detail::SMin<
        linear_algebra_tools_detail::MatrixMatrixTag>::calculate(result.rows(), lhs, result);
=======
    linear_algebra_tools_detail::SMin<linear_algebra_tools_detail::MatrixMatrixTag>::calculate(
        result.rows(), lhs, result);
>>>>>>> 601f3449
    return result;
}
//! Overload minimum for CSymmetricMatrix.
template<typename T>
CSymmetricMatrix<T> min(const CSymmetricMatrix<T>& lhs, const T& rhs) {
    CSymmetricMatrix<T> result(lhs);
<<<<<<< HEAD
    linear_algebra_tools_detail::SMin<
        linear_algebra_tools_detail::MatrixScalarTag>::calculate(result.rows(), result, rhs);
=======
    linear_algebra_tools_detail::SMin<linear_algebra_tools_detail::MatrixScalarTag>::calculate(
        result.rows(), result, rhs);
>>>>>>> 601f3449
    return result;
}
//! Overload minimum for CSymmetricMatrix.
template<typename T>
CSymmetricMatrix<T> min(const T& lhs, const CSymmetricMatrix<T>& rhs) {
    CSymmetricMatrix<T> result(rhs);
<<<<<<< HEAD
    linear_algebra_tools_detail::SMin<
        linear_algebra_tools_detail::ScalarMatrixTag>::calculate(result.rows(), lhs, result);
=======
    linear_algebra_tools_detail::SMin<linear_algebra_tools_detail::ScalarMatrixTag>::calculate(
        result.rows(), lhs, result);
>>>>>>> 601f3449
    return result;
}

//! Overload maximum for CVector.
template<typename T>
CVector<T> max(const CVector<T>& lhs, const CVector<T>& rhs) {
    CVector<T> result(rhs);
<<<<<<< HEAD
    linear_algebra_tools_detail::SMax<
        linear_algebra_tools_detail::VectorVectorTag>::calculate(result.dimension(), lhs, result);
=======
    linear_algebra_tools_detail::SMax<linear_algebra_tools_detail::VectorVectorTag>::calculate(
        result.dimension(), lhs, result);
>>>>>>> 601f3449
    return result;
}
//! Overload maximum for CVector.
template<typename T>
CVector<T> max(const CVector<T>& lhs, const T& rhs) {
    CVector<T> result(lhs);
<<<<<<< HEAD
    linear_algebra_tools_detail::SMax<
        linear_algebra_tools_detail::VectorScalarTag>::calculate(result.dimension(), result, rhs);
=======
    linear_algebra_tools_detail::SMax<linear_algebra_tools_detail::VectorScalarTag>::calculate(
        result.dimension(), result, rhs);
>>>>>>> 601f3449
    return result;
}
//! Overload maximum for CVector.
template<typename T>
CVector<T> max(const T& lhs, const CVector<T>& rhs) {
    CVector<T> result(rhs);
<<<<<<< HEAD
    linear_algebra_tools_detail::SMax<
        linear_algebra_tools_detail::ScalarVectorTag>::calculate(result.dimension(), lhs, result);
=======
    linear_algebra_tools_detail::SMax<linear_algebra_tools_detail::ScalarVectorTag>::calculate(
        result.dimension(), lhs, result);
>>>>>>> 601f3449
    return result;
}
//! Overload maximum for CSymmetricMatrix.
template<typename T>
CSymmetricMatrix<T> max(const CSymmetricMatrix<T>& lhs, const CSymmetricMatrix<T>& rhs) {
    CSymmetricMatrix<T> result(rhs);
<<<<<<< HEAD
    linear_algebra_tools_detail::SMax<
        linear_algebra_tools_detail::MatrixMatrixTag>::calculate(result.rows(), lhs, result);
=======
    linear_algebra_tools_detail::SMax<linear_algebra_tools_detail::MatrixMatrixTag>::calculate(
        result.rows(), lhs, result);
>>>>>>> 601f3449
    return result;
}
//! Overload maximum for CSymmetricMatrix.
template<typename T>
CSymmetricMatrix<T> max(const CSymmetricMatrix<T>& lhs, const T& rhs) {
    CSymmetricMatrix<T> result(lhs);
<<<<<<< HEAD
    linear_algebra_tools_detail::SMax<
        linear_algebra_tools_detail::MatrixScalarTag>::calculate(result.rows(), result, rhs);
=======
    linear_algebra_tools_detail::SMax<linear_algebra_tools_detail::MatrixScalarTag>::calculate(
        result.rows(), result, rhs);
>>>>>>> 601f3449
    return result;
}
//! Overload maximum for CSymmetricMatrix.
template<typename T>
CSymmetricMatrix<T> max(const T& lhs, const CSymmetricMatrix<T>& rhs) {
    CSymmetricMatrix<T> result(rhs);
<<<<<<< HEAD
    linear_algebra_tools_detail::SMax<
        linear_algebra_tools_detail::ScalarMatrixTag>::calculate(result.rows(), lhs, result);
=======
    linear_algebra_tools_detail::SMax<linear_algebra_tools_detail::ScalarMatrixTag>::calculate(
        result.rows(), lhs, result);
>>>>>>> 601f3449
    return result;
}

//! Overload std::fabs for CVector.
template<typename T>
CVector<T> fabs(const CVector<T>& v) {
    CVector<T> result(v);
<<<<<<< HEAD
    linear_algebra_tools_detail::SFabs<
        linear_algebra_tools_detail::VectorTag>::calculate(result.dimension(), result);
=======
    linear_algebra_tools_detail::SFabs<linear_algebra_tools_detail::VectorTag>::calculate(
        result.dimension(), result);
>>>>>>> 601f3449
    return result;
}
//! Overload std::fabs for CSymmetricMatrix.
template<typename T>
CSymmetricMatrix<T> fabs(const CSymmetricMatrix<T>& m) {
    CSymmetricMatrix<T> result(m);
<<<<<<< HEAD
    linear_algebra_tools_detail::SFabs<
        linear_algebra_tools_detail::MatrixTag>::calculate(result.dimension(), result);
    return result;
}

//! Scale the \p i'th row and column by \p scale.
template<typename T, typename MATRIX>
void scaleCovariances(std::size_t i, T scale, MATRIX &m)
{
    scale = std::sqrt(scale);
    for (std::size_t j = 0u; j < m.columns(); ++j)
    {
        if (i != j)
        {
=======
    linear_algebra_tools_detail::SFabs<linear_algebra_tools_detail::MatrixTag>::calculate(
        result.dimension(), result);
    return result;
}

//! Efficiently scale the \p i'th row and column by \p scale.
template<typename T, std::size_t N>
void scaleCovariances(std::size_t i, T scale, CSymmetricMatrixNxN<T, N>& m) {
    scale = std::sqrt(scale);
    for (std::size_t j = 0u; j < m.columns(); ++j) {
        if (i == j) {
>>>>>>> 601f3449
            m(i, j) *= scale;
        }
        else
        {
            m(i, i) *= scale * scale;
        }
    }
}
<<<<<<< HEAD
//! Scale the rows and columns by \p scale.
template<typename VECTOR, typename MATRIX>
void scaleCovariances(const VECTOR &scale, MATRIX &m)
{
    for (std::size_t i = 0u; i < scale.dimension(); ++i)
    {
=======

//! Efficiently scale the rows and columns by \p scale.
template<typename T, std::size_t N>
void scaleCovariances(const CVectorNx1<T, N>& scale, CSymmetricMatrixNxN<T, N>& m) {
    for (std::size_t i = 0u; i < scale.dimension(); ++i) {
>>>>>>> 601f3449
        scaleCovariances(i, scale(i), m);
    }
}

<<<<<<< HEAD
//! Scale the \p i'th row and column by \p scale.
template<typename SCALAR>
void scaleCovariances(std::ptrdiff_t i, SCALAR scale, CDenseMatrix<SCALAR> &m)
{
    scale = std::sqrt(scale);
    for (std::ptrdiff_t j = 0u; j < m.cols(); ++j)
    {
        if (i != j)
        {
            m(i, j) = m(j, i) = scale * m(i, j);
        }
        else
        {
            m(i, i) *= scale * scale;
=======
//! Efficiently scale the \p i'th row and column by \p scale.
template<typename T>
void scaleCovariances(std::size_t i, T scale, CSymmetricMatrix<T>& m) {
    scale = std::sqrt(scale);
    for (std::size_t j = 0u; j < m.columns(); ++j) {
        if (i == j) {
            m(i, j) = scale;
>>>>>>> 601f3449
        }
    }
}
<<<<<<< HEAD
//! Scale the rows and columns by \p scale.
template<typename SCALAR>
void scaleCovariances(const CDenseVector<SCALAR> &scale, CDenseMatrix<SCALAR> &m)
{
    for (std::ptrdiff_t i = 0u; i < scale.size(); ++i)
    {
        scaleCovariances(i, scale(i), m);
=======

//! Efficiently scale the rows and columns by \p scale.
template<typename T>
void scaleCovariances(const CVector<T>& scale, CSymmetricMatrix<T>& m) {
    for (std::size_t i = 0u; i < scale.dimension(); ++i) {
        scaleRowAndColumn(i, scale(i), m);
>>>>>>> 601f3449
    }
}

//! Compute the inverse quadratic form \f$x^tC^{-1}x\f$.
//!
//! \param[in] covariance The matrix.
//! \param[in] residual The vector.
//! \param[out] result Filled in with the log likelihood.
//! \param[in] ignoreSingularSubspace If true then we ignore the
//! residual on a singular subspace of m. Otherwise the result is
//! minus infinity in this case.
template<typename T, std::size_t N>
maths_t::EFloatingPointErrorStatus
inverseQuadraticForm(const CSymmetricMatrixNxN<T, N>& covariance,
                     const CVectorNx1<T, N>& residual,
                     double& result,
                     bool ignoreSingularSubspace = true) {
    return linear_algebra_tools_detail::inverseQuadraticProduct(
        N, covariance, residual, result, ignoreSingularSubspace);
}

//! Compute the log-likelihood for the residual \p x and covariance
//! matrix \p m.
//!
//! \param[in] covariance The matrix.
//! \param[in] residual The vector.
//! \param[out] result Filled in with the log likelihood.
//! \param[in] ignoreSingularSubspace If true then we ignore the
//! residual on a singular subspace of m. Otherwise the result is
//! minus infinity in this case.
template<typename T, std::size_t N>
maths_t::EFloatingPointErrorStatus
gaussianLogLikelihood(const CSymmetricMatrixNxN<T, N>& covariance,
                      const CVectorNx1<T, N>& residual,
                      double& result,
                      bool ignoreSingularSubspace = true) {
    return linear_algebra_tools_detail::gaussianLogLikelihood(
        N, covariance, residual, result, ignoreSingularSubspace);
}

//! Sample from a Gaussian with \p mean and \p covariance in such
//! a way as to preserve the mean, covariance matrix and some of
//! the quantiles of the generalised c.d.f.
//!
//! \param[in] n The desired number of samples.
//! \param[in] mean The mean of the Gaussian.
//! \param[in] covariance The covariance matrix of the Gaussian.
//! \param[out] result Filled in with the samples.
template<typename T, typename U, std::size_t N>
void sampleGaussian(std::size_t n,
                    const CVectorNx1<T, N>& mean,
                    const CSymmetricMatrixNxN<T, N>& covariance,
                    std::vector<CVectorNx1<U, N>>& result) {
    return linear_algebra_tools_detail::sampleGaussian(n, mean, covariance, result);
}

//! Compute the log-determinant of the symmetric matrix \p m.
//!
//! \param[in] matrix The matrix.
//! \param[in] ignoreSingularSubspace If true then we ignore any
//! singular subspace of m. Otherwise, the result is minus infinity.
template<typename T, std::size_t N>
maths_t::EFloatingPointErrorStatus logDeterminant(const CSymmetricMatrixNxN<T, N>& matrix,
                                                  double& result,
                                                  bool ignoreSingularSubspace = true) {
    return linear_algebra_tools_detail::logDeterminant(N, matrix, result, ignoreSingularSubspace);
}

//! Compute the inverse quadratic form \f$x^tC^{-1}x\f$.
//!
//! \param[in] covariance The matrix.
//! \param[in] residual The vector.
//! \param[out] result Filled in with the log likelihood.
//! \param[in] ignoreSingularSubspace If true then we ignore the
//! residual on a singular subspace of m. Otherwise the result is
//! minus infinity in this case.
template<typename T>
maths_t::EFloatingPointErrorStatus
inverseQuadraticForm(const CSymmetricMatrix<T>& covariance,
                     const CVector<T>& residual,
                     double& result,
                     bool ignoreSingularSubspace = true) {
    return linear_algebra_tools_detail::inverseQuadraticProduct(
        covariance.rows(), covariance, residual, result, ignoreSingularSubspace);
}

//! Compute the log-likelihood for the residual \p x and covariance
//! matrix \p m.
//!
//! \param[in] covariance The covariance matrix.
//! \param[in] residual The residual, i.e. x - mean.
//! \param[out] result Filled in with the log likelihood.
//! \param[in] ignoreSingularSubspace If true then we ignore the
//! residual on a singular subspace of m. Otherwise the result is
//! minus infinity in this case.
template<typename T>
maths_t::EFloatingPointErrorStatus
gaussianLogLikelihood(const CSymmetricMatrix<T>& covariance,
                      const CVector<T>& residual,
                      double& result,
                      bool ignoreSingularSubspace = true) {
    return linear_algebra_tools_detail::gaussianLogLikelihood(
        covariance.rows(), covariance, residual, result, ignoreSingularSubspace);
}

//! Sample from a Gaussian with \p mean and \p covariance in such
//! a way as to preserve the mean, covariance matrix and some of
//! the quantiles of the generalised c.d.f.
//!
//! \param[in] n The desired number of samples.
//! \param[in] mean The mean of the Gaussian.
//! \param[in] covariance The covariance matrix of the Gaussian.
//! \param[out] result Filled in with the samples.
template<typename T, typename U>
void sampleGaussian(std::size_t n,
                    const CVector<T>& mean,
                    const CSymmetricMatrix<T>& covariance,
                    std::vector<CVector<U>>& result) {
    return linear_algebra_tools_detail::sampleGaussian(n, mean, covariance, result);
}

//! Compute the log-determinant of the symmetric matrix \p m.
//!
//! \param[in] matrix The matrix.
//! \param[in] ignoreSingularSubspace If true then we ignore any
//! singular subspace of m. Otherwise, the result is minus infinity.
template<typename T>
maths_t::EFloatingPointErrorStatus logDeterminant(const CSymmetricMatrix<T>& matrix,
                                                  double& result,
                                                  bool ignoreSingularSubspace = true) {
    return linear_algebra_tools_detail::logDeterminant(matrix.rows(), matrix, result,
                                                       ignoreSingularSubspace);
}

//! Project the matrix on to \p subspace.
template<typename MATRIX>
inline Eigen::Matrix<double, Eigen::Dynamic, Eigen::Dynamic>
projectedMatrix(const std::vector<std::size_t>& subspace, const MATRIX& matrix) {
    std::size_t d = subspace.size();
    Eigen::Matrix<double, Eigen::Dynamic, Eigen::Dynamic> result(d, d);
    for (std::size_t i = 0u; i < d; ++i) {
        for (std::size_t j = 0u; j < d; ++j) {
            result(i, j) = matrix(subspace[i], subspace[j]);
        }
    }
    return result;
}

//! Project the vector on to \p subspace.
template<typename VECTOR>
inline Eigen::Matrix<double, Eigen::Dynamic, 1>
projectedVector(const std::vector<std::size_t>& subspace, const VECTOR& vector) {
    std::size_t d = subspace.size();
    Eigen::Matrix<double, Eigen::Dynamic, 1> result(d);
    for (std::size_t i = 0u; i < d; ++i) {
        result(i) = vector(subspace[i]);
    }
    return result;
}
}
}

#endif // INCLUDED_ml_maths_CLinearAlgebraTools_h<|MERGE_RESOLUTION|>--- conflicted
+++ resolved
@@ -15,8 +15,8 @@
 #include <maths/CTools.h>
 #include <maths/ImportExport.h>
 
+#include <cmath>
 #include <cstddef>
-#include <cmath>
 #include <limits>
 #include <ostream>
 #include <vector>
@@ -40,15 +40,8 @@
 template<>
 struct SSqrt<VectorTag> {
     template<typename VECTOR>
-<<<<<<< HEAD
-    static void calculate(std::size_t d, VECTOR &result)
-    {
-        for (std::size_t i = 0u; i < d; ++i)
-        {
-=======
     static void calculate(std::size_t d, VECTOR& result) {
         for (std::size_t i = 0u; i < d; ++i) {
->>>>>>> 601f3449
             result(i) = std::sqrt(result(i));
         }
     }
@@ -57,18 +50,9 @@
 template<>
 struct SSqrt<MatrixTag> {
     template<typename MATRIX>
-<<<<<<< HEAD
-    static void calculate(std::size_t d, MATRIX &result)
-    {
-        for (std::size_t i = 0u; i < d; ++i)
-        {
-            for (std::size_t j = 0u; j <= i; ++j)
-            {
-=======
     static void calculate(std::size_t d, MATRIX& result) {
         for (std::size_t i = 0u; i < d; ++i) {
             for (std::size_t j = 0u; j <= i; ++j) {
->>>>>>> 601f3449
                 result(i, j) = std::sqrt(result(i, j));
             }
         }
@@ -219,15 +203,8 @@
 template<>
 struct SFabs<VectorTag> {
     template<typename VECTOR>
-<<<<<<< HEAD
-    static void calculate(std::size_t d, VECTOR &result)
-    {
-        for (std::size_t i = 0u; i < d; ++i)
-        {
-=======
     static void calculate(std::size_t d, VECTOR& result) {
         for (std::size_t i = 0u; i < d; ++i) {
->>>>>>> 601f3449
             result(i) = std::fabs(result(i));
         }
     }
@@ -236,18 +213,9 @@
 template<>
 struct SFabs<MatrixTag> {
     template<typename MATRIX>
-<<<<<<< HEAD
-    static void calculate(std::size_t d, MATRIX &result)
-    {
-        for (std::size_t i = 0u; i < d; ++i)
-        {
-            for (std::size_t j = 0u; j <= i; ++j)
-            {
-=======
     static void calculate(std::size_t d, MATRIX& result) {
         for (std::size_t i = 0u; i < d; ++i) {
             for (std::size_t j = 0u; j <= i; ++j) {
->>>>>>> 601f3449
                 result(i, j) = std::fabs(result(i, j));
             }
         }
@@ -420,69 +388,41 @@
 template<typename T, std::size_t N>
 CVectorNx1<T, N> sqrt(const CVectorNx1<T, N>& v) {
     CVectorNx1<T, N> result(v);
-<<<<<<< HEAD
-    linear_algebra_tools_detail::SSqrt<
-        linear_algebra_tools_detail::VectorTag>::calculate(N, result);
-=======
     linear_algebra_tools_detail::SSqrt<linear_algebra_tools_detail::VectorTag>::calculate(
         N, result);
->>>>>>> 601f3449
     return result;
 }
 //! Overload sqrt for CSymmetricMatrixNxN.
 template<typename T, std::size_t N>
 CSymmetricMatrixNxN<T, N> sqrt(const CSymmetricMatrixNxN<T, N>& m) {
     CSymmetricMatrixNxN<T, N> result(m);
-<<<<<<< HEAD
-    linear_algebra_tools_detail::SSqrt<
-        linear_algebra_tools_detail::MatrixTag>::calculate(N, result);
-=======
     linear_algebra_tools_detail::SSqrt<linear_algebra_tools_detail::MatrixTag>::calculate(
         N, result);
->>>>>>> 601f3449
     return result;
 }
 
 //! Overload minimum for CVectorNx1.
 template<typename T, std::size_t N>
-<<<<<<< HEAD
-CVectorNx1<T, N> min(const CVectorNx1<T, N> &lhs, const CVectorNx1<T, N> &rhs)
-{
-    CVectorNx1<T, N> result(rhs);
-    linear_algebra_tools_detail::SMin<
-        linear_algebra_tools_detail::VectorVectorTag>::calculate(N, lhs, result);
-=======
 CVectorNx1<T, N> min(const CVectorNx1<T, N>& lhs, const CVectorNx1<T, N>& rhs) {
     CVectorNx1<T, N> result(rhs);
     linear_algebra_tools_detail::SMin<linear_algebra_tools_detail::VectorVectorTag>::calculate(
         N, lhs, result);
->>>>>>> 601f3449
     return result;
 }
 //! Overload minimum for CVectorNx1.
 template<typename T, std::size_t N>
 CVectorNx1<T, N> min(const CVectorNx1<T, N>& lhs, const T& rhs) {
     CVectorNx1<T, N> result(lhs);
-<<<<<<< HEAD
-    linear_algebra_tools_detail::SMin<
-        linear_algebra_tools_detail::VectorScalarTag>::calculate(N, result, rhs);
-=======
     linear_algebra_tools_detail::SMin<linear_algebra_tools_detail::VectorScalarTag>::calculate(
         N, result, rhs);
->>>>>>> 601f3449
     return result;
 }
 //! Overload minimum for CVectorNx1.
 template<typename T, std::size_t N>
 CVectorNx1<T, N> min(const T& lhs, const CVectorNx1<T, N>& rhs) {
     CVectorNx1<T, N> result(rhs);
-<<<<<<< HEAD
-    linear_algebra_tools_detail::SMin<
-        linear_algebra_tools_detail::ScalarVectorTag>::calculate(N, lhs, result);
-=======
     linear_algebra_tools_detail::SMin<linear_algebra_tools_detail::ScalarVectorTag>::calculate(
         N, lhs, result);
->>>>>>> 601f3449
     return result;
 }
 //! Overload minimum for CSymmetricMatrixNxN.
@@ -490,88 +430,49 @@
 CSymmetricMatrixNxN<T, N>
 min(const CSymmetricMatrixNxN<T, N>& lhs, const CSymmetricMatrixNxN<T, N>& rhs) {
     CSymmetricMatrixNxN<T, N> result(rhs);
-<<<<<<< HEAD
-    linear_algebra_tools_detail::SMin<
-        linear_algebra_tools_detail::MatrixMatrixTag>::calculate(N, lhs, result);
-=======
     linear_algebra_tools_detail::SMin<linear_algebra_tools_detail::MatrixMatrixTag>::calculate(
         N, lhs, result);
->>>>>>> 601f3449
     return result;
 }
 //! Overload minimum for CSymmetricMatrixNxN.
 template<typename T, std::size_t N>
-<<<<<<< HEAD
-CSymmetricMatrixNxN<T, N> min(const CSymmetricMatrixNxN<T, N> &lhs, const T &rhs)
-{
-    CSymmetricMatrixNxN<T, N> result(lhs);
-    linear_algebra_tools_detail::SMin<
-        linear_algebra_tools_detail::MatrixScalarTag>::calculate(N, result, rhs);
-=======
 CSymmetricMatrixNxN<T, N> min(const CSymmetricMatrixNxN<T, N>& lhs, const T& rhs) {
     CSymmetricMatrixNxN<T, N> result(lhs);
     linear_algebra_tools_detail::SMin<linear_algebra_tools_detail::MatrixScalarTag>::calculate(
         N, result, rhs);
->>>>>>> 601f3449
     return result;
 }
 //! Overload minimum for CSymmetricMatrixNxN.
 template<typename T, std::size_t N>
-<<<<<<< HEAD
-CSymmetricMatrixNxN<T, N> min(const T &lhs, const CSymmetricMatrixNxN<T, N> &rhs)
-{
-    CSymmetricMatrixNxN<T, N> result(rhs);
-    linear_algebra_tools_detail::SMin<
-        linear_algebra_tools_detail::ScalarMatrixTag>::calculate(N, lhs, result);
-=======
 CSymmetricMatrixNxN<T, N> min(const T& lhs, const CSymmetricMatrixNxN<T, N>& rhs) {
     CSymmetricMatrixNxN<T, N> result(rhs);
     linear_algebra_tools_detail::SMin<linear_algebra_tools_detail::ScalarMatrixTag>::calculate(
         N, lhs, result);
->>>>>>> 601f3449
     return result;
 }
 
 //! Overload maximum for CVectorNx1.
 template<typename T, std::size_t N>
-<<<<<<< HEAD
-CVectorNx1<T, N> max(const CVectorNx1<T, N> &lhs, const CVectorNx1<T, N> &rhs)
-{
-    CVectorNx1<T, N> result(rhs);
-    linear_algebra_tools_detail::SMax<
-        linear_algebra_tools_detail::VectorVectorTag>::calculate(N, lhs, result);
-=======
 CVectorNx1<T, N> max(const CVectorNx1<T, N>& lhs, const CVectorNx1<T, N>& rhs) {
     CVectorNx1<T, N> result(rhs);
     linear_algebra_tools_detail::SMax<linear_algebra_tools_detail::VectorVectorTag>::calculate(
         N, lhs, result);
->>>>>>> 601f3449
     return result;
 }
 //! Overload maximum for CVectorNx1.
 template<typename T, std::size_t N>
 CVectorNx1<T, N> max(const CVectorNx1<T, N>& lhs, const T& rhs) {
     CVectorNx1<T, N> result(lhs);
-<<<<<<< HEAD
-    linear_algebra_tools_detail::SMax<
-        linear_algebra_tools_detail::VectorScalarTag>::calculate(N, result, rhs);
-=======
     linear_algebra_tools_detail::SMax<linear_algebra_tools_detail::VectorScalarTag>::calculate(
         N, result, rhs);
->>>>>>> 601f3449
     return result;
 }
 //! Overload maximum for CVectorNx1.
 template<typename T, std::size_t N>
 CVectorNx1<T, N> max(const T& lhs, const CVectorNx1<T, N>& rhs) {
     CVectorNx1<T, N> result(rhs);
-<<<<<<< HEAD
-    linear_algebra_tools_detail::SMax<
-        linear_algebra_tools_detail::ScalarVectorTag>::calculate(N, lhs, result);
-=======
     linear_algebra_tools_detail::SMax<linear_algebra_tools_detail::ScalarVectorTag>::calculate(
         N, lhs, result);
->>>>>>> 601f3449
     return result;
 }
 //! Overload maximum for CSymmetricMatrixNxN.
@@ -579,45 +480,24 @@
 CSymmetricMatrixNxN<T, N>
 max(const CSymmetricMatrixNxN<T, N>& lhs, const CSymmetricMatrixNxN<T, N>& rhs) {
     CSymmetricMatrixNxN<T, N> result(rhs);
-<<<<<<< HEAD
-    linear_algebra_tools_detail::SMax<
-        linear_algebra_tools_detail::MatrixMatrixTag>::calculate(N, lhs, result);
-=======
     linear_algebra_tools_detail::SMax<linear_algebra_tools_detail::MatrixMatrixTag>::calculate(
         N, lhs, result);
->>>>>>> 601f3449
     return result;
 }
 //! Overload maximum for CSymmetricMatrixNxN.
 template<typename T, std::size_t N>
-<<<<<<< HEAD
-CSymmetricMatrixNxN<T, N> max(const CSymmetricMatrixNxN<T, N> &lhs, const T &rhs)
-{
-    CSymmetricMatrixNxN<T, N> result(lhs);
-    linear_algebra_tools_detail::SMax<
-        linear_algebra_tools_detail::MatrixScalarTag>::calculate(N, result, rhs);
-=======
 CSymmetricMatrixNxN<T, N> max(const CSymmetricMatrixNxN<T, N>& lhs, const T& rhs) {
     CSymmetricMatrixNxN<T, N> result(lhs);
     linear_algebra_tools_detail::SMax<linear_algebra_tools_detail::MatrixScalarTag>::calculate(
         N, result, rhs);
->>>>>>> 601f3449
     return result;
 }
 //! Overload maximum for CSymmetricMatrixNxN.
 template<typename T, std::size_t N>
-<<<<<<< HEAD
-CSymmetricMatrixNxN<T, N> max(const T &lhs, const CSymmetricMatrixNxN<T, N> &rhs)
-{
-    CSymmetricMatrixNxN<T, N> result(rhs);
-    linear_algebra_tools_detail::SMax<
-        linear_algebra_tools_detail::ScalarMatrixTag>::calculate(N, lhs, result);
-=======
 CSymmetricMatrixNxN<T, N> max(const T& lhs, const CSymmetricMatrixNxN<T, N>& rhs) {
     CSymmetricMatrixNxN<T, N> result(rhs);
     linear_algebra_tools_detail::SMax<linear_algebra_tools_detail::ScalarMatrixTag>::calculate(
         N, lhs, result);
->>>>>>> 601f3449
     return result;
 }
 
@@ -625,26 +505,16 @@
 template<typename T, std::size_t N>
 CVectorNx1<T, N> fabs(const CVectorNx1<T, N>& v) {
     CVectorNx1<T, N> result(v);
-<<<<<<< HEAD
-    linear_algebra_tools_detail::SFabs<
-        linear_algebra_tools_detail::VectorTag>::calculate(N, result);
-=======
     linear_algebra_tools_detail::SFabs<linear_algebra_tools_detail::VectorTag>::calculate(
         N, result);
->>>>>>> 601f3449
     return result;
 }
 //! Overload std::fabs for CSymmetricMatrixNxN.
 template<typename T, std::size_t N>
 CSymmetricMatrixNxN<T, N> fabs(const CSymmetricMatrixNxN<T, N>& m) {
     CSymmetricMatrixNxN<T, N> result(m);
-<<<<<<< HEAD
-    linear_algebra_tools_detail::SFabs<
-        linear_algebra_tools_detail::MatrixTag>::calculate(N, result);
-=======
     linear_algebra_tools_detail::SFabs<linear_algebra_tools_detail::MatrixTag>::calculate(
         N, result);
->>>>>>> 601f3449
     return result;
 }
 
@@ -652,26 +522,16 @@
 template<typename T>
 CVector<T> sqrt(const CVector<T>& v) {
     CVector<T> result(v);
-<<<<<<< HEAD
-    linear_algebra_tools_detail::SSqrt<
-        linear_algebra_tools_detail::VectorTag>::calculate(result.dimension(), result);
-=======
     linear_algebra_tools_detail::SSqrt<linear_algebra_tools_detail::VectorTag>::calculate(
         result.dimension(), result);
->>>>>>> 601f3449
     return result;
 }
 //! Overload sqrt for CSymmetricMatrix.
 template<typename T>
 CSymmetricMatrix<T> sqrt(const CSymmetricMatrix<T>& m) {
     CSymmetricMatrix<T> result(m);
-<<<<<<< HEAD
-    linear_algebra_tools_detail::SSqrt<
-        linear_algebra_tools_detail::MatrixTag>::calculate(result.rows(), result);
-=======
     linear_algebra_tools_detail::SSqrt<linear_algebra_tools_detail::MatrixTag>::calculate(
         result.rows(), result);
->>>>>>> 601f3449
     return result;
 }
 
@@ -679,78 +539,48 @@
 template<typename T>
 CVector<T> min(const CVector<T>& lhs, const CVector<T>& rhs) {
     CVector<T> result(rhs);
-<<<<<<< HEAD
-    linear_algebra_tools_detail::SMin<
-        linear_algebra_tools_detail::VectorVectorTag>::calculate(result.dimension(), lhs, result);
-=======
     linear_algebra_tools_detail::SMin<linear_algebra_tools_detail::VectorVectorTag>::calculate(
         result.dimension(), lhs, result);
->>>>>>> 601f3449
     return result;
 }
 //! Overload minimum for CVector.
 template<typename T>
 CVector<T> min(const CVector<T>& lhs, const T& rhs) {
     CVector<T> result(lhs);
-<<<<<<< HEAD
-    linear_algebra_tools_detail::SMin<
-        linear_algebra_tools_detail::VectorScalarTag>::calculate(result.dimension(), result, rhs);
-=======
     linear_algebra_tools_detail::SMin<linear_algebra_tools_detail::VectorScalarTag>::calculate(
         result.dimension(), result, rhs);
->>>>>>> 601f3449
     return result;
 }
 //! Overload minimum for CVector.
 template<typename T>
 CVector<T> min(const T& lhs, const CVector<T>& rhs) {
     CVector<T> result(rhs);
-<<<<<<< HEAD
-    linear_algebra_tools_detail::SMin<
-        linear_algebra_tools_detail::ScalarVectorTag>::calculate(result.dimension(), lhs, result);
-=======
     linear_algebra_tools_detail::SMin<linear_algebra_tools_detail::ScalarVectorTag>::calculate(
         result.dimension(), lhs, result);
->>>>>>> 601f3449
     return result;
 }
 //! Overload minimum for CSymmetricMatrix.
 template<typename T>
 CSymmetricMatrix<T> min(const CSymmetricMatrix<T>& lhs, const CSymmetricMatrix<T>& rhs) {
     CSymmetricMatrix<T> result(rhs);
-<<<<<<< HEAD
-    linear_algebra_tools_detail::SMin<
-        linear_algebra_tools_detail::MatrixMatrixTag>::calculate(result.rows(), lhs, result);
-=======
     linear_algebra_tools_detail::SMin<linear_algebra_tools_detail::MatrixMatrixTag>::calculate(
         result.rows(), lhs, result);
->>>>>>> 601f3449
     return result;
 }
 //! Overload minimum for CSymmetricMatrix.
 template<typename T>
 CSymmetricMatrix<T> min(const CSymmetricMatrix<T>& lhs, const T& rhs) {
     CSymmetricMatrix<T> result(lhs);
-<<<<<<< HEAD
-    linear_algebra_tools_detail::SMin<
-        linear_algebra_tools_detail::MatrixScalarTag>::calculate(result.rows(), result, rhs);
-=======
     linear_algebra_tools_detail::SMin<linear_algebra_tools_detail::MatrixScalarTag>::calculate(
         result.rows(), result, rhs);
->>>>>>> 601f3449
     return result;
 }
 //! Overload minimum for CSymmetricMatrix.
 template<typename T>
 CSymmetricMatrix<T> min(const T& lhs, const CSymmetricMatrix<T>& rhs) {
     CSymmetricMatrix<T> result(rhs);
-<<<<<<< HEAD
-    linear_algebra_tools_detail::SMin<
-        linear_algebra_tools_detail::ScalarMatrixTag>::calculate(result.rows(), lhs, result);
-=======
     linear_algebra_tools_detail::SMin<linear_algebra_tools_detail::ScalarMatrixTag>::calculate(
         result.rows(), lhs, result);
->>>>>>> 601f3449
     return result;
 }
 
@@ -758,78 +588,48 @@
 template<typename T>
 CVector<T> max(const CVector<T>& lhs, const CVector<T>& rhs) {
     CVector<T> result(rhs);
-<<<<<<< HEAD
-    linear_algebra_tools_detail::SMax<
-        linear_algebra_tools_detail::VectorVectorTag>::calculate(result.dimension(), lhs, result);
-=======
     linear_algebra_tools_detail::SMax<linear_algebra_tools_detail::VectorVectorTag>::calculate(
         result.dimension(), lhs, result);
->>>>>>> 601f3449
     return result;
 }
 //! Overload maximum for CVector.
 template<typename T>
 CVector<T> max(const CVector<T>& lhs, const T& rhs) {
     CVector<T> result(lhs);
-<<<<<<< HEAD
-    linear_algebra_tools_detail::SMax<
-        linear_algebra_tools_detail::VectorScalarTag>::calculate(result.dimension(), result, rhs);
-=======
     linear_algebra_tools_detail::SMax<linear_algebra_tools_detail::VectorScalarTag>::calculate(
         result.dimension(), result, rhs);
->>>>>>> 601f3449
     return result;
 }
 //! Overload maximum for CVector.
 template<typename T>
 CVector<T> max(const T& lhs, const CVector<T>& rhs) {
     CVector<T> result(rhs);
-<<<<<<< HEAD
-    linear_algebra_tools_detail::SMax<
-        linear_algebra_tools_detail::ScalarVectorTag>::calculate(result.dimension(), lhs, result);
-=======
     linear_algebra_tools_detail::SMax<linear_algebra_tools_detail::ScalarVectorTag>::calculate(
         result.dimension(), lhs, result);
->>>>>>> 601f3449
     return result;
 }
 //! Overload maximum for CSymmetricMatrix.
 template<typename T>
 CSymmetricMatrix<T> max(const CSymmetricMatrix<T>& lhs, const CSymmetricMatrix<T>& rhs) {
     CSymmetricMatrix<T> result(rhs);
-<<<<<<< HEAD
-    linear_algebra_tools_detail::SMax<
-        linear_algebra_tools_detail::MatrixMatrixTag>::calculate(result.rows(), lhs, result);
-=======
     linear_algebra_tools_detail::SMax<linear_algebra_tools_detail::MatrixMatrixTag>::calculate(
         result.rows(), lhs, result);
->>>>>>> 601f3449
     return result;
 }
 //! Overload maximum for CSymmetricMatrix.
 template<typename T>
 CSymmetricMatrix<T> max(const CSymmetricMatrix<T>& lhs, const T& rhs) {
     CSymmetricMatrix<T> result(lhs);
-<<<<<<< HEAD
-    linear_algebra_tools_detail::SMax<
-        linear_algebra_tools_detail::MatrixScalarTag>::calculate(result.rows(), result, rhs);
-=======
     linear_algebra_tools_detail::SMax<linear_algebra_tools_detail::MatrixScalarTag>::calculate(
         result.rows(), result, rhs);
->>>>>>> 601f3449
     return result;
 }
 //! Overload maximum for CSymmetricMatrix.
 template<typename T>
 CSymmetricMatrix<T> max(const T& lhs, const CSymmetricMatrix<T>& rhs) {
     CSymmetricMatrix<T> result(rhs);
-<<<<<<< HEAD
-    linear_algebra_tools_detail::SMax<
-        linear_algebra_tools_detail::ScalarMatrixTag>::calculate(result.rows(), lhs, result);
-=======
     linear_algebra_tools_detail::SMax<linear_algebra_tools_detail::ScalarMatrixTag>::calculate(
         result.rows(), lhs, result);
->>>>>>> 601f3449
     return result;
 }
 
@@ -837,116 +637,56 @@
 template<typename T>
 CVector<T> fabs(const CVector<T>& v) {
     CVector<T> result(v);
-<<<<<<< HEAD
-    linear_algebra_tools_detail::SFabs<
-        linear_algebra_tools_detail::VectorTag>::calculate(result.dimension(), result);
-=======
     linear_algebra_tools_detail::SFabs<linear_algebra_tools_detail::VectorTag>::calculate(
         result.dimension(), result);
->>>>>>> 601f3449
     return result;
 }
 //! Overload std::fabs for CSymmetricMatrix.
 template<typename T>
 CSymmetricMatrix<T> fabs(const CSymmetricMatrix<T>& m) {
     CSymmetricMatrix<T> result(m);
-<<<<<<< HEAD
-    linear_algebra_tools_detail::SFabs<
-        linear_algebra_tools_detail::MatrixTag>::calculate(result.dimension(), result);
+    linear_algebra_tools_detail::SFabs<linear_algebra_tools_detail::MatrixTag>::calculate(
+        result.dimension(), result);
     return result;
 }
 
 //! Scale the \p i'th row and column by \p scale.
 template<typename T, typename MATRIX>
-void scaleCovariances(std::size_t i, T scale, MATRIX &m)
-{
-    scale = std::sqrt(scale);
-    for (std::size_t j = 0u; j < m.columns(); ++j)
-    {
-        if (i != j)
-        {
-=======
-    linear_algebra_tools_detail::SFabs<linear_algebra_tools_detail::MatrixTag>::calculate(
-        result.dimension(), result);
-    return result;
-}
-
-//! Efficiently scale the \p i'th row and column by \p scale.
-template<typename T, std::size_t N>
-void scaleCovariances(std::size_t i, T scale, CSymmetricMatrixNxN<T, N>& m) {
+void scaleCovariances(std::size_t i, T scale, MATRIX& m) {
     scale = std::sqrt(scale);
     for (std::size_t j = 0u; j < m.columns(); ++j) {
-        if (i == j) {
->>>>>>> 601f3449
+        if (i != j) {
             m(i, j) *= scale;
-        }
-        else
-        {
+        } else {
             m(i, i) *= scale * scale;
         }
     }
 }
-<<<<<<< HEAD
 //! Scale the rows and columns by \p scale.
 template<typename VECTOR, typename MATRIX>
-void scaleCovariances(const VECTOR &scale, MATRIX &m)
-{
-    for (std::size_t i = 0u; i < scale.dimension(); ++i)
-    {
-=======
-
-//! Efficiently scale the rows and columns by \p scale.
-template<typename T, std::size_t N>
-void scaleCovariances(const CVectorNx1<T, N>& scale, CSymmetricMatrixNxN<T, N>& m) {
+void scaleCovariances(const VECTOR& scale, MATRIX& m) {
     for (std::size_t i = 0u; i < scale.dimension(); ++i) {
->>>>>>> 601f3449
         scaleCovariances(i, scale(i), m);
     }
 }
 
-<<<<<<< HEAD
 //! Scale the \p i'th row and column by \p scale.
 template<typename SCALAR>
-void scaleCovariances(std::ptrdiff_t i, SCALAR scale, CDenseMatrix<SCALAR> &m)
-{
+void scaleCovariances(std::ptrdiff_t i, SCALAR scale, CDenseMatrix<SCALAR>& m) {
     scale = std::sqrt(scale);
-    for (std::ptrdiff_t j = 0u; j < m.cols(); ++j)
-    {
-        if (i != j)
-        {
+    for (std::ptrdiff_t j = 0u; j < m.cols(); ++j) {
+        if (i != j) {
             m(i, j) = m(j, i) = scale * m(i, j);
-        }
-        else
-        {
+        } else {
             m(i, i) *= scale * scale;
-=======
-//! Efficiently scale the \p i'th row and column by \p scale.
-template<typename T>
-void scaleCovariances(std::size_t i, T scale, CSymmetricMatrix<T>& m) {
-    scale = std::sqrt(scale);
-    for (std::size_t j = 0u; j < m.columns(); ++j) {
-        if (i == j) {
-            m(i, j) = scale;
->>>>>>> 601f3449
-        }
-    }
-}
-<<<<<<< HEAD
+        }
+    }
+}
 //! Scale the rows and columns by \p scale.
 template<typename SCALAR>
-void scaleCovariances(const CDenseVector<SCALAR> &scale, CDenseMatrix<SCALAR> &m)
-{
-    for (std::ptrdiff_t i = 0u; i < scale.size(); ++i)
-    {
+void scaleCovariances(const CDenseVector<SCALAR>& scale, CDenseMatrix<SCALAR>& m) {
+    for (std::ptrdiff_t i = 0u; i < scale.size(); ++i) {
         scaleCovariances(i, scale(i), m);
-=======
-
-//! Efficiently scale the rows and columns by \p scale.
-template<typename T>
-void scaleCovariances(const CVector<T>& scale, CSymmetricMatrix<T>& m) {
-    for (std::size_t i = 0u; i < scale.dimension(); ++i) {
-        scaleRowAndColumn(i, scale(i), m);
->>>>>>> 601f3449
     }
 }
 
