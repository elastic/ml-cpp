/*
 * Copyright Elasticsearch B.V. and/or licensed to Elasticsearch B.V. under one
 * or more contributor license agreements. Licensed under the Elastic License;
 * you may not use this file except in compliance with the Elastic License.
 */

#ifndef INCLUDED_ml_maths_CXMeans_h
#define INCLUDED_ml_maths_CXMeans_h

#include <core/CContainerPrinter.h>
#include <core/CLogger.h>

#include <maths/CBasicStatistics.h>
#include <maths/CChecksum.h>
#include <maths/CInformationCriteria.h>
#include <maths/CKMeans.h>
#include <maths/CLinearAlgebra.h>
#include <maths/COrderings.h>

#include <boost/unordered_set.hpp>

#include <algorithm>
#include <cstddef>
#include <numeric>
#include <vector>

#include <stdint.h>

<<<<<<< HEAD
namespace ml
{
namespace maths
{
=======
namespace ml {
namespace maths {
>>>>>>> 601f3449

//! \brief Implementation of x-means algorithm.
//!
//! DESCRIPTION:\n
//! Implements the x-means algorithm proposed by Pelleg and Moore
//! with a different scoring criterion used during Improve-Structure.
//! See https://www.cs.cmu.edu/~dpelleg/download/xmeans.pdf for more
//! details.
//!
//! IMPLEMENTATION DECISIONS:\n
//! The point type is a template parameter for greater flexibility.
//! It must support addition, subtraction, have free functions for
//! coordinate-wise min and max, satisfy the constraints imposed by
//! CBasicStatistics::SSampleCentralMoments, support coordinate access
//! by the brackets operator and have member functions called dimension
//! and euclidean - which gives the Euclidean norm of the vector.
template<typename POINT, typename COST = CSphericalGaussianInfoCriterion<POINT, E_BIC>>
<<<<<<< HEAD
class CXMeans
{
    public:
        using TDoubleVec = std::vector<double>;
        using TPointVec = std::vector<POINT>;
        using TPointVecVec = std::vector<TPointVec>;
        using TUInt64USet = boost::unordered_set<uint64_t>;
        using TMeanAccumulator = typename CBasicStatistics::SSampleMean<POINT>::TAccumulator;

        //! A cluster.
        //!
        //! DESCRIPTION:\n
        //! This associates the cost, cluster centre and points. It
        //! also provides fast comparison by a checksum and sorts the
        //! points for stable comparison.
        class CCluster
        {
            public:
                CCluster(void) :
                    m_Cost(std::numeric_limits<double>::max()), m_Checksum(0)
                {}

                //! Check for equality using checksum and then points if the
                //! checksum is ambiguous.
                bool operator==(const CCluster &other) const
                {
                    return m_Checksum == other.m_Checksum && m_Points == other.m_Points;
                }
=======
class CXMeans {
public:
    using TDoubleVec = std::vector<double>;
    using TPointVec = std::vector<POINT>;
    using TPointVecVec = std::vector<TPointVec>;
    using TUInt64USet = boost::unordered_set<uint64_t>;
    using TUInt64USetItr = TUInt64USet::iterator;
    using TMeanAccumulator = typename CBasicStatistics::SSampleMean<POINT>::TAccumulator;

    //! A cluster.
    //!
    //! DESCRIPTION:\n
    //! This associates the cost, cluster centre and points. It
    //! also provides fast comparison by a checksum and sorts the
    //! points for stable comparison.
    class CCluster {
    public:
        CCluster()
            : m_Cost(std::numeric_limits<double>::max()), m_Checksum(0) {}
>>>>>>> 601f3449

        //! Check for equality using checksum and then points if the
        //! checksum is ambiguous.
        bool operator==(const CCluster& other) const {
            return m_Checksum == other.m_Checksum && m_Points == other.m_Points;
        }

        //! Total ordering by checksum breaking ties using expensive
        //! comparison on all points.
        bool operator<(const CCluster& rhs) const {
            return COrderings::lexicographical_compare(m_Checksum, m_Points,
                                                       rhs.m_Checksum, rhs.m_Points);
        }

        //! Get the number of points in the cluster.
        std::size_t size() const { return m_Points.size(); }

        //! Set the cluster cost.
        void cost(double cost) { m_Cost = cost; }
        //! Get the cluster cost.
        double cost() const { return m_Cost; }

        //! Set the cluster centre.
        void centre(const POINT& centre) { m_Centre = centre; }
        //! Get the cluster centre.
        const POINT& centre() const { return m_Centre; }

        //! Swap the points into place and recalculate the checksum.
        void points(TPointVec& points) {
            m_Points.swap(points);
            std::sort(m_Points.begin(), m_Points.end());
            m_Checksum = CChecksum::calculate(0, m_Points);
        }
        //! Get the cluster points.
        const TPointVec& points() const { return m_Points; }

        //! Get the cluster checksum.
        uint64_t checksum() const { return m_Checksum; }

<<<<<<< HEAD
        using TClusterVec = std::vector<CCluster>;

    public:
        CXMeans(std::size_t kmax) :
            m_Kmax(kmax), m_MinCost(std::numeric_limits<double>::max())
        {
            m_BestCentres.reserve(m_Kmax);
            m_Clusters.reserve(m_Kmax);
        }

        //! Set the points to cluster.
        //!
        //! \note These are swapped in to place.
        void setPoints(TPointVec &points)
        {
            if (!points.empty())
            {
                m_Kmeans.setPoints(points);
                m_Clusters.clear();
                m_Clusters.push_back(CCluster());
                double cost = COST(points).calculate();
                TMeanAccumulator centroid(las::zero(points[0]));
                centroid.add(points);
                m_MinCost = cost;
                m_Clusters[0].cost(cost);
                m_Clusters[0].centre(CBasicStatistics::mean(centroid));
                m_Clusters[0].points(points);
                m_BestCentres.push_back(CBasicStatistics::mean(centroid));
            }
=======
    private:
        //! The information criterion cost of this cluster.
        double m_Cost;
        //! The centroid of the points in this cluster.
        POINT m_Centre;
        //! The points in the cluster.
        TPointVec m_Points;
        //! A checksum for the points in the cluster.
        uint64_t m_Checksum;
    };

    using TClusterVec = std::vector<CCluster>;

public:
    CXMeans(std::size_t kmax)
        : m_Kmax(kmax), m_MinCost(std::numeric_limits<double>::max()) {
        m_BestCentres.reserve(m_Kmax);
        m_Clusters.reserve(m_Kmax);
    }

    //! Set the points to cluster.
    //!
    //! \note These are swapped in to place.
    void setPoints(TPointVec& points) {
        m_Kmeans.setPoints(points);
        m_Clusters.clear();
        m_Clusters.push_back(CCluster());
        double cost = COST(points).calculate();
        m_Clusters[0].cost(cost);
        TMeanAccumulator centroid;
        centroid.add(points);
        m_Clusters[0].centre(CBasicStatistics::mean(centroid));
        m_Clusters[0].points(points);
        m_MinCost = cost;
        m_BestCentres.push_back(CBasicStatistics::mean(centroid));
    }

    //! Get the best centres found to date.
    const TPointVec& centres() const { return m_BestCentres; }

    //! Get the best clusters found to date.
    const TClusterVec& clusters() const { return m_Clusters; }

    //! Run the full x-means algorithm.
    //!
    //! This iterates between improve structure and improve
    //! parameters until either kmax clusters have been created
    //! or there was an improve structure round with no change.
    //!
    //! \param[in] improveParamsKmeansIterations The number of
    //! iterations of Lloyd's algorithm to use in k-means for a
    //! single round of improve parameters.
    //! \param[in] improveStructureClusterSeeds The number of
    //! random seeds to try when initializing k-means for a
    //! single round of improve structure.
    //! \param[in] improveStructureKmeansIterations The number
    //! of iterations of Lloyd's algorithm to use in k-means for
    //! a single round of improve structure.
    void run(std::size_t improveParamsKmeansIterations,
             std::size_t improveStructureClusterSeeds,
             std::size_t improveStructureKmeansIterations) {
        while (this->improveStructure(improveStructureClusterSeeds,
                                      improveStructureKmeansIterations)) {
            this->improveParams(improveParamsKmeansIterations);
        }
        this->polish(10 * improveParamsKmeansIterations);
    }

protected:
    //! Single round of k-means on the full point set with the
    //! current clusters using at most \p kmeansIterations.
    //!
    //! \param[in] kmeansIterations The limit on the number of
    //! iterations of Lloyd's algorithm to use.
    void improveParams(std::size_t kmeansIterations) {
        using TClusterCPtr = const CCluster*;
        using TClusterCPtrVec = std::vector<TClusterCPtr>;

        std::size_t n = m_Clusters.size();

        // Setup k-means to run on the current centres and create
        // sorted lookup of the current clusters.
        TPointVec oldCentres;
        oldCentres.reserve(n);
        TClusterCPtrVec oldClusters;
        oldClusters.reserve(n);
        for (std::size_t i = 0u; i < n; ++i) {
            oldCentres.push_back(m_Clusters[i].centre());
            oldClusters.push_back(&m_Clusters[i]);
        }
        std::sort(oldClusters.begin(), oldClusters.end(), COrderings::SPtrLess());
        m_Kmeans.setCentres(oldCentres);

        // k-means to improve parameters.
        m_Kmeans.run(kmeansIterations);
        const TPointVec& newCentres = m_Kmeans.centres();
        TPointVecVec newClusterPoints;
        m_Kmeans.clusters(newClusterPoints);

        // Note that oldClusters holds pointers to the current
        // clusters so we can't overwrite them until after the
        // following loop.

        TClusterVec newClusters;
        newClusters.reserve(newCentres.size());
        TUInt64USet preserved;
        COST cost_;

        for (std::size_t i = 0u; i < n; ++i) {
            newClusters.push_back(CCluster());
            CCluster& cluster = newClusters.back();
            cluster.centre(newCentres[i]);
            cluster.points(newClusterPoints[i]);
            typename TClusterCPtrVec::const_iterator j = std::lower_bound(
                oldClusters.begin(), oldClusters.end(), &cluster, COrderings::SPtrLess());
            if (j != oldClusters.end() && **j == cluster) {
                cluster.cost((*j)->cost());
                preserved.insert(cluster.checksum());
            } else {
                cluster.cost(COST(cluster.points()).calculate());
            }
            cost_.add(cluster.points());
        }

        // Refresh the clusters and inactive list.
        m_Clusters.swap(newClusters);
        for (TUInt64USetItr i = m_Inactive.begin(); i != m_Inactive.end(); /**/) {
            if (preserved.count(*i) > 0) {
                ++i;
            } else {
                i = m_Inactive.erase(i);
            }
        }

        // Refresh the best clustering found so far.
        double cost = cost_.calculate();
        if (cost < m_MinCost) {
            m_BestCentres.clear();
            for (std::size_t i = 0u; i < n; ++i) {
                m_BestCentres.push_back(m_Clusters[i].centre());
            }
            m_MinCost = cost;
>>>>>>> 601f3449
        }
    }

    //! Try splitting each cluster in two and keep only those
    //! splits which improve the overall score.
    //!
    //! \param[in] clusterSeeds The number of different 2-splits
    //! to try per cluster.
    //! \param[in] kmeansIterations The limit on the number of
    //! iterations of Lloyd's algorithm to use for each k-means.
    bool improveStructure(std::size_t clusterSeeds, std::size_t kmeansIterations) {
        if (m_Clusters.empty()) {
            return false;
        }

        // Declared outside the loop to minimize allocations.
        CKMeansFast<POINT> kmeans;
        TPointVec points;
        TPointVecVec clusterPoints;
        TPointVec bestClusterCentres;
        TPointVecVec bestClusterPoints;
        TPointVec seedClusterCentres;

        std::size_t largest = 0;
        for (std::size_t i = 0u; i < m_Clusters.size(); ++i) {
            largest = std::max(largest, m_Clusters[i].size());
        }

        kmeans.reserve(largest);
        points.reserve(largest);
        clusterPoints.reserve(2);
        bestClusterCentres.reserve(2);
        bestClusterPoints.reserve(2);
        seedClusterCentres.reserve(2);

<<<<<<< HEAD
    protected:
        //! Single round of k-means on the full point set with the
        //! current clusters using at most \p kmeansIterations.
        //!
        //! \param[in] kmeansIterations The limit on the number of
        //! iterations of Lloyd's algorithm to use.
        void improveParams(std::size_t kmeansIterations)
        {
            using TClusterCPtr = const CCluster*;
            using TClusterCPtrVec = std::vector<TClusterCPtr>;

            std::size_t n = m_Clusters.size();

            // Setup k-means to run on the current centres and create
            // sorted lookup of the current clusters.
            TPointVec oldCentres;
            oldCentres.reserve(n);
            TClusterCPtrVec oldClusters;
            oldClusters.reserve(n);
            for (std::size_t i = 0u; i < n; ++i)
            {
                oldCentres.push_back(m_Clusters[i].centre());
                oldClusters.push_back(&m_Clusters[i]);
            }
            std::sort(oldClusters.begin(), oldClusters.end(), COrderings::SPtrLess());
            m_Kmeans.setCentres(oldCentres);

            // k-means to improve parameters.
            m_Kmeans.run(kmeansIterations);
            const TPointVec &newCentres = m_Kmeans.centres();
            TPointVecVec newClusterPoints;
            m_Kmeans.clusters(newClusterPoints);

            // Note that oldClusters holds pointers to the current
            // clusters so we can't overwrite them until after the
            // following loop.

            TClusterVec newClusters;
            newClusters.reserve(newCentres.size());
            TUInt64USet preserved;
            COST cost_;

            for (std::size_t i = 0u; i < n; ++i)
            {
                newClusters.push_back(CCluster());
                CCluster &cluster = newClusters.back();
                cluster.centre(newCentres[i]);
                cluster.points(newClusterPoints[i]);
                auto j = std::lower_bound(oldClusters.begin(), oldClusters.end(),
                                          &cluster, COrderings::SPtrLess());
                if (j != oldClusters.end() && **j == cluster)
                {
                    cluster.cost((*j)->cost());
                    preserved.insert(cluster.checksum());
                }
                else
                {
                    cluster.cost(COST(cluster.points()).calculate());
                }
                cost_.add(cluster.points());
            }

            // Refresh the clusters and inactive list.
            m_Clusters.swap(newClusters);
            for (auto i = m_Inactive.begin(); i != m_Inactive.end(); /**/)
            {
                if (preserved.count(*i) > 0)
                {
                    ++i;
                }
                else
                {
                    i = m_Inactive.erase(i);
                }
            }

            // Refresh the best clustering found so far.
            double cost = cost_.calculate();
            if (cost < m_MinCost)
            {
                m_BestCentres.clear();
                for (const auto &cluster : m_Clusters)
                {
                    m_BestCentres.push_back(cluster.centre());
                }
                m_MinCost = cost;
            }
        }
=======
        bool split = false;

        for (std::size_t i = 0u, n = m_Clusters.size();
             i < n && m_Clusters.size() < m_Kmax; ++i) {
            if (m_Inactive.count(m_Clusters[i].checksum()) > 0) {
                continue;
            }

            LOG_TRACE(<< "Working on cluster at " << m_Clusters[i].centre());
            LOG_TRACE(<< "Cluster cost = " << m_Clusters[i].cost());

            points.reserve(m_Clusters[i].size());
            points.assign(m_Clusters[i].points().begin(), m_Clusters[i].points().end());
            kmeans.setPoints(points);
            double minCost = std::numeric_limits<double>::max();
>>>>>>> 601f3449

            for (std::size_t j = 0u; j < clusterSeeds; ++j) {
                this->generateSeedCentres(points, 2, seedClusterCentres);
                LOG_TRACE(<< "seed centres = "
                          << core::CContainerPrinter::print(seedClusterCentres));

<<<<<<< HEAD
            // Declared outside the loop to minimize allocations.
            CKMeans<POINT> kmeans;
            TPointVec points;
            TPointVec seedCentres;
            TPointVecVec clusterPoints;
            TPointVec bestClusterCentres;
            TPointVecVec bestClusterPoints;

            std::size_t largest = 0;
            for (const auto &cluster : m_Clusters)
            {
                largest = std::max(largest, cluster.size());
            }

            kmeans.reserve(largest);
            points.reserve(largest);
            seedCentres.reserve(2);
            clusterPoints.reserve(2);
            bestClusterCentres.reserve(2);
            bestClusterPoints.reserve(2);

            bool split = false;

            for (std::size_t i = 0u, n = m_Clusters.size();
                 i < n && m_Clusters.size() < m_Kmax;
                 ++i)
            {
                if (m_Inactive.count(m_Clusters[i].checksum()) > 0)
                {
                    continue;
                }

                LOG_TRACE("Working on cluster at " << m_Clusters[i].centre());
                LOG_TRACE("Cluster cost = " << m_Clusters[i].cost());

                points.reserve(m_Clusters[i].size());
                points.assign(m_Clusters[i].points().begin(),
                              m_Clusters[i].points().end());
                kmeans.setPoints(points);
                double minCost = std::numeric_limits<double>::max();

                for (std::size_t j = 0u; j < clusterSeeds; ++j)
                {
                    this->generateSeedCentres(points, 2, seedCentres);
                    LOG_TRACE("seed centres = "
                              << core::CContainerPrinter::print(seedCentres));

                    kmeans.setCentres(seedCentres);
                    kmeans.run(kmeansIterations);

                    const TPointVec &centres = kmeans.centres();
                    LOG_TRACE("centres = " << core::CContainerPrinter::print(centres));
                    clusterPoints.clear();
                    kmeans.clusters(clusterPoints);

                    double cost = COST(clusterPoints).calculate();
                    LOG_TRACE("cost = " << cost);

                    if (cost < minCost)
                    {
                        minCost = cost;
                        bestClusterCentres.assign(centres.begin(), centres.end());
                        bestClusterPoints.swap(clusterPoints);
                    }
                }
=======
                kmeans.setCentres(seedClusterCentres);
                kmeans.run(kmeansIterations);

                const TPointVec& centres = kmeans.centres();
                LOG_TRACE(<< "centres = " << core::CContainerPrinter::print(centres));
                clusterPoints.clear();
                kmeans.clusters(clusterPoints);

                double cost = COST(clusterPoints).calculate();
                LOG_TRACE(<< "cost = " << cost);
>>>>>>> 601f3449

                if (cost < minCost) {
                    minCost = cost;
                    bestClusterCentres.assign(centres.begin(), centres.end());
                    bestClusterPoints.swap(clusterPoints);
                }
            }

<<<<<<< HEAD
            return split;
        }

        //! Get the checksums of the clusters which are inactive.
        const TUInt64USet &inactive(void) const
        {
            return m_Inactive;
        }

    private:
        //! Generate seed points for the cluster centres in k-splits
        //! of \p points.
        //!
        //! These are used to initialize the k-means centres in the
        //! step to improve structure.
        void generateSeedCentres(const TPointVec &points,
                                 std::size_t k,
                                 TPointVec &result) const
        {
            CKMeansPlusPlusInitialization<POINT, CPRNG::CXorShift1024Mult> initializer(m_Rng);
            initializer.run(points, k, result);
        }

        //! Run k-means to improve the best centres.
        //!
        //! \param[in] kmeansIterations The limit on the number of
        //! iterations of Lloyd's algorithm to use.
        void polish(std::size_t kmeansIterations)
        {
            if (m_BestCentres.size() > 1)
            {
                m_Kmeans.setCentres(m_BestCentres);
                m_Kmeans.run(kmeansIterations);
                m_BestCentres = m_Kmeans.centres();
                TPointVecVec polishedClusterPoints;
                m_Kmeans.clusters(polishedClusterPoints);
                m_Clusters.clear();
                m_Clusters.reserve(m_BestCentres.size());
                for (std::size_t i = 0u; i < m_BestCentres.size(); ++i)
                {
=======
            // Check if we should split.
            if (minCost < m_Clusters[i].cost()) {
                m_Inactive.erase(m_Clusters[i].checksum());
                m_Clusters[i].cost(COST(bestClusterPoints[0]).calculate());
                m_Clusters[i].centre(bestClusterCentres[0]);
                m_Clusters[i].points(bestClusterPoints[0]);
                for (std::size_t j = 1u; j < bestClusterCentres.size(); ++j) {
>>>>>>> 601f3449
                    m_Clusters.push_back(CCluster());
                    m_Clusters.back().cost(COST(bestClusterPoints[j]).calculate());
                    m_Clusters.back().centre(bestClusterCentres[j]);
                    m_Clusters.back().points(bestClusterPoints[j]);
                }
                split = true;
            } else {
                LOG_TRACE(<< "Setting inactive = " << m_Clusters[i].checksum());
                m_Inactive.insert(m_Clusters[i].checksum());
            }
        }

        return split;
    }

    //! Get the checksums of the clusters which are inactive.
    const TUInt64USet& inactive() const { return m_Inactive; }

private:
    //! Generate seed points for the cluster centres in k-splits
    //! of \p points.
    //!
    //! These are used to initialize the k-means centres in the
    //! step to improve structure.
    void generateSeedCentres(const TPointVec& points, std::size_t k, TPointVec& result) const {
        CKMeansPlusPlusInitialization<POINT, CPRNG::CXorShift1024Mult> kmeansPlusPlus(m_Rng);
        kmeansPlusPlus.run(points, k, result);
    }

    //! Run k-means to improve the best centres.
    //!
    //! \param[in] kmeansIterations The limit on the number of
    //! iterations of Lloyd's algorithm to use.
    void polish(std::size_t kmeansIterations) {
        if (m_BestCentres.size() > 1) {
            m_Kmeans.setCentres(m_BestCentres);
            m_Kmeans.run(kmeansIterations);
            m_BestCentres = m_Kmeans.centres();
            TPointVecVec polishedClusterPoints;
            m_Kmeans.clusters(polishedClusterPoints);
            m_Clusters.clear();
            m_Clusters.reserve(m_BestCentres.size());
            for (std::size_t i = 0u; i < m_BestCentres.size(); ++i) {
                m_Clusters.push_back(CCluster());
                CCluster& cluster = m_Clusters.back();
                cluster.cost(COST(polishedClusterPoints[i]).calculate());
                cluster.centre(m_BestCentres[i]);
                cluster.points(polishedClusterPoints[i]);
            }
        }
    }

private:
    //! The random number generator.
    mutable CPRNG::CXorShift1024Mult m_Rng;

    //! The maximum number of clusters.
    std::size_t m_Kmax;

    //! The current clusters.
    TClusterVec m_Clusters;

<<<<<<< HEAD
        //! The fast k-means state for the full set of points.
        CKMeans<POINT> m_Kmeans;
=======
    //! Checksums of clusters which weren't modified in the last
    //! iteration.
    TUInt64USet m_Inactive;
>>>>>>> 601f3449

    //! The fast k-means state for the full set of points.
    CKMeansFast<POINT> m_Kmeans;

    //! The minimum cost clustering found to date.
    double m_MinCost;

    //! The cluster centres corresponding to the maximum score.
    TPointVec m_BestCentres;
};
}
}

#endif // INCLUDED_ml_maths_CXMeans_h<|MERGE_RESOLUTION|>--- conflicted
+++ resolved
@@ -26,15 +26,8 @@
 
 #include <stdint.h>
 
-<<<<<<< HEAD
-namespace ml
-{
-namespace maths
-{
-=======
 namespace ml {
 namespace maths {
->>>>>>> 601f3449
 
 //! \brief Implementation of x-means algorithm.
 //!
@@ -52,43 +45,12 @@
 //! by the brackets operator and have member functions called dimension
 //! and euclidean - which gives the Euclidean norm of the vector.
 template<typename POINT, typename COST = CSphericalGaussianInfoCriterion<POINT, E_BIC>>
-<<<<<<< HEAD
-class CXMeans
-{
-    public:
-        using TDoubleVec = std::vector<double>;
-        using TPointVec = std::vector<POINT>;
-        using TPointVecVec = std::vector<TPointVec>;
-        using TUInt64USet = boost::unordered_set<uint64_t>;
-        using TMeanAccumulator = typename CBasicStatistics::SSampleMean<POINT>::TAccumulator;
-
-        //! A cluster.
-        //!
-        //! DESCRIPTION:\n
-        //! This associates the cost, cluster centre and points. It
-        //! also provides fast comparison by a checksum and sorts the
-        //! points for stable comparison.
-        class CCluster
-        {
-            public:
-                CCluster(void) :
-                    m_Cost(std::numeric_limits<double>::max()), m_Checksum(0)
-                {}
-
-                //! Check for equality using checksum and then points if the
-                //! checksum is ambiguous.
-                bool operator==(const CCluster &other) const
-                {
-                    return m_Checksum == other.m_Checksum && m_Points == other.m_Points;
-                }
-=======
 class CXMeans {
 public:
     using TDoubleVec = std::vector<double>;
     using TPointVec = std::vector<POINT>;
     using TPointVecVec = std::vector<TPointVec>;
     using TUInt64USet = boost::unordered_set<uint64_t>;
-    using TUInt64USetItr = TUInt64USet::iterator;
     using TMeanAccumulator = typename CBasicStatistics::SSampleMean<POINT>::TAccumulator;
 
     //! A cluster.
@@ -101,7 +63,6 @@
     public:
         CCluster()
             : m_Cost(std::numeric_limits<double>::max()), m_Checksum(0) {}
->>>>>>> 601f3449
 
         //! Check for equality using checksum and then points if the
         //! checksum is ambiguous.
@@ -141,37 +102,6 @@
         //! Get the cluster checksum.
         uint64_t checksum() const { return m_Checksum; }
 
-<<<<<<< HEAD
-        using TClusterVec = std::vector<CCluster>;
-
-    public:
-        CXMeans(std::size_t kmax) :
-            m_Kmax(kmax), m_MinCost(std::numeric_limits<double>::max())
-        {
-            m_BestCentres.reserve(m_Kmax);
-            m_Clusters.reserve(m_Kmax);
-        }
-
-        //! Set the points to cluster.
-        //!
-        //! \note These are swapped in to place.
-        void setPoints(TPointVec &points)
-        {
-            if (!points.empty())
-            {
-                m_Kmeans.setPoints(points);
-                m_Clusters.clear();
-                m_Clusters.push_back(CCluster());
-                double cost = COST(points).calculate();
-                TMeanAccumulator centroid(las::zero(points[0]));
-                centroid.add(points);
-                m_MinCost = cost;
-                m_Clusters[0].cost(cost);
-                m_Clusters[0].centre(CBasicStatistics::mean(centroid));
-                m_Clusters[0].points(points);
-                m_BestCentres.push_back(CBasicStatistics::mean(centroid));
-            }
-=======
     private:
         //! The information criterion cost of this cluster.
         double m_Cost;
@@ -196,17 +126,19 @@
     //!
     //! \note These are swapped in to place.
     void setPoints(TPointVec& points) {
-        m_Kmeans.setPoints(points);
-        m_Clusters.clear();
-        m_Clusters.push_back(CCluster());
-        double cost = COST(points).calculate();
-        m_Clusters[0].cost(cost);
-        TMeanAccumulator centroid;
-        centroid.add(points);
-        m_Clusters[0].centre(CBasicStatistics::mean(centroid));
-        m_Clusters[0].points(points);
-        m_MinCost = cost;
-        m_BestCentres.push_back(CBasicStatistics::mean(centroid));
+        if (points.size() > 0) {
+            m_Kmeans.setPoints(points);
+            m_Clusters.clear();
+            m_Clusters.push_back(CCluster());
+            double cost = COST(points).calculate();
+            TMeanAccumulator centroid(las::zero(points[0]));
+            centroid.add(points);
+            m_MinCost = cost;
+            m_Clusters[0].cost(cost);
+            m_Clusters[0].centre(CBasicStatistics::mean(centroid));
+            m_Clusters[0].points(points);
+            m_BestCentres.push_back(CBasicStatistics::mean(centroid));
+        }
     }
 
     //! Get the best centres found to date.
@@ -258,7 +190,7 @@
         oldCentres.reserve(n);
         TClusterCPtrVec oldClusters;
         oldClusters.reserve(n);
-        for (std::size_t i = 0u; i < n; ++i) {
+        for (std::size_t i = 0; i < n; ++i) {
             oldCentres.push_back(m_Clusters[i].centre());
             oldClusters.push_back(&m_Clusters[i]);
         }
@@ -280,13 +212,13 @@
         TUInt64USet preserved;
         COST cost_;
 
-        for (std::size_t i = 0u; i < n; ++i) {
+        for (std::size_t i = 0; i < n; ++i) {
             newClusters.push_back(CCluster());
             CCluster& cluster = newClusters.back();
             cluster.centre(newCentres[i]);
             cluster.points(newClusterPoints[i]);
-            typename TClusterCPtrVec::const_iterator j = std::lower_bound(
-                oldClusters.begin(), oldClusters.end(), &cluster, COrderings::SPtrLess());
+            auto j = std::lower_bound(oldClusters.begin(), oldClusters.end(),
+                                      &cluster, COrderings::SPtrLess());
             if (j != oldClusters.end() && **j == cluster) {
                 cluster.cost((*j)->cost());
                 preserved.insert(cluster.checksum());
@@ -298,7 +230,7 @@
 
         // Refresh the clusters and inactive list.
         m_Clusters.swap(newClusters);
-        for (TUInt64USetItr i = m_Inactive.begin(); i != m_Inactive.end(); /**/) {
+        for (auto i = m_Inactive.begin(); i != m_Inactive.end(); /**/) {
             if (preserved.count(*i) > 0) {
                 ++i;
             } else {
@@ -310,11 +242,10 @@
         double cost = cost_.calculate();
         if (cost < m_MinCost) {
             m_BestCentres.clear();
-            for (std::size_t i = 0u; i < n; ++i) {
-                m_BestCentres.push_back(m_Clusters[i].centre());
+            for (const auto& cluster : m_Clusters) {
+                m_BestCentres.push_back(cluster.centre());
             }
             m_MinCost = cost;
->>>>>>> 601f3449
         }
     }
 
@@ -331,118 +262,28 @@
         }
 
         // Declared outside the loop to minimize allocations.
-        CKMeansFast<POINT> kmeans;
+        CKMeans<POINT> kmeans;
         TPointVec points;
+        TPointVec seedCentres;
         TPointVecVec clusterPoints;
         TPointVec bestClusterCentres;
         TPointVecVec bestClusterPoints;
-        TPointVec seedClusterCentres;
 
         std::size_t largest = 0;
-        for (std::size_t i = 0u; i < m_Clusters.size(); ++i) {
-            largest = std::max(largest, m_Clusters[i].size());
+        for (const auto& cluster : m_Clusters) {
+            largest = std::max(largest, cluster.size());
         }
 
         kmeans.reserve(largest);
         points.reserve(largest);
+        seedCentres.reserve(2);
         clusterPoints.reserve(2);
         bestClusterCentres.reserve(2);
         bestClusterPoints.reserve(2);
-        seedClusterCentres.reserve(2);
-
-<<<<<<< HEAD
-    protected:
-        //! Single round of k-means on the full point set with the
-        //! current clusters using at most \p kmeansIterations.
-        //!
-        //! \param[in] kmeansIterations The limit on the number of
-        //! iterations of Lloyd's algorithm to use.
-        void improveParams(std::size_t kmeansIterations)
-        {
-            using TClusterCPtr = const CCluster*;
-            using TClusterCPtrVec = std::vector<TClusterCPtr>;
-
-            std::size_t n = m_Clusters.size();
-
-            // Setup k-means to run on the current centres and create
-            // sorted lookup of the current clusters.
-            TPointVec oldCentres;
-            oldCentres.reserve(n);
-            TClusterCPtrVec oldClusters;
-            oldClusters.reserve(n);
-            for (std::size_t i = 0u; i < n; ++i)
-            {
-                oldCentres.push_back(m_Clusters[i].centre());
-                oldClusters.push_back(&m_Clusters[i]);
-            }
-            std::sort(oldClusters.begin(), oldClusters.end(), COrderings::SPtrLess());
-            m_Kmeans.setCentres(oldCentres);
-
-            // k-means to improve parameters.
-            m_Kmeans.run(kmeansIterations);
-            const TPointVec &newCentres = m_Kmeans.centres();
-            TPointVecVec newClusterPoints;
-            m_Kmeans.clusters(newClusterPoints);
-
-            // Note that oldClusters holds pointers to the current
-            // clusters so we can't overwrite them until after the
-            // following loop.
-
-            TClusterVec newClusters;
-            newClusters.reserve(newCentres.size());
-            TUInt64USet preserved;
-            COST cost_;
-
-            for (std::size_t i = 0u; i < n; ++i)
-            {
-                newClusters.push_back(CCluster());
-                CCluster &cluster = newClusters.back();
-                cluster.centre(newCentres[i]);
-                cluster.points(newClusterPoints[i]);
-                auto j = std::lower_bound(oldClusters.begin(), oldClusters.end(),
-                                          &cluster, COrderings::SPtrLess());
-                if (j != oldClusters.end() && **j == cluster)
-                {
-                    cluster.cost((*j)->cost());
-                    preserved.insert(cluster.checksum());
-                }
-                else
-                {
-                    cluster.cost(COST(cluster.points()).calculate());
-                }
-                cost_.add(cluster.points());
-            }
-
-            // Refresh the clusters and inactive list.
-            m_Clusters.swap(newClusters);
-            for (auto i = m_Inactive.begin(); i != m_Inactive.end(); /**/)
-            {
-                if (preserved.count(*i) > 0)
-                {
-                    ++i;
-                }
-                else
-                {
-                    i = m_Inactive.erase(i);
-                }
-            }
-
-            // Refresh the best clustering found so far.
-            double cost = cost_.calculate();
-            if (cost < m_MinCost)
-            {
-                m_BestCentres.clear();
-                for (const auto &cluster : m_Clusters)
-                {
-                    m_BestCentres.push_back(cluster.centre());
-                }
-                m_MinCost = cost;
-            }
-        }
-=======
+
         bool split = false;
 
-        for (std::size_t i = 0u, n = m_Clusters.size();
+        for (std::size_t i = 0, n = m_Clusters.size();
              i < n && m_Clusters.size() < m_Kmax; ++i) {
             if (m_Inactive.count(m_Clusters[i].checksum()) > 0) {
                 continue;
@@ -455,81 +296,12 @@
             points.assign(m_Clusters[i].points().begin(), m_Clusters[i].points().end());
             kmeans.setPoints(points);
             double minCost = std::numeric_limits<double>::max();
->>>>>>> 601f3449
-
-            for (std::size_t j = 0u; j < clusterSeeds; ++j) {
-                this->generateSeedCentres(points, 2, seedClusterCentres);
-                LOG_TRACE(<< "seed centres = "
-                          << core::CContainerPrinter::print(seedClusterCentres));
-
-<<<<<<< HEAD
-            // Declared outside the loop to minimize allocations.
-            CKMeans<POINT> kmeans;
-            TPointVec points;
-            TPointVec seedCentres;
-            TPointVecVec clusterPoints;
-            TPointVec bestClusterCentres;
-            TPointVecVec bestClusterPoints;
-
-            std::size_t largest = 0;
-            for (const auto &cluster : m_Clusters)
-            {
-                largest = std::max(largest, cluster.size());
-            }
-
-            kmeans.reserve(largest);
-            points.reserve(largest);
-            seedCentres.reserve(2);
-            clusterPoints.reserve(2);
-            bestClusterCentres.reserve(2);
-            bestClusterPoints.reserve(2);
-
-            bool split = false;
-
-            for (std::size_t i = 0u, n = m_Clusters.size();
-                 i < n && m_Clusters.size() < m_Kmax;
-                 ++i)
-            {
-                if (m_Inactive.count(m_Clusters[i].checksum()) > 0)
-                {
-                    continue;
-                }
-
-                LOG_TRACE("Working on cluster at " << m_Clusters[i].centre());
-                LOG_TRACE("Cluster cost = " << m_Clusters[i].cost());
-
-                points.reserve(m_Clusters[i].size());
-                points.assign(m_Clusters[i].points().begin(),
-                              m_Clusters[i].points().end());
-                kmeans.setPoints(points);
-                double minCost = std::numeric_limits<double>::max();
-
-                for (std::size_t j = 0u; j < clusterSeeds; ++j)
-                {
-                    this->generateSeedCentres(points, 2, seedCentres);
-                    LOG_TRACE("seed centres = "
-                              << core::CContainerPrinter::print(seedCentres));
-
-                    kmeans.setCentres(seedCentres);
-                    kmeans.run(kmeansIterations);
-
-                    const TPointVec &centres = kmeans.centres();
-                    LOG_TRACE("centres = " << core::CContainerPrinter::print(centres));
-                    clusterPoints.clear();
-                    kmeans.clusters(clusterPoints);
-
-                    double cost = COST(clusterPoints).calculate();
-                    LOG_TRACE("cost = " << cost);
-
-                    if (cost < minCost)
-                    {
-                        minCost = cost;
-                        bestClusterCentres.assign(centres.begin(), centres.end());
-                        bestClusterPoints.swap(clusterPoints);
-                    }
-                }
-=======
-                kmeans.setCentres(seedClusterCentres);
+
+            for (std::size_t j = 0; j < clusterSeeds; ++j) {
+                this->generateSeedCentres(points, 2, seedCentres);
+                LOG_TRACE(<< "seed centres = " << core::CContainerPrinter::print(seedCentres));
+
+                kmeans.setCentres(seedCentres);
                 kmeans.run(kmeansIterations);
 
                 const TPointVec& centres = kmeans.centres();
@@ -539,7 +311,6 @@
 
                 double cost = COST(clusterPoints).calculate();
                 LOG_TRACE(<< "cost = " << cost);
->>>>>>> 601f3449
 
                 if (cost < minCost) {
                     minCost = cost;
@@ -548,48 +319,6 @@
                 }
             }
 
-<<<<<<< HEAD
-            return split;
-        }
-
-        //! Get the checksums of the clusters which are inactive.
-        const TUInt64USet &inactive(void) const
-        {
-            return m_Inactive;
-        }
-
-    private:
-        //! Generate seed points for the cluster centres in k-splits
-        //! of \p points.
-        //!
-        //! These are used to initialize the k-means centres in the
-        //! step to improve structure.
-        void generateSeedCentres(const TPointVec &points,
-                                 std::size_t k,
-                                 TPointVec &result) const
-        {
-            CKMeansPlusPlusInitialization<POINT, CPRNG::CXorShift1024Mult> initializer(m_Rng);
-            initializer.run(points, k, result);
-        }
-
-        //! Run k-means to improve the best centres.
-        //!
-        //! \param[in] kmeansIterations The limit on the number of
-        //! iterations of Lloyd's algorithm to use.
-        void polish(std::size_t kmeansIterations)
-        {
-            if (m_BestCentres.size() > 1)
-            {
-                m_Kmeans.setCentres(m_BestCentres);
-                m_Kmeans.run(kmeansIterations);
-                m_BestCentres = m_Kmeans.centres();
-                TPointVecVec polishedClusterPoints;
-                m_Kmeans.clusters(polishedClusterPoints);
-                m_Clusters.clear();
-                m_Clusters.reserve(m_BestCentres.size());
-                for (std::size_t i = 0u; i < m_BestCentres.size(); ++i)
-                {
-=======
             // Check if we should split.
             if (minCost < m_Clusters[i].cost()) {
                 m_Inactive.erase(m_Clusters[i].checksum());
@@ -597,7 +326,6 @@
                 m_Clusters[i].centre(bestClusterCentres[0]);
                 m_Clusters[i].points(bestClusterPoints[0]);
                 for (std::size_t j = 1u; j < bestClusterCentres.size(); ++j) {
->>>>>>> 601f3449
                     m_Clusters.push_back(CCluster());
                     m_Clusters.back().cost(COST(bestClusterPoints[j]).calculate());
                     m_Clusters.back().centre(bestClusterCentres[j]);
@@ -623,8 +351,8 @@
     //! These are used to initialize the k-means centres in the
     //! step to improve structure.
     void generateSeedCentres(const TPointVec& points, std::size_t k, TPointVec& result) const {
-        CKMeansPlusPlusInitialization<POINT, CPRNG::CXorShift1024Mult> kmeansPlusPlus(m_Rng);
-        kmeansPlusPlus.run(points, k, result);
+        CKMeansPlusPlusInitialization<POINT, CPRNG::CXorShift1024Mult> initializer(m_Rng);
+        initializer.run(points, k, result);
     }
 
     //! Run k-means to improve the best centres.
@@ -640,7 +368,7 @@
             m_Kmeans.clusters(polishedClusterPoints);
             m_Clusters.clear();
             m_Clusters.reserve(m_BestCentres.size());
-            for (std::size_t i = 0u; i < m_BestCentres.size(); ++i) {
+            for (std::size_t i = 0; i < m_BestCentres.size(); ++i) {
                 m_Clusters.push_back(CCluster());
                 CCluster& cluster = m_Clusters.back();
                 cluster.cost(COST(polishedClusterPoints[i]).calculate());
@@ -660,17 +388,12 @@
     //! The current clusters.
     TClusterVec m_Clusters;
 
-<<<<<<< HEAD
-        //! The fast k-means state for the full set of points.
-        CKMeans<POINT> m_Kmeans;
-=======
     //! Checksums of clusters which weren't modified in the last
     //! iteration.
     TUInt64USet m_Inactive;
->>>>>>> 601f3449
 
     //! The fast k-means state for the full set of points.
-    CKMeansFast<POINT> m_Kmeans;
+    CKMeans<POINT> m_Kmeans;
 
     //! The minimum cost clustering found to date.
     double m_MinCost;
