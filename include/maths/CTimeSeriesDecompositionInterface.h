/*
 * Copyright Elasticsearch B.V. and/or licensed to Elasticsearch B.V. under one
 * or more contributor license agreements. Licensed under the Elastic License;
 * you may not use this file except in compliance with the Elastic License.
 */

#ifndef INCLUDED_ml_maths_CTimeSeriesDecompositionInterface_h
#define INCLUDED_ml_maths_CTimeSeriesDecompositionInterface_h

#include <core/CMemory.h>
#include <core/CoreTypes.h>
#include <core/CSmallVector.h>

#include <maths/Constants.h>
#include <maths/ImportExport.h>
#include <maths/MathsTypes.h>

#include <boost/array.hpp>

#include <cstddef>
#include <string>
#include <utility>
#include <vector>
#include <stdint.h>

namespace ml
{
namespace maths
{
class CMultivariatePrior;
class CPrior;
class CSeasonalComponent;
struct SChangeDescription;

//! \brief The interface for decomposing times series into periodic,
//! calendar periodic and trend components.
class MATHS_EXPORT CTimeSeriesDecompositionInterface
{
    public:
        using TDouble3Vec = core::CSmallVector<double, 3>;
        using TDouble3VecVec = std::vector<TDouble3Vec>;
        using TDoubleAry = boost::array<double, 2>;
        using TWeights = CConstantWeights;
        using TWriteForecastResult = std::function<void (core_t::TTime, const TDouble3Vec &)>;

        //! The components of the decomposition.
        enum EComponents
        {
            E_Diurnal     = 0x1,
            E_NonDiurnal  = 0x2,
            E_Seasonal    = 0x3,
            E_Trend       = 0x4,
            E_Calendar    = 0x8,
            E_All         = 0xf,
            E_TrendForced = 0x10 //!< Force get the trend component (if
                                 //!< it's not being used for prediction).
                                 //!< This needs to be bigger than E_All.
        };

    public:
        virtual ~CTimeSeriesDecompositionInterface() = default;

        //! Clone this decomposition.
<<<<<<< HEAD
        virtual CTimeSeriesDecompositionInterface *clone(bool isForForecast = false) const = 0;

        //! Set the data type.
        virtual void dataType(maths_t::EDataType dataType) = 0;
=======
        virtual CTimeSeriesDecompositionInterface *clone() const = 0;
>>>>>>> 36fd5a18

        //! Set the decay rate.
        virtual void decayRate(double decayRate) = 0;

        //! Get the decay rate.
        virtual double decayRate() const = 0;

        //! Check if this is initialized.
        virtual bool initialized() const = 0;

        //! Adds a time series point \f$(t, f(t))\f$.
        //!
        //! \param[in] time The time of the function point.
        //! \param[in] value The function value at \p time.
        //! \param[in] weightStyles The styles of \p weights. Both the
        //! count and the Winsorisation weight styles have an effect.
        //! See maths_t::ESampleWeightStyle for more details.
        //! \param[in] weights The weights of \p value. The smaller
        //! the product count weight the less influence \p value has
        //! on the trend and it's local variance.
        //! \return True if number of estimated components changed
        //! and false otherwise.
        virtual bool addPoint(core_t::TTime time,
                              double value,
                              const maths_t::TWeightStyleVec &weightStyles = TWeights::COUNT,
                              const maths_t::TDouble4Vec &weights = TWeights::UNIT) = 0;

        //! Apply \p change at \p time.
        //!
        //! \param[in] time The time of the change point.
        //! \param[in] value The value immediately before the change
        //! point.
        //! \param[in] change A description of the change to apply.
        //! \return True if a new component was detected.
        virtual bool applyChange(core_t::TTime time, double value,
                                 const SChangeDescription &change) = 0;

        //! Propagate the decomposition forwards to \p time.
        virtual void propagateForwardsTo(core_t::TTime time) = 0;

        //! Get the mean value of the time series in the vicinity of \p time.
        virtual double meanValue(core_t::TTime time) const = 0;

        //! Get the value of the time series at \p time.
        //!
        //! \param[in] time The time of interest.
        //! \param[in] confidence The symmetric confidence interval for the prediction
        //! the baseline as a percentage.
        //! \param[in] components The components to include in the baseline.
        virtual maths_t::TDoubleDoublePr value(core_t::TTime time,
                                               double confidence = 0.0,
                                               int components = E_All,
                                               bool smooth = true) const = 0;

        //! Forecast from \p start to \p end at \p dt intervals.
        //!
        //! \param[in] startTime The start of the forecast.
        //! \param[in] endTime The end of the forecast.
        //! \param[in] step The time increment.
        //! \param[in] confidence The forecast confidence interval.
        //! \param[in] minimumScale The minimum permitted seasonal scale.
        //! \param[in] writer Forecast results are passed to this callback.
        virtual void forecast(core_t::TTime startTime,
                              core_t::TTime endTime,
                              core_t::TTime step,
                              double confidence,
                              double minimumScale,
                              const TWriteForecastResult &writer) = 0;

        //! Detrend \p value from the time series being modeled by removing
        //! any periodic component at \p time.
        //!
        //! \note That detrending preserves the time series mean.
        virtual double detrend(core_t::TTime time,
                               double value,
                               double confidence,
                               int components = E_All) const = 0;

        //! Get the mean variance of the baseline.
        virtual double meanVariance() const = 0;

        //! Compute the variance scale at \p time.
        //!
        //! \param[in] time The time of interest.
        //! \param[in] variance The variance of the distribution to scale.
        //! \param[in] confidence The symmetric confidence interval for the
        //! variance scale as a percentage.
        virtual maths_t::TDoubleDoublePr scale(core_t::TTime time,
                                               double variance,
                                               double confidence,
                                               bool smooth = true) const = 0;

        //! Roll time forwards by \p skipInterval.
        virtual void skipTime(core_t::TTime skipInterval) = 0;

        //! Get a checksum for this object.
        virtual uint64_t checksum(uint64_t seed = 0) const = 0;

        //! Get the memory used by this instance
        virtual void debugMemoryUsage(core::CMemoryUsage::TMemoryUsagePtr mem) const = 0;

        //! Get the memory used by this instance
        virtual std::size_t memoryUsage() const = 0;

        //! Get the static size of this object.
        virtual std::size_t staticSize() const = 0;

        //! Get the time shift which is being applied.
        virtual core_t::TTime timeShift(void) const = 0;

        //! Get the seasonal components.
        virtual const maths_t::TSeasonalComponentVec &seasonalComponents() const = 0;

<<<<<<< HEAD
        //! This is the latest time of any point added to this object or
        //! the time skipped to.
        virtual core_t::TTime lastValueTime(void) const = 0;
=======
        //! This is the latest time of any point added to this object or the time skipped to.
        virtual core_t::TTime lastValueTime() const = 0;
>>>>>>> 36fd5a18
};

}
}

#endif // INCLUDED_ml_maths_CTimeSeriesDecompositionInterface_h<|MERGE_RESOLUTION|>--- conflicted
+++ resolved
@@ -61,14 +61,10 @@
         virtual ~CTimeSeriesDecompositionInterface() = default;
 
         //! Clone this decomposition.
-<<<<<<< HEAD
         virtual CTimeSeriesDecompositionInterface *clone(bool isForForecast = false) const = 0;
 
         //! Set the data type.
         virtual void dataType(maths_t::EDataType dataType) = 0;
-=======
-        virtual CTimeSeriesDecompositionInterface *clone() const = 0;
->>>>>>> 36fd5a18
 
         //! Set the decay rate.
         virtual void decayRate(double decayRate) = 0;
@@ -182,14 +178,9 @@
         //! Get the seasonal components.
         virtual const maths_t::TSeasonalComponentVec &seasonalComponents() const = 0;
 
-<<<<<<< HEAD
         //! This is the latest time of any point added to this object or
         //! the time skipped to.
-        virtual core_t::TTime lastValueTime(void) const = 0;
-=======
-        //! This is the latest time of any point added to this object or the time skipped to.
         virtual core_t::TTime lastValueTime() const = 0;
->>>>>>> 36fd5a18
 };
 
 }
