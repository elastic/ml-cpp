/*
 * ELASTICSEARCH CONFIDENTIAL
 *
 * Copyright (c) 2016 Elasticsearch BV. All Rights Reserved.
 *
 * Notice: this software, and all information contained
 * therein, is the exclusive property of Elasticsearch BV
 * and its licensors, if any, and is protected under applicable
 * domestic and foreign law, and international treaties.
 *
 * Reproduction, republication or distribution without the
 * express written consent of Elasticsearch BV is
 * strictly prohibited.
 */

#ifndef INCLUDED_ml_maths_CLassoLogisticRegression_h
#define INCLUDED_ml_maths_CLassoLogisticRegression_h

#include <maths/COrderings.h>
#include <maths/ImportExport.h>

#include <boost/unordered_set.hpp>

#include <cstddef>
#include <vector>

namespace ml {
namespace maths {

namespace lasso_logistic_regression_detail {

using TDoubleVec = std::vector<double>;
using TSizeSizePr = std::pair<std::size_t, std::size_t>;
using TSizeSizePrDoublePr = std::pair<TSizeSizePr, double>;
using TSizeSizePrDoublePrVec = std::vector<TSizeSizePrDoublePr>;

//! Very simple dynamically sized dense matrix.
//!
//! DESCRIPTION:\n
//! Used to represent dense feature vectors. This only implements
//! the interface needed by the CLG algorithm.
<<<<<<< HEAD
class MATHS_EXPORT CDenseMatrix {
public:
    typedef TDoubleVec::const_iterator iterator;
    typedef std::vector<TDoubleVec> TDoubleVecVec;

public:
    CDenseMatrix(void);
    CDenseMatrix(TDoubleVecVec& elements);

    //! Efficiently swap the contents of two matrices.
    void swap(CDenseMatrix& other);

    //! Get the number of rows.
    std::size_t rows(void) const { return m_Elements.empty() ? 0 : m_Elements[0].size(); }
    //! Get the number of columns.
    std::size_t columns(void) const { return m_Elements.size(); }
    //! Get the beginning of the rows present for the j'th column.
    iterator beginRows(std::size_t j) const { return m_Elements[j].begin(); }
    //! Get the end of the rows present for the j'th column.
    iterator endRows(std::size_t j) const { return m_Elements[j].end(); }
    //! Get the row represented by the j'th column row iterator.
    std::size_t row(iterator itr, std::size_t j) const { return itr - m_Elements[j].begin(); }
    //! Get the element represented by the iterator.
    double element(iterator itr) const { return *itr; }

private:
    //! The actual matrix.
    TDoubleVecVec m_Elements;
=======
class MATHS_EXPORT CDenseMatrix
{
    public:
        using iterator = TDoubleVec::const_iterator;
        using TDoubleVecVec = std::vector<TDoubleVec>;

    public:
        CDenseMatrix();
        CDenseMatrix(TDoubleVecVec &elements);

        //! Efficiently swap the contents of two matrices.
        void swap(CDenseMatrix &other);

        //! Get the number of rows.
        std::size_t rows() const
        {
            return m_Elements.empty() ? 0 : m_Elements[0].size();
        }
        //! Get the number of columns.
        std::size_t columns() const
        {
            return m_Elements.size();
        }
        //! Get the beginning of the rows present for the j'th column.
        iterator beginRows(std::size_t j) const
        {
            return m_Elements[j].begin();
        }
        //! Get the end of the rows present for the j'th column.
        iterator endRows(std::size_t j) const
        {
            return m_Elements[j].end();
        }
        //! Get the row represented by the j'th column row iterator.
        std::size_t row(iterator itr, std::size_t j) const
        {
            return itr - m_Elements[j].begin();
        }
        //! Get the element represented by the iterator.
        double element(iterator itr) const
        {
            return *itr;
        }

    private:
        //! The actual matrix.
        TDoubleVecVec m_Elements;
>>>>>>> d4e4cca7
};

//! Very simple dynamically sized sparse matrix.
//!
//! DESCRIPTION:\n
//! This only implements the interface needed by the CLG algorithm.
<<<<<<< HEAD
class MATHS_EXPORT CSparseMatrix {
public:
    typedef TSizeSizePrDoublePrVec::const_iterator iterator;

public:
    CSparseMatrix(void);
    CSparseMatrix(std::size_t rows, std::size_t columns, TSizeSizePrDoublePrVec& elements);

    //! Efficiently swap the contents of two matrices.
    void swap(CSparseMatrix& other);

    //! Get the number of rows.
    std::size_t rows(void) const { return m_Rows; }
    //! Get the number of columns.
    std::size_t columns(void) const { return m_Columns; }
    //! Get the beginning of the rows present for the j'th column.
    iterator beginRows(std::size_t j) const {
        return std::lower_bound(m_Elements.begin(), m_Elements.end(), TSizeSizePr(j, size_t(0)), COrderings::SFirstLess());
    }
    //! Get the end of the rows present for the j'th column.
    iterator endRows(std::size_t j) const {
        return std::upper_bound(m_Elements.begin(), m_Elements.end(), TSizeSizePr(j, m_Rows), COrderings::SFirstLess());
    }
    //! Get the row represented by the j'th column row iterator.
    std::size_t row(iterator itr, std::size_t /*j*/) const { return itr->first.second; }
    //! Get the element represented by the iterator.
    double element(iterator itr) const { return itr->second; }

private:
    //! The number of rows.
    std::size_t m_Rows;
    //! The number of columns.
    std::size_t m_Columns;
    //! Representation of the non-zero elements.
    TSizeSizePrDoublePrVec m_Elements;
=======
class MATHS_EXPORT CSparseMatrix
{
    public:
        using iterator = TSizeSizePrDoublePrVec::const_iterator;

    public:
        CSparseMatrix();
        CSparseMatrix(std::size_t rows,
                      std::size_t columns,
                      TSizeSizePrDoublePrVec &elements);

        //! Efficiently swap the contents of two matrices.
        void swap(CSparseMatrix &other);

        //! Get the number of rows.
        std::size_t rows() const
        {
            return m_Rows;
        }
        //! Get the number of columns.
        std::size_t columns() const
        {
            return m_Columns;
        }
        //! Get the beginning of the rows present for the j'th column.
        iterator beginRows(std::size_t j) const
        {
            return std::lower_bound(m_Elements.begin(),
                                    m_Elements.end(),
                                    TSizeSizePr(j, size_t(0)),
                                    COrderings::SFirstLess());
        }
        //! Get the end of the rows present for the j'th column.
        iterator endRows(std::size_t j) const
        {
            return std::upper_bound(m_Elements.begin(),
                                    m_Elements.end(),
                                    TSizeSizePr(j, m_Rows),
                                    COrderings::SFirstLess());
        }
        //! Get the row represented by the j'th column row iterator.
        std::size_t row(iterator itr, std::size_t /*j*/) const
        {
            return itr->first.second;
        }
        //! Get the element represented by the iterator.
        double element(iterator itr) const
        {
            return itr->second;
        }

    private:
        //! The number of rows.
        std::size_t m_Rows;
        //! The number of columns.
        std::size_t m_Columns;
        //! Representation of the non-zero elements.
        TSizeSizePrDoublePrVec m_Elements;
>>>>>>> d4e4cca7
};

//! \brief Implements Zhang and Oles cyclic coordinate descent scheme,
//! CLG, adapted for Bayesian Logistic Regression with Laplace prior.
//!
//! DESCRIPTION:\n
//! This implements a Gauss-Seidel optimization scheme with trust
//! region used to ensure convergence. Effectively the algorithm
//! is:
//! <pre>
//! \f$\Delta\beta_j \leftarrow 0\f$ for \f$j = 1,..,d\f$ and \f$r_i \leftarrow 0\f$ for \f$i = 1,...,n\f$
//!  for \f$k = 1,2,...\f$
//!    for \f$j = 1,...,d\f$
//!      find \f$\Delta\beta_j\f$ by approximately minimizing \f$\frac{1}{n}\sum_i{f(r_i + \Delta\beta_j x_{ij} y_i) - \lambda_j |\beta_j|}\f$
//!      set \f$r_i \leftarrow r_i + \Delta\beta_j x_{ij} y_i\f$
//!      set \f$\beta_j \leftarrow \beta_j + \Delta\beta_j\f$
//!    end
//!  end
//! </pre>
//! The objective function is guaranteed to decrease monotonically
//! by carefully choosing the step size \f$\Delta\beta_j\f$ in the
//! inner loop (based on an upper bound of the curvature in the trust
//! region).
//!
//! Convergence is tested in the relative and absolute change in the
//! objective function and the maximum number of iterations of the
//! outer loop can also be limited.
//!
//! \see http://www.stat.columbia.edu/~madigan/PAPERS/techno.pdf for
//! more details.
class MATHS_EXPORT CCyclicCoordinateDescent {
public:
    CCyclicCoordinateDescent(std::size_t maxIterations, double eps);

    //! Compute the regression parameters for dense feature vectors.
    //!
    //! \param[in] x The feature vectors in the training data.
    //! \param[in] y The class labels of the feature vectors.
    //! \param[in] lambda The precision of the Laplace prior.
    //! \param[out] beta The MAP parameters of the LASSO logistic
    //! regression.
    //! \param[out] numberIterations The number of iterations of
    //! the main optimization loop used.
    bool run(const CDenseMatrix& x, const TDoubleVec& y, const TDoubleVec& lambda, TDoubleVec& beta, std::size_t& numberIterations);

    //! Compute the regression parameters for sparse feature vectors.
    //!
    //! \param[in] x The feature vectors in the training data.
    //! \param[in] y The class labels of the feature vectors.
    //! \param[in] lambda The precision of the Laplace prior.
    //! \param[out] beta The MAP parameters of the LASSO logistic
    //! regression.
    //! \param[out] numberIterations The number of iterations of
    //! the main optimization loop used.
    bool run(const CSparseMatrix& x, const TDoubleVec& y, const TDoubleVec& lambda, TDoubleVec& beta, std::size_t& numberIterations);

    //! Compute the regression parameters for dense feature vectors
    //! using the input value of beta to initialize the optimization
    //! loop.
    //!
    //! \param[in] x The feature vectors in the training data.
    //! \param[in] y The class labels of the feature vectors.
    //! \param[in] lambda The precision of the Laplace prior.
    //! \param[in,out] beta The MAP parameters of the LASSO logistic
    //! regression.
    //! \param[out] numberIterations The number of iterations of
    //! the main optimization loop used.
    bool
    runIncremental(const CDenseMatrix& x, const TDoubleVec& y, const TDoubleVec& lambda, TDoubleVec& beta, std::size_t& numberIterations);

    //! Compute the regression parameters for sparse feature vectors
    //! using the input value of beta to initialize the optimization
    //! loop.
    //!
    //! \param[in] x The feature vectors in the training data.
    //! \param[in] y The class labels of the feature vectors.
    //! \param[in] lambda The precision of the Laplace prior.
    //! \param[in,out] beta The MAP parameters of the LASSO logistic
    //! regression.
    //! \param[out] numberIterations The number of iterations of
    //! the main optimization loop used.
    bool
    runIncremental(const CSparseMatrix& x, const TDoubleVec& y, const TDoubleVec& lambda, TDoubleVec& beta, std::size_t& numberIterations);

private:
    //! Check the validity of the training data and the prior parameters.
    template<typename MATRIX>
    static bool checkInputs(const MATRIX& x, const TDoubleVec& y, const TDoubleVec& lambda);

private:
    //! The maximum number of iterations of the main loop.
    std::size_t m_MaxIterations;
    //! The relative convergence threshold.
    double m_Eps;
};

//! The possible styles for learning hyperparameter \f$\lambda\f$.
//!   -# Lambda norm based, \f$\lambda_n\f$, uses the \f$L_{2,2}\f$
//!      of the training data matrix.
//!   -# Lambda cross validated, \f$\lambda_{cv}\f$, uses two-fold
//!      cross validation and searches the interval
//!      \f$[\frac{\lambda_n}{10}, 10 \lambda_n]\f$ for the value
//!      maximizing the test data likelihood.
enum EHyperparametersStyle { E_LambdaNormBased, E_LambdaCrossValidated };

} // lasso_logistic_regression_detail::

//! \brief A logistic regression model.
//!
//! DESCRIPTION:\n
//! A logistic regression model takes the form:
//! <pre class="fragment">
//!   \f$\displaystyle p(y | x) = \frac{e^{\beta^t x + \beta_0}}{1 + e^{\beta^t x + \beta_0}}\f$
//! </pre>
//!
//! The parameters \f$(\beta, \beta_0)\f$ are chosen to minimize
//! the log likelihood of a collection training data. For more
//! information on fitting this see CLassoLogisticRegression.
<<<<<<< HEAD
class MATHS_EXPORT CLogisticRegressionModel {
public:
    typedef std::vector<double> TDoubleVec;
    typedef std::pair<std::size_t, double> TSizeDoublePr;
    typedef std::vector<TSizeDoublePr> TSizeDoublePrVec;

public:
    CLogisticRegressionModel(void);
    CLogisticRegressionModel(double beta0, TSizeDoublePrVec& beta);
=======
class MATHS_EXPORT CLogisticRegressionModel
{
    public:
        using TDoubleVec = std::vector<double>;
        using TSizeDoublePr = std::pair<std::size_t, double>;
        using TSizeDoublePrVec = std::vector<TSizeDoublePr>;

    public:
        CLogisticRegressionModel();
        CLogisticRegressionModel(double beta0,
                                 TSizeDoublePrVec &beta);
>>>>>>> d4e4cca7

    //! Efficiently swap the contents of two models.
    void swap(CLogisticRegressionModel& other);

    //! Get the probability of the dense feature vector \p x.
    bool operator()(const TDoubleVec& x, double& probability) const;

    //! Get the probability of the sparse feature vector \p x.
    double operator()(const TSizeDoublePrVec& x) const;

private:
    //! The intercept.
    double m_Beta0;

    //! The non-zero beta parameters.
    TSizeDoublePrVec m_Beta;
};

//! \brief Implements shared functionality for the different Lasso
//! regression implementations.
//!
//! DESCRIPTION:\n
//! This fits the logistic model:
//! <pre class="fragment">
//!   \f$\displaystyle p(y | x) = \frac{e^{\beta^t x}}{1 + e^{\beta^t x}}\f$
//! </pre>
//!
//! to a collection of training data \f$(x, y)\f$, where \f$x\f$
//! is the feature vector and \f$y\in \{-1, 1\}\f$ are the labels.
//!
//! This uses a Bayesian approach, in particular calculating the
//! MAP estimate of the regression parameters \f$\beta\f$. The prior
//! is chosen to be Laplace whose precision can be based either on
//! the mean norm of the feature vectors or learned using 2-fold
//! cross-validation. This means that the solution is sparse, i.e.
//! the least correlated component of the regression parameter
//! vector are driven to zero for high precision.
//!
//! \see http://www.stat.columbia.edu/~madigan/PAPERS/techno.pdf for
//! more details.
//!
//! IMPLEMENTATION DESCISIONS:\n
//! It is useful to have both dense and sparse logistic regression
//! models for different types of training data. This implements
//! the functionality to train the hyperparameters, which can be
//! shared between the two implementations.
template<typename STORAGE>
<<<<<<< HEAD
class MATHS_EXPORT CLassoLogisticRegression {
public:
    typedef std::vector<double> TDoubleVec;
    typedef lasso_logistic_regression_detail::EHyperparametersStyle EHyperparametersStyle;

protected:
    CLassoLogisticRegression(void);

    //! Learn the value of precision of the Laplace prior.
    template<typename MATRIX>
    void doLearnHyperparameter(EHyperparametersStyle style);

    //! Learn the parameters of the logistic model based on the
    //! training data added so far.
    template<typename MATRIX>
    bool doLearn(CLogisticRegressionModel& result);

    //! Check whether it is possible to learn a model.
    //!
    //! It is only possible to learn a model if the training
    //! data contains a mixture of both positive and negative
    //! examples.
    bool sanityChecks(void) const;

    //! Get the training feature vectors.
    inline const STORAGE& x(void) const { return m_X; }
    //! Get the training feature vectors.
    inline STORAGE& x(void) { return m_X; }

    //! Get the feature vector dimension.
    inline std::size_t d(void) const { return m_D; }
    //! Get the feature vector dimension.
    inline std::size_t& d(void) { return m_D; }

    //! Get the training feature vectors.
    inline const TDoubleVec& y(void) const { return m_Y; }
    //! Get the training feature vectors.
    inline TDoubleVec& y(void) { return m_Y; }

private:
    //! The feature vectors.
    STORAGE m_X;
    //! The dimension of the feature vectors.
    std::size_t m_D;
    //! The feature vector labels.
    TDoubleVec m_Y;
    //! The precision of the Laplace prior.
    double m_Lambda;
    //! The (last) learned regression parameters.
    TDoubleVec m_Beta;
};

typedef std::vector<std::vector<double>> TDenseStorage;
typedef std::vector<std::vector<std::pair<std::size_t, double>>> TSparseStorage;
=======
class MATHS_EXPORT CLassoLogisticRegression
{
    public:
        using TDoubleVec = std::vector<double>;
        using EHyperparametersStyle = lasso_logistic_regression_detail::EHyperparametersStyle;

    protected:
        CLassoLogisticRegression();

        //! Learn the value of precision of the Laplace prior.
        template<typename MATRIX>
        void doLearnHyperparameter(EHyperparametersStyle style);

        //! Learn the parameters of the logistic model based on the
        //! training data added so far.
        template<typename MATRIX>
        bool doLearn(CLogisticRegressionModel &result);

        //! Check whether it is possible to learn a model.
        //!
        //! It is only possible to learn a model if the training
        //! data contains a mixture of both positive and negative
        //! examples.
        bool sanityChecks() const;

        //! Get the training feature vectors.
        inline const STORAGE &x() const { return m_X; }
        //! Get the training feature vectors.
        inline STORAGE &x() { return m_X; }

        //! Get the feature vector dimension.
        inline std::size_t d() const { return m_D; }
        //! Get the feature vector dimension.
        inline std::size_t &d() { return m_D; }

        //! Get the training feature vectors.
        inline const TDoubleVec &y() const { return m_Y; }
        //! Get the training feature vectors.
        inline TDoubleVec &y() { return m_Y; }

    private:
        //! The feature vectors.
        STORAGE m_X;
        //! The dimension of the feature vectors.
        std::size_t m_D;
        //! The feature vector labels.
        TDoubleVec m_Y;
        //! The precision of the Laplace prior.
        double m_Lambda;
        //! The (last) learned regression parameters.
        TDoubleVec m_Beta;
};

using TDenseStorage = std::vector<std::vector<double> >;
using TSparseStorage = std::vector<std::vector<std::pair<std::size_t, double> > >;
>>>>>>> d4e4cca7

//! \brief Lasso logistic regression using dense encoding of the
//! feature vectors.
//!
//! DESCRIPTION:\n
//! \see CLassoLogisticRegression for details.
//!
//! IMPLEMENTATION DECISIONS:\n
//! This uses a dense encoding of the feature vector for the case that
//! they are small and mostly non-zero.
<<<<<<< HEAD
class MATHS_EXPORT CLassoLogisticRegressionDense : public CLassoLogisticRegression<TDenseStorage> {
public:
    typedef std::pair<std::size_t, double> TSizeDoublePr;
    typedef std::vector<TSizeDoublePr> TSizeDoublePrVec;

public:
    //! Add a labeled feature vector \p x. The label is either
    //! interesting or boring.
    //!
    //! \param[in] x The feature vector.
    //! \param[in] interesting The label of \p x.
    void addTrainingData(const TDoubleVec& x, bool interesting);

    //! Learn the value of precision of the Laplace prior.
    //!
    //! \param[in] style The style of training to use.
    //! \see EHyperparametersStyle for more details on the options.
    void learnHyperparameter(EHyperparametersStyle style);

    //! Learn the parameters of the logistic model based on the
    //! training data added so far.
    //!
    //! \param[out] result The trained logistic model.
    bool learn(CLogisticRegressionModel& result);
=======
class MATHS_EXPORT CLassoLogisticRegressionDense : public CLassoLogisticRegression<TDenseStorage>
{
    public:
        using TSizeDoublePr = std::pair<std::size_t, double>;
        using TSizeDoublePrVec = std::vector<TSizeDoublePr>;

    public:
        //! Add a labeled feature vector \p x. The label is either
        //! interesting or boring.
        //!
        //! \param[in] x The feature vector.
        //! \param[in] interesting The label of \p x.
        void addTrainingData(const TDoubleVec &x, bool interesting);

        //! Learn the value of precision of the Laplace prior.
        //!
        //! \param[in] style The style of training to use.
        //! \see EHyperparametersStyle for more details on the options.
        void learnHyperparameter(EHyperparametersStyle style);

        //! Learn the parameters of the logistic model based on the
        //! training data added so far.
        //!
        //! \param[out] result The trained logistic model.
        bool learn(CLogisticRegressionModel &result);
>>>>>>> d4e4cca7
};

//! \brief Lasso logistic regression using sparse encoding of the
//! feature vectors.
//!
//! DESCRIPTION:\n
//! \see CLassoLogisticRegression for details.
//!
//! IMPLEMENTATION DECISIONS:\n
//! This uses a sparse encoding of the feature vector for the case
//! that they are high dimensional, but most components are zero.
<<<<<<< HEAD
class MATHS_EXPORT CLassoLogisticRegressionSparse : CLassoLogisticRegression<TSparseStorage> {
public:
    typedef std::pair<std::size_t, double> TSizeDoublePr;
    typedef std::vector<TSizeDoublePr> TSizeDoublePrVec;
    typedef lasso_logistic_regression_detail::EHyperparametersStyle EHyperparametersStyle;

public:
    //! Add a labeled feature vector \p x. The label is either
    //! interesting or boring.
    //!
    //! \param[in] x The feature vector.
    //! \param[in] interesting The label of \p x.
    void addTrainingData(const TSizeDoublePrVec& x, bool interesting);

    //! Learn the value of precision of the Laplace prior.
    //!
    //! \param[in] style The style of training to use.
    //! \see EHyperparametersStyle for more details on the options.
    void learnHyperparameter(EHyperparametersStyle style);

    //! Learn the parameters of the logistic model based on the
    //! training data added so far.
    //!
    //! \param[out] result The trained logistic model.
    bool learn(CLogisticRegressionModel& result);
=======
class MATHS_EXPORT CLassoLogisticRegressionSparse : CLassoLogisticRegression<TSparseStorage>
{
    public:
        using TSizeDoublePr = std::pair<std::size_t, double>;
        using TSizeDoublePrVec = std::vector<TSizeDoublePr>;
        using EHyperparametersStyle = lasso_logistic_regression_detail::EHyperparametersStyle;

    public:
        //! Add a labeled feature vector \p x. The label is either
        //! interesting or boring.
        //!
        //! \param[in] x The feature vector.
        //! \param[in] interesting The label of \p x.
        void addTrainingData(const TSizeDoublePrVec &x, bool interesting);

        //! Learn the value of precision of the Laplace prior.
        //!
        //! \param[in] style The style of training to use.
        //! \see EHyperparametersStyle for more details on the options.
        void learnHyperparameter(EHyperparametersStyle style);

        //! Learn the parameters of the logistic model based on the
        //! training data added so far.
        //!
        //! \param[out] result The trained logistic model.
        bool learn(CLogisticRegressionModel &result);
>>>>>>> d4e4cca7
};
}
}

#endif // INCLUDED_ml_maths_CLassoLogisticRegression_h<|MERGE_RESOLUTION|>--- conflicted
+++ resolved
@@ -39,23 +39,22 @@
 //! DESCRIPTION:\n
 //! Used to represent dense feature vectors. This only implements
 //! the interface needed by the CLG algorithm.
-<<<<<<< HEAD
 class MATHS_EXPORT CDenseMatrix {
 public:
-    typedef TDoubleVec::const_iterator iterator;
-    typedef std::vector<TDoubleVec> TDoubleVecVec;
-
-public:
-    CDenseMatrix(void);
+    using iterator = TDoubleVec::const_iterator;
+    using TDoubleVecVec = std::vector<TDoubleVec>;
+
+public:
+    CDenseMatrix();
     CDenseMatrix(TDoubleVecVec& elements);
 
     //! Efficiently swap the contents of two matrices.
     void swap(CDenseMatrix& other);
 
     //! Get the number of rows.
-    std::size_t rows(void) const { return m_Elements.empty() ? 0 : m_Elements[0].size(); }
+    std::size_t rows() const { return m_Elements.empty() ? 0 : m_Elements[0].size(); }
     //! Get the number of columns.
-    std::size_t columns(void) const { return m_Elements.size(); }
+    std::size_t columns() const { return m_Elements.size(); }
     //! Get the beginning of the rows present for the j'th column.
     iterator beginRows(std::size_t j) const { return m_Elements[j].begin(); }
     //! Get the end of the rows present for the j'th column.
@@ -68,77 +67,27 @@
 private:
     //! The actual matrix.
     TDoubleVecVec m_Elements;
-=======
-class MATHS_EXPORT CDenseMatrix
-{
-    public:
-        using iterator = TDoubleVec::const_iterator;
-        using TDoubleVecVec = std::vector<TDoubleVec>;
-
-    public:
-        CDenseMatrix();
-        CDenseMatrix(TDoubleVecVec &elements);
-
-        //! Efficiently swap the contents of two matrices.
-        void swap(CDenseMatrix &other);
-
-        //! Get the number of rows.
-        std::size_t rows() const
-        {
-            return m_Elements.empty() ? 0 : m_Elements[0].size();
-        }
-        //! Get the number of columns.
-        std::size_t columns() const
-        {
-            return m_Elements.size();
-        }
-        //! Get the beginning of the rows present for the j'th column.
-        iterator beginRows(std::size_t j) const
-        {
-            return m_Elements[j].begin();
-        }
-        //! Get the end of the rows present for the j'th column.
-        iterator endRows(std::size_t j) const
-        {
-            return m_Elements[j].end();
-        }
-        //! Get the row represented by the j'th column row iterator.
-        std::size_t row(iterator itr, std::size_t j) const
-        {
-            return itr - m_Elements[j].begin();
-        }
-        //! Get the element represented by the iterator.
-        double element(iterator itr) const
-        {
-            return *itr;
-        }
-
-    private:
-        //! The actual matrix.
-        TDoubleVecVec m_Elements;
->>>>>>> d4e4cca7
 };
 
 //! Very simple dynamically sized sparse matrix.
 //!
 //! DESCRIPTION:\n
 //! This only implements the interface needed by the CLG algorithm.
-<<<<<<< HEAD
 class MATHS_EXPORT CSparseMatrix {
 public:
-    typedef TSizeSizePrDoublePrVec::const_iterator iterator;
-
-public:
-    CSparseMatrix(void);
+    using iterator = TSizeSizePrDoublePrVec::const_iterator;
+
+public:
+    CSparseMatrix();
     CSparseMatrix(std::size_t rows, std::size_t columns, TSizeSizePrDoublePrVec& elements);
 
     //! Efficiently swap the contents of two matrices.
     void swap(CSparseMatrix& other);
 
     //! Get the number of rows.
-    std::size_t rows(void) const { return m_Rows; }
+    std::size_t rows() const { return m_Rows; }
     //! Get the number of columns.
-    std::size_t columns(void) const { return m_Columns; }
+    std::size_t columns() const { return m_Columns; }
     //! Get the beginning of the rows present for the j'th column.
     iterator beginRows(std::size_t j) const {
         return std::lower_bound(m_Elements.begin(), m_Elements.end(), TSizeSizePr(j, size_t(0)), COrderings::SFirstLess());
@@ -159,66 +108,6 @@
     std::size_t m_Columns;
     //! Representation of the non-zero elements.
     TSizeSizePrDoublePrVec m_Elements;
-=======
-class MATHS_EXPORT CSparseMatrix
-{
-    public:
-        using iterator = TSizeSizePrDoublePrVec::const_iterator;
-
-    public:
-        CSparseMatrix();
-        CSparseMatrix(std::size_t rows,
-                      std::size_t columns,
-                      TSizeSizePrDoublePrVec &elements);
-
-        //! Efficiently swap the contents of two matrices.
-        void swap(CSparseMatrix &other);
-
-        //! Get the number of rows.
-        std::size_t rows() const
-        {
-            return m_Rows;
-        }
-        //! Get the number of columns.
-        std::size_t columns() const
-        {
-            return m_Columns;
-        }
-        //! Get the beginning of the rows present for the j'th column.
-        iterator beginRows(std::size_t j) const
-        {
-            return std::lower_bound(m_Elements.begin(),
-                                    m_Elements.end(),
-                                    TSizeSizePr(j, size_t(0)),
-                                    COrderings::SFirstLess());
-        }
-        //! Get the end of the rows present for the j'th column.
-        iterator endRows(std::size_t j) const
-        {
-            return std::upper_bound(m_Elements.begin(),
-                                    m_Elements.end(),
-                                    TSizeSizePr(j, m_Rows),
-                                    COrderings::SFirstLess());
-        }
-        //! Get the row represented by the j'th column row iterator.
-        std::size_t row(iterator itr, std::size_t /*j*/) const
-        {
-            return itr->first.second;
-        }
-        //! Get the element represented by the iterator.
-        double element(iterator itr) const
-        {
-            return itr->second;
-        }
-
-    private:
-        //! The number of rows.
-        std::size_t m_Rows;
-        //! The number of columns.
-        std::size_t m_Columns;
-        //! Representation of the non-zero elements.
-        TSizeSizePrDoublePrVec m_Elements;
->>>>>>> d4e4cca7
 };
 
 //! \brief Implements Zhang and Oles cyclic coordinate descent scheme,
@@ -337,29 +226,15 @@
 //! The parameters \f$(\beta, \beta_0)\f$ are chosen to minimize
 //! the log likelihood of a collection training data. For more
 //! information on fitting this see CLassoLogisticRegression.
-<<<<<<< HEAD
 class MATHS_EXPORT CLogisticRegressionModel {
 public:
-    typedef std::vector<double> TDoubleVec;
-    typedef std::pair<std::size_t, double> TSizeDoublePr;
-    typedef std::vector<TSizeDoublePr> TSizeDoublePrVec;
-
-public:
-    CLogisticRegressionModel(void);
+    using TDoubleVec = std::vector<double>;
+    using TSizeDoublePr = std::pair<std::size_t, double>;
+    using TSizeDoublePrVec = std::vector<TSizeDoublePr>;
+
+public:
+    CLogisticRegressionModel();
     CLogisticRegressionModel(double beta0, TSizeDoublePrVec& beta);
-=======
-class MATHS_EXPORT CLogisticRegressionModel
-{
-    public:
-        using TDoubleVec = std::vector<double>;
-        using TSizeDoublePr = std::pair<std::size_t, double>;
-        using TSizeDoublePrVec = std::vector<TSizeDoublePr>;
-
-    public:
-        CLogisticRegressionModel();
-        CLogisticRegressionModel(double beta0,
-                                 TSizeDoublePrVec &beta);
->>>>>>> d4e4cca7
 
     //! Efficiently swap the contents of two models.
     void swap(CLogisticRegressionModel& other);
@@ -407,14 +282,13 @@
 //! the functionality to train the hyperparameters, which can be
 //! shared between the two implementations.
 template<typename STORAGE>
-<<<<<<< HEAD
 class MATHS_EXPORT CLassoLogisticRegression {
 public:
-    typedef std::vector<double> TDoubleVec;
-    typedef lasso_logistic_regression_detail::EHyperparametersStyle EHyperparametersStyle;
+    using TDoubleVec = std::vector<double>;
+    using EHyperparametersStyle = lasso_logistic_regression_detail::EHyperparametersStyle;
 
 protected:
-    CLassoLogisticRegression(void);
+    CLassoLogisticRegression();
 
     //! Learn the value of precision of the Laplace prior.
     template<typename MATRIX>
@@ -430,22 +304,22 @@
     //! It is only possible to learn a model if the training
     //! data contains a mixture of both positive and negative
     //! examples.
-    bool sanityChecks(void) const;
+    bool sanityChecks() const;
 
     //! Get the training feature vectors.
-    inline const STORAGE& x(void) const { return m_X; }
+    inline const STORAGE& x() const { return m_X; }
     //! Get the training feature vectors.
-    inline STORAGE& x(void) { return m_X; }
+    inline STORAGE& x() { return m_X; }
 
     //! Get the feature vector dimension.
-    inline std::size_t d(void) const { return m_D; }
+    inline std::size_t d() const { return m_D; }
     //! Get the feature vector dimension.
-    inline std::size_t& d(void) { return m_D; }
+    inline std::size_t& d() { return m_D; }
 
     //! Get the training feature vectors.
-    inline const TDoubleVec& y(void) const { return m_Y; }
+    inline const TDoubleVec& y() const { return m_Y; }
     //! Get the training feature vectors.
-    inline TDoubleVec& y(void) { return m_Y; }
+    inline TDoubleVec& y() { return m_Y; }
 
 private:
     //! The feature vectors.
@@ -460,65 +334,8 @@
     TDoubleVec m_Beta;
 };
 
-typedef std::vector<std::vector<double>> TDenseStorage;
-typedef std::vector<std::vector<std::pair<std::size_t, double>>> TSparseStorage;
-=======
-class MATHS_EXPORT CLassoLogisticRegression
-{
-    public:
-        using TDoubleVec = std::vector<double>;
-        using EHyperparametersStyle = lasso_logistic_regression_detail::EHyperparametersStyle;
-
-    protected:
-        CLassoLogisticRegression();
-
-        //! Learn the value of precision of the Laplace prior.
-        template<typename MATRIX>
-        void doLearnHyperparameter(EHyperparametersStyle style);
-
-        //! Learn the parameters of the logistic model based on the
-        //! training data added so far.
-        template<typename MATRIX>
-        bool doLearn(CLogisticRegressionModel &result);
-
-        //! Check whether it is possible to learn a model.
-        //!
-        //! It is only possible to learn a model if the training
-        //! data contains a mixture of both positive and negative
-        //! examples.
-        bool sanityChecks() const;
-
-        //! Get the training feature vectors.
-        inline const STORAGE &x() const { return m_X; }
-        //! Get the training feature vectors.
-        inline STORAGE &x() { return m_X; }
-
-        //! Get the feature vector dimension.
-        inline std::size_t d() const { return m_D; }
-        //! Get the feature vector dimension.
-        inline std::size_t &d() { return m_D; }
-
-        //! Get the training feature vectors.
-        inline const TDoubleVec &y() const { return m_Y; }
-        //! Get the training feature vectors.
-        inline TDoubleVec &y() { return m_Y; }
-
-    private:
-        //! The feature vectors.
-        STORAGE m_X;
-        //! The dimension of the feature vectors.
-        std::size_t m_D;
-        //! The feature vector labels.
-        TDoubleVec m_Y;
-        //! The precision of the Laplace prior.
-        double m_Lambda;
-        //! The (last) learned regression parameters.
-        TDoubleVec m_Beta;
-};
-
-using TDenseStorage = std::vector<std::vector<double> >;
-using TSparseStorage = std::vector<std::vector<std::pair<std::size_t, double> > >;
->>>>>>> d4e4cca7
+using TDenseStorage = std::vector<std::vector<double>>;
+using TSparseStorage = std::vector<std::vector<std::pair<std::size_t, double>>>;
 
 //! \brief Lasso logistic regression using dense encoding of the
 //! feature vectors.
@@ -529,11 +346,10 @@
 //! IMPLEMENTATION DECISIONS:\n
 //! This uses a dense encoding of the feature vector for the case that
 //! they are small and mostly non-zero.
-<<<<<<< HEAD
 class MATHS_EXPORT CLassoLogisticRegressionDense : public CLassoLogisticRegression<TDenseStorage> {
 public:
-    typedef std::pair<std::size_t, double> TSizeDoublePr;
-    typedef std::vector<TSizeDoublePr> TSizeDoublePrVec;
+    using TSizeDoublePr = std::pair<std::size_t, double>;
+    using TSizeDoublePrVec = std::vector<TSizeDoublePr>;
 
 public:
     //! Add a labeled feature vector \p x. The label is either
@@ -554,33 +370,6 @@
     //!
     //! \param[out] result The trained logistic model.
     bool learn(CLogisticRegressionModel& result);
-=======
-class MATHS_EXPORT CLassoLogisticRegressionDense : public CLassoLogisticRegression<TDenseStorage>
-{
-    public:
-        using TSizeDoublePr = std::pair<std::size_t, double>;
-        using TSizeDoublePrVec = std::vector<TSizeDoublePr>;
-
-    public:
-        //! Add a labeled feature vector \p x. The label is either
-        //! interesting or boring.
-        //!
-        //! \param[in] x The feature vector.
-        //! \param[in] interesting The label of \p x.
-        void addTrainingData(const TDoubleVec &x, bool interesting);
-
-        //! Learn the value of precision of the Laplace prior.
-        //!
-        //! \param[in] style The style of training to use.
-        //! \see EHyperparametersStyle for more details on the options.
-        void learnHyperparameter(EHyperparametersStyle style);
-
-        //! Learn the parameters of the logistic model based on the
-        //! training data added so far.
-        //!
-        //! \param[out] result The trained logistic model.
-        bool learn(CLogisticRegressionModel &result);
->>>>>>> d4e4cca7
 };
 
 //! \brief Lasso logistic regression using sparse encoding of the
@@ -592,12 +381,11 @@
 //! IMPLEMENTATION DECISIONS:\n
 //! This uses a sparse encoding of the feature vector for the case
 //! that they are high dimensional, but most components are zero.
-<<<<<<< HEAD
 class MATHS_EXPORT CLassoLogisticRegressionSparse : CLassoLogisticRegression<TSparseStorage> {
 public:
-    typedef std::pair<std::size_t, double> TSizeDoublePr;
-    typedef std::vector<TSizeDoublePr> TSizeDoublePrVec;
-    typedef lasso_logistic_regression_detail::EHyperparametersStyle EHyperparametersStyle;
+    using TSizeDoublePr = std::pair<std::size_t, double>;
+    using TSizeDoublePrVec = std::vector<TSizeDoublePr>;
+    using EHyperparametersStyle = lasso_logistic_regression_detail::EHyperparametersStyle;
 
 public:
     //! Add a labeled feature vector \p x. The label is either
@@ -618,34 +406,6 @@
     //!
     //! \param[out] result The trained logistic model.
     bool learn(CLogisticRegressionModel& result);
-=======
-class MATHS_EXPORT CLassoLogisticRegressionSparse : CLassoLogisticRegression<TSparseStorage>
-{
-    public:
-        using TSizeDoublePr = std::pair<std::size_t, double>;
-        using TSizeDoublePrVec = std::vector<TSizeDoublePr>;
-        using EHyperparametersStyle = lasso_logistic_regression_detail::EHyperparametersStyle;
-
-    public:
-        //! Add a labeled feature vector \p x. The label is either
-        //! interesting or boring.
-        //!
-        //! \param[in] x The feature vector.
-        //! \param[in] interesting The label of \p x.
-        void addTrainingData(const TSizeDoublePrVec &x, bool interesting);
-
-        //! Learn the value of precision of the Laplace prior.
-        //!
-        //! \param[in] style The style of training to use.
-        //! \see EHyperparametersStyle for more details on the options.
-        void learnHyperparameter(EHyperparametersStyle style);
-
-        //! Learn the parameters of the logistic model based on the
-        //! training data added so far.
-        //!
-        //! \param[out] result The trained logistic model.
-        bool learn(CLogisticRegressionModel &result);
->>>>>>> d4e4cca7
 };
 }
 }
