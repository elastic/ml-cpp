/*
 * ELASTICSEARCH CONFIDENTIAL
 *
 * Copyright (c) 2016 Elasticsearch BV. All Rights Reserved.
 *
 * Notice: this software, and all information contained
 * therein, is the exclusive property of Elasticsearch BV
 * and its licensors, if any, and is protected under applicable
 * domestic and foreign law, and international treaties.
 *
 * Reproduction, republication or distribution without the
 * express written consent of Elasticsearch BV is
 * strictly prohibited.
 */

#ifndef INCLUDED_ml_maths_CPrior_h
#define INCLUDED_ml_maths_CPrior_h

#include <core/CLogger.h>
#include <core/CMemory.h>
#include <core/CNonCopyable.h>
#include <core/CSmallVector.h>

#include <maths/Constants.h>
#include <maths/ImportExport.h>
#include <maths/MathsTypes.h>

#include <stdexcept>
#include <string>
#include <vector>

namespace ml {
namespace core {
class CStatePersistInserter;
class CStateRestoreTraverser;
}
namespace maths {

//! \brief Interface for a prior distribution function.
//!
//! DESCRIPTION:\n
//! Abstract interface for implementing prior distribution functions for
//! various classes of likelihood functions.
//!
//! This exists to support a one-of-n prior distribution which comprises
//! a weighted selection of basic likelihood functions and is implemented
//! using the composite pattern.
class MATHS_EXPORT CPrior {
public:
    using TDoubleVec = std::vector<double>;
    using TDoubleVecVec = std::vector<TDoubleVec>;
    using TDoubleDoublePr = std::pair<double, double>;
    using TDoubleDoublePrVec = std::vector<TDoubleDoublePr>;
    using TWeightStyleVec = maths_t::TWeightStyleVec;
    using TDouble1Vec = core::CSmallVector<double, 1>;
    using TDouble4Vec = core::CSmallVector<double, 4>;
    using TDouble4Vec1Vec = core::CSmallVector<TDouble4Vec, 1>;
    using TWeights = CConstantWeights;

    //! \brief Data for plotting a series
    struct MATHS_EXPORT SPlot {
        TDouble1Vec s_Abscissa;
        TDouble1Vec s_Ordinates;
    };

    //! Enumeration of prior types.
    enum EPrior {
        E_Constant = 0x1,
        E_Gamma = 0x2,
        E_LogNormal = 0x4,
        E_Multimodal = 0x8,
        E_Multinomial = 0x10,
        E_Normal = 0x20,
        E_OneOfN = 0x40,
        E_Poisson = 0x80
    };

    //! \brief Defines a filter for removing models from selection.
    class MATHS_EXPORT CModelFilter {
    public:
<<<<<<< HEAD
        CModelFilter(void);
=======
        using TDoubleVec = std::vector<double>;
        using TDoubleVecVec = std::vector<TDoubleVec>;
        using TDoubleDoublePr = std::pair<double, double>;
        using TDoubleDoublePrVec = std::vector<TDoubleDoublePr>;
        using TWeightStyleVec = maths_t::TWeightStyleVec;
        using TDouble1Vec = core::CSmallVector<double, 1>;
        using TDouble4Vec = core::CSmallVector<double, 4>;
        using TDouble4Vec1Vec = core::CSmallVector<TDouble4Vec, 1>;
        using TWeights = CConstantWeights;

        //! \brief Data for plotting a series
        struct MATHS_EXPORT SPlot
        {
            TDouble1Vec s_Abscissa;
            TDouble1Vec s_Ordinates;
        };

        //! Enumeration of prior types.
        enum EPrior
        {
            E_Constant    = 0x1,
            E_Gamma       = 0x2,
            E_LogNormal   = 0x4,
            E_Multimodal  = 0x8,
            E_Multinomial = 0x10,
            E_Normal      = 0x20,
            E_OneOfN      = 0x40,
            E_Poisson     = 0x80
        };

        //! \brief Defines a filter for removing models from selection.
        class MATHS_EXPORT CModelFilter
        {
            public:
                CModelFilter();

                //! Mark a model to be removed.
                CModelFilter &remove(EPrior model);

                //! Check of \p model should be removed.
                bool operator()(EPrior model) const;

            private:
                //! A binary representation of the filter.
                int m_Filter;
        };

        //! \brief Wrapper around the jointLogMarginalLikelihood function.
        //!
        //! DESCRIPTION:\n
        //! This adapts the jointLogMarginalLikelihood function for use with
        //! CIntegration.
        class MATHS_EXPORT CLogMarginalLikelihood
        {
            public:
                using result_type = double;

            public:
                CLogMarginalLikelihood(const CPrior &prior,
                                       const TWeightStyleVec &weightStyles = CConstantWeights::COUNT,
                                       const TDouble4Vec1Vec &weights = CConstantWeights::SINGLE_UNIT);

                double operator()(double x) const;
                bool operator()(double x, double &result) const;

            private:
                const CPrior *m_Prior;
                const TWeightStyleVec *m_WeightStyles;
                const TDouble4Vec1Vec *m_Weights;
                //! Avoids creating the vector argument to jointLogMarginalLikelihood
                //! more than once.
                mutable TDouble1Vec m_X;
        };
>>>>>>> d4e4cca7

        //! Mark a model to be removed.
        CModelFilter& remove(EPrior model);

        //! Check of \p model should be removed.
        bool operator()(EPrior model) const;

    private:
        //! A binary representation of the filter.
        int m_Filter;
    };

    //! \brief Wrapper around the jointLogMarginalLikelihood function.
    //!
    //! DESCRIPTION:\n
    //! This adapts the jointLogMarginalLikelihood function for use with
    //! CIntegration.
    class MATHS_EXPORT CLogMarginalLikelihood {
    public:
        using result_type = double;

    public:
<<<<<<< HEAD
        CLogMarginalLikelihood(const CPrior& prior,
                               const TWeightStyleVec& weightStyles = CConstantWeights::COUNT,
                               const TDouble4Vec1Vec& weights = CConstantWeights::SINGLE_UNIT);

        double operator()(double x) const;
        bool operator()(double x, double& result) const;
=======
        //! \name Life-Cycle
        //@{
        //! Construct an arbitrarily initialised object, suitable only for
        //! assigning to or swapping with a valid one.
        CPrior();

        //! \param[in] dataType The type of data being modeled.
        //! \param[in] decayRate The rate at which the prior returns to non-informative.
        CPrior(maths_t::EDataType dataType, double decayRate);

        // Default copy constructor and assignment operator work.

        //! Virtual destructor for deletion by base pointer.
        virtual ~CPrior() = default;

        //! Swap the contents of this prior and \p other.
        void swap(CPrior &other);
        //@}

        //! Check if the prior is being used to model discrete data.
        bool isDiscrete() const;

        //! Check if the prior is being used to model integer data.
        bool isInteger() const;

        //! Get the data type.
        maths_t::EDataType dataType() const;

        //! Get the rate at which the prior returns to non-informative.
        double decayRate() const;

        //! \name Prior Contract
        //@{
        //! Get the type of this prior.
        virtual EPrior type() const = 0;

        //! Create a copy of the prior.
        //!
        //! \warning Caller owns returned object.
        virtual CPrior *clone() const = 0;

        //! Set the data type.
        virtual void dataType(maths_t::EDataType value);

        //! Set the rate at which the prior returns to non-informative.
        virtual void decayRate(double value);

        //! Reset the prior to non-informative.
        virtual void setToNonInformative(double offset = 0.0,
                                         double decayRate = 0.0) = 0;

        //! Remove models marked by \p filter.
        virtual void removeModels(CModelFilter &filter);

        //! Get the margin between the smallest value and the support left
        //! end. Priors with non-negative support, automatically adjust the
        //! offset if a value is seen which is smaller than offset + margin.
        virtual double offsetMargin() const;

        //! Check if the prior needs an offset to be applied.
        virtual bool needsOffset() const = 0;

        //! For priors with non-negative support this adjusts the offset used
        //! to extend the support to handle negative samples.
        //!
        //! \param[in] weightStyles Controls the interpretation of the weight(s)
        //! that are associated with each sample. See maths_t::ESampleWeightStyle
        //! for more details.
        //! \param[in] samples The samples from which to determine the offset.
        //! \param[in] weights The weights of each sample in \p samples.
        //! \return The penalty to apply in model selection.
        virtual double adjustOffset(const TWeightStyleVec &weightStyles,
                                    const TDouble1Vec &samples,
                                    const TDouble4Vec1Vec &weights) = 0;

        //! Get the current sample offset.
        virtual double offset() const = 0;

        //! Update the prior with a collection of independent samples from the
        //! variable.
        //!
        //! \param[in] weightStyles Controls the interpretation of the weight(s)
        //! that are associated with each sample. See maths_t::ESampleWeightStyle
        //! for more details.
        //! \param[in] samples A collection of samples of the variable.
        //! \param[in] weights The weights of each sample in \p samples.
        virtual void addSamples(const TWeightStyleVec &weightStyles,
                                const TDouble1Vec &samples,
                                const TDouble4Vec1Vec &weights) = 0;

        //! Update the prior for the specified elapsed time.
        virtual void propagateForwardsByTime(double time) = 0;

        //! Get the support for the marginal likelihood function.
        virtual TDoubleDoublePr marginalLikelihoodSupport() const = 0;

        //! Get the mean of the marginal likelihood function.
        virtual double marginalLikelihoodMean() const = 0;

        //! Get the nearest mean of the multimodal prior marginal likelihood,
        //! otherwise the marginal likelihood mean.
        virtual double nearestMarginalLikelihoodMean(double value) const;

        //! Get the mode of the marginal likelihood function.
        virtual double marginalLikelihoodMode(const TWeightStyleVec &weightStyles = TWeights::COUNT_VARIANCE,
                                              const TDouble4Vec &weights = TWeights::UNIT) const = 0;

        //! Get the local maxima of the marginal likelihood function.
        virtual TDouble1Vec marginalLikelihoodModes(const TWeightStyleVec &weightStyles = TWeights::COUNT_VARIANCE,
                                                    const TDouble4Vec &weights = TWeights::UNIT) const;

        //! Get the \p percentage symmetric confidence interval for the marginal
        //! likelihood function, i.e. the values \f$a\f$ and \f$b\f$ such that:
        //! <pre class="fragment">
        //!   \f$P([a,m]) = P([m,b]) = p / 100 / 2\f$
        //! </pre>
        //!
        //! where \f$m\f$ is the median of the distribution and \f$p\f$ is the
        //! the percentage of interest \p percentage.
        //!
        //! \param[in] percentage The percentage of interest.
        //! \param[in] weightStyles Optional variance scale weight styles.
        //! \param[in] weights Optional variance scale weights.
        //! \note \p percentage should be in the range [0.0, 100.0).
        virtual TDoubleDoublePr
            marginalLikelihoodConfidenceInterval(double percentage,
                                                 const TWeightStyleVec &weightStyles = TWeights::COUNT_VARIANCE,
                                                 const TDouble4Vec &weights = TWeights::UNIT) const = 0;

        //! Get the variance of the marginal likelihood.
        virtual double marginalLikelihoodVariance(const TWeightStyleVec &weightStyles = TWeights::COUNT_VARIANCE,
                                                  const TDouble4Vec &weights = TWeights::UNIT) const = 0;

        //! Calculate the log marginal likelihood function integrating over the
        //! prior density function.
        //!
        //! \param[in] weightStyles Controls the interpretation of the weight(s)
        //! that are associated with each sample. See maths_t::ESampleWeightStyle
        //! for more details.
        //! \param[in] samples A collection of samples of the variable.
        //! \param[in] weights The weights of each sample in \p samples.
        //! \param[out] result Filled in with the joint likelihood of \p samples.
        virtual maths_t::EFloatingPointErrorStatus
            jointLogMarginalLikelihood(const TWeightStyleVec &weightStyles,
                                       const TDouble1Vec &samples,
                                       const TDouble4Vec1Vec &weights,
                                       double &result) const = 0;

        //! Sample the marginal likelihood function.
        //!
        //! The marginal likelihood functions are sampled in quantile intervals.
        //! The idea is to capture a set of samples that accurately and efficiently
        //! represent the information in the prior. Random sampling (although it has
        //! nice asymptotic properties) doesn't fulfill the second requirement:
        //! typically requiring many more samples than sampling in quantile intervals
        //! to capture the same amount of information.
        //!
        //! This is to allow us to transform one prior distribution into another
        //! completely generically and relatively efficiently, by updating the target
        //! prior with these samples. As such the prior needs to maintain a count of
        //! the number of samples to date so that it isn't over sampled.
        //!
        //! \param[in] numberSamples The number of samples required.
        //! \param[out] samples Filled in with samples from the prior.
        //! \note \p numberSamples is truncated to the number of samples received.
        virtual void sampleMarginalLikelihood(std::size_t numberSamples,
                                              TDouble1Vec &samples) const = 0;

        //! Calculate minus the log of the joint c.d.f. of the marginal likelihood
        //! for a collection of independent samples from the variable.
        //!
        //! \param[in] weightStyles Controls the interpretation of the weights
        //! that are associated with each sample. See maths_t::ESampleWeightStyle
        //! for more details.
        //! \param[in] samples A collection of samples of the variable.
        //! \param[in] weights The weights of each sample in \p samples.
        //! \param[out] lowerBound Filled in with a lower bound for
        //! \f$-\log(\prod_i{F(x_i)})\f$ where \f$F(.)\f$ is the c.d.f. and
        //! \f$\{x_i\}\f$ are the samples.
        //! \param[out] upperBound Filled in with a upper bound for
        //! \f$-\log(\prod_i{F(x_i)})\f$ where \f$F(.)\f$ is the c.d.f. and
        //! \f$\{x_i\}\f$ are the samples.
        //! \note The samples are assumed to be independent.
        //! \note In general, \p lowerBound equals \p upperBound. However,
        //! in some cases insufficient data is held to exactly compute the
        //! c.d.f. in which case the we use sharp upper and lower bounds.
        //! \warning The variance scales must be in the range \f$(0,\infty)\f$,
        //! i.e. a value of zero is not well defined and a value of infinity
        //! is not well handled. (Very large values are handled though.)
        virtual bool minusLogJointCdf(const TWeightStyleVec &weightStyles,
                                      const TDouble1Vec &samples,
                                      const TDouble4Vec1Vec &weights,
                                      double &lowerBound,
                                      double &upperBound) const = 0;

        //! Compute minus the log of the one minus the joint c.d.f. of the
        //! marginal likelihood at \p samples without losing precision due to
        //! cancellation errors at one, i.e. the smallest non-zero value this
        //! can return is the minimum double rather than epsilon.
        //!
        //! \see minusLogJointCdf for more details.
        virtual bool minusLogJointCdfComplement(const TWeightStyleVec &weightStyles,
                                                const TDouble1Vec &samples,
                                                const TDouble4Vec1Vec &weights,
                                                double &lowerBound,
                                                double &upperBound) const = 0;

        //! Calculate the joint probability of seeing a lower likelihood collection
        //! of independent samples from the variable integrating over the prior
        //! density function.
        //!
        //! \param[in] calculation The style of the probability calculation
        //! (see model_t::EProbabilityCalculation for details).
        //! \param[in] weightStyles Controls the interpretation of the weights
        //! that are associated with each sample. See maths_t::ESampleWeightStyle
        //! for more details.
        //! \param[in] samples A collection of samples of the variable.
        //! \param[in] weights The weights of each sample in \p samples.
        //! \param[out] lowerBound Filled in with a lower bound for the probability
        //! of the set for which the joint marginal likelihood is less than
        //! that of \p samples (subject to the measure \p calculation).
        //! \param[out] upperBound Filled in with an upper bound for the
        //! probability of the set for which the joint marginal likelihood is
        //! less than that of \p samples (subject to the measure \p calculation).
        //! \param[out] tail The tail that (left or right) that all the
        //! samples are in or neither.
        //! \note The samples are assumed to be independent.
        //! \note In general, \p lowerBound equals \p upperBound. However,
        //! in some cases insufficient data is held to exactly compute the
        //! c.d.f. in which case the we use sharp upper and lower bounds.
        //! \warning The variance scales must be in the range \f$(0,\infty)\f$,
        //! i.e. a value of zero is not well defined and a value of infinity
        //! is not well handled. (Very large values are handled though.)
        virtual bool probabilityOfLessLikelySamples(maths_t::EProbabilityCalculation calculation,
                                                    const TWeightStyleVec &weightStyles,
                                                    const TDouble1Vec &samples,
                                                    const TDouble4Vec1Vec &weights,
                                                    double &lowerBound,
                                                    double &upperBound,
                                                    maths_t::ETail &tail) const = 0;

        //! Check if this is a non-informative prior.
        virtual bool isNonInformative() const = 0;

        //! Get a human readable description of the prior.
        std::string print() const;

        //! Get a human readable description of the prior.
        //!
        //! \param[in] indent The indent to use at the start of new lines.
        //! \param[in,out] result Filled in with the description.
        virtual void print(const std::string &indent, std::string &result) const = 0;

        //! Print the marginal likelihood function.
        //!
        //! The format is as follows:\n
        //! \code{cpp}
        //!   x = [x1 x2 .... xn ];
        //!   likelihood = [L(x1) L(x2) ... L(xn) ];
        //! \endcode
        //!
        //! i.e. domain values are space separated on the first line and the likelihood
        //! evaluated at those values are space separated on the next line.
        virtual std::string printMarginalLikelihoodFunction(double weight = 1.0) const;

        //! Return the plot data for the marginal likelihood function.
        //!
        //! \param[in] numberPoints Number of points to use in the returned plot.
        //! \param[in] weight A scale which is applied to all likelihoods.
        SPlot marginalLikelihoodPlot(unsigned int numberPoints, double weight = 1.0) const;

        //! Print the prior density function of the parameters.
        //!
        //! The format is as follows:\n
        //! \code{cpp}
        //!    x = [x1 x2 ... xn ];
        //!    y = [y1 y2 ... yn ];
        //!    pdf = [f(x1, y1) f(x1, y2) ... f(x1, yn)
        //!           f(x2, y1) f(x2, y2) ... f(x2, yn)
        //!           ...
        //!           f(xn, y1) f(xn, y2) ... f(xn, yn)
        //!          ];
        //! \endcode
        //!
        //! i.e. domain values are space separated on the first and subsequent line(s)
        //! as appropriate and the density function evaluated at those values are space
        //! separated on the next line and subsequent lines as appropriate.
        virtual std::string printJointDensityFunction() const = 0;

        //! Get a checksum for this object.
        virtual uint64_t checksum(uint64_t seed = 0) const = 0;

        //! Get the memory used by this component
        virtual void debugMemoryUsage(core::CMemoryUsage::TMemoryUsagePtr mem) const = 0;

        //! Get the memory used by this component
        virtual std::size_t memoryUsage() const = 0;

        //! Get the static size of this object - used for virtual hierarchies
        virtual std::size_t staticSize() const = 0;

        //! Persist state by passing information to the supplied inserter
        virtual void acceptPersistInserter(core::CStatePersistInserter &inserter) const = 0;
        //@}

        //! Compute the expectation of the specified function w.r.t. to the marginal
        //! likelihood.
        //!
        //! This computes the expectation using order three Gauss-Legendre quadrature
        //! in \p numberIntervals subdivisions of a high confidence interval for the
        //! marginal likelihood.
        //!
        //! \param f The function to integrate.
        //! \param numberIntervals The number intervals to use for integration.
        //! \param result Filled in with the result if the expectation could be calculated.
        //!
        //! \tparam F This must conform to the function type expected by
        //! CIntegration::gaussLegendre.
        //! \tparam T The return type of the function F which must conform to the type
        //! expected by CIntegration::gaussLegendre.
        template<typename F, typename T>
        bool expectation(const F &f,
                         const std::size_t numberIntervals,
                         T &result,
                         const TWeightStyleVec &weightStyles = TWeights::COUNT_VARIANCE,
                         const TDouble4Vec &weights = TWeights::UNIT) const;

        //! Get the number of samples received to date.
        double numberSamples() const;

        //! Set the number of samples received to \p numberSamples.
        //!
        //! This is managed internally and generally should not be called by users.
        void numberSamples(double numberSamples);

        //! Check if we should use this prior at present.
        virtual bool participatesInModelSelection() const;

        //! Get the number of unmarginalized parameters in the marginal likelihood.
        //!
        //! \note That any parameters over which we explicitly integrate to
        //! compute a marginal likelihood don't need to be counted since we
        //! are interested in the estimating the usual BIC approximation for
        //! \f$int_{\theta}f(x|\theta, M)f(\theta|M)\d\theta\f$
        virtual double unmarginalizedParameters() const;

        //! Get a set of sample for the prior to use in adjust offset.
        void adjustOffsetResamples(double minimumSample,
                                   TDouble1Vec &resamples,
                                   TDouble4Vec1Vec &resamplesWeights) const;

    protected:
        //! \brief Defines a set of operations to adjust the offset parameter
        //! of those priors with non-negative support.
        class MATHS_EXPORT COffsetParameters
        {
            public:
                COffsetParameters(CPrior &prior);
                virtual ~COffsetParameters() = default;

                //! Add a collection of samples.
                void samples(const maths_t::TWeightStyleVec &weightStyles,
                             const TDouble1Vec &samples,
                             const TDouble4Vec1Vec &weights);

                //! Capture a collection of re-samples from the prior.
                virtual void resample(double minimumSample);

            protected:
                CPrior &prior() const;
                const maths_t::TWeightStyleVec &weightStyles() const;
                const TDouble1Vec &samples() const;
                const TDouble4Vec1Vec &weights() const;
                const TDouble1Vec &resamples() const;
                const TDouble4Vec1Vec &resamplesWeights() const;

            private:
                CPrior *m_Prior;
                const maths_t::TWeightStyleVec *m_WeightStyles;
                const TDouble1Vec *m_Samples;
                const TDouble4Vec1Vec *m_Weights;
                TDouble1Vec m_Resamples;
                TDouble4Vec1Vec m_ResamplesWeights;
        };

        //! \brief Computes the likelihood of a collection of samples and
        //! resamples at different offsets.
        //!
        //! This is used to maximize the data likelihood w.r.t. the choice
        //! of offset.
        class MATHS_EXPORT COffsetCost : public COffsetParameters
        {
            public:
                using result_type = double;

            public:
                COffsetCost(CPrior &prior);

                //! Compute the cost.
                double operator()(double offset) const;

            protected:
                virtual void resetPriors(double offset) const;
                virtual double computeCost(double offset) const;
        };

        //! \brief Apply a specified offset to a prior.
        class MATHS_EXPORT CApplyOffset : public COffsetParameters
        {
            public:
                CApplyOffset(CPrior &prior);

                //! Apply the offset.
                virtual void operator()(double offset) const;
        };
>>>>>>> d4e4cca7

    private:
        const CPrior* m_Prior;
        const TWeightStyleVec* m_WeightStyles;
        const TDouble4Vec1Vec* m_Weights;
        //! Avoids creating the vector argument to jointLogMarginalLikelihood
        //! more than once.
        mutable TDouble1Vec m_X;
    };

public:
    //! The value of the decay rate to fall back to using if the input
    //! value is inappropriate.
    static const double FALLBACK_DECAY_RATE;

public:
    //! \name Life-Cycle
    //@{
    //! Construct an arbitrarily initialised object, suitable only for
    //! assigning to or swapping with a valid one.
    CPrior(void);

    //! \param[in] dataType The type of data being modeled.
    //! \param[in] decayRate The rate at which the prior returns to non-informative.
    CPrior(maths_t::EDataType dataType, double decayRate);

    // Default copy constructor and assignment operator work.

    //! Virtual destructor for deletion by base pointer.
    virtual ~CPrior(void) = default;

    //! Swap the contents of this prior and \p other.
    void swap(CPrior& other);
    //@}

    //! Check if the prior is being used to model discrete data.
    bool isDiscrete(void) const;

    //! Check if the prior is being used to model integer data.
    bool isInteger(void) const;

    //! Get the data type.
    maths_t::EDataType dataType(void) const;

    //! Get the rate at which the prior returns to non-informative.
    double decayRate(void) const;

    //! \name Prior Contract
    //@{
    //! Get the type of this prior.
    virtual EPrior type(void) const = 0;

    //! Create a copy of the prior.
    //!
    //! \warning Caller owns returned object.
    virtual CPrior* clone(void) const = 0;

    //! Set the data type.
    virtual void dataType(maths_t::EDataType value);

    //! Set the rate at which the prior returns to non-informative.
    virtual void decayRate(double value);

    //! Reset the prior to non-informative.
    virtual void setToNonInformative(double offset = 0.0, double decayRate = 0.0) = 0;

    //! Remove models marked by \p filter.
    virtual void removeModels(CModelFilter& filter);

    //! Get the margin between the smallest value and the support left
    //! end. Priors with non-negative support, automatically adjust the
    //! offset if a value is seen which is smaller than offset + margin.
    virtual double offsetMargin(void) const;

    //! Check if the prior needs an offset to be applied.
    virtual bool needsOffset(void) const = 0;

    //! For priors with non-negative support this adjusts the offset used
    //! to extend the support to handle negative samples.
    //!
    //! \param[in] weightStyles Controls the interpretation of the weight(s)
    //! that are associated with each sample. See maths_t::ESampleWeightStyle
    //! for more details.
    //! \param[in] samples The samples from which to determine the offset.
    //! \param[in] weights The weights of each sample in \p samples.
    //! \return The penalty to apply in model selection.
    virtual double adjustOffset(const TWeightStyleVec& weightStyles, const TDouble1Vec& samples, const TDouble4Vec1Vec& weights) = 0;

    //! Get the current sample offset.
    virtual double offset(void) const = 0;

    //! Update the prior with a collection of independent samples from the
    //! variable.
    //!
    //! \param[in] weightStyles Controls the interpretation of the weight(s)
    //! that are associated with each sample. See maths_t::ESampleWeightStyle
    //! for more details.
    //! \param[in] samples A collection of samples of the variable.
    //! \param[in] weights The weights of each sample in \p samples.
    virtual void addSamples(const TWeightStyleVec& weightStyles, const TDouble1Vec& samples, const TDouble4Vec1Vec& weights) = 0;

    //! Update the prior for the specified elapsed time.
    virtual void propagateForwardsByTime(double time) = 0;

    //! Get the support for the marginal likelihood function.
    virtual TDoubleDoublePr marginalLikelihoodSupport(void) const = 0;

    //! Get the mean of the marginal likelihood function.
    virtual double marginalLikelihoodMean(void) const = 0;

    //! Get the nearest mean of the multimodal prior marginal likelihood,
    //! otherwise the marginal likelihood mean.
    virtual double nearestMarginalLikelihoodMean(double value) const;

    //! Get the mode of the marginal likelihood function.
    virtual double marginalLikelihoodMode(const TWeightStyleVec& weightStyles = TWeights::COUNT_VARIANCE,
                                          const TDouble4Vec& weights = TWeights::UNIT) const = 0;

    //! Get the local maxima of the marginal likelihood function.
    virtual TDouble1Vec marginalLikelihoodModes(const TWeightStyleVec& weightStyles = TWeights::COUNT_VARIANCE,
                                                const TDouble4Vec& weights = TWeights::UNIT) const;

    //! Get the \p percentage symmetric confidence interval for the marginal
    //! likelihood function, i.e. the values \f$a\f$ and \f$b\f$ such that:
    //! <pre class="fragment">
    //!   \f$P([a,m]) = P([m,b]) = p / 100 / 2\f$
    //! </pre>
    //!
    //! where \f$m\f$ is the median of the distribution and \f$p\f$ is the
    //! the percentage of interest \p percentage.
    //!
    //! \param[in] percentage The percentage of interest.
    //! \param[in] weightStyles Optional variance scale weight styles.
    //! \param[in] weights Optional variance scale weights.
    //! \note \p percentage should be in the range [0.0, 100.0).
    virtual TDoubleDoublePr marginalLikelihoodConfidenceInterval(double percentage,
                                                                 const TWeightStyleVec& weightStyles = TWeights::COUNT_VARIANCE,
                                                                 const TDouble4Vec& weights = TWeights::UNIT) const = 0;

    //! Get the variance of the marginal likelihood.
    virtual double marginalLikelihoodVariance(const TWeightStyleVec& weightStyles = TWeights::COUNT_VARIANCE,
                                              const TDouble4Vec& weights = TWeights::UNIT) const = 0;

    //! Calculate the log marginal likelihood function integrating over the
    //! prior density function.
    //!
    //! \param[in] weightStyles Controls the interpretation of the weight(s)
    //! that are associated with each sample. See maths_t::ESampleWeightStyle
    //! for more details.
    //! \param[in] samples A collection of samples of the variable.
    //! \param[in] weights The weights of each sample in \p samples.
    //! \param[out] result Filled in with the joint likelihood of \p samples.
    virtual maths_t::EFloatingPointErrorStatus jointLogMarginalLikelihood(const TWeightStyleVec& weightStyles,
                                                                          const TDouble1Vec& samples,
                                                                          const TDouble4Vec1Vec& weights,
                                                                          double& result) const = 0;

    //! Sample the marginal likelihood function.
    //!
    //! The marginal likelihood functions are sampled in quantile intervals.
    //! The idea is to capture a set of samples that accurately and efficiently
    //! represent the information in the prior. Random sampling (although it has
    //! nice asymptotic properties) doesn't fulfill the second requirement:
    //! typically requiring many more samples than sampling in quantile intervals
    //! to capture the same amount of information.
    //!
    //! This is to allow us to transform one prior distribution into another
    //! completely generically and relatively efficiently, by updating the target
    //! prior with these samples. As such the prior needs to maintain a count of
    //! the number of samples to date so that it isn't over sampled.
    //!
    //! \param[in] numberSamples The number of samples required.
    //! \param[out] samples Filled in with samples from the prior.
    //! \note \p numberSamples is truncated to the number of samples received.
    virtual void sampleMarginalLikelihood(std::size_t numberSamples, TDouble1Vec& samples) const = 0;

    //! Calculate minus the log of the joint c.d.f. of the marginal likelihood
    //! for a collection of independent samples from the variable.
    //!
    //! \param[in] weightStyles Controls the interpretation of the weights
    //! that are associated with each sample. See maths_t::ESampleWeightStyle
    //! for more details.
    //! \param[in] samples A collection of samples of the variable.
    //! \param[in] weights The weights of each sample in \p samples.
    //! \param[out] lowerBound Filled in with a lower bound for
    //! \f$-\log(\prod_i{F(x_i)})\f$ where \f$F(.)\f$ is the c.d.f. and
    //! \f$\{x_i\}\f$ are the samples.
    //! \param[out] upperBound Filled in with a upper bound for
    //! \f$-\log(\prod_i{F(x_i)})\f$ where \f$F(.)\f$ is the c.d.f. and
    //! \f$\{x_i\}\f$ are the samples.
    //! \note The samples are assumed to be independent.
    //! \note In general, \p lowerBound equals \p upperBound. However,
    //! in some cases insufficient data is held to exactly compute the
    //! c.d.f. in which case the we use sharp upper and lower bounds.
    //! \warning The variance scales must be in the range \f$(0,\infty)\f$,
    //! i.e. a value of zero is not well defined and a value of infinity
    //! is not well handled. (Very large values are handled though.)
    virtual bool minusLogJointCdf(const TWeightStyleVec& weightStyles,
                                  const TDouble1Vec& samples,
                                  const TDouble4Vec1Vec& weights,
                                  double& lowerBound,
                                  double& upperBound) const = 0;

    //! Compute minus the log of the one minus the joint c.d.f. of the
    //! marginal likelihood at \p samples without losing precision due to
    //! cancellation errors at one, i.e. the smallest non-zero value this
    //! can return is the minimum double rather than epsilon.
    //!
    //! \see minusLogJointCdf for more details.
    virtual bool minusLogJointCdfComplement(const TWeightStyleVec& weightStyles,
                                            const TDouble1Vec& samples,
                                            const TDouble4Vec1Vec& weights,
                                            double& lowerBound,
                                            double& upperBound) const = 0;

    //! Calculate the joint probability of seeing a lower likelihood collection
    //! of independent samples from the variable integrating over the prior
    //! density function.
    //!
    //! \param[in] calculation The style of the probability calculation
    //! (see model_t::EProbabilityCalculation for details).
    //! \param[in] weightStyles Controls the interpretation of the weights
    //! that are associated with each sample. See maths_t::ESampleWeightStyle
    //! for more details.
    //! \param[in] samples A collection of samples of the variable.
    //! \param[in] weights The weights of each sample in \p samples.
    //! \param[out] lowerBound Filled in with a lower bound for the probability
    //! of the set for which the joint marginal likelihood is less than
    //! that of \p samples (subject to the measure \p calculation).
    //! \param[out] upperBound Filled in with an upper bound for the
    //! probability of the set for which the joint marginal likelihood is
    //! less than that of \p samples (subject to the measure \p calculation).
    //! \param[out] tail The tail that (left or right) that all the
    //! samples are in or neither.
    //! \note The samples are assumed to be independent.
    //! \note In general, \p lowerBound equals \p upperBound. However,
    //! in some cases insufficient data is held to exactly compute the
    //! c.d.f. in which case the we use sharp upper and lower bounds.
    //! \warning The variance scales must be in the range \f$(0,\infty)\f$,
    //! i.e. a value of zero is not well defined and a value of infinity
    //! is not well handled. (Very large values are handled though.)
    virtual bool probabilityOfLessLikelySamples(maths_t::EProbabilityCalculation calculation,
                                                const TWeightStyleVec& weightStyles,
                                                const TDouble1Vec& samples,
                                                const TDouble4Vec1Vec& weights,
                                                double& lowerBound,
                                                double& upperBound,
                                                maths_t::ETail& tail) const = 0;

    //! Check if this is a non-informative prior.
    virtual bool isNonInformative(void) const = 0;

    //! Get a human readable description of the prior.
    std::string print(void) const;

    //! Get a human readable description of the prior.
    //!
    //! \param[in] indent The indent to use at the start of new lines.
    //! \param[in,out] result Filled in with the description.
    virtual void print(const std::string& indent, std::string& result) const = 0;

    //! Print the marginal likelihood function.
    //!
    //! The format is as follows:\n
    //! \code{cpp}
    //!   x = [x1 x2 .... xn ];
    //!   likelihood = [L(x1) L(x2) ... L(xn) ];
    //! \endcode
    //!
    //! i.e. domain values are space separated on the first line and the likelihood
    //! evaluated at those values are space separated on the next line.
    virtual std::string printMarginalLikelihoodFunction(double weight = 1.0) const;

    //! Return the plot data for the marginal likelihood function.
    //!
    //! \param[in] numberPoints Number of points to use in the returned plot.
    //! \param[in] weight A scale which is applied to all likelihoods.
    SPlot marginalLikelihoodPlot(unsigned int numberPoints, double weight = 1.0) const;

    //! Print the prior density function of the parameters.
    //!
    //! The format is as follows:\n
    //! \code{cpp}
    //!    x = [x1 x2 ... xn ];
    //!    y = [y1 y2 ... yn ];
    //!    pdf = [f(x1, y1) f(x1, y2) ... f(x1, yn)
    //!           f(x2, y1) f(x2, y2) ... f(x2, yn)
    //!           ...
    //!           f(xn, y1) f(xn, y2) ... f(xn, yn)
    //!          ];
    //! \endcode
    //!
    //! i.e. domain values are space separated on the first and subsequent line(s)
    //! as appropriate and the density function evaluated at those values are space
    //! separated on the next line and subsequent lines as appropriate.
    virtual std::string printJointDensityFunction(void) const = 0;

    //! Get a checksum for this object.
    virtual uint64_t checksum(uint64_t seed = 0) const = 0;

    //! Get the memory used by this component
    virtual void debugMemoryUsage(core::CMemoryUsage::TMemoryUsagePtr mem) const = 0;

    //! Get the memory used by this component
    virtual std::size_t memoryUsage(void) const = 0;

    //! Get the static size of this object - used for virtual hierarchies
    virtual std::size_t staticSize(void) const = 0;

    //! Persist state by passing information to the supplied inserter
    virtual void acceptPersistInserter(core::CStatePersistInserter& inserter) const = 0;
    //@}

    //! Compute the expectation of the specified function w.r.t. to the marginal
    //! likelihood.
    //!
    //! This computes the expectation using order three Gauss-Legendre quadrature
    //! in \p numberIntervals subdivisions of a high confidence interval for the
    //! marginal likelihood.
    //!
    //! \param f The function to integrate.
    //! \param numberIntervals The number intervals to use for integration.
    //! \param result Filled in with the result if the expectation could be calculated.
    //!
    //! \tparam F This must conform to the function type expected by
    //! CIntegration::gaussLegendre.
    //! \tparam T The return type of the function F which must conform to the type
    //! expected by CIntegration::gaussLegendre.
    template<typename F, typename T>
    bool expectation(const F& f,
                     const std::size_t numberIntervals,
                     T& result,
                     const TWeightStyleVec& weightStyles = TWeights::COUNT_VARIANCE,
                     const TDouble4Vec& weights = TWeights::UNIT) const;

    //! Get the number of samples received to date.
    double numberSamples(void) const;

    //! Set the number of samples received to \p numberSamples.
    //!
    //! This is managed internally and generally should not be called by users.
    void numberSamples(double numberSamples);

    //! Check if we should use this prior at present.
    virtual bool participatesInModelSelection(void) const;

    //! Get the number of unmarginalized parameters in the marginal likelihood.
    //!
    //! \note That any parameters over which we explicitly integrate to
    //! compute a marginal likelihood don't need to be counted since we
    //! are interested in the estimating the usual BIC approximation for
    //! \f$int_{\theta}f(x|\theta, M)f(\theta|M)\d\theta\f$
    virtual double unmarginalizedParameters(void) const;

    //! Get a set of sample for the prior to use in adjust offset.
    void adjustOffsetResamples(double minimumSample, TDouble1Vec& resamples, TDouble4Vec1Vec& resamplesWeights) const;

protected:
    //! \brief Defines a set of operations to adjust the offset parameter
    //! of those priors with non-negative support.
    class MATHS_EXPORT COffsetParameters {
    public:
        COffsetParameters(CPrior& prior);
        virtual ~COffsetParameters(void) = default;

        //! Add a collection of samples.
        void samples(const maths_t::TWeightStyleVec& weightStyles, const TDouble1Vec& samples, const TDouble4Vec1Vec& weights);

        //! Capture a collection of re-samples from the prior.
        virtual void resample(double minimumSample);

    protected:
<<<<<<< HEAD
        CPrior& prior(void) const;
        const maths_t::TWeightStyleVec& weightStyles(void) const;
        const TDouble1Vec& samples(void) const;
        const TDouble4Vec1Vec& weights(void) const;
        const TDouble1Vec& resamples(void) const;
        const TDouble4Vec1Vec& resamplesWeights(void) const;
=======
        //! For priors with non-negative support this adjusts the offset used
        //! to extend the support to handle negative samples by maximizing a
        //! specified reward.
        //!
        //! \return The penalty to apply to the model in selection.
        double adjustOffsetWithCost(const TWeightStyleVec &weightStyles,
                                    const TDouble1Vec &samples,
                                    const TDouble4Vec1Vec &weights,
                                    COffsetCost &cost,
                                    CApplyOffset &apply);

        //! Update the number of samples received to date by adding \p n.
        void addSamples(double n);

        //! Get a debug description of the prior parameters.
        virtual std::string debug() const;
>>>>>>> d4e4cca7

    private:
        CPrior* m_Prior;
        const maths_t::TWeightStyleVec* m_WeightStyles;
        const TDouble1Vec* m_Samples;
        const TDouble4Vec1Vec* m_Weights;
        TDouble1Vec m_Resamples;
        TDouble4Vec1Vec m_ResamplesWeights;
    };

    //! \brief Computes the likelihood of a collection of samples and
    //! resamples at different offsets.
    //!
    //! This is used to maximize the data likelihood w.r.t. the choice
    //! of offset.
    class MATHS_EXPORT COffsetCost : public COffsetParameters {
    public:
        using result_type = double;

    public:
        COffsetCost(CPrior& prior);

        //! Compute the cost.
        double operator()(double offset) const;

    protected:
        virtual void resetPriors(double offset) const;
        virtual double computeCost(double offset) const;
    };

    //! \brief Apply a specified offset to a prior.
    class MATHS_EXPORT CApplyOffset : public COffsetParameters {
    public:
        CApplyOffset(CPrior& prior);

        //! Apply the offset.
        virtual void operator()(double offset) const;
    };

protected:
    //! The number of times we sample the prior when adjusting the offset.
    static const std::size_t ADJUST_OFFSET_SAMPLE_SIZE;

protected:
    //! For priors with non-negative support this adjusts the offset used
    //! to extend the support to handle negative samples by maximizing a
    //! specified reward.
    //!
    //! \return The penalty to apply to the model in selection.
    double adjustOffsetWithCost(const TWeightStyleVec& weightStyles,
                                const TDouble1Vec& samples,
                                const TDouble4Vec1Vec& weights,
                                COffsetCost& cost,
                                CApplyOffset& apply);

    //! Update the number of samples received to date by adding \p n.
    void addSamples(double n);

    //! Get a debug description of the prior parameters.
    virtual std::string debug(void) const;

private:
    //! If this is true then the prior is being used to model discrete
    //! data. Note that this is not persisted and deduced from context.
    maths_t::EDataType m_DataType;

    //! The rate at which the prior returns to non-informative. Note that
    //! this is not persisted.
    CFloatStorage m_DecayRate;

    //! The number of samples with which the prior has been updated.
    CFloatStorage m_NumberSamples;
};
}
}

#endif // INCLUDED_ml_maths_CPrior_h<|MERGE_RESOLUTION|>--- conflicted
+++ resolved
@@ -78,83 +78,7 @@
     //! \brief Defines a filter for removing models from selection.
     class MATHS_EXPORT CModelFilter {
     public:
-<<<<<<< HEAD
-        CModelFilter(void);
-=======
-        using TDoubleVec = std::vector<double>;
-        using TDoubleVecVec = std::vector<TDoubleVec>;
-        using TDoubleDoublePr = std::pair<double, double>;
-        using TDoubleDoublePrVec = std::vector<TDoubleDoublePr>;
-        using TWeightStyleVec = maths_t::TWeightStyleVec;
-        using TDouble1Vec = core::CSmallVector<double, 1>;
-        using TDouble4Vec = core::CSmallVector<double, 4>;
-        using TDouble4Vec1Vec = core::CSmallVector<TDouble4Vec, 1>;
-        using TWeights = CConstantWeights;
-
-        //! \brief Data for plotting a series
-        struct MATHS_EXPORT SPlot
-        {
-            TDouble1Vec s_Abscissa;
-            TDouble1Vec s_Ordinates;
-        };
-
-        //! Enumeration of prior types.
-        enum EPrior
-        {
-            E_Constant    = 0x1,
-            E_Gamma       = 0x2,
-            E_LogNormal   = 0x4,
-            E_Multimodal  = 0x8,
-            E_Multinomial = 0x10,
-            E_Normal      = 0x20,
-            E_OneOfN      = 0x40,
-            E_Poisson     = 0x80
-        };
-
-        //! \brief Defines a filter for removing models from selection.
-        class MATHS_EXPORT CModelFilter
-        {
-            public:
-                CModelFilter();
-
-                //! Mark a model to be removed.
-                CModelFilter &remove(EPrior model);
-
-                //! Check of \p model should be removed.
-                bool operator()(EPrior model) const;
-
-            private:
-                //! A binary representation of the filter.
-                int m_Filter;
-        };
-
-        //! \brief Wrapper around the jointLogMarginalLikelihood function.
-        //!
-        //! DESCRIPTION:\n
-        //! This adapts the jointLogMarginalLikelihood function for use with
-        //! CIntegration.
-        class MATHS_EXPORT CLogMarginalLikelihood
-        {
-            public:
-                using result_type = double;
-
-            public:
-                CLogMarginalLikelihood(const CPrior &prior,
-                                       const TWeightStyleVec &weightStyles = CConstantWeights::COUNT,
-                                       const TDouble4Vec1Vec &weights = CConstantWeights::SINGLE_UNIT);
-
-                double operator()(double x) const;
-                bool operator()(double x, double &result) const;
-
-            private:
-                const CPrior *m_Prior;
-                const TWeightStyleVec *m_WeightStyles;
-                const TDouble4Vec1Vec *m_Weights;
-                //! Avoids creating the vector argument to jointLogMarginalLikelihood
-                //! more than once.
-                mutable TDouble1Vec m_X;
-        };
->>>>>>> d4e4cca7
+        CModelFilter();
 
         //! Mark a model to be removed.
         CModelFilter& remove(EPrior model);
@@ -177,430 +101,12 @@
         using result_type = double;
 
     public:
-<<<<<<< HEAD
         CLogMarginalLikelihood(const CPrior& prior,
                                const TWeightStyleVec& weightStyles = CConstantWeights::COUNT,
                                const TDouble4Vec1Vec& weights = CConstantWeights::SINGLE_UNIT);
 
         double operator()(double x) const;
         bool operator()(double x, double& result) const;
-=======
-        //! \name Life-Cycle
-        //@{
-        //! Construct an arbitrarily initialised object, suitable only for
-        //! assigning to or swapping with a valid one.
-        CPrior();
-
-        //! \param[in] dataType The type of data being modeled.
-        //! \param[in] decayRate The rate at which the prior returns to non-informative.
-        CPrior(maths_t::EDataType dataType, double decayRate);
-
-        // Default copy constructor and assignment operator work.
-
-        //! Virtual destructor for deletion by base pointer.
-        virtual ~CPrior() = default;
-
-        //! Swap the contents of this prior and \p other.
-        void swap(CPrior &other);
-        //@}
-
-        //! Check if the prior is being used to model discrete data.
-        bool isDiscrete() const;
-
-        //! Check if the prior is being used to model integer data.
-        bool isInteger() const;
-
-        //! Get the data type.
-        maths_t::EDataType dataType() const;
-
-        //! Get the rate at which the prior returns to non-informative.
-        double decayRate() const;
-
-        //! \name Prior Contract
-        //@{
-        //! Get the type of this prior.
-        virtual EPrior type() const = 0;
-
-        //! Create a copy of the prior.
-        //!
-        //! \warning Caller owns returned object.
-        virtual CPrior *clone() const = 0;
-
-        //! Set the data type.
-        virtual void dataType(maths_t::EDataType value);
-
-        //! Set the rate at which the prior returns to non-informative.
-        virtual void decayRate(double value);
-
-        //! Reset the prior to non-informative.
-        virtual void setToNonInformative(double offset = 0.0,
-                                         double decayRate = 0.0) = 0;
-
-        //! Remove models marked by \p filter.
-        virtual void removeModels(CModelFilter &filter);
-
-        //! Get the margin between the smallest value and the support left
-        //! end. Priors with non-negative support, automatically adjust the
-        //! offset if a value is seen which is smaller than offset + margin.
-        virtual double offsetMargin() const;
-
-        //! Check if the prior needs an offset to be applied.
-        virtual bool needsOffset() const = 0;
-
-        //! For priors with non-negative support this adjusts the offset used
-        //! to extend the support to handle negative samples.
-        //!
-        //! \param[in] weightStyles Controls the interpretation of the weight(s)
-        //! that are associated with each sample. See maths_t::ESampleWeightStyle
-        //! for more details.
-        //! \param[in] samples The samples from which to determine the offset.
-        //! \param[in] weights The weights of each sample in \p samples.
-        //! \return The penalty to apply in model selection.
-        virtual double adjustOffset(const TWeightStyleVec &weightStyles,
-                                    const TDouble1Vec &samples,
-                                    const TDouble4Vec1Vec &weights) = 0;
-
-        //! Get the current sample offset.
-        virtual double offset() const = 0;
-
-        //! Update the prior with a collection of independent samples from the
-        //! variable.
-        //!
-        //! \param[in] weightStyles Controls the interpretation of the weight(s)
-        //! that are associated with each sample. See maths_t::ESampleWeightStyle
-        //! for more details.
-        //! \param[in] samples A collection of samples of the variable.
-        //! \param[in] weights The weights of each sample in \p samples.
-        virtual void addSamples(const TWeightStyleVec &weightStyles,
-                                const TDouble1Vec &samples,
-                                const TDouble4Vec1Vec &weights) = 0;
-
-        //! Update the prior for the specified elapsed time.
-        virtual void propagateForwardsByTime(double time) = 0;
-
-        //! Get the support for the marginal likelihood function.
-        virtual TDoubleDoublePr marginalLikelihoodSupport() const = 0;
-
-        //! Get the mean of the marginal likelihood function.
-        virtual double marginalLikelihoodMean() const = 0;
-
-        //! Get the nearest mean of the multimodal prior marginal likelihood,
-        //! otherwise the marginal likelihood mean.
-        virtual double nearestMarginalLikelihoodMean(double value) const;
-
-        //! Get the mode of the marginal likelihood function.
-        virtual double marginalLikelihoodMode(const TWeightStyleVec &weightStyles = TWeights::COUNT_VARIANCE,
-                                              const TDouble4Vec &weights = TWeights::UNIT) const = 0;
-
-        //! Get the local maxima of the marginal likelihood function.
-        virtual TDouble1Vec marginalLikelihoodModes(const TWeightStyleVec &weightStyles = TWeights::COUNT_VARIANCE,
-                                                    const TDouble4Vec &weights = TWeights::UNIT) const;
-
-        //! Get the \p percentage symmetric confidence interval for the marginal
-        //! likelihood function, i.e. the values \f$a\f$ and \f$b\f$ such that:
-        //! <pre class="fragment">
-        //!   \f$P([a,m]) = P([m,b]) = p / 100 / 2\f$
-        //! </pre>
-        //!
-        //! where \f$m\f$ is the median of the distribution and \f$p\f$ is the
-        //! the percentage of interest \p percentage.
-        //!
-        //! \param[in] percentage The percentage of interest.
-        //! \param[in] weightStyles Optional variance scale weight styles.
-        //! \param[in] weights Optional variance scale weights.
-        //! \note \p percentage should be in the range [0.0, 100.0).
-        virtual TDoubleDoublePr
-            marginalLikelihoodConfidenceInterval(double percentage,
-                                                 const TWeightStyleVec &weightStyles = TWeights::COUNT_VARIANCE,
-                                                 const TDouble4Vec &weights = TWeights::UNIT) const = 0;
-
-        //! Get the variance of the marginal likelihood.
-        virtual double marginalLikelihoodVariance(const TWeightStyleVec &weightStyles = TWeights::COUNT_VARIANCE,
-                                                  const TDouble4Vec &weights = TWeights::UNIT) const = 0;
-
-        //! Calculate the log marginal likelihood function integrating over the
-        //! prior density function.
-        //!
-        //! \param[in] weightStyles Controls the interpretation of the weight(s)
-        //! that are associated with each sample. See maths_t::ESampleWeightStyle
-        //! for more details.
-        //! \param[in] samples A collection of samples of the variable.
-        //! \param[in] weights The weights of each sample in \p samples.
-        //! \param[out] result Filled in with the joint likelihood of \p samples.
-        virtual maths_t::EFloatingPointErrorStatus
-            jointLogMarginalLikelihood(const TWeightStyleVec &weightStyles,
-                                       const TDouble1Vec &samples,
-                                       const TDouble4Vec1Vec &weights,
-                                       double &result) const = 0;
-
-        //! Sample the marginal likelihood function.
-        //!
-        //! The marginal likelihood functions are sampled in quantile intervals.
-        //! The idea is to capture a set of samples that accurately and efficiently
-        //! represent the information in the prior. Random sampling (although it has
-        //! nice asymptotic properties) doesn't fulfill the second requirement:
-        //! typically requiring many more samples than sampling in quantile intervals
-        //! to capture the same amount of information.
-        //!
-        //! This is to allow us to transform one prior distribution into another
-        //! completely generically and relatively efficiently, by updating the target
-        //! prior with these samples. As such the prior needs to maintain a count of
-        //! the number of samples to date so that it isn't over sampled.
-        //!
-        //! \param[in] numberSamples The number of samples required.
-        //! \param[out] samples Filled in with samples from the prior.
-        //! \note \p numberSamples is truncated to the number of samples received.
-        virtual void sampleMarginalLikelihood(std::size_t numberSamples,
-                                              TDouble1Vec &samples) const = 0;
-
-        //! Calculate minus the log of the joint c.d.f. of the marginal likelihood
-        //! for a collection of independent samples from the variable.
-        //!
-        //! \param[in] weightStyles Controls the interpretation of the weights
-        //! that are associated with each sample. See maths_t::ESampleWeightStyle
-        //! for more details.
-        //! \param[in] samples A collection of samples of the variable.
-        //! \param[in] weights The weights of each sample in \p samples.
-        //! \param[out] lowerBound Filled in with a lower bound for
-        //! \f$-\log(\prod_i{F(x_i)})\f$ where \f$F(.)\f$ is the c.d.f. and
-        //! \f$\{x_i\}\f$ are the samples.
-        //! \param[out] upperBound Filled in with a upper bound for
-        //! \f$-\log(\prod_i{F(x_i)})\f$ where \f$F(.)\f$ is the c.d.f. and
-        //! \f$\{x_i\}\f$ are the samples.
-        //! \note The samples are assumed to be independent.
-        //! \note In general, \p lowerBound equals \p upperBound. However,
-        //! in some cases insufficient data is held to exactly compute the
-        //! c.d.f. in which case the we use sharp upper and lower bounds.
-        //! \warning The variance scales must be in the range \f$(0,\infty)\f$,
-        //! i.e. a value of zero is not well defined and a value of infinity
-        //! is not well handled. (Very large values are handled though.)
-        virtual bool minusLogJointCdf(const TWeightStyleVec &weightStyles,
-                                      const TDouble1Vec &samples,
-                                      const TDouble4Vec1Vec &weights,
-                                      double &lowerBound,
-                                      double &upperBound) const = 0;
-
-        //! Compute minus the log of the one minus the joint c.d.f. of the
-        //! marginal likelihood at \p samples without losing precision due to
-        //! cancellation errors at one, i.e. the smallest non-zero value this
-        //! can return is the minimum double rather than epsilon.
-        //!
-        //! \see minusLogJointCdf for more details.
-        virtual bool minusLogJointCdfComplement(const TWeightStyleVec &weightStyles,
-                                                const TDouble1Vec &samples,
-                                                const TDouble4Vec1Vec &weights,
-                                                double &lowerBound,
-                                                double &upperBound) const = 0;
-
-        //! Calculate the joint probability of seeing a lower likelihood collection
-        //! of independent samples from the variable integrating over the prior
-        //! density function.
-        //!
-        //! \param[in] calculation The style of the probability calculation
-        //! (see model_t::EProbabilityCalculation for details).
-        //! \param[in] weightStyles Controls the interpretation of the weights
-        //! that are associated with each sample. See maths_t::ESampleWeightStyle
-        //! for more details.
-        //! \param[in] samples A collection of samples of the variable.
-        //! \param[in] weights The weights of each sample in \p samples.
-        //! \param[out] lowerBound Filled in with a lower bound for the probability
-        //! of the set for which the joint marginal likelihood is less than
-        //! that of \p samples (subject to the measure \p calculation).
-        //! \param[out] upperBound Filled in with an upper bound for the
-        //! probability of the set for which the joint marginal likelihood is
-        //! less than that of \p samples (subject to the measure \p calculation).
-        //! \param[out] tail The tail that (left or right) that all the
-        //! samples are in or neither.
-        //! \note The samples are assumed to be independent.
-        //! \note In general, \p lowerBound equals \p upperBound. However,
-        //! in some cases insufficient data is held to exactly compute the
-        //! c.d.f. in which case the we use sharp upper and lower bounds.
-        //! \warning The variance scales must be in the range \f$(0,\infty)\f$,
-        //! i.e. a value of zero is not well defined and a value of infinity
-        //! is not well handled. (Very large values are handled though.)
-        virtual bool probabilityOfLessLikelySamples(maths_t::EProbabilityCalculation calculation,
-                                                    const TWeightStyleVec &weightStyles,
-                                                    const TDouble1Vec &samples,
-                                                    const TDouble4Vec1Vec &weights,
-                                                    double &lowerBound,
-                                                    double &upperBound,
-                                                    maths_t::ETail &tail) const = 0;
-
-        //! Check if this is a non-informative prior.
-        virtual bool isNonInformative() const = 0;
-
-        //! Get a human readable description of the prior.
-        std::string print() const;
-
-        //! Get a human readable description of the prior.
-        //!
-        //! \param[in] indent The indent to use at the start of new lines.
-        //! \param[in,out] result Filled in with the description.
-        virtual void print(const std::string &indent, std::string &result) const = 0;
-
-        //! Print the marginal likelihood function.
-        //!
-        //! The format is as follows:\n
-        //! \code{cpp}
-        //!   x = [x1 x2 .... xn ];
-        //!   likelihood = [L(x1) L(x2) ... L(xn) ];
-        //! \endcode
-        //!
-        //! i.e. domain values are space separated on the first line and the likelihood
-        //! evaluated at those values are space separated on the next line.
-        virtual std::string printMarginalLikelihoodFunction(double weight = 1.0) const;
-
-        //! Return the plot data for the marginal likelihood function.
-        //!
-        //! \param[in] numberPoints Number of points to use in the returned plot.
-        //! \param[in] weight A scale which is applied to all likelihoods.
-        SPlot marginalLikelihoodPlot(unsigned int numberPoints, double weight = 1.0) const;
-
-        //! Print the prior density function of the parameters.
-        //!
-        //! The format is as follows:\n
-        //! \code{cpp}
-        //!    x = [x1 x2 ... xn ];
-        //!    y = [y1 y2 ... yn ];
-        //!    pdf = [f(x1, y1) f(x1, y2) ... f(x1, yn)
-        //!           f(x2, y1) f(x2, y2) ... f(x2, yn)
-        //!           ...
-        //!           f(xn, y1) f(xn, y2) ... f(xn, yn)
-        //!          ];
-        //! \endcode
-        //!
-        //! i.e. domain values are space separated on the first and subsequent line(s)
-        //! as appropriate and the density function evaluated at those values are space
-        //! separated on the next line and subsequent lines as appropriate.
-        virtual std::string printJointDensityFunction() const = 0;
-
-        //! Get a checksum for this object.
-        virtual uint64_t checksum(uint64_t seed = 0) const = 0;
-
-        //! Get the memory used by this component
-        virtual void debugMemoryUsage(core::CMemoryUsage::TMemoryUsagePtr mem) const = 0;
-
-        //! Get the memory used by this component
-        virtual std::size_t memoryUsage() const = 0;
-
-        //! Get the static size of this object - used for virtual hierarchies
-        virtual std::size_t staticSize() const = 0;
-
-        //! Persist state by passing information to the supplied inserter
-        virtual void acceptPersistInserter(core::CStatePersistInserter &inserter) const = 0;
-        //@}
-
-        //! Compute the expectation of the specified function w.r.t. to the marginal
-        //! likelihood.
-        //!
-        //! This computes the expectation using order three Gauss-Legendre quadrature
-        //! in \p numberIntervals subdivisions of a high confidence interval for the
-        //! marginal likelihood.
-        //!
-        //! \param f The function to integrate.
-        //! \param numberIntervals The number intervals to use for integration.
-        //! \param result Filled in with the result if the expectation could be calculated.
-        //!
-        //! \tparam F This must conform to the function type expected by
-        //! CIntegration::gaussLegendre.
-        //! \tparam T The return type of the function F which must conform to the type
-        //! expected by CIntegration::gaussLegendre.
-        template<typename F, typename T>
-        bool expectation(const F &f,
-                         const std::size_t numberIntervals,
-                         T &result,
-                         const TWeightStyleVec &weightStyles = TWeights::COUNT_VARIANCE,
-                         const TDouble4Vec &weights = TWeights::UNIT) const;
-
-        //! Get the number of samples received to date.
-        double numberSamples() const;
-
-        //! Set the number of samples received to \p numberSamples.
-        //!
-        //! This is managed internally and generally should not be called by users.
-        void numberSamples(double numberSamples);
-
-        //! Check if we should use this prior at present.
-        virtual bool participatesInModelSelection() const;
-
-        //! Get the number of unmarginalized parameters in the marginal likelihood.
-        //!
-        //! \note That any parameters over which we explicitly integrate to
-        //! compute a marginal likelihood don't need to be counted since we
-        //! are interested in the estimating the usual BIC approximation for
-        //! \f$int_{\theta}f(x|\theta, M)f(\theta|M)\d\theta\f$
-        virtual double unmarginalizedParameters() const;
-
-        //! Get a set of sample for the prior to use in adjust offset.
-        void adjustOffsetResamples(double minimumSample,
-                                   TDouble1Vec &resamples,
-                                   TDouble4Vec1Vec &resamplesWeights) const;
-
-    protected:
-        //! \brief Defines a set of operations to adjust the offset parameter
-        //! of those priors with non-negative support.
-        class MATHS_EXPORT COffsetParameters
-        {
-            public:
-                COffsetParameters(CPrior &prior);
-                virtual ~COffsetParameters() = default;
-
-                //! Add a collection of samples.
-                void samples(const maths_t::TWeightStyleVec &weightStyles,
-                             const TDouble1Vec &samples,
-                             const TDouble4Vec1Vec &weights);
-
-                //! Capture a collection of re-samples from the prior.
-                virtual void resample(double minimumSample);
-
-            protected:
-                CPrior &prior() const;
-                const maths_t::TWeightStyleVec &weightStyles() const;
-                const TDouble1Vec &samples() const;
-                const TDouble4Vec1Vec &weights() const;
-                const TDouble1Vec &resamples() const;
-                const TDouble4Vec1Vec &resamplesWeights() const;
-
-            private:
-                CPrior *m_Prior;
-                const maths_t::TWeightStyleVec *m_WeightStyles;
-                const TDouble1Vec *m_Samples;
-                const TDouble4Vec1Vec *m_Weights;
-                TDouble1Vec m_Resamples;
-                TDouble4Vec1Vec m_ResamplesWeights;
-        };
-
-        //! \brief Computes the likelihood of a collection of samples and
-        //! resamples at different offsets.
-        //!
-        //! This is used to maximize the data likelihood w.r.t. the choice
-        //! of offset.
-        class MATHS_EXPORT COffsetCost : public COffsetParameters
-        {
-            public:
-                using result_type = double;
-
-            public:
-                COffsetCost(CPrior &prior);
-
-                //! Compute the cost.
-                double operator()(double offset) const;
-
-            protected:
-                virtual void resetPriors(double offset) const;
-                virtual double computeCost(double offset) const;
-        };
-
-        //! \brief Apply a specified offset to a prior.
-        class MATHS_EXPORT CApplyOffset : public COffsetParameters
-        {
-            public:
-                CApplyOffset(CPrior &prior);
-
-                //! Apply the offset.
-                virtual void operator()(double offset) const;
-        };
->>>>>>> d4e4cca7
 
     private:
         const CPrior* m_Prior;
@@ -621,7 +127,7 @@
     //@{
     //! Construct an arbitrarily initialised object, suitable only for
     //! assigning to or swapping with a valid one.
-    CPrior(void);
+    CPrior();
 
     //! \param[in] dataType The type of data being modeled.
     //! \param[in] decayRate The rate at which the prior returns to non-informative.
@@ -630,33 +136,33 @@
     // Default copy constructor and assignment operator work.
 
     //! Virtual destructor for deletion by base pointer.
-    virtual ~CPrior(void) = default;
+    virtual ~CPrior() = default;
 
     //! Swap the contents of this prior and \p other.
     void swap(CPrior& other);
     //@}
 
     //! Check if the prior is being used to model discrete data.
-    bool isDiscrete(void) const;
+    bool isDiscrete() const;
 
     //! Check if the prior is being used to model integer data.
-    bool isInteger(void) const;
+    bool isInteger() const;
 
     //! Get the data type.
-    maths_t::EDataType dataType(void) const;
+    maths_t::EDataType dataType() const;
 
     //! Get the rate at which the prior returns to non-informative.
-    double decayRate(void) const;
+    double decayRate() const;
 
     //! \name Prior Contract
     //@{
     //! Get the type of this prior.
-    virtual EPrior type(void) const = 0;
+    virtual EPrior type() const = 0;
 
     //! Create a copy of the prior.
     //!
     //! \warning Caller owns returned object.
-    virtual CPrior* clone(void) const = 0;
+    virtual CPrior* clone() const = 0;
 
     //! Set the data type.
     virtual void dataType(maths_t::EDataType value);
@@ -673,10 +179,10 @@
     //! Get the margin between the smallest value and the support left
     //! end. Priors with non-negative support, automatically adjust the
     //! offset if a value is seen which is smaller than offset + margin.
-    virtual double offsetMargin(void) const;
+    virtual double offsetMargin() const;
 
     //! Check if the prior needs an offset to be applied.
-    virtual bool needsOffset(void) const = 0;
+    virtual bool needsOffset() const = 0;
 
     //! For priors with non-negative support this adjusts the offset used
     //! to extend the support to handle negative samples.
@@ -690,7 +196,7 @@
     virtual double adjustOffset(const TWeightStyleVec& weightStyles, const TDouble1Vec& samples, const TDouble4Vec1Vec& weights) = 0;
 
     //! Get the current sample offset.
-    virtual double offset(void) const = 0;
+    virtual double offset() const = 0;
 
     //! Update the prior with a collection of independent samples from the
     //! variable.
@@ -706,10 +212,10 @@
     virtual void propagateForwardsByTime(double time) = 0;
 
     //! Get the support for the marginal likelihood function.
-    virtual TDoubleDoublePr marginalLikelihoodSupport(void) const = 0;
+    virtual TDoubleDoublePr marginalLikelihoodSupport() const = 0;
 
     //! Get the mean of the marginal likelihood function.
-    virtual double marginalLikelihoodMean(void) const = 0;
+    virtual double marginalLikelihoodMean() const = 0;
 
     //! Get the nearest mean of the multimodal prior marginal likelihood,
     //! otherwise the marginal likelihood mean.
@@ -851,10 +357,10 @@
                                                 maths_t::ETail& tail) const = 0;
 
     //! Check if this is a non-informative prior.
-    virtual bool isNonInformative(void) const = 0;
+    virtual bool isNonInformative() const = 0;
 
     //! Get a human readable description of the prior.
-    std::string print(void) const;
+    std::string print() const;
 
     //! Get a human readable description of the prior.
     //!
@@ -896,7 +402,7 @@
     //! i.e. domain values are space separated on the first and subsequent line(s)
     //! as appropriate and the density function evaluated at those values are space
     //! separated on the next line and subsequent lines as appropriate.
-    virtual std::string printJointDensityFunction(void) const = 0;
+    virtual std::string printJointDensityFunction() const = 0;
 
     //! Get a checksum for this object.
     virtual uint64_t checksum(uint64_t seed = 0) const = 0;
@@ -905,10 +411,10 @@
     virtual void debugMemoryUsage(core::CMemoryUsage::TMemoryUsagePtr mem) const = 0;
 
     //! Get the memory used by this component
-    virtual std::size_t memoryUsage(void) const = 0;
+    virtual std::size_t memoryUsage() const = 0;
 
     //! Get the static size of this object - used for virtual hierarchies
-    virtual std::size_t staticSize(void) const = 0;
+    virtual std::size_t staticSize() const = 0;
 
     //! Persist state by passing information to the supplied inserter
     virtual void acceptPersistInserter(core::CStatePersistInserter& inserter) const = 0;
@@ -937,7 +443,7 @@
                      const TDouble4Vec& weights = TWeights::UNIT) const;
 
     //! Get the number of samples received to date.
-    double numberSamples(void) const;
+    double numberSamples() const;
 
     //! Set the number of samples received to \p numberSamples.
     //!
@@ -945,7 +451,7 @@
     void numberSamples(double numberSamples);
 
     //! Check if we should use this prior at present.
-    virtual bool participatesInModelSelection(void) const;
+    virtual bool participatesInModelSelection() const;
 
     //! Get the number of unmarginalized parameters in the marginal likelihood.
     //!
@@ -953,7 +459,7 @@
     //! compute a marginal likelihood don't need to be counted since we
     //! are interested in the estimating the usual BIC approximation for
     //! \f$int_{\theta}f(x|\theta, M)f(\theta|M)\d\theta\f$
-    virtual double unmarginalizedParameters(void) const;
+    virtual double unmarginalizedParameters() const;
 
     //! Get a set of sample for the prior to use in adjust offset.
     void adjustOffsetResamples(double minimumSample, TDouble1Vec& resamples, TDouble4Vec1Vec& resamplesWeights) const;
@@ -964,7 +470,7 @@
     class MATHS_EXPORT COffsetParameters {
     public:
         COffsetParameters(CPrior& prior);
-        virtual ~COffsetParameters(void) = default;
+        virtual ~COffsetParameters() = default;
 
         //! Add a collection of samples.
         void samples(const maths_t::TWeightStyleVec& weightStyles, const TDouble1Vec& samples, const TDouble4Vec1Vec& weights);
@@ -973,31 +479,12 @@
         virtual void resample(double minimumSample);
 
     protected:
-<<<<<<< HEAD
-        CPrior& prior(void) const;
-        const maths_t::TWeightStyleVec& weightStyles(void) const;
-        const TDouble1Vec& samples(void) const;
-        const TDouble4Vec1Vec& weights(void) const;
-        const TDouble1Vec& resamples(void) const;
-        const TDouble4Vec1Vec& resamplesWeights(void) const;
-=======
-        //! For priors with non-negative support this adjusts the offset used
-        //! to extend the support to handle negative samples by maximizing a
-        //! specified reward.
-        //!
-        //! \return The penalty to apply to the model in selection.
-        double adjustOffsetWithCost(const TWeightStyleVec &weightStyles,
-                                    const TDouble1Vec &samples,
-                                    const TDouble4Vec1Vec &weights,
-                                    COffsetCost &cost,
-                                    CApplyOffset &apply);
-
-        //! Update the number of samples received to date by adding \p n.
-        void addSamples(double n);
-
-        //! Get a debug description of the prior parameters.
-        virtual std::string debug() const;
->>>>>>> d4e4cca7
+        CPrior& prior() const;
+        const maths_t::TWeightStyleVec& weightStyles() const;
+        const TDouble1Vec& samples() const;
+        const TDouble4Vec1Vec& weights() const;
+        const TDouble1Vec& resamples() const;
+        const TDouble4Vec1Vec& resamplesWeights() const;
 
     private:
         CPrior* m_Prior;
@@ -1057,7 +544,7 @@
     void addSamples(double n);
 
     //! Get a debug description of the prior parameters.
-    virtual std::string debug(void) const;
+    virtual std::string debug() const;
 
 private:
     //! If this is true then the prior is being used to model discrete
