--- conflicted
+++ resolved
@@ -12,11 +12,6 @@
 #ifndef INCLUDED_ml_maths_common_CBasicStatistics_h
 #define INCLUDED_ml_maths_common_CBasicStatistics_h
 
-<<<<<<< HEAD
-=======
-#include <core/CContainerPrinter.h>
-#include <core/CHashing.h>
->>>>>>> 65237006
 #include <core/CLoggerTrace.h>
 #include <core/CMemoryFwd.h>
 #include <core/CSmallVectorFwd.h>
@@ -33,7 +28,6 @@
 #include <cmath>
 #include <cstdint>
 #include <functional>
-#include <sstream>
 #include <string>
 #include <vector>
 
@@ -681,27 +675,13 @@
     //@{
     //! Print a mean accumulator.
     template<typename T>
-    static inline std::string print(const SSampleCentralMoments<T, 1>& accumulator) {
-        std::ostringstream result;
-        result << '(' << count(accumulator) << ", " << mean(accumulator) << ')';
-        return result.str();
-    }
+    static inline std::string print(const SSampleCentralMoments<T, 1>& accumulator);
     //! Print a mean and variance accumulator.
     template<typename T>
-    static inline std::string print(const SSampleCentralMoments<T, 2>& accumulator) {
-        std::ostringstream result;
-        result << '(' << count(accumulator) << ", " << mean(accumulator) << ", "
-               << variance(accumulator) << ')';
-        return result.str();
-    }
+    static inline std::string print(const SSampleCentralMoments<T, 2>& accumulator);
     //! Print a mean, variance and skew accumulator.
     template<typename T>
-    static inline std::string print(const SSampleCentralMoments<T, 3>& accumulator) {
-        std::ostringstream result;
-        result << '(' << count(accumulator) << ", " << mean(accumulator) << ", "
-               << variance(accumulator) << ", " << skewness(accumulator) << ')';
-        return result.str();
-    }
+    static inline std::string print(const SSampleCentralMoments<T, 3>& accumulator);
     //@}
 
     //! Get a copy of \p moments with count scaled by \p scale.
@@ -898,14 +878,7 @@
 
     //! Print a covariances accumulator.
     template<typename POINT>
-    static inline std::string print(const SSampleCovariances<POINT>& accumulator) {
-        std::ostringstream result;
-        result << "\n{\n"
-               << count(accumulator) << ",\n"
-               << mean(accumulator) << ",\n"
-               << covariances(accumulator) << "\n}";
-        return result.str();
-    }
+    static inline std::string print(const SSampleCovariances<POINT>& accumulator);
 
     //! Interface for Ledoit Wolf shrinkage estimator of the sample
     //! covariance matrix.
@@ -1455,18 +1428,6 @@
     return o << CBasicStatistics::print(accumulator);
 }
 
-template<typename T, std::size_t N, typename LESS>
-std::ostream& operator<<(std::ostream& o,
-                         const CBasicStatistics::COrderStatisticsStack<T, N, LESS>& accumulator) {
-    return o << core::CContainerPrinter::print(accumulator);
-}
-
-template<typename T, typename LESS>
-std::ostream& operator<<(std::ostream& o,
-                         const CBasicStatistics::COrderStatisticsHeap<T, LESS>& accumulator) {
-    return o << core::CContainerPrinter::print(accumulator);
-}
-
 namespace basic_statistics_detail {
 
 //! \brief Default custom add function for values to the central
