/*
 * Copyright Elasticsearch B.V. and/or licensed to Elasticsearch B.V. under one
 * or more contributor license agreements. Licensed under the Elastic License;
 * you may not use this file except in compliance with the Elastic License.
 */

#ifndef INCLUDED_ml_maths_CLinearAlgebraPersist_h
#define INCLUDED_ml_maths_CLinearAlgebraPersist_h

#include <core/CPersistUtils.h>
#include <core/CStringUtils.h>

<<<<<<< HEAD
#include <maths/CLinearAlgebra.h>

namespace ml
{
namespace maths
{
namespace linear_algebra_detail
{
=======
namespace ml {
namespace maths {
namespace linear_algebra_detail {
>>>>>>> 601f3449

//! \brief Extracts a vector component / matrix element from a string.
struct SFromString {
    template<typename T>
    bool operator()(const std::string& token, T& value) const {
        return core::CStringUtils::stringToType(token, value);
    }
    bool operator()(const std::string& token, CFloatStorage& value) const {
        return value.fromString(token);
    }
};

//! \brief Converts a vector component / matrix element to a string.
struct SToString {
    template<typename T>
    std::string operator()(const T& value) const {
        return core::CStringUtils::typeToString(value);
    }
    std::string operator()(double value) const {
        return core::CStringUtils::typeToStringPrecise(value, core::CIEEE754::E_DoublePrecision);
    }
    std::string operator()(CFloatStorage value) const {
        return value.toString();
    }
};

template<typename STORAGE>
bool SSymmetricMatrix<STORAGE>::fromDelimited(const std::string& str) {
    return core::CPersistUtils::fromString(str, SFromString(), m_LowerTriangle,
                                           CLinearAlgebra::DELIMITER);
}

template<typename STORAGE>
std::string SSymmetricMatrix<STORAGE>::toDelimited() const {
    return core::CPersistUtils::toString(m_LowerTriangle, SToString(),
                                         CLinearAlgebra::DELIMITER);
}

template<typename STORAGE>
bool SVector<STORAGE>::fromDelimited(const std::string& str) {
    return core::CPersistUtils::fromString(str, SFromString(), m_X, CLinearAlgebra::DELIMITER);
}

template<typename STORAGE>
std::string SVector<STORAGE>::toDelimited() const {
    return core::CPersistUtils::toString(m_X, SToString(), CLinearAlgebra::DELIMITER);
}
}
}
}

#endif // INCLUDED_ml_maths_CLinearAlgebraPersist_h<|MERGE_RESOLUTION|>--- conflicted
+++ resolved
@@ -10,20 +10,11 @@
 #include <core/CPersistUtils.h>
 #include <core/CStringUtils.h>
 
-<<<<<<< HEAD
 #include <maths/CLinearAlgebra.h>
 
-namespace ml
-{
-namespace maths
-{
-namespace linear_algebra_detail
-{
-=======
 namespace ml {
 namespace maths {
 namespace linear_algebra_detail {
->>>>>>> 601f3449
 
 //! \brief Extracts a vector component / matrix element from a string.
 struct SFromString {
