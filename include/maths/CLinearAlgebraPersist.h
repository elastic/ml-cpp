/*
 * ELASTICSEARCH CONFIDENTIAL
 *
 * Copyright (c) 2017 Elasticsearch BV. All Rights Reserved.
 *
 * Notice: this software, and all information contained
 * therein, is the exclusive property of Elasticsearch BV
 * and its licensors, if any, and is protected under applicable
 * domestic and foreign law, and international treaties.
 *
 * Reproduction, republication or distribution without the
 * express written consent of Elasticsearch BV is
 * strictly prohibited.
 */

#ifndef INCLUDED_ml_maths_CLinearAlgebraPersist_h
#define INCLUDED_ml_maths_CLinearAlgebraPersist_h

#include <maths/CLinearAlgebra.h>

#include <core/CPersistUtils.h>
#include <core/CStringUtils.h>

namespace ml {
namespace maths {
namespace linear_algebra_detail {

//! \brief Extracts a vector component / matrix element from a string.
struct SFromString {
    template<typename T>
    bool operator()(const std::string& token, T& value) const {
        return core::CStringUtils::stringToType(token, value);
    }
    bool operator()(const std::string& token, CFloatStorage& value) const { return value.fromString(token); }
};

//! \brief Converts a vector component / matrix element to a string.
struct SToString {
    template<typename T>
    std::string operator()(const T& value) const {
        return core::CStringUtils::typeToString(value);
    }
    std::string operator()(double value) const { return core::CStringUtils::typeToStringPrecise(value, core::CIEEE754::E_DoublePrecision); }
    std::string operator()(CFloatStorage value) const { return value.toString(); }
};

template<typename STORAGE>
bool SSymmetricMatrix<STORAGE>::fromDelimited(const std::string& str) {
    return core::CPersistUtils::fromString(str, SFromString(), m_LowerTriangle, CLinearAlgebra::DELIMITER);
}

template<typename STORAGE>
<<<<<<< HEAD
std::string SSymmetricMatrix<STORAGE>::toDelimited(void) const {
    return core::CPersistUtils::toString(m_LowerTriangle, SToString(), CLinearAlgebra::DELIMITER);
=======
std::string SSymmetricMatrix<STORAGE>::toDelimited() const
{
    return core::CPersistUtils::toString(m_LowerTriangle,
                                         SToString(),
                                         CLinearAlgebra::DELIMITER);
>>>>>>> d4e4cca7
}

template<typename STORAGE>
bool SVector<STORAGE>::fromDelimited(const std::string& str) {
    return core::CPersistUtils::fromString(str, SFromString(), m_X, CLinearAlgebra::DELIMITER);
}

template<typename STORAGE>
<<<<<<< HEAD
std::string SVector<STORAGE>::toDelimited(void) const {
=======
std::string SVector<STORAGE>::toDelimited() const
{
>>>>>>> d4e4cca7
    return core::CPersistUtils::toString(m_X, SToString(), CLinearAlgebra::DELIMITER);
}
}
}
}

#endif // INCLUDED_ml_maths_CLinearAlgebraPersist_h<|MERGE_RESOLUTION|>--- conflicted
+++ resolved
@@ -50,16 +50,8 @@
 }
 
 template<typename STORAGE>
-<<<<<<< HEAD
-std::string SSymmetricMatrix<STORAGE>::toDelimited(void) const {
+std::string SSymmetricMatrix<STORAGE>::toDelimited() const {
     return core::CPersistUtils::toString(m_LowerTriangle, SToString(), CLinearAlgebra::DELIMITER);
-=======
-std::string SSymmetricMatrix<STORAGE>::toDelimited() const
-{
-    return core::CPersistUtils::toString(m_LowerTriangle,
-                                         SToString(),
-                                         CLinearAlgebra::DELIMITER);
->>>>>>> d4e4cca7
 }
 
 template<typename STORAGE>
@@ -68,12 +60,7 @@
 }
 
 template<typename STORAGE>
-<<<<<<< HEAD
-std::string SVector<STORAGE>::toDelimited(void) const {
-=======
-std::string SVector<STORAGE>::toDelimited() const
-{
->>>>>>> d4e4cca7
+std::string SVector<STORAGE>::toDelimited() const {
     return core::CPersistUtils::toString(m_X, SToString(), CLinearAlgebra::DELIMITER);
 }
 }
