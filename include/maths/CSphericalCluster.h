--- conflicted
+++ resolved
@@ -49,7 +49,7 @@
 template<typename POINT>
 class CSphericalCluster {
 public:
-    typedef CAnnotatedVector<POINT, SCountAndVariance> Type;
+    using Type = CAnnotatedVector<POINT, SCountAndVariance>;
 
     class CHash {
     public:
@@ -64,7 +64,6 @@
 
     class CEqual {
     public:
-<<<<<<< HEAD
         std::size_t operator()(const Type& lhs, const Type& rhs) const {
             return static_cast<const POINT&>(lhs) == static_cast<const POINT&>(rhs) &&
                    lhs.annotation().s_Count == rhs.annotation().s_Count && lhs.annotation().s_Variance == rhs.annotation().s_Variance;
@@ -81,46 +80,6 @@
                                                        rhs.annotation().s_Variance);
         }
     };
-=======
-        using Type = CAnnotatedVector<POINT, SCountAndVariance>;
-
-        class CHash
-        {
-            public:
-                std::size_t operator()(const Type &o) const
-                {
-                    std::size_t seed = boost::hash_combine(m_PointHash(o), o.annotation().s_Count);
-                    return boost::hash_combine(seed, o.annotation().s_Variance);
-                }
-
-            private:
-                typename POINT::CHash m_PointHash;
-        };
-
-        class CEqual
-        {
-            public:
-                std::size_t operator()(const Type &lhs, const Type &rhs) const
-                {
-                    return   static_cast<const POINT &>(lhs) == static_cast<const POINT &>(rhs)
-                          && lhs.annotation().s_Count == rhs.annotation().s_Count
-                          && lhs.annotation().s_Variance == rhs.annotation().s_Variance;
-                }
-        };
-
-        struct SLess
-        {
-            bool operator()(const Type &lhs, const Type &rhs) const
-            {
-                return COrderings::lexicographical_compare(static_cast<const POINT &>(lhs),
-                                                           lhs.annotation().s_Count,
-                                                           lhs.annotation().s_Variance,
-                                                           static_cast<const POINT &>(rhs),
-                                                           rhs.annotation().s_Count,
-                                                           rhs.annotation().s_Variance);
-            }
-        };
->>>>>>> d4e4cca7
 };
 
 namespace basic_statistics_detail {
@@ -132,32 +91,17 @@
     template<typename T>
     static inline void add(const CAnnotatedVector<CVectorNx1<U, N>, SCountAndVariance>& x,
                            typename SCoordinate<T>::Type n,
-<<<<<<< HEAD
                            CBasicStatistics::SSampleCentralMoments<T, 1>& moments) {
-        typedef typename SCoordinate<T>::Type TCoordinate;
-=======
-                           CBasicStatistics::SSampleCentralMoments<T, 1> &moments)
-    {
         using TCoordinate = typename SCoordinate<T>::Type;
->>>>>>> d4e4cca7
         moments.add(x, TCoordinate(x.annotation().s_Count) * n, 0);
     }
 
     template<typename T>
     static inline void add(const CAnnotatedVector<CVectorNx1<U, N>, SCountAndVariance>& x,
                            typename SCoordinate<T>::Type n,
-<<<<<<< HEAD
                            CBasicStatistics::SSampleCentralMoments<T, 2>& moments) {
-        typedef typename SCoordinate<T>::Type TCoordinate;
+        using TCoordinate = typename SCoordinate<T>::Type;
         moments += CBasicStatistics::accumulator(TCoordinate(x.annotation().s_Count) * n, T(x), T(x.annotation().s_Variance));
-=======
-                           CBasicStatistics::SSampleCentralMoments<T, 2> &moments)
-    {
-        using TCoordinate = typename SCoordinate<T>::Type;
-        moments += CBasicStatistics::accumulator(TCoordinate(x.annotation().s_Count) * n,
-                                                 T(x),
-                                                 T(x.annotation().s_Variance));
->>>>>>> d4e4cca7
     }
 };
 
@@ -222,18 +166,9 @@
 
 //! Write a description of \p cluster for debugging.
 template<typename POINT>
-<<<<<<< HEAD
 std::ostream& operator<<(std::ostream& o, const CAnnotatedVector<POINT, SCountAndVariance>& cluster) {
-    return o << static_cast<const POINT&>(cluster) << " (" << cluster.annotation().s_Count << "," << ::sqrt(cluster.annotation().s_Variance)
-             << ")";
-=======
-std::ostream &operator<<(std::ostream &o,
-                         const CAnnotatedVector<POINT, SCountAndVariance> &cluster)
-{
-    return o << static_cast<const POINT&>(cluster)
-             << " (" << cluster.annotation().s_Count
-             << "," << std::sqrt(cluster.annotation().s_Variance) << ")";
->>>>>>> d4e4cca7
+    return o << static_cast<const POINT&>(cluster) << " (" << cluster.annotation().s_Count << ","
+             << std::sqrt(cluster.annotation().s_Variance) << ")";
 }
 }
 }
