--- conflicted
+++ resolved
@@ -42,25 +42,11 @@
     static const std::string INDEX_TAG;
     static const std::string PRIOR_TAG;
 
-<<<<<<< HEAD
-    SMultimodalPriorMode(void) : s_Index(0), s_Prior() {}
+    SMultimodalPriorMode() : s_Index(0), s_Prior() {}
     SMultimodalPriorMode(std::size_t index, const PRIOR_PTR& prior) : s_Index(index), s_Prior(prior->clone()) {}
 
     //! Get the weight of this sample.
-    double weight(void) const { return s_Prior->numberSamples(); }
-=======
-    SMultimodalPriorMode() : s_Index(0), s_Prior() {}
-    SMultimodalPriorMode(std::size_t index, const PRIOR_PTR &prior) :
-            s_Index(index),
-            s_Prior(prior->clone())
-    {}
-
-    //! Get the weight of this sample.
-    double weight() const
-    {
-        return s_Prior->numberSamples();
-    }
->>>>>>> d4e4cca7
+    double weight() const { return s_Prior->numberSamples(); }
 
     //! Get a checksum for this object.
     uint64_t checksum(uint64_t seed) const {
@@ -75,14 +61,7 @@
     }
 
     //! Get the memory used by this component
-<<<<<<< HEAD
-    std::size_t memoryUsage(void) const { return core::CMemory::dynamicSize(s_Prior); }
-=======
-    std::size_t memoryUsage() const
-    {
-        return core::CMemory::dynamicSize(s_Prior);
-    }
->>>>>>> d4e4cca7
+    std::size_t memoryUsage() const { return core::CMemory::dynamicSize(s_Prior); }
 
     //! Create from part of a state document.
     bool acceptRestoreTraverser(const SDistributionRestoreParams& params, core::CStateRestoreTraverser& traverser) {
