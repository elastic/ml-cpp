--- conflicted
+++ resolved
@@ -83,14 +83,10 @@
         void acceptPersistInserter(core::CStatePersistInserter &inserter) const;
 
         //! Clone this decomposition.
-<<<<<<< HEAD
         virtual CTimeSeriesDecomposition *clone(bool isForForecast = false) const;
 
         //! Set the data type.
         virtual void dataType(maths_t::EDataType dataType);
-=======
-        virtual CTimeSeriesDecomposition *clone() const;
->>>>>>> 36fd5a18
 
         //! Set the decay rate.
         virtual void decayRate(double decayRate);
@@ -203,14 +199,9 @@
         //! Get the seasonal components.
         virtual const maths_t::TSeasonalComponentVec &seasonalComponents() const;
 
-<<<<<<< HEAD
         //! This is the latest time of any point added to this object or
         //! the time skipped to.
-        virtual core_t::TTime lastValueTime(void) const;
-=======
-        //! This is the latest time of any point added to this object or the time skipped to.
         virtual core_t::TTime lastValueTime() const;
->>>>>>> 36fd5a18
 
     private:
         using TMediatorPtr = boost::shared_ptr<CMediator>;
