/*
 * ELASTICSEARCH CONFIDENTIAL
 *
 * Copyright (c) 2016 Elasticsearch BV. All Rights Reserved.
 *
 * Notice: this software, and all information contained
 * therein, is the exclusive property of Elasticsearch BV
 * and its licensors, if any, and is protected under applicable
 * domestic and foreign law, and international treaties.
 *
 * Reproduction, republication or distribution without the
 * express written consent of Elasticsearch BV is
 * strictly prohibited.
 */

#ifndef INCLUDED_ml_maths_CTimeSeriesDecomposition_h
#define INCLUDED_ml_maths_CTimeSeriesDecomposition_h

#include <maths/CTimeSeriesDecompositionDetail.h>
#include <maths/CTimeSeriesDecompositionInterface.h>
#include <maths/ImportExport.h>

#include <boost/shared_ptr.hpp>

class CTimeSeriesDecompositionTest;

namespace ml {
namespace core {
class CStatePersistInserter;
class CStateRestoreTraverser;
}
namespace maths {
class CPrior;

//! \brief Decomposes a time series into a linear combination
//! of periodic functions and a stationary random process.
//!
//! DESCRIPTION:\n
//! This manages the decomposition of a times series into a linear
//! combination of periodic terms. In particular, it assumes that
//! a set of time series points, comprising the set of pairs
//! \f$\{(t, f(t))\}\f$, is described by:
//! <pre class="fragment">
//!   \f$f(t) = \sum_i{ g_i(t | T_i) } + R\f$
//! </pre>
//!
//! Here, \f$g_i(t | T_i)\f$ denotes an arbitrary periodic function
//! with period \f$T_i\f$, i.e.
//! <pre class="fragment">
//!   \f$g_i(t | T_i) = g_i(t + T_i | T_i)\f$
//! </pre>
//!
//! and \f$R\f$ is a stationary random process, i.e. its distribution
//! doesn't change over (short) time periods.
//!
//! By default this assumes the data has one day and one week
//! periodicity, i.e. \f${ T_i } = { 86400, 604800 }\f$.
<<<<<<< HEAD
class MATHS_EXPORT CTimeSeriesDecomposition : public CTimeSeriesDecompositionInterface, private CTimeSeriesDecompositionDetail {
public:
    using TSizeVec = std::vector<std::size_t>;

public:
    //! The default size to use for the seasonal components.
    static const std::size_t DEFAULT_COMPONENT_SIZE;

public:
    //! \param[in] decayRate The rate at which information is lost.
    //! \param[in] bucketLength The data bucketing length.
    //! \param[in] seasonalComponentSize The number of buckets to
    //! use estimate a seasonal component.
    explicit CTimeSeriesDecomposition(double decayRate = 0.0,
                                      core_t::TTime bucketLength = 0,
                                      std::size_t seasonalComponentSize = DEFAULT_COMPONENT_SIZE);

    //! Construct from part of a state document.
    CTimeSeriesDecomposition(double decayRate,
                             core_t::TTime bucketLength,
                             std::size_t seasonalComponentSize,
                             core::CStateRestoreTraverser& traverser);

    //! Deep copy.
    CTimeSeriesDecomposition(const CTimeSeriesDecomposition& other);

    //! An efficient swap of the state of this and \p other.
    void swap(CTimeSeriesDecomposition& other);

    //! Assign this object (using deep copy).
    CTimeSeriesDecomposition& operator=(const CTimeSeriesDecomposition& other);

    //! Persist state by passing information to the supplied inserter.
    void acceptPersistInserter(core::CStatePersistInserter& inserter) const;

    //! Clone this decomposition.
    virtual CTimeSeriesDecomposition* clone(void) const;

    //! Set the decay rate.
    virtual void decayRate(double decayRate);

    //! Get the decay rate.
    virtual double decayRate(void) const;

    //! Check if the decomposition has any initialized components.
    virtual bool initialized(void) const;

    //! Adds a time series point \f$(t, f(t))\f$.
    //!
    //! \param[in] time The time of the function point.
    //! \param[in] value The function value at \p time.
    //! \param[in] weightStyles The styles of \p weights. Both the count
    //! and the Winsorisation weight styles have an effect. See also
    //! maths_t::ESampleWeightStyle for more details.
    //! \param[in] weights The weights of \p value. The smaller
    //! the count weight the less influence \p value has on the trend
    //! and it's local variance.
    //! \return True if number of estimated components changed
    //! and false otherwise.
    virtual bool addPoint(core_t::TTime time,
                          double value,
                          const maths_t::TWeightStyleVec& weightStyles = TWeights::COUNT,
                          const maths_t::TDouble4Vec& weights = TWeights::UNIT);

    //! Propagate the decomposition forwards to \p time.
    void propagateForwardsTo(core_t::TTime time);

    //! Get the mean value of the baseline in the vicinity of \p time.
    virtual double mean(core_t::TTime time) const;

    //! Get the value of the time series baseline at \p time.
    //!
    //! \param[in] time The time of interest.
    //! \param[in] confidence The symmetric confidence interval for the prediction
    //! the baseline as a percentage.
    //! \param[in] components The components to include in the baseline.
    virtual maths_t::TDoubleDoublePr
    baseline(core_t::TTime time, double confidence = 0.0, int components = E_All, bool smooth = true) const;

    //! Forecast from \p start to \p end at \p dt intervals.
    //!
    //! \param[in] startTime The start of the forecast.
    //! \param[in] endTime The end of the forecast.
    //! \param[in] step The time increment.
    //! \param[in] confidence The forecast confidence interval.
    //! \param[in] minimumScale The minimum permitted seasonal scale.
    //! \param[in] result Filled in with the forecast lower bound, prediction
    //! and upper bound.
    virtual void forecast(core_t::TTime startTime,
                          core_t::TTime endTime,
                          core_t::TTime step,
                          double confidence,
                          double minimumScale,
                          TDouble3VecVec& result);

    //! Detrend \p value from the time series being modeled by removing
    //! any trend and periodic component at \p time.
    virtual double detrend(core_t::TTime time, double value, double confidence) const;

    //! Get the mean variance of the baseline.
    virtual double meanVariance(void) const;

    //! Compute the variance scale at \p time.
    //!
    //! \param[in] time The time of interest.
    //! \param[in] variance The variance of the distribution
    //! to scale.
    //! \param[in] confidence The symmetric confidence interval
    //! for the variance scale as a percentage.
    virtual maths_t::TDoubleDoublePr scale(core_t::TTime time, double variance, double confidence, bool smooth = true) const;

    //! Roll time forwards by \p skipInterval.
    virtual void skipTime(core_t::TTime skipInterval);

    //! Get a checksum for this object.
    virtual uint64_t checksum(uint64_t seed = 0) const;

    //! Debug the memory used by this object.
    virtual void debugMemoryUsage(core::CMemoryUsage::TMemoryUsagePtr mem) const;

    //! Get the memory used by this object.
    virtual std::size_t memoryUsage(void) const;

    //! Get the static size of this object.
    virtual std::size_t staticSize(void) const;

    //! Get the seasonal components.
    virtual const maths_t::TSeasonalComponentVec& seasonalComponents(void) const;

    //! This is the latest time of any point added to this object or the time skipped to.
    virtual core_t::TTime lastValueTime(void) const;

private:
    using TMediatorPtr = boost::shared_ptr<CMediator>;

private:
    //! Set up the communication mediator.
    void initializeMediator(void);

    //! Create from part of a state document.
    bool acceptRestoreTraverser(core::CStateRestoreTraverser& traverser);

    //! The correction to produce a smooth join between periodic
    //! repeats and partitions.
    template<typename F>
    maths_t::TDoubleDoublePr smooth(const F& f, core_t::TTime time, int components) const;

    //! Check if \p component has been selected.
    bool selected(core_t::TTime time, int components, const CSeasonalComponent& component) const;

    //! Check if \p components match \p component.
    bool matches(int components, const CSeasonalComponent& component) const;

private:
    //! The time over which discontinuities between weekdays
    //! and weekends are smoothed out.
    static const core_t::TTime SMOOTHING_INTERVAL;

private:
    //! The time of the latest value added.
    core_t::TTime m_LastValueTime;

    //! The time to which the trend has been propagated.
    core_t::TTime m_LastPropagationTime;

    //! Handles the communication between the various tests and
    //! components.
    TMediatorPtr m_Mediator;

    //! The test for seasonal components.
    CPeriodicityTest m_PeriodicityTest;

    //! The test for calendar cyclic components.
    CCalendarTest m_CalendarCyclicTest;

    //! The state for modeling the components of the decomposition.
    CComponents m_Components;
=======
class MATHS_EXPORT CTimeSeriesDecomposition : public CTimeSeriesDecompositionInterface,
                                              private CTimeSeriesDecompositionDetail
{
    public:
        using TSizeVec = std::vector<std::size_t>;

    public:
        //! The default size to use for the seasonal components.
        static const std::size_t DEFAULT_COMPONENT_SIZE;

    public:
        //! \param[in] decayRate The rate at which information is lost.
        //! \param[in] bucketLength The data bucketing length.
        //! \param[in] seasonalComponentSize The number of buckets to
        //! use estimate a seasonal component.
        explicit CTimeSeriesDecomposition(double decayRate = 0.0,
                                          core_t::TTime bucketLength = 0,
                                          std::size_t seasonalComponentSize = DEFAULT_COMPONENT_SIZE);

        //! Construct from part of a state document.
        CTimeSeriesDecomposition(double decayRate,
                                 core_t::TTime bucketLength,
                                 std::size_t seasonalComponentSize,
                                 core::CStateRestoreTraverser &traverser);

        //! Deep copy.
        CTimeSeriesDecomposition(const CTimeSeriesDecomposition &other);

        //! An efficient swap of the state of this and \p other.
        void swap(CTimeSeriesDecomposition &other);

        //! Assign this object (using deep copy).
        CTimeSeriesDecomposition &operator=(const CTimeSeriesDecomposition &other);

        //! Persist state by passing information to the supplied inserter.
        void acceptPersistInserter(core::CStatePersistInserter &inserter) const;

        //! Clone this decomposition.
        virtual CTimeSeriesDecomposition *clone() const;

        //! Set the decay rate.
        virtual void decayRate(double decayRate);

        //! Get the decay rate.
        virtual double decayRate() const;

        //! Check if the decomposition has any initialized components.
        virtual bool initialized() const;

        //! Adds a time series point \f$(t, f(t))\f$.
        //!
        //! \param[in] time The time of the function point.
        //! \param[in] value The function value at \p time.
        //! \param[in] weightStyles The styles of \p weights. Both the count
        //! and the Winsorisation weight styles have an effect. See also
        //! maths_t::ESampleWeightStyle for more details.
        //! \param[in] weights The weights of \p value. The smaller
        //! the count weight the less influence \p value has on the trend
        //! and it's local variance.
        //! \return True if number of estimated components changed
        //! and false otherwise.
        virtual bool addPoint(core_t::TTime time,
                              double value,
                              const maths_t::TWeightStyleVec &weightStyles = TWeights::COUNT,
                              const maths_t::TDouble4Vec &weights = TWeights::UNIT);

        //! Propagate the decomposition forwards to \p time.
        void propagateForwardsTo(core_t::TTime time);

        //! Get the mean value of the baseline in the vicinity of \p time.
        virtual double mean(core_t::TTime time) const;

        //! Get the value of the time series baseline at \p time.
        //!
        //! \param[in] time The time of interest.
        //! \param[in] confidence The symmetric confidence interval for the prediction
        //! the baseline as a percentage.
        //! \param[in] components The components to include in the baseline.
        virtual maths_t::TDoubleDoublePr baseline(core_t::TTime time,
                                                  double confidence = 0.0,
                                                  int components = E_All,
                                                  bool smooth = true) const;

        //! Forecast from \p start to \p end at \p dt intervals.
        //!
        //! \param[in] startTime The start of the forecast.
        //! \param[in] endTime The end of the forecast.
        //! \param[in] step The time increment.
        //! \param[in] confidence The forecast confidence interval.
        //! \param[in] minimumScale The minimum permitted seasonal scale.
        //! \param[in] result Filled in with the forecast lower bound, prediction
        //! and upper bound.
        virtual void forecast(core_t::TTime startTime,
                              core_t::TTime endTime,
                              core_t::TTime step,
                              double confidence,
                              double minimumScale,
                              TDouble3VecVec &result);

        //! Detrend \p value from the time series being modeled by removing
        //! any trend and periodic component at \p time.
        virtual double detrend(core_t::TTime time, double value, double confidence) const;

        //! Get the mean variance of the baseline.
        virtual double meanVariance() const;

        //! Compute the variance scale at \p time.
        //!
        //! \param[in] time The time of interest.
        //! \param[in] variance The variance of the distribution
        //! to scale.
        //! \param[in] confidence The symmetric confidence interval
        //! for the variance scale as a percentage.
        virtual maths_t::TDoubleDoublePr scale(core_t::TTime time,
                                               double variance,
                                               double confidence,
                                               bool smooth = true) const;

        //! Roll time forwards by \p skipInterval.
        virtual void skipTime(core_t::TTime skipInterval);

        //! Get a checksum for this object.
        virtual uint64_t checksum(uint64_t seed = 0) const;

        //! Debug the memory used by this object.
        virtual void debugMemoryUsage(core::CMemoryUsage::TMemoryUsagePtr mem) const;

        //! Get the memory used by this object.
        virtual std::size_t memoryUsage() const;

        //! Get the static size of this object.
        virtual std::size_t staticSize() const;

        //! Get the seasonal components.
        virtual const maths_t::TSeasonalComponentVec &seasonalComponents() const;

        //! This is the latest time of any point added to this object or the time skipped to.
        virtual core_t::TTime lastValueTime() const;

    private:
        using TMediatorPtr = boost::shared_ptr<CMediator>;

    private:
        //! Set up the communication mediator.
        void initializeMediator();

        //! Create from part of a state document.
        bool acceptRestoreTraverser(core::CStateRestoreTraverser &traverser);

        //! The correction to produce a smooth join between periodic
        //! repeats and partitions.
        template<typename F>
        maths_t::TDoubleDoublePr smooth(const F &f,
                                        core_t::TTime time,
                                        int components) const;

        //! Check if \p component has been selected.
        bool selected(core_t::TTime time,
                      int components,
                      const CSeasonalComponent &component) const;

        //! Check if \p components match \p component.
        bool matches(int components, const CSeasonalComponent &component) const;

    private:
        //! The time over which discontinuities between weekdays
        //! and weekends are smoothed out.
        static const core_t::TTime SMOOTHING_INTERVAL;

    private:
        //! The time of the latest value added.
        core_t::TTime m_LastValueTime;

        //! The time to which the trend has been propagated.
        core_t::TTime m_LastPropagationTime;

        //! Handles the communication between the various tests and
        //! components.
        TMediatorPtr m_Mediator;

        //! The test for seasonal components.
        CPeriodicityTest m_PeriodicityTest;

        //! The test for calendar cyclic components.
        CCalendarTest m_CalendarCyclicTest;

        //! The state for modeling the components of the decomposition.
        CComponents m_Components;
>>>>>>> d4e4cca7
};
}
}

#endif // INCLUDED_ml_maths_CTimeSeriesDecomposition_h<|MERGE_RESOLUTION|>--- conflicted
+++ resolved
@@ -55,7 +55,6 @@
 //!
 //! By default this assumes the data has one day and one week
 //! periodicity, i.e. \f${ T_i } = { 86400, 604800 }\f$.
-<<<<<<< HEAD
 class MATHS_EXPORT CTimeSeriesDecomposition : public CTimeSeriesDecompositionInterface, private CTimeSeriesDecompositionDetail {
 public:
     using TSizeVec = std::vector<std::size_t>;
@@ -92,16 +91,16 @@
     void acceptPersistInserter(core::CStatePersistInserter& inserter) const;
 
     //! Clone this decomposition.
-    virtual CTimeSeriesDecomposition* clone(void) const;
+    virtual CTimeSeriesDecomposition* clone() const;
 
     //! Set the decay rate.
     virtual void decayRate(double decayRate);
 
     //! Get the decay rate.
-    virtual double decayRate(void) const;
+    virtual double decayRate() const;
 
     //! Check if the decomposition has any initialized components.
-    virtual bool initialized(void) const;
+    virtual bool initialized() const;
 
     //! Adds a time series point \f$(t, f(t))\f$.
     //!
@@ -156,7 +155,7 @@
     virtual double detrend(core_t::TTime time, double value, double confidence) const;
 
     //! Get the mean variance of the baseline.
-    virtual double meanVariance(void) const;
+    virtual double meanVariance() const;
 
     //! Compute the variance scale at \p time.
     //!
@@ -177,23 +176,23 @@
     virtual void debugMemoryUsage(core::CMemoryUsage::TMemoryUsagePtr mem) const;
 
     //! Get the memory used by this object.
-    virtual std::size_t memoryUsage(void) const;
+    virtual std::size_t memoryUsage() const;
 
     //! Get the static size of this object.
-    virtual std::size_t staticSize(void) const;
+    virtual std::size_t staticSize() const;
 
     //! Get the seasonal components.
-    virtual const maths_t::TSeasonalComponentVec& seasonalComponents(void) const;
+    virtual const maths_t::TSeasonalComponentVec& seasonalComponents() const;
 
     //! This is the latest time of any point added to this object or the time skipped to.
-    virtual core_t::TTime lastValueTime(void) const;
+    virtual core_t::TTime lastValueTime() const;
 
 private:
     using TMediatorPtr = boost::shared_ptr<CMediator>;
 
 private:
     //! Set up the communication mediator.
-    void initializeMediator(void);
+    void initializeMediator();
 
     //! Create from part of a state document.
     bool acceptRestoreTraverser(core::CStateRestoreTraverser& traverser);
@@ -233,196 +232,6 @@
 
     //! The state for modeling the components of the decomposition.
     CComponents m_Components;
-=======
-class MATHS_EXPORT CTimeSeriesDecomposition : public CTimeSeriesDecompositionInterface,
-                                              private CTimeSeriesDecompositionDetail
-{
-    public:
-        using TSizeVec = std::vector<std::size_t>;
-
-    public:
-        //! The default size to use for the seasonal components.
-        static const std::size_t DEFAULT_COMPONENT_SIZE;
-
-    public:
-        //! \param[in] decayRate The rate at which information is lost.
-        //! \param[in] bucketLength The data bucketing length.
-        //! \param[in] seasonalComponentSize The number of buckets to
-        //! use estimate a seasonal component.
-        explicit CTimeSeriesDecomposition(double decayRate = 0.0,
-                                          core_t::TTime bucketLength = 0,
-                                          std::size_t seasonalComponentSize = DEFAULT_COMPONENT_SIZE);
-
-        //! Construct from part of a state document.
-        CTimeSeriesDecomposition(double decayRate,
-                                 core_t::TTime bucketLength,
-                                 std::size_t seasonalComponentSize,
-                                 core::CStateRestoreTraverser &traverser);
-
-        //! Deep copy.
-        CTimeSeriesDecomposition(const CTimeSeriesDecomposition &other);
-
-        //! An efficient swap of the state of this and \p other.
-        void swap(CTimeSeriesDecomposition &other);
-
-        //! Assign this object (using deep copy).
-        CTimeSeriesDecomposition &operator=(const CTimeSeriesDecomposition &other);
-
-        //! Persist state by passing information to the supplied inserter.
-        void acceptPersistInserter(core::CStatePersistInserter &inserter) const;
-
-        //! Clone this decomposition.
-        virtual CTimeSeriesDecomposition *clone() const;
-
-        //! Set the decay rate.
-        virtual void decayRate(double decayRate);
-
-        //! Get the decay rate.
-        virtual double decayRate() const;
-
-        //! Check if the decomposition has any initialized components.
-        virtual bool initialized() const;
-
-        //! Adds a time series point \f$(t, f(t))\f$.
-        //!
-        //! \param[in] time The time of the function point.
-        //! \param[in] value The function value at \p time.
-        //! \param[in] weightStyles The styles of \p weights. Both the count
-        //! and the Winsorisation weight styles have an effect. See also
-        //! maths_t::ESampleWeightStyle for more details.
-        //! \param[in] weights The weights of \p value. The smaller
-        //! the count weight the less influence \p value has on the trend
-        //! and it's local variance.
-        //! \return True if number of estimated components changed
-        //! and false otherwise.
-        virtual bool addPoint(core_t::TTime time,
-                              double value,
-                              const maths_t::TWeightStyleVec &weightStyles = TWeights::COUNT,
-                              const maths_t::TDouble4Vec &weights = TWeights::UNIT);
-
-        //! Propagate the decomposition forwards to \p time.
-        void propagateForwardsTo(core_t::TTime time);
-
-        //! Get the mean value of the baseline in the vicinity of \p time.
-        virtual double mean(core_t::TTime time) const;
-
-        //! Get the value of the time series baseline at \p time.
-        //!
-        //! \param[in] time The time of interest.
-        //! \param[in] confidence The symmetric confidence interval for the prediction
-        //! the baseline as a percentage.
-        //! \param[in] components The components to include in the baseline.
-        virtual maths_t::TDoubleDoublePr baseline(core_t::TTime time,
-                                                  double confidence = 0.0,
-                                                  int components = E_All,
-                                                  bool smooth = true) const;
-
-        //! Forecast from \p start to \p end at \p dt intervals.
-        //!
-        //! \param[in] startTime The start of the forecast.
-        //! \param[in] endTime The end of the forecast.
-        //! \param[in] step The time increment.
-        //! \param[in] confidence The forecast confidence interval.
-        //! \param[in] minimumScale The minimum permitted seasonal scale.
-        //! \param[in] result Filled in with the forecast lower bound, prediction
-        //! and upper bound.
-        virtual void forecast(core_t::TTime startTime,
-                              core_t::TTime endTime,
-                              core_t::TTime step,
-                              double confidence,
-                              double minimumScale,
-                              TDouble3VecVec &result);
-
-        //! Detrend \p value from the time series being modeled by removing
-        //! any trend and periodic component at \p time.
-        virtual double detrend(core_t::TTime time, double value, double confidence) const;
-
-        //! Get the mean variance of the baseline.
-        virtual double meanVariance() const;
-
-        //! Compute the variance scale at \p time.
-        //!
-        //! \param[in] time The time of interest.
-        //! \param[in] variance The variance of the distribution
-        //! to scale.
-        //! \param[in] confidence The symmetric confidence interval
-        //! for the variance scale as a percentage.
-        virtual maths_t::TDoubleDoublePr scale(core_t::TTime time,
-                                               double variance,
-                                               double confidence,
-                                               bool smooth = true) const;
-
-        //! Roll time forwards by \p skipInterval.
-        virtual void skipTime(core_t::TTime skipInterval);
-
-        //! Get a checksum for this object.
-        virtual uint64_t checksum(uint64_t seed = 0) const;
-
-        //! Debug the memory used by this object.
-        virtual void debugMemoryUsage(core::CMemoryUsage::TMemoryUsagePtr mem) const;
-
-        //! Get the memory used by this object.
-        virtual std::size_t memoryUsage() const;
-
-        //! Get the static size of this object.
-        virtual std::size_t staticSize() const;
-
-        //! Get the seasonal components.
-        virtual const maths_t::TSeasonalComponentVec &seasonalComponents() const;
-
-        //! This is the latest time of any point added to this object or the time skipped to.
-        virtual core_t::TTime lastValueTime() const;
-
-    private:
-        using TMediatorPtr = boost::shared_ptr<CMediator>;
-
-    private:
-        //! Set up the communication mediator.
-        void initializeMediator();
-
-        //! Create from part of a state document.
-        bool acceptRestoreTraverser(core::CStateRestoreTraverser &traverser);
-
-        //! The correction to produce a smooth join between periodic
-        //! repeats and partitions.
-        template<typename F>
-        maths_t::TDoubleDoublePr smooth(const F &f,
-                                        core_t::TTime time,
-                                        int components) const;
-
-        //! Check if \p component has been selected.
-        bool selected(core_t::TTime time,
-                      int components,
-                      const CSeasonalComponent &component) const;
-
-        //! Check if \p components match \p component.
-        bool matches(int components, const CSeasonalComponent &component) const;
-
-    private:
-        //! The time over which discontinuities between weekdays
-        //! and weekends are smoothed out.
-        static const core_t::TTime SMOOTHING_INTERVAL;
-
-    private:
-        //! The time of the latest value added.
-        core_t::TTime m_LastValueTime;
-
-        //! The time to which the trend has been propagated.
-        core_t::TTime m_LastPropagationTime;
-
-        //! Handles the communication between the various tests and
-        //! components.
-        TMediatorPtr m_Mediator;
-
-        //! The test for seasonal components.
-        CPeriodicityTest m_PeriodicityTest;
-
-        //! The test for calendar cyclic components.
-        CCalendarTest m_CalendarCyclicTest;
-
-        //! The state for modeling the components of the decomposition.
-        CComponents m_Components;
->>>>>>> d4e4cca7
 };
 }
 }
