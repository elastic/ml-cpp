--- conflicted
+++ resolved
@@ -103,18 +103,17 @@
 //! interface to this class is double precision. If floats are used
 //! they should be used for storage only and transparent to the rest
 //! of the code base.
-<<<<<<< HEAD
 class MATHS_EXPORT CNaturalBreaksClassifier {
 public:
-    typedef std::vector<std::size_t> TSizeVec;
-    typedef std::vector<double> TDoubleVec;
-    typedef std::pair<double, double> TDoubleDoublePr;
-    typedef std::vector<TDoubleDoublePr> TDoubleDoublePrVec;
-    typedef CBasicStatistics::SSampleMeanVar<double>::TAccumulator TDoubleTuple;
-    typedef std::vector<TDoubleTuple> TDoubleTupleVec;
-    typedef CBasicStatistics::SSampleMeanVar<CFloatStorage>::TAccumulator TTuple;
-    typedef std::vector<TTuple> TTupleVec;
-    typedef std::vector<CNaturalBreaksClassifier> TClassifierVec;
+    using TSizeVec = std::vector<std::size_t>;
+    using TDoubleVec = std::vector<double>;
+    using TDoubleDoublePr = std::pair<double, double>;
+    using TDoubleDoublePrVec = std::vector<TDoubleDoublePr>;
+    using TDoubleTuple = CBasicStatistics::SSampleMeanVar<double>::TAccumulator;
+    using TDoubleTupleVec = std::vector<TDoubleTuple>;
+    using TTuple = CBasicStatistics::SSampleMeanVar<CFloatStorage>::TAccumulator;
+    using TTupleVec = std::vector<TTuple>;
+    using TClassifierVec = std::vector<CNaturalBreaksClassifier>;
 
 public:
     //! The type of optimization object which it is possible
@@ -149,7 +148,7 @@
     double percentile(double p) const;
 
     //! Get the total number of categories in the classifier.
-    std::size_t size(void) const;
+    std::size_t size() const;
 
     //! Split this classifier into the n-categories identified by
     //! the categories function.
@@ -221,7 +220,7 @@
     void propagateForwardsByTime(double time);
 
     //! Check if we are currently buffering points.
-    bool buffering(void) const;
+    bool buffering() const;
 
     //! Get \p n samples of the distribution corresponding to the
     //! categories we are maintaining.
@@ -233,7 +232,7 @@
     void sample(std::size_t numberSamples, double smallest, double largest, TDoubleVec& result) const;
 
     //! Print this classifier for debug.
-    std::string print(void) const;
+    std::string print() const;
 
     //! Get a checksum for this object.
     uint64_t checksum(uint64_t seed = 0) const;
@@ -242,7 +241,7 @@
     void debugMemoryUsage(core::CMemoryUsage::TMemoryUsagePtr mem) const;
 
     //! Get the memory used by this component
-    std::size_t memoryUsage(void) const;
+    std::size_t memoryUsage() const;
 
     //! Get the minimum within class total deviation partition
     //! of the categories \p categories with size at most \p n
@@ -267,7 +266,7 @@
     static bool naturalBreaks(const TDoubleTupleVec& categories, std::size_t n, std::size_t p, EObjective target, TSizeVec& result);
 
 private:
-    typedef std::pair<std::size_t, std::size_t> TSizeSizePr;
+    using TSizeSizePr = std::pair<std::size_t, std::size_t>;
 
 private:
     //! Implementation called by naturalBreaks with explicit
@@ -288,10 +287,10 @@
     CNaturalBreaksClassifier(std::size_t space, double decayRate, double minimumCategoryCount, TTupleVec& categories);
 
     //! Reduce the number of tuples until we satisfy the space constraint.
-    void reduce(void);
+    void reduce();
 
     //! Get the indices of the closest categories.
-    TSizeSizePr closestPair(void) const;
+    TSizeSizePr closestPair() const;
 
     //! Get the total deviation of the specified class.
     static double deviation(const TTuple& category);
@@ -303,240 +302,6 @@
     static inline double objective(EObjective objective, const TTuple& category) {
         switch (objective) {
         case E_TargetDeviation:
-=======
-class MATHS_EXPORT CNaturalBreaksClassifier
-{
-    public:
-        using TSizeVec = std::vector<std::size_t>;
-        using TDoubleVec = std::vector<double>;
-        using TDoubleDoublePr = std::pair<double, double>;
-        using TDoubleDoublePrVec = std::vector<TDoubleDoublePr>;
-        using TDoubleTuple = CBasicStatistics::SSampleMeanVar<double>::TAccumulator;
-        using TDoubleTupleVec = std::vector<TDoubleTuple>;
-        using TTuple = CBasicStatistics::SSampleMeanVar<CFloatStorage>::TAccumulator;
-        using TTupleVec = std::vector<TTuple>;
-        using TClassifierVec = std::vector<CNaturalBreaksClassifier>;
-
-    public:
-        //! The type of optimization object which it is possible
-        //! to target. In particular,
-        //!   -# Deviation is the square root of the total sample
-        //!      variation.
-        //!   -# Variation is the total sample variation, i.e. the
-        //!      sum of the square differences from the sample mean.
-        enum EObjective
-        {
-            E_TargetDeviation,
-            E_TargetVariation
-        };
-
-    public:
-        //! Create a new classifier with the specified space limit.
-        //!
-        //! \param[in] space The maximum space in numbers of tuples.
-        //! A tuple comprises three floats.
-        //! \param[in] decayRate The rate at which we data ages out
-        //! of the classifier.
-        //! \param[in] minimumCategoryCount The minimum permitted count
-        //! for a category.
-        //! \note This will store as much information about the points
-        //! subject to this constraint so will generally hold approximately
-        //! \p space tuples.
-        CNaturalBreaksClassifier(std::size_t space,
-                                 double decayRate = 0.0,
-                                 double minimumCategoryCount = MINIMUM_CATEGORY_COUNT);
-
-        //! Create from part of a state document.
-        bool acceptRestoreTraverser(const SDistributionRestoreParams &params,
-                                    core::CStateRestoreTraverser &traverser);
-
-        //! Persist state by passing information to the supplied inserter.
-        void acceptPersistInserter(core::CStatePersistInserter &inserter) const;
-
-        //! Get the count \p p percentile position.
-        double percentile(double p) const;
-
-        //! Get the total number of categories in the classifier.
-        std::size_t size() const;
-
-        //! Split this classifier into the n-categories identified by
-        //! the categories function.
-        //!
-        //! \param[in] n The desired size of the split.
-        //! \param[in] p The minimum category size.
-        //! \param[out] result Filled in with the classifiers representing
-        //! the split.
-        //! \sa categories for details on the split.
-        bool split(std::size_t n, std::size_t p, TClassifierVec &result);
-
-        //! Split this classifier into the n-categories corresponding to
-        //! \p split.
-        //!
-        //! \param[in] split The desired partition.
-        //! \param[out] result Filled in with the classifiers representing
-        //! \p split if it is a valid partition and cleared otherwise.
-        //! \note \p split should be ordered and the maximum value should
-        //! be equal to the number of points in the classifier.
-        bool split(const TSizeVec &split, TClassifierVec &result);
-
-        //! Get the minimum within class total deviation partition
-        //! of size at most \p n.
-        //!
-        //! \param[in] n The number of partitions.
-        //! \param[in] p The minimum category size.
-        //! \param[out] result Filled in with the indices at which to break.
-        bool naturalBreaks(std::size_t n, std::size_t p, TSizeVec &result);
-
-        //! Get as many tuples as possible, but not more than \p n,
-        //! describing our best estimate of the categories in the data.
-        //!
-        //! \param[in] n The desired size for the partition.
-        //! \param[in] p The minimum category size.
-        //! \param[out] result Filled in with the minimum within class
-        //! total deviation partition of size at most n.
-        //! \param[in] append If true the categories are appended to
-        //! \p result.
-        //! \note This finds the optimum partition using a dynamic
-        //! programming approach in complexity \f$O(N^2n)\f$ where
-        //! \f$N\f$ the number of tuples and \f$n\f$ is the desired
-        //! size for the partition.
-        bool categories(std::size_t n,
-                        std::size_t p,
-                        TTupleVec &result,
-                        bool append = false);
-
-        //! Get the categories corresponding to \p split.
-        //!
-        //! \param[in] split The desired partition.
-        //! \param[out] result Filled in with the categories corresponding
-        //! to \p split if it is a valid partition and cleared otherwise.
-        //! \note \p split should be ordered and the maximum value should
-        //! be equal to the number of points in the classifier.
-        bool categories(const TSizeVec &split, TTupleVec &result);
-
-        //! Add \p x to the classifier.
-        //!
-        //! \param[in] x A point to add to the classifier.
-        //! \param[in] count The count weight of this point.
-        void add(double x, double count = 1.0);
-
-        //! Merge \p other with this classifier.
-        //!
-        //! \param[in] other Another classifier to merge with this one.
-        void merge(const CNaturalBreaksClassifier &other);
-
-        //! Set the rate at which information is aged out.
-        void decayRate(double decayRate);
-
-        //! Propagate the clusters forwards by \p time.
-        void propagateForwardsByTime(double time);
-
-        //! Check if we are currently buffering points.
-        bool buffering() const;
-
-        //! Get \p n samples of the distribution corresponding to the
-        //! categories we are maintaining.
-        //!
-        //! \param[in] numberSamples The desired number of samples.
-        //! \param[in] smallest The smallest permitted sample.
-        //! \param[in] largest The largest permitted sample.
-        //! \param[out] result Filled in with the samples of the distribution.
-        void sample(std::size_t numberSamples,
-                    double smallest,
-                    double largest,
-                    TDoubleVec &result) const;
-
-        //! Print this classifier for debug.
-        std::string print() const;
-
-        //! Get a checksum for this object.
-        uint64_t checksum(uint64_t seed = 0) const;
-
-        //! Get the memory used by this component
-        void debugMemoryUsage(core::CMemoryUsage::TMemoryUsagePtr mem) const;
-
-        //! Get the memory used by this component
-        std::size_t memoryUsage() const;
-
-        //! Get the minimum within class total deviation partition
-        //! of the categories \p categories with size at most \p n
-        //! subject to the constraint that no category contains fewer
-        //! than \p p values.
-        //!
-        //! \param[in] categories The categories to partition.
-        //! \param[in] n The number of partitions.
-        //! \param[in] p The minimum category size.
-        //! \param[in] target The optimization objective to target.
-        //! \param[out] result Filled in with the indices at which to
-        //! break.
-        //! \note This finds the optimum partition using a dynamic
-        //! programming approach in complexity \f$O(N^2n)\f$ where
-        //! \f$N\f$ the number of tuples and \f$n\f$ is the desired
-        //! size for the partition.
-        static bool naturalBreaks(const TTupleVec &categories,
-                                  std::size_t n,
-                                  std::size_t p,
-                                  EObjective target,
-                                  TSizeVec &result);
-
-        //! Double tuple version.
-        //!
-        //! \see naturalBreaks for more details.
-        static bool naturalBreaks(const TDoubleTupleVec &categories,
-                                  std::size_t n,
-                                  std::size_t p,
-                                  EObjective target,
-                                  TSizeVec &result);
-
-    private:
-        using TSizeSizePr = std::pair<std::size_t, std::size_t>;
-
-    private:
-        //! Implementation called by naturalBreaks with explicit
-        //! tuple types.
-        template<typename TUPLE>
-        static bool naturalBreaksImpl(const std::vector<TUPLE> &categories,
-                                      std::size_t n,
-                                      std::size_t p,
-                                      EObjective target,
-                                      TSizeVec &result);
-
-    private:
-        //! The minimum permitted size for the classifier.
-        static const std::size_t MINIMUM_SPACE;
-
-        //! The maximum allowed size of the points buffer.
-        static const std::size_t MAXIMUM_BUFFER_SIZE;
-
-    private:
-        //! Construct a new classifier with the specified space limit
-        //! \p space and categories \p categories.
-        CNaturalBreaksClassifier(std::size_t space,
-                                 double decayRate,
-                                 double minimumCategoryCount,
-                                 TTupleVec &categories);
-
-        //! Reduce the number of tuples until we satisfy the space constraint.
-        void reduce();
-
-        //! Get the indices of the closest categories.
-        TSizeSizePr closestPair() const;
-
-        //! Get the total deviation of the specified class.
-        static double deviation(const TTuple &category);
-
-        //! Get the total variation of the specified class.
-        static double variation(const TTuple &category);
-
-        //! Wrapper to evaluate the specified object function.
-        static inline double objective(EObjective objective, const TTuple &category)
-        {
-            switch (objective)
-            {
-            case E_TargetDeviation: return deviation(category);
-            case E_TargetVariation: return variation(category);
-            }
->>>>>>> d4e4cca7
             return deviation(category);
         case E_TargetVariation:
             return variation(category);
