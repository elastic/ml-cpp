/*
 * ELASTICSEARCH CONFIDENTIAL
 *
 * Copyright (c) 2016 Elasticsearch BV. All Rights Reserved.
 *
 * Notice: this software, and all information contained
 * therein, is the exclusive property of Elasticsearch BV
 * and its licensors, if any, and is protected under applicable
 * domestic and foreign law, and international treaties.
 *
 * Reproduction, republication or distribution without the
 * express written consent of Elasticsearch BV is
 * strictly prohibited.
 */

#ifndef INCLUDED_ml_maths_CKMostCorrelated_h
#define INCLUDED_ml_maths_CKMostCorrelated_h

#include <maths/CBasicStatistics.h>
#include <maths/CLinearAlgebra.h>
#include <maths/CPRNG.h>
#include <maths/CPackedBitVector.h>
#include <maths/ImportExport.h>

#include <boost/unordered_map.hpp>

#include <utility>
#include <vector>

#include <stdint.h>

namespace ml {
namespace maths {

//! \brief Randomized linear complexity search for the most correlated
//! pairs of variables.
//!
//! DESCRIPTION:\n
//! This uses random projections to find a specified number \f$M\f$ of
//! the most correlated pairs of \f$N\f$ random variables with time and
//! space complexity \f$O(N + M)\f$.
//!
//! In particular, we project the residuals \f$\{ \frac{x_i - m_x}{\sigma_x} \}\f$
//! using sequences of \f$n\f$ samples of the random variable
//! \f$P : \Omega \rightarrow \{-1, 1}\f$. It is easy to show that the
//! expectation of
//! <pre class="fragment">
//!   \f$\left( \sum_{i=1}{n}{ P_i \frac{x_i - m_x}{\sigma_x} - \sum_{i=1}{n}{ P_i \frac{y_i - m_y}{\sigma_y} \right)\f$
//! </pre>
//! is equal to
//! <pre class="fragment">
//!   \f$2 (1 - cov(X,Y))\f$
//! </pre>
//! where \f$cov(X,Y)\f$ is the covariance between \f$X\f$ and \f$Y\f$.
//! We can average this over different copies of the random sequences
//! to "boost" the result. Since the average is proportional to the
//! Euclidean norm of the difference between the two points, whose
//! components are the projected normalised residuals, finding the
//! most correlated variables amounts to a collection neighbourhood
//! searches around each point.
<<<<<<< HEAD
class MATHS_EXPORT CKMostCorrelated {
public:
    //! The number of projections of the data to maintain
    //! simultaneously.
    static const std::size_t NUMBER_PROJECTIONS = 10u;

public:
    typedef std::vector<double> TDoubleVec;
    typedef std::vector<std::size_t> TSizeVec;
    typedef std::pair<std::size_t, std::size_t> TSizeSizePr;
    typedef std::vector<TSizeSizePr> TSizeSizePrVec;
    typedef CVectorNx1<maths::CFloatStorage, NUMBER_PROJECTIONS> TVector;
    typedef std::vector<TVector> TVectorVec;
    typedef boost::unordered_map<std::size_t, TVector> TSizeVectorUMap;
    typedef std::pair<TVector, CPackedBitVector> TVectorPackedBitVectorPr;
    typedef boost::unordered_map<std::size_t, TVectorPackedBitVectorPr> TSizeVectorPackedBitVectorPrUMap;

public:
    CKMostCorrelated(std::size_t k, double decayRate, bool initialize = true);

    //! Create from part of a state document.
    bool acceptRestoreTraverser(core::CStateRestoreTraverser& traverser);

    //! Persist state by passing to the supplied inserter.
    void acceptPersistInserter(core::CStatePersistInserter& inserter) const;

    //! Get the most correlated variables.
    void mostCorrelated(TSizeSizePrVec& result) const;

    //! Get the \p n most correlated variables.
    void mostCorrelated(std::size_t n, TSizeSizePrVec& correlates, TDoubleVec* pearson = 0) const;

    //! Get the most correlated variables correlations.
    void correlations(TDoubleVec& result) const;

    //! Get the \p n most correlated variables correlations.
    void correlations(std::size_t n, TDoubleVec& result) const;

    //! Resize the relevant statistics to accommodate up to \p n variables.
    void addVariables(std::size_t n);

    //! Remove the variables \p remove.
    void removeVariables(const TSizeVec& remove);

    //! Check if the correlations may have just changed.
    bool changed(void) const;

    //! Add the value \p x for the variable \p X.
    void add(std::size_t X, double x);

    //! Capture the projections of all variables added.
    void capture(void);

    //! Get the checksum of this object.
    uint64_t checksum(uint64_t seed = 0) const;

    //! Debug the memory used by this object.
    void debugMemoryUsage(core::CMemoryUsage::TMemoryUsagePtr mem) const;

    //! Get the memory used by this object.
    std::size_t memoryUsage(void) const;

protected:
    //! The length of the projected sequence to capture.
    static const std::size_t PROJECTION_DIMENSION;
    //! The minimum sparseness, in terms of proportion of missing values,
    //! for a variable we'll consider trying to correlate.
    static const double MINIMUM_SPARSENESS;
    //! The proportion of values to replace for each projection.
    static const double REPLACE_FRACTION;

protected:
    typedef CBasicStatistics::SSampleMeanVar<double>::TAccumulator TMeanVarAccumulator;
    typedef std::vector<TMeanVarAccumulator> TMeanVarAccumulatorVec;
    typedef TSizeVectorUMap::const_iterator TSizeVectorUMapCItr;
    typedef TSizeVectorPackedBitVectorPrUMap::iterator TSizeVectorPackedBitVectorPrUMapItr;
    typedef TSizeVectorPackedBitVectorPrUMap::const_iterator TSizeVectorPackedBitVectorPrUMapCItr;

    //! \brief A pair of variables and their correlation.
    //!
    //! DESCRIPTION:\n
    //! This manages the estimation of the sample correlation,
    //! i.e. \f$\frac{1}{n}\sum_{i=1}{n}{\frac{(x-m_x)(y-m_y)}{\sigma_x\sigma_y}}\f$,
    //! from the projected data.
    struct MATHS_EXPORT SCorrelation {
        //! See core::CMemory.
        static bool dynamicSizeAlwaysZero(void) { return true; }

        SCorrelation(void);
        SCorrelation(std::size_t X,
                     const TVector& px,
                     const CPackedBitVector& ix,
                     std::size_t Y,
                     const TVector& py,
                     const CPackedBitVector& iy);
=======
class MATHS_EXPORT CKMostCorrelated
{
    public:
        //! The number of projections of the data to maintain
        //! simultaneously.
        static const std::size_t NUMBER_PROJECTIONS = 10u;

    public:
        using TDoubleVec = std::vector<double>;
        using TSizeVec = std::vector<std::size_t>;
        using TSizeSizePr = std::pair<std::size_t, std::size_t>;
        using TSizeSizePrVec = std::vector<TSizeSizePr>;
        using TVector = CVectorNx1<maths::CFloatStorage, NUMBER_PROJECTIONS>;
        using TVectorVec = std::vector<TVector>;
        using TSizeVectorUMap = boost::unordered_map<std::size_t, TVector>;
        using TVectorPackedBitVectorPr = std::pair<TVector, CPackedBitVector>;
        using TSizeVectorPackedBitVectorPrUMap = boost::unordered_map<std::size_t, TVectorPackedBitVectorPr>;

    public:
        CKMostCorrelated(std::size_t k, double decayRate, bool initialize = true);
>>>>>>> d4e4cca7

        //! Create from part of a state document.
        bool acceptRestoreTraverser(core::CStateRestoreTraverser& traverser);

        //! Persist state by passing to the supplied inserter.
        void acceptPersistInserter(core::CStatePersistInserter& inserter) const;

        //! Complete ordering of correlations by _increasing_
        //! absolute correlation.
        bool operator<(const SCorrelation& rhs) const;

        //! Update the correlation with a new projection.
        void update(const TSizeVectorPackedBitVectorPrUMap& projected);

        //! Get the Euclidean distance between points corresponding
        //! to this correlation.
        double distance(double amax) const;

        //! Get (a lower bound) on the estimated absolute correlation.
        double absCorrelation(void) const;

        //! Estimate the correlation based on the projections
        //! \p px and \p py.
        static double correlation(const TVector& px, const CPackedBitVector& ix, const TVector& py, const CPackedBitVector& iy);

        //! Get the checksum of this object.
        uint64_t checksum(uint64_t seed) const;

<<<<<<< HEAD
        //! Print for debug.
        std::string print(void) const;
=======
        //! Check if the correlations may have just changed.
        bool changed() const;
>>>>>>> d4e4cca7

        //! The correlation.
        TMeanVarAccumulator s_Correlation;
        //! The first variable.
        std::size_t s_X;
        //! The second variable.
        std::size_t s_Y;
    };

<<<<<<< HEAD
    //! \brief Checks if a correlation includes a specified variable.
    class MATHS_EXPORT CMatches {
    public:
        CMatches(std::size_t x);

        bool operator()(const SCorrelation& correlation) const;
=======
        //! Capture the projections of all variables added.
        void capture();

        //! Get the checksum of this object.
        uint64_t checksum(uint64_t seed = 0) const;

        //! Debug the memory used by this object.
        void debugMemoryUsage(core::CMemoryUsage::TMemoryUsagePtr mem) const;

        //! Get the memory used by this object.
        std::size_t memoryUsage() const;

    protected:
        //! The length of the projected sequence to capture.
        static const std::size_t PROJECTION_DIMENSION;
        //! The minimum sparseness, in terms of proportion of missing values,
        //! for a variable we'll consider trying to correlate.
        static const double MINIMUM_SPARSENESS;
        //! The proportion of values to replace for each projection.
        static const double REPLACE_FRACTION;

    protected:
        using TMeanVarAccumulator = CBasicStatistics::SSampleMeanVar<double>::TAccumulator;
        using TMeanVarAccumulatorVec = std::vector<TMeanVarAccumulator>;
        using TSizeVectorUMapCItr = TSizeVectorUMap::const_iterator;
        using TSizeVectorPackedBitVectorPrUMapItr = TSizeVectorPackedBitVectorPrUMap::iterator;
        using TSizeVectorPackedBitVectorPrUMapCItr = TSizeVectorPackedBitVectorPrUMap::const_iterator;

        //! \brief A pair of variables and their correlation.
        //!
        //! DESCRIPTION:\n
        //! This manages the estimation of the sample correlation,
        //! i.e. \f$\frac{1}{n}\sum_{i=1}{n}{\frac{(x-m_x)(y-m_y)}{\sigma_x\sigma_y}}\f$,
        //! from the projected data.
        struct MATHS_EXPORT SCorrelation
        {
            //! See core::CMemory.
            static bool dynamicSizeAlwaysZero() { return true; }

            SCorrelation();
            SCorrelation(std::size_t X,
                         const TVector &px,
                         const CPackedBitVector &ix,
                         std::size_t Y,
                         const TVector &py,
                         const CPackedBitVector &iy);

            //! Create from part of a state document.
            bool acceptRestoreTraverser(core::CStateRestoreTraverser &traverser);

            //! Persist state by passing to the supplied inserter.
            void acceptPersistInserter(core::CStatePersistInserter &inserter) const;

            //! Complete ordering of correlations by _increasing_
            //! absolute correlation.
            bool operator<(const SCorrelation &rhs) const;

            //! Update the correlation with a new projection.
            void update(const TSizeVectorPackedBitVectorPrUMap &projected);

            //! Get the Euclidean distance between points corresponding
            //! to this correlation.
            double distance(double amax) const;

            //! Get (a lower bound) on the estimated absolute correlation.
            double absCorrelation() const;

            //! Estimate the correlation based on the projections
            //! \p px and \p py.
            static double correlation(const TVector &px,
                                      const CPackedBitVector &ix,
                                      const TVector &py,
                                      const CPackedBitVector &iy);

            //! Get the checksum of this object.
            uint64_t checksum(uint64_t seed) const;

            //! Print for debug.
            std::string print() const;

            //! The correlation.
            TMeanVarAccumulator s_Correlation;
            //! The first variable.
            std::size_t s_X;
            //! The second variable.
            std::size_t s_Y;
        };

        //! \brief Checks if a correlation includes a specified variable.
        class MATHS_EXPORT CMatches
        {
            public:
                CMatches(std::size_t x);

                bool operator()(const SCorrelation &correlation) const;

            private:
                std::size_t m_X;
        };

        using TCorrelationVec = std::vector<SCorrelation>;

    protected:
        //! Get the most correlated variables based on the current
        //! projections.
        void mostCorrelated(TCorrelationVec &result) const;

        //! Generate the next projection and reinitialize related state.
        void nextProjection();

        //! Get the projections.
        const TVectorVec &projections() const;

        //! Get the projected residuals.
        const TSizeVectorPackedBitVectorPrUMap &projected() const;

        //! Get the current correlation collection.
        const TCorrelationVec &correlations() const;

        //! Get the variable moments.
        const TMeanVarAccumulatorVec &moments() const;
>>>>>>> d4e4cca7

    private:
        std::size_t m_X;
    };

    typedef std::vector<SCorrelation> TCorrelationVec;

protected:
    //! Get the most correlated variables based on the current
    //! projections.
    void mostCorrelated(TCorrelationVec& result) const;

    //! Generate the next projection and reinitialize related state.
    void nextProjection(void);

    //! Get the projections.
    const TVectorVec& projections(void) const;

    //! Get the projected residuals.
    const TSizeVectorPackedBitVectorPrUMap& projected(void) const;

    //! Get the current correlation collection.
    const TCorrelationVec& correlations(void) const;

    //! Get the variable moments.
    const TMeanVarAccumulatorVec& moments(void) const;

private:
    //! The number of correlations to find.
    std::size_t m_K;

    //! The rate at which to forget about historical correlations.
    double m_DecayRate;

    //! The random number generator.
    mutable CPRNG::CXorShift1024Mult m_Rng;

    //! The random projections.
    TVectorVec m_Projections;

    //! The values to add in the next capture.
    TSizeVectorUMap m_CurrentProjected;

    //! The projected variables' "normalised" residuals.
    TSizeVectorPackedBitVectorPrUMap m_Projected;

    //! The maximum possible metric measurement count.
    double m_MaximumCount;

    //! The variables' means and variances.
    TMeanVarAccumulatorVec m_Moments;

    //! The 2 * m_Size most correlated variables.
    TCorrelationVec m_MostCorrelated;
};
}
}

#endif // INCLUDED_ml_maths_CKMostCorrelated_h<|MERGE_RESOLUTION|>--- conflicted
+++ resolved
@@ -58,7 +58,6 @@
 //! components are the projected normalised residuals, finding the
 //! most correlated variables amounts to a collection neighbourhood
 //! searches around each point.
-<<<<<<< HEAD
 class MATHS_EXPORT CKMostCorrelated {
 public:
     //! The number of projections of the data to maintain
@@ -66,15 +65,15 @@
     static const std::size_t NUMBER_PROJECTIONS = 10u;
 
 public:
-    typedef std::vector<double> TDoubleVec;
-    typedef std::vector<std::size_t> TSizeVec;
-    typedef std::pair<std::size_t, std::size_t> TSizeSizePr;
-    typedef std::vector<TSizeSizePr> TSizeSizePrVec;
-    typedef CVectorNx1<maths::CFloatStorage, NUMBER_PROJECTIONS> TVector;
-    typedef std::vector<TVector> TVectorVec;
-    typedef boost::unordered_map<std::size_t, TVector> TSizeVectorUMap;
-    typedef std::pair<TVector, CPackedBitVector> TVectorPackedBitVectorPr;
-    typedef boost::unordered_map<std::size_t, TVectorPackedBitVectorPr> TSizeVectorPackedBitVectorPrUMap;
+    using TDoubleVec = std::vector<double>;
+    using TSizeVec = std::vector<std::size_t>;
+    using TSizeSizePr = std::pair<std::size_t, std::size_t>;
+    using TSizeSizePrVec = std::vector<TSizeSizePr>;
+    using TVector = CVectorNx1<maths::CFloatStorage, NUMBER_PROJECTIONS>;
+    using TVectorVec = std::vector<TVector>;
+    using TSizeVectorUMap = boost::unordered_map<std::size_t, TVector>;
+    using TVectorPackedBitVectorPr = std::pair<TVector, CPackedBitVector>;
+    using TSizeVectorPackedBitVectorPrUMap = boost::unordered_map<std::size_t, TVectorPackedBitVectorPr>;
 
 public:
     CKMostCorrelated(std::size_t k, double decayRate, bool initialize = true);
@@ -104,13 +103,13 @@
     void removeVariables(const TSizeVec& remove);
 
     //! Check if the correlations may have just changed.
-    bool changed(void) const;
+    bool changed() const;
 
     //! Add the value \p x for the variable \p X.
     void add(std::size_t X, double x);
 
     //! Capture the projections of all variables added.
-    void capture(void);
+    void capture();
 
     //! Get the checksum of this object.
     uint64_t checksum(uint64_t seed = 0) const;
@@ -119,7 +118,7 @@
     void debugMemoryUsage(core::CMemoryUsage::TMemoryUsagePtr mem) const;
 
     //! Get the memory used by this object.
-    std::size_t memoryUsage(void) const;
+    std::size_t memoryUsage() const;
 
 protected:
     //! The length of the projected sequence to capture.
@@ -131,11 +130,11 @@
     static const double REPLACE_FRACTION;
 
 protected:
-    typedef CBasicStatistics::SSampleMeanVar<double>::TAccumulator TMeanVarAccumulator;
-    typedef std::vector<TMeanVarAccumulator> TMeanVarAccumulatorVec;
-    typedef TSizeVectorUMap::const_iterator TSizeVectorUMapCItr;
-    typedef TSizeVectorPackedBitVectorPrUMap::iterator TSizeVectorPackedBitVectorPrUMapItr;
-    typedef TSizeVectorPackedBitVectorPrUMap::const_iterator TSizeVectorPackedBitVectorPrUMapCItr;
+    using TMeanVarAccumulator = CBasicStatistics::SSampleMeanVar<double>::TAccumulator;
+    using TMeanVarAccumulatorVec = std::vector<TMeanVarAccumulator>;
+    using TSizeVectorUMapCItr = TSizeVectorUMap::const_iterator;
+    using TSizeVectorPackedBitVectorPrUMapItr = TSizeVectorPackedBitVectorPrUMap::iterator;
+    using TSizeVectorPackedBitVectorPrUMapCItr = TSizeVectorPackedBitVectorPrUMap::const_iterator;
 
     //! \brief A pair of variables and their correlation.
     //!
@@ -145,37 +144,15 @@
     //! from the projected data.
     struct MATHS_EXPORT SCorrelation {
         //! See core::CMemory.
-        static bool dynamicSizeAlwaysZero(void) { return true; }
-
-        SCorrelation(void);
+        static bool dynamicSizeAlwaysZero() { return true; }
+
+        SCorrelation();
         SCorrelation(std::size_t X,
                      const TVector& px,
                      const CPackedBitVector& ix,
                      std::size_t Y,
                      const TVector& py,
                      const CPackedBitVector& iy);
-=======
-class MATHS_EXPORT CKMostCorrelated
-{
-    public:
-        //! The number of projections of the data to maintain
-        //! simultaneously.
-        static const std::size_t NUMBER_PROJECTIONS = 10u;
-
-    public:
-        using TDoubleVec = std::vector<double>;
-        using TSizeVec = std::vector<std::size_t>;
-        using TSizeSizePr = std::pair<std::size_t, std::size_t>;
-        using TSizeSizePrVec = std::vector<TSizeSizePr>;
-        using TVector = CVectorNx1<maths::CFloatStorage, NUMBER_PROJECTIONS>;
-        using TVectorVec = std::vector<TVector>;
-        using TSizeVectorUMap = boost::unordered_map<std::size_t, TVector>;
-        using TVectorPackedBitVectorPr = std::pair<TVector, CPackedBitVector>;
-        using TSizeVectorPackedBitVectorPrUMap = boost::unordered_map<std::size_t, TVectorPackedBitVectorPr>;
-
-    public:
-        CKMostCorrelated(std::size_t k, double decayRate, bool initialize = true);
->>>>>>> d4e4cca7
 
         //! Create from part of a state document.
         bool acceptRestoreTraverser(core::CStateRestoreTraverser& traverser);
@@ -195,7 +172,7 @@
         double distance(double amax) const;
 
         //! Get (a lower bound) on the estimated absolute correlation.
-        double absCorrelation(void) const;
+        double absCorrelation() const;
 
         //! Estimate the correlation based on the projections
         //! \p px and \p py.
@@ -204,13 +181,8 @@
         //! Get the checksum of this object.
         uint64_t checksum(uint64_t seed) const;
 
-<<<<<<< HEAD
         //! Print for debug.
-        std::string print(void) const;
-=======
-        //! Check if the correlations may have just changed.
-        bool changed() const;
->>>>>>> d4e4cca7
+        std::string print() const;
 
         //! The correlation.
         TMeanVarAccumulator s_Correlation;
@@ -220,142 +192,18 @@
         std::size_t s_Y;
     };
 
-<<<<<<< HEAD
     //! \brief Checks if a correlation includes a specified variable.
     class MATHS_EXPORT CMatches {
     public:
         CMatches(std::size_t x);
 
         bool operator()(const SCorrelation& correlation) const;
-=======
-        //! Capture the projections of all variables added.
-        void capture();
-
-        //! Get the checksum of this object.
-        uint64_t checksum(uint64_t seed = 0) const;
-
-        //! Debug the memory used by this object.
-        void debugMemoryUsage(core::CMemoryUsage::TMemoryUsagePtr mem) const;
-
-        //! Get the memory used by this object.
-        std::size_t memoryUsage() const;
-
-    protected:
-        //! The length of the projected sequence to capture.
-        static const std::size_t PROJECTION_DIMENSION;
-        //! The minimum sparseness, in terms of proportion of missing values,
-        //! for a variable we'll consider trying to correlate.
-        static const double MINIMUM_SPARSENESS;
-        //! The proportion of values to replace for each projection.
-        static const double REPLACE_FRACTION;
-
-    protected:
-        using TMeanVarAccumulator = CBasicStatistics::SSampleMeanVar<double>::TAccumulator;
-        using TMeanVarAccumulatorVec = std::vector<TMeanVarAccumulator>;
-        using TSizeVectorUMapCItr = TSizeVectorUMap::const_iterator;
-        using TSizeVectorPackedBitVectorPrUMapItr = TSizeVectorPackedBitVectorPrUMap::iterator;
-        using TSizeVectorPackedBitVectorPrUMapCItr = TSizeVectorPackedBitVectorPrUMap::const_iterator;
-
-        //! \brief A pair of variables and their correlation.
-        //!
-        //! DESCRIPTION:\n
-        //! This manages the estimation of the sample correlation,
-        //! i.e. \f$\frac{1}{n}\sum_{i=1}{n}{\frac{(x-m_x)(y-m_y)}{\sigma_x\sigma_y}}\f$,
-        //! from the projected data.
-        struct MATHS_EXPORT SCorrelation
-        {
-            //! See core::CMemory.
-            static bool dynamicSizeAlwaysZero() { return true; }
-
-            SCorrelation();
-            SCorrelation(std::size_t X,
-                         const TVector &px,
-                         const CPackedBitVector &ix,
-                         std::size_t Y,
-                         const TVector &py,
-                         const CPackedBitVector &iy);
-
-            //! Create from part of a state document.
-            bool acceptRestoreTraverser(core::CStateRestoreTraverser &traverser);
-
-            //! Persist state by passing to the supplied inserter.
-            void acceptPersistInserter(core::CStatePersistInserter &inserter) const;
-
-            //! Complete ordering of correlations by _increasing_
-            //! absolute correlation.
-            bool operator<(const SCorrelation &rhs) const;
-
-            //! Update the correlation with a new projection.
-            void update(const TSizeVectorPackedBitVectorPrUMap &projected);
-
-            //! Get the Euclidean distance between points corresponding
-            //! to this correlation.
-            double distance(double amax) const;
-
-            //! Get (a lower bound) on the estimated absolute correlation.
-            double absCorrelation() const;
-
-            //! Estimate the correlation based on the projections
-            //! \p px and \p py.
-            static double correlation(const TVector &px,
-                                      const CPackedBitVector &ix,
-                                      const TVector &py,
-                                      const CPackedBitVector &iy);
-
-            //! Get the checksum of this object.
-            uint64_t checksum(uint64_t seed) const;
-
-            //! Print for debug.
-            std::string print() const;
-
-            //! The correlation.
-            TMeanVarAccumulator s_Correlation;
-            //! The first variable.
-            std::size_t s_X;
-            //! The second variable.
-            std::size_t s_Y;
-        };
-
-        //! \brief Checks if a correlation includes a specified variable.
-        class MATHS_EXPORT CMatches
-        {
-            public:
-                CMatches(std::size_t x);
-
-                bool operator()(const SCorrelation &correlation) const;
-
-            private:
-                std::size_t m_X;
-        };
-
-        using TCorrelationVec = std::vector<SCorrelation>;
-
-    protected:
-        //! Get the most correlated variables based on the current
-        //! projections.
-        void mostCorrelated(TCorrelationVec &result) const;
-
-        //! Generate the next projection and reinitialize related state.
-        void nextProjection();
-
-        //! Get the projections.
-        const TVectorVec &projections() const;
-
-        //! Get the projected residuals.
-        const TSizeVectorPackedBitVectorPrUMap &projected() const;
-
-        //! Get the current correlation collection.
-        const TCorrelationVec &correlations() const;
-
-        //! Get the variable moments.
-        const TMeanVarAccumulatorVec &moments() const;
->>>>>>> d4e4cca7
 
     private:
         std::size_t m_X;
     };
 
-    typedef std::vector<SCorrelation> TCorrelationVec;
+    using TCorrelationVec = std::vector<SCorrelation>;
 
 protected:
     //! Get the most correlated variables based on the current
@@ -363,19 +211,19 @@
     void mostCorrelated(TCorrelationVec& result) const;
 
     //! Generate the next projection and reinitialize related state.
-    void nextProjection(void);
+    void nextProjection();
 
     //! Get the projections.
-    const TVectorVec& projections(void) const;
+    const TVectorVec& projections() const;
 
     //! Get the projected residuals.
-    const TSizeVectorPackedBitVectorPrUMap& projected(void) const;
+    const TSizeVectorPackedBitVectorPrUMap& projected() const;
 
     //! Get the current correlation collection.
-    const TCorrelationVec& correlations(void) const;
+    const TCorrelationVec& correlations() const;
 
     //! Get the variable moments.
-    const TMeanVarAccumulatorVec& moments(void) const;
+    const TMeanVarAccumulatorVec& moments() const;
 
 private:
     //! The number of correlations to find.
