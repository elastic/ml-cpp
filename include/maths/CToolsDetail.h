--- conflicted
+++ resolved
@@ -34,29 +34,13 @@
 namespace maths {
 
 template<typename LOGF>
-<<<<<<< HEAD
 CTools::CMixtureProbabilityOfLessLikelySample::CSmoothedKernel<LOGF>::CSmoothedKernel(LOGF logf, double logF0, double k)
-    : m_LogF(logf), m_LogF0(logF0), m_K(k), m_Scale(::exp(m_LogF0) * (1.0 + ::exp(-k))) {
+    : m_LogF(logf), m_LogF0(logF0), m_K(k), m_Scale(std::exp(m_LogF0) * (1.0 + std::exp(-k))) {
 }
 
 template<typename LOGF>
 void CTools::CMixtureProbabilityOfLessLikelySample::CSmoothedKernel<LOGF>::k(double k) {
-    double f0 = m_Scale / (1.0 + ::exp(-m_K));
-=======
-CTools::CMixtureProbabilityOfLessLikelySample::CSmoothedKernel<LOGF>::CSmoothedKernel(LOGF logf,
-                                                                                      double logF0,
-                                                                                      double k) :
-        m_LogF(logf),
-        m_LogF0(logF0),
-        m_K(k),
-        m_Scale(std::exp(m_LogF0) * (1.0 + std::exp(-k)))
-{}
-
-template<typename LOGF>
-void CTools::CMixtureProbabilityOfLessLikelySample::CSmoothedKernel<LOGF>::k(double k)
-{
     double f0 = m_Scale / (1.0 + std::exp(-m_K));
->>>>>>> d4e4cca7
     m_K = k;
     m_Scale = f0 * (1.0 + std::exp(-k));
 }
@@ -85,14 +69,8 @@
     if (m_K * (logFx - 1.0) >= core::constants::LOG_MAX_DOUBLE) {
         return true;
     }
-<<<<<<< HEAD
-    double fx = ::exp(logFx);
+    double fx = std::exp(logFx);
     if (fx < 1.0 + core::constants::LOG_DOUBLE_EPSILON / m_K) {
-=======
-    double fx = std::exp(logFx);
-    if (fx < 1.0 + core::constants::LOG_DOUBLE_EPSILON / m_K)
-    {
->>>>>>> d4e4cca7
         result = m_Scale * fx;
         return true;
     }
