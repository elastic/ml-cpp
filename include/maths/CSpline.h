/*
 * ELASTICSEARCH CONFIDENTIAL
 *
 * Copyright (c) 2016 Elasticsearch BV. All Rights Reserved.
 *
 * Notice: this software, and all information contained
 * therein, is the exclusive property of Elasticsearch BV
 * and its licensors, if any, and is protected under applicable
 * domestic and foreign law, and international treaties.
 *
 * Reproduction, republication or distribution without the
 * express written consent of Elasticsearch BV is
 * strictly prohibited.
 */

#ifndef INCLUDED_ml_maths_CSpline_h
#define INCLUDED_ml_maths_CSpline_h

#include <core/CContainerPrinter.h>
#include <core/CLogger.h>
#include <core/CMemory.h>

#include <maths/CChecksum.h>
#include <maths/CTools.h>
#include <maths/ImportExport.h>
#include <maths/MathsTypes.h>

#include <algorithm>
#include <cmath>
#include <cstdint>
#include <string>
#include <vector>

<<<<<<< HEAD
#include <stdint.h>

namespace ml {
namespace maths {

namespace spline_detail {
=======
namespace ml
{
namespace maths
{

namespace spline_detail
{
>>>>>>> d4e4cca7

using TDoubleVec = std::vector<double>;
using TFloatVec = std::vector<CFloatStorage>;

//! Solves \f$Ax = y\f$ where \f$A\f$ is a tridiagonal matrix
//! consisting of vectors \f$a\f$, \f$b\f$ and \f$c\f$.
//!
//! \param[in] a The subdiagonal indexed from [0, ..., n - 2].
//! \param[in] b The main diagonal, indexed from [0, ..., n - 1].
//! \param[in] c The superdiagonal, indexed from [0, ..., N - 2].
//! \param[in,out] x Initially contains the input vector \f$y\f$,
//! and returns the solution \f$x\f$, indexed from [0, ..., n - 1].
//! \note The contents of input vector c will be modified.
bool MATHS_EXPORT solveTridiagonal(const TDoubleVec& a, const TDoubleVec& b, TDoubleVec& c, TDoubleVec& x);

//! Solves:
//! <pre class="fragment">
//!   \f$\displaystyle \left(A + \begin{bmatrix} 1\\ 0\\ 0\\ \cdot\\u \end{bmatrix} \begin{bmatrix} 1 & 0 & 0 & \cdot & v \end{bmatrix}\right)x=y\f$
//! </pre>
//!
//! Here, \f$A\f$ is a tridiagonal matrix consisting of vectors
//! \f$a\f$, \f$b\f$ and \f$c\f$.
//!
//! \param[in] a The subdiagonal indexed from [0, ..., n - 2].
//! \param[in] b The main diagonal, indexed from [0, ..., n - 1].
//! \param[in] c The superdiagonal, indexed from [0, ..., N - 2].
//! \param[in,out] x Initially contains the input vector \f$y\f$,
//! and returns the solution \f$x\f$, indexed from [0, ..., n - 1].
//! \note The contents of input vector c will be modified.
bool MATHS_EXPORT
solvePeturbedTridiagonal(const TDoubleVec& a, const TDoubleVec& b, TDoubleVec& c, TDoubleVec& u, const TDoubleVec& v, TDoubleVec& x);
}

//! \brief Defines types used by the spline implementation.
<<<<<<< HEAD
class MATHS_EXPORT CSplineTypes {
public:
    typedef std::vector<double> TDoubleVec;
    typedef CBasicStatistics::SSampleMean<double>::TAccumulator TMeanAccumulator;

    //! Types of spline interpolation that this will perform.
    //!
    //! -# Linear interpolation of the knot points.
    //! -# Standard cubic spline. The boundary conditions are
    //!    chosen by a separate enumeration.
    enum EType { E_Linear, E_Cubic };

    //! Types of boundary condition for the spline.
    //!
    //! -# The natural boundary condition sets curvature to zero
    //!    at the start and end of the interpolated interval.
    //! -# The parabolic run out sets curvature at the start and
    //!    end of the interval to the curvature at the second and
    //!    penultimate knot point, respectively.
    //! -# For the periodic boundary condition we identify the
    //!    start and end of the interval and apply the usual
    //!    spline condition that the first derivative is equal
    //!    across the knot point.
    enum EBoundaryCondition { E_Natural, E_ParabolicRunout, E_Periodic };
=======
class MATHS_EXPORT CSplineTypes
{
    public:
        using TDoubleVec = std::vector<double>;
        using TMeanAccumulator = CBasicStatistics::SSampleMean<double>::TAccumulator;

        //! Types of spline interpolation that this will perform.
        //!
        //! -# Linear interpolation of the knot points.
        //! -# Standard cubic spline. The boundary conditions are
        //!    chosen by a separate enumeration.
        enum EType
        {
            E_Linear,
            E_Cubic
        };

        //! Types of boundary condition for the spline.
        //!
        //! -# The natural boundary condition sets curvature to zero
        //!    at the start and end of the interpolated interval.
        //! -# The parabolic run out sets curvature at the start and
        //!    end of the interval to the curvature at the second and
        //!    penultimate knot point, respectively.
        //! -# For the periodic boundary condition we identify the
        //!    start and end of the interval and apply the usual
        //!    spline condition that the first derivative is equal
        //!    across the knot point.
        enum EBoundaryCondition
        {
            E_Natural,
            E_ParabolicRunout,
            E_Periodic
        };
>>>>>>> d4e4cca7
};

//! \brief Implements a standard cubic spline.
//!
//! DESCRIPTION:\n
//! The standard cubic spline is an interpolation of a set of function
//! points, \f$(x, y(x))\f$. A set of knot points \f$x_i\f$ are defined
//! and the function is interpolated between these points using piecewise
//! cubic function, i.e.
//! <pre class="fragment">
//!   \f$y_i(x) = a_i(x-x_i)^3 + b_i(x-x_i)^2 + c_i(x-x_i) + d_i\f$
//! </pre>
//!
//! The spline conditions require that the function is continuous and
//! conditionally differentiable to order 2. In addition, the user must
//! specify some boundary conditions at the first and last knot points.
//! We support some standard types. However, for our particular use
//! cases it is also desirable to support a slightly non-standard boundary
//! condition, namely periodic. This corresponds to a function which is
//! periodic with period equal to the interpolation interval.
//!
//! \see http://en.wikipedia.org/wiki/Spline_(mathematics) for details.
//!
//! IMPLEMENTATION DECISIONS:\n
//! The types of the knot, value and curvatures collections are templated
//! principally so that splines can be defined on top of different precision
//! floating point numbers and also so that reference splines can be created.
//! Reference splines work on collections that are stored elsewhere, so that,
//! for example knot points can be shared between several splines.
template<typename KNOTS = std::vector<CFloatStorage>,
         typename VALUES = std::vector<CFloatStorage>,
<<<<<<< HEAD
         typename CURVATURES = std::vector<double>>
class CSpline : public CSplineTypes {
public:
    typedef typename boost::unwrap_reference<KNOTS>::type TKnots;
    typedef typename boost::unwrap_reference<VALUES>::type TValues;
    typedef typename boost::unwrap_reference<CURVATURES>::type TCurvatures;
    typedef typename boost::remove_const<TKnots>::type TNonConstKnots;
    typedef typename boost::remove_const<TValues>::type TNonConstValues;
    typedef typename boost::remove_const<TCurvatures>::type TNonConstCurvatures;

public:
    CSpline(EType type) : m_Type(type) {}

    CSpline(EType type, const KNOTS& knots, const VALUES& values, const CURVATURES& curvatures)
        : m_Type(type), m_Knots(knots), m_Values(values), m_Curvatures(curvatures) {}

    //! Efficiently swap the contents of two spline objects.
    void swap(CSpline& other) {
        using std::swap;
        swap(m_Type, other.m_Type);
        swap(m_Knots, other.m_Knots);
        swap(m_Values, other.m_Values);
        swap(m_Curvatures, other.m_Curvatures);
    }

    //! Check if the spline has been initialized.
    bool initialized(void) const { return this->knots().size() > 0; }

    //! Clear the contents of this spline and recover any
    //! allocated memory.
    void clear(void) {
        TNonConstKnots noKnots;
        this->knotsRef().swap(noKnots);
        TNonConstValues noValues;
        this->valuesRef().swap(noValues);
        TNonConstCurvatures noCurvatures;
        this->curvaturesRef().swap(noCurvatures);
    }

    //! Evaluate the value of the spline at the point \p x.
    //!
    //! \warning \p x should be in the interpolation interval as
    //! defined by the last set of knot points supplied to the
    //! interpolate function.
    double value(double x) const {
        if (this->knots().empty()) {
            return 0.0;
        }

        std::size_t k =
            CTools::truncate(std::size_t(std::lower_bound(this->knots().begin(), this->knots().end(), x) - this->knots().begin()),
                             std::size_t(1),
                             this->knots().size() - 1);

        if (x == this->knots()[k]) {
            return this->values()[k];
=======
         typename CURVATURES = std::vector<double> >
class CSpline : public CSplineTypes
{
    public:
        using TKnots = typename boost::unwrap_reference<KNOTS>::type;
        using TValues = typename boost::unwrap_reference<VALUES>::type;
        using TCurvatures = typename boost::unwrap_reference<CURVATURES>::type;
        using TNonConstKnots = typename boost::remove_const<TKnots>::type;
        using TNonConstValues = typename boost::remove_const<TValues>::type;
        using TNonConstCurvatures = typename boost::remove_const<TCurvatures>::type;

    public:
        CSpline(EType type) : m_Type(type) {}

        CSpline(EType type,
                const KNOTS &knots,
                const VALUES &values,
                const CURVATURES &curvatures) :
            m_Type(type),
            m_Knots(knots),
            m_Values(values),
            m_Curvatures(curvatures)
        {}

        //! Efficiently swap the contents of two spline objects.
        void swap(CSpline &other)
        {
            using std::swap;
            swap(m_Type, other.m_Type);
            swap(m_Knots, other.m_Knots);
            swap(m_Values, other.m_Values);
            swap(m_Curvatures, other.m_Curvatures);
        }

        //! Check if the spline has been initialized.
        bool initialized() const
        {
            return this->knots().size() > 0;
        }

        //! Clear the contents of this spline and recover any
        //! allocated memory.
        void clear()
        {
            TNonConstKnots noKnots;
            this->knotsRef().swap(noKnots);
            TNonConstValues noValues;
            this->valuesRef().swap(noValues);
            TNonConstCurvatures noCurvatures;
            this->curvaturesRef().swap(noCurvatures);
>>>>>>> d4e4cca7
        }

        switch (m_Type) {
        case E_Linear: {
            double h = this->knots()[k] - this->knots()[k - 1];
            double c = (this->values()[k] - this->values()[k - 1]) / h;
            double d = this->values()[k - 1];
            double r = x - this->knots()[k - 1];
            return c * r + d;
        }
        case E_Cubic: {
            double h = this->knots()[k] - this->knots()[k - 1];
            double a = (this->curvatures()[k] - this->curvatures()[k - 1]) / 6.0 / h;
            double b = this->curvatures()[k - 1] / 2.0;
            double c =
                (this->values()[k] - this->values()[k - 1]) / h - (this->curvatures()[k] / 6.0 + this->curvatures()[k - 1] / 3.0) * h;
            double d = this->values()[k - 1];
            double r = x - this->knots()[k - 1];
            return ((a * r + b) * r + c) * r + d;
        }
        }

        LOG_ABORT("Unexpected type " << m_Type);
    }

    //! Get the mean value of the spline.
    double mean(void) const {
        if (this->knots().empty()) {
            return 0.0;
        }

<<<<<<< HEAD
        std::size_t n = this->knots().size();
        double interval = (this->knots()[n - 1] - this->knots()[0]);

        TMeanAccumulator result;
        switch (m_Type) {
        case E_Linear:
            for (std::size_t i = 1u; i < this->knots().size(); ++i) {
                double h = this->knots()[i] - this->knots()[i - 1];
                double c = (this->values()[i] - this->values()[i - 1]) / h;
                double d = this->values()[i - 1];
                result.add(c / 2.0 * h + d, h / interval);
=======
        //! Get the mean value of the spline.
        double mean() const
        {
            if (this->knots().empty())
            {
                return 0.0;
>>>>>>> d4e4cca7
            }
            break;

        case E_Cubic:
            for (std::size_t i = 1u; i < this->knots().size(); ++i) {
                double h = this->knots()[i] - this->knots()[i - 1];
                double a = (this->curvatures()[i] - this->curvatures()[i - 1]) / 6.0 / h;
                double b = this->curvatures()[i - 1] / 2.0;
                double c =
                    (this->values()[i] - this->values()[i - 1]) / h - (this->curvatures()[i] / 6.0 + this->curvatures()[i - 1] / 3.0) * h;
                double d = this->values()[i - 1];
                result.add(((a * h / 4.0 + b / 3.0) * h + c / 2.0) * h + d, h / interval);
            }
            break;
        }

        return CBasicStatistics::mean(result);
    }

    //! Evaluate the slope of the spline at the point \p x.
    //!
    //! \warning \p x should be in the interpolation interval as
    //! defined by the last set of knot points supplied to the
    //! interpolate function.
    double slope(double x) const {
        if (this->knots().empty()) {
            return 0.0;
        }

        std::size_t k =
            CTools::truncate(std::size_t(std::lower_bound(this->knots().begin(), this->knots().end(), x) - this->knots().begin()),
                             std::size_t(1),
                             this->knots().size() - 1);

        switch (m_Type) {
        case E_Linear: {
            double h = this->knots()[k] - this->knots()[k - 1];
            return (this->values()[k] - this->values()[k - 1]) / h;
        }
        case E_Cubic: {
            double h = this->knots()[k] - this->knots()[k - 1];
            double a = (this->curvatures()[k] - this->curvatures()[k - 1]) / 6.0 / h;
            double b = this->curvatures()[k - 1] / 2.0;
            double c =
                (this->values()[k] - this->values()[k - 1]) / h - (this->curvatures()[k] / 6.0 + this->curvatures()[k - 1] / 3.0) * h;
            double r = x - this->knots()[k - 1];
            return ((3.0 * a * r + 2.0 * b) * r + c);
        }
        }

<<<<<<< HEAD
        LOG_ABORT("Unexpected type " << m_Type);
    }

    //! Compute the mean absolute slope of the spline.
    //!
    //! This is defined as
    //! <pre class="fragment">
    //!   \f$\frac{1}{|b-a|}\int_{[a,b]}{\left|\frac{df(s)}{ds}\right|}ds\f$
    //! </pre>
    double absSlope(void) const {
        double result = 0.0;
=======
        //! Compute the mean absolute slope of the spline.
        //!
        //! This is defined as
        //! <pre class="fragment">
        //!   \f$\frac{1}{|b-a|}\int_{[a,b]}{\left|\frac{df(s)}{ds}\right|}ds\f$
        //! </pre>
        double absSlope() const
        {
            double result = 0.0;

            std::size_t n = this->knots().size();

            switch (m_Type)
            {
            case E_Linear:
                for (std::size_t i = 1u; i < n; ++i)
                {
                    result += std::fabs((this->values()[i] - this->values()[i-1]));
                }
                break;

            case E_Cubic:
                for (std::size_t i = 1u; i < n; ++i)
                {
                    double a = this->knots()[i-1];
                    double b = this->knots()[i];
                    double h = b - a;
                    double ai = (this->curvatures()[i] - this->curvatures()[i-1]) / 6.0 / h;
                    double bi = this->curvatures()[i-1] / 2.0;
                    double ci = (this->values()[i] - this->values()[i-1]) / h
                              - (this->curvatures()[i] / 6.0 + this->curvatures()[i-1] / 3.0) * h;

                    double descriminant = bi * bi - 3.0 * ai * ci;
                    if (descriminant < 0.0)
                    {
                        result += std::fabs(((ai * h + bi) * h + ci) * h);
                        continue;
                    }
                    double rl = CTools::truncate(a - ( bi + descriminant) / 3.0 / ai, a, b);
                    double rr = CTools::truncate(a + (-bi + descriminant) / 3.0 / ai, a, b);
                    if (rl > rr)
                    {
                        std::swap(rl, rr);
                    }
                    result += std::fabs(((ai * (rl - a)  + bi) * (rl - a)  + ci) * (rl - a))
                            + std::fabs(((ai * (rr - rl) + bi) * (rr - rl) + ci) * (rr - rl))
                            + std::fabs(((ai * (b - rr)  + bi) * (b - rr)  + ci) * (b - rr));
                }
                break;
            }
>>>>>>> d4e4cca7

        std::size_t n = this->knots().size();

        switch (m_Type) {
        case E_Linear:
            for (std::size_t i = 1u; i < n; ++i) {
                result += ::fabs((this->values()[i] - this->values()[i - 1]));
            }
            break;

        case E_Cubic:
            for (std::size_t i = 1u; i < n; ++i) {
                double a = this->knots()[i - 1];
                double b = this->knots()[i];
                double h = b - a;
                double ai = (this->curvatures()[i] - this->curvatures()[i - 1]) / 6.0 / h;
                double bi = this->curvatures()[i - 1] / 2.0;
                double ci =
                    (this->values()[i] - this->values()[i - 1]) / h - (this->curvatures()[i] / 6.0 + this->curvatures()[i - 1] / 3.0) * h;

                double descriminant = bi * bi - 3.0 * ai * ci;
                if (descriminant < 0.0) {
                    result += ::fabs(((ai * h + bi) * h + ci) * h);
                    continue;
                }
                double rl = CTools::truncate(a - (bi + descriminant) / 3.0 / ai, a, b);
                double rr = CTools::truncate(a + (-bi + descriminant) / 3.0 / ai, a, b);
                if (rl > rr) {
                    std::swap(rl, rr);
                }
                result += ::fabs(((ai * (rl - a) + bi) * (rl - a) + ci) * (rl - a)) +
                          ::fabs(((ai * (rr - rl) + bi) * (rr - rl) + ci) * (rr - rl)) +
                          ::fabs(((ai * (b - rr) + bi) * (b - rr) + ci) * (b - rr));
            }
            break;
        }

        return result / (this->knots()[n - 1] - this->knots()[0]);
    }

    //! Get the specified curvatures.
    //!
    //! \param[out] a Filled in with the cubic coefficient.
    //! \param[out] b Filled in with the quadratic coefficient.
    //! \param[out] c Filled in with the linear coefficient.
    //! \param[out] d Filled in with the constant.
    //! \note Null pointers are ignored.
    void coefficients(TDoubleVec* a = 0, TDoubleVec* b = 0, TDoubleVec* c = 0, TDoubleVec* d = 0) const {
        if (a)
            a->reserve(this->values().size());
        if (b)
            b->reserve(this->values().size());
        if (c)
            c->reserve(this->values().size());
        if (d)
            d->reserve(this->values().size());

        switch (m_Type) {
        case E_Linear:
            for (std::size_t i = 1u; i < this->knots().size(); ++i) {
                double h = this->knots()[i] - this->knots()[i - 1];
                if (a)
                    a->push_back(0.0);
                if (b)
                    b->push_back(0.0);
                if (c)
                    c->push_back((this->values()[i] - this->values()[i - 1]) / h);
                if (d)
                    d->push_back(this->values()[i - 1]);
            }
            break;

        case E_Cubic:
            for (std::size_t i = 1u; i < this->knots().size(); ++i) {
                double h = this->knots()[i] - this->knots()[i - 1];
                if (a)
                    a->push_back((this->curvatures()[i] - this->curvatures()[i - 1]) / 6.0 / h);
                if (b)
                    b->push_back(this->curvatures()[i - 1] / 2.0);
                if (c)
                    c->push_back((this->values()[i] - this->values()[i - 1]) / h -
                                 (this->curvatures()[i] / 6.0 + this->curvatures()[i - 1] / 3.0) * h);
                if (d)
                    d->push_back(this->values()[i - 1]);
            }
            break;
        }
    }

    //! Interpolate the function, using the selected spline style,
    //! on the knot points \p knots, with the values \p values,
    //! and applying the boundary conditions \p boundary.
    //!
    //! \param[in] knots The knot points for the spline.
    //! \param[in] values The values of the function at \p knots.
    //! \param[in] boundary Selects the boundary condition to use
    //! for the interpolation. See EBoundaryCondition for more
    //! details on this argument.
    //! \warning \p knots must be ordered increasing.
    //! \warning There must be a one-to-one correspondence between
    //! \p knots and \p values.
    //! \note If \p knots contain duplicates the standard spline
    //! is ill posed. This implementation removes duplicates and
    //! sets the function value to the mean of function values
    //! over the duplicates.
    bool interpolate(const TDoubleVec& knots, const TDoubleVec& values, EBoundaryCondition boundary) {
        if (knots.size() < 2) {
            LOG_ERROR("Insufficient knot points supplied");
            return false;
        }
        if (knots.size() != values.size()) {
            LOG_ERROR("Number knots not equal to number of values: "
                      << " knots = " << core::CContainerPrinter::print(knots) << " values = " << core::CContainerPrinter::print(values));
            return false;
        }

        TNonConstKnots oldKnots;
        TNonConstValues oldValues;
        oldKnots.swap(this->knotsRef());
        oldValues.swap(this->valuesRef());
        this->knotsRef().assign(knots.begin(), knots.end());
        this->valuesRef().assign(values.begin(), values.end());

        // If two knots are equal to working precision then we
        // de-duplicate and use the average of the values at the
        // duplicate knots. The exit condition from this loop is
        // rather subtle and ensures that "last" always points
        // to the last element in the reduced knot set.
        std::size_t last = std::numeric_limits<std::size_t>::max();
        std::size_t n = this->knots().size();
        for (std::size_t i = 1u; i <= n; ++i) {
            std::size_t i_ = i - 1;
            double knot = this->knots()[i_];
            for (/**/; i < n && this->knots()[i] == knot; ++i) {}
            if (i - i_ > 1) {
                TMeanAccumulator value;
                for (std::size_t j = i_; j < i; ++j) {
                    value.add(this->values()[j]);
                }
                this->valuesRef()[i_] = CBasicStatistics::mean(value);
            }
            if (++last != i_) {
                this->knotsRef()[last] = this->knots()[i_];
                this->valuesRef()[last] = this->values()[i_];
            }
        }
        this->knotsRef().erase(this->knotsRef().begin() + last + 1, this->knotsRef().end());
        this->valuesRef().erase(this->valuesRef().begin() + last + 1, this->valuesRef().end());
        n = this->knots().size();
        LOG_TRACE("knots = " << core::CContainerPrinter::print(this->knots()));
        LOG_TRACE("values = " << core::CContainerPrinter::print(this->values()));

        if (this->knots().size() < 2) {
            LOG_ERROR("Insufficient distinct knot points supplied");
            this->knotsRef().swap(oldKnots);
            this->valuesRef().swap(oldValues);
            return false;
        }

        switch (m_Type) {
        case E_Linear:
            // Curvatures are all zero and we don't bother to store them.
            break;

        case E_Cubic: {
            this->curvaturesRef().clear();
            this->curvaturesRef().reserve(n);

            // Construct the diagonals: a is the subdiagonal, b is the
            // main diagonal and c is the superdiagonal.

            TDoubleVec a;
            TDoubleVec b;
            TDoubleVec c;
            a.reserve(n - 1);
            b.reserve(n);
            c.reserve(n - 1);

            double h = this->knots()[1] - this->knots()[0];
            double h_ = this->knots()[n - 1] - this->knots()[n - 2];

            switch (boundary) {
            case E_Natural:
                b.push_back(1.0);
                c.push_back(0.0);
                this->curvaturesRef().push_back(0.0);
                break;

            case E_ParabolicRunout:
                b.push_back(1.0);
                c.push_back(-1.0);
                this->curvaturesRef().push_back(0.0);
                break;

            case E_Periodic:
                b.push_back(2.0 * (h + h_));
                c.push_back(h - 1.0);
                this->curvaturesRef().push_back(
                    6.0 * ((this->values()[1] - this->values()[0]) / h - (this->values()[0] - this->values()[n - 2]) / h_));
                break;
            }

            for (std::size_t i = 1u; i + 1 < n; ++i) {
                h_ = h;
                h = this->knots()[i + 1] - this->knots()[i];
                a.push_back(h_);
                b.push_back(2.0 * (h + h_));
                c.push_back(h);
                this->curvaturesRef().push_back(
                    6.0 * ((this->values()[i + 1] - this->values()[i]) / h - (this->values()[i] - this->values()[i - 1]) / h_));
            }

            h_ = h;
            h = this->knots()[1] - this->knots()[0];

            switch (boundary) {
            case E_Natural:
                a.push_back(0.0);
                b.push_back(1.0);
                this->curvaturesRef().push_back(0.0);
                if (!spline_detail::solveTridiagonal(a, b, c, this->curvaturesRef())) {
                    LOG_ERROR("Failed to calculate curvatures");
                    return false;
                }
                break;

            case E_ParabolicRunout:
                a.push_back(-1.0);
                b.push_back(1.0);
                this->curvaturesRef().push_back(0.0);
                if (!spline_detail::solveTridiagonal(a, b, c, this->curvaturesRef())) {
                    LOG_ERROR("Failed to calculate curvatures");
                    return false;
                }
                break;
<<<<<<< HEAD

            case E_Periodic: {
                a.push_back(h_ * (1.0 - h));
                b.push_back(2.0 * (h + h_));
                TDoubleVec u(n, 0.0);
                u[0] = 1.0;
                u[n - 1] = h;
                TDoubleVec v(n, 0.0);
                v[1] = 1.0;
                v[n - 2] = h_;
                this->curvaturesRef().push_back(
                    6.0 * ((this->values()[1] - this->values()[n - 1]) / h - (this->values()[n - 1] - this->values()[n - 2]) / h_));
                if (!spline_detail::solvePeturbedTridiagonal(a, b, c, u, v, this->curvaturesRef())) {
                    LOG_ERROR("Failed to calculate curvatures");
                    return false;
                }
            } break;
            }
            break;
        }
        }

        return true;
    }

    //! Get a human readable description of this spline.
    //!
    //! \param[in] indent The indent to use at the start of new lines.
    //! \param[in,out] result Filled in with the description.
    void describe(const std::string& indent, std::string& result) const {
        result += "\n" + indent + "cubic spline";
        if (!this->initialized()) {
            result += " zero everywhere";
            return;
        }

        result += ":";
        switch (m_Type) {
        case E_Linear:
            for (std::size_t i = 1u; i < this->knots().size(); ++i) {
                double h = this->knots()[i] - this->knots()[i - 1];
                double c = (this->values()[i] - this->values()[i - 1]) / h;
                double d = this->values()[i - 1];
                std::string kl = core::CStringUtils::typeToStringPretty(this->knots()[i - 1]);
                result += "\n" + indent + core::CStringUtils::typeToStringPretty(c) + " (x - " + kl + ") + " +
                          core::CStringUtils::typeToStringPretty(d) + "   x in [" + kl + "," +
                          core::CStringUtils::typeToStringPretty(this->knots()[i]) + ")";
            }
            break;

        case E_Cubic:
            for (std::size_t i = 1u; i < this->knots().size(); ++i) {
                double h = this->knots()[i] - this->knots()[i - 1];
                double a = (this->curvatures()[i] - this->curvatures()[i - 1]) / 6.0 / h;
                double b = this->curvatures()[i - 1] / 2.0;
                double c =
                    (this->values()[i] - this->values()[i - 1]) / h - (this->curvatures()[i] / 6.0 + this->curvatures()[i - 1] / 3.0) * h;
                double d = this->values()[i - 1];
                std::string kl = core::CStringUtils::typeToStringPretty(this->knots()[i - 1]);
                result += "\n" + indent + core::CStringUtils::typeToStringPretty(a) + " (x - " + kl + ")^3 + " +
                          core::CStringUtils::typeToStringPretty(b) + " (x - " + kl + ")^2 + " + core::CStringUtils::typeToStringPretty(c) +
                          " (x - " + kl + ") + " + core::CStringUtils::typeToStringPretty(d) + "   x in [" + kl + "," +
                          core::CStringUtils::typeToStringPretty(this->knots()[i]) + ")";
            }
            break;
=======
            }
        }

        //! Get a checksum for this object.
        uint64_t checksum(uint64_t seed = 0) const
        {
            seed = CChecksum::calculate(seed, m_Type);
            seed = CChecksum::calculate(seed, m_Knots);
            seed = CChecksum::calculate(seed, m_Values);
            return CChecksum::calculate(seed, m_Curvatures);
        }

        //! Get the memory used by this component
        void debugMemoryUsage(core::CMemoryUsage::TMemoryUsagePtr mem) const
        {
            mem->setName("CSpline");
            core::CMemoryDebug::dynamicSize("m_Knots", m_Knots, mem);
            core::CMemoryDebug::dynamicSize("m_Values", m_Values, mem);
            core::CMemoryDebug::dynamicSize("m_Curvatures", m_Curvatures, mem);
        }

        //! Get the memory used by this component
        std::size_t memoryUsage() const
        {
            std::size_t mem = core::CMemory::dynamicSize(m_Knots);
            mem += core::CMemory::dynamicSize(m_Values);
            mem += core::CMemory::dynamicSize(m_Curvatures);
            return mem;
        }

        //! Get the knot points of the spline.
        inline const TNonConstKnots &knots() const
        {
            return boost::unwrap_ref(m_Knots);
        }

        //! Get the values at the knot points of the spline.
        inline const TNonConstValues &values() const
        {
            return boost::unwrap_ref(m_Values);
        }

        //! Get the curvatures at the knot points of the spline.
        inline const TNonConstCurvatures &curvatures() const
        {
            return boost::unwrap_ref(m_Curvatures);
        }

    private:
        //! Get the knot points of the spline.
        inline TKnots &knotsRef()
        {
            return boost::unwrap_ref(m_Knots);
        }

        //! Get the values at the knot points of the spline.
        inline TNonConstValues &valuesRef()
        {
            return boost::unwrap_ref(m_Values);
        }

        //! Get the curvatures at the knot points of the spline.
        inline TCurvatures &curvaturesRef()
        {
            return boost::unwrap_ref(m_Curvatures);
>>>>>>> d4e4cca7
        }
    }

    //! Get a checksum for this object.
    uint64_t checksum(uint64_t seed = 0) const {
        seed = CChecksum::calculate(seed, m_Type);
        seed = CChecksum::calculate(seed, m_Knots);
        seed = CChecksum::calculate(seed, m_Values);
        return CChecksum::calculate(seed, m_Curvatures);
    }

    //! Get the memory used by this component
    void debugMemoryUsage(core::CMemoryUsage::TMemoryUsagePtr mem) const {
        mem->setName("CSpline");
        core::CMemoryDebug::dynamicSize("m_Knots", m_Knots, mem);
        core::CMemoryDebug::dynamicSize("m_Values", m_Values, mem);
        core::CMemoryDebug::dynamicSize("m_Curvatures", m_Curvatures, mem);
    }

    //! Get the memory used by this component
    std::size_t memoryUsage(void) const {
        std::size_t mem = core::CMemory::dynamicSize(m_Knots);
        mem += core::CMemory::dynamicSize(m_Values);
        mem += core::CMemory::dynamicSize(m_Curvatures);
        return mem;
    }

    //! Get the knot points of the spline.
    inline const TNonConstKnots& knots(void) const { return boost::unwrap_ref(m_Knots); }

    //! Get the values at the knot points of the spline.
    inline const TNonConstValues& values(void) const { return boost::unwrap_ref(m_Values); }

    //! Get the curvatures at the knot points of the spline.
    inline const TNonConstCurvatures& curvatures(void) const { return boost::unwrap_ref(m_Curvatures); }

private:
    //! Get the knot points of the spline.
    inline TKnots& knotsRef(void) { return boost::unwrap_ref(m_Knots); }

    //! Get the values at the knot points of the spline.
    inline TNonConstValues& valuesRef(void) { return boost::unwrap_ref(m_Values); }

    //! Get the curvatures at the knot points of the spline.
    inline TCurvatures& curvaturesRef(void) { return boost::unwrap_ref(m_Curvatures); }

private:
    //! The type of spline.
    EType m_Type;
    //! The spline knot points.
    KNOTS m_Knots;
    //! The spline values at the knot points.
    VALUES m_Values;
    //! The spline curvatures at the knot points.
    CURVATURES m_Curvatures;
};
}
}

#endif // INCLUDED_ml_maths_CSpline_h<|MERGE_RESOLUTION|>--- conflicted
+++ resolved
@@ -31,22 +31,10 @@
 #include <string>
 #include <vector>
 
-<<<<<<< HEAD
-#include <stdint.h>
-
 namespace ml {
 namespace maths {
 
 namespace spline_detail {
-=======
-namespace ml
-{
-namespace maths
-{
-
-namespace spline_detail
-{
->>>>>>> d4e4cca7
 
 using TDoubleVec = std::vector<double>;
 using TFloatVec = std::vector<CFloatStorage>;
@@ -81,11 +69,10 @@
 }
 
 //! \brief Defines types used by the spline implementation.
-<<<<<<< HEAD
 class MATHS_EXPORT CSplineTypes {
 public:
-    typedef std::vector<double> TDoubleVec;
-    typedef CBasicStatistics::SSampleMean<double>::TAccumulator TMeanAccumulator;
+    using TDoubleVec = std::vector<double>;
+    using TMeanAccumulator = CBasicStatistics::SSampleMean<double>::TAccumulator;
 
     //! Types of spline interpolation that this will perform.
     //!
@@ -106,42 +93,6 @@
     //!    spline condition that the first derivative is equal
     //!    across the knot point.
     enum EBoundaryCondition { E_Natural, E_ParabolicRunout, E_Periodic };
-=======
-class MATHS_EXPORT CSplineTypes
-{
-    public:
-        using TDoubleVec = std::vector<double>;
-        using TMeanAccumulator = CBasicStatistics::SSampleMean<double>::TAccumulator;
-
-        //! Types of spline interpolation that this will perform.
-        //!
-        //! -# Linear interpolation of the knot points.
-        //! -# Standard cubic spline. The boundary conditions are
-        //!    chosen by a separate enumeration.
-        enum EType
-        {
-            E_Linear,
-            E_Cubic
-        };
-
-        //! Types of boundary condition for the spline.
-        //!
-        //! -# The natural boundary condition sets curvature to zero
-        //!    at the start and end of the interpolated interval.
-        //! -# The parabolic run out sets curvature at the start and
-        //!    end of the interval to the curvature at the second and
-        //!    penultimate knot point, respectively.
-        //! -# For the periodic boundary condition we identify the
-        //!    start and end of the interval and apply the usual
-        //!    spline condition that the first derivative is equal
-        //!    across the knot point.
-        enum EBoundaryCondition
-        {
-            E_Natural,
-            E_ParabolicRunout,
-            E_Periodic
-        };
->>>>>>> d4e4cca7
 };
 
 //! \brief Implements a standard cubic spline.
@@ -173,16 +124,15 @@
 //! for example knot points can be shared between several splines.
 template<typename KNOTS = std::vector<CFloatStorage>,
          typename VALUES = std::vector<CFloatStorage>,
-<<<<<<< HEAD
          typename CURVATURES = std::vector<double>>
 class CSpline : public CSplineTypes {
 public:
-    typedef typename boost::unwrap_reference<KNOTS>::type TKnots;
-    typedef typename boost::unwrap_reference<VALUES>::type TValues;
-    typedef typename boost::unwrap_reference<CURVATURES>::type TCurvatures;
-    typedef typename boost::remove_const<TKnots>::type TNonConstKnots;
-    typedef typename boost::remove_const<TValues>::type TNonConstValues;
-    typedef typename boost::remove_const<TCurvatures>::type TNonConstCurvatures;
+    using TKnots = typename boost::unwrap_reference<KNOTS>::type;
+    using TValues = typename boost::unwrap_reference<VALUES>::type;
+    using TCurvatures = typename boost::unwrap_reference<CURVATURES>::type;
+    using TNonConstKnots = typename boost::remove_const<TKnots>::type;
+    using TNonConstValues = typename boost::remove_const<TValues>::type;
+    using TNonConstCurvatures = typename boost::remove_const<TCurvatures>::type;
 
 public:
     CSpline(EType type) : m_Type(type) {}
@@ -200,11 +150,11 @@
     }
 
     //! Check if the spline has been initialized.
-    bool initialized(void) const { return this->knots().size() > 0; }
+    bool initialized() const { return this->knots().size() > 0; }
 
     //! Clear the contents of this spline and recover any
     //! allocated memory.
-    void clear(void) {
+    void clear() {
         TNonConstKnots noKnots;
         this->knotsRef().swap(noKnots);
         TNonConstValues noValues;
@@ -230,58 +180,6 @@
 
         if (x == this->knots()[k]) {
             return this->values()[k];
-=======
-         typename CURVATURES = std::vector<double> >
-class CSpline : public CSplineTypes
-{
-    public:
-        using TKnots = typename boost::unwrap_reference<KNOTS>::type;
-        using TValues = typename boost::unwrap_reference<VALUES>::type;
-        using TCurvatures = typename boost::unwrap_reference<CURVATURES>::type;
-        using TNonConstKnots = typename boost::remove_const<TKnots>::type;
-        using TNonConstValues = typename boost::remove_const<TValues>::type;
-        using TNonConstCurvatures = typename boost::remove_const<TCurvatures>::type;
-
-    public:
-        CSpline(EType type) : m_Type(type) {}
-
-        CSpline(EType type,
-                const KNOTS &knots,
-                const VALUES &values,
-                const CURVATURES &curvatures) :
-            m_Type(type),
-            m_Knots(knots),
-            m_Values(values),
-            m_Curvatures(curvatures)
-        {}
-
-        //! Efficiently swap the contents of two spline objects.
-        void swap(CSpline &other)
-        {
-            using std::swap;
-            swap(m_Type, other.m_Type);
-            swap(m_Knots, other.m_Knots);
-            swap(m_Values, other.m_Values);
-            swap(m_Curvatures, other.m_Curvatures);
-        }
-
-        //! Check if the spline has been initialized.
-        bool initialized() const
-        {
-            return this->knots().size() > 0;
-        }
-
-        //! Clear the contents of this spline and recover any
-        //! allocated memory.
-        void clear()
-        {
-            TNonConstKnots noKnots;
-            this->knotsRef().swap(noKnots);
-            TNonConstValues noValues;
-            this->valuesRef().swap(noValues);
-            TNonConstCurvatures noCurvatures;
-            this->curvaturesRef().swap(noCurvatures);
->>>>>>> d4e4cca7
         }
 
         switch (m_Type) {
@@ -308,12 +206,11 @@
     }
 
     //! Get the mean value of the spline.
-    double mean(void) const {
+    double mean() const {
         if (this->knots().empty()) {
             return 0.0;
         }
 
-<<<<<<< HEAD
         std::size_t n = this->knots().size();
         double interval = (this->knots()[n - 1] - this->knots()[0]);
 
@@ -325,14 +222,6 @@
                 double c = (this->values()[i] - this->values()[i - 1]) / h;
                 double d = this->values()[i - 1];
                 result.add(c / 2.0 * h + d, h / interval);
-=======
-        //! Get the mean value of the spline.
-        double mean() const
-        {
-            if (this->knots().empty())
-            {
-                return 0.0;
->>>>>>> d4e4cca7
             }
             break;
 
@@ -383,7 +272,6 @@
         }
         }
 
-<<<<<<< HEAD
         LOG_ABORT("Unexpected type " << m_Type);
     }
 
@@ -393,67 +281,15 @@
     //! <pre class="fragment">
     //!   \f$\frac{1}{|b-a|}\int_{[a,b]}{\left|\frac{df(s)}{ds}\right|}ds\f$
     //! </pre>
-    double absSlope(void) const {
+    double absSlope() const {
         double result = 0.0;
-=======
-        //! Compute the mean absolute slope of the spline.
-        //!
-        //! This is defined as
-        //! <pre class="fragment">
-        //!   \f$\frac{1}{|b-a|}\int_{[a,b]}{\left|\frac{df(s)}{ds}\right|}ds\f$
-        //! </pre>
-        double absSlope() const
-        {
-            double result = 0.0;
-
-            std::size_t n = this->knots().size();
-
-            switch (m_Type)
-            {
-            case E_Linear:
-                for (std::size_t i = 1u; i < n; ++i)
-                {
-                    result += std::fabs((this->values()[i] - this->values()[i-1]));
-                }
-                break;
-
-            case E_Cubic:
-                for (std::size_t i = 1u; i < n; ++i)
-                {
-                    double a = this->knots()[i-1];
-                    double b = this->knots()[i];
-                    double h = b - a;
-                    double ai = (this->curvatures()[i] - this->curvatures()[i-1]) / 6.0 / h;
-                    double bi = this->curvatures()[i-1] / 2.0;
-                    double ci = (this->values()[i] - this->values()[i-1]) / h
-                              - (this->curvatures()[i] / 6.0 + this->curvatures()[i-1] / 3.0) * h;
-
-                    double descriminant = bi * bi - 3.0 * ai * ci;
-                    if (descriminant < 0.0)
-                    {
-                        result += std::fabs(((ai * h + bi) * h + ci) * h);
-                        continue;
-                    }
-                    double rl = CTools::truncate(a - ( bi + descriminant) / 3.0 / ai, a, b);
-                    double rr = CTools::truncate(a + (-bi + descriminant) / 3.0 / ai, a, b);
-                    if (rl > rr)
-                    {
-                        std::swap(rl, rr);
-                    }
-                    result += std::fabs(((ai * (rl - a)  + bi) * (rl - a)  + ci) * (rl - a))
-                            + std::fabs(((ai * (rr - rl) + bi) * (rr - rl) + ci) * (rr - rl))
-                            + std::fabs(((ai * (b - rr)  + bi) * (b - rr)  + ci) * (b - rr));
-                }
-                break;
-            }
->>>>>>> d4e4cca7
 
         std::size_t n = this->knots().size();
 
         switch (m_Type) {
         case E_Linear:
             for (std::size_t i = 1u; i < n; ++i) {
-                result += ::fabs((this->values()[i] - this->values()[i - 1]));
+                result += std::fabs((this->values()[i] - this->values()[i - 1]));
             }
             break;
 
@@ -469,7 +305,7 @@
 
                 double descriminant = bi * bi - 3.0 * ai * ci;
                 if (descriminant < 0.0) {
-                    result += ::fabs(((ai * h + bi) * h + ci) * h);
+                    result += std::fabs(((ai * h + bi) * h + ci) * h);
                     continue;
                 }
                 double rl = CTools::truncate(a - (bi + descriminant) / 3.0 / ai, a, b);
@@ -477,9 +313,9 @@
                 if (rl > rr) {
                     std::swap(rl, rr);
                 }
-                result += ::fabs(((ai * (rl - a) + bi) * (rl - a) + ci) * (rl - a)) +
-                          ::fabs(((ai * (rr - rl) + bi) * (rr - rl) + ci) * (rr - rl)) +
-                          ::fabs(((ai * (b - rr) + bi) * (b - rr) + ci) * (b - rr));
+                result += std::fabs(((ai * (rl - a) + bi) * (rl - a) + ci) * (rl - a)) +
+                          std::fabs(((ai * (rr - rl) + bi) * (rr - rl) + ci) * (rr - rl)) +
+                          std::fabs(((ai * (b - rr) + bi) * (b - rr) + ci) * (b - rr));
             }
             break;
         }
@@ -682,7 +518,6 @@
                     return false;
                 }
                 break;
-<<<<<<< HEAD
 
             case E_Periodic: {
                 a.push_back(h_ * (1.0 - h));
@@ -748,73 +583,6 @@
                           core::CStringUtils::typeToStringPretty(this->knots()[i]) + ")";
             }
             break;
-=======
-            }
-        }
-
-        //! Get a checksum for this object.
-        uint64_t checksum(uint64_t seed = 0) const
-        {
-            seed = CChecksum::calculate(seed, m_Type);
-            seed = CChecksum::calculate(seed, m_Knots);
-            seed = CChecksum::calculate(seed, m_Values);
-            return CChecksum::calculate(seed, m_Curvatures);
-        }
-
-        //! Get the memory used by this component
-        void debugMemoryUsage(core::CMemoryUsage::TMemoryUsagePtr mem) const
-        {
-            mem->setName("CSpline");
-            core::CMemoryDebug::dynamicSize("m_Knots", m_Knots, mem);
-            core::CMemoryDebug::dynamicSize("m_Values", m_Values, mem);
-            core::CMemoryDebug::dynamicSize("m_Curvatures", m_Curvatures, mem);
-        }
-
-        //! Get the memory used by this component
-        std::size_t memoryUsage() const
-        {
-            std::size_t mem = core::CMemory::dynamicSize(m_Knots);
-            mem += core::CMemory::dynamicSize(m_Values);
-            mem += core::CMemory::dynamicSize(m_Curvatures);
-            return mem;
-        }
-
-        //! Get the knot points of the spline.
-        inline const TNonConstKnots &knots() const
-        {
-            return boost::unwrap_ref(m_Knots);
-        }
-
-        //! Get the values at the knot points of the spline.
-        inline const TNonConstValues &values() const
-        {
-            return boost::unwrap_ref(m_Values);
-        }
-
-        //! Get the curvatures at the knot points of the spline.
-        inline const TNonConstCurvatures &curvatures() const
-        {
-            return boost::unwrap_ref(m_Curvatures);
-        }
-
-    private:
-        //! Get the knot points of the spline.
-        inline TKnots &knotsRef()
-        {
-            return boost::unwrap_ref(m_Knots);
-        }
-
-        //! Get the values at the knot points of the spline.
-        inline TNonConstValues &valuesRef()
-        {
-            return boost::unwrap_ref(m_Values);
-        }
-
-        //! Get the curvatures at the knot points of the spline.
-        inline TCurvatures &curvaturesRef()
-        {
-            return boost::unwrap_ref(m_Curvatures);
->>>>>>> d4e4cca7
         }
     }
 
@@ -835,7 +603,7 @@
     }
 
     //! Get the memory used by this component
-    std::size_t memoryUsage(void) const {
+    std::size_t memoryUsage() const {
         std::size_t mem = core::CMemory::dynamicSize(m_Knots);
         mem += core::CMemory::dynamicSize(m_Values);
         mem += core::CMemory::dynamicSize(m_Curvatures);
@@ -843,23 +611,23 @@
     }
 
     //! Get the knot points of the spline.
-    inline const TNonConstKnots& knots(void) const { return boost::unwrap_ref(m_Knots); }
+    inline const TNonConstKnots& knots() const { return boost::unwrap_ref(m_Knots); }
 
     //! Get the values at the knot points of the spline.
-    inline const TNonConstValues& values(void) const { return boost::unwrap_ref(m_Values); }
+    inline const TNonConstValues& values() const { return boost::unwrap_ref(m_Values); }
 
     //! Get the curvatures at the knot points of the spline.
-    inline const TNonConstCurvatures& curvatures(void) const { return boost::unwrap_ref(m_Curvatures); }
+    inline const TNonConstCurvatures& curvatures() const { return boost::unwrap_ref(m_Curvatures); }
 
 private:
     //! Get the knot points of the spline.
-    inline TKnots& knotsRef(void) { return boost::unwrap_ref(m_Knots); }
+    inline TKnots& knotsRef() { return boost::unwrap_ref(m_Knots); }
 
     //! Get the values at the knot points of the spline.
-    inline TNonConstValues& valuesRef(void) { return boost::unwrap_ref(m_Values); }
+    inline TNonConstValues& valuesRef() { return boost::unwrap_ref(m_Values); }
 
     //! Get the curvatures at the knot points of the spline.
-    inline TCurvatures& curvaturesRef(void) { return boost::unwrap_ref(m_Curvatures); }
+    inline TCurvatures& curvaturesRef() { return boost::unwrap_ref(m_Curvatures); }
 
 private:
     //! The type of spline.
