/*
 * Copyright Elasticsearch B.V. and/or licensed to Elasticsearch B.V. under one
 * or more contributor license agreements. Licensed under the Elastic License;
 * you may not use this file except in compliance with the Elastic License.
 */

#ifndef INCLUDED_ml_maths_CBasicStatistics_h
#define INCLUDED_ml_maths_CBasicStatistics_h

#include <core/CContainerPrinter.h>
#include <core/CHashing.h>
#include <core/CMemory.h>
#include <core/CSmallVector.h>

#include <maths/CTypeTraits.h>
#include <maths/ImportExport.h>

#include <boost/array.hpp>
#include <boost/operators.hpp>

#include <algorithm>
#include <cmath>
#include <cstdint>
#include <functional>
#include <string>
#include <sstream>
#include <vector>

<<<<<<< HEAD
namespace ml
{
namespace maths
{
=======
namespace ml {
namespace maths {
namespace basic_statistics_detail {
//! Default undefined custom add function for points to the covariance
//! estimator.
template<typename POINT>
struct SCovariancesCustomAdd {};

//! Default undefined covariance matrix shrinkage estimator.
template<typename POINT>
struct SCovariancesLedoitWolf {};
}
>>>>>>> 601f3449

//! \brief Some basic stats utilities.
//!
//! DESCRIPTION:\n
//! Some utilities for computing basic sample statistics such
//! as central moments, covariance matrices and so on.
class MATHS_EXPORT CBasicStatistics {
public:
    using TDoubleDoublePr = std::pair<double, double>;
    using TDoubleVec = std::vector<double>;

public:
    //! Compute the mean of a pair.
    static double mean(const TDoubleDoublePr& samples);

    //! Compute the vector mean of a pair.
    template<typename VECTOR>
    static VECTOR mean(const std::pair<VECTOR, VECTOR>& samples) {
        std::size_t n = std::min(samples.first.size(), samples.second.size());
        VECTOR result;
        result.reserve(n);
        for (std::size_t i = 0u; i < n; ++i) {
            result.push_back(0.5 * (samples.first[i] + samples.second[i]));
        }
        return result;
    }

    //! Compute the sample mean.
    static double mean(const TDoubleVec& data);

    //! Compute the sample median.
    static double median(const TDoubleVec& data);

    //! Compute the median absolute deviation.
    static double mad(const TDoubleVec& data);

    //! Compute the maximum of \p first, \p second and \p third.
    template<typename T>
    static T max(T first, T second, T third) {
        return first >= second ? (third >= first ? third : first)
                               : (third >= second ? third : second);
    }

    //! Compute the minimum of \p first, \p second and \p third.
    template<typename T>
    static T min(T first, T second, T third) {
        return first <= second ? (third <= first ? third : first)
                               : (third <= second ? third : second);
    }

    /////////////////////////// ACCUMULATORS ///////////////////////////

    //! Delimiter used to persist basic types to a string.
    static const char INTERNAL_DELIMITER;

    //! Delimiter used to persist central moments to a string buffer.
    static const char EXTERNAL_DELIMITER;

    //! \brief An accumulator class for sample central moments.
    //!
    //! DESCRIPTION:\n
    //! This function object accumulates sample central moments for a set
    //! of samples passed to its function operator.
    //!
    //! It is capable of calculating the mean and the 2nd and 3rd central
    //! moments. These can be used to calculate the sample mean, variance
    //! and skewness. Free functions are defined to compute these.
    //!
    //! IMPLEMENTATION DECISIONS:\n
    //! This is templatized to support, for example, float when space is at
    //! a premium or something with higher precision than double when accuracy
    //! is at a premium. The type T must technically be an infinite field
    //! (in the mathematical sense). In particular, any floating point would
    //! do, also custom rational or complex types would work provided they
    //! overload "*" and "/" and define the necessary constructors; however,
    //! integral types won't work.
    //!
    //! The number of moments computed is supplied as a template parameter
    //! so exactly enough memory is allocated to store the results of the
    //! calculations. It is up to the user to not pass bad values for this
    //! parameter. Typedefs are provided to get hold of appropriate objects
    //! for computing the mean, mean and variance and mean, variance and
    //! skewness. Free functions are used to get hold of these quantities.
    //! They are overloaded for explicit values of the number of moments to
    //! provide compile time checking that the moment is available.
    //!
    //! We use recurrence relations for the higher order moments which
    //! minimize the cancellation errors. These can be derived by considering,\n
    //! <pre class="fragment">
    //!   \f$M(n, N) = \sum_{i=1}^{N}{ (x_i - M(1, N))^n } = \sum_{i=1}^{N}{ (x_i - M(1, N-1) + (M(1, N-1) - M(1, N)))^n }\f$
    //! </pre>
    //!
    //! where,\n
    //!   \f$M(1, N)\f$ is defined to be the sample mean of \f$N\f$ samples,\n
    //!   \f$n > 1\f$ for the higher order central moments, and\n
    //!
    //! Using these relations means that the lower order moments are used to
    //! calculate the higher order moments, so we only allow the user to select
    //! the highest order moment to compute.
    //!
    //! Note, that this is loosely modeled on the boost accumulator statistics
    //! library. This makes use of boost::mpl which doesn't compile on all our
    //! supported platforms. Also, it isn't very good at managing cancellation
    //! errors.
    //!
    //! \tparam T The "floating point" type.
    //! \tparam ORDER The highest order moment to gather.
    template<typename T, unsigned int ORDER>
    struct SSampleCentralMoments : public std::unary_function<T, void> {
        using TCoordinate = typename SCoordinate<T>::Type;

        //! See core::CMemory.
        static bool dynamicSizeAlwaysZero() {
            return core::memory_detail::SDynamicSizeAlwaysZero<T>::value();
        }

        explicit SSampleCentralMoments(const T& initial = T(0)) : s_Count(0) {
            std::fill_n(s_Moments, ORDER, initial);
        }

        //! Copy construction from implicitly convertible type.
        template<typename U>
        SSampleCentralMoments(const SSampleCentralMoments<U, ORDER>& other)
            : s_Count{other.s_Count} {
            std::copy(other.s_Moments, other.s_Moments + ORDER, s_Moments);
        }

<<<<<<< HEAD
        ////////////////////////// Central Moments /////////////////////////

        //! Delimiter used to persist basic types to a string.
        static const char INTERNAL_DELIMITER;
=======
        //! Assignment from implicitly convertible type.
        template<typename U>
        const SSampleCentralMoments& operator=(const SSampleCentralMoments<U, ORDER>& other) {
            s_Count = other.s_Count;
            std::copy(other.s_Moments, other.s_Moments + ORDER, s_Moments);
            return *this;
        }
>>>>>>> 601f3449

        //! \name Persistence
        //@{
        //! Initialize from a delimited string.
        bool fromDelimited(const std::string& str);

        //! Convert to a delimited string.
        std::string toDelimited() const;
        //@}

        //! Total order based on count then lexicographical less of moments.
        bool operator<(const SSampleCentralMoments& rhs) const {
            return s_Count < rhs.s_Count ||
                   (s_Count == rhs.s_Count &&
                    std::lexicographical_compare(s_Moments, s_Moments + ORDER,
                                                 rhs.s_Moments, rhs.s_Moments + ORDER));
        }

<<<<<<< HEAD
            //! Copy construction from implicitly convertible type.
            //!
            //! \note Because this is template it is *not* an copy constructor
            //! so this class has implicit move semantics.
            template<typename U>
            SSampleCentralMoments(const SSampleCentralMoments<U, ORDER> &other) :
                    s_Count{other.s_Count}
            {
                std::copy(other.s_Moments, other.s_Moments + ORDER, s_Moments);
=======
        //! \name Update
        //@{
        //! Define a function operator for use with std:: algorithms.
        inline void operator()(const T& x) { this->add(x); }

        //! Update the moments with the collection \p x.
        template<typename U>
        void add(const std::vector<U>& x) {
            for (const auto& xi : x) {
                this->add(xi);
>>>>>>> 601f3449
            }
        }

<<<<<<< HEAD
            //! Assignment from implicitly convertible type.
            //!
            //! \note Because this is template it is *not* an copy assignment
            //! operator so this class has implicit move semantics.
            template<typename U>
            const SSampleCentralMoments &
                operator=(const SSampleCentralMoments<U, ORDER> &other)
            {
                s_Count = other.s_Count;
                std::copy(other.s_Moments, other.s_Moments + ORDER, s_Moments);
                return *this;
=======
        //! Update the moments with the collection \p x.
        template<typename U, std::size_t N>
        void add(const core::CSmallVector<U, N>& x) {
            for (const auto& xi : x) {
                this->add(xi);
>>>>>>> 601f3449
            }
        }

        //! Update the moments with the collection \p x.
        template<typename U>
        void add(const std::vector<SSampleCentralMoments<U, ORDER>>& x) {
            for (const auto& xi : x) {
                this->operator+=(xi);
            }
        }

        //! Update with a generic value \p x.
        template<typename U>
        void add(const U& x, const TCoordinate& n = TCoordinate{1});

        //! Update the moments with \p x. \p n is the optional number
        //! of times to add \p x.
        void add(const T& x, const TCoordinate& n, int) {
            if (n == TCoordinate{0}) {
                return;
            }

            s_Count += n;

            // Note we don't trap the case alpha is less than epsilon,
            // because then we'd have to compute epsilon and it is very
            // unlikely the count will get big enough.
            TCoordinate alpha{n / s_Count};
            TCoordinate beta{TCoordinate{1} - alpha};

            T mean{s_Moments[0]};
            s_Moments[0] = beta * mean + alpha * x;

            if (ORDER > 1) {
                T r{x - s_Moments[0]};
                T r2{r * r};
                T dMean{mean - s_Moments[0]};
                T dMean2{dMean * dMean};
                T variance{s_Moments[1]};

                s_Moments[1] = beta * (variance + dMean2) + alpha * r2;

                if (ORDER > 2) {
                    T skew{s_Moments[2]};
                    T dSkew{(TCoordinate(3) * variance + dMean2) * dMean};

                    s_Moments[2] = beta * (skew + dSkew) + alpha * r2 * r;
                }
            }
        }

        //! Combine two moments. This is equivalent to running
        //! a single accumulator on the entire collection.
        template<typename U>
        const SSampleCentralMoments& operator+=(const SSampleCentralMoments<U, ORDER>& rhs) {
            if (rhs.s_Count == TCoordinate{0}) {
                return *this;
            }

            s_Count = s_Count + rhs.s_Count;

            // Note we don't trap the case alpha is less than epsilon,
            // because then we'd have to compute epsilon and it is very
            // unlikely the count will get big enough.
            TCoordinate alpha{rhs.s_Count / s_Count};
            TCoordinate beta{TCoordinate{1} - alpha};

            T meanLhs{s_Moments[0]};
            T meanRhs{rhs.s_Moments[0]};

            s_Moments[0] = beta * meanLhs + alpha * meanRhs;

            if (ORDER > 1) {
                T dMeanLhs{meanLhs - s_Moments[0]};
                T dMean2Lhs{dMeanLhs * dMeanLhs};
                T varianceLhs{s_Moments[1]};
                T dMeanRhs{meanRhs - s_Moments[0]};
                T dMean2Rhs{dMeanRhs * dMeanRhs};
                T varianceRhs{rhs.s_Moments[1]};

                s_Moments[1] = beta * (varianceLhs + dMean2Lhs) +
                               alpha * (varianceRhs + dMean2Rhs);

                if (ORDER > 2) {
                    T skewLhs{s_Moments[2]};
                    T dSkewLhs{(TCoordinate{3} * varianceLhs + dMean2Lhs) * dMeanLhs};

                    T skewRhs{rhs.s_Moments[2]};
                    T dSkewRhs{(TCoordinate{3} * varianceRhs + dMean2Rhs) * dMeanRhs};

                    s_Moments[2] = beta * (skewLhs + dSkewLhs) + alpha * (skewRhs + dSkewRhs);
                }
            }

            return *this;
        }

        //! Combine two moments. This is equivalent to running
        //! a single accumulator on the entire collection.
        template<typename U>
        SSampleCentralMoments operator+(const SSampleCentralMoments<U, ORDER>& rhs) const {
            SSampleCentralMoments result{*this};
            return result += rhs;
        }

        //! Subtract \p rhs from these.
        //!
        //! \note That this isn't always well defined. For example,
        //! the count and variance of these moments must be larger
        //! than \p rhs. The caller must ensure that these conditions
        //! are satisfied.
        template<typename U>
        const SSampleCentralMoments& operator-=(const SSampleCentralMoments<U, ORDER>& rhs) {
            if (rhs.s_Count == TCoordinate{0}) {
                return *this;
            }

            using std::max;

            s_Count = max(s_Count - rhs.s_Count, TCoordinate{0});

            if (s_Count == TCoordinate{0}) {
                std::fill_n(s_Moments, ORDER, T{0});
                return *this;
            }

            // Note we don't trap the case alpha is less than epsilon,
            // because then we'd have to compute epsilon and it is very
            // unlikely the count will get big enough.
            TCoordinate alpha{rhs.s_Count / s_Count};
            TCoordinate beta{TCoordinate{1} + alpha};

            T meanLhs{s_Moments[0]};
            T meanRhs{rhs.s_Moments[0]};

            s_Moments[0] = beta * meanLhs - alpha * meanRhs;

            if (ORDER > 1) {
                T dMeanLhs{s_Moments[0] - meanLhs};
                T dMean2Lhs{dMeanLhs * dMeanLhs};
                T dMeanRhs{meanRhs - meanLhs};
                T dMean2Rhs{dMeanRhs * dMeanRhs};
                T varianceRhs{rhs.s_Moments[1]};

                s_Moments[1] = max(beta * (s_Moments[1] - dMean2Lhs) -
                                       alpha * (varianceRhs + dMean2Rhs - dMean2Lhs),
                                   T{0});

                if (ORDER > 2) {
                    T skewLhs{s_Moments[2]};
                    T dSkewLhs{(TCoordinate{3} * s_Moments[1] + dMean2Lhs) * dMeanLhs};
                    T skewRhs{rhs.s_Moments[2]};
                    T dSkewRhs{(TCoordinate{3} * varianceRhs + dMean2Rhs) * dMeanRhs};

                    s_Moments[2] = beta * (skewLhs - dSkewLhs) -
                                   alpha * (skewRhs + dSkewRhs - dSkewLhs);
                }
            }

            return *this;
        }

        //! Subtract \p rhs from these.
        //!
        //! \note That this isn't always well defined. For example,
        //! the count and variance of these moments must be larger
        //! than \p rhs. The caller must ensure that these conditions
        //! are satisfied.
        template<typename U>
        SSampleCentralMoments operator-(const SSampleCentralMoments<U, ORDER>& rhs) const {
            SSampleCentralMoments result{*this};
            return result -= rhs;
        }

        //! Age the moments by reducing the count.
        //! \note \p factor should be in the range [0,1].
        //! \note It must be possible to multiply T by double to use
        //! this method.
        void age(double factor) { s_Count = s_Count * TCoordinate{factor}; }
        //@}

        //! Get a checksum for this object.
        uint64_t checksum() const;

        TCoordinate s_Count;
        T s_Moments[ORDER];
    };

    //! \name Accumulator Typedefs
    //@{
    //! Accumulator object to compute the sample mean.
    template<typename T>
    struct SSampleMean {
        using TAccumulator = SSampleCentralMoments<T, 1u>;
    };

    //! Accumulator object to compute the sample mean and variance.
    template<typename T>
    struct SSampleMeanVar {
        using TAccumulator = SSampleCentralMoments<T, 2u>;
    };

<<<<<<< HEAD
            //! Get a checksum for this object.
            std::uint64_t checksum(void) const;
=======
    //! Accumulator object to compute the sample mean, variance and skewness.
    template<typename T>
    struct SSampleMeanVarSkew {
        using TAccumulator = SSampleCentralMoments<T, 3u>;
    };
    //@}

    //! \name Factory Functions
    //@{
    //! Make a mean accumulator.
    template<typename T, typename U>
    static SSampleCentralMoments<T, 1u> accumulator(const U& count, const T& m1) {
        SSampleCentralMoments<T, 1u> result;
        result.s_Count = count;
        result.s_Moments[0] = m1;
        return result;
    }
>>>>>>> 601f3449

    //! Make a mean and variance accumulator.
    template<typename T, typename U>
    static SSampleCentralMoments<T, 2u>
    accumulator(const U& count, const T& m1, const T& m2) {
        SSampleCentralMoments<T, 2u> result;
        result.s_Count = count;
        result.s_Moments[0] = m1;
        result.s_Moments[1] = m2;
        return result;
    }

    //! Make a mean, variance and skew accumulator.
    template<typename T, typename U>
    static SSampleCentralMoments<T, 3u>
    accumulator(const U& count, const T& m1, const T& m2, const T& m3) {
        SSampleCentralMoments<T, 3u> result;
        result.s_Count = count;
        result.s_Moments[0] = m1;
        result.s_Moments[1] = m2;
        result.s_Moments[2] = m3;
        return result;
    }
    //@}

<<<<<<< HEAD
        //! \name Factory Functions
        //@{
        //! Make a mean accumulator.
        template<typename T, typename U>
        static SSampleCentralMoments<T, 1u>
            momentsAccumulator(const U &count, const T &m1)
        {
            SSampleCentralMoments<T, 1u> result;
            result.s_Count = count;
            result.s_Moments[0] = m1;
            return result;
        }

        //! Make a mean and variance accumulator.
        template<typename T, typename U>
        static SSampleCentralMoments<T, 2u>
            momentsAccumulator(const U &count, const T &m1, const T &m2)
        {
            SSampleCentralMoments<T, 2u> result;
            result.s_Count = count;
            result.s_Moments[0] = m1;
            result.s_Moments[1] = m2;
            return result;
        }

        //! Make a mean, variance and skew accumulator.
        template<typename T, typename U>
        static SSampleCentralMoments<T, 3u>
            momentsAccumulator(const U &count, const T &m1, const T &m2, const T &m3)
        {
            SSampleCentralMoments<T, 3u> result;
            result.s_Count = count;
            result.s_Moments[0] = m1;
            result.s_Moments[1] = m2;
            result.s_Moments[2] = m3;
            return result;
        }
        //@}
=======
    //! Get the specified moment provided it exists
    template<unsigned int M, typename T, unsigned int N>
    static const T& moment(const SSampleCentralMoments<T, N>& accumulator) {
        static_assert(M <= N, "M cannot be greater than N");
        return accumulator.s_Moments[M];
    }

    //! Get the specified moment provided it exists
    template<unsigned int M, typename T, unsigned int N>
    static T& moment(SSampleCentralMoments<T, N>& accumulator) {
        static_assert(M <= N, "M cannot be greater than N");
        return accumulator.s_Moments[M];
    }

    //! Extract the count from an accumulator object.
    template<typename T, unsigned int N>
    static inline const typename SSampleCentralMoments<T, N>::TCoordinate&
    count(const SSampleCentralMoments<T, N>& accumulator) {
        return accumulator.s_Count;
    }
>>>>>>> 601f3449

    //! Extract the count from an accumulator object.
    template<typename T, unsigned int N>
    static inline typename SSampleCentralMoments<T, N>::TCoordinate&
    count(SSampleCentralMoments<T, N>& accumulator) {
        return accumulator.s_Count;
    }

    //! Extract the counts from a vector of accumulators.
    template<typename T, unsigned int M, std::size_t N>
    static core::CSmallVector<typename SSampleCentralMoments<T, M>::TCoordinate, N>
    count(const core::CSmallVector<SSampleCentralMoments<T, M>, N>& accumulators) {
        core::CSmallVector<typename SSampleCentralMoments<T, M>::TCoordinate, N> result;
        result.reserve(accumulators.size());
        for (const auto& accumulator : accumulators) {
            result.push_back(count(accumulator));
        }
        return result;
    }

    //! Extract the counts from a vector of accumulators.
    template<typename T, unsigned int N>
    static std::vector<typename SSampleCentralMoments<T, N>::TCoordinate>
    count(const std::vector<SSampleCentralMoments<T, N>>& accumulators) {
        std::vector<typename SSampleCentralMoments<T, N>::TCoordinate> result;
        result.reserve(accumulators.size());
        for (const auto& accumulator : accumulators) {
            result.push_back(count(accumulator));
        }
        return result;
    }

    //! Extract the mean from an accumulator object.
    template<typename T, unsigned int N>
    static inline const T& mean(const SSampleCentralMoments<T, N>& accumulator) {
        return accumulator.s_Moments[0];
    }

    //! Extract the means from a vector of accumulators.
    template<typename T, unsigned int M, std::size_t N>
    static core::CSmallVector<typename SSampleCentralMoments<T, M>::TCoordinate, N>
    mean(const core::CSmallVector<SSampleCentralMoments<T, M>, N>& accumulators) {
        core::CSmallVector<typename SSampleCentralMoments<T, M>::TCoordinate, N> result;
        result.reserve(accumulators.size());
        for (const auto& accumulator : accumulators) {
            result.push_back(mean(accumulator));
        }
        return result;
    }

    //! Extract the means from a vector of accumulators.
    template<typename T, unsigned int N>
    static std::vector<typename SSampleCentralMoments<T, N>::TCoordinate>
    mean(const std::vector<SSampleCentralMoments<T, N>>& accumulators) {
        std::vector<typename SSampleCentralMoments<T, N>::TCoordinate> result;
        result.reserve(accumulators.size());
        for (const auto& accumulator : accumulators) {
            result.push_back(mean(accumulator));
        }
        return result;
    }

    //! Extract the variance from an accumulator object.
    //!
    //! \note This is the unbiased form.
    template<typename T, unsigned int N>
    static inline T variance(const SSampleCentralMoments<T, N>& accumulator) {
        using TCoordinate = typename SSampleCentralMoments<T, N>::TCoordinate;

        static_assert(N >= 2, "N must be at least 2");

        if (accumulator.s_Count <= TCoordinate{1}) {
            return T{0};
        }

        TCoordinate bias{accumulator.s_Count / (accumulator.s_Count - TCoordinate{1})};

        return bias * accumulator.s_Moments[1];
    }

    //! Extract the variances from a vector of accumulators.
    template<typename T, unsigned int M, std::size_t N>
    static core::CSmallVector<typename SSampleCentralMoments<T, M>::TCoordinate, N>
    variance(const core::CSmallVector<SSampleCentralMoments<T, M>, N>& accumulators) {
        core::CSmallVector<typename SSampleCentralMoments<T, M>::TCoordinate, N> result;
        result.reserve(accumulators.size());
        for (const auto& accumulator : accumulators) {
            result.push_back(variance(accumulator));
        }
        return result;
    }

    //! Extract the variances from a vector of accumulators.
    template<typename T, unsigned int N>
    static std::vector<typename SSampleCentralMoments<T, N>::TCoordinate>
    variance(const std::vector<SSampleCentralMoments<T, N>>& accumulators) {
        std::vector<typename SSampleCentralMoments<T, N>::TCoordinate> result;
        result.reserve(accumulators.size());
        for (const auto& accumulator : accumulators) {
            result.push_back(variance(accumulator));
        }
        return result;
    }

    //! Extract the maximum likelihood variance from an accumulator object.
    //!
    //! \note This is the biased form.
    template<typename T, unsigned int N>
    static inline const T&
    maximumLikelihoodVariance(const SSampleCentralMoments<T, N>& accumulator) {
        static_assert(N >= 2, "N must be at least 2");
        return accumulator.s_Moments[1];
    }

    //! Extract the maximum likelihood variances from a vector of accumulators.
    template<typename T, unsigned int M, std::size_t N>
    static core::CSmallVector<typename SSampleCentralMoments<T, M>::TCoordinate, N>
    maximumLikelihoodVariance(const core::CSmallVector<SSampleCentralMoments<T, M>, N>& accumulators) {
        core::CSmallVector<typename SSampleCentralMoments<T, M>::TCoordinate, N> result;
        result.reserve(accumulators.size());
        for (const auto& accumulator : accumulators) {
            result.push_back(maximumLikelihoodVariance(accumulator));
        }
        return result;
    }

    //! Extract the maximum likelihood variances from a vector of accumulators.
    template<typename T, unsigned int N>
    static std::vector<typename SSampleCentralMoments<T, N>::TCoordinate>
    maximumLikelihoodVariance(const std::vector<SSampleCentralMoments<T, N>>& accumulators) {
        std::vector<typename SSampleCentralMoments<T, N>::TCoordinate> result;
        result.reserve(accumulators.size());
        for (const auto& accumulator : accumulators) {
            result.push_back(maximumLikelihoodVariance(accumulator));
        }
        return result;
    }

    //! Extract the skewness from an accumulator object.
    template<typename T, unsigned int N>
    static inline T skewness(const SSampleCentralMoments<T, N>& accumulator) {
        using TCoordinate = typename SSampleCentralMoments<T, N>::TCoordinate;

        static_assert(N >= 3, "N must be at least 3");

        if (accumulator.s_Count <= TCoordinate{2}) {
            return T{0};
        }

        T normalization{variance(accumulator)};
        using std::sqrt;
        normalization = normalization * sqrt(normalization);

        return accumulator.s_Moments[2] == T{0} ? T{0} : accumulator.s_Moments[2] / normalization;
    }

    //! Extract the skewnesses from a vector of accumulators.
    template<typename T, unsigned int M, std::size_t N>
    static core::CSmallVector<typename SSampleCentralMoments<T, M>::TCoordinate, N>
    skewness(const core::CSmallVector<SSampleCentralMoments<T, M>, N>& accumulators) {
        core::CSmallVector<typename SSampleCentralMoments<T, M>::TCoordinate, N> result;
        result.reserve(accumulators.size());
        for (const auto& accumulator : accumulators) {
            result.push_back(skewness(accumulator));
        }
        return result;
    }

    //! Extract the skewnesses from a vector of accumulators.
    template<typename T, unsigned int N>
    static std::vector<typename SSampleCentralMoments<T, N>::TCoordinate>
    skewness(const std::vector<SSampleCentralMoments<T, N>>& accumulators) {
        std::vector<typename SSampleCentralMoments<T, N>::TCoordinate> result;
        result.reserve(accumulators.size());
        for (const auto& accumulator : accumulators) {
            result.push_back(skewness(accumulator));
        }
        return result;
    }

    //! \name Print Functions
    //@{
    //! Print a mean accumulator.
    template<typename T>
    static inline std::string print(const SSampleCentralMoments<T, 1u>& accumulator) {
        std::ostringstream result;
        result << '(' << count(accumulator) << ", " << mean(accumulator) << ')';
        return result.str();
    }
    //! Print a mean and variance accumulator.
    template<typename T>
    static inline std::string print(const SSampleCentralMoments<T, 2u>& accumulator) {
        std::ostringstream result;
        result << '(' << count(accumulator) << ", " << mean(accumulator) << ", "
               << variance(accumulator) << ')';
        return result.str();
    }
    //! Print a mean, variance and skew accumulator.
    template<typename T>
    static inline std::string print(const SSampleCentralMoments<T, 3u>& accumulator) {
        std::ostringstream result;
        result << '(' << count(accumulator) << ", " << mean(accumulator) << ", "
               << variance(accumulator) << ", " << skewness(accumulator) << ')';
        return result.str();
    }
    //@}

    //! Get a copy of \p moments with count scaled by \p scale.
    template<typename T, unsigned int N, typename U>
    static SSampleCentralMoments<T, N>
    scaled(SSampleCentralMoments<T, N> accumulator, const U& scale) {
        accumulator.s_Count *= typename SSampleCentralMoments<T, N>::TCoordinate{scale};
        return accumulator;
    }

    //! Get a copy of \p moments with count scaled by \p scale.
    template<typename T, unsigned int N, typename U>
    static void scale(const U& scale, SSampleCentralMoments<T, N>& accumulator) {
        accumulator.s_Count *= typename SSampleCentralMoments<T, N>::TCoordinate{scale};
    }

    //! \brief An accumulator class for vector sample mean and covariances.
    //!
    //! DESCRIPTION:\n
    //! This function object accumulates sample mean and covariances for a
    //! set of vector samples passed to its function operator.
    //!
    //! Free functions are defined to retrieve the mean vector and covariances
    //! to match the behavior of SSampleCentralMoments.
    //!
    //! IMPLEMENTATION DECISIONS:\n
    //! This is templatized to support, for example, float when space is at
    //! a premium or long double when accuracy is at a premium. The type T
    //! must technically be an infinite field (in the mathematical sense).
    //! In particular, any floating point would do, also custom rational or
    //! complex types would work provided they overload "*" and "/" and define
    //! the necessary constructors; however, integral types won't work.
    //!
    //! This uses the same recurrence relations as SSampleCentralMoments so
    //! see that class for more information on these.
    //!
    //! \tparam T The "floating point" type.
    //! \tparam N The vector dimension.
    template<typename T, std::size_t N>
    struct SSampleCovariances : public std::unary_function<CVectorNx1<T, N>, void> {
        //! See core::CMemory.
        static bool dynamicSizeAlwaysZero() {
            return core::memory_detail::SDynamicSizeAlwaysZero<T>::value();
        }

        using TVector = CVectorNx1<T, N>;
        using TMatrix = CSymmetricMatrixNxN<T, N>;

        SSampleCovariances() : s_Count{0}, s_Mean{0}, s_Covariances{0} {}

        SSampleCovariances(T count, const TVector& mean, const TMatrix& covariances)
            : s_Count{count}, s_Mean{mean}, s_Covariances{covariances} {}

        SSampleCovariances(const TVector& count, const TVector& mean, const TMatrix& covariances)
            : s_Count{count}, s_Mean{mean}, s_Covariances{covariances} {}

        //! Copy construction from implicitly convertible type.
        template<typename U>
        SSampleCovariances(const SSampleCovariances<U, N>& other)
            : s_Count{other.s_Count}, s_Mean{other.s_Mean}, s_Covariances{other.s_Covariances} {
        }

        //! Assignment from implicitly convertible type.
        template<typename U>
        const SSampleCovariances& operator=(const SSampleCovariances<U, N>& other) {
            s_Count = other.s_Count;
            s_Mean = other.s_Mean;
            s_Covariances = other.s_Covariances;
            return *this;
        }

        //! \name Persistence
        //@{
        //! Initialize from a delimited string.
        bool fromDelimited(std::string str);

        //! Convert to a delimited string.
        std::string toDelimited() const;
        //@}

        //! \name Update
        //@{
        //! Define a function operator for use with std:: algorithms.
        inline void operator()(const TVector& x) { this->add(x); }

        //! Update the moments with the collection \p x.
        template<typename POINT>
        void add(const std::vector<POINT>& x) {
            for (const auto& xi : x) {
                this->add(xi);
            }
        }

        //! Update with a generic point \p x.
        template<typename POINT>
        void add(const POINT& x, const POINT& n = POINT(1)) {
            basic_statistics_detail::SCovariancesCustomAdd<POINT>::add(x, n, *this);
        }

<<<<<<< HEAD
        //////////////////////////// Covariances ///////////////////////////

        //! \brief An accumulator class for vector sample mean and covariances.
        //!
        //! DESCRIPTION:\n
        //! This function object accumulates sample mean and covariances for a
        //! set of vector samples passed to its function operator.
        //!
        //! Free functions are defined to retrieve the mean vector and covariances
        //! to match the behavior of SSampleCentralMoments.
        //!
        //! IMPLEMENTATION DECISIONS:\n
        //! This is templatized to support, for example, float when space is at
        //! a premium or long double when accuracy is at a premium. The type T
        //! must technically be an infinite field (in the mathematical sense).
        //! In particular, any floating point would do, also custom rational or
        //! complex types would work provided they overload "*" and "/" and define
        //! the necessary constructors; however, integral types won't work.
        //!
        //! This uses the same recurrence relations as SSampleCentralMoments so
        //! see that class for more information on these.
        //!
        //! \tparam POINT The "floating point" vector type.
        template<typename POINT>
        struct SSampleCovariances : public std::unary_function<POINT, void>
        {
            //! See core::CMemory.
            static bool dynamicSizeAlwaysZero(void)
            {
                return core::memory_detail::SDynamicSizeAlwaysZero<POINT>::value();
            }

            using TVector = POINT;
            using TMatrix = typename SConformableMatrix<POINT>::Type;

            explicit SSampleCovariances(std::size_t dimension);
            SSampleCovariances(const TVector &count,
                               const TVector &mean,
                               const TMatrix &covariances) :
                    s_Count{count}, s_Mean{mean}, s_Covariances{covariances}
            {}
            //! Copy construction from implicitly convertible type.
            //!
            //! \note Because this is template it is *not* a copy constructor
            //! so this class has implicit move semantics.
            template<typename OTHER_POINT>
            SSampleCovariances(const SSampleCovariances<OTHER_POINT> &other) :
                    s_Count{other.s_Count},
                    s_Mean{other.s_Mean},
                    s_Covariances{other.s_Covariances}
            {}

            //! Assignment from implicitly convertible type.
            //!
            //! \note Because this is template it is *not* an copy assignment
            //! operator so this class has implicit move semantics.
            template<typename OTHER_POINT>
            const SSampleCovariances &operator=(const SSampleCovariances<OTHER_POINT> &other)
            {
                s_Count = other.s_Count;
                s_Mean = other.s_Mean;
                s_Covariances = other.s_Covariances;
                return *this;
            }
=======
        //! Update the mean and covariances with \p x.
        void add(const TVector& x, const TVector& n, int) {
            if (n == TVector{0}) {
                return;
            }

            s_Count += n;
>>>>>>> 601f3449

            // Note we don't trap the case alpha is less than epsilon,
            // because then we'd have to compute epsilon and it is very
            // unlikely the count will get big enough.
            TVector alpha{n / s_Count};
            TVector beta{TVector{1} - alpha};

<<<<<<< HEAD
            //! Update the moments with the collection \p x.
            template<typename OTHER_POINT>
            void add(const std::vector<OTHER_POINT> &x)
            {
                for (const auto &x_ : x)
                {
                    this->add(x_);
                }
            }

            //! Update with a generic point \p x.
            template<typename OTHER_POINT>
            void add(const OTHER_POINT &x);

            //! Update with a generic point \p x with count \p n.
            template<typename OTHER_POINT>
            void add(const OTHER_POINT &x, const OTHER_POINT &n);

            //! Update the mean and covariances with \p x.
            void add(const TVector &x, const TVector &n, int);

            //! Combine two moments. This is equivalent to running
            //! a single accumulator on the entire collection.
            template<typename OTHER_POINT>
            const SSampleCovariances &operator+=(const SSampleCovariances<OTHER_POINT> &rhs);

            //! Combine two moments. This is equivalent to running
            //! a single accumulator on the entire collection.
            template<typename OTHER_POINT>
            SSampleCovariances operator+(const SSampleCovariances<OTHER_POINT> &rhs) const
            {
                SSampleCovariances result{*this};
                return result += rhs;
            }

            //! Subtract \p rhs from these.
            //!
            //! \note That this isn't always well defined. For example,
            //! the count and variance of these covariances must be
            //! larger than \p rhs. The caller must ensure that these
            //! conditions are satisfied.
            template<typename OTHER_POINT>
            const SSampleCovariances &operator-=(const SSampleCovariances<OTHER_POINT> &rhs);

            //! Subtract \p rhs from these.
            //!
            //! \note That this isn't always well defined. For example,
            //! the count and variance of these covariances must be
            //! larger than \p rhs. The caller must ensure that these
            //! conditions are satisfied.
            template<typename OTHER_POINT>
            SSampleCovariances operator-(const SSampleCovariances<OTHER_POINT> &rhs)
            {
                SSampleCovariances result{*this};
                return result -= rhs;
            }

            //! Age the mean and covariances by reducing the count.
            //!
            //! \note \p factor should be in the range [0,1].
            //! \note It must be possible to cast double to T to use
            //! this method.
            void age(double factor)
            {
                s_Count = s_Count * typename SCoordinate<POINT>::Type(factor);
            }
            //@}

            //! Get a checksum for this object.
            std::uint64_t checksum(void) const;
=======
            TVector mean{s_Mean};
            s_Mean = beta * mean + alpha * x;

            TVector r{x - s_Mean};
            TMatrix r2{E_OuterProduct, r};
            TVector dMean{mean - s_Mean};
            TMatrix dMean2{E_OuterProduct, dMean};

            s_Covariances += dMean2;
            scaleCovariances(beta, s_Covariances);
            scaleCovariances(alpha, r2);
            s_Covariances += r2;
        }

        //! Combine two moments. This is equivalent to running
        //! a single accumulator on the entire collection.
        template<typename U>
        const SSampleCovariances& operator+=(const SSampleCovariances<U, N>& rhs) {
            s_Count = s_Count + rhs.s_Count;
            if (s_Count == TVector{0}) {
                return *this;
            }

            // Note we don't trap the case alpha is less than epsilon,
            // because then we'd have to compute epsilon and it is very
            // unlikely the count will get big enough.
            TVector alpha{rhs.s_Count / s_Count};
            TVector beta{TVector(1) - alpha};

            TVector meanLhs{s_Mean};

            s_Mean = beta * meanLhs + alpha * rhs.s_Mean;

            TVector dMeanLhs{meanLhs - s_Mean};
            TMatrix dMean2Lhs{E_OuterProduct, dMeanLhs};
            TVector dMeanRhs{rhs.s_Mean - s_Mean};
            TMatrix dMean2Rhs{E_OuterProduct, dMeanRhs};

            s_Covariances += dMean2Lhs;
            scaleCovariances(beta, s_Covariances);
            dMean2Rhs += rhs.s_Covariances;
            scaleCovariances(alpha, dMean2Rhs);
            s_Covariances += dMean2Rhs;

            return *this;
        }

        //! Combine two moments. This is equivalent to running
        //! a single accumulator on the entire collection.
        template<typename U>
        SSampleCovariances operator+(const SSampleCovariances<U, N>& rhs) const {
            SSampleCovariances result{*this};
            return result += rhs;
        }

        //! Subtract \p rhs from these.
        //!
        //! \note That this isn't always well defined. For example,
        //! the count and variance of these covariances must be
        //! larger than \p rhs. The caller must ensure that these
        //! conditions are satisfied.
        template<typename U>
        const SSampleCovariances& operator-=(const SSampleCovariances<U, N>& rhs) {
            using std::max;

            s_Count = max(s_Count - rhs.s_Count, TVector(0));
            if (s_Count == TVector{0}) {
                s_Mean = TVector{0};
                s_Covariances = TMatrix{0};
                return *this;
            }

            // Note we don't trap the case alpha is less than epsilon,
            // because then we'd have to compute epsilon and it is very
            // unlikely the count will get big enough.
            TVector alpha{rhs.s_Count / s_Count};
            TVector beta{TVector{1} + alpha};

            TVector meanLhs(s_Mean);

            s_Mean = beta * meanLhs - alpha * rhs.s_Mean;

            TVector dMeanLhs{s_Mean - meanLhs};
            TMatrix dMean2Lhs{E_OuterProduct, dMeanLhs};
            TVector dMeanRhs{rhs.s_Mean - meanLhs};
            TMatrix dMean2Rhs{E_OuterProduct, dMeanRhs};

            s_Covariances = s_Covariances - dMean2Lhs;
            scaleCovariances(beta, s_Covariances);
            dMean2Rhs += rhs.s_Covariances - dMean2Lhs;
            scaleCovariances(alpha, dMean2Rhs);
            s_Covariances -= dMean2Rhs;

            // If any of the diagonal elements are negative round them
            // up to zero and zero the corresponding row and column.
            for (std::size_t i = 0u; i < N; ++i) {
                if (s_Covariances(i, i) < T{0}) {
                    for (std::size_t j = 0u; j < N; ++j) {
                        s_Covariances(i, j) = T{0};
                    }
                }
            }

            return *this;
        }

        //! Subtract \p rhs from these.
        //!
        //! \note That this isn't always well defined. For example,
        //! the count and variance of these covariances must be
        //! larger than \p rhs. The caller must ensure that these
        //! conditions are satisfied.
        template<typename U>
        SSampleCovariances operator-(const SSampleCovariances<U, N>& rhs) {
            SSampleCovariances result{*this};
            return result -= rhs;
        }

        //! Age the mean and covariances by reducing the count.
        //!
        //! \note \p factor should be in the range [0,1].
        //! \note It must be possible to cast double to T to use
        //! this method.
        void age(double factor) { s_Count = s_Count * T{factor}; }
        //@}

        //! Get a checksum for this object.
        uint64_t checksum() const;

        TVector s_Count;
        TVector s_Mean;
        TMatrix s_Covariances;
    };

    //! Make a covariances accumulator.
    template<typename T, std::size_t N>
    static inline SSampleCovariances<T, N>
    accumulator(T count, const CVectorNx1<T, N>& mean, const CSymmetricMatrixNxN<T, N>& covariances) {
        return SSampleCovariances<T, N>(count, mean, covariances);
    }

    //! Make a covariances accumulator.
    template<typename T, std::size_t N>
    static inline SSampleCovariances<T, N>
    accumulator(const CVectorNx1<T, N>& count,
                const CVectorNx1<T, N>& mean,
                const CSymmetricMatrixNxN<T, N>& covariances) {
        return SSampleCovariances<T, N>(count, mean, covariances);
    }

    //! Extract the count from an accumulator object.
    template<typename T, std::size_t N>
    static inline T count(const SSampleCovariances<T, N>& accumulator) {
        return accumulator.s_Count.L1() / static_cast<T>(N);
    }

    //! Extract the mean vector from an accumulator object.
    template<typename T, std::size_t N>
    static inline const CVectorNx1<T, N>& mean(const SSampleCovariances<T, N>& accumulator) {
        return accumulator.s_Mean;
    }

    //! Extract the covariance matrix from an accumulator object.
    //!
    //! \note This is the unbiased form.
    template<typename T, std::size_t N>
    static inline CSymmetricMatrixNxN<T, N>
    covariances(const SSampleCovariances<T, N>& accumulator) {
        CVectorNx1<T, N> bias(accumulator.s_Count);
        for (std::size_t i = 0u; i < N; ++i) {
            if (bias(i) <= T{1}) {
                bias(i) = T{0};
            }
        }
        bias /= (bias - CVectorNx1<T, N>{1});
        CSymmetricMatrixNxN<T, N> result{accumulator.s_Covariances};
        scaleCovariances(bias, result);
        return result;
    }

    //! Extract the covariance matrix from an accumulator object.
    //!
    //! \note This is the unbiased form.
    template<typename T, std::size_t N>
    static inline const CSymmetricMatrixNxN<T, N>&
    maximumLikelihoodCovariances(const SSampleCovariances<T, N>& accumulator) {
        return accumulator.s_Covariances;
    }

    //! Print a covariances accumulator.
    template<typename T, std::size_t N>
    static inline std::string print(const SSampleCovariances<T, N>& accumulator) {
        std::ostringstream result;
        result << "\n{\n"
               << count(accumulator) << ",\n"
               << mean(accumulator) << ",\n"
               << covariances(accumulator) << "\n"
               << "}";
        return result.str();
    }

    //! Interface for Ledoit Wolf shrinkage estimator of the sample
    //! covariance matrix.
    //!
    //! See http://perso.ens-lyon.fr/patrick.flandrin/LedoitWolf_JMA2004.pdf
    //! for the details.
    //!
    //! \param[in] points The points for which to estimate the covariance
    //! matrix.
    //! \param[out] result Filled in with the count, mean and "shrunk"
    //! covariance matrix estimate.
    template<typename POINT, typename T, std::size_t N>
    static void covariancesLedoitWolf(const std::vector<POINT>& points,
                                      SSampleCovariances<T, N>& result) {
        result.add(points);
        basic_statistics_detail::SCovariancesLedoitWolf<POINT>::estimate(points, result);
    }
>>>>>>> 601f3449

private:
    //! \brief Implementation of an accumulator class for order statistics.
    //!
    //! DESCRIPTION:\n
    //! This implements the underlying algorithm for determining the first
    //! n order statistics online.
    //!
    //! IMPLEMENTATION:\n
    //! This maintains the statistics in a heap for worst case complexity
    //! \f$O(N log(n))\f$ and typical complexity \f$O(N)\f$ (by checking
    //! against the maximum value) for \f$n << N\f$.
    //!
    //! The container is supplied as a template argument so that a fixed
    //! size array can be used for the case n is small. Similarly the less
    //! function is supplied so that T can be any type which supports a
    //! partial ordering. (T must also have a default constructor.)
    template<typename T, typename CONTAINER, typename LESS>
    class COrderStatisticsImpl : public std::unary_function<T, void> {
    public:
        using iterator = typename CONTAINER::iterator;
        using const_iterator = typename CONTAINER::const_iterator;
        using reverse_iterator = typename CONTAINER::reverse_iterator;
        using const_reverse_iterator = typename CONTAINER::const_reverse_iterator;

<<<<<<< HEAD
        //! Make a covariances accumulator.
        template<typename POINT>
        static inline SSampleCovariances<POINT>
            covariancesAccumulator(const POINT &count,
                                   const POINT &mean,
                                   const typename SConformableMatrix<POINT>::Type &covariances)
        {
            return SSampleCovariances<POINT>(count, mean, covariances);
        }

        //! Extract the count from an accumulator object.
        template<typename POINT>
        static inline typename SCoordinate<POINT>::Type
            count(const SSampleCovariances<POINT> &accumulator);

        //! Extract the mean vector from an accumulator object.
        template<typename POINT>
        static inline const POINT &mean(const SSampleCovariances<POINT> &accumulator)
        {
            return accumulator.s_Mean;
        }

        //! Extract the covariance matrix from an accumulator object.
        //!
        //! \note This is the unbiased form.
        template<typename POINT>
        static inline typename SConformableMatrix<POINT>::Type
            covariances(const SSampleCovariances<POINT> &accumulator);

        //! Extract the covariance matrix from an accumulator object.
        //!
        //! \note This is the unbiased form.
        template<typename POINT>
        static inline const typename SConformableMatrix<POINT>::Type &
            maximumLikelihoodCovariances(const SSampleCovariances<POINT> &accumulator)
        {
            return accumulator.s_Covariances;
        }

        //! Print a covariances accumulator.
        template<typename POINT>
        static inline std::string print(const SSampleCovariances<POINT> &accumulator)
        {
            std::ostringstream result;
            result << "\n{\n"
                   << count(accumulator) << ",\n"
                   << mean(accumulator) << ",\n"
                   << covariances(accumulator) << "\n}";
            return result.str();
        }

        //! Interface for Ledoit Wolf shrinkage estimator of the sample
        //! covariance matrix.
        //!
        //! See http://perso.ens-lyon.fr/patrick.flandrin/LedoitWolf_JMA2004.pdf
        //! for the details.
        //!
        //! \param[in] points The points for which to estimate the covariance
        //! matrix.
        //! \param[out] result Filled in with the count, mean and "shrunk"
        //! covariance matrix estimate.
        template<typename POINT, typename OTHER_POINT>
        static void covariancesLedoitWolf(const std::vector<POINT> &points,
                                          SSampleCovariances<OTHER_POINT> &result);

        ///////////////////////// Order Statistics /////////////////////////
=======
    public:
        COrderStatisticsImpl(const CONTAINER& statistics, const LESS& less)
            : m_Less(less), m_Statistics(statistics),
              m_UnusedCount(statistics.size()) {}

        //! \name Persistence
        //@{
        //! Initialize from a delimited string.
        bool fromDelimited(const std::string& value);

        //! Convert to a delimited string.
        std::string toDelimited() const;
        //@}

        //! \name Update
        //@{
        //! Define a function operator for use with std:: algorithms.
        inline bool operator()(const T& x) { return this->add(x); }

        //! Check if we would add \p x.
        bool wouldAdd(const T& x) const {
            return m_UnusedCount > 0 || m_Less(x, *this->begin());
        }

        //! Update the statistics with the collection \p x.
        bool add(const std::vector<T>& x) {
            bool result = false;
            for (const auto& xi : x) {
                result |= this->add(xi);
            }
            return result;
        }

        //! Update the statistic with \p n copies of \p x.
        bool add(const T& x, std::size_t n) {
            bool result = false;
            for (std::size_t i = 0u; i < std::min(n, m_Statistics.size()); ++i) {
                result |= this->add(x);
            }
            return result;
        }
>>>>>>> 601f3449

        //! Update the statistics with \p x.
        bool add(const T& x) {
            if (m_UnusedCount > 0) {
                m_Statistics[--m_UnusedCount] = x;

                if (m_UnusedCount == 0) {
                    // We need a heap for subsequent insertion.
                    std::make_heap(this->begin(), this->end(), m_Less);
                }
                return true;
            } else if (m_Less(x, *this->begin())) {
                // We need to drop the largest value and update the heap.
                std::pop_heap(this->begin(), this->end(), m_Less);
                m_Statistics.back() = x;
                std::push_heap(this->begin(), this->end(), m_Less);
                return true;
            }
            return false;
        }

        //! An efficient sort of the statistics (which are not stored
        //! in sorted order during accumulation for efficiency).
        void sort() {
            if (m_UnusedCount > 0) {
                std::sort(this->begin(), this->end(), m_Less);
            } else {
                std::sort_heap(this->begin(), this->end(), m_Less);
            }
        }

        //! Age the values by scaling them.
        //! \note \p factor should be in the range (0,1].
        //! \note It must be possible to multiply T by double to use
        //! this method.
        void age(double factor) {
            if (this->count() == 0) {
                return;
            }

            // Check if we need to multiply or divide by the factor.
            T tmp{(*this)[0]};
            if (m_Less(static_cast<T>(tmp * factor), tmp)) {
                factor = 1.0 / factor;
            }

            for (iterator i = this->begin(); i != this->end(); ++i) {
                *i = static_cast<T>((*i) * factor);
            }
        }
        //@}

        //! \name Access
        //@{
        //! Get the "biggest" in the collection. This depends on the
        //! order predicate and is effectively the first value which
        //! will be removed if a new value displaces it.
        inline const T& biggest() const {
            return m_UnusedCount > 0
                       ? *std::max_element(this->begin(), this->end(), m_Less)
                       : *this->begin();
        }

        //! Get the number of statistics.
        inline std::size_t count() const {
            return m_Statistics.size() - m_UnusedCount;
        }

        //! Get the i'th statistic.
        inline T& operator[](std::size_t i) {
            return m_Statistics[m_UnusedCount + i];
        }
        //! Get the i'th statistic.
        inline const T& operator[](std::size_t i) const {
            return m_Statistics[m_UnusedCount + i];
        }

        //! Get an iterator over the statistics.
        inline iterator begin() { return m_Statistics.begin() + m_UnusedCount; }
        //! Get an iterator over the statistics.
        inline const_iterator begin() const {
            return m_Statistics.begin() + m_UnusedCount;
        }

        //! Get a reverse iterator over the order statistics.
        inline reverse_iterator rbegin() { return m_Statistics.rbegin(); }
        //! Get a reverse iterator over the order statistics.
        inline const_reverse_iterator rbegin() const {
            return m_Statistics.rbegin();
        }

        //! Get an iterator representing the end of the statistics.
        inline iterator end() { return m_Statistics.end(); }
        //! Get an iterator representing the end of the statistics.
        inline const_iterator end() const { return m_Statistics.end(); }

        //! Get an iterator representing the end of the statistics.
        inline reverse_iterator rend() {
            return m_Statistics.rbegin() + m_UnusedCount;
        }
        //! Get an iterator representing the end of the statistics.
        inline const_reverse_iterator rend() const {
            return m_Statistics.rbegin() + m_UnusedCount;
        }
        //@}

        //! Remove all statistics.
        void clear() {
            std::fill(m_Statistics.begin() + m_UnusedCount, m_Statistics.end(), T{});
            m_UnusedCount = m_Statistics.size();
        }

        //! Get a checksum of this object.
        uint64_t checksum(uint64_t seed) const;

        //! Print for debug.
        std::string print() const {
            return core::CContainerPrinter::print(this->begin(), this->end());
        }

<<<<<<< HEAD
                //! Get a checksum of this object.
                std::uint64_t checksum(std::uint64_t seed) const;
=======
    protected:
        //! Get the statistics.
        CONTAINER& statistics() { return m_Statistics; }
>>>>>>> 601f3449

    private:
        LESS m_Less;
        CONTAINER m_Statistics;
        //! How many elements of the container are unused?
        std::size_t m_UnusedCount;
    };

public:
    //! \brief A stack based accumulator class for order statistics.
    //!
    //! DESCRIPTION:\n
    //! This function object accumulates the first n order statistics
    //! for a partially ordered collection when n is relatively small
    //! and known at compile time.
    //!
    //! The ordering function is supplied by the user and so this can
    //! also be used to calculate the maximum statistics of a collection.
    //! For example:\n
    //! \code{cpp}
    //!   COrderStatistics<double, 2, std::greater<double>>
    //! \endcode
    //!
    //! would find the largest two values of a collection.
    //!
    //! IMPLEMENTATION DECISIONS:\n
    //! This is templatized to support any type for which a partial ordering
    //! can be defined. To this end the ordering is a template parameter
    //! which is also supplied to the constructor in the case it doesn't
    //! have default constructor.
    //!
    //! This object has been implemented to give near optimal performance
    //! both in terms of space and complexity when the number of order
    //! statistics being computed is small. As such, the number of statistics
    //! to compute is supplied as a template parameter so that exactly enough
    //! memory is allocated to store the results and so they are stored on
    //! the stack by default.
    //!
    //! \tparam T The numeric type for which the order statistic is being
    //! computed.
    //! \tparam N The number of order statistics being computed.
    //! \tparam LESS The comparison function object type used to test
    //! if one object of type T is less than another.
    template<typename T, std::size_t N, typename LESS = std::less<T>>
    class COrderStatisticsStack
        : public COrderStatisticsImpl<T, boost::array<T, N>, LESS>,
          private boost::addable<COrderStatisticsStack<T, N, LESS>> {

        static_assert(N > 0, "N must be > 0");

    private:
        using TArray = boost::array<T, N>;
        using TImpl = COrderStatisticsImpl<T, TArray, LESS>;

    public:
        // Forward typedefs
        using iterator = typename TImpl::iterator;
        using const_iterator = typename TImpl::const_iterator;

        //! See core::CMemory.
        static bool dynamicSizeAlwaysZero() {
            return core::memory_detail::SDynamicSizeAlwaysZero<T>::value();
        }

    public:
        explicit COrderStatisticsStack(const LESS& less = LESS{})
            : TImpl{TArray(), less} {
            this->statistics().assign(T{});
        }

        explicit COrderStatisticsStack(std::size_t /*n*/, const LESS& less = LESS{})
            : TImpl{TArray(), less} {
            this->statistics().assign(T{});
        }

        //! Combine two statistics. This is equivalent to running a
        //! single accumulator on the entire collection.
        const COrderStatisticsStack& operator+=(const COrderStatisticsStack& rhs) {
            for (const auto& xi : rhs) {
                this->add(xi);
            }
            return *this;
        }

        //! Create a member function so this class works with CChecksum.
        uint64_t checksum(uint64_t seed = 0) const {
            return this->TImpl::checksum(seed);
        }
    };

    //! \brief A heap based accumulator class for order statistics.
    //!
    //! DESCRIPTION:\n
    //! This function object accumulates the first n order statistics
    //! for a partially ordered collection when n is relatively large
    //! or not known at compile time.
    //!
    //! The ordering function is supplied by the user and so this can be
    //! also used to calculate the maximum statistics of a collection.
    //! For example:\n
    //! \code{cpp}
    //!   COrderStatistics<double, std::greater<double>>
    //! \endcode
    //!
    //! would find the largest values of a collection.
    //!
    //! IMPLEMENTATION DECISIONS:\n
    //! This is templatized to support any type for which a partial ordering
    //! can be defined. To this end the ordering is a template parameter
    //! which is also supplied to the constructor in the case it doesn't
    //! have default constructor.
    //!
    //! The statistics are stored on the heap in an up front allocated vector.
    //! Since the number of statistics must be fixed for the life time of
    //! accumulation it makes sense to allocate the memory once up front.
    //! This also initializes the memory since it shares its implementation
    //! with the array based accumulator.
    //!
    //! \tparam T The numeric type for which the order statistic is being
    //! computed.
    //! \tparam LESS The comparison function object type used to test
    //! if one object of type T is less than another.
    template<typename T, typename LESS = std::less<T>>
    class COrderStatisticsHeap
        : public COrderStatisticsImpl<T, std::vector<T>, LESS>,
          private boost::addable<COrderStatisticsHeap<T, LESS>> {
    private:
        using TImpl = COrderStatisticsImpl<T, std::vector<T>, LESS>;

<<<<<<< HEAD
                //! Create a member function so this class works with CChecksum.
                std::uint64_t checksum(std::uint64_t seed = 0) const
                {
                    return this->TImpl::checksum(seed);
                }
        };
=======
    public:
        // Forward typedefs
        using iterator = typename TImpl::iterator;
        using const_iterator = typename TImpl::const_iterator;
>>>>>>> 601f3449

    public:
        explicit COrderStatisticsHeap(std::size_t n, const LESS& less = LESS{})
            : TImpl{std::vector<T>(std::max(n, std::size_t(1)), T{}), less} {
            if (n == 0) {
                LOG_ERROR(<< "Invalid size of 0 for order statistics accumulator");
            }
        }

        //! Reset the number of statistics to gather to \p n.
        void resize(std::size_t n) {
            if (n == 0) {
                LOG_ERROR(<< "Invalid resize to 0 for order statistics accumulator");
                n = 1;
            }
            this->clear();
            this->statistics().resize(n);
        }

<<<<<<< HEAD
                //! Create a member function so this class works with CChecksum.
                std::uint64_t checksum(std::uint64_t seed = 0) const
                {
                    return this->TImpl::checksum(seed);
                }
        };
=======
        //! Combine two statistics. This is equivalent to running a
        //! single accumulator on the entire collection.
        const COrderStatisticsHeap& operator+=(const COrderStatisticsHeap& rhs) {
            for (const auto& xi : rhs) {
                this->add(xi);
            }
            return *this;
        }
>>>>>>> 601f3449

        //! Create a member function so this class works with CChecksum.
        uint64_t checksum(uint64_t seed = 0) const {
            return this->TImpl::checksum(seed);
        }
    };

<<<<<<< HEAD
        ////////////////////////////// Minmax //////////////////////////////

        //! \brief An accumulator of the minimum and maximum value in a collection.
        //!
        //! IMPLEMENTATION DECISIONS:\n
        //! This is templatized to support any type for which a partial ordering
        //! can be defined. To this end the orderings are template parameters
        //! which are also supplied to the constructor in the case they don't
        //! have default constructors.
        template<typename T, typename LESS = std::less<T>, typename GREATER = std::greater<T>>
        class CMinMax : boost::addable<CMinMax<T, LESS, GREATER>>
        {
            public:
                //! See core::CMemory.
                static bool dynamicSizeAlwaysZero(void)
                {
                    return core::memory_detail::SDynamicSizeAlwaysZero<T>::value();
                }
=======
    //! \name Accumulator Typedefs
    //@{
    //! Accumulator object to compute the sample maximum.
    template<typename T>
    struct SMax {
        using TAccumulator = COrderStatisticsStack<T, 1, std::greater<T>>;
    };
>>>>>>> 601f3449

    //! Accumulator object to compute the sample minimum.
    template<typename T>
    struct SMin {
        using TAccumulator = COrderStatisticsStack<T, 1>;
    };
    //@}

    //! \brief An accumulator of the minimum and maximum value in a collection.
    //!
    //! IMPLEMENTATION DECISIONS:\n
    //! This is templatized to support any type for which a partial ordering
    //! can be defined. To this end the orderings are template parameters
    //! which are also supplied to the constructor in the case they don't
    //! have default constructors.
    template<typename T, typename LESS = std::less<T>, typename GREATER = std::greater<T>>
    class CMinMax : boost::addable<CMinMax<T, LESS, GREATER>> {
    public:
        //! See core::CMemory.
        static bool dynamicSizeAlwaysZero() {
            return core::memory_detail::SDynamicSizeAlwaysZero<T>::value();
        }

    public:
        explicit CMinMax(const LESS& less = LESS{}, const GREATER& greater = GREATER{})
            : m_Min{less}, m_Max{greater} {}

        //! Define a function operator for use with std:: algorithms.
        inline bool operator()(const T& x) { return this->add(x); }

        //! Check if we would add \p x.
        bool wouldAdd(const T& x) const {
            return m_Min.wouldAdd(x) || m_Max.wouldAdd(x);
        }

        //! Update the statistic with the collection \p x.
        bool add(const std::vector<T>& x) {
            bool result{false};
            for (const auto& xi : x) {
                result |= this->add(xi);
            }
            return result;
        }

        //! Update the statistic with \p n copies of \p x.
        bool add(const T& x, std::size_t n = 1) {
            bool result{false};
            if (n > 0) {
                result |= m_Min.add(x);
                result |= m_Max.add(x);
            }
            return result;
        }

        //! Combine two statistics. This is equivalent to running a
        //! single accumulator on the entire collection.
        const CMinMax& operator+=(const CMinMax& rhs) {
            m_Min += rhs.m_Min;
            m_Max += rhs.m_Max;
            return *this;
        }

        //! Get the count of statistics.
        bool initialized() const { return m_Min.count() > 0; }

        //! Get the minimum value.
        T min() const { return m_Min[0]; }

        //! Get the maximum value.
        T max() const { return m_Max[0]; }

        //! Get the range.
        T range() const { return m_Max[0] - m_Min[0]; }

<<<<<<< HEAD
                //! Get a checksum for this object.
                std::uint64_t checksum(void) const
                {
                    return core::CHashing::hashCombine(m_Min.checksum(), m_Max.checksum());
=======
        //! Get the margin by which all the values have the same sign.
        T signMargin() const {
            if (this->initialized()) {
                if (m_Min[0] * m_Max[0] > T{0}) {
                    return m_Min[0] > T{0} ? m_Min[0] : m_Max[0];
>>>>>>> 601f3449
                }
            }
            return T{0};
        }

        //! Get a checksum for this object.
        uint64_t checksum() const {
            return core::CHashing::hashCombine(m_Min.checksum(), m_Max.checksum());
        }

    private:
        //! The set minimum.
        COrderStatisticsStack<T, 1, LESS> m_Min;
        //! The set maximum.
        COrderStatisticsStack<T, 1, GREATER> m_Max;
    };

    // Friends
    template<typename T>
    friend std::ostream&
    operator<<(std::ostream& o, const CBasicStatistics::SSampleCentralMoments<T, 1u>&);
    template<typename T>
    friend std::ostream&
    operator<<(std::ostream& o, const CBasicStatistics::SSampleCentralMoments<T, 2u>&);
    template<typename T>
    friend std::ostream&
    operator<<(std::ostream& o, const CBasicStatistics::SSampleCentralMoments<T, 3u>&);
};

template<typename T>
std::ostream& operator<<(std::ostream& o,
                         const CBasicStatistics::SSampleCentralMoments<T, 1u>& accumulator) {
    return o << CBasicStatistics::print(accumulator);
}

template<typename T>
std::ostream& operator<<(std::ostream& o,
                         const CBasicStatistics::SSampleCentralMoments<T, 2u>& accumulator) {
    return o << CBasicStatistics::print(accumulator);
}

template<typename T>
std::ostream& operator<<(std::ostream& o,
                         const CBasicStatistics::SSampleCentralMoments<T, 3u>& accumulator) {
    return o << CBasicStatistics::print(accumulator);
}

template<typename T, std::size_t N, typename LESS>
std::ostream& operator<<(std::ostream& o,
                         const CBasicStatistics::COrderStatisticsStack<T, N, LESS>& accumulator) {
    return o << accumulator.print();
}

template<typename T, typename LESS>
std::ostream& operator<<(std::ostream& o,
                         const CBasicStatistics::COrderStatisticsHeap<T, LESS>& accumulator) {
    return o << accumulator.print();
}

namespace basic_statistics_detail {

//! \brief Default custom add function for values to the central
//! moments estimator.
template<typename U>
struct SCentralMomentsCustomAdd {
    template<typename T, unsigned int ORDER>
    static inline void add(const U& x,
                           typename SCoordinate<T>::Type n,
                           CBasicStatistics::SSampleCentralMoments<T, ORDER>& moments) {
        moments.add(static_cast<T>(x), n, 0);
    }
};

<<<<<<< HEAD
=======
//! \brief Implementation of add stack vector to the covariances
//! estimator.
template<typename T, std::size_t N>
struct SCovariancesCustomAdd<CVectorNx1<T, N>> {
    static inline void add(const CVectorNx1<T, N>& x,
                           const CVectorNx1<T, N>& n,
                           CBasicStatistics::SSampleCovariances<T, N>& covariances) {
        covariances.add(x, n, 0);
    }
};

//! \brief Implementation of a covariance matrix shrinkage estimator
//! for stack vectors.
//!
//! DESCRIPTION:\n
//! This uses a scaled identity shrinkage which is estimated using
//! Ledoit and Wolf's approach.
//!
//! See http://perso.ens-lyon.fr/patrick.flandrin/LedoitWolf_JMA2004.pdf
//! for the details.
template<typename T, std::size_t N>
struct SCovariancesLedoitWolf<CVectorNx1<T, N>> {
    template<typename U>
    static void estimate(const std::vector<CVectorNx1<T, N>>& points,
                         CBasicStatistics::SSampleCovariances<U, N>& covariances) {
        U d{static_cast<U>(N)};

        U n{CBasicStatistics::count(covariances)};
        const CVectorNx1<U, N>& m{CBasicStatistics::mean(covariances)};
        const CSymmetricMatrixNxN<U, N>& s{
            CBasicStatistics::maximumLikelihoodCovariances(covariances)};

        U mn{s.trace() / d};
        U dn{pow2((s - CVectorNx1<U, N>{mn}.diagonal()).frobenius()) / d};
        U bn{0};
        U z{n * n};
        for (std::size_t i = 0u; i < points.size(); ++i) {
            CVectorNx1<U, N> ci{points[i]};
            bn += pow2(((ci - m).outer() - s).frobenius()) / d / z;
        }
        bn = std::min(bn, dn);
        LOG_TRACE(<< "m = " << mn << ", d = " << dn << ", b = " << bn);

        covariances.s_Covariances = CVectorNx1<U, N>{bn / dn * mn}.diagonal() +
                                    (U{1} - bn / dn) * covariances.s_Covariances;
    }

    template<typename U>
    static U pow2(U x) {
        return x * x;
    }
};
>>>>>>> 601f3449
}

template<typename T, unsigned int ORDER>
template<typename U>
void CBasicStatistics::SSampleCentralMoments<T, ORDER>::add(const U& x, const TCoordinate& n) {
    basic_statistics_detail::SCentralMomentsCustomAdd<U>::add(x, n, *this);
}
<<<<<<< HEAD

=======
>>>>>>> 601f3449
}
}

#endif // INCLUDED_ml_maths_CBasicStatistics_h<|MERGE_RESOLUTION|>--- conflicted
+++ resolved
@@ -22,29 +22,12 @@
 #include <cmath>
 #include <cstdint>
 #include <functional>
+#include <sstream>
 #include <string>
-#include <sstream>
 #include <vector>
 
-<<<<<<< HEAD
-namespace ml
-{
-namespace maths
-{
-=======
 namespace ml {
 namespace maths {
-namespace basic_statistics_detail {
-//! Default undefined custom add function for points to the covariance
-//! estimator.
-template<typename POINT>
-struct SCovariancesCustomAdd {};
-
-//! Default undefined covariance matrix shrinkage estimator.
-template<typename POINT>
-struct SCovariancesLedoitWolf {};
-}
->>>>>>> 601f3449
 
 //! \brief Some basic stats utilities.
 //!
@@ -97,6 +80,8 @@
 
     /////////////////////////// ACCUMULATORS ///////////////////////////
 
+    ////////////////////////// Central Moments /////////////////////////
+
     //! Delimiter used to persist basic types to a string.
     static const char INTERNAL_DELIMITER;
 
@@ -166,26 +151,25 @@
         }
 
         //! Copy construction from implicitly convertible type.
+        //!
+        //! \note Because this is template it is *not* an copy constructor
+        //! so this class has implicit move semantics.
         template<typename U>
         SSampleCentralMoments(const SSampleCentralMoments<U, ORDER>& other)
             : s_Count{other.s_Count} {
             std::copy(other.s_Moments, other.s_Moments + ORDER, s_Moments);
         }
 
-<<<<<<< HEAD
-        ////////////////////////// Central Moments /////////////////////////
-
-        //! Delimiter used to persist basic types to a string.
-        static const char INTERNAL_DELIMITER;
-=======
         //! Assignment from implicitly convertible type.
+        //!
+        //! \note Because this is template it is *not* an copy assignment
+        //! operator so this class has implicit move semantics.
         template<typename U>
         const SSampleCentralMoments& operator=(const SSampleCentralMoments<U, ORDER>& other) {
             s_Count = other.s_Count;
             std::copy(other.s_Moments, other.s_Moments + ORDER, s_Moments);
             return *this;
         }
->>>>>>> 601f3449
 
         //! \name Persistence
         //@{
@@ -204,17 +188,6 @@
                                                  rhs.s_Moments, rhs.s_Moments + ORDER));
         }
 
-<<<<<<< HEAD
-            //! Copy construction from implicitly convertible type.
-            //!
-            //! \note Because this is template it is *not* an copy constructor
-            //! so this class has implicit move semantics.
-            template<typename U>
-            SSampleCentralMoments(const SSampleCentralMoments<U, ORDER> &other) :
-                    s_Count{other.s_Count}
-            {
-                std::copy(other.s_Moments, other.s_Moments + ORDER, s_Moments);
-=======
         //! \name Update
         //@{
         //! Define a function operator for use with std:: algorithms.
@@ -225,29 +198,14 @@
         void add(const std::vector<U>& x) {
             for (const auto& xi : x) {
                 this->add(xi);
->>>>>>> 601f3449
-            }
-        }
-
-<<<<<<< HEAD
-            //! Assignment from implicitly convertible type.
-            //!
-            //! \note Because this is template it is *not* an copy assignment
-            //! operator so this class has implicit move semantics.
-            template<typename U>
-            const SSampleCentralMoments &
-                operator=(const SSampleCentralMoments<U, ORDER> &other)
-            {
-                s_Count = other.s_Count;
-                std::copy(other.s_Moments, other.s_Moments + ORDER, s_Moments);
-                return *this;
-=======
+            }
+        }
+
         //! Update the moments with the collection \p x.
         template<typename U, std::size_t N>
         void add(const core::CSmallVector<U, N>& x) {
             for (const auto& xi : x) {
                 this->add(xi);
->>>>>>> 601f3449
             }
         }
 
@@ -430,7 +388,7 @@
         //@}
 
         //! Get a checksum for this object.
-        uint64_t checksum() const;
+        std::uint64_t checksum() const;
 
         TCoordinate s_Count;
         T s_Moments[ORDER];
@@ -450,10 +408,6 @@
         using TAccumulator = SSampleCentralMoments<T, 2u>;
     };
 
-<<<<<<< HEAD
-            //! Get a checksum for this object.
-            std::uint64_t checksum(void) const;
-=======
     //! Accumulator object to compute the sample mean, variance and skewness.
     template<typename T>
     struct SSampleMeanVarSkew {
@@ -465,18 +419,17 @@
     //@{
     //! Make a mean accumulator.
     template<typename T, typename U>
-    static SSampleCentralMoments<T, 1u> accumulator(const U& count, const T& m1) {
+    static SSampleCentralMoments<T, 1u> momentsAccumulator(const U& count, const T& m1) {
         SSampleCentralMoments<T, 1u> result;
         result.s_Count = count;
         result.s_Moments[0] = m1;
         return result;
     }
->>>>>>> 601f3449
 
     //! Make a mean and variance accumulator.
     template<typename T, typename U>
     static SSampleCentralMoments<T, 2u>
-    accumulator(const U& count, const T& m1, const T& m2) {
+    momentsAccumulator(const U& count, const T& m1, const T& m2) {
         SSampleCentralMoments<T, 2u> result;
         result.s_Count = count;
         result.s_Moments[0] = m1;
@@ -487,7 +440,7 @@
     //! Make a mean, variance and skew accumulator.
     template<typename T, typename U>
     static SSampleCentralMoments<T, 3u>
-    accumulator(const U& count, const T& m1, const T& m2, const T& m3) {
+    momentsAccumulator(const U& count, const T& m1, const T& m2, const T& m3) {
         SSampleCentralMoments<T, 3u> result;
         result.s_Count = count;
         result.s_Moments[0] = m1;
@@ -497,46 +450,6 @@
     }
     //@}
 
-<<<<<<< HEAD
-        //! \name Factory Functions
-        //@{
-        //! Make a mean accumulator.
-        template<typename T, typename U>
-        static SSampleCentralMoments<T, 1u>
-            momentsAccumulator(const U &count, const T &m1)
-        {
-            SSampleCentralMoments<T, 1u> result;
-            result.s_Count = count;
-            result.s_Moments[0] = m1;
-            return result;
-        }
-
-        //! Make a mean and variance accumulator.
-        template<typename T, typename U>
-        static SSampleCentralMoments<T, 2u>
-            momentsAccumulator(const U &count, const T &m1, const T &m2)
-        {
-            SSampleCentralMoments<T, 2u> result;
-            result.s_Count = count;
-            result.s_Moments[0] = m1;
-            result.s_Moments[1] = m2;
-            return result;
-        }
-
-        //! Make a mean, variance and skew accumulator.
-        template<typename T, typename U>
-        static SSampleCentralMoments<T, 3u>
-            momentsAccumulator(const U &count, const T &m1, const T &m2, const T &m3)
-        {
-            SSampleCentralMoments<T, 3u> result;
-            result.s_Count = count;
-            result.s_Moments[0] = m1;
-            result.s_Moments[1] = m2;
-            result.s_Moments[2] = m3;
-            return result;
-        }
-        //@}
-=======
     //! Get the specified moment provided it exists
     template<unsigned int M, typename T, unsigned int N>
     static const T& moment(const SSampleCentralMoments<T, N>& accumulator) {
@@ -557,7 +470,6 @@
     count(const SSampleCentralMoments<T, N>& accumulator) {
         return accumulator.s_Count;
     }
->>>>>>> 601f3449
 
     //! Extract the count from an accumulator object.
     template<typename T, unsigned int N>
@@ -779,6 +691,8 @@
         accumulator.s_Count *= typename SSampleCentralMoments<T, N>::TCoordinate{scale};
     }
 
+    //////////////////////////// Covariances ///////////////////////////
+
     //! \brief An accumulator class for vector sample mean and covariances.
     //!
     //! DESCRIPTION:\n
@@ -799,35 +713,35 @@
     //! This uses the same recurrence relations as SSampleCentralMoments so
     //! see that class for more information on these.
     //!
-    //! \tparam T The "floating point" type.
-    //! \tparam N The vector dimension.
-    template<typename T, std::size_t N>
-    struct SSampleCovariances : public std::unary_function<CVectorNx1<T, N>, void> {
+    //! \tparam POINT The "floating point" vector type.
+    template<typename POINT>
+    struct SSampleCovariances : public std::unary_function<POINT, void> {
         //! See core::CMemory.
         static bool dynamicSizeAlwaysZero() {
-            return core::memory_detail::SDynamicSizeAlwaysZero<T>::value();
-        }
-
-        using TVector = CVectorNx1<T, N>;
-        using TMatrix = CSymmetricMatrixNxN<T, N>;
-
-        SSampleCovariances() : s_Count{0}, s_Mean{0}, s_Covariances{0} {}
-
-        SSampleCovariances(T count, const TVector& mean, const TMatrix& covariances)
-            : s_Count{count}, s_Mean{mean}, s_Covariances{covariances} {}
-
+            return core::memory_detail::SDynamicSizeAlwaysZero<POINT>::value();
+        }
+
+        using TVector = POINT;
+        using TMatrix = typename SConformableMatrix<POINT>::Type;
+
+        explicit SSampleCovariances(std::size_t dimension);
         SSampleCovariances(const TVector& count, const TVector& mean, const TMatrix& covariances)
             : s_Count{count}, s_Mean{mean}, s_Covariances{covariances} {}
-
         //! Copy construction from implicitly convertible type.
-        template<typename U>
-        SSampleCovariances(const SSampleCovariances<U, N>& other)
+        //!
+        //! \note Because this is template it is *not* a copy constructor
+        //! so this class has implicit move semantics.
+        template<typename OTHER_POINT>
+        SSampleCovariances(const SSampleCovariances<OTHER_POINT>& other)
             : s_Count{other.s_Count}, s_Mean{other.s_Mean}, s_Covariances{other.s_Covariances} {
         }
 
         //! Assignment from implicitly convertible type.
-        template<typename U>
-        const SSampleCovariances& operator=(const SSampleCovariances<U, N>& other) {
+        //!
+        //! \note Because this is template it is *not* an copy assignment
+        //! operator so this class has implicit move semantics.
+        template<typename OTHER_POINT>
+        const SSampleCovariances& operator=(const SSampleCovariances<OTHER_POINT>& other) {
             s_Count = other.s_Count;
             s_Mean = other.s_Mean;
             s_Covariances = other.s_Covariances;
@@ -849,223 +763,33 @@
         inline void operator()(const TVector& x) { this->add(x); }
 
         //! Update the moments with the collection \p x.
-        template<typename POINT>
-        void add(const std::vector<POINT>& x) {
-            for (const auto& xi : x) {
-                this->add(xi);
+        template<typename OTHER_POINT>
+        void add(const std::vector<OTHER_POINT>& x) {
+            for (const auto& x_ : x) {
+                this->add(x_);
             }
         }
 
         //! Update with a generic point \p x.
-        template<typename POINT>
-        void add(const POINT& x, const POINT& n = POINT(1)) {
-            basic_statistics_detail::SCovariancesCustomAdd<POINT>::add(x, n, *this);
-        }
-
-<<<<<<< HEAD
-        //////////////////////////// Covariances ///////////////////////////
-
-        //! \brief An accumulator class for vector sample mean and covariances.
-        //!
-        //! DESCRIPTION:\n
-        //! This function object accumulates sample mean and covariances for a
-        //! set of vector samples passed to its function operator.
-        //!
-        //! Free functions are defined to retrieve the mean vector and covariances
-        //! to match the behavior of SSampleCentralMoments.
-        //!
-        //! IMPLEMENTATION DECISIONS:\n
-        //! This is templatized to support, for example, float when space is at
-        //! a premium or long double when accuracy is at a premium. The type T
-        //! must technically be an infinite field (in the mathematical sense).
-        //! In particular, any floating point would do, also custom rational or
-        //! complex types would work provided they overload "*" and "/" and define
-        //! the necessary constructors; however, integral types won't work.
-        //!
-        //! This uses the same recurrence relations as SSampleCentralMoments so
-        //! see that class for more information on these.
-        //!
-        //! \tparam POINT The "floating point" vector type.
-        template<typename POINT>
-        struct SSampleCovariances : public std::unary_function<POINT, void>
-        {
-            //! See core::CMemory.
-            static bool dynamicSizeAlwaysZero(void)
-            {
-                return core::memory_detail::SDynamicSizeAlwaysZero<POINT>::value();
-            }
-
-            using TVector = POINT;
-            using TMatrix = typename SConformableMatrix<POINT>::Type;
-
-            explicit SSampleCovariances(std::size_t dimension);
-            SSampleCovariances(const TVector &count,
-                               const TVector &mean,
-                               const TMatrix &covariances) :
-                    s_Count{count}, s_Mean{mean}, s_Covariances{covariances}
-            {}
-            //! Copy construction from implicitly convertible type.
-            //!
-            //! \note Because this is template it is *not* a copy constructor
-            //! so this class has implicit move semantics.
-            template<typename OTHER_POINT>
-            SSampleCovariances(const SSampleCovariances<OTHER_POINT> &other) :
-                    s_Count{other.s_Count},
-                    s_Mean{other.s_Mean},
-                    s_Covariances{other.s_Covariances}
-            {}
-
-            //! Assignment from implicitly convertible type.
-            //!
-            //! \note Because this is template it is *not* an copy assignment
-            //! operator so this class has implicit move semantics.
-            template<typename OTHER_POINT>
-            const SSampleCovariances &operator=(const SSampleCovariances<OTHER_POINT> &other)
-            {
-                s_Count = other.s_Count;
-                s_Mean = other.s_Mean;
-                s_Covariances = other.s_Covariances;
-                return *this;
-            }
-=======
+        template<typename OTHER_POINT>
+        void add(const OTHER_POINT& x);
+
+        //! Update with a generic point \p x with count \p n.
+        template<typename OTHER_POINT>
+        void add(const OTHER_POINT& x, const OTHER_POINT& n);
+
         //! Update the mean and covariances with \p x.
-        void add(const TVector& x, const TVector& n, int) {
-            if (n == TVector{0}) {
-                return;
-            }
-
-            s_Count += n;
->>>>>>> 601f3449
-
-            // Note we don't trap the case alpha is less than epsilon,
-            // because then we'd have to compute epsilon and it is very
-            // unlikely the count will get big enough.
-            TVector alpha{n / s_Count};
-            TVector beta{TVector{1} - alpha};
-
-<<<<<<< HEAD
-            //! Update the moments with the collection \p x.
-            template<typename OTHER_POINT>
-            void add(const std::vector<OTHER_POINT> &x)
-            {
-                for (const auto &x_ : x)
-                {
-                    this->add(x_);
-                }
-            }
-
-            //! Update with a generic point \p x.
-            template<typename OTHER_POINT>
-            void add(const OTHER_POINT &x);
-
-            //! Update with a generic point \p x with count \p n.
-            template<typename OTHER_POINT>
-            void add(const OTHER_POINT &x, const OTHER_POINT &n);
-
-            //! Update the mean and covariances with \p x.
-            void add(const TVector &x, const TVector &n, int);
-
-            //! Combine two moments. This is equivalent to running
-            //! a single accumulator on the entire collection.
-            template<typename OTHER_POINT>
-            const SSampleCovariances &operator+=(const SSampleCovariances<OTHER_POINT> &rhs);
-
-            //! Combine two moments. This is equivalent to running
-            //! a single accumulator on the entire collection.
-            template<typename OTHER_POINT>
-            SSampleCovariances operator+(const SSampleCovariances<OTHER_POINT> &rhs) const
-            {
-                SSampleCovariances result{*this};
-                return result += rhs;
-            }
-
-            //! Subtract \p rhs from these.
-            //!
-            //! \note That this isn't always well defined. For example,
-            //! the count and variance of these covariances must be
-            //! larger than \p rhs. The caller must ensure that these
-            //! conditions are satisfied.
-            template<typename OTHER_POINT>
-            const SSampleCovariances &operator-=(const SSampleCovariances<OTHER_POINT> &rhs);
-
-            //! Subtract \p rhs from these.
-            //!
-            //! \note That this isn't always well defined. For example,
-            //! the count and variance of these covariances must be
-            //! larger than \p rhs. The caller must ensure that these
-            //! conditions are satisfied.
-            template<typename OTHER_POINT>
-            SSampleCovariances operator-(const SSampleCovariances<OTHER_POINT> &rhs)
-            {
-                SSampleCovariances result{*this};
-                return result -= rhs;
-            }
-
-            //! Age the mean and covariances by reducing the count.
-            //!
-            //! \note \p factor should be in the range [0,1].
-            //! \note It must be possible to cast double to T to use
-            //! this method.
-            void age(double factor)
-            {
-                s_Count = s_Count * typename SCoordinate<POINT>::Type(factor);
-            }
-            //@}
-
-            //! Get a checksum for this object.
-            std::uint64_t checksum(void) const;
-=======
-            TVector mean{s_Mean};
-            s_Mean = beta * mean + alpha * x;
-
-            TVector r{x - s_Mean};
-            TMatrix r2{E_OuterProduct, r};
-            TVector dMean{mean - s_Mean};
-            TMatrix dMean2{E_OuterProduct, dMean};
-
-            s_Covariances += dMean2;
-            scaleCovariances(beta, s_Covariances);
-            scaleCovariances(alpha, r2);
-            s_Covariances += r2;
-        }
+        void add(const TVector& x, const TVector& n, int);
 
         //! Combine two moments. This is equivalent to running
         //! a single accumulator on the entire collection.
-        template<typename U>
-        const SSampleCovariances& operator+=(const SSampleCovariances<U, N>& rhs) {
-            s_Count = s_Count + rhs.s_Count;
-            if (s_Count == TVector{0}) {
-                return *this;
-            }
-
-            // Note we don't trap the case alpha is less than epsilon,
-            // because then we'd have to compute epsilon and it is very
-            // unlikely the count will get big enough.
-            TVector alpha{rhs.s_Count / s_Count};
-            TVector beta{TVector(1) - alpha};
-
-            TVector meanLhs{s_Mean};
-
-            s_Mean = beta * meanLhs + alpha * rhs.s_Mean;
-
-            TVector dMeanLhs{meanLhs - s_Mean};
-            TMatrix dMean2Lhs{E_OuterProduct, dMeanLhs};
-            TVector dMeanRhs{rhs.s_Mean - s_Mean};
-            TMatrix dMean2Rhs{E_OuterProduct, dMeanRhs};
-
-            s_Covariances += dMean2Lhs;
-            scaleCovariances(beta, s_Covariances);
-            dMean2Rhs += rhs.s_Covariances;
-            scaleCovariances(alpha, dMean2Rhs);
-            s_Covariances += dMean2Rhs;
-
-            return *this;
-        }
+        template<typename OTHER_POINT>
+        const SSampleCovariances& operator+=(const SSampleCovariances<OTHER_POINT>& rhs);
 
         //! Combine two moments. This is equivalent to running
         //! a single accumulator on the entire collection.
-        template<typename U>
-        SSampleCovariances operator+(const SSampleCovariances<U, N>& rhs) const {
+        template<typename OTHER_POINT>
+        SSampleCovariances operator+(const SSampleCovariances<OTHER_POINT>& rhs) const {
             SSampleCovariances result{*this};
             return result += rhs;
         }
@@ -1076,50 +800,8 @@
         //! the count and variance of these covariances must be
         //! larger than \p rhs. The caller must ensure that these
         //! conditions are satisfied.
-        template<typename U>
-        const SSampleCovariances& operator-=(const SSampleCovariances<U, N>& rhs) {
-            using std::max;
-
-            s_Count = max(s_Count - rhs.s_Count, TVector(0));
-            if (s_Count == TVector{0}) {
-                s_Mean = TVector{0};
-                s_Covariances = TMatrix{0};
-                return *this;
-            }
-
-            // Note we don't trap the case alpha is less than epsilon,
-            // because then we'd have to compute epsilon and it is very
-            // unlikely the count will get big enough.
-            TVector alpha{rhs.s_Count / s_Count};
-            TVector beta{TVector{1} + alpha};
-
-            TVector meanLhs(s_Mean);
-
-            s_Mean = beta * meanLhs - alpha * rhs.s_Mean;
-
-            TVector dMeanLhs{s_Mean - meanLhs};
-            TMatrix dMean2Lhs{E_OuterProduct, dMeanLhs};
-            TVector dMeanRhs{rhs.s_Mean - meanLhs};
-            TMatrix dMean2Rhs{E_OuterProduct, dMeanRhs};
-
-            s_Covariances = s_Covariances - dMean2Lhs;
-            scaleCovariances(beta, s_Covariances);
-            dMean2Rhs += rhs.s_Covariances - dMean2Lhs;
-            scaleCovariances(alpha, dMean2Rhs);
-            s_Covariances -= dMean2Rhs;
-
-            // If any of the diagonal elements are negative round them
-            // up to zero and zero the corresponding row and column.
-            for (std::size_t i = 0u; i < N; ++i) {
-                if (s_Covariances(i, i) < T{0}) {
-                    for (std::size_t j = 0u; j < N; ++j) {
-                        s_Covariances(i, j) = T{0};
-                    }
-                }
-            }
-
-            return *this;
-        }
+        template<typename OTHER_POINT>
+        const SSampleCovariances& operator-=(const SSampleCovariances<OTHER_POINT>& rhs);
 
         //! Subtract \p rhs from these.
         //!
@@ -1127,8 +809,8 @@
         //! the count and variance of these covariances must be
         //! larger than \p rhs. The caller must ensure that these
         //! conditions are satisfied.
-        template<typename U>
-        SSampleCovariances operator-(const SSampleCovariances<U, N>& rhs) {
+        template<typename OTHER_POINT>
+        SSampleCovariances operator-(const SSampleCovariances<OTHER_POINT>& rhs) {
             SSampleCovariances result{*this};
             return result -= rhs;
         }
@@ -1138,11 +820,13 @@
         //! \note \p factor should be in the range [0,1].
         //! \note It must be possible to cast double to T to use
         //! this method.
-        void age(double factor) { s_Count = s_Count * T{factor}; }
+        void age(double factor) {
+            s_Count = s_Count * typename SCoordinate<POINT>::Type(factor);
+        }
         //@}
 
         //! Get a checksum for this object.
-        uint64_t checksum() const;
+        std::uint64_t checksum() const;
 
         TVector s_Count;
         TVector s_Mean;
@@ -1150,69 +834,49 @@
     };
 
     //! Make a covariances accumulator.
-    template<typename T, std::size_t N>
-    static inline SSampleCovariances<T, N>
-    accumulator(T count, const CVectorNx1<T, N>& mean, const CSymmetricMatrixNxN<T, N>& covariances) {
-        return SSampleCovariances<T, N>(count, mean, covariances);
-    }
-
-    //! Make a covariances accumulator.
-    template<typename T, std::size_t N>
-    static inline SSampleCovariances<T, N>
-    accumulator(const CVectorNx1<T, N>& count,
-                const CVectorNx1<T, N>& mean,
-                const CSymmetricMatrixNxN<T, N>& covariances) {
-        return SSampleCovariances<T, N>(count, mean, covariances);
+    template<typename POINT>
+    static inline SSampleCovariances<POINT>
+    covariancesAccumulator(const POINT& count,
+                           const POINT& mean,
+                           const typename SConformableMatrix<POINT>::Type& covariances) {
+        return SSampleCovariances<POINT>(count, mean, covariances);
     }
 
     //! Extract the count from an accumulator object.
-    template<typename T, std::size_t N>
-    static inline T count(const SSampleCovariances<T, N>& accumulator) {
-        return accumulator.s_Count.L1() / static_cast<T>(N);
-    }
+    template<typename POINT>
+    static inline typename SCoordinate<POINT>::Type
+    count(const SSampleCovariances<POINT>& accumulator);
 
     //! Extract the mean vector from an accumulator object.
-    template<typename T, std::size_t N>
-    static inline const CVectorNx1<T, N>& mean(const SSampleCovariances<T, N>& accumulator) {
+    template<typename POINT>
+    static inline const POINT& mean(const SSampleCovariances<POINT>& accumulator) {
         return accumulator.s_Mean;
     }
 
     //! Extract the covariance matrix from an accumulator object.
     //!
     //! \note This is the unbiased form.
-    template<typename T, std::size_t N>
-    static inline CSymmetricMatrixNxN<T, N>
-    covariances(const SSampleCovariances<T, N>& accumulator) {
-        CVectorNx1<T, N> bias(accumulator.s_Count);
-        for (std::size_t i = 0u; i < N; ++i) {
-            if (bias(i) <= T{1}) {
-                bias(i) = T{0};
-            }
-        }
-        bias /= (bias - CVectorNx1<T, N>{1});
-        CSymmetricMatrixNxN<T, N> result{accumulator.s_Covariances};
-        scaleCovariances(bias, result);
-        return result;
-    }
+    template<typename POINT>
+    static inline typename SConformableMatrix<POINT>::Type
+    covariances(const SSampleCovariances<POINT>& accumulator);
 
     //! Extract the covariance matrix from an accumulator object.
     //!
     //! \note This is the unbiased form.
-    template<typename T, std::size_t N>
-    static inline const CSymmetricMatrixNxN<T, N>&
-    maximumLikelihoodCovariances(const SSampleCovariances<T, N>& accumulator) {
+    template<typename POINT>
+    static inline const typename SConformableMatrix<POINT>::Type&
+    maximumLikelihoodCovariances(const SSampleCovariances<POINT>& accumulator) {
         return accumulator.s_Covariances;
     }
 
     //! Print a covariances accumulator.
-    template<typename T, std::size_t N>
-    static inline std::string print(const SSampleCovariances<T, N>& accumulator) {
+    template<typename POINT>
+    static inline std::string print(const SSampleCovariances<POINT>& accumulator) {
         std::ostringstream result;
         result << "\n{\n"
                << count(accumulator) << ",\n"
                << mean(accumulator) << ",\n"
-               << covariances(accumulator) << "\n"
-               << "}";
+               << covariances(accumulator) << "\n}";
         return result.str();
     }
 
@@ -1226,13 +890,11 @@
     //! matrix.
     //! \param[out] result Filled in with the count, mean and "shrunk"
     //! covariance matrix estimate.
-    template<typename POINT, typename T, std::size_t N>
+    template<typename POINT, typename OTHER_POINT>
     static void covariancesLedoitWolf(const std::vector<POINT>& points,
-                                      SSampleCovariances<T, N>& result) {
-        result.add(points);
-        basic_statistics_detail::SCovariancesLedoitWolf<POINT>::estimate(points, result);
-    }
->>>>>>> 601f3449
+                                      SSampleCovariances<OTHER_POINT>& result);
+
+    ///////////////////////// Order Statistics /////////////////////////
 
 private:
     //! \brief Implementation of an accumulator class for order statistics.
@@ -1258,74 +920,6 @@
         using reverse_iterator = typename CONTAINER::reverse_iterator;
         using const_reverse_iterator = typename CONTAINER::const_reverse_iterator;
 
-<<<<<<< HEAD
-        //! Make a covariances accumulator.
-        template<typename POINT>
-        static inline SSampleCovariances<POINT>
-            covariancesAccumulator(const POINT &count,
-                                   const POINT &mean,
-                                   const typename SConformableMatrix<POINT>::Type &covariances)
-        {
-            return SSampleCovariances<POINT>(count, mean, covariances);
-        }
-
-        //! Extract the count from an accumulator object.
-        template<typename POINT>
-        static inline typename SCoordinate<POINT>::Type
-            count(const SSampleCovariances<POINT> &accumulator);
-
-        //! Extract the mean vector from an accumulator object.
-        template<typename POINT>
-        static inline const POINT &mean(const SSampleCovariances<POINT> &accumulator)
-        {
-            return accumulator.s_Mean;
-        }
-
-        //! Extract the covariance matrix from an accumulator object.
-        //!
-        //! \note This is the unbiased form.
-        template<typename POINT>
-        static inline typename SConformableMatrix<POINT>::Type
-            covariances(const SSampleCovariances<POINT> &accumulator);
-
-        //! Extract the covariance matrix from an accumulator object.
-        //!
-        //! \note This is the unbiased form.
-        template<typename POINT>
-        static inline const typename SConformableMatrix<POINT>::Type &
-            maximumLikelihoodCovariances(const SSampleCovariances<POINT> &accumulator)
-        {
-            return accumulator.s_Covariances;
-        }
-
-        //! Print a covariances accumulator.
-        template<typename POINT>
-        static inline std::string print(const SSampleCovariances<POINT> &accumulator)
-        {
-            std::ostringstream result;
-            result << "\n{\n"
-                   << count(accumulator) << ",\n"
-                   << mean(accumulator) << ",\n"
-                   << covariances(accumulator) << "\n}";
-            return result.str();
-        }
-
-        //! Interface for Ledoit Wolf shrinkage estimator of the sample
-        //! covariance matrix.
-        //!
-        //! See http://perso.ens-lyon.fr/patrick.flandrin/LedoitWolf_JMA2004.pdf
-        //! for the details.
-        //!
-        //! \param[in] points The points for which to estimate the covariance
-        //! matrix.
-        //! \param[out] result Filled in with the count, mean and "shrunk"
-        //! covariance matrix estimate.
-        template<typename POINT, typename OTHER_POINT>
-        static void covariancesLedoitWolf(const std::vector<POINT> &points,
-                                          SSampleCovariances<OTHER_POINT> &result);
-
-        ///////////////////////// Order Statistics /////////////////////////
-=======
     public:
         COrderStatisticsImpl(const CONTAINER& statistics, const LESS& less)
             : m_Less(less), m_Statistics(statistics),
@@ -1367,7 +961,6 @@
             }
             return result;
         }
->>>>>>> 601f3449
 
         //! Update the statistics with \p x.
         bool add(const T& x) {
@@ -1446,7 +1039,9 @@
         }
 
         //! Get an iterator over the statistics.
-        inline iterator begin() { return m_Statistics.begin() + m_UnusedCount; }
+        inline iterator begin() {
+            return m_Statistics.begin() + m_UnusedCount;
+        }
         //! Get an iterator over the statistics.
         inline const_iterator begin() const {
             return m_Statistics.begin() + m_UnusedCount;
@@ -1481,21 +1076,16 @@
         }
 
         //! Get a checksum of this object.
-        uint64_t checksum(uint64_t seed) const;
+        std::uint64_t checksum(std::uint64_t seed) const;
 
         //! Print for debug.
         std::string print() const {
             return core::CContainerPrinter::print(this->begin(), this->end());
         }
 
-<<<<<<< HEAD
-                //! Get a checksum of this object.
-                std::uint64_t checksum(std::uint64_t seed) const;
-=======
     protected:
         //! Get the statistics.
         CONTAINER& statistics() { return m_Statistics; }
->>>>>>> 601f3449
 
     private:
         LESS m_Less;
@@ -1581,7 +1171,7 @@
         }
 
         //! Create a member function so this class works with CChecksum.
-        uint64_t checksum(uint64_t seed = 0) const {
+        std::uint64_t checksum(std::uint64_t seed = 0) const {
             return this->TImpl::checksum(seed);
         }
     };
@@ -1625,19 +1215,10 @@
     private:
         using TImpl = COrderStatisticsImpl<T, std::vector<T>, LESS>;
 
-<<<<<<< HEAD
-                //! Create a member function so this class works with CChecksum.
-                std::uint64_t checksum(std::uint64_t seed = 0) const
-                {
-                    return this->TImpl::checksum(seed);
-                }
-        };
-=======
     public:
         // Forward typedefs
         using iterator = typename TImpl::iterator;
         using const_iterator = typename TImpl::const_iterator;
->>>>>>> 601f3449
 
     public:
         explicit COrderStatisticsHeap(std::size_t n, const LESS& less = LESS{})
@@ -1657,14 +1238,6 @@
             this->statistics().resize(n);
         }
 
-<<<<<<< HEAD
-                //! Create a member function so this class works with CChecksum.
-                std::uint64_t checksum(std::uint64_t seed = 0) const
-                {
-                    return this->TImpl::checksum(seed);
-                }
-        };
-=======
         //! Combine two statistics. This is equivalent to running a
         //! single accumulator on the entire collection.
         const COrderStatisticsHeap& operator+=(const COrderStatisticsHeap& rhs) {
@@ -1673,34 +1246,13 @@
             }
             return *this;
         }
->>>>>>> 601f3449
 
         //! Create a member function so this class works with CChecksum.
-        uint64_t checksum(uint64_t seed = 0) const {
+        std::uint64_t checksum(std::uint64_t seed = 0) const {
             return this->TImpl::checksum(seed);
         }
     };
 
-<<<<<<< HEAD
-        ////////////////////////////// Minmax //////////////////////////////
-
-        //! \brief An accumulator of the minimum and maximum value in a collection.
-        //!
-        //! IMPLEMENTATION DECISIONS:\n
-        //! This is templatized to support any type for which a partial ordering
-        //! can be defined. To this end the orderings are template parameters
-        //! which are also supplied to the constructor in the case they don't
-        //! have default constructors.
-        template<typename T, typename LESS = std::less<T>, typename GREATER = std::greater<T>>
-        class CMinMax : boost::addable<CMinMax<T, LESS, GREATER>>
-        {
-            public:
-                //! See core::CMemory.
-                static bool dynamicSizeAlwaysZero(void)
-                {
-                    return core::memory_detail::SDynamicSizeAlwaysZero<T>::value();
-                }
-=======
     //! \name Accumulator Typedefs
     //@{
     //! Accumulator object to compute the sample maximum.
@@ -1708,7 +1260,6 @@
     struct SMax {
         using TAccumulator = COrderStatisticsStack<T, 1, std::greater<T>>;
     };
->>>>>>> 601f3449
 
     //! Accumulator object to compute the sample minimum.
     template<typename T>
@@ -1716,6 +1267,8 @@
         using TAccumulator = COrderStatisticsStack<T, 1>;
     };
     //@}
+
+    ////////////////////////////// Minmax //////////////////////////////
 
     //! \brief An accumulator of the minimum and maximum value in a collection.
     //!
@@ -1783,25 +1336,18 @@
         //! Get the range.
         T range() const { return m_Max[0] - m_Min[0]; }
 
-<<<<<<< HEAD
-                //! Get a checksum for this object.
-                std::uint64_t checksum(void) const
-                {
-                    return core::CHashing::hashCombine(m_Min.checksum(), m_Max.checksum());
-=======
         //! Get the margin by which all the values have the same sign.
         T signMargin() const {
             if (this->initialized()) {
                 if (m_Min[0] * m_Max[0] > T{0}) {
                     return m_Min[0] > T{0} ? m_Min[0] : m_Max[0];
->>>>>>> 601f3449
                 }
             }
             return T{0};
         }
 
         //! Get a checksum for this object.
-        uint64_t checksum() const {
+        std::uint64_t checksum() const {
             return core::CHashing::hashCombine(m_Min.checksum(), m_Max.checksum());
         }
 
@@ -1867,62 +1413,6 @@
         moments.add(static_cast<T>(x), n, 0);
     }
 };
-
-<<<<<<< HEAD
-=======
-//! \brief Implementation of add stack vector to the covariances
-//! estimator.
-template<typename T, std::size_t N>
-struct SCovariancesCustomAdd<CVectorNx1<T, N>> {
-    static inline void add(const CVectorNx1<T, N>& x,
-                           const CVectorNx1<T, N>& n,
-                           CBasicStatistics::SSampleCovariances<T, N>& covariances) {
-        covariances.add(x, n, 0);
-    }
-};
-
-//! \brief Implementation of a covariance matrix shrinkage estimator
-//! for stack vectors.
-//!
-//! DESCRIPTION:\n
-//! This uses a scaled identity shrinkage which is estimated using
-//! Ledoit and Wolf's approach.
-//!
-//! See http://perso.ens-lyon.fr/patrick.flandrin/LedoitWolf_JMA2004.pdf
-//! for the details.
-template<typename T, std::size_t N>
-struct SCovariancesLedoitWolf<CVectorNx1<T, N>> {
-    template<typename U>
-    static void estimate(const std::vector<CVectorNx1<T, N>>& points,
-                         CBasicStatistics::SSampleCovariances<U, N>& covariances) {
-        U d{static_cast<U>(N)};
-
-        U n{CBasicStatistics::count(covariances)};
-        const CVectorNx1<U, N>& m{CBasicStatistics::mean(covariances)};
-        const CSymmetricMatrixNxN<U, N>& s{
-            CBasicStatistics::maximumLikelihoodCovariances(covariances)};
-
-        U mn{s.trace() / d};
-        U dn{pow2((s - CVectorNx1<U, N>{mn}.diagonal()).frobenius()) / d};
-        U bn{0};
-        U z{n * n};
-        for (std::size_t i = 0u; i < points.size(); ++i) {
-            CVectorNx1<U, N> ci{points[i]};
-            bn += pow2(((ci - m).outer() - s).frobenius()) / d / z;
-        }
-        bn = std::min(bn, dn);
-        LOG_TRACE(<< "m = " << mn << ", d = " << dn << ", b = " << bn);
-
-        covariances.s_Covariances = CVectorNx1<U, N>{bn / dn * mn}.diagonal() +
-                                    (U{1} - bn / dn) * covariances.s_Covariances;
-    }
-
-    template<typename U>
-    static U pow2(U x) {
-        return x * x;
-    }
-};
->>>>>>> 601f3449
 }
 
 template<typename T, unsigned int ORDER>
@@ -1930,10 +1420,6 @@
 void CBasicStatistics::SSampleCentralMoments<T, ORDER>::add(const U& x, const TCoordinate& n) {
     basic_statistics_detail::SCentralMomentsCustomAdd<U>::add(x, n, *this);
 }
-<<<<<<< HEAD
-
-=======
->>>>>>> 601f3449
 }
 }
 
