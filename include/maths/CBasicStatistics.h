/*
 * ELASTICSEARCH CONFIDENTIAL
 *
 * Copyright (c) 2016 Elasticsearch BV. All Rights Reserved.
 *
 * Notice: this software, and all information contained
 * therein, is the exclusive property of Elasticsearch BV
 * and its licensors, if any, and is protected under applicable
 * domestic and foreign law, and international treaties.
 *
 * Reproduction, republication or distribution without the
 * express written consent of Elasticsearch BV is
 * strictly prohibited.
 */

#ifndef INCLUDED_ml_maths_CBasicStatistics_h
#define INCLUDED_ml_maths_CBasicStatistics_h

#include <core/CContainerPrinter.h>
#include <core/CHashing.h>
#include <core/CLogger.h>
#include <core/CMemory.h>
#include <core/CSmallVector.h>

#include <maths/CLinearAlgebraFwd.h>
#include <maths/CTypeConversions.h>
#include <maths/ImportExport.h>

#include <boost/array.hpp>
#include <boost/operators.hpp>

#include <algorithm>
#include <cmath>
#include <cstdint>
#include <functional>
#include <string>
#include <vector>

namespace ml {
namespace maths {
namespace basic_statistics_detail {
//! Default undefined custom add function for points to the covariance
//! estimator.
template<typename POINT>
struct SCovariancesCustomAdd {};

//! Default undefined covariance matrix shrinkage estimator.
template<typename POINT>
struct SCovariancesLedoitWolf {};
}

//! \brief Some basic stats utilities.
//!
//! DESCRIPTION:\n
//! Some utilities for computing basic sample statistics such
//! as central moments, covariance matrices and so on.
class MATHS_EXPORT CBasicStatistics {
public:
    using TDoubleDoublePr = std::pair<double, double>;
    using TDoubleVec = std::vector<double>;

public:
    //! Compute the mean of a pair.
    static double mean(const TDoubleDoublePr& samples);

    //! Compute the vector mean of a pair.
    template<typename VECTOR>
    static VECTOR mean(const std::pair<VECTOR, VECTOR>& samples) {
        std::size_t n = std::min(samples.first.size(), samples.second.size());
        VECTOR result;
        result.reserve(n);
        for (std::size_t i = 0u; i < n; ++i) {
            result.push_back(0.5 * (samples.first[i] + samples.second[i]));
        }
        return result;
    }

    //! Compute the sample mean.
    static double mean(const TDoubleVec& sample);

    //! Compute the sample median.
    static double median(const TDoubleVec& dataIn);

    //! Compute the maximum of \p first, \p second and \p third.
    template<typename T>
    static T max(T first, T second, T third) {
        return first >= second ? (third >= first ? third : first) : (third >= second ? third : second);
    }

    //! Compute the minimum of \p first, \p second and \p third.
    template<typename T>
    static T min(T first, T second, T third) {
        return first <= second ? (third <= first ? third : first) : (third <= second ? third : second);
    }

    /////////////////////////// ACCUMULATORS ///////////////////////////

    //! Delimiter used to persist basic types to a string.
    static const char INTERNAL_DELIMITER;

    //! Delimiter used to persist central moments to a string buffer.
    static const char EXTERNAL_DELIMITER;

    //! \brief An accumulator class for sample central moments.
    //!
    //! DESCRIPTION:\n
    //! This function object accumulates sample central moments for a set
    //! of samples passed to its function operator.
    //!
    //! It is capable of calculating the mean and the 2nd and 3rd central
    //! moments. These can be used to calculate the sample mean, variance
    //! and skewness. Free functions are defined to compute these.
    //!
    //! IMPLEMENTATION DECISIONS:\n
    //! This is templatized to support, for example, float when space is at
    //! a premium or something with higher precision than double when accuracy
    //! is at a premium. The type T must technically be an infinite field
    //! (in the mathematical sense). In particular, any floating point would
    //! do, also custom rational or complex types would work provided they
    //! overload "*" and "/" and define the necessary constructors; however,
    //! integral types won't work.
    //!
    //! The number of moments computed is supplied as a template parameter
    //! so exactly enough memory is allocated to store the results of the
    //! calculations. It is up to the user to not pass bad values for this
    //! parameter. Typedefs are provided to get hold of appropriate objects
    //! for computing the mean, mean and variance and mean, variance and
    //! skewness. Free functions are used to get hold of these quantities.
    //! They are overloaded for explicit values of the number of moments to
    //! provide compile time checking that the moment is available.
    //!
    //! We use recurrence relations for the higher order moments which
    //! minimize the cancellation errors. These can be derived by considering,\n
    //! <pre class="fragment">
    //!   \f$M(n, N) = \sum_{i=1}^{N}{ (x_i - M(1, N))^n } = \sum_{i=1}^{N}{ (x_i - M(1, N-1) + (M(1, N-1) - M(1, N)))^n }\f$
    //! </pre>
    //!
    //! where,\n
    //!   \f$M(1, N)\f$ is defined to be the sample mean of \f$N\f$ samples,\n
    //!   \f$n > 1\f$ for the higher order central moments, and\n
    //!
    //! Using these relations means that the lower order moments are used to
    //! calculate the higher order moments, so we only allow the user to select
    //! the highest order moment to compute.
    //!
    //! Note, that this is loosely modeled on the boost accumulator statistics
    //! library. This makes use of boost::mpl which doesn't compile on all our
    //! supported platforms. Also, it isn't very good at managing cancellation
    //! errors.
    //!
    //! \tparam T The "floating point" type.
    //! \tparam ORDER The highest order moment to gather.
    template<typename T, unsigned int ORDER>
    struct SSampleCentralMoments : public std::unary_function<T, void> {
        using TCoordinate = typename SCoordinate<T>::Type;

        //! See core::CMemory.
        static bool dynamicSizeAlwaysZero(void) { return core::memory_detail::SDynamicSizeAlwaysZero<T>::value(); }

        explicit SSampleCentralMoments(const T& initial = T(0)) : s_Count(0) { std::fill_n(s_Moments, ORDER, initial); }

        //! Copy construction from implicitly convertible type.
        template<typename U>
        SSampleCentralMoments(const SSampleCentralMoments<U, ORDER>& other) : s_Count{other.s_Count} {
            std::copy(other.s_Moments, other.s_Moments + ORDER, s_Moments);
        }

        //! Assignment from implicitly convertible type.
        template<typename U>
        const SSampleCentralMoments& operator=(const SSampleCentralMoments<U, ORDER>& other) {
            s_Count = other.s_Count;
            std::copy(other.s_Moments, other.s_Moments + ORDER, s_Moments);
            return *this;
        }

        //! \name Persistence
        //@{
        //! Initialize from a delimited string.
        bool fromDelimited(const std::string& str);

        //! Convert to a delimited string.
        std::string toDelimited(void) const;
        //@}

        //! Total order based on count then lexicographical less of moments.
        bool operator<(const SSampleCentralMoments& rhs) const {
            return s_Count < rhs.s_Count ||
                   (s_Count == rhs.s_Count &&
                    std::lexicographical_compare(s_Moments, s_Moments + ORDER, rhs.s_Moments, rhs.s_Moments + ORDER));
        }

<<<<<<< HEAD
        //! \name Update
        //@{
        //! Define a function operator for use with std:: algorithms.
        inline void operator()(const T& x) { this->add(x); }

        //! Update the moments with the collection \p x.
        template<typename U>
        void add(const std::vector<U>& x) {
            for (const auto& xi : x) {
                this->add(xi);
=======
        //! \brief An accumulator class for sample central moments.
        //!
        //! DESCRIPTION:\n
        //! This function object accumulates sample central moments for a set
        //! of samples passed to its function operator.
        //!
        //! It is capable of calculating the mean and the 2nd and 3rd central
        //! moments. These can be used to calculate the sample mean, variance
        //! and skewness. Free functions are defined to compute these.
        //!
        //! IMPLEMENTATION DECISIONS:\n
        //! This is templatized to support, for example, float when space is at
        //! a premium or something with higher precision than double when accuracy
        //! is at a premium. The type T must technically be an infinite field
        //! (in the mathematical sense). In particular, any floating point would
        //! do, also custom rational or complex types would work provided they
        //! overload "*" and "/" and define the necessary constructors; however,
        //! integral types won't work.
        //!
        //! The number of moments computed is supplied as a template parameter
        //! so exactly enough memory is allocated to store the results of the
        //! calculations. It is up to the user to not pass bad values for this
        //! parameter. Typedefs are provided to get hold of appropriate objects
        //! for computing the mean, mean and variance and mean, variance and
        //! skewness. Free functions are used to get hold of these quantities.
        //! They are overloaded for explicit values of the number of moments to
        //! provide compile time checking that the moment is available.
        //!
        //! We use recurrence relations for the higher order moments which
        //! minimize the cancellation errors. These can be derived by considering,\n
        //! <pre class="fragment">
        //!   \f$M(n, N) = \sum_{i=1}^{N}{ (x_i - M(1, N))^n } = \sum_{i=1}^{N}{ (x_i - M(1, N-1) + (M(1, N-1) - M(1, N)))^n }\f$
        //! </pre>
        //!
        //! where,\n
        //!   \f$M(1, N)\f$ is defined to be the sample mean of \f$N\f$ samples,\n
        //!   \f$n > 1\f$ for the higher order central moments, and\n
        //!
        //! Using these relations means that the lower order moments are used to
        //! calculate the higher order moments, so we only allow the user to select
        //! the highest order moment to compute.
        //!
        //! Note, that this is loosely modeled on the boost accumulator statistics
        //! library. This makes use of boost::mpl which doesn't compile on all our
        //! supported platforms. Also, it isn't very good at managing cancellation
        //! errors.
        //!
        //! \tparam T The "floating point" type.
        //! \tparam ORDER The highest order moment to gather.
        template<typename T, unsigned int ORDER>
        struct SSampleCentralMoments : public std::unary_function<T, void>
        {
            using TCoordinate = typename SCoordinate<T>::Type;

            //! See core::CMemory.
            static bool dynamicSizeAlwaysZero()
            {
                return core::memory_detail::SDynamicSizeAlwaysZero<T>::value();
>>>>>>> d4e4cca7
            }
        }

        //! Update the moments with the collection \p x.
        template<typename U>
        void add(const std::vector<SSampleCentralMoments<U, ORDER>>& x) {
            for (const auto& xi : x) {
                this->operator+=(xi);
            }
        }

        //! Update with a generic value \p x.
        template<typename U>
        void add(const U& x, const TCoordinate& n = TCoordinate{1});

        //! Update the moments with \p x. \p n is the optional number
        //! of times to add \p x.
        void add(const T& x, const TCoordinate& n, int) {
            if (n == TCoordinate{0}) {
                return;
            }

<<<<<<< HEAD
            s_Count += n;
=======
            //! \name Persistence
            //@{
            //! Initialize from a delimited string.
            bool fromDelimited(const std::string &str);

            //! Convert to a delimited string.
            std::string toDelimited() const;
            //@}

            //! Total order based on count then lexicographical less of moments.
            bool operator<(const SSampleCentralMoments &rhs) const
            {
                return    s_Count < rhs.s_Count
                       || (   s_Count == rhs.s_Count
                           && std::lexicographical_compare(s_Moments, s_Moments + ORDER,
                                                           rhs.s_Moments, rhs.s_Moments + ORDER));
            }
>>>>>>> d4e4cca7

            // Note we don't trap the case alpha is less than epsilon,
            // because then we'd have to compute epsilon and it is very
            // unlikely the count will get big enough.
            TCoordinate alpha{n / s_Count};
            TCoordinate beta{TCoordinate{1} - alpha};

            T mean{s_Moments[0]};
            s_Moments[0] = beta * mean + alpha * x;

            if (ORDER > 1) {
                T r{x - s_Moments[0]};
                T r2{r * r};
                T dMean{mean - s_Moments[0]};
                T dMean2{dMean * dMean};
                T variance{s_Moments[1]};

                s_Moments[1] = beta * (variance + dMean2) + alpha * r2;

                if (ORDER > 2) {
                    T skew{s_Moments[2]};
                    T dSkew{(TCoordinate(3) * variance + dMean2) * dMean};

                    s_Moments[2] = beta * (skew + dSkew) + alpha * r2 * r;
                }
            }
        }

        //! Combine two moments. This is equivalent to running
        //! a single accumulator on the entire collection.
        template<typename U>
        const SSampleCentralMoments& operator+=(const SSampleCentralMoments<U, ORDER>& rhs) {
            if (rhs.s_Count == TCoordinate{0}) {
                return *this;
            }

            s_Count = s_Count + rhs.s_Count;

            // Note we don't trap the case alpha is less than epsilon,
            // because then we'd have to compute epsilon and it is very
            // unlikely the count will get big enough.
            TCoordinate alpha{rhs.s_Count / s_Count};
            TCoordinate beta{TCoordinate{1} - alpha};

            T meanLhs{s_Moments[0]};
            T meanRhs{rhs.s_Moments[0]};

            s_Moments[0] = beta * meanLhs + alpha * meanRhs;

            if (ORDER > 1) {
                T dMeanLhs{meanLhs - s_Moments[0]};
                T dMean2Lhs{dMeanLhs * dMeanLhs};
                T varianceLhs{s_Moments[1]};
                T dMeanRhs{meanRhs - s_Moments[0]};
                T dMean2Rhs{dMeanRhs * dMeanRhs};
                T varianceRhs{rhs.s_Moments[1]};

                s_Moments[1] = beta * (varianceLhs + dMean2Lhs) + alpha * (varianceRhs + dMean2Rhs);

                if (ORDER > 2) {
                    T skewLhs{s_Moments[2]};
                    T dSkewLhs{(TCoordinate{3} * varianceLhs + dMean2Lhs) * dMeanLhs};

                    T skewRhs{rhs.s_Moments[2]};
                    T dSkewRhs{(TCoordinate{3} * varianceRhs + dMean2Rhs) * dMeanRhs};

                    s_Moments[2] = beta * (skewLhs + dSkewLhs) + alpha * (skewRhs + dSkewRhs);
                }
            }

            return *this;
        }

        //! Combine two moments. This is equivalent to running
        //! a single accumulator on the entire collection.
        template<typename U>
        SSampleCentralMoments operator+(const SSampleCentralMoments<U, ORDER>& rhs) const {
            SSampleCentralMoments result{*this};
            return result += rhs;
        }

        //! Subtract \p rhs from these.
        //!
        //! \note That this isn't always well defined. For example,
        //! the count and variance of these moments must be larger
        //! than \p rhs. The caller must ensure that these conditions
        //! are satisfied.
        template<typename U>
        const SSampleCentralMoments& operator-=(const SSampleCentralMoments<U, ORDER>& rhs) {
            if (rhs.s_Count == TCoordinate{0}) {
                return *this;
            }

            using std::max;

            s_Count = max(s_Count - rhs.s_Count, TCoordinate{0});

            if (s_Count == TCoordinate{0}) {
                std::fill_n(s_Moments, ORDER, T{0});
                return *this;
            }

            // Note we don't trap the case alpha is less than epsilon,
            // because then we'd have to compute epsilon and it is very
            // unlikely the count will get big enough.
            TCoordinate alpha{rhs.s_Count / s_Count};
            TCoordinate beta{TCoordinate{1} + alpha};

            T meanLhs{s_Moments[0]};
            T meanRhs{rhs.s_Moments[0]};

            s_Moments[0] = beta * meanLhs - alpha * meanRhs;

            if (ORDER > 1) {
                T dMeanLhs{s_Moments[0] - meanLhs};
                T dMean2Lhs{dMeanLhs * dMeanLhs};
                T dMeanRhs{meanRhs - meanLhs};
                T dMean2Rhs{dMeanRhs * dMeanRhs};
                T varianceRhs{rhs.s_Moments[1]};

                s_Moments[1] = max(beta * (s_Moments[1] - dMean2Lhs) - alpha * (varianceRhs + dMean2Rhs - dMean2Lhs), T{0});

                if (ORDER > 2) {
                    T skewLhs{s_Moments[2]};
                    T dSkewLhs{(TCoordinate{3} * s_Moments[1] + dMean2Lhs) * dMeanLhs};
                    T skewRhs{rhs.s_Moments[2]};
                    T dSkewRhs{(TCoordinate{3} * varianceRhs + dMean2Rhs) * dMeanRhs};

                    s_Moments[2] = beta * (skewLhs - dSkewLhs) - alpha * (skewRhs + dSkewRhs - dSkewLhs);
                }
            }

            return *this;
        }

        //! Subtract \p rhs from these.
        //!
        //! \note That this isn't always well defined. For example,
        //! the count and variance of these moments must be larger
        //! than \p rhs. The caller must ensure that these conditions
        //! are satisfied.
        template<typename U>
        SSampleCentralMoments operator-(const SSampleCentralMoments<U, ORDER>& rhs) const {
            SSampleCentralMoments result{*this};
            return result -= rhs;
        }

        //! Age the moments by reducing the count.
        //! \note \p factor should be in the range [0,1].
        //! \note It must be possible to multiply T by double to use
        //! this method.
        void age(double factor) { s_Count = s_Count * TCoordinate{factor}; }
        //@}

        //! Get a checksum for this object.
        uint64_t checksum(void) const;

        TCoordinate s_Count;
        T s_Moments[ORDER];
    };

    //! \name Accumulator Typedefs
    //@{
    //! Accumulator object to compute the sample mean.
    template<typename T>
    struct SSampleMean {
        using TAccumulator = SSampleCentralMoments<T, 1u>;
    };

    //! Accumulator object to compute the sample mean and variance.
    template<typename T>
    struct SSampleMeanVar {
        using TAccumulator = SSampleCentralMoments<T, 2u>;
    };

<<<<<<< HEAD
    //! Accumulator object to compute the sample mean, variance and skewness.
    template<typename T>
    struct SSampleMeanVarSkew {
        using TAccumulator = SSampleCentralMoments<T, 3u>;
    };
    //@}

    //! \name Factory Functions
    //@{
    //! Make a mean accumulator.
    template<typename T, typename U>
    static SSampleCentralMoments<T, 1u> accumulator(const U& count, const T& m1) {
        SSampleCentralMoments<T, 1u> result;
        result.s_Count = count;
        result.s_Moments[0] = m1;
        return result;
    }
=======
            //! Get a checksum for this object.
            uint64_t checksum() const;
>>>>>>> d4e4cca7

    //! Make a mean and variance accumulator.
    template<typename T, typename U>
    static SSampleCentralMoments<T, 2u> accumulator(const U& count, const T& m1, const T& m2) {
        SSampleCentralMoments<T, 2u> result;
        result.s_Count = count;
        result.s_Moments[0] = m1;
        result.s_Moments[1] = m2;
        return result;
    }

    //! Make a mean, variance and skew accumulator.
    template<typename T, typename U>
    static SSampleCentralMoments<T, 3u> accumulator(const U& count, const T& m1, const T& m2, const T& m3) {
        SSampleCentralMoments<T, 3u> result;
        result.s_Count = count;
        result.s_Moments[0] = m1;
        result.s_Moments[1] = m2;
        result.s_Moments[2] = m3;
        return result;
    }
    //@}

    //! Get the specified moment provided it exists
    template<unsigned int M, typename T, unsigned int N>
    static const T& moment(const SSampleCentralMoments<T, N>& accumulator) {
        static_assert(M <= N, "M cannot be greater than N");
        return accumulator.s_Moments[M];
    }

    //! Get the specified moment provided it exists
    template<unsigned int M, typename T, unsigned int N>
    static T& moment(SSampleCentralMoments<T, N>& accumulator) {
        static_assert(M <= N, "M cannot be greater than N");
        return accumulator.s_Moments[M];
    }

    //! Extract the count from an accumulator object.
    template<typename T, unsigned int N>
    static inline const typename SSampleCentralMoments<T, N>::TCoordinate& count(const SSampleCentralMoments<T, N>& accumulator) {
        return accumulator.s_Count;
    }

    //! Extract the count from an accumulator object.
    template<typename T, unsigned int N>
    static inline typename SSampleCentralMoments<T, N>::TCoordinate& count(SSampleCentralMoments<T, N>& accumulator) {
        return accumulator.s_Count;
    }

    //! Extract the counts from a vector of accumulators.
    template<typename T, unsigned int M, std::size_t N>
    static core::CSmallVector<typename SSampleCentralMoments<T, M>::TCoordinate, N>
    count(const core::CSmallVector<SSampleCentralMoments<T, M>, N>& accumulators) {
        core::CSmallVector<typename SSampleCentralMoments<T, M>::TCoordinate, N> result;
        result.reserve(accumulators.size());
        for (const auto& accumulator : accumulators) {
            result.push_back(count(accumulator));
        }
        return result;
    }

    //! Extract the counts from a vector of accumulators.
    template<typename T, unsigned int N>
    static std::vector<typename SSampleCentralMoments<T, N>::TCoordinate>
    count(const std::vector<SSampleCentralMoments<T, N>>& accumulators) {
        std::vector<typename SSampleCentralMoments<T, N>::TCoordinate> result;
        result.reserve(accumulators.size());
        for (const auto& accumulator : accumulators) {
            result.push_back(count(accumulator));
        }
        return result;
    }

    //! Extract the mean from an accumulator object.
    template<typename T, unsigned int N>
    static inline const T& mean(const SSampleCentralMoments<T, N>& accumulator) {
        return accumulator.s_Moments[0];
    }

    //! Extract the means from a vector of accumulators.
    template<typename T, unsigned int M, std::size_t N>
    static core::CSmallVector<typename SSampleCentralMoments<T, M>::TCoordinate, N>
    mean(const core::CSmallVector<SSampleCentralMoments<T, M>, N>& accumulators) {
        core::CSmallVector<typename SSampleCentralMoments<T, M>::TCoordinate, N> result;
        result.reserve(accumulators.size());
        for (const auto& accumulator : accumulators) {
            result.push_back(mean(accumulator));
        }
        return result;
    }

    //! Extract the means from a vector of accumulators.
    template<typename T, unsigned int N>
    static std::vector<typename SSampleCentralMoments<T, N>::TCoordinate>
    mean(const std::vector<SSampleCentralMoments<T, N>>& accumulators) {
        std::vector<typename SSampleCentralMoments<T, N>::TCoordinate> result;
        result.reserve(accumulators.size());
        for (const auto& accumulator : accumulators) {
            result.push_back(mean(accumulator));
        }
        return result;
    }

    //! Extract the variance from an accumulator object.
    //!
    //! \note This is the unbiased form.
    template<typename T, unsigned int N>
    static inline T variance(const SSampleCentralMoments<T, N>& accumulator) {
        using TCoordinate = typename SSampleCentralMoments<T, N>::TCoordinate;

        static_assert(N >= 2, "N must be at least 2");

        if (accumulator.s_Count <= TCoordinate{1}) {
            return T{0};
        }

        TCoordinate bias{accumulator.s_Count / (accumulator.s_Count - TCoordinate{1})};

        return bias * accumulator.s_Moments[1];
    }

    //! Extract the variances from a vector of accumulators.
    template<typename T, unsigned int M, std::size_t N>
    static core::CSmallVector<typename SSampleCentralMoments<T, M>::TCoordinate, N>
    variance(const core::CSmallVector<SSampleCentralMoments<T, M>, N>& accumulators) {
        core::CSmallVector<typename SSampleCentralMoments<T, M>::TCoordinate, N> result;
        result.reserve(accumulators.size());
        for (const auto& accumulator : accumulators) {
            result.push_back(variance(accumulator));
        }
        return result;
    }

    //! Extract the variances from a vector of accumulators.
    template<typename T, unsigned int N>
    static std::vector<typename SSampleCentralMoments<T, N>::TCoordinate>
    variance(const std::vector<SSampleCentralMoments<T, N>>& accumulators) {
        std::vector<typename SSampleCentralMoments<T, N>::TCoordinate> result;
        result.reserve(accumulators.size());
        for (const auto& accumulator : accumulators) {
            result.push_back(variance(accumulator));
        }
        return result;
    }

    //! Extract the maximum likelihood variance from an accumulator object.
    //!
    //! \note This is the biased form.
    template<typename T, unsigned int N>
    static inline const T& maximumLikelihoodVariance(const SSampleCentralMoments<T, N>& accumulator) {
        static_assert(N >= 2, "N must be at least 2");
        return accumulator.s_Moments[1];
    }

    //! Extract the maximum likelihood variances from a vector of accumulators.
    template<typename T, unsigned int M, std::size_t N>
    static core::CSmallVector<typename SSampleCentralMoments<T, M>::TCoordinate, N>
    maximumLikelihoodVariance(const core::CSmallVector<SSampleCentralMoments<T, M>, N>& accumulators) {
        core::CSmallVector<typename SSampleCentralMoments<T, M>::TCoordinate, N> result;
        result.reserve(accumulators.size());
        for (const auto& accumulator : accumulators) {
            result.push_back(maximumLikelihoodVariance(accumulator));
        }
        return result;
    }

    //! Extract the maximum likelihood variances from a vector of accumulators.
    template<typename T, unsigned int N>
    static std::vector<typename SSampleCentralMoments<T, N>::TCoordinate>
    maximumLikelihoodVariance(const std::vector<SSampleCentralMoments<T, N>>& accumulators) {
        std::vector<typename SSampleCentralMoments<T, N>::TCoordinate> result;
        result.reserve(accumulators.size());
        for (const auto& accumulator : accumulators) {
            result.push_back(maximumLikelihoodVariance(accumulator));
        }
        return result;
    }

    //! Extract the skewness from an accumulator object.
    template<typename T, unsigned int N>
    static inline T skewness(const SSampleCentralMoments<T, N>& accumulator) {
        using TCoordinate = typename SSampleCentralMoments<T, N>::TCoordinate;

        static_assert(N >= 3, "N must be at least 3");

        if (accumulator.s_Count <= TCoordinate{2}) {
            return T{0};
        }

        T normalization{variance(accumulator)};
        using std::sqrt;
        normalization = normalization * sqrt(normalization);

        return accumulator.s_Moments[2] == T{0} ? T{0} : accumulator.s_Moments[2] / normalization;
    }

    //! Extract the skewnesses from a vector of accumulators.
    template<typename T, unsigned int M, std::size_t N>
    static core::CSmallVector<typename SSampleCentralMoments<T, M>::TCoordinate, N>
    skewness(const core::CSmallVector<SSampleCentralMoments<T, M>, N>& accumulators) {
        core::CSmallVector<typename SSampleCentralMoments<T, M>::TCoordinate, N> result;
        result.reserve(accumulators.size());
        for (const auto& accumulator : accumulators) {
            result.push_back(skewness(accumulator));
        }
        return result;
    }

    //! Extract the skewnesses from a vector of accumulators.
    template<typename T, unsigned int N>
    static std::vector<typename SSampleCentralMoments<T, N>::TCoordinate>
    skewness(const std::vector<SSampleCentralMoments<T, N>>& accumulators) {
        std::vector<typename SSampleCentralMoments<T, N>::TCoordinate> result;
        result.reserve(accumulators.size());
        for (const auto& accumulator : accumulators) {
            result.push_back(skewness(accumulator));
        }
        return result;
    }

    //! \name Print Functions
    //@{
    //! Print a mean accumulator.
    template<typename T>
    static inline std::string print(const SSampleCentralMoments<T, 1u>& accumulator) {
        std::ostringstream result;
        result << '(' << count(accumulator) << ", " << mean(accumulator) << ')';
        return result.str();
    }
    //! Print a mean and variance accumulator.
    template<typename T>
    static inline std::string print(const SSampleCentralMoments<T, 2u>& accumulator) {
        std::ostringstream result;
        result << '(' << count(accumulator) << ", " << mean(accumulator) << ", " << variance(accumulator) << ')';
        return result.str();
    }
    //! Print a mean, variance and skew accumulator.
    template<typename T>
    static inline std::string print(const SSampleCentralMoments<T, 3u>& accumulator) {
        std::ostringstream result;
        result << '(' << count(accumulator) << ", " << mean(accumulator) << ", " << variance(accumulator) << ", " << skewness(accumulator)
               << ')';
        return result.str();
    }
    //@}

    //! Get a copy of \p moments with count scaled by \p scale.
    template<typename T, unsigned int N, typename U>
    static SSampleCentralMoments<T, N> scaled(SSampleCentralMoments<T, N> accumulator, const U& scale) {
        accumulator.s_Count *= typename SSampleCentralMoments<T, N>::TCoordinate{scale};
        return accumulator;
    }

    //! Get a copy of \p moments with count scaled by \p scale.
    template<typename T, unsigned int N, typename U>
    static void scale(const U& scale, SSampleCentralMoments<T, N>& accumulator) {
        accumulator.s_Count *= typename SSampleCentralMoments<T, N>::TCoordinate{scale};
    }

    //! \brief An accumulator class for vector sample mean and covariances.
    //!
    //! DESCRIPTION:\n
    //! This function object accumulates sample mean and covariances for a
    //! set of vector samples passed to its function operator.
    //!
    //! Free functions are defined to retrieve the mean vector and covariances
    //! to match the behavior of SSampleCentralMoments.
    //!
    //! IMPLEMENTATION DECISIONS:\n
    //! This is templatized to support, for example, float when space is at
    //! a premium or long double when accuracy is at a premium. The type T
    //! must technically be an infinite field (in the mathematical sense).
    //! In particular, any floating point would do, also custom rational or
    //! complex types would work provided they overload "*" and "/" and define
    //! the necessary constructors; however, integral types won't work.
    //!
    //! This uses the same recurrence relations as SSampleCentralMoments so
    //! see that class for more information on these.
    //!
    //! \tparam T The "floating point" type.
    //! \tparam N The vector dimension.
    template<typename T, std::size_t N>
    struct SSampleCovariances : public std::unary_function<CVectorNx1<T, N>, void> {
        //! See core::CMemory.
        static bool dynamicSizeAlwaysZero(void) { return core::memory_detail::SDynamicSizeAlwaysZero<T>::value(); }

        using TVector = CVectorNx1<T, N>;
        using TMatrix = CSymmetricMatrixNxN<T, N>;

        SSampleCovariances(void) : s_Count{0}, s_Mean{0}, s_Covariances{0} {}

        SSampleCovariances(T count, const TVector& mean, const TMatrix& covariances)
            : s_Count{count}, s_Mean{mean}, s_Covariances{covariances} {}

        SSampleCovariances(const TVector& count, const TVector& mean, const TMatrix& covariances)
            : s_Count{count}, s_Mean{mean}, s_Covariances{covariances} {}

        //! Copy construction from implicitly convertible type.
        template<typename U>
        SSampleCovariances(const SSampleCovariances<U, N>& other)
            : s_Count{other.s_Count}, s_Mean{other.s_Mean}, s_Covariances{other.s_Covariances} {}

        //! Assignment from implicitly convertible type.
        template<typename U>
        const SSampleCovariances& operator=(const SSampleCovariances<U, N>& other) {
            s_Count = other.s_Count;
            s_Mean = other.s_Mean;
            s_Covariances = other.s_Covariances;
            return *this;
        }

<<<<<<< HEAD
        //! \name Persistence
        //@{
        //! Initialize from a delimited string.
        bool fromDelimited(std::string str);

        //! Convert to a delimited string.
        std::string toDelimited(void) const;
        //@}

        //! \name Update
        //@{
        //! Define a function operator for use with std:: algorithms.
        inline void operator()(const TVector& x) { this->add(x); }

        //! Update the moments with the collection \p x.
        template<typename POINT>
        void add(const std::vector<POINT>& x) {
            for (const auto& xi : x) {
                this->add(xi);
=======
        //! \brief An accumulator class for vector sample mean and covariances.
        //!
        //! DESCRIPTION:\n
        //! This function object accumulates sample mean and covariances for a
        //! set of vector samples passed to its function operator.
        //!
        //! Free functions are defined to retrieve the mean vector and covariances
        //! to match the behavior of SSampleCentralMoments.
        //!
        //! IMPLEMENTATION DECISIONS:\n
        //! This is templatized to support, for example, float when space is at
        //! a premium or long double when accuracy is at a premium. The type T
        //! must technically be an infinite field (in the mathematical sense).
        //! In particular, any floating point would do, also custom rational or
        //! complex types would work provided they overload "*" and "/" and define
        //! the necessary constructors; however, integral types won't work.
        //!
        //! This uses the same recurrence relations as SSampleCentralMoments so
        //! see that class for more information on these.
        //!
        //! \tparam T The "floating point" type.
        //! \tparam N The vector dimension.
        template<typename T, std::size_t N>
        struct SSampleCovariances : public std::unary_function<CVectorNx1<T, N>, void>
        {
            //! See core::CMemory.
            static bool dynamicSizeAlwaysZero()
            {
                return core::memory_detail::SDynamicSizeAlwaysZero<T>::value();
            }

            using TVector = CVectorNx1<T, N>;
            using TMatrix = CSymmetricMatrixNxN<T, N>;

            SSampleCovariances() : s_Count{0}, s_Mean{0}, s_Covariances{0}
            {}

            SSampleCovariances(T count,
                               const TVector &mean,
                               const TMatrix &covariances) :
                    s_Count{count}, s_Mean{mean}, s_Covariances{covariances}
            {}

            SSampleCovariances(const TVector &count,
                               const TVector &mean,
                               const TMatrix &covariances) :
                    s_Count{count}, s_Mean{mean}, s_Covariances{covariances}
            {}

            //! Copy construction from implicitly convertible type.
            template<typename U>
            SSampleCovariances(const SSampleCovariances<U, N> &other) :
                    s_Count{other.s_Count},
                    s_Mean{other.s_Mean},
                    s_Covariances{other.s_Covariances}
            {}

            //! Assignment from implicitly convertible type.
            template<typename U>
            const SSampleCovariances &operator=(const SSampleCovariances<U, N> &other)
            {
                s_Count = other.s_Count;
                s_Mean = other.s_Mean;
                s_Covariances = other.s_Covariances;
                return *this;
            }

            //! \name Persistence
            //@{
            //! Initialize from a delimited string.
            bool fromDelimited(std::string str);

            //! Convert to a delimited string.
            std::string toDelimited() const;
            //@}

            //! \name Update
            //@{
            //! Define a function operator for use with std:: algorithms.
            inline void operator()(const TVector &x)
            {
                this->add(x);
>>>>>>> d4e4cca7
            }
        }

        //! Update with a generic point \p x.
        template<typename POINT>
        void add(const POINT& x, const POINT& n = POINT(1)) {
            basic_statistics_detail::SCovariancesCustomAdd<POINT>::add(x, n, *this);
        }

        //! Update the mean and covariances with \p x.
        void add(const TVector& x, const TVector& n, int) {
            if (n == TVector{0}) {
                return;
            }

            s_Count += n;

            // Note we don't trap the case alpha is less than epsilon,
            // because then we'd have to compute epsilon and it is very
            // unlikely the count will get big enough.
            TVector alpha{n / s_Count};
            TVector beta{TVector{1} - alpha};

            TVector mean{s_Mean};
            s_Mean = beta * mean + alpha * x;

            TVector r{x - s_Mean};
            TMatrix r2{E_OuterProduct, r};
            TVector dMean{mean - s_Mean};
            TMatrix dMean2{E_OuterProduct, dMean};

            s_Covariances += dMean2;
            scaleCovariances(beta, s_Covariances);
            scaleCovariances(alpha, r2);
            s_Covariances += r2;
        }

        //! Combine two moments. This is equivalent to running
        //! a single accumulator on the entire collection.
        template<typename U>
        const SSampleCovariances& operator+=(const SSampleCovariances<U, N>& rhs) {
            s_Count = s_Count + rhs.s_Count;
            if (s_Count == TVector{0}) {
                return *this;
            }

            // Note we don't trap the case alpha is less than epsilon,
            // because then we'd have to compute epsilon and it is very
            // unlikely the count will get big enough.
            TVector alpha{rhs.s_Count / s_Count};
            TVector beta{TVector(1) - alpha};

            TVector meanLhs{s_Mean};

            s_Mean = beta * meanLhs + alpha * rhs.s_Mean;

            TVector dMeanLhs{meanLhs - s_Mean};
            TMatrix dMean2Lhs{E_OuterProduct, dMeanLhs};
            TVector dMeanRhs{rhs.s_Mean - s_Mean};
            TMatrix dMean2Rhs{E_OuterProduct, dMeanRhs};

            s_Covariances += dMean2Lhs;
            scaleCovariances(beta, s_Covariances);
            dMean2Rhs += rhs.s_Covariances;
            scaleCovariances(alpha, dMean2Rhs);
            s_Covariances += dMean2Rhs;

            return *this;
        }

        //! Combine two moments. This is equivalent to running
        //! a single accumulator on the entire collection.
        template<typename U>
        SSampleCovariances operator+(const SSampleCovariances<U, N>& rhs) const {
            SSampleCovariances result{*this};
            return result += rhs;
        }

        //! Subtract \p rhs from these.
        //!
        //! \note That this isn't always well defined. For example,
        //! the count and variance of these covariances must be
        //! larger than \p rhs. The caller must ensure that these
        //! conditions are satisfied.
        template<typename U>
        const SSampleCovariances& operator-=(const SSampleCovariances<U, N>& rhs) {
            using std::max;

            s_Count = max(s_Count - rhs.s_Count, TVector(0));
            if (s_Count == TVector{0}) {
                s_Mean = TVector{0};
                s_Covariances = TMatrix{0};
                return *this;
            }

            // Note we don't trap the case alpha is less than epsilon,
            // because then we'd have to compute epsilon and it is very
            // unlikely the count will get big enough.
            TVector alpha{rhs.s_Count / s_Count};
            TVector beta{TVector{1} + alpha};

            TVector meanLhs(s_Mean);

            s_Mean = beta * meanLhs - alpha * rhs.s_Mean;

            TVector dMeanLhs{s_Mean - meanLhs};
            TMatrix dMean2Lhs{E_OuterProduct, dMeanLhs};
            TVector dMeanRhs{rhs.s_Mean - meanLhs};
            TMatrix dMean2Rhs{E_OuterProduct, dMeanRhs};

            s_Covariances = s_Covariances - dMean2Lhs;
            scaleCovariances(beta, s_Covariances);
            dMean2Rhs += rhs.s_Covariances - dMean2Lhs;
            scaleCovariances(alpha, dMean2Rhs);
            s_Covariances -= dMean2Rhs;

            // If any of the diagonal elements are negative round them
            // up to zero and zero the corresponding row and column.
            for (std::size_t i = 0u; i < N; ++i) {
                if (s_Covariances(i, i) < T{0}) {
                    for (std::size_t j = 0u; j < N; ++j) {
                        s_Covariances(i, j) = T{0};
                    }
                }
            }

<<<<<<< HEAD
            return *this;
=======
            //! Subtract \p rhs from these.
            //!
            //! \note That this isn't always well defined. For example,
            //! the count and variance of these covariances must be
            //! larger than \p rhs. The caller must ensure that these
            //! conditions are satisfied.
            template<typename U>
            SSampleCovariances operator-(const SSampleCovariances<U, N> &rhs)
            {
                SSampleCovariances result{*this};
                return result -= rhs;
            }

            //! Age the mean and covariances by reducing the count.
            //!
            //! \note \p factor should be in the range [0,1].
            //! \note It must be possible to cast double to T to use
            //! this method.
            void age(double factor)
            {
                s_Count = s_Count * T{factor};
            }
            //@}

            //! Get a checksum for this object.
            uint64_t checksum() const;

            TVector s_Count;
            TVector s_Mean;
            TMatrix s_Covariances;
        };

        //! Make a covariances accumulator.
        template<typename T, std::size_t N>
        static inline SSampleCovariances<T, N> accumulator(T count,
                                                           const CVectorNx1<T, N> &mean,
                                                           const CSymmetricMatrixNxN<T, N> &covariances)
        {
            return SSampleCovariances<T, N>(count, mean, covariances);
>>>>>>> d4e4cca7
        }

        //! Subtract \p rhs from these.
        //!
        //! \note That this isn't always well defined. For example,
        //! the count and variance of these covariances must be
        //! larger than \p rhs. The caller must ensure that these
        //! conditions are satisfied.
        template<typename U>
        SSampleCovariances operator-(const SSampleCovariances<U, N>& rhs) {
            SSampleCovariances result{*this};
            return result -= rhs;
        }

        //! Age the mean and covariances by reducing the count.
        //!
        //! \note \p factor should be in the range [0,1].
        //! \note It must be possible to cast double to T to use
        //! this method.
        void age(double factor) { s_Count = s_Count * T{factor}; }
        //@}

        //! Get a checksum for this object.
        uint64_t checksum(void) const;

        TVector s_Count;
        TVector s_Mean;
        TMatrix s_Covariances;
    };

    //! Make a covariances accumulator.
    template<typename T, std::size_t N>
    static inline SSampleCovariances<T, N>
    accumulator(T count, const CVectorNx1<T, N>& mean, const CSymmetricMatrixNxN<T, N>& covariances) {
        return SSampleCovariances<T, N>(count, mean, covariances);
    }

    //! Make a covariances accumulator.
    template<typename T, std::size_t N>
    static inline SSampleCovariances<T, N>
    accumulator(const CVectorNx1<T, N>& count, const CVectorNx1<T, N>& mean, const CSymmetricMatrixNxN<T, N>& covariances) {
        return SSampleCovariances<T, N>(count, mean, covariances);
    }

    //! Extract the count from an accumulator object.
    template<typename T, std::size_t N>
    static inline T count(const SSampleCovariances<T, N>& accumulator) {
        return accumulator.s_Count.L1() / static_cast<T>(N);
    }

    //! Extract the mean vector from an accumulator object.
    template<typename T, std::size_t N>
    static inline const CVectorNx1<T, N>& mean(const SSampleCovariances<T, N>& accumulator) {
        return accumulator.s_Mean;
    }

    //! Extract the covariance matrix from an accumulator object.
    //!
    //! \note This is the unbiased form.
    template<typename T, std::size_t N>
    static inline CSymmetricMatrixNxN<T, N> covariances(const SSampleCovariances<T, N>& accumulator) {
        CVectorNx1<T, N> bias(accumulator.s_Count);
        for (std::size_t i = 0u; i < N; ++i) {
            if (bias(i) <= T{1}) {
                bias(i) = T{0};
            }
        }
        bias /= (bias - CVectorNx1<T, N>{1});
        CSymmetricMatrixNxN<T, N> result{accumulator.s_Covariances};
        scaleCovariances(bias, result);
        return result;
    }

    //! Extract the covariance matrix from an accumulator object.
    //!
    //! \note This is the unbiased form.
    template<typename T, std::size_t N>
    static inline const CSymmetricMatrixNxN<T, N>& maximumLikelihoodCovariances(const SSampleCovariances<T, N>& accumulator) {
        return accumulator.s_Covariances;
    }

    //! Print a covariances accumulator.
    template<typename T, std::size_t N>
    static inline std::string print(const SSampleCovariances<T, N>& accumulator) {
        std::ostringstream result;
        result << "\n{\n"
               << count(accumulator) << ",\n"
               << mean(accumulator) << ",\n"
               << covariances(accumulator) << "\n"
               << "}";
        return result.str();
    }

    //! Interface for Ledoit Wolf shrinkage estimator of the sample
    //! covariance matrix.
    //!
    //! See http://perso.ens-lyon.fr/patrick.flandrin/LedoitWolf_JMA2004.pdf
    //! for the details.
    //!
    //! \param[in] points The points for which to estimate the covariance
    //! matrix.
    //! \param[out] result Filled in with the count, mean and "shrunk"
    //! covariance matrix estimate.
    template<typename POINT, typename T, std::size_t N>
    static void covariancesLedoitWolf(const std::vector<POINT>& points, SSampleCovariances<T, N>& result) {
        result.add(points);
        basic_statistics_detail::SCovariancesLedoitWolf<POINT>::estimate(points, result);
    }

<<<<<<< HEAD
private:
    //! \brief Implementation of an accumulator class for order statistics.
    //!
    //! DESCRIPTION:\n
    //! This implements the underlying algorithm for determining the first
    //! n order statistics online.
    //!
    //! IMPLEMENTATION:\n
    //! This maintains the statistics in a heap for worst case complexity
    //! \f$O(N log(n))\f$ and typical complexity \f$O(N)\f$ (by checking
    //! against the maximum value) for \f$n << N\f$.
    //!
    //! The container is supplied as a template argument so that a fixed
    //! size array can be used for the case n is small. Similarly the less
    //! function is supplied so that T can be any type which supports a
    //! partial ordering. (T must also have a default constructor.)
    template<typename T, typename CONTAINER, typename LESS>
    class COrderStatisticsImpl : public std::unary_function<T, void> {
    public:
        using iterator = typename CONTAINER::iterator;
        using const_iterator = typename CONTAINER::const_iterator;
        using reverse_iterator = typename CONTAINER::reverse_iterator;
        using const_reverse_iterator = typename CONTAINER::const_reverse_iterator;
=======
    private:
        //! \brief Implementation of an accumulator class for order statistics.
        //!
        //! DESCRIPTION:\n
        //! This implements the underlying algorithm for determining the first
        //! n order statistics online.
        //!
        //! IMPLEMENTATION:\n
        //! This maintains the statistics in a heap for worst case complexity
        //! \f$O(N log(n))\f$ and typical complexity \f$O(N)\f$ (by checking
        //! against the maximum value) for \f$n << N\f$.
        //!
        //! The container is supplied as a template argument so that a fixed
        //! size array can be used for the case n is small. Similarly the less
        //! function is supplied so that T can be any type which supports a
        //! partial ordering. (T must also have a default constructor.)
        template<typename T, typename CONTAINER, typename LESS>
        class COrderStatisticsImpl : public std::unary_function<T, void>
        {
            public:
                using iterator = typename CONTAINER::iterator;
                using const_iterator = typename CONTAINER::const_iterator;
                using reverse_iterator = typename CONTAINER::reverse_iterator;
                using const_reverse_iterator = typename CONTAINER::const_reverse_iterator;

            public:
                COrderStatisticsImpl(const CONTAINER &statistics, const LESS &less) :
                        m_Less(less),
                        m_Statistics(statistics),
                        m_UnusedCount(statistics.size())
                {}

                //! \name Persistence
                //@{
                //! Initialize from a delimited string.
                bool fromDelimited(const std::string &value);

                //! Convert to a delimited string.
                std::string toDelimited() const;
                //@}

                //! \name Update
                //@{
                //! Define a function operator for use with std:: algorithms.
                inline bool operator()(const T &x)
                {
                    return this->add(x);
                }
>>>>>>> d4e4cca7

    public:
        COrderStatisticsImpl(const CONTAINER& statistics, const LESS& less)
            : m_Less(less), m_Statistics(statistics), m_UnusedCount(statistics.size()) {}

        //! \name Persistence
        //@{
        //! Initialize from a delimited string.
        bool fromDelimited(const std::string& value);

        //! Convert to a delimited string.
        std::string toDelimited(void) const;
        //@}

        //! \name Update
        //@{
        //! Define a function operator for use with std:: algorithms.
        inline bool operator()(const T& x) { return this->add(x); }

<<<<<<< HEAD
        //! Check if we would add \p x.
        bool wouldAdd(const T& x) const { return m_UnusedCount > 0 || m_Less(x, *this->begin()); }
=======
                //! An efficient sort of the statistics (which are not stored
                //! in sorted order during accumulation for efficiency).
                void sort()
                {
                    if (m_UnusedCount > 0)
                    {
                        std::sort(this->begin(), this->end(), m_Less);
                    }
                    else
                    {
                        std::sort_heap(this->begin(), this->end(), m_Less);
                    }
                }
>>>>>>> d4e4cca7

        //! Update the statistics with the collection \p x.
        bool add(const std::vector<T>& x) {
            bool result = false;
            for (const auto& xi : x) {
                result |= this->add(xi);
            }
            return result;
        }

        //! Update the statistic with \p n copies of \p x.
        bool add(const T& x, std::size_t n) {
            bool result = false;
            for (std::size_t i = 0u; i < std::min(n, m_Statistics.size()); ++i) {
                result |= this->add(x);
            }
            return result;
        }

<<<<<<< HEAD
        //! Update the statistics with \p x.
#if defined(__GNUC__) && (__GNUC__ == 4) && (__GNUC_MINOR__ == 3)
        __attribute__((__noinline__))
#endif // defined(__GNUC__) && (__GNUC__ == 4) && (__GNUC_MINOR__ == 3)
        bool
        add(const T& x) {
            if (m_UnusedCount > 0) {
                m_Statistics[--m_UnusedCount] = x;

                if (m_UnusedCount == 0) {
                    // We need a heap for subsequent insertion.
                    std::make_heap(this->begin(), this->end(), m_Less);
=======
                    for (iterator i = this->begin(); i != this->end(); ++i)
                    {
                        *i = static_cast<T>((*i) * factor);
                    }
                }
                //@}

                //! \name Access
                //@{
                //! Get the "biggest" in the collection. This depends on the
                //! order predicate and is effectively the first value which
                //! will be removed if a new value displaces it.
                inline const T &biggest() const
                {
                    return m_UnusedCount > 0 ?
                           *std::max_element(this->begin(),
                                             this->end(), m_Less) : *this->begin();
>>>>>>> d4e4cca7
                }
                return true;
            } else if (m_Less(x, *this->begin())) {
                // We need to drop the largest value and update the heap.
                std::pop_heap(this->begin(), this->end(), m_Less);
                m_Statistics.back() = x;
                std::push_heap(this->begin(), this->end(), m_Less);
                return true;
            }
            return false;
        }

<<<<<<< HEAD
        //! An efficient sort of the statistics (which are not stored
        //! in sorted order during accumulation for efficiency).
        void sort(void) {
            if (m_UnusedCount > 0) {
                std::sort(this->begin(), this->end(), m_Less);
            } else {
                std::sort_heap(this->begin(), this->end(), m_Less);
            }
        }
=======
                //! Get the number of statistics.
                inline std::size_t count() const
                {
                    return m_Statistics.size() - m_UnusedCount;
                }
>>>>>>> d4e4cca7

        //! Age the values by scaling them.
        //! \note \p factor should be in the range (0,1].
        //! \note It must be possible to multiply T by double to use
        //! this method.
        void age(double factor) {
            if (this->count() == 0) {
                return;
            }

<<<<<<< HEAD
            // Check if we need to multiply or divide by the factor.
            T tmp{(*this)[0]};
            if (m_Less(static_cast<T>(tmp * factor), tmp)) {
                factor = 1.0 / factor;
            }

            for (iterator i = this->begin(); i != this->end(); ++i) {
                *i = static_cast<T>((*i) * factor);
            }
        }
        //@}

        //! \name Access
        //@{
        //! Get the "biggest" in the collection. This depends on the
        //! order predicate and is effectively the first value which
        //! will be removed if a new value displaces it.
        inline const T& biggest(void) const {
            return m_UnusedCount > 0 ? *std::max_element(this->begin(), this->end(), m_Less) : *this->begin();
        }

        //! Get the number of statistics.
        inline std::size_t count(void) const { return m_Statistics.size() - m_UnusedCount; }

        //! Get the i'th statistic.
        inline T& operator[](std::size_t i) { return m_Statistics[m_UnusedCount + i]; }
        //! Get the i'th statistic.
        inline const T& operator[](std::size_t i) const { return m_Statistics[m_UnusedCount + i]; }

        //! Get an iterator over the statistics.
        inline iterator begin(void) { return m_Statistics.begin() + m_UnusedCount; }
        //! Get an iterator over the statistics.
        inline const_iterator begin(void) const { return m_Statistics.begin() + m_UnusedCount; }

        //! Get a reverse iterator over the order statistics.
        inline reverse_iterator rbegin(void) { return m_Statistics.rbegin(); }
        //! Get a reverse iterator over the order statistics.
        inline const_reverse_iterator rbegin(void) const { return m_Statistics.rbegin(); }

        //! Get an iterator representing the end of the statistics.
        inline iterator end(void) { return m_Statistics.end(); }
        //! Get an iterator representing the end of the statistics.
        inline const_iterator end(void) const { return m_Statistics.end(); }

        //! Get an iterator representing the end of the statistics.
        inline reverse_iterator rend(void) { return m_Statistics.rbegin() + m_UnusedCount; }
        //! Get an iterator representing the end of the statistics.
        inline const_reverse_iterator rend(void) const { return m_Statistics.rbegin() + m_UnusedCount; }
        //@}

        //! Remove all statistics.
        void clear(void) {
            std::fill(m_Statistics.begin() + m_UnusedCount, m_Statistics.end(), T{});
            m_UnusedCount = m_Statistics.size();
        }
=======
                //! Get an iterator over the statistics.
                inline iterator begin()
                {
                    return m_Statistics.begin() + m_UnusedCount;
                }
                //! Get an iterator over the statistics.
                inline const_iterator begin() const
                {
                    return m_Statistics.begin() + m_UnusedCount;
                }

                //! Get a reverse iterator over the order statistics.
                inline reverse_iterator rbegin()
                {
                    return m_Statistics.rbegin();
                }
                //! Get a reverse iterator over the order statistics.
                inline const_reverse_iterator rbegin() const
                {
                    return m_Statistics.rbegin();
                }

                //! Get an iterator representing the end of the statistics.
                inline iterator end()
                {
                    return m_Statistics.end();
                }
                //! Get an iterator representing the end of the statistics.
                inline const_iterator end() const
                {
                    return m_Statistics.end();
                }

                //! Get an iterator representing the end of the statistics.
                inline reverse_iterator rend()
                {
                    return m_Statistics.rbegin() + m_UnusedCount;
                }
                //! Get an iterator representing the end of the statistics.
                inline const_reverse_iterator rend() const
                {
                    return m_Statistics.rbegin() + m_UnusedCount;
                }
                //@}

                //! Remove all statistics.
                void clear()
                {
                    std::fill(m_Statistics.begin() + m_UnusedCount, m_Statistics.end(), T{});
                    m_UnusedCount = m_Statistics.size();
                }
>>>>>>> d4e4cca7

        //! Get a checksum of this object.
        uint64_t checksum(uint64_t seed) const;

<<<<<<< HEAD
        //! Print for debug.
        std::string print(void) const { return core::CContainerPrinter::print(this->begin(), this->end()); }

    protected:
        //! Get the statistics.
        CONTAINER& statistics(void) { return m_Statistics; }
=======
                //! Print for debug.
                std::string print() const
                {
                    return core::CContainerPrinter::print(this->begin(), this->end());
                }

            protected:
                //! Get the statistics.
                CONTAINER &statistics() { return m_Statistics; }
>>>>>>> d4e4cca7

    private:
        LESS m_Less;
        CONTAINER m_Statistics;
        //! How many elements of the container are unused?
        std::size_t m_UnusedCount;
    };

public:
    //! \brief A stack based accumulator class for order statistics.
    //!
    //! DESCRIPTION:\n
    //! This function object accumulates the first n order statistics
    //! for a partially ordered collection when n is relatively small
    //! and known at compile time.
    //!
    //! The ordering function is supplied by the user and so this can
    //! also be used to calculate the maximum statistics of a collection.
    //! For example:\n
    //! \code{cpp}
    //!   COrderStatistics<double, 2, std::greater<double>>
    //! \endcode
    //!
    //! would find the largest two values of a collection.
    //!
    //! IMPLEMENTATION DECISIONS:\n
    //! This is templatized to support any type for which a partial ordering
    //! can be defined. To this end the ordering is a template parameter
    //! which is also supplied to the constructor in the case it doesn't
    //! have default constructor.
    //!
    //! This object has been implemented to give near optimal performance
    //! both in terms of space and complexity when the number of order
    //! statistics being computed is small. As such, the number of statistics
    //! to compute is supplied as a template parameter so that exactly enough
    //! memory is allocated to store the results and so they are stored on
    //! the stack by default.
    //!
    //! \tparam T The numeric type for which the order statistic is being
    //! computed.
    //! \tparam N The number of order statistics being computed.
    //! \tparam LESS The comparison function object type used to test
    //! if one object of type T is less than another.
    template<typename T, std::size_t N, typename LESS = std::less<T>>
    class COrderStatisticsStack : public COrderStatisticsImpl<T, boost::array<T, N>, LESS>,
                                  private boost::addable<COrderStatisticsStack<T, N, LESS>> {
    private:
        using TArray = boost::array<T, N>;
        using TImpl = COrderStatisticsImpl<T, TArray, LESS>;

    public:
<<<<<<< HEAD
        // Forward typedefs
        using iterator = typename TImpl::iterator;
        using const_iterator = typename TImpl::const_iterator;
=======
        //! \brief A stack based accumulator class for order statistics.
        //!
        //! DESCRIPTION:\n
        //! This function object accumulates the first n order statistics
        //! for a partially ordered collection when n is relatively small
        //! and known at compile time.
        //!
        //! The ordering function is supplied by the user and so this can
        //! also be used to calculate the maximum statistics of a collection.
        //! For example:\n
        //! \code{cpp}
        //!   COrderStatistics<double, 2, std::greater<double>>
        //! \endcode
        //!
        //! would find the largest two values of a collection.
        //!
        //! IMPLEMENTATION DECISIONS:\n
        //! This is templatized to support any type for which a partial ordering
        //! can be defined. To this end the ordering is a template parameter
        //! which is also supplied to the constructor in the case it doesn't
        //! have default constructor.
        //!
        //! This object has been implemented to give near optimal performance
        //! both in terms of space and complexity when the number of order
        //! statistics being computed is small. As such, the number of statistics
        //! to compute is supplied as a template parameter so that exactly enough
        //! memory is allocated to store the results and so they are stored on
        //! the stack by default.
        //!
        //! \tparam T The numeric type for which the order statistic is being
        //! computed.
        //! \tparam N The number of order statistics being computed.
        //! \tparam LESS The comparison function object type used to test
        //! if one object of type T is less than another.
        template<typename T, std::size_t N, typename LESS = std::less<T>>
        class COrderStatisticsStack : public COrderStatisticsImpl<T, boost::array<T, N>, LESS>,
                                      private boost::addable<COrderStatisticsStack<T, N, LESS>>
        {
            private:
                using TArray = boost::array<T, N>;
                using TImpl = COrderStatisticsImpl<T, TArray, LESS>;

            public:
                // Forward typedefs
                using iterator = typename TImpl::iterator;
                using const_iterator = typename TImpl::const_iterator;

                //! See core::CMemory.
                static bool dynamicSizeAlwaysZero()
                {
                    return core::memory_detail::SDynamicSizeAlwaysZero<T>::value();
                }
>>>>>>> d4e4cca7

        //! See core::CMemory.
        static bool dynamicSizeAlwaysZero(void) { return core::memory_detail::SDynamicSizeAlwaysZero<T>::value(); }

    public:
        explicit COrderStatisticsStack(const LESS& less = LESS{}) : TImpl{TArray(), less} { this->statistics().assign(T{}); }

        explicit COrderStatisticsStack(std::size_t /*n*/, const LESS& less = LESS{}) : TImpl{TArray(), less} {
            this->statistics().assign(T{});
        }

        //! Combine two statistics. This is equivalent to running a
        //! single accumulator on the entire collection.
        const COrderStatisticsStack& operator+=(const COrderStatisticsStack& rhs) {
            for (const auto& xi : rhs) {
                this->add(xi);
            }
            return *this;
        }

        //! Create a member function so this class works with CChecksum.
        uint64_t checksum(uint64_t seed = 0) const { return this->TImpl::checksum(seed); }
    };

    //! \brief A heap based accumulator class for order statistics.
    //!
    //! DESCRIPTION:\n
    //! This function object accumulates the first n order statistics
    //! for a partially ordered collection when n is relatively large
    //! or not known at compile time.
    //!
    //! The ordering function is supplied by the user and so this can be
    //! also used to calculate the maximum statistics of a collection.
    //! For example:\n
    //! \code{cpp}
    //!   COrderStatistics<double, std::greater<double>>
    //! \endcode
    //!
    //! would find the largest values of a collection.
    //!
    //! IMPLEMENTATION DECISIONS:\n
    //! This is templatized to support any type for which a partial ordering
    //! can be defined. To this end the ordering is a template parameter
    //! which is also supplied to the constructor in the case it doesn't
    //! have default constructor.
    //!
    //! The statistics are stored on the heap in an up front allocated vector.
    //! Since the number of statistics must be fixed for the life time of
    //! accumulation it makes sense to allocate the memory once up front.
    //! This also initializes the memory since it shares its implementation
    //! with the array based accumulator.
    //!
    //! \tparam T The numeric type for which the order statistic is being
    //! computed.
    //! \tparam LESS The comparison function object type used to test
    //! if one object of type T is less than another.
    template<typename T, typename LESS = std::less<T>>
    class COrderStatisticsHeap : public COrderStatisticsImpl<T, std::vector<T>, LESS>,
                                 private boost::addable<COrderStatisticsHeap<T, LESS>> {
    private:
        using TImpl = COrderStatisticsImpl<T, std::vector<T>, LESS>;

    public:
        // Forward typedefs
        using iterator = typename TImpl::iterator;
        using const_iterator = typename TImpl::const_iterator;

    public:
        explicit COrderStatisticsHeap(std::size_t n, const LESS& less = LESS{}) : TImpl{std::vector<T>(n, T{}), less} {}

        //! Reset the number of statistics to gather to \p n.
        void resize(std::size_t n) {
            this->clear();
            this->statistics().resize(n);
        }

<<<<<<< HEAD
        //! Combine two statistics. This is equivalent to running a
        //! single accumulator on the entire collection.
        const COrderStatisticsHeap& operator+=(const COrderStatisticsHeap& rhs) {
            for (const auto& xi : rhs) {
                this->add(xi);
            }
            return *this;
        }
=======
        //! \brief An accumulator of the minimum and maximum value in a collection.
        //!
        //! IMPLEMENTATION DECISIONS:\n
        //! This is templatized to support any type for which a partial ordering
        //! can be defined. To this end the orderings are template parameters
        //! which are also supplied to the constructor in the case they don't
        //! have default constructors.
        template<typename T, typename LESS = std::less<T>, typename GREATER = std::greater<T>>
        class CMinMax : boost::addable<CMinMax<T, LESS, GREATER>>
        {
            public:
                //! See core::CMemory.
                static bool dynamicSizeAlwaysZero()
                {
                    return core::memory_detail::SDynamicSizeAlwaysZero<T>::value();
                }
>>>>>>> d4e4cca7

        //! Create a member function so this class works with CChecksum.
        uint64_t checksum(uint64_t seed = 0) const { return this->TImpl::checksum(seed); }
    };

    //! \name Accumulator Typedefs
    //@{
    //! Accumulator object to compute the sample maximum.
    template<typename T>
    struct SMax {
        using TAccumulator = COrderStatisticsStack<T, 1, std::greater<T>>;
    };

    //! Accumulator object to compute the sample minimum.
    template<typename T>
    struct SMin {
        using TAccumulator = COrderStatisticsStack<T, 1>;
    };
    //@}

    //! \brief An accumulator of the minimum and maximum value in a collection.
    //!
    //! IMPLEMENTATION DECISIONS:\n
    //! This is templatized to support any type for which a partial ordering
    //! can be defined. To this end the orderings are template parameters
    //! which are also supplied to the constructor in the case they don't
    //! have default constructors.
    template<typename T, typename LESS = std::less<T>, typename GREATER = std::greater<T>>
    class CMinMax : boost::addable<CMinMax<T, LESS, GREATER>> {
    public:
        //! See core::CMemory.
        static bool dynamicSizeAlwaysZero(void) { return core::memory_detail::SDynamicSizeAlwaysZero<T>::value(); }

    public:
        explicit CMinMax(const LESS& less = LESS{}, const GREATER& greater = GREATER{}) : m_Min{less}, m_Max{greater} {}

        //! Define a function operator for use with std:: algorithms.
        inline bool operator()(const T& x) { return this->add(x); }

        //! Check if we would add \p x.
        bool wouldAdd(const T& x) const { return m_Min.wouldAdd(x) || m_Max.wouldAdd(x); }

<<<<<<< HEAD
        //! Update the statistic with the collection \p x.
        bool add(const std::vector<T>& x) {
            bool result{false};
            for (const auto& xi : x) {
                result |= this->add(xi);
            }
            return result;
        }

        //! Update the statistic with \p n copies of \p x.
        bool add(const T& x, std::size_t n = 1) {
            bool result{false};
            if (n > 0) {
                result |= m_Min.add(x);
                result |= m_Max.add(x);
            }
            return result;
        }

        //! Combine two statistics. This is equivalent to running a
        //! single accumulator on the entire collection.
        const CMinMax& operator+=(const CMinMax& rhs) {
            m_Min += rhs.m_Min;
            m_Max += rhs.m_Max;
            return *this;
        }

        //! Get the count of statistics.
        bool initialized(void) const { return m_Min.count() > 0; }

        //! Get the minimum value.
        T min(void) const { return m_Min[0]; }

        //! Get the maximum value.
        T max(void) const { return m_Max[0]; }

        //! Get the range.
        T range(void) const { return m_Max[0] - m_Min[0]; }

        //! Get the margin by which all the values have the same sign.
        T signMargin(void) const {
            if (this->initialized()) {
                if (m_Min[0] * m_Max[0] > T{0}) {
                    return m_Min[0] > T{0} ? m_Min[0] : m_Max[0];
=======
                //! Get the count of statistics.
                bool initialized() const
                {
                    return m_Min.count() > 0;
                }

                //! Get the minimum value.
                T min() const
                {
                    return m_Min[0];
                }

                //! Get the maximum value.
                T max() const
                {
                    return m_Max[0];
                }

                //! Get the range.
                T range() const
                {
                    return m_Max[0] - m_Min[0];
                }

                //! Get the margin by which all the values have the same sign.
                T signMargin() const
                {
                    if (this->initialized())
                    {
                        if (m_Min[0] * m_Max[0] > T{0})
                        {
                            return m_Min[0] > T{0} ? m_Min[0] : m_Max[0];
                        }
                    }
                    return T{0};
                }

                //! Get a checksum for this object.
                uint64_t checksum() const
                {
                    return core::CHashing::hashCombine(m_Min.checksum(), m_Max.checksum());
>>>>>>> d4e4cca7
                }
            }
            return T{0};
        }

        //! Get a checksum for this object.
        uint64_t checksum(void) const { return core::CHashing::hashCombine(m_Min.checksum(), m_Max.checksum()); }

    private:
        //! The set minimum.
        COrderStatisticsStack<T, 1, LESS> m_Min;
        //! The set maximum.
        COrderStatisticsStack<T, 1, GREATER> m_Max;
    };

    // Friends
    template<typename T>
    friend std::ostream& operator<<(std::ostream& o, const CBasicStatistics::SSampleCentralMoments<T, 1u>&);
    template<typename T>
    friend std::ostream& operator<<(std::ostream& o, const CBasicStatistics::SSampleCentralMoments<T, 2u>&);
    template<typename T>
    friend std::ostream& operator<<(std::ostream& o, const CBasicStatistics::SSampleCentralMoments<T, 3u>&);
};

template<typename T>
std::ostream& operator<<(std::ostream& o, const CBasicStatistics::SSampleCentralMoments<T, 1u>& accumulator) {
    return o << CBasicStatistics::print(accumulator);
}

template<typename T>
std::ostream& operator<<(std::ostream& o, const CBasicStatistics::SSampleCentralMoments<T, 2u>& accumulator) {
    return o << CBasicStatistics::print(accumulator);
}

template<typename T>
std::ostream& operator<<(std::ostream& o, const CBasicStatistics::SSampleCentralMoments<T, 3u>& accumulator) {
    return o << CBasicStatistics::print(accumulator);
}

template<typename T, std::size_t N, typename LESS>
std::ostream& operator<<(std::ostream& o, const CBasicStatistics::COrderStatisticsStack<T, N, LESS>& accumulator) {
    return o << accumulator.print();
}

template<typename T, typename LESS>
std::ostream& operator<<(std::ostream& o, const CBasicStatistics::COrderStatisticsHeap<T, LESS>& accumulator) {
    return o << accumulator.print();
}

namespace basic_statistics_detail {

//! \brief Default custom add function for values to the central
//! moments estimator.
template<typename U>
struct SCentralMomentsCustomAdd {
    template<typename T, unsigned int ORDER>
    static inline void add(const U& x, typename SCoordinate<T>::Type n, CBasicStatistics::SSampleCentralMoments<T, ORDER>& moments) {
        moments.add(static_cast<T>(x), n, 0);
    }
};

//! \brief Implementation of add stack vector to the covariances
//! estimator.
template<typename T, std::size_t N>
struct SCovariancesCustomAdd<CVectorNx1<T, N>> {
    static inline void add(const CVectorNx1<T, N>& x, const CVectorNx1<T, N>& n, CBasicStatistics::SSampleCovariances<T, N>& covariances) {
        covariances.add(x, n, 0);
    }
};

//! \brief Implementation of a covariance matrix shrinkage estimator
//! for stack vectors.
//!
//! DESCRIPTION:\n
//! This uses a scaled identity shrinkage which is estimated using
//! Ledoit and Wolf's approach.
//!
//! See http://perso.ens-lyon.fr/patrick.flandrin/LedoitWolf_JMA2004.pdf
//! for the details.
template<typename T, std::size_t N>
struct SCovariancesLedoitWolf<CVectorNx1<T, N>> {
    template<typename U>
    static void estimate(const std::vector<CVectorNx1<T, N>>& points, CBasicStatistics::SSampleCovariances<U, N>& covariances) {
        U d{static_cast<U>(N)};

        U n{CBasicStatistics::count(covariances)};
        const CVectorNx1<U, N>& m{CBasicStatistics::mean(covariances)};
        const CSymmetricMatrixNxN<U, N>& s{CBasicStatistics::maximumLikelihoodCovariances(covariances)};

        U mn{s.trace() / d};
        U dn{pow2((s - CVectorNx1<U, N>{mn}.diagonal()).frobenius()) / d};
        U bn{0};
        U z{n * n};
        for (std::size_t i = 0u; i < points.size(); ++i) {
            CVectorNx1<U, N> ci{points[i]};
            bn += pow2(((ci - m).outer() - s).frobenius()) / d / z;
        }
        bn = std::min(bn, dn);
        LOG_TRACE("m = " << mn << ", d = " << dn << ", b = " << bn);

        covariances.s_Covariances = CVectorNx1<U, N>{bn / dn * mn}.diagonal() + (U{1} - bn / dn) * covariances.s_Covariances;
    }

    template<typename U>
    static U pow2(U x) {
        return x * x;
    }
};
}

template<typename T, unsigned int ORDER>
template<typename U>
void CBasicStatistics::SSampleCentralMoments<T, ORDER>::add(const U& x, const TCoordinate& n) {
    basic_statistics_detail::SCentralMomentsCustomAdd<U>::add(x, n, *this);
}
}
}

#endif // INCLUDED_ml_maths_CBasicStatistics_h<|MERGE_RESOLUTION|>--- conflicted
+++ resolved
@@ -155,7 +155,7 @@
         using TCoordinate = typename SCoordinate<T>::Type;
 
         //! See core::CMemory.
-        static bool dynamicSizeAlwaysZero(void) { return core::memory_detail::SDynamicSizeAlwaysZero<T>::value(); }
+        static bool dynamicSizeAlwaysZero() { return core::memory_detail::SDynamicSizeAlwaysZero<T>::value(); }
 
         explicit SSampleCentralMoments(const T& initial = T(0)) : s_Count(0) { std::fill_n(s_Moments, ORDER, initial); }
 
@@ -179,7 +179,7 @@
         bool fromDelimited(const std::string& str);
 
         //! Convert to a delimited string.
-        std::string toDelimited(void) const;
+        std::string toDelimited() const;
         //@}
 
         //! Total order based on count then lexicographical less of moments.
@@ -189,7 +189,6 @@
                     std::lexicographical_compare(s_Moments, s_Moments + ORDER, rhs.s_Moments, rhs.s_Moments + ORDER));
         }
 
-<<<<<<< HEAD
         //! \name Update
         //@{
         //! Define a function operator for use with std:: algorithms.
@@ -200,66 +199,6 @@
         void add(const std::vector<U>& x) {
             for (const auto& xi : x) {
                 this->add(xi);
-=======
-        //! \brief An accumulator class for sample central moments.
-        //!
-        //! DESCRIPTION:\n
-        //! This function object accumulates sample central moments for a set
-        //! of samples passed to its function operator.
-        //!
-        //! It is capable of calculating the mean and the 2nd and 3rd central
-        //! moments. These can be used to calculate the sample mean, variance
-        //! and skewness. Free functions are defined to compute these.
-        //!
-        //! IMPLEMENTATION DECISIONS:\n
-        //! This is templatized to support, for example, float when space is at
-        //! a premium or something with higher precision than double when accuracy
-        //! is at a premium. The type T must technically be an infinite field
-        //! (in the mathematical sense). In particular, any floating point would
-        //! do, also custom rational or complex types would work provided they
-        //! overload "*" and "/" and define the necessary constructors; however,
-        //! integral types won't work.
-        //!
-        //! The number of moments computed is supplied as a template parameter
-        //! so exactly enough memory is allocated to store the results of the
-        //! calculations. It is up to the user to not pass bad values for this
-        //! parameter. Typedefs are provided to get hold of appropriate objects
-        //! for computing the mean, mean and variance and mean, variance and
-        //! skewness. Free functions are used to get hold of these quantities.
-        //! They are overloaded for explicit values of the number of moments to
-        //! provide compile time checking that the moment is available.
-        //!
-        //! We use recurrence relations for the higher order moments which
-        //! minimize the cancellation errors. These can be derived by considering,\n
-        //! <pre class="fragment">
-        //!   \f$M(n, N) = \sum_{i=1}^{N}{ (x_i - M(1, N))^n } = \sum_{i=1}^{N}{ (x_i - M(1, N-1) + (M(1, N-1) - M(1, N)))^n }\f$
-        //! </pre>
-        //!
-        //! where,\n
-        //!   \f$M(1, N)\f$ is defined to be the sample mean of \f$N\f$ samples,\n
-        //!   \f$n > 1\f$ for the higher order central moments, and\n
-        //!
-        //! Using these relations means that the lower order moments are used to
-        //! calculate the higher order moments, so we only allow the user to select
-        //! the highest order moment to compute.
-        //!
-        //! Note, that this is loosely modeled on the boost accumulator statistics
-        //! library. This makes use of boost::mpl which doesn't compile on all our
-        //! supported platforms. Also, it isn't very good at managing cancellation
-        //! errors.
-        //!
-        //! \tparam T The "floating point" type.
-        //! \tparam ORDER The highest order moment to gather.
-        template<typename T, unsigned int ORDER>
-        struct SSampleCentralMoments : public std::unary_function<T, void>
-        {
-            using TCoordinate = typename SCoordinate<T>::Type;
-
-            //! See core::CMemory.
-            static bool dynamicSizeAlwaysZero()
-            {
-                return core::memory_detail::SDynamicSizeAlwaysZero<T>::value();
->>>>>>> d4e4cca7
             }
         }
 
@@ -282,27 +221,7 @@
                 return;
             }
 
-<<<<<<< HEAD
             s_Count += n;
-=======
-            //! \name Persistence
-            //@{
-            //! Initialize from a delimited string.
-            bool fromDelimited(const std::string &str);
-
-            //! Convert to a delimited string.
-            std::string toDelimited() const;
-            //@}
-
-            //! Total order based on count then lexicographical less of moments.
-            bool operator<(const SSampleCentralMoments &rhs) const
-            {
-                return    s_Count < rhs.s_Count
-                       || (   s_Count == rhs.s_Count
-                           && std::lexicographical_compare(s_Moments, s_Moments + ORDER,
-                                                           rhs.s_Moments, rhs.s_Moments + ORDER));
-            }
->>>>>>> d4e4cca7
 
             // Note we don't trap the case alpha is less than epsilon,
             // because then we'd have to compute epsilon and it is very
@@ -458,7 +377,7 @@
         //@}
 
         //! Get a checksum for this object.
-        uint64_t checksum(void) const;
+        uint64_t checksum() const;
 
         TCoordinate s_Count;
         T s_Moments[ORDER];
@@ -478,7 +397,6 @@
         using TAccumulator = SSampleCentralMoments<T, 2u>;
     };
 
-<<<<<<< HEAD
     //! Accumulator object to compute the sample mean, variance and skewness.
     template<typename T>
     struct SSampleMeanVarSkew {
@@ -496,10 +414,6 @@
         result.s_Moments[0] = m1;
         return result;
     }
-=======
-            //! Get a checksum for this object.
-            uint64_t checksum() const;
->>>>>>> d4e4cca7
 
     //! Make a mean and variance accumulator.
     template<typename T, typename U>
@@ -784,12 +698,12 @@
     template<typename T, std::size_t N>
     struct SSampleCovariances : public std::unary_function<CVectorNx1<T, N>, void> {
         //! See core::CMemory.
-        static bool dynamicSizeAlwaysZero(void) { return core::memory_detail::SDynamicSizeAlwaysZero<T>::value(); }
+        static bool dynamicSizeAlwaysZero() { return core::memory_detail::SDynamicSizeAlwaysZero<T>::value(); }
 
         using TVector = CVectorNx1<T, N>;
         using TMatrix = CSymmetricMatrixNxN<T, N>;
 
-        SSampleCovariances(void) : s_Count{0}, s_Mean{0}, s_Covariances{0} {}
+        SSampleCovariances() : s_Count{0}, s_Mean{0}, s_Covariances{0} {}
 
         SSampleCovariances(T count, const TVector& mean, const TMatrix& covariances)
             : s_Count{count}, s_Mean{mean}, s_Covariances{covariances} {}
@@ -811,14 +725,13 @@
             return *this;
         }
 
-<<<<<<< HEAD
         //! \name Persistence
         //@{
         //! Initialize from a delimited string.
         bool fromDelimited(std::string str);
 
         //! Convert to a delimited string.
-        std::string toDelimited(void) const;
+        std::string toDelimited() const;
         //@}
 
         //! \name Update
@@ -831,90 +744,6 @@
         void add(const std::vector<POINT>& x) {
             for (const auto& xi : x) {
                 this->add(xi);
-=======
-        //! \brief An accumulator class for vector sample mean and covariances.
-        //!
-        //! DESCRIPTION:\n
-        //! This function object accumulates sample mean and covariances for a
-        //! set of vector samples passed to its function operator.
-        //!
-        //! Free functions are defined to retrieve the mean vector and covariances
-        //! to match the behavior of SSampleCentralMoments.
-        //!
-        //! IMPLEMENTATION DECISIONS:\n
-        //! This is templatized to support, for example, float when space is at
-        //! a premium or long double when accuracy is at a premium. The type T
-        //! must technically be an infinite field (in the mathematical sense).
-        //! In particular, any floating point would do, also custom rational or
-        //! complex types would work provided they overload "*" and "/" and define
-        //! the necessary constructors; however, integral types won't work.
-        //!
-        //! This uses the same recurrence relations as SSampleCentralMoments so
-        //! see that class for more information on these.
-        //!
-        //! \tparam T The "floating point" type.
-        //! \tparam N The vector dimension.
-        template<typename T, std::size_t N>
-        struct SSampleCovariances : public std::unary_function<CVectorNx1<T, N>, void>
-        {
-            //! See core::CMemory.
-            static bool dynamicSizeAlwaysZero()
-            {
-                return core::memory_detail::SDynamicSizeAlwaysZero<T>::value();
-            }
-
-            using TVector = CVectorNx1<T, N>;
-            using TMatrix = CSymmetricMatrixNxN<T, N>;
-
-            SSampleCovariances() : s_Count{0}, s_Mean{0}, s_Covariances{0}
-            {}
-
-            SSampleCovariances(T count,
-                               const TVector &mean,
-                               const TMatrix &covariances) :
-                    s_Count{count}, s_Mean{mean}, s_Covariances{covariances}
-            {}
-
-            SSampleCovariances(const TVector &count,
-                               const TVector &mean,
-                               const TMatrix &covariances) :
-                    s_Count{count}, s_Mean{mean}, s_Covariances{covariances}
-            {}
-
-            //! Copy construction from implicitly convertible type.
-            template<typename U>
-            SSampleCovariances(const SSampleCovariances<U, N> &other) :
-                    s_Count{other.s_Count},
-                    s_Mean{other.s_Mean},
-                    s_Covariances{other.s_Covariances}
-            {}
-
-            //! Assignment from implicitly convertible type.
-            template<typename U>
-            const SSampleCovariances &operator=(const SSampleCovariances<U, N> &other)
-            {
-                s_Count = other.s_Count;
-                s_Mean = other.s_Mean;
-                s_Covariances = other.s_Covariances;
-                return *this;
-            }
-
-            //! \name Persistence
-            //@{
-            //! Initialize from a delimited string.
-            bool fromDelimited(std::string str);
-
-            //! Convert to a delimited string.
-            std::string toDelimited() const;
-            //@}
-
-            //! \name Update
-            //@{
-            //! Define a function operator for use with std:: algorithms.
-            inline void operator()(const TVector &x)
-            {
-                this->add(x);
->>>>>>> d4e4cca7
             }
         }
 
@@ -1041,49 +870,7 @@
                 }
             }
 
-<<<<<<< HEAD
             return *this;
-=======
-            //! Subtract \p rhs from these.
-            //!
-            //! \note That this isn't always well defined. For example,
-            //! the count and variance of these covariances must be
-            //! larger than \p rhs. The caller must ensure that these
-            //! conditions are satisfied.
-            template<typename U>
-            SSampleCovariances operator-(const SSampleCovariances<U, N> &rhs)
-            {
-                SSampleCovariances result{*this};
-                return result -= rhs;
-            }
-
-            //! Age the mean and covariances by reducing the count.
-            //!
-            //! \note \p factor should be in the range [0,1].
-            //! \note It must be possible to cast double to T to use
-            //! this method.
-            void age(double factor)
-            {
-                s_Count = s_Count * T{factor};
-            }
-            //@}
-
-            //! Get a checksum for this object.
-            uint64_t checksum() const;
-
-            TVector s_Count;
-            TVector s_Mean;
-            TMatrix s_Covariances;
-        };
-
-        //! Make a covariances accumulator.
-        template<typename T, std::size_t N>
-        static inline SSampleCovariances<T, N> accumulator(T count,
-                                                           const CVectorNx1<T, N> &mean,
-                                                           const CSymmetricMatrixNxN<T, N> &covariances)
-        {
-            return SSampleCovariances<T, N>(count, mean, covariances);
->>>>>>> d4e4cca7
         }
 
         //! Subtract \p rhs from these.
@@ -1107,7 +894,7 @@
         //@}
 
         //! Get a checksum for this object.
-        uint64_t checksum(void) const;
+        uint64_t checksum() const;
 
         TVector s_Count;
         TVector s_Mean;
@@ -1193,7 +980,6 @@
         basic_statistics_detail::SCovariancesLedoitWolf<POINT>::estimate(points, result);
     }
 
-<<<<<<< HEAD
 private:
     //! \brief Implementation of an accumulator class for order statistics.
     //!
@@ -1217,56 +1003,6 @@
         using const_iterator = typename CONTAINER::const_iterator;
         using reverse_iterator = typename CONTAINER::reverse_iterator;
         using const_reverse_iterator = typename CONTAINER::const_reverse_iterator;
-=======
-    private:
-        //! \brief Implementation of an accumulator class for order statistics.
-        //!
-        //! DESCRIPTION:\n
-        //! This implements the underlying algorithm for determining the first
-        //! n order statistics online.
-        //!
-        //! IMPLEMENTATION:\n
-        //! This maintains the statistics in a heap for worst case complexity
-        //! \f$O(N log(n))\f$ and typical complexity \f$O(N)\f$ (by checking
-        //! against the maximum value) for \f$n << N\f$.
-        //!
-        //! The container is supplied as a template argument so that a fixed
-        //! size array can be used for the case n is small. Similarly the less
-        //! function is supplied so that T can be any type which supports a
-        //! partial ordering. (T must also have a default constructor.)
-        template<typename T, typename CONTAINER, typename LESS>
-        class COrderStatisticsImpl : public std::unary_function<T, void>
-        {
-            public:
-                using iterator = typename CONTAINER::iterator;
-                using const_iterator = typename CONTAINER::const_iterator;
-                using reverse_iterator = typename CONTAINER::reverse_iterator;
-                using const_reverse_iterator = typename CONTAINER::const_reverse_iterator;
-
-            public:
-                COrderStatisticsImpl(const CONTAINER &statistics, const LESS &less) :
-                        m_Less(less),
-                        m_Statistics(statistics),
-                        m_UnusedCount(statistics.size())
-                {}
-
-                //! \name Persistence
-                //@{
-                //! Initialize from a delimited string.
-                bool fromDelimited(const std::string &value);
-
-                //! Convert to a delimited string.
-                std::string toDelimited() const;
-                //@}
-
-                //! \name Update
-                //@{
-                //! Define a function operator for use with std:: algorithms.
-                inline bool operator()(const T &x)
-                {
-                    return this->add(x);
-                }
->>>>>>> d4e4cca7
 
     public:
         COrderStatisticsImpl(const CONTAINER& statistics, const LESS& less)
@@ -1278,7 +1014,7 @@
         bool fromDelimited(const std::string& value);
 
         //! Convert to a delimited string.
-        std::string toDelimited(void) const;
+        std::string toDelimited() const;
         //@}
 
         //! \name Update
@@ -1286,24 +1022,8 @@
         //! Define a function operator for use with std:: algorithms.
         inline bool operator()(const T& x) { return this->add(x); }
 
-<<<<<<< HEAD
         //! Check if we would add \p x.
         bool wouldAdd(const T& x) const { return m_UnusedCount > 0 || m_Less(x, *this->begin()); }
-=======
-                //! An efficient sort of the statistics (which are not stored
-                //! in sorted order during accumulation for efficiency).
-                void sort()
-                {
-                    if (m_UnusedCount > 0)
-                    {
-                        std::sort(this->begin(), this->end(), m_Less);
-                    }
-                    else
-                    {
-                        std::sort_heap(this->begin(), this->end(), m_Less);
-                    }
-                }
->>>>>>> d4e4cca7
 
         //! Update the statistics with the collection \p x.
         bool add(const std::vector<T>& x) {
@@ -1323,7 +1043,6 @@
             return result;
         }
 
-<<<<<<< HEAD
         //! Update the statistics with \p x.
 #if defined(__GNUC__) && (__GNUC__ == 4) && (__GNUC_MINOR__ == 3)
         __attribute__((__noinline__))
@@ -1336,25 +1055,6 @@
                 if (m_UnusedCount == 0) {
                     // We need a heap for subsequent insertion.
                     std::make_heap(this->begin(), this->end(), m_Less);
-=======
-                    for (iterator i = this->begin(); i != this->end(); ++i)
-                    {
-                        *i = static_cast<T>((*i) * factor);
-                    }
-                }
-                //@}
-
-                //! \name Access
-                //@{
-                //! Get the "biggest" in the collection. This depends on the
-                //! order predicate and is effectively the first value which
-                //! will be removed if a new value displaces it.
-                inline const T &biggest() const
-                {
-                    return m_UnusedCount > 0 ?
-                           *std::max_element(this->begin(),
-                                             this->end(), m_Less) : *this->begin();
->>>>>>> d4e4cca7
                 }
                 return true;
             } else if (m_Less(x, *this->begin())) {
@@ -1367,23 +1067,15 @@
             return false;
         }
 
-<<<<<<< HEAD
         //! An efficient sort of the statistics (which are not stored
         //! in sorted order during accumulation for efficiency).
-        void sort(void) {
+        void sort() {
             if (m_UnusedCount > 0) {
                 std::sort(this->begin(), this->end(), m_Less);
             } else {
                 std::sort_heap(this->begin(), this->end(), m_Less);
             }
         }
-=======
-                //! Get the number of statistics.
-                inline std::size_t count() const
-                {
-                    return m_Statistics.size() - m_UnusedCount;
-                }
->>>>>>> d4e4cca7
 
         //! Age the values by scaling them.
         //! \note \p factor should be in the range (0,1].
@@ -1394,7 +1086,6 @@
                 return;
             }
 
-<<<<<<< HEAD
             // Check if we need to multiply or divide by the factor.
             T tmp{(*this)[0]};
             if (m_Less(static_cast<T>(tmp * factor), tmp)) {
@@ -1412,12 +1103,12 @@
         //! Get the "biggest" in the collection. This depends on the
         //! order predicate and is effectively the first value which
         //! will be removed if a new value displaces it.
-        inline const T& biggest(void) const {
+        inline const T& biggest() const {
             return m_UnusedCount > 0 ? *std::max_element(this->begin(), this->end(), m_Less) : *this->begin();
         }
 
         //! Get the number of statistics.
-        inline std::size_t count(void) const { return m_Statistics.size() - m_UnusedCount; }
+        inline std::size_t count() const { return m_Statistics.size() - m_UnusedCount; }
 
         //! Get the i'th statistic.
         inline T& operator[](std::size_t i) { return m_Statistics[m_UnusedCount + i]; }
@@ -1425,106 +1116,41 @@
         inline const T& operator[](std::size_t i) const { return m_Statistics[m_UnusedCount + i]; }
 
         //! Get an iterator over the statistics.
-        inline iterator begin(void) { return m_Statistics.begin() + m_UnusedCount; }
+        inline iterator begin() { return m_Statistics.begin() + m_UnusedCount; }
         //! Get an iterator over the statistics.
-        inline const_iterator begin(void) const { return m_Statistics.begin() + m_UnusedCount; }
+        inline const_iterator begin() const { return m_Statistics.begin() + m_UnusedCount; }
 
         //! Get a reverse iterator over the order statistics.
-        inline reverse_iterator rbegin(void) { return m_Statistics.rbegin(); }
+        inline reverse_iterator rbegin() { return m_Statistics.rbegin(); }
         //! Get a reverse iterator over the order statistics.
-        inline const_reverse_iterator rbegin(void) const { return m_Statistics.rbegin(); }
+        inline const_reverse_iterator rbegin() const { return m_Statistics.rbegin(); }
 
         //! Get an iterator representing the end of the statistics.
-        inline iterator end(void) { return m_Statistics.end(); }
+        inline iterator end() { return m_Statistics.end(); }
         //! Get an iterator representing the end of the statistics.
-        inline const_iterator end(void) const { return m_Statistics.end(); }
+        inline const_iterator end() const { return m_Statistics.end(); }
 
         //! Get an iterator representing the end of the statistics.
-        inline reverse_iterator rend(void) { return m_Statistics.rbegin() + m_UnusedCount; }
+        inline reverse_iterator rend() { return m_Statistics.rbegin() + m_UnusedCount; }
         //! Get an iterator representing the end of the statistics.
-        inline const_reverse_iterator rend(void) const { return m_Statistics.rbegin() + m_UnusedCount; }
+        inline const_reverse_iterator rend() const { return m_Statistics.rbegin() + m_UnusedCount; }
         //@}
 
         //! Remove all statistics.
-        void clear(void) {
+        void clear() {
             std::fill(m_Statistics.begin() + m_UnusedCount, m_Statistics.end(), T{});
             m_UnusedCount = m_Statistics.size();
         }
-=======
-                //! Get an iterator over the statistics.
-                inline iterator begin()
-                {
-                    return m_Statistics.begin() + m_UnusedCount;
-                }
-                //! Get an iterator over the statistics.
-                inline const_iterator begin() const
-                {
-                    return m_Statistics.begin() + m_UnusedCount;
-                }
-
-                //! Get a reverse iterator over the order statistics.
-                inline reverse_iterator rbegin()
-                {
-                    return m_Statistics.rbegin();
-                }
-                //! Get a reverse iterator over the order statistics.
-                inline const_reverse_iterator rbegin() const
-                {
-                    return m_Statistics.rbegin();
-                }
-
-                //! Get an iterator representing the end of the statistics.
-                inline iterator end()
-                {
-                    return m_Statistics.end();
-                }
-                //! Get an iterator representing the end of the statistics.
-                inline const_iterator end() const
-                {
-                    return m_Statistics.end();
-                }
-
-                //! Get an iterator representing the end of the statistics.
-                inline reverse_iterator rend()
-                {
-                    return m_Statistics.rbegin() + m_UnusedCount;
-                }
-                //! Get an iterator representing the end of the statistics.
-                inline const_reverse_iterator rend() const
-                {
-                    return m_Statistics.rbegin() + m_UnusedCount;
-                }
-                //@}
-
-                //! Remove all statistics.
-                void clear()
-                {
-                    std::fill(m_Statistics.begin() + m_UnusedCount, m_Statistics.end(), T{});
-                    m_UnusedCount = m_Statistics.size();
-                }
->>>>>>> d4e4cca7
 
         //! Get a checksum of this object.
         uint64_t checksum(uint64_t seed) const;
 
-<<<<<<< HEAD
         //! Print for debug.
-        std::string print(void) const { return core::CContainerPrinter::print(this->begin(), this->end()); }
+        std::string print() const { return core::CContainerPrinter::print(this->begin(), this->end()); }
 
     protected:
         //! Get the statistics.
-        CONTAINER& statistics(void) { return m_Statistics; }
-=======
-                //! Print for debug.
-                std::string print() const
-                {
-                    return core::CContainerPrinter::print(this->begin(), this->end());
-                }
-
-            protected:
-                //! Get the statistics.
-                CONTAINER &statistics() { return m_Statistics; }
->>>>>>> d4e4cca7
+        CONTAINER& statistics() { return m_Statistics; }
 
     private:
         LESS m_Less;
@@ -1576,67 +1202,12 @@
         using TImpl = COrderStatisticsImpl<T, TArray, LESS>;
 
     public:
-<<<<<<< HEAD
         // Forward typedefs
         using iterator = typename TImpl::iterator;
         using const_iterator = typename TImpl::const_iterator;
-=======
-        //! \brief A stack based accumulator class for order statistics.
-        //!
-        //! DESCRIPTION:\n
-        //! This function object accumulates the first n order statistics
-        //! for a partially ordered collection when n is relatively small
-        //! and known at compile time.
-        //!
-        //! The ordering function is supplied by the user and so this can
-        //! also be used to calculate the maximum statistics of a collection.
-        //! For example:\n
-        //! \code{cpp}
-        //!   COrderStatistics<double, 2, std::greater<double>>
-        //! \endcode
-        //!
-        //! would find the largest two values of a collection.
-        //!
-        //! IMPLEMENTATION DECISIONS:\n
-        //! This is templatized to support any type for which a partial ordering
-        //! can be defined. To this end the ordering is a template parameter
-        //! which is also supplied to the constructor in the case it doesn't
-        //! have default constructor.
-        //!
-        //! This object has been implemented to give near optimal performance
-        //! both in terms of space and complexity when the number of order
-        //! statistics being computed is small. As such, the number of statistics
-        //! to compute is supplied as a template parameter so that exactly enough
-        //! memory is allocated to store the results and so they are stored on
-        //! the stack by default.
-        //!
-        //! \tparam T The numeric type for which the order statistic is being
-        //! computed.
-        //! \tparam N The number of order statistics being computed.
-        //! \tparam LESS The comparison function object type used to test
-        //! if one object of type T is less than another.
-        template<typename T, std::size_t N, typename LESS = std::less<T>>
-        class COrderStatisticsStack : public COrderStatisticsImpl<T, boost::array<T, N>, LESS>,
-                                      private boost::addable<COrderStatisticsStack<T, N, LESS>>
-        {
-            private:
-                using TArray = boost::array<T, N>;
-                using TImpl = COrderStatisticsImpl<T, TArray, LESS>;
-
-            public:
-                // Forward typedefs
-                using iterator = typename TImpl::iterator;
-                using const_iterator = typename TImpl::const_iterator;
-
-                //! See core::CMemory.
-                static bool dynamicSizeAlwaysZero()
-                {
-                    return core::memory_detail::SDynamicSizeAlwaysZero<T>::value();
-                }
->>>>>>> d4e4cca7
 
         //! See core::CMemory.
-        static bool dynamicSizeAlwaysZero(void) { return core::memory_detail::SDynamicSizeAlwaysZero<T>::value(); }
+        static bool dynamicSizeAlwaysZero() { return core::memory_detail::SDynamicSizeAlwaysZero<T>::value(); }
 
     public:
         explicit COrderStatisticsStack(const LESS& less = LESS{}) : TImpl{TArray(), less} { this->statistics().assign(T{}); }
@@ -1710,7 +1281,6 @@
             this->statistics().resize(n);
         }
 
-<<<<<<< HEAD
         //! Combine two statistics. This is equivalent to running a
         //! single accumulator on the entire collection.
         const COrderStatisticsHeap& operator+=(const COrderStatisticsHeap& rhs) {
@@ -1719,24 +1289,6 @@
             }
             return *this;
         }
-=======
-        //! \brief An accumulator of the minimum and maximum value in a collection.
-        //!
-        //! IMPLEMENTATION DECISIONS:\n
-        //! This is templatized to support any type for which a partial ordering
-        //! can be defined. To this end the orderings are template parameters
-        //! which are also supplied to the constructor in the case they don't
-        //! have default constructors.
-        template<typename T, typename LESS = std::less<T>, typename GREATER = std::greater<T>>
-        class CMinMax : boost::addable<CMinMax<T, LESS, GREATER>>
-        {
-            public:
-                //! See core::CMemory.
-                static bool dynamicSizeAlwaysZero()
-                {
-                    return core::memory_detail::SDynamicSizeAlwaysZero<T>::value();
-                }
->>>>>>> d4e4cca7
 
         //! Create a member function so this class works with CChecksum.
         uint64_t checksum(uint64_t seed = 0) const { return this->TImpl::checksum(seed); }
@@ -1768,7 +1320,7 @@
     class CMinMax : boost::addable<CMinMax<T, LESS, GREATER>> {
     public:
         //! See core::CMemory.
-        static bool dynamicSizeAlwaysZero(void) { return core::memory_detail::SDynamicSizeAlwaysZero<T>::value(); }
+        static bool dynamicSizeAlwaysZero() { return core::memory_detail::SDynamicSizeAlwaysZero<T>::value(); }
 
     public:
         explicit CMinMax(const LESS& less = LESS{}, const GREATER& greater = GREATER{}) : m_Min{less}, m_Max{greater} {}
@@ -1779,7 +1331,6 @@
         //! Check if we would add \p x.
         bool wouldAdd(const T& x) const { return m_Min.wouldAdd(x) || m_Max.wouldAdd(x); }
 
-<<<<<<< HEAD
         //! Update the statistic with the collection \p x.
         bool add(const std::vector<T>& x) {
             bool result{false};
@@ -1808,72 +1359,29 @@
         }
 
         //! Get the count of statistics.
-        bool initialized(void) const { return m_Min.count() > 0; }
+        bool initialized() const { return m_Min.count() > 0; }
 
         //! Get the minimum value.
-        T min(void) const { return m_Min[0]; }
+        T min() const { return m_Min[0]; }
 
         //! Get the maximum value.
-        T max(void) const { return m_Max[0]; }
+        T max() const { return m_Max[0]; }
 
         //! Get the range.
-        T range(void) const { return m_Max[0] - m_Min[0]; }
+        T range() const { return m_Max[0] - m_Min[0]; }
 
         //! Get the margin by which all the values have the same sign.
-        T signMargin(void) const {
+        T signMargin() const {
             if (this->initialized()) {
                 if (m_Min[0] * m_Max[0] > T{0}) {
                     return m_Min[0] > T{0} ? m_Min[0] : m_Max[0];
-=======
-                //! Get the count of statistics.
-                bool initialized() const
-                {
-                    return m_Min.count() > 0;
                 }
-
-                //! Get the minimum value.
-                T min() const
-                {
-                    return m_Min[0];
-                }
-
-                //! Get the maximum value.
-                T max() const
-                {
-                    return m_Max[0];
-                }
-
-                //! Get the range.
-                T range() const
-                {
-                    return m_Max[0] - m_Min[0];
-                }
-
-                //! Get the margin by which all the values have the same sign.
-                T signMargin() const
-                {
-                    if (this->initialized())
-                    {
-                        if (m_Min[0] * m_Max[0] > T{0})
-                        {
-                            return m_Min[0] > T{0} ? m_Min[0] : m_Max[0];
-                        }
-                    }
-                    return T{0};
-                }
-
-                //! Get a checksum for this object.
-                uint64_t checksum() const
-                {
-                    return core::CHashing::hashCombine(m_Min.checksum(), m_Max.checksum());
->>>>>>> d4e4cca7
-                }
             }
             return T{0};
         }
 
         //! Get a checksum for this object.
-        uint64_t checksum(void) const { return core::CHashing::hashCombine(m_Min.checksum(), m_Max.checksum()); }
+        uint64_t checksum() const { return core::CHashing::hashCombine(m_Min.checksum(), m_Max.checksum()); }
 
     private:
         //! The set minimum.
