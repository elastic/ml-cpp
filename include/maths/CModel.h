--- conflicted
+++ resolved
@@ -111,13 +111,7 @@
         using TDouble2Vec4VecVec = std::vector<TDouble2Vec4Vec>;
 
     public:
-<<<<<<< HEAD
-        CModelAddSamplesParams(void);
-=======
         CModelAddSamplesParams();
-        CModelAddSamplesParams(const CModelAddSamplesParams &) = delete;
-        const CModelAddSamplesParams &operator=(const CModelAddSamplesParams &) = delete;
->>>>>>> 36fd5a18
 
         //! Set whether or not the data are integer valued.
         CModelAddSamplesParams &integer(bool integer);
@@ -178,13 +172,7 @@
         using TProbabilityCalculation2Vec = core::CSmallVector<maths_t::EProbabilityCalculation, 2>;
 
     public:
-<<<<<<< HEAD
-        CModelProbabilityParams(void);
-=======
         CModelProbabilityParams();
-        CModelProbabilityParams(const CModelAddSamplesParams &) = delete;
-        const CModelProbabilityParams &operator=(const CModelAddSamplesParams &) = delete;
->>>>>>> 36fd5a18
 
         //! Set the tag for the entity for which to compute the probability.
         CModelProbabilityParams &tag(std::size_t tag);
