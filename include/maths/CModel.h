--- conflicted
+++ resolved
@@ -50,31 +50,30 @@
 using TForecastPushDatapointFunc = std::function<void(SErrorBar)>;
 
 //! \brief Model parameters.
-<<<<<<< HEAD
 class MATHS_EXPORT CModelParams {
 public:
     CModelParams(core_t::TTime bucketLength, const double& learnRate, const double& decayRate, double minimumSeasonalVarianceScale);
 
     //! Get the bucket length.
-    core_t::TTime bucketLength(void) const;
+    core_t::TTime bucketLength() const;
 
     //! Get the model learn rate.
-    double learnRate(void) const;
+    double learnRate() const;
 
     //! Get the model decay rate.
-    double decayRate(void) const;
+    double decayRate() const;
 
     //! Get the decay rate to use for time averaging the model decay.
-    double averagingDecayRate(void) const;
+    double averagingDecayRate() const;
 
     //! Get the minimum seasonal variance scale.
-    double minimumSeasonalVarianceScale(void) const;
+    double minimumSeasonalVarianceScale() const;
 
     //! Set the probability that the bucket will be empty for the model.
     void probabilityBucketEmpty(double probability);
 
     //! Get the probability that the bucket will be empty for the model.
-    double probabilityBucketEmpty(void) const;
+    double probabilityBucketEmpty() const;
 
 private:
     //! The data bucketing length.
@@ -97,39 +96,39 @@
     using TDouble2Vec4VecVec = std::vector<TDouble2Vec4Vec>;
 
 public:
-    CModelAddSamplesParams(void);
+    CModelAddSamplesParams();
     CModelAddSamplesParams(const CModelAddSamplesParams&) = delete;
     const CModelAddSamplesParams& operator=(const CModelAddSamplesParams&) = delete;
 
     //! Set whether or not the data are integer valued.
     CModelAddSamplesParams& integer(bool integer);
     //! Get the data type.
-    maths_t::EDataType type(void) const;
+    maths_t::EDataType type() const;
 
     //! Set whether or not the data are non-negative.
     CModelAddSamplesParams& nonNegative(bool nonNegative);
     //! Get the whether the data are non-negative.
-    bool isNonNegative(void) const;
+    bool isNonNegative() const;
 
     //! Set the model propagation interval.
     CModelAddSamplesParams& propagationInterval(double interval);
     //! Get the model propagation interval.
-    double propagationInterval(void) const;
+    double propagationInterval() const;
 
     //! Set the weight styles.
     CModelAddSamplesParams& weightStyles(const maths_t::TWeightStyleVec& styles);
     //! Get the weight styles.
-    const maths_t::TWeightStyleVec& weightStyles(void) const;
+    const maths_t::TWeightStyleVec& weightStyles() const;
 
     //! Set the trend samples weights.
     CModelAddSamplesParams& trendWeights(const TDouble2Vec4VecVec& weights);
     //! Get the trend sample weights.
-    const TDouble2Vec4VecVec& trendWeights(void) const;
+    const TDouble2Vec4VecVec& trendWeights() const;
 
     //! Set the prior samples weights.
     CModelAddSamplesParams& priorWeights(const TDouble2Vec4VecVec& weights);
     //! Get the prior sample weights.
-    const TDouble2Vec4VecVec& priorWeights(void) const;
+    const TDouble2Vec4VecVec& priorWeights() const;
 
 private:
     //! The data type.
@@ -159,60 +158,60 @@
     using TProbabilityCalculation2Vec = core::CSmallVector<maths_t::EProbabilityCalculation, 2>;
 
 public:
-    CModelProbabilityParams(void);
+    CModelProbabilityParams();
     CModelProbabilityParams(const CModelAddSamplesParams&) = delete;
     const CModelProbabilityParams& operator=(const CModelAddSamplesParams&) = delete;
 
     //! Set the tag for the entity for which to compute the probability.
     CModelProbabilityParams& tag(std::size_t tag);
     //! Get the tag for the entity for which to compute the probability.
-    std::size_t tag(void) const;
+    std::size_t tag() const;
 
     //! Add a coordinate's calculation style.
     CModelProbabilityParams& addCalculation(maths_t::EProbabilityCalculation calculation);
     //! Get the number of calculations.
-    std::size_t calculations(void) const;
+    std::size_t calculations() const;
     //! Get the \p i'th coordinate's calculation style.
     maths_t::EProbabilityCalculation calculation(std::size_t i) const;
 
     //! Set the confidence interval to use when detrending.
     CModelProbabilityParams& seasonalConfidenceInterval(double confidence);
     //! Get the confidence interval to use when detrending.
-    double seasonalConfidenceInterval(void) const;
+    double seasonalConfidenceInterval() const;
 
     //! Add whether a value's bucket is empty.
     CModelProbabilityParams& addBucketEmpty(const TBool2Vec& empty);
     //! Get whether the values' bucket is empty.
-    const TBool2Vec1Vec& bucketEmpty(void) const;
+    const TBool2Vec1Vec& bucketEmpty() const;
 
     //! Set the weight styles.
     CModelProbabilityParams& weightStyles(const maths_t::TWeightStyleVec& styles);
     //! Get the weight styles.
-    const maths_t::TWeightStyleVec& weightStyles(void) const;
+    const maths_t::TWeightStyleVec& weightStyles() const;
 
     //! Add a value's weights.
     CModelProbabilityParams& addWeights(const TDouble2Vec4Vec& weights);
     //! Set the values' weights.
     CModelProbabilityParams& weights(const TDouble2Vec4Vec1Vec& weights);
     //! Get the values' weights.
-    const TDouble2Vec4Vec1Vec& weights(void) const;
+    const TDouble2Vec4Vec1Vec& weights() const;
     //! Get writable values' weights.
-    TDouble2Vec4Vec1Vec& weights(void);
+    TDouble2Vec4Vec1Vec& weights();
 
     //! Add a coordinate for which to compute probability.
     CModelProbabilityParams& addCoordinate(std::size_t coordinate);
     //! Get the coordinates for which to compute probability.
-    const TSize2Vec& coordinates(void) const;
+    const TSize2Vec& coordinates() const;
 
     //! Set the most anomalous correlate.
     CModelProbabilityParams& mostAnomalousCorrelate(std::size_t correlate);
     //! Get the most anomalous correlate if there is one.
-    TOptionalSize mostAnomalousCorrelate(void) const;
+    TOptionalSize mostAnomalousCorrelate() const;
 
     //! Set whether or not to update the anomaly model.
     CModelProbabilityParams& updateAnomalyModel(bool update);
     //! Get whether or not to update the anomaly model.
-    bool updateAnomalyModel(void) const;
+    bool updateAnomalyModel() const;
 
 private:
     //! The entity tag (if relevant otherwise 0).
@@ -233,196 +232,6 @@
     TOptionalSize m_MostAnomalousCorrelate;
     //! Whether or not to update the anomaly model.
     bool m_UpdateAnomalyModel;
-=======
-class MATHS_EXPORT CModelParams
-{
-    public:
-        CModelParams(core_t::TTime bucketLength,
-                     const double &learnRate,
-                     const double &decayRate,
-                     double minimumSeasonalVarianceScale);
-
-        //! Get the bucket length.
-        core_t::TTime bucketLength() const;
-
-        //! Get the model learn rate.
-        double learnRate() const;
-
-        //! Get the model decay rate.
-        double decayRate() const;
-
-        //! Get the decay rate to use for time averaging the model decay.
-        double averagingDecayRate() const;
-
-        //! Get the minimum seasonal variance scale.
-        double minimumSeasonalVarianceScale() const;
-
-        //! Set the probability that the bucket will be empty for the model.
-        void probabilityBucketEmpty(double probability);
-
-        //! Get the probability that the bucket will be empty for the model.
-        double probabilityBucketEmpty() const;
-
-    private:
-        //! The data bucketing length.
-        core_t::TTime m_BucketLength;
-        //! The model learn rate.
-        double m_LearnRate;
-        //! The model decay rate.
-        double m_DecayRate;
-        //! The minimum seasonal variance scale.
-        double m_MinimumSeasonalVarianceScale;
-        //! The probability that a bucket will be empty for the model.
-        double m_ProbabilityBucketEmpty;
-};
-
-//! \brief The extra parameters needed by CModel::addSamples.
-class MATHS_EXPORT CModelAddSamplesParams
-{
-    public:
-        using TDouble2Vec = core::CSmallVector<double, 2>;
-        using TDouble2Vec4Vec = core::CSmallVector<TDouble2Vec, 4>;
-        using TDouble2Vec4VecVec = std::vector<TDouble2Vec4Vec>;
-
-    public:
-        CModelAddSamplesParams();
-        CModelAddSamplesParams(const CModelAddSamplesParams &) = delete;
-        const CModelAddSamplesParams &operator=(const CModelAddSamplesParams &) = delete;
-
-        //! Set whether or not the data are integer valued.
-        CModelAddSamplesParams &integer(bool integer);
-        //! Get the data type.
-        maths_t::EDataType type() const;
-
-        //! Set whether or not the data are non-negative.
-        CModelAddSamplesParams &nonNegative(bool nonNegative);
-        //! Get the whether the data are non-negative.
-        bool isNonNegative() const;
-
-        //! Set the model propagation interval.
-        CModelAddSamplesParams &propagationInterval(double interval);
-        //! Get the model propagation interval.
-        double propagationInterval() const;
-
-        //! Set the weight styles.
-        CModelAddSamplesParams &weightStyles(const maths_t::TWeightStyleVec &styles);
-        //! Get the weight styles.
-        const maths_t::TWeightStyleVec &weightStyles() const;
-
-        //! Set the trend samples weights.
-        CModelAddSamplesParams &trendWeights(const TDouble2Vec4VecVec &weights);
-        //! Get the trend sample weights.
-        const TDouble2Vec4VecVec &trendWeights() const;
-
-        //! Set the prior samples weights.
-        CModelAddSamplesParams &priorWeights(const TDouble2Vec4VecVec &weights);
-        //! Get the prior sample weights.
-        const TDouble2Vec4VecVec &priorWeights() const;
-
-    private:
-        //! The data type.
-        maths_t::EDataType m_Type;
-        //! True if the data are non-negative false otherwise.
-        bool m_IsNonNegative;
-        //! The propagation interval.
-        double m_PropagationInterval;
-        //! Controls the interpretation of the weights.
-        const maths_t::TWeightStyleVec *m_WeightStyles;
-        //! The trend sample weights.
-        const TDouble2Vec4VecVec *m_TrendWeights;
-        //! The prior sample weights.
-        const TDouble2Vec4VecVec *m_PriorWeights;
-};
-
-//! \brief The extra parameters needed by CModel::probability.
-class MATHS_EXPORT CModelProbabilityParams
-{
-    public:
-        using TOptionalSize = boost::optional<std::size_t>;
-        using TBool2Vec = core::CSmallVector<bool, 2>;
-        using TBool2Vec1Vec = core::CSmallVector<TBool2Vec, 2>;
-        using TDouble2Vec = core::CSmallVector<double, 2>;
-        using TDouble2Vec4Vec = core::CSmallVector<TDouble2Vec, 4>;
-        using TDouble2Vec4Vec1Vec = core::CSmallVector<TDouble2Vec4Vec, 2>;
-        using TSize2Vec = core::CSmallVector<std::size_t, 2>;
-        using TProbabilityCalculation2Vec = core::CSmallVector<maths_t::EProbabilityCalculation, 2>;
-
-    public:
-        CModelProbabilityParams();
-        CModelProbabilityParams(const CModelAddSamplesParams &) = delete;
-        const CModelProbabilityParams &operator=(const CModelAddSamplesParams &) = delete;
-
-        //! Set the tag for the entity for which to compute the probability.
-        CModelProbabilityParams &tag(std::size_t tag);
-        //! Get the tag for the entity for which to compute the probability.
-        std::size_t tag() const;
-
-        //! Add a coordinate's calculation style.
-        CModelProbabilityParams &addCalculation(maths_t::EProbabilityCalculation calculation);
-        //! Get the number of calculations.
-        std::size_t calculations() const;
-        //! Get the \p i'th coordinate's calculation style.
-        maths_t::EProbabilityCalculation calculation(std::size_t i) const;
-
-        //! Set the confidence interval to use when detrending.
-        CModelProbabilityParams &seasonalConfidenceInterval(double confidence);
-        //! Get the confidence interval to use when detrending.
-        double seasonalConfidenceInterval() const;
-
-        //! Add whether a value's bucket is empty.
-        CModelProbabilityParams &addBucketEmpty(const TBool2Vec &empty);
-        //! Get whether the values' bucket is empty.
-        const TBool2Vec1Vec &bucketEmpty() const;
-
-        //! Set the weight styles.
-        CModelProbabilityParams &weightStyles(const maths_t::TWeightStyleVec &styles);
-        //! Get the weight styles.
-        const maths_t::TWeightStyleVec &weightStyles() const;
-
-        //! Add a value's weights.
-        CModelProbabilityParams &addWeights(const TDouble2Vec4Vec &weights);
-        //! Set the values' weights.
-        CModelProbabilityParams &weights(const TDouble2Vec4Vec1Vec &weights);
-        //! Get the values' weights.
-        const TDouble2Vec4Vec1Vec &weights() const;
-        //! Get writable values' weights.
-        TDouble2Vec4Vec1Vec &weights();
-
-        //! Add a coordinate for which to compute probability.
-        CModelProbabilityParams &addCoordinate(std::size_t coordinate);
-        //! Get the coordinates for which to compute probability.
-        const TSize2Vec &coordinates() const;
-
-        //! Set the most anomalous correlate.
-        CModelProbabilityParams &mostAnomalousCorrelate(std::size_t correlate);
-        //! Get the most anomalous correlate if there is one.
-        TOptionalSize mostAnomalousCorrelate() const;
-
-        //! Set whether or not to update the anomaly model.
-        CModelProbabilityParams &updateAnomalyModel(bool update);
-        //! Get whether or not to update the anomaly model.
-        bool updateAnomalyModel() const;
-
-    private:
-        //! The entity tag (if relevant otherwise 0).
-        std::size_t m_Tag;
-        //! The coordinates' probability calculations.
-        TProbabilityCalculation2Vec m_Calculations;
-        //! The confidence interval to use when detrending.
-        double m_SeasonalConfidenceInterval;
-        //! True if the bucket is empty and false otherwise.
-        TBool2Vec1Vec m_BucketEmpty;
-        //! Controls the interpretation of the weights.
-        const maths_t::TWeightStyleVec *m_WeightStyles;
-        //! The sample weights.
-        TDouble2Vec4Vec1Vec m_Weights;
-        //! The coordinates for which to compute the probability.
-        TSize2Vec m_Coordinates;
-        //! The most anomalous coordinate (if there is one).
-        TOptionalSize m_MostAnomalousCorrelate;
-        //! Whether or not to update the anomaly model.
-        bool m_UpdateAnomalyModel;
->>>>>>> d4e4cca7
 };
 
 //! \brief The model interface.
@@ -439,7 +248,6 @@
 //!
 //! Specific implementations exist for different types of object. For example,
 //! for univariate and multivariate time series.
-<<<<<<< HEAD
 class MATHS_EXPORT CModel {
 public:
     using TBool2Vec = core::CSmallVector<bool, 2>;
@@ -469,7 +277,7 @@
 
 public:
     CModel(const CModelParams& params);
-    virtual ~CModel(void) = default;
+    virtual ~CModel() = default;
 
     //! These don't need to be and shouldn't be copied.
     const CModel& operator=(const CModel&) = delete;
@@ -478,25 +286,25 @@
     static double effectiveCount(std::size_t n);
 
     //! Get the model identifier.
-    virtual std::size_t identifier(void) const = 0;
+    virtual std::size_t identifier() const = 0;
 
     //! Create a copy of this model passing ownership to the caller.
     virtual CModel* clone(std::size_t id) const = 0;
 
     //! Create a copy of the state we need to persist passing ownership to the caller.
-    virtual CModel* cloneForPersistence(void) const = 0;
+    virtual CModel* cloneForPersistence() const = 0;
 
     //! Create a copy of the state we need to run forecasting.
-    virtual CModel* cloneForForecast(void) const = 0;
+    virtual CModel* cloneForForecast() const = 0;
 
     //! Return true if forecast is currently possible for this model.
-    virtual bool isForecastPossible(void) const = 0;
+    virtual bool isForecastPossible() const = 0;
 
     //! Tell this to model correlations.
     virtual void modelCorrelations(CTimeSeriesCorrelations& model) = 0;
 
     //! Get the correlated time series identifier pairs if any.
-    virtual TSize2Vec1Vec correlates(void) const = 0;
+    virtual TSize2Vec1Vec correlates() const = 0;
 
     //! Update the model with the bucket \p value.
     virtual void addBucketValue(const TTimeDouble2VecSizeTrVec& value) = 0;
@@ -569,19 +377,19 @@
     virtual void debugMemoryUsage(core::CMemoryUsage::TMemoryUsagePtr mem) const = 0;
 
     //! Get the memory used by this object.
-    virtual std::size_t memoryUsage(void) const = 0;
+    virtual std::size_t memoryUsage() const = 0;
 
     //! Persist by passing information to \p inserter.
     virtual void acceptPersistInserter(core::CStatePersistInserter& inserter) const = 0;
 
     //! Get the type of data being modeled.
-    virtual maths_t::EDataType dataType(void) const = 0;
+    virtual maths_t::EDataType dataType() const = 0;
 
     //! Get read only model parameters.
-    const CModelParams& params(void) const;
+    const CModelParams& params() const;
 
     //! Get writable model parameters.
-    CModelParams& params(void);
+    CModelParams& params();
 
 protected:
     CModel(const CModel&) = default;
@@ -624,338 +432,34 @@
 //! A stateless lightweight model which stubs the interface.
 class MATHS_EXPORT CModelStub : public CModel {
 public:
-    CModelStub(void);
+    CModelStub();
 
     //! Returns 0.
-    virtual std::size_t identifier(void) const;
+    virtual std::size_t identifier() const;
 
     //! Create a copy of this model passing ownership to the caller.
     virtual CModelStub* clone(std::size_t id) const;
 
     //! Create a copy of the state we need to persist passing ownership to the caller.
-    virtual CModelStub* cloneForPersistence(void) const;
+    virtual CModelStub* cloneForPersistence() const;
 
     //! Create a copy of the state we need to run forecasting.
-    virtual CModelStub* cloneForForecast(void) const;
+    virtual CModelStub* cloneForForecast() const;
 
     //! Return false;
-    virtual bool isForecastPossible(void) const;
+    virtual bool isForecastPossible() const;
 
     //! No-op.
     virtual void modelCorrelations(CTimeSeriesCorrelations& model);
 
     //! Returns empty.
-    virtual TSize2Vec1Vec correlates(void) const;
+    virtual TSize2Vec1Vec correlates() const;
 
     //! No-op.
     virtual void addBucketValue(const TTimeDouble2VecSizeTrVec& value);
 
     //! No-op.
     virtual EUpdateResult addSamples(const CModelAddSamplesParams& params, TTimeDouble2VecSizeTrVec samples);
-=======
-class MATHS_EXPORT CModel
-{
-    public:
-        using TBool2Vec = core::CSmallVector<bool, 2>;
-        using TDouble2Vec = core::CSmallVector<double, 2>;
-        using TDouble10Vec = core::CSmallVector<double, 10>;
-        using TDouble2Vec1Vec = core::CSmallVector<TDouble2Vec, 1>;
-        using TDouble2Vec3Vec = core::CSmallVector<TDouble2Vec, 3>;
-        using TDouble2Vec4Vec = core::CSmallVector<TDouble2Vec, 4>;
-        using TDouble2Vec4Vec1Vec = core::CSmallVector<TDouble2Vec4Vec, 1>;
-        using TSize1Vec = core::CSmallVector<std::size_t, 1>;
-        using TSize2Vec = core::CSmallVector<std::size_t, 2>;
-        using TSize2Vec1Vec = core::CSmallVector<TSize2Vec, 1>;
-        using TTime2Vec = core::CSmallVector<core_t::TTime, 2>;
-        using TTime2Vec1Vec = core::CSmallVector<TTime2Vec, 1>;
-        using TSizeDoublePr = std::pair<std::size_t, double>;
-        using TSizeDoublePr1Vec = core::CSmallVector<TSizeDoublePr, 1>;
-        using TTimeDouble2VecSizeTr = core::CTriple<core_t::TTime, TDouble2Vec, std::size_t>;
-        using TTimeDouble2VecSizeTrVec = std::vector<TTimeDouble2VecSizeTr>;
-        using TTail2Vec = core::CSmallVector<maths_t::ETail, 2>;
-
-        //! Possible statuses for updating a model.
-        enum EUpdateResult
-        {
-            E_Failure, //!< Update failed.
-            E_Success, //!< Update succeeded.
-            E_Reset    //!< Model reset.
-        };
-
-    public:
-        CModel(const CModelParams &params);
-        virtual ~CModel() = default;
-
-        //! These don't need to be and shouldn't be copied.
-        const CModel &operator=(const CModel &) = delete;
-
-        //! Get the effective count per correlate model for calibrating aggregation.
-        static double effectiveCount(std::size_t n);
-
-        //! Get the model identifier.
-        virtual std::size_t identifier() const = 0;
-
-        //! Create a copy of this model passing ownership to the caller.
-        virtual CModel *clone(std::size_t id) const = 0;
-
-        //! Create a copy of the state we need to persist passing ownership to the caller.
-        virtual CModel *cloneForPersistence() const = 0;
-
-        //! Create a copy of the state we need to run forecasting.
-        virtual CModel *cloneForForecast() const = 0;
-
-        //! Return true if forecast is currently possible for this model.
-        virtual bool isForecastPossible() const = 0;
-
-        //! Tell this to model correlations.
-        virtual void modelCorrelations(CTimeSeriesCorrelations &model) = 0;
-
-        //! Get the correlated time series identifier pairs if any.
-        virtual TSize2Vec1Vec correlates() const = 0;
-
-        //! Update the model with the bucket \p value.
-        virtual void addBucketValue(const TTimeDouble2VecSizeTrVec &value) = 0;
-
-        //! Update the model with new samples.
-        virtual EUpdateResult addSamples(const CModelAddSamplesParams &params,
-                                         TTimeDouble2VecSizeTrVec samples) = 0;
-
-        //! Advance time by \p gap.
-        virtual void skipTime(core_t::TTime gap) = 0;
-
-        //! Get the most likely value for the time series at \p time.
-        virtual TDouble2Vec mode(core_t::TTime time,
-                                 const maths_t::TWeightStyleVec &weightStyles,
-                                 const TDouble2Vec4Vec &weights) const = 0;
-
-        //! Get the most likely value for each correlate time series at
-        //! \p time, if there are any.
-        virtual TDouble2Vec1Vec correlateModes(core_t::TTime time,
-                                               const maths_t::TWeightStyleVec &weightStyles,
-                                               const TDouble2Vec4Vec1Vec &weights) const = 0;
-
-        //! Get the local maxima of the residual distribution.
-        virtual TDouble2Vec1Vec residualModes(const maths_t::TWeightStyleVec &weightStyles,
-                                              const TDouble2Vec4Vec &weights) const = 0;
-
-        //! Remove any trend components from \p value.
-        virtual void detrend(const TTime2Vec1Vec &time,
-                             double confidenceInterval,
-                             TDouble2Vec1Vec &value) const = 0;
-
-        //! Get the best (least MSE) predicted value at \p time.
-        virtual TDouble2Vec predict(core_t::TTime time,
-                                    const TSizeDoublePr1Vec &correlated = TSizeDoublePr1Vec(),
-                                    TDouble2Vec hint = TDouble2Vec()) const = 0;
-
-        //! Get the prediction and \p confidenceInterval percentage
-        //! confidence interval for the time series at \p time.
-        virtual TDouble2Vec3Vec confidenceInterval(core_t::TTime time,
-                                                   double confidenceInterval,
-                                                   const maths_t::TWeightStyleVec &weightStyles,
-                                                   const TDouble2Vec4Vec &weights) const = 0;
-
-        //! Forecast the time series and get its \p confidenceInterval
-        //! percentage confidence interval between \p startTime and
-        //! \p endTime.
-        //! Data is pushed to the given \p forecastPushDataPointFunc
-        //! \return true if forecast completed, false otherwise, in
-        //! which case \p[out] messageOut is set.
-        virtual bool forecast(core_t::TTime startTime,
-                              core_t::TTime endTime,
-                              double confidenceInterval,
-                              const TDouble2Vec &minimum,
-                              const TDouble2Vec &maximum,
-                              const TForecastPushDatapointFunc &forecastPushDataPointFunc,
-                              std::string &messageOut) = 0;
-
-        //! Compute the probability of drawing \p value at \p time.
-        virtual bool probability(const CModelProbabilityParams &params,
-                                 const TTime2Vec1Vec &time,
-                                 const TDouble2Vec1Vec &value,
-                                 double &probability,
-                                 TTail2Vec &tail,
-                                 bool &conditional,
-                                 TSize1Vec &mostAnomalousCorrelate) const = 0;
-
-        //! Get the Winsorisation weight to apply to \p value,
-        //! if appropriate.
-        virtual TDouble2Vec winsorisationWeight(double derate,
-                                                core_t::TTime time,
-                                                const TDouble2Vec &value) const = 0;
-
-        //! Get the seasonal variance scale at \p time.
-        virtual TDouble2Vec seasonalWeight(double confidence, core_t::TTime time) const = 0;
-
-        //! Compute a checksum for this object.
-        virtual std::uint64_t checksum(std::uint64_t seed = 0) const = 0;
-
-        //! Debug the memory used by this object.
-        virtual void debugMemoryUsage(core::CMemoryUsage::TMemoryUsagePtr mem) const = 0;
-
-        //! Get the memory used by this object.
-        virtual std::size_t memoryUsage() const = 0;
-
-        //! Persist by passing information to \p inserter.
-        virtual void acceptPersistInserter(core::CStatePersistInserter &inserter) const = 0;
-
-        //! Get the type of data being modeled.
-        virtual maths_t::EDataType dataType() const = 0;
-
-        //! Get read only model parameters.
-        const CModelParams &params() const;
-
-        //! Get writable model parameters.
-        CModelParams &params();
-
-    protected:
-        CModel(const CModel &) = default;
-
-        //! Get the nearest mean of \p prior to \p detrended.
-        template<typename VECTOR>
-        static VECTOR marginalLikelihoodMean(const CPrior &prior);
-
-        //! Get the nearest mean of \p prior to \p detrended.
-        template<typename VECTOR>
-        static VECTOR marginalLikelihoodMean(const CMultivariatePrior &prior);
-
-        //! Get the error in the trend prediction for \p sample.
-        template<typename TREND, typename VECTOR>
-        static boost::optional<VECTOR> predictionError(const TREND &trend,
-                                                       const VECTOR &sample);
-
-        //! Get the error in the prior prediction for \p sample.
-        template<typename PRIOR, typename VECTOR>
-        static boost::optional<VECTOR> predictionError(double propagationInterval,
-                                                       const PRIOR &prior,
-                                                       const VECTOR &sample);
-
-        //! Correct \p probability with \p probabilityEmptyBucket.
-        static double correctForEmptyBucket(maths_t::EProbabilityCalculation calculation,
-                                            const TDouble2Vec &value,
-                                            bool bucketEmpty,
-                                            double probabilityBucketEmpty,
-                                            double probability);
-
-        //! Correct \p probability with \p probabilityEmptyBucket.
-        static double correctForEmptyBucket(maths_t::EProbabilityCalculation calculation,
-                                            double value,
-                                            const TBool2Vec &bucketEmpty,
-                                            const TDouble2Vec &probabilityEmptyBucket,
-                                            double probability);
-    private:
-        //! The model parameters.
-        CModelParams m_Params;
-};
-
-//! A stateless lightweight model which stubs the interface.
-class MATHS_EXPORT CModelStub : public CModel
-{
-    public:
-        CModelStub();
-
-        //! Returns 0.
-        virtual std::size_t identifier() const;
-
-        //! Create a copy of this model passing ownership to the caller.
-        virtual CModelStub *clone(std::size_t id) const;
-
-        //! Create a copy of the state we need to persist passing ownership to the caller.
-        virtual CModelStub *cloneForPersistence() const;
-
-        //! Create a copy of the state we need to run forecasting.
-        virtual CModelStub *cloneForForecast() const;
-
-        //! Return false;
-        virtual bool isForecastPossible() const;
-
-        //! No-op.
-        virtual void modelCorrelations(CTimeSeriesCorrelations &model);
-
-        //! Returns empty.
-        virtual TSize2Vec1Vec correlates() const;
-
-        //! No-op.
-        virtual void addBucketValue(const TTimeDouble2VecSizeTrVec &value);
-
-        //! No-op.
-        virtual EUpdateResult addSamples(const CModelAddSamplesParams &params,
-                                         TTimeDouble2VecSizeTrVec samples);
-
-        //! No-op.
-        virtual void skipTime(core_t::TTime gap);
-
-        //! Returns empty.
-        virtual TDouble2Vec mode(core_t::TTime time,
-                                 const maths_t::TWeightStyleVec &weightStyles,
-                                 const TDouble2Vec4Vec &weights) const;
-
-        //! Returns empty.
-        virtual TDouble2Vec1Vec correlateModes(core_t::TTime time,
-                                               const maths_t::TWeightStyleVec &weightStyles,
-                                               const TDouble2Vec4Vec1Vec &weights) const;
-
-        //! Returns empty.
-        virtual TDouble2Vec1Vec residualModes(const maths_t::TWeightStyleVec &weightStyles,
-                                              const TDouble2Vec4Vec &weights) const;
-
-        //! No-op.
-        virtual void detrend(const TTime2Vec1Vec &time,
-                             double confidenceInterval,
-                             TDouble2Vec1Vec &value) const;
-
-        //! Returns empty.
-        virtual TDouble2Vec predict(core_t::TTime time,
-                                    const TSizeDoublePr1Vec &correlated,
-                                    TDouble2Vec hint = TDouble2Vec()) const;
-
-        //! Returns empty.
-        virtual TDouble2Vec3Vec confidenceInterval(core_t::TTime time,
-                                                   double confidenceInterval,
-                                                   const maths_t::TWeightStyleVec &weightStyles,
-                                                   const TDouble2Vec4Vec &weights) const;
-        //! Returns empty.
-        virtual bool forecast(core_t::TTime startTime,
-                              core_t::TTime endTime,
-                              double confidenceInterval,
-                              const TDouble2Vec &minimum,
-                              const TDouble2Vec &maximum,
-                              const TForecastPushDatapointFunc &forecastPushDataPointFunc,
-                              std::string &messageOut);
-
-        //! Returns 1.0.
-        virtual bool probability(const CModelProbabilityParams &params,
-                                 const TTime2Vec1Vec &time,
-                                 const TDouble2Vec1Vec &value,
-                                 double &probability,
-                                 TTail2Vec &tail,
-                                 bool &conditional,
-                                 TSize1Vec &mostAnomalousCorrelate) const;
-
-        //! Returns empty.
-        virtual TDouble2Vec winsorisationWeight(double derate,
-                                                core_t::TTime time,
-                                                const TDouble2Vec &value) const;
-
-        //! Returns empty.
-        virtual TDouble2Vec seasonalWeight(double confidence, core_t::TTime time) const;
-
-        //! Returns the seed.
-        virtual std::uint64_t checksum(std::uint64_t seed = 0) const;
-
-        //! Debug the memory used by this object.
-        virtual void debugMemoryUsage(core::CMemoryUsage::TMemoryUsagePtr mem) const;
-
-        //! Get the memory used by this object.
-        virtual std::size_t memoryUsage() const;
-
-        //! No-op.
-        virtual void acceptPersistInserter(core::CStatePersistInserter &inserter) const;
-
-        //! Returns mixed data type since we don't know.
-        virtual maths_t::EDataType dataType() const;
-};
->>>>>>> d4e4cca7
 
     //! No-op.
     virtual void skipTime(core_t::TTime gap);
@@ -1012,13 +516,13 @@
     virtual void debugMemoryUsage(core::CMemoryUsage::TMemoryUsagePtr mem) const;
 
     //! Get the memory used by this object.
-    virtual std::size_t memoryUsage(void) const;
+    virtual std::size_t memoryUsage() const;
 
     //! No-op.
     virtual void acceptPersistInserter(core::CStatePersistInserter& inserter) const;
 
     //! Returns mixed data type since we don't know.
-    virtual maths_t::EDataType dataType(void) const;
+    virtual maths_t::EDataType dataType() const;
 };
 }
 }
