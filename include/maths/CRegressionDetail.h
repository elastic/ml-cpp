/*
 * ELASTICSEARCH CONFIDENTIAL
 *
 * Copyright (c) 2016 Elasticsearch BV. All Rights Reserved.
 *
 * Notice: this software, and all information contained
 * therein, is the exclusive property of Elasticsearch BV
 * and its licensors, if any, and is protected under applicable
 * domestic and foreign law, and international treaties.
 *
 * Reproduction, republication or distribution without the
 * express written consent of Elasticsearch BV is
 * strictly prohibited.
 */

#ifndef INCLUDED_ml_maths_CRegressionDetail_h
#define INCLUDED_ml_maths_CRegressionDetail_h

#include <core/CContainerPrinter.h>
#include <core/CLogger.h>
#include <core/CStatePersistInserter.h>
#include <core/CStateRestoreTraverser.h>
#include <core/RestoreMacros.h>

#include <maths/CBasicStatisticsPersist.h>
#include <maths/CLinearAlgebraTools.h>
#include <maths/CRegression.h>

#include <sstream>

namespace ml {
namespace maths {

template<std::size_t N, typename T>
bool CRegression::CLeastSquaresOnline<N, T>::acceptRestoreTraverser(core::CStateRestoreTraverser& traverser) {
    do {
        const std::string& name = traverser.name();
        RESTORE(STATISTIC_TAG, m_S.fromDelimited(traverser.value()))
    } while (traverser.next());

    return true;
}

template<std::size_t N, typename T>
void CRegression::CLeastSquaresOnline<N, T>::acceptPersistInserter(core::CStatePersistInserter& inserter) const {
    inserter.insertValue(STATISTIC_TAG, m_S.toDelimited());
}

template<std::size_t N, typename T>
void CRegression::CLeastSquaresOnline<N, T>::shiftAbscissa(double dx) {
    if (CBasicStatistics::count(m_S) == 0.0) {
        return;
    }

    // The update scheme is as follows:
    //
    // 1/n sum_i{ (t(i) + dx)^i }
    //   -> 1/n * (  sum_i{ t(i)^i }
    //             + sum_j{ (i j) * dx^(i - j) * sum_i{ t(i)^j } } )
    //
    // 1/n sum_i{ (t(i) + dx)^i * y(i) }
    //   -> 1/n * (  sum_i{ t(i)^i * y(i) }
    //             + sum_j{ (i j) * dx^(i - j) * sum_i{ t(i)^j y(i) } } )

    double d[2 * N - 2] = {dx};
    for (std::size_t i = 1u; i < 2 * N - 2; ++i) {
        d[i] = d[i - 1] * dx;
    }
    LOG_TRACE("d = " << core::CContainerPrinter::print(d));

    LOG_TRACE("S(before) " << CBasicStatistics::mean(m_S));
    for (std::size_t i = 2 * N - 2; i > 0; --i) {
        LOG_TRACE("i = " << i);
        for (std::size_t j = 0u; j < i; ++j) {
            double bij = CCategoricalTools::binomialCoefficient(i, j) * d[i - j - 1];
            LOG_TRACE("bij = " << bij);
            CBasicStatistics::moment<0>(m_S)(i) += bij * CBasicStatistics::mean(m_S)(j);
            if (i >= N) {
                continue;
            }
            std::size_t yi = i + 2 * N - 1;
            std::size_t yj = j + 2 * N - 1;
            LOG_TRACE("yi = " << yi << ", yj = " << yj);
            CBasicStatistics::moment<0>(m_S)(yi) += bij * CBasicStatistics::mean(m_S)(yj);
        }
    }
    LOG_TRACE("S(after) = " << CBasicStatistics::mean(m_S));
}

template<std::size_t N, typename T>
bool CRegression::CLeastSquaresOnline<N, T>::parameters(TArray& result, double maxCondition) const {
    result.fill(0.0);

    // Search for non-singular solution.
    std::size_t n = N + 1;
    while (--n > 0) {
        switch (n) {
        case 1: {
            result[0] = CBasicStatistics::mean(m_S)(2 * N - 1);
            return true;
        }
        case N: {
            Eigen::Matrix<double, N, N> x;
            Eigen::Matrix<double, N, 1> y;
            if (this->parameters(N, x, y, maxCondition, result)) {
                return true;
            }
            break;
        }
        default: {
            CDenseMatrix<double> x(n, n);
            CDenseVector<double> y(n);
            if (this->parameters(n, x, y, maxCondition, result)) {
                return true;
            }
            break;
        }
        }
    }
    return false;
}

template<std::size_t N, typename T>
bool CRegression::CLeastSquaresOnline<N, T>::covariances(double variance, TMatrix& result, double maxCondition) const {
    result = TMatrix(0.0);

    // Search for the covariance matrix of a non-singular subproblem.
    std::size_t n = N + 1;
    while (--n > 0) {
        switch (n) {
        case 1: {
            result(0, 0) = variance / CBasicStatistics::count(m_S);
            return true;
        }
        case N: {
            Eigen::Matrix<double, N, N> x;
            if (!this->covariances(N, x, variance, maxCondition, result)) {
                continue;
            }
            break;
        }
        default: {
            CDenseMatrix<double> x(n, n);
            if (!this->covariances(n, x, variance, maxCondition, result)) {
                continue;
            }
            break;
        }
        }
        return true;
    }
    return false;
}

template<std::size_t N, typename T>
<<<<<<< HEAD
std::string CRegression::CLeastSquaresOnline<N, T>::print(void) const {
=======
std::string CRegression::CLeastSquaresOnline<N, T>::print() const
{
>>>>>>> d4e4cca7
    TArray params;
    if (this->parameters(params)) {
        std::string result;
        for (std::size_t i = params.size() - 1; i > 0; --i) {
            result += core::CStringUtils::typeToStringPretty(params[i]) + " x^" + core::CStringUtils::typeToStringPretty(i) + " + ";
        }
        result += core::CStringUtils::typeToStringPretty(params[0]);
        return result;
    }
    return std::string("bad");
}

template<std::size_t N, typename T>
template<typename MATRIX, typename VECTOR>
bool CRegression::CLeastSquaresOnline<N, T>::parameters(std::size_t n, MATRIX& x, VECTOR& y, double maxCondition, TArray& result) const {
    if (n == 1) {
        result[0] = CBasicStatistics::mean(m_S)(2 * N - 1);
        return true;
    }

    this->gramian(n, x);
    for (std::size_t i = 0u; i < n; ++i) {
        y(i) = CBasicStatistics::mean(m_S)(i + 2 * N - 1);
    }
    LOG_TRACE("S = " << CBasicStatistics::mean(m_S));
    LOG_TRACE("x =\n" << x);
    LOG_TRACE("y =\n" << y);

    Eigen::JacobiSVD<MATRIX> x_(x.template selfadjointView<Eigen::Upper>(), Eigen::ComputeFullU | Eigen::ComputeFullV);
    if (x_.singularValues()(0) > maxCondition * x_.singularValues()(n - 1)) {
        LOG_TRACE("singular values = " << x_.singularValues());
        return false;
    }

    // Don't bother checking the solution since we check
    // the matrix condition above.
    VECTOR r = x_.solve(y);
    for (std::size_t i = 0u; i < n; ++i) {
        result[i] = r(i);
    }

    return true;
}

template<std::size_t N, typename T>
template<typename MATRIX>
bool CRegression::CLeastSquaresOnline<N, T>::covariances(std::size_t n, MATRIX& x, double variance, double maxCondition, TMatrix& result)
    const {
    if (n == 1) {
        x(0) = variance / CBasicStatistics::count(m_S);
        return true;
    }

    this->gramian(n, x);
    Eigen::JacobiSVD<MATRIX> x_(x.template selfadjointView<Eigen::Upper>(), Eigen::ComputeFullU | Eigen::ComputeFullV);
    if (x_.singularValues()(0) > maxCondition * x_.singularValues()(n - 1)) {
        LOG_TRACE("singular values = " << x_.singularValues());
        return false;
    }

    // Don't bother checking for division by zero since we check
    // the matrix condition above. Also, we zero initialize result
    // in the calling code so any values we don't fill in the
    // following loop are zero (as required).
    x = (x_.matrixV() * x_.singularValues().cwiseInverse().asDiagonal() * x_.matrixU().transpose()) * variance /
        CBasicStatistics::count(m_S);
    for (std::size_t i = 0u; i < n; ++i) {
        result(i, i) = x(i, i);
        for (std::size_t j = 0u; j < i; ++j) {
            result(i, j) = x(i, j);
        }
    }

    return true;
}

template<std::size_t N, typename T>
bool CRegression::CLeastSquaresOnlineParameterProcess<N, T>::acceptRestoreTraverser(core::CStateRestoreTraverser& traverser) {
    do {
        const std::string& name = traverser.name();
        RESTORE(UNIT_TIME_COVARIANCES_TAG, m_UnitTimeCovariances.fromDelimited(traverser.value()))
    } while (traverser.next());
    return true;
}

template<std::size_t N, typename T>
void CRegression::CLeastSquaresOnlineParameterProcess<N, T>::acceptPersistInserter(core::CStatePersistInserter& inserter) const {
    inserter.insertValue(UNIT_TIME_COVARIANCES_TAG, m_UnitTimeCovariances.toDelimited());
}

template<std::size_t N, typename T>
typename CRegression::CLeastSquaresOnlineParameterProcess<N, T>::TMatrix
CRegression::CLeastSquaresOnlineParameterProcess<N, T>::covariance() const {
    return CBasicStatistics::covariances(m_UnitTimeCovariances);
}

template<std::size_t N, typename T>
<<<<<<< HEAD
uint64_t CRegression::CLeastSquaresOnlineParameterProcess<N, T>::checksum(void) const {
=======
uint64_t CRegression::CLeastSquaresOnlineParameterProcess<N, T>::checksum() const
{
>>>>>>> d4e4cca7
    return m_UnitTimeCovariances.checksum();
}

template<std::size_t N, typename T>
<<<<<<< HEAD
std::string CRegression::CLeastSquaresOnlineParameterProcess<N, T>::print(void) const {
=======
std::string CRegression::CLeastSquaresOnlineParameterProcess<N, T>::print() const
{
>>>>>>> d4e4cca7
    std::ostringstream result;
    result << CBasicStatistics::covariances(m_UnitTimeCovariances);
    return result.str();
}
}
}

#endif // INCLUDED_ml_maths_CRegressionDetail_h<|MERGE_RESOLUTION|>--- conflicted
+++ resolved
@@ -153,12 +153,7 @@
 }
 
 template<std::size_t N, typename T>
-<<<<<<< HEAD
-std::string CRegression::CLeastSquaresOnline<N, T>::print(void) const {
-=======
-std::string CRegression::CLeastSquaresOnline<N, T>::print() const
-{
->>>>>>> d4e4cca7
+std::string CRegression::CLeastSquaresOnline<N, T>::print() const {
     TArray params;
     if (this->parameters(params)) {
         std::string result;
@@ -256,22 +251,12 @@
 }
 
 template<std::size_t N, typename T>
-<<<<<<< HEAD
-uint64_t CRegression::CLeastSquaresOnlineParameterProcess<N, T>::checksum(void) const {
-=======
-uint64_t CRegression::CLeastSquaresOnlineParameterProcess<N, T>::checksum() const
-{
->>>>>>> d4e4cca7
+uint64_t CRegression::CLeastSquaresOnlineParameterProcess<N, T>::checksum() const {
     return m_UnitTimeCovariances.checksum();
 }
 
 template<std::size_t N, typename T>
-<<<<<<< HEAD
-std::string CRegression::CLeastSquaresOnlineParameterProcess<N, T>::print(void) const {
-=======
-std::string CRegression::CLeastSquaresOnlineParameterProcess<N, T>::print() const
-{
->>>>>>> d4e4cca7
+std::string CRegression::CLeastSquaresOnlineParameterProcess<N, T>::print() const {
     std::ostringstream result;
     result << CBasicStatistics::covariances(m_UnitTimeCovariances);
     return result.str();
