--- conflicted
+++ resolved
@@ -33,20 +33,19 @@
 //! Holds the bottom left and top right corners and provides
 //! various utility functions need by the x-means algorithm.
 template<typename POINT>
-<<<<<<< HEAD
 class CBoundingBox {
 public:
     //! See core::CMemory.
-    static bool dynamicSizeAlwaysZero(void) { return core::memory_detail::SDynamicSizeAlwaysZero<POINT>::value(); }
-    typedef typename SFloatingPoint<POINT, double>::Type TPointPrecise;
+    static bool dynamicSizeAlwaysZero() { return core::memory_detail::SDynamicSizeAlwaysZero<POINT>::value(); }
+    using TPointPrecise = typename SFloatingPoint<POINT, double>::Type;
 
 public:
-    CBoundingBox(void) : m_Empty(true), m_A(), m_B() {}
+    CBoundingBox() : m_Empty(true), m_A(), m_B() {}
 
     CBoundingBox(const POINT& x) : m_Empty(false), m_A(x), m_B(x) {}
 
     //! Clear the bounding box.
-    void clear(void) {
+    void clear() {
         m_Empty = true;
         m_A = m_B = POINT();
     }
@@ -76,13 +75,13 @@
     }
 
     //! Get the bottom left corner.
-    const POINT& blc(void) const { return m_A; }
+    const POINT& blc() const { return m_A; }
 
     //! Get the top right corner.
-    const POINT& trc(void) const { return m_B; }
+    const POINT& trc() const { return m_B; }
 
     //! Get the centre of the bounding box.
-    POINT centre(void) const { return POINT(TPointPrecise(m_A + m_B) / 2.0); }
+    POINT centre() const { return POINT(TPointPrecise(m_A + m_B) / 2.0); }
 
     //! Check if \p x is everywhere closer to the bounding box
     //! than \p y.
@@ -99,107 +98,12 @@
         POINT f(0);
         for (std::size_t i = 0u; i < x.dimension(); ++i) {
             f(i) = xy(i) < 0 ? m_A(i) : m_B(i);
-=======
-class CBoundingBox
-{
-    public:
-        //! See core::CMemory.
-        static bool dynamicSizeAlwaysZero()
-        {
-            return core::memory_detail::SDynamicSizeAlwaysZero<POINT>::value();
-        }
-        using TPointPrecise = typename SFloatingPoint<POINT, double>::Type;
-
-    public:
-        CBoundingBox() : m_Empty(true), m_A(), m_B() {}
-
-        CBoundingBox(const POINT &x) : m_Empty(false), m_A(x), m_B(x) {}
-
-        //! Clear the bounding box.
-        void clear()
-        {
-            m_Empty = true;
-            m_A = m_B = POINT();
-        }
-
-        //! Add \p p point, i.e. find the bounding box of the point
-        //! and this bounding box.
-        void add(const POINT &p)
-        {
-            if (m_Empty)
-            {
-                m_A = m_B = p;
-            }
-            else
-            {
-                m_A = min(m_A, p);
-                m_B = max(m_B, p);
-            }
-            m_Empty = false;
-        }
-
-        //! Add \p other bounding box, i.e. find the bounding box of
-        //! the two bounding boxes.
-        void add(const CBoundingBox &other)
-        {
-            if (m_Empty)
-            {
-                *this = other;
-            }
-            else if (!other.m_Empty)
-            {
-                m_A = min(m_A, other.m_A);
-                m_B = max(m_B, other.m_B);
-                m_Empty = false;
-            }
-        }
-
-        //! Get the bottom left corner.
-        const POINT &blc() const { return m_A; }
-
-        //! Get the top right corner.
-        const POINT &trc() const { return m_B; }
-
-        //! Get the centre of the bounding box.
-        POINT centre() const
-        {
-            return POINT(TPointPrecise(m_A + m_B) / 2.0);
-        }
-
-        //! Check if \p x is everywhere closer to the bounding box
-        //! than \p y.
-        //!
-        //! The idea is fairly simple: find the corner which is closest
-        //! to the hyperplane bisecting the vector from \p x to \p y.
-        //! Note that this plane is boundary of the region where every
-        //! point is closer to \p x or \p y. If the corner is in the
-        //! region closer to \p x then the bounding box must necessarily
-        //! be in this region too and no point can therefore be closer
-        //! to \p y than \p x.
-        bool closerToX(const POINT &x, const POINT &y) const
-        {
-            POINT xy = y - x;
-            POINT f(0);
-            for (std::size_t i = 0u; i < x.dimension(); ++i)
-            {
-                f(i) = xy(i) < 0 ? m_A(i) : m_B(i);
-            }
-            return (f - x).euclidean() <= (f - y).euclidean();
-        }
-
-        //! Print this bounding box.
-        std::string print() const
-        {
-            std::ostringstream result;
-            result << "{" << m_A << ", " << m_B << "}";
-            return result.str();
->>>>>>> d4e4cca7
         }
         return (f - x).euclidean() <= (f - y).euclidean();
     }
 
     //! Print this bounding box.
-    std::string print(void) const {
+    std::string print() const {
         std::ostringstream result;
         result << "{" << m_A << ", " << m_B << "}";
         return result.str();
