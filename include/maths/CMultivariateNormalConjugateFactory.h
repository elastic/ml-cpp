/*
 * ELASTICSEARCH CONFIDENTIAL
 *
 * Copyright (c) 2016 Elasticsearch BV. All Rights Reserved.
 *
 * Notice: this software, and all information contained
 * therein, is the exclusive property of Elasticsearch BV
 * and its licensors, if any, and is protected under applicable
 * domestic and foreign law, and international treaties.
 *
 * Reproduction, republication or distribution without the
 * express written consent of Elasticsearch BV is
 * strictly prohibited.
 */

#ifndef INCLUDED_ml_maths_CMultivariateNormalConjugateFactory_h
#define INCLUDED_ml_maths_CMultivariateNormalConjugateFactory_h

#include <maths/ImportExport.h>
#include <maths/MathsTypes.h>

#include <boost/shared_ptr.hpp>

#include <cstddef>

namespace ml {
namespace core {
class CStateRestoreTraverser;
}

namespace maths {
class CMultivariatePrior;
struct SDistributionRestoreParams;

//! \brief Factory for multivariate normal conjugate priors.
<<<<<<< HEAD
class MATHS_EXPORT CMultivariateNormalConjugateFactory {
public:
    typedef boost::shared_ptr<CMultivariatePrior> TPriorPtr;

public:
    //! Create a new non-informative multivariate normal prior.
    static TPriorPtr nonInformative(std::size_t dimension, maths_t::EDataType dataType, double decayRate);
=======
class MATHS_EXPORT CMultivariateNormalConjugateFactory
{
    public:
        using TPriorPtr = boost::shared_ptr<CMultivariatePrior>;

    public:
        //! Create a new non-informative multivariate normal prior.
        static TPriorPtr nonInformative(std::size_t dimension,
                                        maths_t::EDataType dataType,
                                        double decayRate);

        //! Create reading state from its state document representation.
        static bool restore(std::size_t dimenion,
                            const SDistributionRestoreParams &params,
                            TPriorPtr &ptr,
                            core::CStateRestoreTraverser &traverser);
};
>>>>>>> d4e4cca7

    //! Create reading state from its state document representation.
    static bool
    restore(std::size_t dimenion, const SDistributionRestoreParams& params, TPriorPtr& ptr, core::CStateRestoreTraverser& traverser);
};
}
}

#endif // INCLUDED_ml_maths_CPriorStateSerialiserMultivariateNormal_h<|MERGE_RESOLUTION|>--- conflicted
+++ resolved
@@ -33,33 +33,13 @@
 struct SDistributionRestoreParams;
 
 //! \brief Factory for multivariate normal conjugate priors.
-<<<<<<< HEAD
 class MATHS_EXPORT CMultivariateNormalConjugateFactory {
 public:
-    typedef boost::shared_ptr<CMultivariatePrior> TPriorPtr;
+    using TPriorPtr = boost::shared_ptr<CMultivariatePrior>;
 
 public:
     //! Create a new non-informative multivariate normal prior.
     static TPriorPtr nonInformative(std::size_t dimension, maths_t::EDataType dataType, double decayRate);
-=======
-class MATHS_EXPORT CMultivariateNormalConjugateFactory
-{
-    public:
-        using TPriorPtr = boost::shared_ptr<CMultivariatePrior>;
-
-    public:
-        //! Create a new non-informative multivariate normal prior.
-        static TPriorPtr nonInformative(std::size_t dimension,
-                                        maths_t::EDataType dataType,
-                                        double decayRate);
-
-        //! Create reading state from its state document representation.
-        static bool restore(std::size_t dimenion,
-                            const SDistributionRestoreParams &params,
-                            TPriorPtr &ptr,
-                            core::CStateRestoreTraverser &traverser);
-};
->>>>>>> d4e4cca7
 
     //! Create reading state from its state document representation.
     static bool
