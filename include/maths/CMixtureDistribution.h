/*
 * ELASTICSEARCH CONFIDENTIAL
 *
 * Copyright (c) 2016 Elasticsearch BV. All Rights Reserved.
 *
 * Notice: this software, and all information contained
 * therein, is the exclusive property of Elasticsearch BV
 * and its licensors, if any, and is protected under applicable
 * domestic and foreign law, and international treaties.
 *
 * Reproduction, republication or distribution without the
 * express written consent of Elasticsearch BV is
 * strictly prohibited.
 */

#ifndef INCLUDED_ml_maths_CMixtureDistribution_h
#define INCLUDED_ml_maths_CMixtureDistribution_h

#include <core/CLogger.h>
#include <core/CStringUtils.h>

#include <maths/CEqualWithTolerance.h>
#include <maths/CMathsFuncs.h>
#include <maths/CSolvers.h>

#include <boost/bind.hpp>
#include <boost/math/distributions/fwd.hpp>
#include <boost/math/distributions/gamma.hpp>
#include <boost/math/distributions/lognormal.hpp>
#include <boost/math/distributions/normal.hpp>
#include <boost/numeric/conversion/bounds.hpp>
#include <boost/variant.hpp>

#include <cmath>
#include <exception>
#include <vector>

<<<<<<< HEAD
#include <math.h>

namespace ml {
namespace maths {
=======
namespace ml
{
namespace maths
{
>>>>>>> d4e4cca7

namespace mixture_detail {

using TDoubleDoublePr = std::pair<double, double>;

//! \brief Implements the "polymorphic" mixture mode.
class MATHS_EXPORT CMixtureModeImpl {
public:
    CMixtureModeImpl(const boost::math::normal_distribution<>& normal);
    CMixtureModeImpl(const boost::math::gamma_distribution<>& gamma);
    CMixtureModeImpl(const boost::math::lognormal_distribution<>& lognormal);

    template<typename F>
    typename F::result_type visit(const F& f, double x) const {
        return boost::apply_visitor(boost::bind(f, _1, x), m_Distribution);
    }

    template<typename F>
    typename F::result_type visit(const F& f) const {
        return boost::apply_visitor(f, m_Distribution);
    }

<<<<<<< HEAD
private:
    typedef boost::variant<boost::math::normal_distribution<>, boost::math::gamma_distribution<>, boost::math::lognormal_distribution<>>
        TDistribution;
=======
    private:
        using TDistribution = boost::variant<boost::math::normal_distribution<>,
                                             boost::math::gamma_distribution<>,
                                             boost::math::lognormal_distribution<> >;
>>>>>>> d4e4cca7

private:
    //! The actual distribution.
    TDistribution m_Distribution;
};
}

template<bool COMPLEMENT>
class CMixtureMode;

//! \brief A wrapper around one of the standard mode distributions.
//!
//! DESCRIPTION:\n
//! This holds a variant which contains the actual boost::math distribution
//! which can be one of normal, gamma or log-normal. It provides a callback
//! interface to invoke the various functions such as mode, pdf, cdf, etc.
//! It is used to support mixtures with different distributions describing
//! each mode.
//!
//! IMPLEMENTATION:\n
//! This uses a variant because we know the distributions we can use to model
//! a mode up front and it avoids heap allocation. The complement concept is
//! encoded in a type parameter to avoid condition checking.
template<>
class MATHS_EXPORT CMixtureMode<false> : public mixture_detail::CMixtureModeImpl {
public:
    CMixtureMode(const boost::math::normal_distribution<>& normal);
    CMixtureMode(const boost::math::gamma_distribution<>& gamma);
    CMixtureMode(const boost::math::lognormal_distribution<>& lognormal);
};

//! \brief A wrapper around the complement of one of the standard mode
//! distributions.
template<>
class MATHS_EXPORT CMixtureMode<true> : public mixture_detail::CMixtureModeImpl {
public:
    CMixtureMode(const CMixtureMode<false>& other);
};

//! Compute the distribution support.
MATHS_EXPORT
mixture_detail::TDoubleDoublePr support(const CMixtureMode<false>& mode);

//! Compute the distribution mode.
MATHS_EXPORT
double mode(const CMixtureMode<false>& mode);

//! Compute the distribution mean.
MATHS_EXPORT
double mean(const CMixtureMode<false>& mode);

//! Compute the distribution probability density at \p x.
MATHS_EXPORT
double pdf(const CMixtureMode<false>& mode, double x);

//! Compute the distribution cumulative density at \p x.
MATHS_EXPORT
double cdf(const CMixtureMode<false>& mode, double x);

//! Compute one minus the distribution cumulative density at \p x.
MATHS_EXPORT
double cdf(const CMixtureMode<true>& mode, double x);

//! Compute the distribution quantile at \p x.
//!
//! \note x must be in the range (0, 1).
MATHS_EXPORT
double quantile(const CMixtureMode<false>& mode, double x);

//! Get the complement distribution of \p mode.
MATHS_EXPORT
CMixtureMode<true> complement(const CMixtureMode<false>& mode);

//! \brief A mixture distribution.
//!
//! DESCRIPTION:\n
//! This is a wrapper round a vector of weights and a vector of
//! distributions conforming to boost::math::distribution objects
//! which describes a mixture distribution.
//!
//! IMPLEMENTATION DECISIONS:\n
//! This follows the pattern used by boost::math::distributions
//! which defines lightweight objects to represent distributions
//! and free functions for computing various properties of the
//! distribution. In order to get this to support mixtures of
//! different distributions use the CMixtureMode object.
template<typename T>
<<<<<<< HEAD
class CMixtureDistribution {
public:
    typedef std::vector<double> TDoubleVec;
    typedef std::vector<T> TModeVec;

public:
    CMixtureDistribution(void) {}

    //! \note The length of \p weights should match \p modes.
    CMixtureDistribution(const TDoubleVec& weights, const TModeVec& modes) : m_Weights(weights), m_Modes(modes) {
        std::size_t w = m_Weights.size();
        if (w != m_Modes.size()) {
            LOG_ERROR("# weights = " << w << ", # modes = " << m_Modes.size());
            m_Weights.resize(m_Modes.size(), 0.0);
=======
class CMixtureDistribution
{
    public:
        using TDoubleVec = std::vector<double>;
        using TModeVec = std::vector<T>;

    public:
        CMixtureDistribution() {}

        //! \note The length of \p weights should match \p modes.
        CMixtureDistribution(const TDoubleVec &weights, const TModeVec &modes) :
                m_Weights(weights),
                m_Modes(modes)
        {
            std::size_t w = m_Weights.size();
            if (w != m_Modes.size())
            {
                LOG_ERROR("# weights = " << w << ", # modes = " << m_Modes.size());
                m_Weights.resize(m_Modes.size(), 0.0);
            }

            // Normalize the weights.
            double weightSum = 0.0;
            for (std::size_t i = 0u; i < w; ++i)
            {
                weightSum += m_Weights[i];
            }
            if (weightSum == 0.0)
            {
                LOG_ERROR("Expected non-zero weight sum");
            }
            for (std::size_t i = 0u; i < w; ++i)
            {
                m_Weights[i] = weightSum == 0.0 ?
                               1.0 / static_cast<double>(w) : m_Weights[i] / weightSum;
            }
>>>>>>> d4e4cca7
        }

        // Normalize the weights.
        double weightSum = 0.0;
        for (std::size_t i = 0u; i < w; ++i) {
            weightSum += m_Weights[i];
        }
<<<<<<< HEAD
        if (weightSum == 0.0) {
            LOG_ERROR("Expected non-zero weight sum");
        }
        for (std::size_t i = 0u; i < w; ++i) {
            m_Weights[i] = weightSum == 0.0 ? 1.0 / static_cast<double>(w) : m_Weights[i] / weightSum;
=======

        inline const TDoubleVec &weights() const
        {
            return m_Weights;
        }
        inline TDoubleVec &weights()
        {
            return m_Weights;
>>>>>>> d4e4cca7
        }
    }

<<<<<<< HEAD
    void swap(CMixtureDistribution& other) {
        m_Weights.swap(other.m_Weights);
        m_Modes.swap(other.m_Modes);
    }

    inline const TDoubleVec& weights(void) const { return m_Weights; }
    inline TDoubleVec& weights(void) { return m_Weights; }
=======
        inline const TModeVec &modes() const
        {
            return m_Modes;
        }
        inline TModeVec &modes()
        {
            return m_Modes;
        }

        std::string print() const
        {
            std::string result;
            for (std::size_t i = 0u; i < m_Weights.size(); ++i)
            {
                result +=  ' ' + core::CStringUtils::typeToStringPretty(m_Weights[i])
                         + '/' + core::CStringUtils::typeToStringPretty(mean(m_Modes[i]))
                         + '/' + core::CStringUtils::typeToStringPretty(standard_deviation(m_Modes[i]));
>>>>>>> d4e4cca7

    inline const TModeVec& modes(void) const { return m_Modes; }
    inline TModeVec& modes(void) { return m_Modes; }

    std::string print(void) const {
        std::string result;
        for (std::size_t i = 0u; i < m_Weights.size(); ++i) {
            result += ' ' + core::CStringUtils::typeToStringPretty(m_Weights[i]) + '/' +
                      core::CStringUtils::typeToStringPretty(mean(m_Modes[i])) + '/' +
                      core::CStringUtils::typeToStringPretty(standard_deviation(m_Modes[i]));
        }
        result += (m_Weights.empty() ? "" : " ");
        return result;
    }

private:
    TDoubleVec m_Weights;
    TModeVec m_Modes;
};

namespace mixture_detail {

//! Adapts the free p.d.f. function for use with the solver.
template<typename T>
<<<<<<< HEAD
class CPdfAdpater {
public:
    typedef double result_type;
=======
class CPdfAdpater
{
    public:
        using result_type = double;

    public:
        CPdfAdpater(const CMixtureDistribution<T> &distribution) :
            m_Distribution(&distribution)
        {
        }
>>>>>>> d4e4cca7

public:
    CPdfAdpater(const CMixtureDistribution<T>& distribution) : m_Distribution(&distribution) {}

    double operator()(double x) const { return pdf(*m_Distribution, x); }

private:
    const CMixtureDistribution<T>* m_Distribution;
};
}

//! Get the support for \p distribution.
template<typename T>
<<<<<<< HEAD
mixture_detail::TDoubleDoublePr support(const CMixtureDistribution<T>& distribution) {
    typedef typename CMixtureDistribution<T>::TModeVec TModeVec;
=======
mixture_detail::TDoubleDoublePr support(const CMixtureDistribution<T> &distribution)
{
    using TModeVec = typename CMixtureDistribution<T>::TModeVec;
>>>>>>> d4e4cca7

    const TModeVec& modes = distribution.modes();

    if (modes.empty()) {
        return mixture_detail::TDoubleDoublePr(boost::numeric::bounds<double>::lowest(), boost::numeric::bounds<double>::highest());
    }

    mixture_detail::TDoubleDoublePr result(boost::numeric::bounds<double>::highest(), boost::numeric::bounds<double>::lowest());

    for (std::size_t i = 0u; i < modes.size(); ++i) {
        try {
            mixture_detail::TDoubleDoublePr modeSupport = support(modes[i]);
            result.first = std::min(result.first, modeSupport.first);
            result.second = std::max(result.second, modeSupport.second);
        } catch (const std::exception& e) { LOG_ERROR("Failed to compute support for mode: " << e.what()); }
    }

    return result;
}

//! Compute the mode for \p distribution.
//!
//! \warning This propagates boost exceptions.
template<typename T>
<<<<<<< HEAD
double mode(const CMixtureDistribution<T>& distribution) {
    typedef typename CMixtureDistribution<T>::TDoubleVec TDoubleVec;
    typedef typename CMixtureDistribution<T>::TModeVec TModeVec;
=======
double mode(const CMixtureDistribution<T> &distribution)
{
    using TDoubleVec = typename CMixtureDistribution<T>::TDoubleVec;
    using TModeVec = typename CMixtureDistribution<T>::TModeVec;
>>>>>>> d4e4cca7

    static const std::size_t MAX_ITERATIONS = 20u;

    double result = 0.0;

    const TDoubleVec& weights = distribution.weights();
    const TModeVec& modes = distribution.modes();

    if (weights.empty()) {
        return result;
    }
    if (weights.size() == 1) {
        return mode(modes[0]);
    }

    mixture_detail::CPdfAdpater<T> f(distribution);
    double fMax = 0.0;
    for (std::size_t i = 0u; i < weights.size(); ++i) {
        try {
            double x25 = quantile(modes[i], 0.25);
            double x75 = quantile(modes[i], 0.75);
            std::size_t maxIterations = MAX_ITERATIONS;
            double x;
            double fx;
            CSolvers::maximize(x25, x75, f(x25), f(x75), f, 0.0, maxIterations, x, fx);
            if (fx > fMax) {
                result = x;
                fMax = fx;
            }
        } catch (const std::exception& e) {
            LOG_ERROR("Failed to compute f(x) at mode: " << e.what());
            throw e;
        }
    }

    return result;
}

//! Compute the p.d.f. at \p x for \p distribution.
//!
//! \warning This propagates boost exceptions.
template<typename T>
<<<<<<< HEAD
double pdf(const CMixtureDistribution<T>& distribution, double x) {
    typedef typename CMixtureDistribution<T>::TDoubleVec TDoubleVec;
    typedef typename CMixtureDistribution<T>::TModeVec TModeVec;
=======
double pdf(const CMixtureDistribution<T> &distribution, double x)
{
    using TDoubleVec = typename CMixtureDistribution<T>::TDoubleVec;
    using TModeVec = typename CMixtureDistribution<T>::TModeVec;
>>>>>>> d4e4cca7

    if (CMathsFuncs::isNan(x)) {
        LOG_ERROR("Bad value x = " << x);
        return 0.0;
    }

    double result = 0.0;

    const TDoubleVec& weights = distribution.weights();
    const TModeVec& modes = distribution.modes();

    if (weights.empty()) {
        return result;
    }

    for (std::size_t i = 0u; i < weights.size(); ++i) {
        mixture_detail::TDoubleDoublePr ms = support(modes[i]);
        if (x >= ms.first && x <= ms.second) {
            try {
                double fx = pdf(modes[i], x);
                LOG_TRACE("x = " << x << ", w(" << i << ") = " << weights[i] << ", f(x, " << i << ") " << fx);
                result += weights[i] * fx;
            } catch (const std::exception& e) {
                LOG_ERROR("Failed to compute f(x) for mode at " << x << ": " << e.what());
                throw e;
            }
        } else {
            LOG_TRACE("x = " << x << ", support = (" << ms.first << "," << ms.second << ")");
        }
    }

    return result;
}

//! Compute the c.d.f. at \p x for \p distribution.
//!
//! \warning This propagates boost exceptions.
template<typename T>
<<<<<<< HEAD
double cdf(const CMixtureDistribution<T>& distribution, double x) {
    typedef typename CMixtureDistribution<T>::TDoubleVec TDoubleVec;
    typedef typename CMixtureDistribution<T>::TModeVec TModeVec;
=======
double cdf(const CMixtureDistribution<T> &distribution, double x)
{
    using TDoubleVec = typename CMixtureDistribution<T>::TDoubleVec;
    using TModeVec = typename CMixtureDistribution<T>::TModeVec;
>>>>>>> d4e4cca7

    if (CMathsFuncs::isNan(x)) {
        LOG_ERROR("Bad value x = " << x);
        return 1.0;
    }

    const TDoubleVec& weights = distribution.weights();
    const TModeVec& modes = distribution.modes();

    if (weights.empty()) {
        return 0.0;
    }

    double result = 0.0;
    for (std::size_t i = 0u; i < modes.size(); ++i) {
        mixture_detail::TDoubleDoublePr ms = support(modes[i]);
        if (x >= ms.second) {
            result += weights[i];
        } else if (x >= ms.first) {
            try {
                double fx = cdf(modes[i], x);
                LOG_TRACE("x = " << x << ", w(" << i << ") = " << weights[i] << ", f(x, " << i << ") " << fx);
                result += weights[i] * fx;
            } catch (const std::exception& e) {
                LOG_ERROR("Failed to compute f(x) for mode at " << x << ": " << e.what());
                throw e;
            }
        } else {
            LOG_TRACE("x = " << x << ", support = (" << ms.first << "," << ms.second << ")");
        }
    }

    return result;
}

//! Compute one minus the c.d.f. at \p x for \p distribution.
//!
//! \warning This propagates boost exceptions.
template<typename T>
<<<<<<< HEAD
double cdfComplement(const CMixtureDistribution<T>& distribution, double x) {
    typedef typename CMixtureDistribution<T>::TDoubleVec TDoubleVec;
    typedef typename CMixtureDistribution<T>::TModeVec TModeVec;
=======
double cdfComplement(const CMixtureDistribution<T> &distribution, double x)
{
    using TDoubleVec = typename CMixtureDistribution<T>::TDoubleVec;
    using TModeVec = typename CMixtureDistribution<T>::TModeVec;
>>>>>>> d4e4cca7

    if (CMathsFuncs::isNan(x)) {
        LOG_ERROR("Bad value x = " << x);
        return 1.0;
    }

    const TDoubleVec& weights = distribution.weights();
    const TModeVec& modes = distribution.modes();

    if (weights.empty()) {
        return 1.0;
    }

    double result = 0.0;
    for (std::size_t i = 0u; i < modes.size(); ++i) {
        mixture_detail::TDoubleDoublePr ms = support(modes[i]);
        if (x < ms.first) {
            result += weights[i];
        } else if (x < ms.second) {
            try {
                double fx = cdf(complement(modes[i], x));
                LOG_TRACE("x = " << x << ", w(" << i << ") = " << weights[i] << ", f(x, " << i << ") " << fx);
                result += weights[i] * fx;
            } catch (const std::exception& e) {
                LOG_ERROR("Failed to compute f(x) for mode at " << x << ": " << e.what());
                throw e;
            }
        } else {
            LOG_TRACE("x = " << x << ", support = (" << ms.first << "," << ms.second << ")");
        }
    }

    return result;
}

namespace mixture_detail {

//! Adapts the free c.d.f. function for use with the solver.
template<typename T>
<<<<<<< HEAD
class CCdfAdapter {
public:
    typedef double result_type;
=======
class CCdfAdapter
{
    public:
        using result_type = double;

    public:
        CCdfAdapter(const CMixtureDistribution<T> &distribution) :
            m_Distribution(&distribution)
        {
        }
>>>>>>> d4e4cca7

public:
    CCdfAdapter(const CMixtureDistribution<T>& distribution) : m_Distribution(&distribution) {}

    double operator()(const double x) const { return cdf(*m_Distribution, x); }

private:
    const CMixtureDistribution<T>* m_Distribution;
};
}

//! Compute the \p q'th quantile for \p distribution.
//!
//! \warning This propagates boost exceptions.
template<typename T>
<<<<<<< HEAD
double quantile(const CMixtureDistribution<T>& distribution, const double q) {
    typedef typename CMixtureDistribution<T>::TModeVec TModeVec;
=======
double quantile(const CMixtureDistribution<T> &distribution, const double q)
{
    using TModeVec = typename CMixtureDistribution<T>::TModeVec;
>>>>>>> d4e4cca7

    mixture_detail::TDoubleDoublePr s = support(distribution);

    if (q <= 0.0) {
        if (q < 0.0) {
            LOG_ERROR("Bad quantile " << q);
        }
        return s.first;
    } else if (q >= 1.0) {
        if (q > 1.0) {
            LOG_ERROR("Bad quantile " << q);
        }
        return s.second;
    }

    const TModeVec& modes = distribution.modes();
    if (modes.empty()) {
        return q < 0.5 ? s.first : (q > 0.5 ? s.second : 0.0);
    } else if (modes.size() == 1) {
        return quantile(modes[0], q);
    }

    mixture_detail::CCdfAdapter<T> f(distribution);
    CCompositeFunctions::CMinusConstant<mixture_detail::CCdfAdapter<T>> fq(f, q);

    static const std::size_t MAX_ITERATIONS = 100u;
    static const double EPS = 1e-3;

    double x0 = mode(distribution);
    double result = x0;

    try {
        double f0 = fq(x0);
        double a = x0, b = x0, fa = f0, fb = f0;
        LOG_TRACE("(a,b) = [" << a << "," << b << "], "
                              << ", (f(a),f(b)) = [" << fa << "," << fb << "]");

        std::size_t maxIterations = MAX_ITERATIONS;
<<<<<<< HEAD
        if ((f0 < 0 && !CSolvers::rightBracket(a, b, fa, fb, fq, maxIterations, s.first, s.second)) ||
            (f0 >= 0 && !CSolvers::leftBracket(a, b, fa, fb, fq, maxIterations, s.first, s.second))) {
            LOG_ERROR("Unable to bracket quantile = " << q << ", (a,b) = (" << a << "," << b << ")"
                                                      << ", (f(a),f(b)) = (" << fa << "," << fb << ")");
            result = ::fabs(fa) < ::fabs(fb) ? a : b;
        } else {
=======
        if (   (f0 < 0 && !CSolvers::rightBracket(a, b, fa, fb, fq,
                                                  maxIterations,
                                                  s.first, s.second))
            || (f0 >= 0 && !CSolvers::leftBracket(a, b, fa, fb, fq,
                                                  maxIterations,
                                                  s.first, s.second)))
        {
            LOG_ERROR("Unable to bracket quantile = " << q
                      << ", (a,b) = (" << a << "," << b << ")"
                      << ", (f(a),f(b)) = (" << fa << "," << fb << ")");
            result = std::fabs(fa) < std::fabs(fb) ? a : b;
        }
        else
        {
>>>>>>> d4e4cca7
            LOG_TRACE("(a,b) = (" << a << "," << b << ")"
                                  << ", (f(a),f(b)) = (" << fa << "," << fb << ")");
            maxIterations = MAX_ITERATIONS - maxIterations;
            CEqualWithTolerance<double> equal(CToleranceTypes::E_AbsoluteTolerance,
                                              std::min(std::numeric_limits<double>::epsilon() * b, EPS * q / std::max(fa, fb)));
            CSolvers::solve(a, b, fa, fb, fq, maxIterations, equal, result);
            LOG_TRACE("q = " << q << ", x = " << result << ", f(x) = " << fq(result) << ", iterations = " << maxIterations);
        }
    } catch (const std::exception& e) {
        LOG_ERROR("Failed to compute quantile " << q);
        throw e;
    }

    return result;
}
}
}

#endif // INCLUDED_ml_maths_CMixtureDistribution_h<|MERGE_RESOLUTION|>--- conflicted
+++ resolved
@@ -35,17 +35,8 @@
 #include <exception>
 #include <vector>
 
-<<<<<<< HEAD
-#include <math.h>
-
 namespace ml {
 namespace maths {
-=======
-namespace ml
-{
-namespace maths
-{
->>>>>>> d4e4cca7
 
 namespace mixture_detail {
 
@@ -68,16 +59,9 @@
         return boost::apply_visitor(f, m_Distribution);
     }
 
-<<<<<<< HEAD
 private:
-    typedef boost::variant<boost::math::normal_distribution<>, boost::math::gamma_distribution<>, boost::math::lognormal_distribution<>>
-        TDistribution;
-=======
-    private:
-        using TDistribution = boost::variant<boost::math::normal_distribution<>,
-                                             boost::math::gamma_distribution<>,
-                                             boost::math::lognormal_distribution<> >;
->>>>>>> d4e4cca7
+    using TDistribution =
+        boost::variant<boost::math::normal_distribution<>, boost::math::gamma_distribution<>, boost::math::lognormal_distribution<>>;
 
 private:
     //! The actual distribution.
@@ -165,14 +149,13 @@
 //! distribution. In order to get this to support mixtures of
 //! different distributions use the CMixtureMode object.
 template<typename T>
-<<<<<<< HEAD
 class CMixtureDistribution {
 public:
-    typedef std::vector<double> TDoubleVec;
-    typedef std::vector<T> TModeVec;
-
-public:
-    CMixtureDistribution(void) {}
+    using TDoubleVec = std::vector<double>;
+    using TModeVec = std::vector<T>;
+
+public:
+    CMixtureDistribution() {}
 
     //! \note The length of \p weights should match \p modes.
     CMixtureDistribution(const TDoubleVec& weights, const TModeVec& modes) : m_Weights(weights), m_Modes(modes) {
@@ -180,44 +163,6 @@
         if (w != m_Modes.size()) {
             LOG_ERROR("# weights = " << w << ", # modes = " << m_Modes.size());
             m_Weights.resize(m_Modes.size(), 0.0);
-=======
-class CMixtureDistribution
-{
-    public:
-        using TDoubleVec = std::vector<double>;
-        using TModeVec = std::vector<T>;
-
-    public:
-        CMixtureDistribution() {}
-
-        //! \note The length of \p weights should match \p modes.
-        CMixtureDistribution(const TDoubleVec &weights, const TModeVec &modes) :
-                m_Weights(weights),
-                m_Modes(modes)
-        {
-            std::size_t w = m_Weights.size();
-            if (w != m_Modes.size())
-            {
-                LOG_ERROR("# weights = " << w << ", # modes = " << m_Modes.size());
-                m_Weights.resize(m_Modes.size(), 0.0);
-            }
-
-            // Normalize the weights.
-            double weightSum = 0.0;
-            for (std::size_t i = 0u; i < w; ++i)
-            {
-                weightSum += m_Weights[i];
-            }
-            if (weightSum == 0.0)
-            {
-                LOG_ERROR("Expected non-zero weight sum");
-            }
-            for (std::size_t i = 0u; i < w; ++i)
-            {
-                m_Weights[i] = weightSum == 0.0 ?
-                               1.0 / static_cast<double>(w) : m_Weights[i] / weightSum;
-            }
->>>>>>> d4e4cca7
         }
 
         // Normalize the weights.
@@ -225,57 +170,26 @@
         for (std::size_t i = 0u; i < w; ++i) {
             weightSum += m_Weights[i];
         }
-<<<<<<< HEAD
         if (weightSum == 0.0) {
             LOG_ERROR("Expected non-zero weight sum");
         }
         for (std::size_t i = 0u; i < w; ++i) {
             m_Weights[i] = weightSum == 0.0 ? 1.0 / static_cast<double>(w) : m_Weights[i] / weightSum;
-=======
-
-        inline const TDoubleVec &weights() const
-        {
-            return m_Weights;
-        }
-        inline TDoubleVec &weights()
-        {
-            return m_Weights;
->>>>>>> d4e4cca7
-        }
-    }
-
-<<<<<<< HEAD
+        }
+    }
+
     void swap(CMixtureDistribution& other) {
         m_Weights.swap(other.m_Weights);
         m_Modes.swap(other.m_Modes);
     }
 
-    inline const TDoubleVec& weights(void) const { return m_Weights; }
-    inline TDoubleVec& weights(void) { return m_Weights; }
-=======
-        inline const TModeVec &modes() const
-        {
-            return m_Modes;
-        }
-        inline TModeVec &modes()
-        {
-            return m_Modes;
-        }
-
-        std::string print() const
-        {
-            std::string result;
-            for (std::size_t i = 0u; i < m_Weights.size(); ++i)
-            {
-                result +=  ' ' + core::CStringUtils::typeToStringPretty(m_Weights[i])
-                         + '/' + core::CStringUtils::typeToStringPretty(mean(m_Modes[i]))
-                         + '/' + core::CStringUtils::typeToStringPretty(standard_deviation(m_Modes[i]));
->>>>>>> d4e4cca7
-
-    inline const TModeVec& modes(void) const { return m_Modes; }
-    inline TModeVec& modes(void) { return m_Modes; }
-
-    std::string print(void) const {
+    inline const TDoubleVec& weights() const { return m_Weights; }
+    inline TDoubleVec& weights() { return m_Weights; }
+
+    inline const TModeVec& modes() const { return m_Modes; }
+    inline TModeVec& modes() { return m_Modes; }
+
+    std::string print() const {
         std::string result;
         for (std::size_t i = 0u; i < m_Weights.size(); ++i) {
             result += ' ' + core::CStringUtils::typeToStringPretty(m_Weights[i]) + '/' +
@@ -295,22 +209,9 @@
 
 //! Adapts the free p.d.f. function for use with the solver.
 template<typename T>
-<<<<<<< HEAD
 class CPdfAdpater {
 public:
-    typedef double result_type;
-=======
-class CPdfAdpater
-{
-    public:
-        using result_type = double;
-
-    public:
-        CPdfAdpater(const CMixtureDistribution<T> &distribution) :
-            m_Distribution(&distribution)
-        {
-        }
->>>>>>> d4e4cca7
+    using result_type = double;
 
 public:
     CPdfAdpater(const CMixtureDistribution<T>& distribution) : m_Distribution(&distribution) {}
@@ -324,14 +225,8 @@
 
 //! Get the support for \p distribution.
 template<typename T>
-<<<<<<< HEAD
 mixture_detail::TDoubleDoublePr support(const CMixtureDistribution<T>& distribution) {
-    typedef typename CMixtureDistribution<T>::TModeVec TModeVec;
-=======
-mixture_detail::TDoubleDoublePr support(const CMixtureDistribution<T> &distribution)
-{
     using TModeVec = typename CMixtureDistribution<T>::TModeVec;
->>>>>>> d4e4cca7
 
     const TModeVec& modes = distribution.modes();
 
@@ -356,16 +251,9 @@
 //!
 //! \warning This propagates boost exceptions.
 template<typename T>
-<<<<<<< HEAD
 double mode(const CMixtureDistribution<T>& distribution) {
-    typedef typename CMixtureDistribution<T>::TDoubleVec TDoubleVec;
-    typedef typename CMixtureDistribution<T>::TModeVec TModeVec;
-=======
-double mode(const CMixtureDistribution<T> &distribution)
-{
     using TDoubleVec = typename CMixtureDistribution<T>::TDoubleVec;
     using TModeVec = typename CMixtureDistribution<T>::TModeVec;
->>>>>>> d4e4cca7
 
     static const std::size_t MAX_ITERATIONS = 20u;
 
@@ -408,16 +296,9 @@
 //!
 //! \warning This propagates boost exceptions.
 template<typename T>
-<<<<<<< HEAD
 double pdf(const CMixtureDistribution<T>& distribution, double x) {
-    typedef typename CMixtureDistribution<T>::TDoubleVec TDoubleVec;
-    typedef typename CMixtureDistribution<T>::TModeVec TModeVec;
-=======
-double pdf(const CMixtureDistribution<T> &distribution, double x)
-{
     using TDoubleVec = typename CMixtureDistribution<T>::TDoubleVec;
     using TModeVec = typename CMixtureDistribution<T>::TModeVec;
->>>>>>> d4e4cca7
 
     if (CMathsFuncs::isNan(x)) {
         LOG_ERROR("Bad value x = " << x);
@@ -456,16 +337,9 @@
 //!
 //! \warning This propagates boost exceptions.
 template<typename T>
-<<<<<<< HEAD
 double cdf(const CMixtureDistribution<T>& distribution, double x) {
-    typedef typename CMixtureDistribution<T>::TDoubleVec TDoubleVec;
-    typedef typename CMixtureDistribution<T>::TModeVec TModeVec;
-=======
-double cdf(const CMixtureDistribution<T> &distribution, double x)
-{
     using TDoubleVec = typename CMixtureDistribution<T>::TDoubleVec;
     using TModeVec = typename CMixtureDistribution<T>::TModeVec;
->>>>>>> d4e4cca7
 
     if (CMathsFuncs::isNan(x)) {
         LOG_ERROR("Bad value x = " << x);
@@ -505,16 +379,9 @@
 //!
 //! \warning This propagates boost exceptions.
 template<typename T>
-<<<<<<< HEAD
 double cdfComplement(const CMixtureDistribution<T>& distribution, double x) {
-    typedef typename CMixtureDistribution<T>::TDoubleVec TDoubleVec;
-    typedef typename CMixtureDistribution<T>::TModeVec TModeVec;
-=======
-double cdfComplement(const CMixtureDistribution<T> &distribution, double x)
-{
     using TDoubleVec = typename CMixtureDistribution<T>::TDoubleVec;
     using TModeVec = typename CMixtureDistribution<T>::TModeVec;
->>>>>>> d4e4cca7
 
     if (CMathsFuncs::isNan(x)) {
         LOG_ERROR("Bad value x = " << x);
@@ -554,22 +421,9 @@
 
 //! Adapts the free c.d.f. function for use with the solver.
 template<typename T>
-<<<<<<< HEAD
 class CCdfAdapter {
 public:
-    typedef double result_type;
-=======
-class CCdfAdapter
-{
-    public:
-        using result_type = double;
-
-    public:
-        CCdfAdapter(const CMixtureDistribution<T> &distribution) :
-            m_Distribution(&distribution)
-        {
-        }
->>>>>>> d4e4cca7
+    using result_type = double;
 
 public:
     CCdfAdapter(const CMixtureDistribution<T>& distribution) : m_Distribution(&distribution) {}
@@ -585,14 +439,8 @@
 //!
 //! \warning This propagates boost exceptions.
 template<typename T>
-<<<<<<< HEAD
 double quantile(const CMixtureDistribution<T>& distribution, const double q) {
-    typedef typename CMixtureDistribution<T>::TModeVec TModeVec;
-=======
-double quantile(const CMixtureDistribution<T> &distribution, const double q)
-{
     using TModeVec = typename CMixtureDistribution<T>::TModeVec;
->>>>>>> d4e4cca7
 
     mixture_detail::TDoubleDoublePr s = support(distribution);
 
@@ -631,29 +479,12 @@
                               << ", (f(a),f(b)) = [" << fa << "," << fb << "]");
 
         std::size_t maxIterations = MAX_ITERATIONS;
-<<<<<<< HEAD
         if ((f0 < 0 && !CSolvers::rightBracket(a, b, fa, fb, fq, maxIterations, s.first, s.second)) ||
             (f0 >= 0 && !CSolvers::leftBracket(a, b, fa, fb, fq, maxIterations, s.first, s.second))) {
             LOG_ERROR("Unable to bracket quantile = " << q << ", (a,b) = (" << a << "," << b << ")"
                                                       << ", (f(a),f(b)) = (" << fa << "," << fb << ")");
-            result = ::fabs(fa) < ::fabs(fb) ? a : b;
+            result = std::fabs(fa) < std::fabs(fb) ? a : b;
         } else {
-=======
-        if (   (f0 < 0 && !CSolvers::rightBracket(a, b, fa, fb, fq,
-                                                  maxIterations,
-                                                  s.first, s.second))
-            || (f0 >= 0 && !CSolvers::leftBracket(a, b, fa, fb, fq,
-                                                  maxIterations,
-                                                  s.first, s.second)))
-        {
-            LOG_ERROR("Unable to bracket quantile = " << q
-                      << ", (a,b) = (" << a << "," << b << ")"
-                      << ", (f(a),f(b)) = (" << fa << "," << fb << ")");
-            result = std::fabs(fa) < std::fabs(fb) ? a : b;
-        }
-        else
-        {
->>>>>>> d4e4cca7
             LOG_TRACE("(a,b) = (" << a << "," << b << ")"
                                   << ", (f(a),f(b)) = (" << fa << "," << fb << ")");
             maxIterations = MAX_ITERATIONS - maxIterations;
