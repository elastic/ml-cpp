/*
 * ELASTICSEARCH CONFIDENTIAL
 *
 * Copyright (c) 2016 Elasticsearch BV. All Rights Reserved.
 *
 * Notice: this software, and all information contained
 * therein, is the exclusive property of Elasticsearch BV
 * and its licensors, if any, and is protected under applicable
 * domestic and foreign law, and international treaties.
 *
 * Reproduction, republication or distribution without the
 * express written consent of Elasticsearch BV is
 * strictly prohibited.
 */

#ifndef INCLUDED_ml_maths_CMultimodalPriorUtils_h
#define INCLUDED_ml_maths_CMultimodalPriorUtils_h

#include <core/CNonInstantiatable.h>
#include <core/CSmallVector.h>

#include <maths/CBasicStatistics.h>
#include <maths/CCompositeFunctions.h>
#include <maths/CMultimodalPriorMode.h>
#include <maths/CSampling.h>
#include <maths/CSolvers.h>
#include <maths/CTools.h>
#include <maths/Constants.h>
#include <maths/MathsTypes.h>
#include <maths/ProbabilityAggregators.h>

#include <boost/bind.hpp>
#include <boost/numeric/conversion/bounds.hpp>
#include <boost/ref.hpp>

#include <algorithm>
#include <cmath>
#include <cstddef>
#include <exception>
#include <string>
#include <utility>
#include <vector>

namespace ml {
namespace maths {

//! \brief Assorted utility functions and objects used by our multimodal
//! and mixture priors.
<<<<<<< HEAD
class MATHS_EXPORT CMultimodalPriorUtils : private core::CNonInstantiatable {
public:
    typedef std::pair<double, double> TDoubleDoublePr;
    typedef std::vector<double> TDoubleVec;
    typedef core::CSmallVector<double, 1> TDouble1Vec;
    typedef core::CSmallVector<double, 4> TDouble4Vec;
    typedef core::CSmallVector<TDouble4Vec, 1> TDouble4Vec1Vec;
    typedef CBasicStatistics::SSampleMean<double>::TAccumulator TMeanAccumulator;
    typedef CConstantWeights TWeights;

    //! Get the mode of the marginal likelihood function.
    template<typename T>
    static TDoubleDoublePr marginalLikelihoodSupport(const std::vector<SMultimodalPriorMode<T>>& modes) {
        if (modes.size() == 0) {
            return std::make_pair(boost::numeric::bounds<double>::lowest(), boost::numeric::bounds<double>::highest());
        }
        if (modes.size() == 1) {
            return modes[0].s_Prior->marginalLikelihoodSupport();
=======
class MATHS_EXPORT CMultimodalPriorUtils : private core::CNonInstantiatable
{
    public:
        using TDoubleDoublePr = std::pair<double, double>;
        using TDoubleVec = std::vector<double>;
        using TDouble1Vec = core::CSmallVector<double, 1>;
        using TDouble4Vec = core::CSmallVector<double, 4>;
        using TDouble4Vec1Vec = core::CSmallVector<TDouble4Vec, 1>;
        using TMeanAccumulator = CBasicStatistics::SSampleMean<double>::TAccumulator;
        using TWeights = CConstantWeights;

        //! Get the mode of the marginal likelihood function.
        template<typename T>
        static TDoubleDoublePr marginalLikelihoodSupport(const std::vector<SMultimodalPriorMode<T> > &modes)
        {
            if (modes.size() == 0)
            {
                return std::make_pair(boost::numeric::bounds<double>::lowest(),
                                      boost::numeric::bounds<double>::highest());
            }
            if (modes.size() == 1)
            {
                return modes[0].s_Prior->marginalLikelihoodSupport();
            }

            TDoubleDoublePr result(boost::numeric::bounds<double>::highest(),
                                   boost::numeric::bounds<double>::lowest());

            // We define this is as the union of the mode supports.
            for (std::size_t i = 0u; i < modes.size(); ++i)
            {
                TDoubleDoublePr s = modes[i].s_Prior->marginalLikelihoodSupport();
                result.first  = std::min(result.first, s.first);
                result.second = std::max(result.second, s.second);
            }

            return result;
>>>>>>> d4e4cca7
        }

        TDoubleDoublePr result(boost::numeric::bounds<double>::highest(), boost::numeric::bounds<double>::lowest());

        // We define this is as the union of the mode supports.
        for (std::size_t i = 0u; i < modes.size(); ++i) {
            TDoubleDoublePr s = modes[i].s_Prior->marginalLikelihoodSupport();
            result.first = std::min(result.first, s.first);
            result.second = std::max(result.second, s.second);
        }

        return result;
    }

<<<<<<< HEAD
    //! Get the mean of the marginal likelihood function.
    template<typename T>
    static double marginalLikelihoodMean(const std::vector<SMultimodalPriorMode<T>>& modes) {
        if (modes.size() == 0) {
            return 0.0;
        }
        if (modes.size() == 1) {
            return modes[0].s_Prior->marginalLikelihoodMean();
        }

        // By linearity we have that:
        //   Integral{ x * Sum_i{ w(i) * f(x | i) } }
        //     = Sum_i{ w(i) * Integral{ x * f(x | i) } }
        //     = Sum_i{ w(i) * mean(i) }

        TMeanAccumulator result;
        for (std::size_t i = 0u; i < modes.size(); ++i) {
            const SMultimodalPriorMode<T>& mode = modes[i];
            double w = mode.weight();
            result.add(mode.s_Prior->marginalLikelihoodMean(), w);
        }
        return CBasicStatistics::mean(result);
    }

    //! Get the mode of the marginal likelihood function.
    template<typename T>
    static double marginalLikelihoodMode(const std::vector<SMultimodalPriorMode<T>>& modes,
                                         const maths_t::TWeightStyleVec& weightStyles,
                                         const TDouble4Vec& weights) {
        if (modes.size() == 0) {
            return 0.0;
        }
        if (modes.size() == 1) {
            return modes[0].s_Prior->marginalLikelihoodMode(weightStyles, weights);
        }
=======
            using TMaxAccumulator = CBasicStatistics::COrderStatisticsStack<double, 1, std::greater<double> >;

            // We'll approximate this as the maximum likelihood mode (mode).
            double result = 0.0;

            double seasonalScale = 1.0;
            double countVarianceScale = 1.0;
            try
            {
                seasonalScale = std::sqrt(maths_t::seasonalVarianceScale(weightStyles, weights));
                countVarianceScale = maths_t::countVarianceScale(weightStyles, weights);
            }
            catch (const std::exception &e)
            {
                LOG_ERROR("Failed to get variance scale " << e.what());
            }

            // Declared outside the loop to minimize number of times they
            // are created.
            TDouble1Vec mode(1);
            TDouble4Vec1Vec weight(1, TDouble4Vec(1, countVarianceScale));

            TMaxAccumulator maxLikelihood;
            for (std::size_t i = 0u; i < modes.size(); ++i)
            {
                double w = modes[i].weight();
                const T &prior = modes[i].s_Prior;
                mode[0] = prior->marginalLikelihoodMode(TWeights::COUNT_VARIANCE, weight[0]);
                double likelihood;
                if (  prior->jointLogMarginalLikelihood(TWeights::COUNT_VARIANCE, mode, weight, likelihood)
                    & (maths_t::E_FpFailed | maths_t::E_FpOverflowed))
                {
                    continue;
                }
                if (maxLikelihood.add(std::log(w) + likelihood))
                {
                    result = mode[0];
                }
            }
>>>>>>> d4e4cca7

        typedef CBasicStatistics::COrderStatisticsStack<double, 1, std::greater<double>> TMaxAccumulator;

        // We'll approximate this as the maximum likelihood mode (mode).
        double result = 0.0;

        double seasonalScale = 1.0;
        double countVarianceScale = 1.0;
        try {
            seasonalScale = ::sqrt(maths_t::seasonalVarianceScale(weightStyles, weights));
            countVarianceScale = maths_t::countVarianceScale(weightStyles, weights);
        } catch (const std::exception& e) { LOG_ERROR("Failed to get variance scale " << e.what()); }

        // Declared outside the loop to minimize number of times they
        // are created.
        TDouble1Vec mode(1);
        TDouble4Vec1Vec weight(1, TDouble4Vec(1, countVarianceScale));

        TMaxAccumulator maxLikelihood;
        for (std::size_t i = 0u; i < modes.size(); ++i) {
            double w = modes[i].weight();
            const T& prior = modes[i].s_Prior;
            mode[0] = prior->marginalLikelihoodMode(TWeights::COUNT_VARIANCE, weight[0]);
            double likelihood;
            if (prior->jointLogMarginalLikelihood(TWeights::COUNT_VARIANCE, mode, weight, likelihood) &
                (maths_t::E_FpFailed | maths_t::E_FpOverflowed)) {
                continue;
            }
            if (maxLikelihood.add(::log(w) + likelihood)) {
                result = mode[0];
            }
        }

        if (maths_t::hasSeasonalVarianceScale(weightStyles, weights)) {
            double mean = marginalLikelihoodMean(modes);
            result = mean + seasonalScale * (result - mean);
        }

        return result;
    }

    //! Get the variance of the marginal likelihood.
    template<typename T>
    static double marginalLikelihoodVariance(const std::vector<SMultimodalPriorMode<T>>& modes,
                                             const maths_t::TWeightStyleVec& weightStyles,
                                             const TDouble4Vec& weights) {
        if (modes.size() == 0) {
            return boost::numeric::bounds<double>::highest();
        }
        if (modes.size() == 1) {
            return modes[0].s_Prior->marginalLikelihoodVariance(weightStyles, weights);
        }

        // By linearity we have that:
        //   Integral{ (x - m)^2 * Sum_i{ w(i) * f(x | i) } }
        //     = Sum_i{ w(i) * (Integral{ x^2 * f(x | i) } - m^2) }
        //     = Sum_i{ w(i) * ((mi^2 + vi) - m^2) }

        double varianceScale = 1.0;
        try {
            varianceScale = maths_t::seasonalVarianceScale(weightStyles, weights) * maths_t::countVarianceScale(weightStyles, weights);
        } catch (const std::exception& e) { LOG_ERROR("Failed to get variance scale " << e.what()); }

        double mean = marginalLikelihoodMean(modes);

        TMeanAccumulator result;
        for (std::size_t i = 0u; i < modes.size(); ++i) {
            const SMultimodalPriorMode<T>& mode = modes[i];
            double w = mode.weight();
            double mm = mode.s_Prior->marginalLikelihoodMean();
            double mv = mode.s_Prior->marginalLikelihoodVariance();
            result.add((mm - mean) * (mm + mean) + mv, w);
        }

        return std::max(varianceScale * CBasicStatistics::mean(result), 0.0);
    }

    //! Get the \p percentage symmetric confidence interval for the marginal
    //! likelihood function, i.e. the values \f$a\f$ and \f$b\f$ such that:
    //! <pre class="fragment">
    //!   \f$P([a,m]) = P([m,b]) = p / 100 / 2\f$
    //! </pre>
    //!
    //! where \f$m\f$ is the median of the distribution and \f$p\f$ is the
    //! the percentage of interest \p percentage.
    template<typename PRIOR, typename MODE>
    static TDoubleDoublePr marginalLikelihoodConfidenceInterval(const PRIOR& prior,
                                                                const std::vector<MODE>& modes,
                                                                double percentage,
                                                                const maths_t::TWeightStyleVec& weightStyles,
                                                                const TDouble4Vec& weights) {
        TDoubleDoublePr support = marginalLikelihoodSupport(modes);

        if (isNonInformative(modes)) {
            return support;
        }

        if (modes.size() == 1) {
            return modes[0].s_Prior->marginalLikelihoodConfidenceInterval(percentage, weightStyles, weights);
        }

<<<<<<< HEAD
        percentage /= 100.0;
        percentage = CTools::truncate(percentage, 0.0, 1.0);
        if (percentage == 1.0) {
            return support;
        }
=======
            double p1 = std::log((1.0 - percentage) / 2.0);
            double p2 = std::log((1.0 + percentage) / 2.0);
>>>>>>> d4e4cca7

        double p1 = ::log((1.0 - percentage) / 2.0);
        double p2 = ::log((1.0 + percentage) / 2.0);

        CLogCdf<PRIOR> fl(CLogCdf<PRIOR>::E_Lower, prior, weightStyles, weights);
        CLogCdf<PRIOR> fu(CLogCdf<PRIOR>::E_Upper, prior, weightStyles, weights);

        CCompositeFunctions::CMinusConstant<const CLogCdf<PRIOR>&> f1(fl, p1);
        CCompositeFunctions::CMinusConstant<const CLogCdf<PRIOR>&> f2(fu, p2);

        static const std::size_t MAX_ITERATIONS = 30u;
        static const double EPS = 1e-3;

        TDoubleDoublePr result;

        double x0 = marginalLikelihoodMode(modes, weightStyles, weights);

        try {
            double f10 = f1(x0);
            double a = x0, b = x0, fa = f10, fb = f10;
            LOG_TRACE("(a,b) = (" << a << "," << b << ")"
                                  << ", (f(a),f(b)) = (" << fa << "," << fb << ")");

            std::size_t maxIterations = MAX_ITERATIONS;
            if ((f10 < 0 && !CSolvers::rightBracket(a, b, fa, fb, f1, maxIterations)) ||
                (f10 >= 0 && !CSolvers::leftBracket(a, b, fa, fb, f1, maxIterations))) {
                LOG_ERROR("Unable to bracket left percentile = " << p1 << ", (a,b) = (" << a << "," << b << ")"
                                                                 << ", (f(a),f(b)) = (" << fa << "," << fb << ")");
                result.first = support.first;
            } else {
                LOG_TRACE("(a,b) = (" << a << "," << b << ")"
                                      << ", (f(a),f(b)) = (" << fa << "," << fb << ")");
                maxIterations = MAX_ITERATIONS - maxIterations;
                CEqualWithTolerance<double> equal(CToleranceTypes::E_AbsoluteTolerance,
                                                  std::min(std::numeric_limits<double>::epsilon() * b, EPS * p1 / std::max(fa, fb)));
                CSolvers::solve(a, b, fa, fb, f1, maxIterations, equal, result.first);
                LOG_TRACE("p1 = " << p1 << ", x = " << result.first << ", f(x) = " << fl(result.first));
            }

            result.second = result.first;
            double f20 = f2(x0);
            a = x0;
            b = x0;
            fa = f20;
            fb = f20;
            maxIterations = MAX_ITERATIONS;
            if (percentage == 0.0) {
                // Fall: nothing to do.
            } else if ((f20 < 0 && !CSolvers::rightBracket(a, b, fa, fb, f2, maxIterations)) ||
                       (f20 >= 0 && !CSolvers::leftBracket(a, b, fa, fb, f2, maxIterations))) {
                LOG_ERROR("Unable to bracket right percentile = " << p2 << ", (a,b) = (" << a << "," << b << ")"
                                                                  << ", (f(a),f(b)) = (" << fa << "," << fb << ")");
                result.second = support.second;
            } else {
                LOG_TRACE("(a,b) = [" << a << "," << b << "], "
                                      << ", (f(a),f(b)) = [" << fa << "," << fb << "]");

                maxIterations = MAX_ITERATIONS - maxIterations;
                CEqualWithTolerance<double> equal(CToleranceTypes::E_AbsoluteTolerance,
                                                  std::min(std::numeric_limits<double>::epsilon() * b, EPS * p2 / std::max(fa, fb)));
                CSolvers::solve(a, b, fa, fb, f2, maxIterations, equal, result.second);
                LOG_TRACE("p2 = " << p2 << ", x = " << result.second << ", f(x) = " << fu(result.second));
            }
        } catch (const std::exception& e) {
            LOG_ERROR("Unable to find left percentile: " << e.what() << ", percentiles = [" << p1 << "," << p2 << "]"
                                                         << ", x0 = " << x0);
            return support;
        }

<<<<<<< HEAD
        return result;
    }

    //! Calculate the log marginal likelihood function integrating over
    //! the prior density function.
    template<typename T>
    static maths_t::EFloatingPointErrorStatus jointLogMarginalLikelihood(const std::vector<SMultimodalPriorMode<T>>& modes,
                                                                         const maths_t::TWeightStyleVec& weightStyles,
                                                                         const TDouble1Vec& samples,
                                                                         const TDouble4Vec1Vec& weights,
                                                                         double& result) {
        // The likelihood can be computed from the conditional likelihood
        // that a sample is from each mode. In particular, the likelihood
        // of a sample x is:
        //   L(x) = Sum_m{ L(x | m) * p(m) }
        //
        // where,
        //   L(x | m) is the likelihood the sample is from the m'th mode,
        //   p(m) is the probability a sample is from the m'th mode.
        //
        // We compute the combined likelihood by taking the product of the
        // individual likelihoods. Note, this brushes over the fact that the
        // joint marginal likelihood that a collection of samples is from
        // the i'th mode is not just the product of the likelihoods that the
        // individual samples are from the i'th mode since we're integrating
        // over a prior. Really, we should compute likelihoods over all
        // possible assignments of the samples to the modes and use the fact
        // that:
        //   P(a) = Product_i{ Sum_m{ p(m) * I{a(i) = m} } }
        //
        // where,
        //   P(a) is the probability of a given assignment,
        //   p(m) is the probability a sample is from the m'th mode,
        //   I{.} is the indicator function.
        //
        // The approximation is increasingly accurate as the prior distribution
        // on each mode narrows.

        typedef std::pair<std::size_t, double> TSizeDoublePr;
        typedef core::CSmallVector<TSizeDoublePr, 5> TSizeDoublePr5Vec;

        result = 0.0;

        // Declared outside the loop to minimize number of times it is created.
        TDouble1Vec sample(1);
        TSizeDoublePr5Vec modeLogLikelihoods;
        modeLogLikelihoods.reserve(modes.size());

        double mean = maths_t::hasSeasonalVarianceScale(weightStyles, weights) ? marginalLikelihoodMean(modes) : 0.0;
        TDouble4Vec1Vec weight(1, TDouble4Vec(1, 1.0));
        try {
            for (std::size_t i = 0u; i < samples.size(); ++i) {
                double n = maths_t::countForUpdate(weightStyles, weights[i]);
                double seasonalScale = ::sqrt(maths_t::seasonalVarianceScale(weightStyles, weights[i]));
                double logSeasonalScale = seasonalScale != 1.0 ? ::log(seasonalScale) : 0.0;

                sample[0] = mean + (samples[i] - mean) / seasonalScale;
                weight[0][0] = maths_t::countVarianceScale(weightStyles, weights[i]);

                // We re-normalize so that the maximum log likelihood is one
                // to avoid underflow.
                modeLogLikelihoods.clear();
                double maxLogLikelihood = boost::numeric::bounds<double>::lowest();

                for (std::size_t j = 0u; j < modes.size(); ++j) {
                    double modeLogLikelihood;
                    maths_t::EFloatingPointErrorStatus status =
                        modes[j].s_Prior->jointLogMarginalLikelihood(TWeights::COUNT_VARIANCE, sample, weight, modeLogLikelihood);
                    if (status & maths_t::E_FpFailed) {
                        // Logging handled at a lower level.
                        return status;
=======
        //! Calculate the log marginal likelihood function integrating over
        //! the prior density function.
        template<typename T>
        static maths_t::EFloatingPointErrorStatus
            jointLogMarginalLikelihood(const std::vector<SMultimodalPriorMode<T> > &modes,
                                       const maths_t::TWeightStyleVec &weightStyles,
                                       const TDouble1Vec &samples,
                                       const TDouble4Vec1Vec &weights,
                                       double &result)
        {
            // The likelihood can be computed from the conditional likelihood
            // that a sample is from each mode. In particular, the likelihood
            // of a sample x is:
            //   L(x) = Sum_m{ L(x | m) * p(m) }
            //
            // where,
            //   L(x | m) is the likelihood the sample is from the m'th mode,
            //   p(m) is the probability a sample is from the m'th mode.
            //
            // We compute the combined likelihood by taking the product of the
            // individual likelihoods. Note, this brushes over the fact that the
            // joint marginal likelihood that a collection of samples is from
            // the i'th mode is not just the product of the likelihoods that the
            // individual samples are from the i'th mode since we're integrating
            // over a prior. Really, we should compute likelihoods over all
            // possible assignments of the samples to the modes and use the fact
            // that:
            //   P(a) = Product_i{ Sum_m{ p(m) * I{a(i) = m} } }
            //
            // where,
            //   P(a) is the probability of a given assignment,
            //   p(m) is the probability a sample is from the m'th mode,
            //   I{.} is the indicator function.
            //
            // The approximation is increasingly accurate as the prior distribution
            // on each mode narrows.

            using TSizeDoublePr = std::pair<std::size_t, double>;
            using TSizeDoublePr5Vec = core::CSmallVector<TSizeDoublePr, 5>;

            result = 0.0;

            // Declared outside the loop to minimize number of times it is created.
            TDouble1Vec sample(1);
            TSizeDoublePr5Vec modeLogLikelihoods;
            modeLogLikelihoods.reserve(modes.size());

            double mean = maths_t::hasSeasonalVarianceScale(weightStyles, weights) ?
                          marginalLikelihoodMean(modes) : 0.0;
            TDouble4Vec1Vec weight(1, TDouble4Vec(1, 1.0));
            try
            {
                for (std::size_t i = 0u; i < samples.size(); ++i)
                {
                    double n = maths_t::countForUpdate(weightStyles, weights[i]);
                    double seasonalScale = std::sqrt(maths_t::seasonalVarianceScale(weightStyles, weights[i]));
                    double logSeasonalScale = seasonalScale != 1.0 ? std::log(seasonalScale) : 0.0;

                    sample[0] = mean + (samples[i] - mean) / seasonalScale;
                    weight[0][0] = maths_t::countVarianceScale(weightStyles, weights[i]);

                    // We re-normalize so that the maximum log likelihood is one
                    // to avoid underflow.
                    modeLogLikelihoods.clear();
                    double maxLogLikelihood = boost::numeric::bounds<double>::lowest();

                    for (std::size_t j = 0u; j < modes.size(); ++j)
                    {
                        double modeLogLikelihood;
                        maths_t::EFloatingPointErrorStatus status =
                                modes[j].s_Prior->jointLogMarginalLikelihood(TWeights::COUNT_VARIANCE,
                                                                             sample,
                                                                             weight,
                                                                             modeLogLikelihood);
                        if (status & maths_t::E_FpFailed)
                        {
                            // Logging handled at a lower level.
                            return status;
                        }
                        if (!(status & maths_t::E_FpOverflowed))
                        {
                            modeLogLikelihoods.push_back(std::make_pair(j, modeLogLikelihood));
                            maxLogLikelihood = std::max(maxLogLikelihood, modeLogLikelihood);
                        }
>>>>>>> d4e4cca7
                    }
                    if (!(status & maths_t::E_FpOverflowed)) {
                        modeLogLikelihoods.push_back(std::make_pair(j, modeLogLikelihood));
                        maxLogLikelihood = std::max(maxLogLikelihood, modeLogLikelihood);
                    }
                }

                if (modeLogLikelihoods.empty()) {
                    // Technically, the marginal likelihood is zero here
                    // so the log would be infinite. We use minus max
                    // double because log(0) = HUGE_VALUE, which causes
                    // problems for Windows. Calling code is notified
                    // when the calculation overflows and should avoid
                    // taking the exponential since this will underflow
                    // and pollute the floating point environment. This
                    // may cause issues for some library function
                    // implementations (see fe*exceptflag for more details).
                    result = boost::numeric::bounds<double>::lowest();
                    return maths_t::E_FpOverflowed;
                }

                LOG_TRACE("modeLogLikelihoods = " << core::CContainerPrinter::print(modeLogLikelihoods));

<<<<<<< HEAD
                double sampleLikelihood = 0.0;
                double Z = 0.0;

                for (std::size_t j = 0u; j < modeLogLikelihoods.size(); ++j) {
                    double w = modes[modeLogLikelihoods[j].first].weight();
                    // Divide through by the largest value to avoid underflow.
                    sampleLikelihood += w * ::exp(modeLogLikelihoods[j].second - maxLogLikelihood);
                    Z += w;
                }
=======
                    for (std::size_t j = 0u; j < modeLogLikelihoods.size(); ++j)
                    {
                        double w = modes[modeLogLikelihoods[j].first].weight();
                        // Divide through by the largest value to avoid underflow.
                        sampleLikelihood += w * std::exp(modeLogLikelihoods[j].second - maxLogLikelihood);
                        Z += w;
                    }

                    sampleLikelihood /= Z;
                    double sampleLogLikelihood = n * (std::log(sampleLikelihood) + maxLogLikelihood);
>>>>>>> d4e4cca7

                sampleLikelihood /= Z;
                double sampleLogLikelihood = n * (::log(sampleLikelihood) + maxLogLikelihood);

                LOG_TRACE("sample = " << core::CContainerPrinter::print(sample) << ", maxLogLikelihood = " << maxLogLikelihood
                                      << ", sampleLogLikelihood = " << sampleLogLikelihood);

                result += sampleLogLikelihood - n * logSeasonalScale;
            }
        } catch (const std::exception& e) {
            LOG_ERROR("Failed to compute likelihood: " << e.what());
            return maths_t::E_FpFailed;
        }

        maths_t::EFloatingPointErrorStatus status = CMathsFuncs::fpStatus(result);
        if (status & maths_t::E_FpFailed) {
            LOG_ERROR("Failed to compute likelihood (" << SMultimodalPriorMode<T>::debugWeights(modes) << ")");
            LOG_ERROR("samples = " << core::CContainerPrinter::print(samples));
            LOG_ERROR("weights = " << core::CContainerPrinter::print(weights));
        }
        LOG_TRACE("Joint log likelihood = " << result);
        return status;
    }

    //! Sample the marginal likelihood function.
    template<typename T>
    static void
    sampleMarginalLikelihood(const std::vector<SMultimodalPriorMode<T>>& modes, std::size_t numberSamples, TDouble1Vec& samples) {
        samples.clear();

        if (modes.size() == 1) {
            modes[0].s_Prior->sampleMarginalLikelihood(numberSamples, samples);
            return;
        }

        // We sample each mode according to its weight.

        TDoubleVec normalizedWeights;
        normalizedWeights.reserve(modes.size());
        double Z = 0.0;

        for (std::size_t i = 0u; i < modes.size(); ++i) {
            double weight = modes[i].weight();
            normalizedWeights.push_back(weight);
            Z += weight;
        }
        for (std::size_t i = 0u; i < normalizedWeights.size(); ++i) {
            normalizedWeights[i] /= Z;
        }

        CSampling::TSizeVec sampling;
        CSampling::weightedSample(numberSamples, normalizedWeights, sampling);
        LOG_TRACE("normalizedWeights = " << core::CContainerPrinter::print(normalizedWeights)
                                         << ", sampling = " << core::CContainerPrinter::print(sampling));

        if (sampling.size() != modes.size()) {
            LOG_ERROR("Failed to sample marginal likelihood");
            return;
        }

        samples.reserve(numberSamples);
        TDouble1Vec modeSamples;
        for (std::size_t i = 0u; i < modes.size(); ++i) {
            modes[i].s_Prior->sampleMarginalLikelihood(sampling[i], modeSamples);
            LOG_TRACE("modeSamples = " << core::CContainerPrinter::print(modeSamples));
            std::copy(modeSamples.begin(), modeSamples.end(), std::back_inserter(samples));
        }
        LOG_TRACE("samples = " << core::CContainerPrinter::print(samples));
    }

    //! Calculate minus the log of the joint c.d.f. of the marginal
    //! likelihood for a collection of independent samples from the
    //! variable.
    template<typename T>
    static bool minusLogJointCdf(const std::vector<SMultimodalPriorMode<T>>& modes,
                                 const maths_t::TWeightStyleVec& weightStyles,
                                 const TDouble1Vec& samples,
                                 const TDouble4Vec1Vec& weights,
                                 double& lowerBound,
                                 double& upperBound) {
        return minusLogJointCdf(modes, CMinusLogJointCdf(), weightStyles, samples, weights, lowerBound, upperBound);
    }

    //! Compute minus the log of the one minus the joint c.d.f. of the
    //! marginal likelihood at \p samples without losing precision due
    //! to cancellation errors at one, i.e. the smallest non-zero value
    //! this can return is the minimum double rather than epsilon.
    template<typename T>
    static bool minusLogJointCdfComplement(const std::vector<SMultimodalPriorMode<T>>& modes,
                                           const maths_t::TWeightStyleVec& weightStyles,
                                           const TDouble1Vec& samples,
                                           const TDouble4Vec1Vec& weights,
                                           double& lowerBound,
                                           double& upperBound) {
        return minusLogJointCdf(modes, CMinusLogJointCdfComplement(), weightStyles, samples, weights, lowerBound, upperBound);
    }

    //! Calculate the joint probability of seeing a lower likelihood
    //! collection of independent samples from the variable integrating
    //! over the prior density function.
    template<typename PRIOR, typename MODE>
    static bool probabilityOfLessLikelySamples(const PRIOR& prior,
                                               const std::vector<MODE>& modes,
                                               maths_t::EProbabilityCalculation calculation,
                                               const maths_t::TWeightStyleVec& weightStyles,
                                               const TDouble1Vec& samples,
                                               const TDouble4Vec1Vec& weights,
                                               double& lowerBound,
                                               double& upperBound,
                                               maths_t::ETail& tail) {
        lowerBound = upperBound = 1.0;
        tail = maths_t::E_UndeterminedTail;

        if (samples.empty()) {
            LOG_ERROR("Can't compute distribution for empty sample set");
            return false;
        }

        if (isNonInformative(modes)) {
            return true;
        }

        if (modes.size() == 1) {
            return modes[0].s_Prior->probabilityOfLessLikelySamples(
                calculation, weightStyles, samples, weights, lowerBound, upperBound, tail);
        }

        // Ideally we'd find the probability of the set of samples whose
        // total likelihood is less than or equal to that of the specified
        // samples, i.e. the probability of the set
        //   R = { y | L(y) < L(x) }
        //
        // where,
        //   x = {x(1), x(2), ..., x(n)} is the sample vector.
        //   y is understood to be a vector quantity.
        //
        // This is not *trivially* related to the probability that the
        // probabilities of the sets
        //   R(i) = { y | L(y) < L(x(i)) }
        //
        // since the joint conditional likelihood must be integrated over
        // priors for the parameters. However, we'll approximate this as
        // the joint probability (of a collection of standard normal R.Vs.)
        // having probabilities {P(R(i))}. This becomes increasingly accurate
        // as the prior distribution narrows.
        //
        // For the two sided calculation, we use the fact that the likelihood
        // function decreases monotonically away from the interval [a, b]
        // whose end points are the leftmost and rightmost modes' modes
        // since all component likelihoods decrease away from this interval.
        //
        // To evaluate the probability in the interval [a, b] we relax
        // the hard constraint that regions where f > f(x) contribute
        // zero probability. In particular, we note that we can write
        // the probability as:
        //   P = Integral{ I(f(s) < f(x)) * f(s) }ds
        //
        // and that:
        //   I(f(s) < f(x)) = lim_{k->inf}{ exp(-k * (f(s)/f(x) - 1))
        //                                  / (1 + exp(-k * (f(s)/f(x) - 1))) }
        //
        // We evaluate a smoother integral, i.e. smaller p, initially
        // to find out which regions contribute the most to P and then
        // re-evaluate those regions we need with higher resolution
        // using the fact that the maximum error in the approximation
        // of I(f(s) < f(x)) is 0.5.

        switch (calculation) {
        case maths_t::E_OneSidedBelow:
            if (!minusLogJointCdf(modes, weightStyles, samples, weights, upperBound, lowerBound)) {
                LOG_ERROR("Failed computing probability of less likely samples: " << core::CContainerPrinter::print(samples));
                return false;
            }
            lowerBound = ::exp(-lowerBound);
            upperBound = ::exp(-upperBound);
            tail = maths_t::E_LeftTail;
            break;

        case maths_t::E_TwoSided: {
            static const double EPS = 1000.0 * std::numeric_limits<double>::epsilon();
            static const std::size_t MAX_ITERATIONS = 20u;

            CJointProbabilityOfLessLikelySamples lowerBoundCalculator;
            CJointProbabilityOfLessLikelySamples upperBoundCalculator;

            TDoubleDoublePr support = marginalLikelihoodSupport(modes);
            support.first = (1.0 + (support.first > 0.0 ? EPS : -EPS)) * support.first;
            support.second = (1.0 + (support.first > 0.0 ? EPS : -EPS)) * support.second;
            double mean = marginalLikelihoodMean(modes);

            double a = boost::numeric::bounds<double>::highest();
            double b = boost::numeric::bounds<double>::lowest();
            double Z = 0.0;
            for (const auto& mode : modes) {
                double mode_ = mode.s_Prior->marginalLikelihoodMode();
                a = std::min(a, mode_);
                b = std::max(b, mode_);
                Z += mode.weight();
            }
            a = CTools::truncate(a, support.first, support.second);
            b = CTools::truncate(b, support.first, support.second);
            LOG_TRACE("a = " << a << ", b = " << b << ", Z = " << Z);

            std::size_t svi = static_cast<std::size_t>(
                std::find(weightStyles.begin(), weightStyles.end(), maths_t::E_SampleSeasonalVarianceScaleWeight) - weightStyles.begin());

            // Declared outside the loop to minimize the number of times
            // they are created.
            TDouble4Vec1Vec weight(1);
            TDouble1Vec wt(1);

            int tail_ = 0;
            for (std::size_t i = 0u; i < samples.size(); ++i) {
                double x = samples[i];
                weight[0] = weights[i];

                if (svi < weight.size()) {
                    x = mean + (x - mean) / std::sqrt(weights[i][svi]);
                    weight[0][svi] = 1.0;
                }

                double fx;
                maths_t::EFloatingPointErrorStatus status = jointLogMarginalLikelihood(modes, weightStyles, {x}, weight, fx);
                if (status & maths_t::E_FpFailed) {
                    LOG_ERROR("Unable to compute likelihood for " << x);
                    return false;
                }
<<<<<<< HEAD
                if (status & maths_t::E_FpOverflowed) {
                    lowerBound = upperBound = 0.0;
                    return true;
                }
                LOG_TRACE("x = " << x << ", f(x) = " << fx);
=======
                lowerBound = std::exp(-lowerBound);
                upperBound = std::exp(-upperBound);
                tail = maths_t::E_LeftTail;
                break;

            case maths_t::E_TwoSided:
                {
                    static const double EPS = 1000.0 * std::numeric_limits<double>::epsilon();
                    static const std::size_t MAX_ITERATIONS = 20u;

                    CJointProbabilityOfLessLikelySamples lowerBoundCalculator;
                    CJointProbabilityOfLessLikelySamples upperBoundCalculator;

                    TDoubleDoublePr support = marginalLikelihoodSupport(modes);
                    support.first  = (1.0 + (support.first > 0.0 ? EPS : -EPS)) * support.first;
                    support.second = (1.0 + (support.first > 0.0 ? EPS : -EPS)) * support.second;
                    double mean = marginalLikelihoodMean(modes);

                    double a = boost::numeric::bounds<double>::highest();
                    double b = boost::numeric::bounds<double>::lowest();
                    double Z = 0.0;
                    for (const auto &mode : modes)
                    {
                        double mode_ = mode.s_Prior->marginalLikelihoodMode();
                        a = std::min(a, mode_);
                        b = std::max(b, mode_);
                        Z += mode.weight();
                    }
                    a = CTools::truncate(a, support.first, support.second);
                    b = CTools::truncate(b, support.first, support.second);
                    LOG_TRACE("a = " << a << ", b = " << b << ", Z = " << Z);

                    std::size_t svi = static_cast<std::size_t>(
                                              std::find(weightStyles.begin(),
                                                        weightStyles.end(),
                                                        maths_t::E_SampleSeasonalVarianceScaleWeight)
                                            - weightStyles.begin());

                    // Declared outside the loop to minimize the number of times
                    // they are created.
                    TDouble4Vec1Vec weight(1);
                    TDouble1Vec wt(1);

                    int tail_ = 0;
                    for (std::size_t i = 0u; i < samples.size(); ++i)
                    {
                        double x = samples[i];
                        weight[0] = weights[i];

                        if (svi < weight.size())
                        {
                            x = mean + (x - mean) / std::sqrt(weights[i][svi]);
                            weight[0][svi] = 1.0;
                        }

                        double fx;
                        maths_t::EFloatingPointErrorStatus status =
                                jointLogMarginalLikelihood(modes, weightStyles, {x}, weight, fx);
                        if (status & maths_t::E_FpFailed)
                        {
                            LOG_ERROR("Unable to compute likelihood for " << x);
                            return false;
                        }
                        if (status & maths_t::E_FpOverflowed)
                        {
                            lowerBound = upperBound = 0.0;
                            return true;
                        }
                        LOG_TRACE("x = " << x << ", f(x) = " << fx);

                        CPrior::CLogMarginalLikelihood logLikelihood(prior, weightStyles, weight);

                        CTools::CMixtureProbabilityOfLessLikelySample calculator(modes.size(), x, fx, a, b);
                        for (const auto &mode : modes)
                        {
                            double w = mode.weight() / Z;
                            double centre = mode.s_Prior->marginalLikelihoodMode(weightStyles, weight[0]);
                            double spread = std::sqrt(mode.s_Prior->marginalLikelihoodVariance(weightStyles, weight[0]));
                            calculator.addMode(w, centre, spread);
                            tail_ = tail_ | (x < centre ? maths_t::E_LeftTail : maths_t::E_RightTail);
                        }

                        double sampleLowerBound = 0.0;
                        double sampleUpperBound = 0.0;

                        double lb, ub;

                        double l;
                        CEqualWithTolerance<double> lequal(CToleranceTypes::E_AbsoluteTolerance, EPS * a);
                        if (calculator.leftTail(logLikelihood, MAX_ITERATIONS, lequal, l))
                        {
                            wt[0] = l;
                            minusLogJointCdf(modes, weightStyles, wt, weight, lb, ub);
                            sampleLowerBound += std::exp(std::min(-lb, -ub));
                            sampleUpperBound += std::exp(std::max(-lb, -ub));
                        }
                        else
                        {
                            wt[0] = l;
                            minusLogJointCdf(modes, weightStyles, wt, weight, lb, ub);
                            sampleUpperBound += std::exp(std::max(-lb, -ub));
                        }

                        double r;
                        CEqualWithTolerance<double> requal(CToleranceTypes::E_AbsoluteTolerance, EPS * b);
                        if (calculator.rightTail(logLikelihood, MAX_ITERATIONS, requal, r))
                        {
                            wt[0] = r;
                            minusLogJointCdfComplement(modes, weightStyles, wt, weight, lb, ub);
                            sampleLowerBound += std::exp(std::min(-lb, -ub));
                            sampleUpperBound += std::exp(std::max(-lb, -ub));
                        }
                        else
                        {
                            wt[0] = r;
                            minusLogJointCdfComplement(modes, weightStyles, wt, weight, lb, ub);
                            sampleUpperBound += std::exp(std::max(-lb, -ub));
                        }

                        double p = 0.0;
                        if (a < b)
                        {
                            p = calculator.calculate(logLikelihood, sampleLowerBound);
                        }

                        LOG_TRACE("sampleLowerBound = " << sampleLowerBound
                                  << ", sampleUpperBound = " << sampleUpperBound
                                  << " p = " << p);

                        lowerBoundCalculator.add(CTools::truncate(sampleLowerBound + p, 0.0, 1.0));
                        upperBoundCalculator.add(CTools::truncate(sampleUpperBound + p, 0.0, 1.0));
                    }
>>>>>>> d4e4cca7

                CPrior::CLogMarginalLikelihood logLikelihood(prior, weightStyles, weight);

                CTools::CMixtureProbabilityOfLessLikelySample calculator(modes.size(), x, fx, a, b);
                for (const auto& mode : modes) {
                    double w = mode.weight() / Z;
                    double centre = mode.s_Prior->marginalLikelihoodMode(weightStyles, weight[0]);
                    double spread = ::sqrt(mode.s_Prior->marginalLikelihoodVariance(weightStyles, weight[0]));
                    calculator.addMode(w, centre, spread);
                    tail_ = tail_ | (x < centre ? maths_t::E_LeftTail : maths_t::E_RightTail);
                }

                double sampleLowerBound = 0.0;
                double sampleUpperBound = 0.0;

                double lb, ub;

                double l;
                CEqualWithTolerance<double> lequal(CToleranceTypes::E_AbsoluteTolerance, EPS * a);
                if (calculator.leftTail(logLikelihood, MAX_ITERATIONS, lequal, l)) {
                    wt[0] = l;
                    minusLogJointCdf(modes, weightStyles, wt, weight, lb, ub);
                    sampleLowerBound += ::exp(std::min(-lb, -ub));
                    sampleUpperBound += ::exp(std::max(-lb, -ub));
                } else {
                    wt[0] = l;
                    minusLogJointCdf(modes, weightStyles, wt, weight, lb, ub);
                    sampleUpperBound += ::exp(std::max(-lb, -ub));
                }
<<<<<<< HEAD
=======
                lowerBound = std::exp(-lowerBound);
                upperBound = std::exp(-upperBound);
                tail = maths_t::E_RightTail;
                break;
            }
>>>>>>> d4e4cca7

                double r;
                CEqualWithTolerance<double> requal(CToleranceTypes::E_AbsoluteTolerance, EPS * b);
                if (calculator.rightTail(logLikelihood, MAX_ITERATIONS, requal, r)) {
                    wt[0] = r;
                    minusLogJointCdfComplement(modes, weightStyles, wt, weight, lb, ub);
                    sampleLowerBound += ::exp(std::min(-lb, -ub));
                    sampleUpperBound += ::exp(std::max(-lb, -ub));
                } else {
                    wt[0] = r;
                    minusLogJointCdfComplement(modes, weightStyles, wt, weight, lb, ub);
                    sampleUpperBound += ::exp(std::max(-lb, -ub));
                }

                double p = 0.0;
                if (a < b) {
                    p = calculator.calculate(logLikelihood, sampleLowerBound);
                }

                LOG_TRACE("sampleLowerBound = " << sampleLowerBound << ", sampleUpperBound = " << sampleUpperBound << " p = " << p);

                lowerBoundCalculator.add(CTools::truncate(sampleLowerBound + p, 0.0, 1.0));
                upperBoundCalculator.add(CTools::truncate(sampleUpperBound + p, 0.0, 1.0));
            }

            if (!lowerBoundCalculator.calculate(lowerBound) || !upperBoundCalculator.calculate(upperBound)) {
                LOG_ERROR("Couldn't compute probability of less likely samples:"
                          << " " << lowerBoundCalculator << " " << upperBoundCalculator);
                return false;
            }
            tail = static_cast<maths_t::ETail>(tail_);
        } break;

        case maths_t::E_OneSidedAbove:
            if (!minusLogJointCdfComplement(modes, weightStyles, samples, weights, upperBound, lowerBound)) {
                LOG_ERROR("Failed computing probability of less likely samples: " << core::CContainerPrinter::print(samples));
                return false;
            }
            lowerBound = ::exp(-lowerBound);
            upperBound = ::exp(-upperBound);
            tail = maths_t::E_RightTail;
            break;
        }

<<<<<<< HEAD
        return true;
    }

    //! Check if this is a non-informative prior.
    template<typename T>
    static bool isNonInformative(const std::vector<SMultimodalPriorMode<T>>& modes) {
        return modes.empty() || (modes.size() == 1 && modes[0].s_Prior->isNonInformative());
    }

    //! Get a human readable description of the prior.
    template<typename T>
    static void print(const std::vector<SMultimodalPriorMode<T>>& modes, const std::string& indent, std::string& result) {
        result += "\n" + indent + "multimodal";
        if (isNonInformative(modes)) {
            result += " non-informative";
            return;
        }
=======
    private:
        //! \brief Wrapper to call the -log(c.d.f) of a prior object.
        class CMinusLogJointCdf
        {
            public:
                template<typename T>
                bool operator()(const T &prior,
                                const maths_t::TWeightStyleVec &weightStyles,
                                const TDouble1Vec &samples,
                                const TDouble4Vec1Vec &weights,
                                double &lowerBound,
                                double &upperBound) const
                {
                    return prior->minusLogJointCdf(weightStyles, samples, weights, lowerBound, upperBound);
                }
        };

        //! \brief Wrapper to call the log(1 - c.d.f) of a prior object.
        class CMinusLogJointCdfComplement
        {
            public:
                template<typename T>
                bool operator()(const T &prior,
                                const maths_t::TWeightStyleVec &weightStyles,
                                const TDouble1Vec &samples,
                                const TDouble4Vec1Vec &weights,
                                double &lowerBound,
                                double &upperBound) const
                {
                    return prior->minusLogJointCdfComplement(weightStyles, samples, weights, lowerBound, upperBound);
                }
        };

        //! \brief Wrapper of CMultimodalPrior::minusLogJointCdf function
        //! for use with our solver.
        template<typename PRIOR>
        class CLogCdf
        {
            public:
                using result_type = double;

                enum EStyle
                {
                    E_Lower,
                    E_Upper,
                    E_Mean
                };

            public:
                CLogCdf(EStyle style,
                        const PRIOR &prior,
                        const maths_t::TWeightStyleVec &weightStyles,
                        const TDouble4Vec &weights) :
                    m_Style(style),
                    m_Prior(&prior),
                    m_WeightStyles(&weightStyles),
                    m_Weights(1, weights),
                    m_X(1u, 0.0)
                {}

                double operator()(double x) const
                {
                    m_X[0] = x;
                    double lowerBound, upperBound;
                    if (!m_Prior->minusLogJointCdf(*m_WeightStyles, m_X, m_Weights, lowerBound, upperBound))
                    {
                        throw std::runtime_error("Unable to compute c.d.f. at "
                                                 + core::CStringUtils::typeToString(x));
                    }
                    switch (m_Style)
                    {
                    case E_Lower: return -lowerBound;
                    case E_Upper: return -upperBound;
                    case E_Mean:  return -(lowerBound + upperBound) / 2.0;
                    }
                    return -(lowerBound + upperBound) / 2.0;
                }
>>>>>>> d4e4cca7

        double Z = 0.0;
        for (std::size_t i = 0u; i < modes.size(); ++i) {
            Z += modes[i].weight();
        }
        result += ":";
        for (std::size_t i = 0u; i < modes.size(); ++i) {
            double weight = modes[i].weight() / Z;
            std::string indent_ = indent + " weight " + core::CStringUtils::typeToStringPretty(weight) + "  ";
            modes[i].s_Prior->print(indent_, result);
        }
    }

private:
    //! \brief Wrapper to call the -log(c.d.f) of a prior object.
    class CMinusLogJointCdf {
    public:
        template<typename T>
        bool operator()(const T& prior,
                        const maths_t::TWeightStyleVec& weightStyles,
                        const TDouble1Vec& samples,
                        const TDouble4Vec1Vec& weights,
                        double& lowerBound,
                        double& upperBound) const {
            return prior->minusLogJointCdf(weightStyles, samples, weights, lowerBound, upperBound);
        }
    };

    //! \brief Wrapper to call the log(1 - c.d.f) of a prior object.
    class CMinusLogJointCdfComplement {
    public:
        template<typename T>
        bool operator()(const T& prior,
                        const maths_t::TWeightStyleVec& weightStyles,
                        const TDouble1Vec& samples,
                        const TDouble4Vec1Vec& weights,
                        double& lowerBound,
                        double& upperBound) const {
            return prior->minusLogJointCdfComplement(weightStyles, samples, weights, lowerBound, upperBound);
        }
    };

<<<<<<< HEAD
    //! \brief Wrapper of CMultimodalPrior::minusLogJointCdf function
    //! for use with our solver.
    template<typename PRIOR>
    class CLogCdf {
    public:
        typedef double result_type;
=======
            using TMinAccumulator = CBasicStatistics::COrderStatisticsStack<double, 1>;
>>>>>>> d4e4cca7

        enum EStyle { E_Lower, E_Upper, E_Mean };

<<<<<<< HEAD
    public:
        CLogCdf(EStyle style, const PRIOR& prior, const maths_t::TWeightStyleVec& weightStyles, const TDouble4Vec& weights)
            : m_Style(style), m_Prior(&prior), m_WeightStyles(&weightStyles), m_Weights(1, weights), m_X(1u, 0.0) {}

        double operator()(double x) const {
            m_X[0] = x;
            double lowerBound, upperBound;
            if (!m_Prior->minusLogJointCdf(*m_WeightStyles, m_X, m_Weights, lowerBound, upperBound)) {
                throw std::runtime_error("Unable to compute c.d.f. at " + core::CStringUtils::typeToString(x));
            }
            switch (m_Style) {
            case E_Lower:
                return -lowerBound;
            case E_Upper:
                return -upperBound;
            case E_Mean:
                return -(lowerBound + upperBound) / 2.0;
            }
            return -(lowerBound + upperBound) / 2.0;
        }
=======
            // Declared outside the loop to minimize the number of times
            // they are created.
            TDouble1Vec sample(1);
            TDouble4Vec1Vec weight(1, TDouble4Vec(1, 1.0));
            TDouble4Vec modeLowerBounds;
            TDouble4Vec modeUpperBounds;
            modeLowerBounds.reserve(modes.size());
            modeUpperBounds.reserve(modes.size());

            try
            {
                double mean = maths_t::hasSeasonalVarianceScale(weightStyles, weights) ?
                              marginalLikelihoodMean(modes) : 0.0;

                for (std::size_t i = 0; i < samples.size(); ++i)
                {
                    double n = maths_t::count(weightStyles, weights[i]);
                    double seasonalScale = std::sqrt(maths_t::seasonalVarianceScale(weightStyles, weights[i]));
                    double countVarianceScale = maths_t::countVarianceScale(weightStyles, weights[i]);

                    if (isNonInformative(modes))
                    {
                        lowerBound -= n * std::log(CTools::IMPROPER_CDF);
                        upperBound -= n * std::log(CTools::IMPROPER_CDF);
                        continue;
                    }
>>>>>>> d4e4cca7

    private:
        EStyle m_Style;
        const PRIOR* m_Prior;
        const maths_t::TWeightStyleVec* m_WeightStyles;
        TDouble4Vec1Vec m_Weights;
        //! Avoids creating the vector argument to minusLogJointCdf
        //! more than once.
        mutable TDouble1Vec m_X;
    };

private:
    //! Implementation of log of the joint c.d.f. of the marginal
    //! likelihood.
    template<typename T, typename CDF>
    static bool minusLogJointCdf(const std::vector<SMultimodalPriorMode<T>>& modes,
                                 CDF minusLogCdf,
                                 const maths_t::TWeightStyleVec& weightStyles,
                                 const TDouble1Vec& samples,
                                 const TDouble4Vec1Vec& weights,
                                 double& lowerBound,
                                 double& upperBound) {
        lowerBound = upperBound = 0.0;

        if (samples.empty()) {
            LOG_ERROR("Can't compute c.d.f. for empty sample set");
            return false;
        }

<<<<<<< HEAD
        if (modes.size() == 1) {
            return minusLogCdf(modes[0].s_Prior, weightStyles, samples, weights, lowerBound, upperBound);
        }

        typedef CBasicStatistics::COrderStatisticsStack<double, 1> TMinAccumulator;

        // The c.d.f. of the marginal likelihood is the weighted sum
        // of the c.d.fs of each mode since:
        //   cdf(x) = Integral{ L(u) }du
        //          = Integral{ Sum_m{ L(u | m) p(m) } }du
        //          = Sum_m{ Integral{ L(u | m) ) p(m) }du }

        // Declared outside the loop to minimize the number of times
        // they are created.
        TDouble1Vec sample(1);
        TDouble4Vec1Vec weight(1, TDouble4Vec(1, 1.0));
        TDouble4Vec modeLowerBounds;
        TDouble4Vec modeUpperBounds;
        modeLowerBounds.reserve(modes.size());
        modeUpperBounds.reserve(modes.size());

        try {
            double mean = maths_t::hasSeasonalVarianceScale(weightStyles, weights) ? marginalLikelihoodMean(modes) : 0.0;

            for (std::size_t i = 0; i < samples.size(); ++i) {
                double n = maths_t::count(weightStyles, weights[i]);
                double seasonalScale = ::sqrt(maths_t::seasonalVarianceScale(weightStyles, weights[i]));
                double countVarianceScale = maths_t::countVarianceScale(weightStyles, weights[i]);

                if (isNonInformative(modes)) {
                    lowerBound -= n * ::log(CTools::IMPROPER_CDF);
                    upperBound -= n * ::log(CTools::IMPROPER_CDF);
                    continue;
                }
=======
                    TMeanAccumulator sampleLowerBound;
                    TMeanAccumulator sampleUpperBound;

                    for (std::size_t j = 0u; j < modes.size(); ++j)
                    {
                        LOG_TRACE("Mode -log(c.d.f.) = [" << modeLowerBounds[j]
                                  << "," << modeUpperBounds[j] << "]");
                        double w = modes[j].weight();
                        // Divide through by the largest value to avoid underflow.
                        // Remember we are working with minus logs so the largest
                        // value corresponds to the smallest log.
                        sampleLowerBound.add(std::exp(-(modeLowerBounds[j] - minLowerBound[0])), w);
                        sampleUpperBound.add(std::exp(-(modeUpperBounds[j] - minUpperBound[0])), w);
                    }

                    lowerBound += n * std::max(minLowerBound[0] - std::log(CBasicStatistics::mean(sampleLowerBound)), 0.0);
                    upperBound += n * std::max(minUpperBound[0] - std::log(CBasicStatistics::mean(sampleUpperBound)), 0.0);
>>>>>>> d4e4cca7

                sample[0] = seasonalScale != 1.0 ? mean + (samples[i] - mean) / seasonalScale : samples[i];
                weight[0][0] = countVarianceScale;

                // We re-normalize so that the maximum log c.d.f. is one
                // to avoid underflow.
                TMinAccumulator minLowerBound;
                TMinAccumulator minUpperBound;
                modeLowerBounds.clear();
                modeUpperBounds.clear();

                for (std::size_t j = 0u; j < modes.size(); ++j) {
                    double modeLowerBound;
                    double modeUpperBound;
                    if (!minusLogCdf(modes[j].s_Prior, TWeights::COUNT_VARIANCE, sample, weight, modeLowerBound, modeUpperBound)) {
                        LOG_ERROR("Unable to compute c.d.f. for " << core::CContainerPrinter::print(samples));
                        return false;
                    }
                    minLowerBound.add(modeLowerBound);
                    minUpperBound.add(modeUpperBound);
                    modeLowerBounds.push_back(modeLowerBound);
                    modeUpperBounds.push_back(modeUpperBound);
                }

                TMeanAccumulator sampleLowerBound;
                TMeanAccumulator sampleUpperBound;

                for (std::size_t j = 0u; j < modes.size(); ++j) {
                    LOG_TRACE("Mode -log(c.d.f.) = [" << modeLowerBounds[j] << "," << modeUpperBounds[j] << "]");
                    double w = modes[j].weight();
                    // Divide through by the largest value to avoid underflow.
                    // Remember we are working with minus logs so the largest
                    // value corresponds to the smallest log.
                    sampleLowerBound.add(::exp(-(modeLowerBounds[j] - minLowerBound[0])), w);
                    sampleUpperBound.add(::exp(-(modeUpperBounds[j] - minUpperBound[0])), w);
                }

                lowerBound += n * std::max(minLowerBound[0] - ::log(CBasicStatistics::mean(sampleLowerBound)), 0.0);
                upperBound += n * std::max(minUpperBound[0] - ::log(CBasicStatistics::mean(sampleUpperBound)), 0.0);

                LOG_TRACE("sample = " << core::CContainerPrinter::print(sample) << ", sample -log(c.d.f.) = [" << sampleLowerBound << ","
                                      << sampleUpperBound << "]");
            }
        } catch (const std::exception& e) {
            LOG_ERROR("Failed to calculate c.d.f.: " << e.what());
            return false;
        }

        LOG_TRACE("Joint -log(c.d.f.) = [" << lowerBound << "," << upperBound << "]");

        return true;
    }
};
}
}

#endif // INCLUDED_ml_maths_CMultimodalPriorUtils_h<|MERGE_RESOLUTION|>--- conflicted
+++ resolved
@@ -46,16 +46,15 @@
 
 //! \brief Assorted utility functions and objects used by our multimodal
 //! and mixture priors.
-<<<<<<< HEAD
 class MATHS_EXPORT CMultimodalPriorUtils : private core::CNonInstantiatable {
 public:
-    typedef std::pair<double, double> TDoubleDoublePr;
-    typedef std::vector<double> TDoubleVec;
-    typedef core::CSmallVector<double, 1> TDouble1Vec;
-    typedef core::CSmallVector<double, 4> TDouble4Vec;
-    typedef core::CSmallVector<TDouble4Vec, 1> TDouble4Vec1Vec;
-    typedef CBasicStatistics::SSampleMean<double>::TAccumulator TMeanAccumulator;
-    typedef CConstantWeights TWeights;
+    using TDoubleDoublePr = std::pair<double, double>;
+    using TDoubleVec = std::vector<double>;
+    using TDouble1Vec = core::CSmallVector<double, 1>;
+    using TDouble4Vec = core::CSmallVector<double, 4>;
+    using TDouble4Vec1Vec = core::CSmallVector<TDouble4Vec, 1>;
+    using TMeanAccumulator = CBasicStatistics::SSampleMean<double>::TAccumulator;
+    using TWeights = CConstantWeights;
 
     //! Get the mode of the marginal likelihood function.
     template<typename T>
@@ -65,45 +64,6 @@
         }
         if (modes.size() == 1) {
             return modes[0].s_Prior->marginalLikelihoodSupport();
-=======
-class MATHS_EXPORT CMultimodalPriorUtils : private core::CNonInstantiatable
-{
-    public:
-        using TDoubleDoublePr = std::pair<double, double>;
-        using TDoubleVec = std::vector<double>;
-        using TDouble1Vec = core::CSmallVector<double, 1>;
-        using TDouble4Vec = core::CSmallVector<double, 4>;
-        using TDouble4Vec1Vec = core::CSmallVector<TDouble4Vec, 1>;
-        using TMeanAccumulator = CBasicStatistics::SSampleMean<double>::TAccumulator;
-        using TWeights = CConstantWeights;
-
-        //! Get the mode of the marginal likelihood function.
-        template<typename T>
-        static TDoubleDoublePr marginalLikelihoodSupport(const std::vector<SMultimodalPriorMode<T> > &modes)
-        {
-            if (modes.size() == 0)
-            {
-                return std::make_pair(boost::numeric::bounds<double>::lowest(),
-                                      boost::numeric::bounds<double>::highest());
-            }
-            if (modes.size() == 1)
-            {
-                return modes[0].s_Prior->marginalLikelihoodSupport();
-            }
-
-            TDoubleDoublePr result(boost::numeric::bounds<double>::highest(),
-                                   boost::numeric::bounds<double>::lowest());
-
-            // We define this is as the union of the mode supports.
-            for (std::size_t i = 0u; i < modes.size(); ++i)
-            {
-                TDoubleDoublePr s = modes[i].s_Prior->marginalLikelihoodSupport();
-                result.first  = std::min(result.first, s.first);
-                result.second = std::max(result.second, s.second);
-            }
-
-            return result;
->>>>>>> d4e4cca7
         }
 
         TDoubleDoublePr result(boost::numeric::bounds<double>::highest(), boost::numeric::bounds<double>::lowest());
@@ -118,7 +78,6 @@
         return result;
     }
 
-<<<<<<< HEAD
     //! Get the mean of the marginal likelihood function.
     template<typename T>
     static double marginalLikelihoodMean(const std::vector<SMultimodalPriorMode<T>>& modes) {
@@ -154,49 +113,8 @@
         if (modes.size() == 1) {
             return modes[0].s_Prior->marginalLikelihoodMode(weightStyles, weights);
         }
-=======
-            using TMaxAccumulator = CBasicStatistics::COrderStatisticsStack<double, 1, std::greater<double> >;
-
-            // We'll approximate this as the maximum likelihood mode (mode).
-            double result = 0.0;
-
-            double seasonalScale = 1.0;
-            double countVarianceScale = 1.0;
-            try
-            {
-                seasonalScale = std::sqrt(maths_t::seasonalVarianceScale(weightStyles, weights));
-                countVarianceScale = maths_t::countVarianceScale(weightStyles, weights);
-            }
-            catch (const std::exception &e)
-            {
-                LOG_ERROR("Failed to get variance scale " << e.what());
-            }
-
-            // Declared outside the loop to minimize number of times they
-            // are created.
-            TDouble1Vec mode(1);
-            TDouble4Vec1Vec weight(1, TDouble4Vec(1, countVarianceScale));
-
-            TMaxAccumulator maxLikelihood;
-            for (std::size_t i = 0u; i < modes.size(); ++i)
-            {
-                double w = modes[i].weight();
-                const T &prior = modes[i].s_Prior;
-                mode[0] = prior->marginalLikelihoodMode(TWeights::COUNT_VARIANCE, weight[0]);
-                double likelihood;
-                if (  prior->jointLogMarginalLikelihood(TWeights::COUNT_VARIANCE, mode, weight, likelihood)
-                    & (maths_t::E_FpFailed | maths_t::E_FpOverflowed))
-                {
-                    continue;
-                }
-                if (maxLikelihood.add(std::log(w) + likelihood))
-                {
-                    result = mode[0];
-                }
-            }
->>>>>>> d4e4cca7
-
-        typedef CBasicStatistics::COrderStatisticsStack<double, 1, std::greater<double>> TMaxAccumulator;
+
+        using TMaxAccumulator = CBasicStatistics::COrderStatisticsStack<double, 1, std::greater<double>>;
 
         // We'll approximate this as the maximum likelihood mode (mode).
         double result = 0.0;
@@ -204,7 +122,7 @@
         double seasonalScale = 1.0;
         double countVarianceScale = 1.0;
         try {
-            seasonalScale = ::sqrt(maths_t::seasonalVarianceScale(weightStyles, weights));
+            seasonalScale = std::sqrt(maths_t::seasonalVarianceScale(weightStyles, weights));
             countVarianceScale = maths_t::countVarianceScale(weightStyles, weights);
         } catch (const std::exception& e) { LOG_ERROR("Failed to get variance scale " << e.what()); }
 
@@ -223,7 +141,7 @@
                 (maths_t::E_FpFailed | maths_t::E_FpOverflowed)) {
                 continue;
             }
-            if (maxLikelihood.add(::log(w) + likelihood)) {
+            if (maxLikelihood.add(std::log(w) + likelihood)) {
                 result = mode[0];
             }
         }
@@ -296,19 +214,14 @@
             return modes[0].s_Prior->marginalLikelihoodConfidenceInterval(percentage, weightStyles, weights);
         }
 
-<<<<<<< HEAD
         percentage /= 100.0;
         percentage = CTools::truncate(percentage, 0.0, 1.0);
         if (percentage == 1.0) {
             return support;
         }
-=======
-            double p1 = std::log((1.0 - percentage) / 2.0);
-            double p2 = std::log((1.0 + percentage) / 2.0);
->>>>>>> d4e4cca7
-
-        double p1 = ::log((1.0 - percentage) / 2.0);
-        double p2 = ::log((1.0 + percentage) / 2.0);
+
+        double p1 = std::log((1.0 - percentage) / 2.0);
+        double p2 = std::log((1.0 + percentage) / 2.0);
 
         CLogCdf<PRIOR> fl(CLogCdf<PRIOR>::E_Lower, prior, weightStyles, weights);
         CLogCdf<PRIOR> fu(CLogCdf<PRIOR>::E_Upper, prior, weightStyles, weights);
@@ -375,7 +288,6 @@
             return support;
         }
 
-<<<<<<< HEAD
         return result;
     }
 
@@ -414,8 +326,8 @@
         // The approximation is increasingly accurate as the prior distribution
         // on each mode narrows.
 
-        typedef std::pair<std::size_t, double> TSizeDoublePr;
-        typedef core::CSmallVector<TSizeDoublePr, 5> TSizeDoublePr5Vec;
+        using TSizeDoublePr = std::pair<std::size_t, double>;
+        using TSizeDoublePr5Vec = core::CSmallVector<TSizeDoublePr, 5>;
 
         result = 0.0;
 
@@ -429,8 +341,8 @@
         try {
             for (std::size_t i = 0u; i < samples.size(); ++i) {
                 double n = maths_t::countForUpdate(weightStyles, weights[i]);
-                double seasonalScale = ::sqrt(maths_t::seasonalVarianceScale(weightStyles, weights[i]));
-                double logSeasonalScale = seasonalScale != 1.0 ? ::log(seasonalScale) : 0.0;
+                double seasonalScale = std::sqrt(maths_t::seasonalVarianceScale(weightStyles, weights[i]));
+                double logSeasonalScale = seasonalScale != 1.0 ? std::log(seasonalScale) : 0.0;
 
                 sample[0] = mean + (samples[i] - mean) / seasonalScale;
                 weight[0][0] = maths_t::countVarianceScale(weightStyles, weights[i]);
@@ -447,92 +359,6 @@
                     if (status & maths_t::E_FpFailed) {
                         // Logging handled at a lower level.
                         return status;
-=======
-        //! Calculate the log marginal likelihood function integrating over
-        //! the prior density function.
-        template<typename T>
-        static maths_t::EFloatingPointErrorStatus
-            jointLogMarginalLikelihood(const std::vector<SMultimodalPriorMode<T> > &modes,
-                                       const maths_t::TWeightStyleVec &weightStyles,
-                                       const TDouble1Vec &samples,
-                                       const TDouble4Vec1Vec &weights,
-                                       double &result)
-        {
-            // The likelihood can be computed from the conditional likelihood
-            // that a sample is from each mode. In particular, the likelihood
-            // of a sample x is:
-            //   L(x) = Sum_m{ L(x | m) * p(m) }
-            //
-            // where,
-            //   L(x | m) is the likelihood the sample is from the m'th mode,
-            //   p(m) is the probability a sample is from the m'th mode.
-            //
-            // We compute the combined likelihood by taking the product of the
-            // individual likelihoods. Note, this brushes over the fact that the
-            // joint marginal likelihood that a collection of samples is from
-            // the i'th mode is not just the product of the likelihoods that the
-            // individual samples are from the i'th mode since we're integrating
-            // over a prior. Really, we should compute likelihoods over all
-            // possible assignments of the samples to the modes and use the fact
-            // that:
-            //   P(a) = Product_i{ Sum_m{ p(m) * I{a(i) = m} } }
-            //
-            // where,
-            //   P(a) is the probability of a given assignment,
-            //   p(m) is the probability a sample is from the m'th mode,
-            //   I{.} is the indicator function.
-            //
-            // The approximation is increasingly accurate as the prior distribution
-            // on each mode narrows.
-
-            using TSizeDoublePr = std::pair<std::size_t, double>;
-            using TSizeDoublePr5Vec = core::CSmallVector<TSizeDoublePr, 5>;
-
-            result = 0.0;
-
-            // Declared outside the loop to minimize number of times it is created.
-            TDouble1Vec sample(1);
-            TSizeDoublePr5Vec modeLogLikelihoods;
-            modeLogLikelihoods.reserve(modes.size());
-
-            double mean = maths_t::hasSeasonalVarianceScale(weightStyles, weights) ?
-                          marginalLikelihoodMean(modes) : 0.0;
-            TDouble4Vec1Vec weight(1, TDouble4Vec(1, 1.0));
-            try
-            {
-                for (std::size_t i = 0u; i < samples.size(); ++i)
-                {
-                    double n = maths_t::countForUpdate(weightStyles, weights[i]);
-                    double seasonalScale = std::sqrt(maths_t::seasonalVarianceScale(weightStyles, weights[i]));
-                    double logSeasonalScale = seasonalScale != 1.0 ? std::log(seasonalScale) : 0.0;
-
-                    sample[0] = mean + (samples[i] - mean) / seasonalScale;
-                    weight[0][0] = maths_t::countVarianceScale(weightStyles, weights[i]);
-
-                    // We re-normalize so that the maximum log likelihood is one
-                    // to avoid underflow.
-                    modeLogLikelihoods.clear();
-                    double maxLogLikelihood = boost::numeric::bounds<double>::lowest();
-
-                    for (std::size_t j = 0u; j < modes.size(); ++j)
-                    {
-                        double modeLogLikelihood;
-                        maths_t::EFloatingPointErrorStatus status =
-                                modes[j].s_Prior->jointLogMarginalLikelihood(TWeights::COUNT_VARIANCE,
-                                                                             sample,
-                                                                             weight,
-                                                                             modeLogLikelihood);
-                        if (status & maths_t::E_FpFailed)
-                        {
-                            // Logging handled at a lower level.
-                            return status;
-                        }
-                        if (!(status & maths_t::E_FpOverflowed))
-                        {
-                            modeLogLikelihoods.push_back(std::make_pair(j, modeLogLikelihood));
-                            maxLogLikelihood = std::max(maxLogLikelihood, modeLogLikelihood);
-                        }
->>>>>>> d4e4cca7
                     }
                     if (!(status & maths_t::E_FpOverflowed)) {
                         modeLogLikelihoods.push_back(std::make_pair(j, modeLogLikelihood));
@@ -556,31 +382,18 @@
 
                 LOG_TRACE("modeLogLikelihoods = " << core::CContainerPrinter::print(modeLogLikelihoods));
 
-<<<<<<< HEAD
                 double sampleLikelihood = 0.0;
                 double Z = 0.0;
 
                 for (std::size_t j = 0u; j < modeLogLikelihoods.size(); ++j) {
                     double w = modes[modeLogLikelihoods[j].first].weight();
                     // Divide through by the largest value to avoid underflow.
-                    sampleLikelihood += w * ::exp(modeLogLikelihoods[j].second - maxLogLikelihood);
+                    sampleLikelihood += w * std::exp(modeLogLikelihoods[j].second - maxLogLikelihood);
                     Z += w;
                 }
-=======
-                    for (std::size_t j = 0u; j < modeLogLikelihoods.size(); ++j)
-                    {
-                        double w = modes[modeLogLikelihoods[j].first].weight();
-                        // Divide through by the largest value to avoid underflow.
-                        sampleLikelihood += w * std::exp(modeLogLikelihoods[j].second - maxLogLikelihood);
-                        Z += w;
-                    }
-
-                    sampleLikelihood /= Z;
-                    double sampleLogLikelihood = n * (std::log(sampleLikelihood) + maxLogLikelihood);
->>>>>>> d4e4cca7
 
                 sampleLikelihood /= Z;
-                double sampleLogLikelihood = n * (::log(sampleLikelihood) + maxLogLikelihood);
+                double sampleLogLikelihood = n * (std::log(sampleLikelihood) + maxLogLikelihood);
 
                 LOG_TRACE("sample = " << core::CContainerPrinter::print(sample) << ", maxLogLikelihood = " << maxLogLikelihood
                                       << ", sampleLogLikelihood = " << sampleLogLikelihood);
@@ -751,8 +564,8 @@
                 LOG_ERROR("Failed computing probability of less likely samples: " << core::CContainerPrinter::print(samples));
                 return false;
             }
-            lowerBound = ::exp(-lowerBound);
-            upperBound = ::exp(-upperBound);
+            lowerBound = std::exp(-lowerBound);
+            upperBound = std::exp(-upperBound);
             tail = maths_t::E_LeftTail;
             break;
 
@@ -805,146 +618,11 @@
                     LOG_ERROR("Unable to compute likelihood for " << x);
                     return false;
                 }
-<<<<<<< HEAD
                 if (status & maths_t::E_FpOverflowed) {
                     lowerBound = upperBound = 0.0;
                     return true;
                 }
                 LOG_TRACE("x = " << x << ", f(x) = " << fx);
-=======
-                lowerBound = std::exp(-lowerBound);
-                upperBound = std::exp(-upperBound);
-                tail = maths_t::E_LeftTail;
-                break;
-
-            case maths_t::E_TwoSided:
-                {
-                    static const double EPS = 1000.0 * std::numeric_limits<double>::epsilon();
-                    static const std::size_t MAX_ITERATIONS = 20u;
-
-                    CJointProbabilityOfLessLikelySamples lowerBoundCalculator;
-                    CJointProbabilityOfLessLikelySamples upperBoundCalculator;
-
-                    TDoubleDoublePr support = marginalLikelihoodSupport(modes);
-                    support.first  = (1.0 + (support.first > 0.0 ? EPS : -EPS)) * support.first;
-                    support.second = (1.0 + (support.first > 0.0 ? EPS : -EPS)) * support.second;
-                    double mean = marginalLikelihoodMean(modes);
-
-                    double a = boost::numeric::bounds<double>::highest();
-                    double b = boost::numeric::bounds<double>::lowest();
-                    double Z = 0.0;
-                    for (const auto &mode : modes)
-                    {
-                        double mode_ = mode.s_Prior->marginalLikelihoodMode();
-                        a = std::min(a, mode_);
-                        b = std::max(b, mode_);
-                        Z += mode.weight();
-                    }
-                    a = CTools::truncate(a, support.first, support.second);
-                    b = CTools::truncate(b, support.first, support.second);
-                    LOG_TRACE("a = " << a << ", b = " << b << ", Z = " << Z);
-
-                    std::size_t svi = static_cast<std::size_t>(
-                                              std::find(weightStyles.begin(),
-                                                        weightStyles.end(),
-                                                        maths_t::E_SampleSeasonalVarianceScaleWeight)
-                                            - weightStyles.begin());
-
-                    // Declared outside the loop to minimize the number of times
-                    // they are created.
-                    TDouble4Vec1Vec weight(1);
-                    TDouble1Vec wt(1);
-
-                    int tail_ = 0;
-                    for (std::size_t i = 0u; i < samples.size(); ++i)
-                    {
-                        double x = samples[i];
-                        weight[0] = weights[i];
-
-                        if (svi < weight.size())
-                        {
-                            x = mean + (x - mean) / std::sqrt(weights[i][svi]);
-                            weight[0][svi] = 1.0;
-                        }
-
-                        double fx;
-                        maths_t::EFloatingPointErrorStatus status =
-                                jointLogMarginalLikelihood(modes, weightStyles, {x}, weight, fx);
-                        if (status & maths_t::E_FpFailed)
-                        {
-                            LOG_ERROR("Unable to compute likelihood for " << x);
-                            return false;
-                        }
-                        if (status & maths_t::E_FpOverflowed)
-                        {
-                            lowerBound = upperBound = 0.0;
-                            return true;
-                        }
-                        LOG_TRACE("x = " << x << ", f(x) = " << fx);
-
-                        CPrior::CLogMarginalLikelihood logLikelihood(prior, weightStyles, weight);
-
-                        CTools::CMixtureProbabilityOfLessLikelySample calculator(modes.size(), x, fx, a, b);
-                        for (const auto &mode : modes)
-                        {
-                            double w = mode.weight() / Z;
-                            double centre = mode.s_Prior->marginalLikelihoodMode(weightStyles, weight[0]);
-                            double spread = std::sqrt(mode.s_Prior->marginalLikelihoodVariance(weightStyles, weight[0]));
-                            calculator.addMode(w, centre, spread);
-                            tail_ = tail_ | (x < centre ? maths_t::E_LeftTail : maths_t::E_RightTail);
-                        }
-
-                        double sampleLowerBound = 0.0;
-                        double sampleUpperBound = 0.0;
-
-                        double lb, ub;
-
-                        double l;
-                        CEqualWithTolerance<double> lequal(CToleranceTypes::E_AbsoluteTolerance, EPS * a);
-                        if (calculator.leftTail(logLikelihood, MAX_ITERATIONS, lequal, l))
-                        {
-                            wt[0] = l;
-                            minusLogJointCdf(modes, weightStyles, wt, weight, lb, ub);
-                            sampleLowerBound += std::exp(std::min(-lb, -ub));
-                            sampleUpperBound += std::exp(std::max(-lb, -ub));
-                        }
-                        else
-                        {
-                            wt[0] = l;
-                            minusLogJointCdf(modes, weightStyles, wt, weight, lb, ub);
-                            sampleUpperBound += std::exp(std::max(-lb, -ub));
-                        }
-
-                        double r;
-                        CEqualWithTolerance<double> requal(CToleranceTypes::E_AbsoluteTolerance, EPS * b);
-                        if (calculator.rightTail(logLikelihood, MAX_ITERATIONS, requal, r))
-                        {
-                            wt[0] = r;
-                            minusLogJointCdfComplement(modes, weightStyles, wt, weight, lb, ub);
-                            sampleLowerBound += std::exp(std::min(-lb, -ub));
-                            sampleUpperBound += std::exp(std::max(-lb, -ub));
-                        }
-                        else
-                        {
-                            wt[0] = r;
-                            minusLogJointCdfComplement(modes, weightStyles, wt, weight, lb, ub);
-                            sampleUpperBound += std::exp(std::max(-lb, -ub));
-                        }
-
-                        double p = 0.0;
-                        if (a < b)
-                        {
-                            p = calculator.calculate(logLikelihood, sampleLowerBound);
-                        }
-
-                        LOG_TRACE("sampleLowerBound = " << sampleLowerBound
-                                  << ", sampleUpperBound = " << sampleUpperBound
-                                  << " p = " << p);
-
-                        lowerBoundCalculator.add(CTools::truncate(sampleLowerBound + p, 0.0, 1.0));
-                        upperBoundCalculator.add(CTools::truncate(sampleUpperBound + p, 0.0, 1.0));
-                    }
->>>>>>> d4e4cca7
 
                 CPrior::CLogMarginalLikelihood logLikelihood(prior, weightStyles, weight);
 
@@ -952,7 +630,7 @@
                 for (const auto& mode : modes) {
                     double w = mode.weight() / Z;
                     double centre = mode.s_Prior->marginalLikelihoodMode(weightStyles, weight[0]);
-                    double spread = ::sqrt(mode.s_Prior->marginalLikelihoodVariance(weightStyles, weight[0]));
+                    double spread = std::sqrt(mode.s_Prior->marginalLikelihoodVariance(weightStyles, weight[0]));
                     calculator.addMode(w, centre, spread);
                     tail_ = tail_ | (x < centre ? maths_t::E_LeftTail : maths_t::E_RightTail);
                 }
@@ -967,33 +645,25 @@
                 if (calculator.leftTail(logLikelihood, MAX_ITERATIONS, lequal, l)) {
                     wt[0] = l;
                     minusLogJointCdf(modes, weightStyles, wt, weight, lb, ub);
-                    sampleLowerBound += ::exp(std::min(-lb, -ub));
-                    sampleUpperBound += ::exp(std::max(-lb, -ub));
+                    sampleLowerBound += std::exp(std::min(-lb, -ub));
+                    sampleUpperBound += std::exp(std::max(-lb, -ub));
                 } else {
                     wt[0] = l;
                     minusLogJointCdf(modes, weightStyles, wt, weight, lb, ub);
-                    sampleUpperBound += ::exp(std::max(-lb, -ub));
-                }
-<<<<<<< HEAD
-=======
-                lowerBound = std::exp(-lowerBound);
-                upperBound = std::exp(-upperBound);
-                tail = maths_t::E_RightTail;
-                break;
-            }
->>>>>>> d4e4cca7
+                    sampleUpperBound += std::exp(std::max(-lb, -ub));
+                }
 
                 double r;
                 CEqualWithTolerance<double> requal(CToleranceTypes::E_AbsoluteTolerance, EPS * b);
                 if (calculator.rightTail(logLikelihood, MAX_ITERATIONS, requal, r)) {
                     wt[0] = r;
                     minusLogJointCdfComplement(modes, weightStyles, wt, weight, lb, ub);
-                    sampleLowerBound += ::exp(std::min(-lb, -ub));
-                    sampleUpperBound += ::exp(std::max(-lb, -ub));
+                    sampleLowerBound += std::exp(std::min(-lb, -ub));
+                    sampleUpperBound += std::exp(std::max(-lb, -ub));
                 } else {
                     wt[0] = r;
                     minusLogJointCdfComplement(modes, weightStyles, wt, weight, lb, ub);
-                    sampleUpperBound += ::exp(std::max(-lb, -ub));
+                    sampleUpperBound += std::exp(std::max(-lb, -ub));
                 }
 
                 double p = 0.0;
@@ -1020,13 +690,12 @@
                 LOG_ERROR("Failed computing probability of less likely samples: " << core::CContainerPrinter::print(samples));
                 return false;
             }
-            lowerBound = ::exp(-lowerBound);
-            upperBound = ::exp(-upperBound);
+            lowerBound = std::exp(-lowerBound);
+            upperBound = std::exp(-upperBound);
             tail = maths_t::E_RightTail;
             break;
         }
 
-<<<<<<< HEAD
         return true;
     }
 
@@ -1044,85 +713,6 @@
             result += " non-informative";
             return;
         }
-=======
-    private:
-        //! \brief Wrapper to call the -log(c.d.f) of a prior object.
-        class CMinusLogJointCdf
-        {
-            public:
-                template<typename T>
-                bool operator()(const T &prior,
-                                const maths_t::TWeightStyleVec &weightStyles,
-                                const TDouble1Vec &samples,
-                                const TDouble4Vec1Vec &weights,
-                                double &lowerBound,
-                                double &upperBound) const
-                {
-                    return prior->minusLogJointCdf(weightStyles, samples, weights, lowerBound, upperBound);
-                }
-        };
-
-        //! \brief Wrapper to call the log(1 - c.d.f) of a prior object.
-        class CMinusLogJointCdfComplement
-        {
-            public:
-                template<typename T>
-                bool operator()(const T &prior,
-                                const maths_t::TWeightStyleVec &weightStyles,
-                                const TDouble1Vec &samples,
-                                const TDouble4Vec1Vec &weights,
-                                double &lowerBound,
-                                double &upperBound) const
-                {
-                    return prior->minusLogJointCdfComplement(weightStyles, samples, weights, lowerBound, upperBound);
-                }
-        };
-
-        //! \brief Wrapper of CMultimodalPrior::minusLogJointCdf function
-        //! for use with our solver.
-        template<typename PRIOR>
-        class CLogCdf
-        {
-            public:
-                using result_type = double;
-
-                enum EStyle
-                {
-                    E_Lower,
-                    E_Upper,
-                    E_Mean
-                };
-
-            public:
-                CLogCdf(EStyle style,
-                        const PRIOR &prior,
-                        const maths_t::TWeightStyleVec &weightStyles,
-                        const TDouble4Vec &weights) :
-                    m_Style(style),
-                    m_Prior(&prior),
-                    m_WeightStyles(&weightStyles),
-                    m_Weights(1, weights),
-                    m_X(1u, 0.0)
-                {}
-
-                double operator()(double x) const
-                {
-                    m_X[0] = x;
-                    double lowerBound, upperBound;
-                    if (!m_Prior->minusLogJointCdf(*m_WeightStyles, m_X, m_Weights, lowerBound, upperBound))
-                    {
-                        throw std::runtime_error("Unable to compute c.d.f. at "
-                                                 + core::CStringUtils::typeToString(x));
-                    }
-                    switch (m_Style)
-                    {
-                    case E_Lower: return -lowerBound;
-                    case E_Upper: return -upperBound;
-                    case E_Mean:  return -(lowerBound + upperBound) / 2.0;
-                    }
-                    return -(lowerBound + upperBound) / 2.0;
-                }
->>>>>>> d4e4cca7
 
         double Z = 0.0;
         for (std::size_t i = 0u; i < modes.size(); ++i) {
@@ -1165,20 +755,15 @@
         }
     };
 
-<<<<<<< HEAD
     //! \brief Wrapper of CMultimodalPrior::minusLogJointCdf function
     //! for use with our solver.
     template<typename PRIOR>
     class CLogCdf {
     public:
-        typedef double result_type;
-=======
-            using TMinAccumulator = CBasicStatistics::COrderStatisticsStack<double, 1>;
->>>>>>> d4e4cca7
+        using result_type = double;
 
         enum EStyle { E_Lower, E_Upper, E_Mean };
 
-<<<<<<< HEAD
     public:
         CLogCdf(EStyle style, const PRIOR& prior, const maths_t::TWeightStyleVec& weightStyles, const TDouble4Vec& weights)
             : m_Style(style), m_Prior(&prior), m_WeightStyles(&weightStyles), m_Weights(1, weights), m_X(1u, 0.0) {}
@@ -1199,34 +784,6 @@
             }
             return -(lowerBound + upperBound) / 2.0;
         }
-=======
-            // Declared outside the loop to minimize the number of times
-            // they are created.
-            TDouble1Vec sample(1);
-            TDouble4Vec1Vec weight(1, TDouble4Vec(1, 1.0));
-            TDouble4Vec modeLowerBounds;
-            TDouble4Vec modeUpperBounds;
-            modeLowerBounds.reserve(modes.size());
-            modeUpperBounds.reserve(modes.size());
-
-            try
-            {
-                double mean = maths_t::hasSeasonalVarianceScale(weightStyles, weights) ?
-                              marginalLikelihoodMean(modes) : 0.0;
-
-                for (std::size_t i = 0; i < samples.size(); ++i)
-                {
-                    double n = maths_t::count(weightStyles, weights[i]);
-                    double seasonalScale = std::sqrt(maths_t::seasonalVarianceScale(weightStyles, weights[i]));
-                    double countVarianceScale = maths_t::countVarianceScale(weightStyles, weights[i]);
-
-                    if (isNonInformative(modes))
-                    {
-                        lowerBound -= n * std::log(CTools::IMPROPER_CDF);
-                        upperBound -= n * std::log(CTools::IMPROPER_CDF);
-                        continue;
-                    }
->>>>>>> d4e4cca7
 
     private:
         EStyle m_Style;
@@ -1256,12 +813,11 @@
             return false;
         }
 
-<<<<<<< HEAD
         if (modes.size() == 1) {
             return minusLogCdf(modes[0].s_Prior, weightStyles, samples, weights, lowerBound, upperBound);
         }
 
-        typedef CBasicStatistics::COrderStatisticsStack<double, 1> TMinAccumulator;
+        using TMinAccumulator = CBasicStatistics::COrderStatisticsStack<double, 1>;
 
         // The c.d.f. of the marginal likelihood is the weighted sum
         // of the c.d.fs of each mode since:
@@ -1283,33 +839,14 @@
 
             for (std::size_t i = 0; i < samples.size(); ++i) {
                 double n = maths_t::count(weightStyles, weights[i]);
-                double seasonalScale = ::sqrt(maths_t::seasonalVarianceScale(weightStyles, weights[i]));
+                double seasonalScale = std::sqrt(maths_t::seasonalVarianceScale(weightStyles, weights[i]));
                 double countVarianceScale = maths_t::countVarianceScale(weightStyles, weights[i]);
 
                 if (isNonInformative(modes)) {
-                    lowerBound -= n * ::log(CTools::IMPROPER_CDF);
-                    upperBound -= n * ::log(CTools::IMPROPER_CDF);
+                    lowerBound -= n * std::log(CTools::IMPROPER_CDF);
+                    upperBound -= n * std::log(CTools::IMPROPER_CDF);
                     continue;
                 }
-=======
-                    TMeanAccumulator sampleLowerBound;
-                    TMeanAccumulator sampleUpperBound;
-
-                    for (std::size_t j = 0u; j < modes.size(); ++j)
-                    {
-                        LOG_TRACE("Mode -log(c.d.f.) = [" << modeLowerBounds[j]
-                                  << "," << modeUpperBounds[j] << "]");
-                        double w = modes[j].weight();
-                        // Divide through by the largest value to avoid underflow.
-                        // Remember we are working with minus logs so the largest
-                        // value corresponds to the smallest log.
-                        sampleLowerBound.add(std::exp(-(modeLowerBounds[j] - minLowerBound[0])), w);
-                        sampleUpperBound.add(std::exp(-(modeUpperBounds[j] - minUpperBound[0])), w);
-                    }
-
-                    lowerBound += n * std::max(minLowerBound[0] - std::log(CBasicStatistics::mean(sampleLowerBound)), 0.0);
-                    upperBound += n * std::max(minUpperBound[0] - std::log(CBasicStatistics::mean(sampleUpperBound)), 0.0);
->>>>>>> d4e4cca7
 
                 sample[0] = seasonalScale != 1.0 ? mean + (samples[i] - mean) / seasonalScale : samples[i];
                 weight[0][0] = countVarianceScale;
@@ -1343,12 +880,12 @@
                     // Divide through by the largest value to avoid underflow.
                     // Remember we are working with minus logs so the largest
                     // value corresponds to the smallest log.
-                    sampleLowerBound.add(::exp(-(modeLowerBounds[j] - minLowerBound[0])), w);
-                    sampleUpperBound.add(::exp(-(modeUpperBounds[j] - minUpperBound[0])), w);
-                }
-
-                lowerBound += n * std::max(minLowerBound[0] - ::log(CBasicStatistics::mean(sampleLowerBound)), 0.0);
-                upperBound += n * std::max(minUpperBound[0] - ::log(CBasicStatistics::mean(sampleUpperBound)), 0.0);
+                    sampleLowerBound.add(std::exp(-(modeLowerBounds[j] - minLowerBound[0])), w);
+                    sampleUpperBound.add(std::exp(-(modeUpperBounds[j] - minUpperBound[0])), w);
+                }
+
+                lowerBound += n * std::max(minLowerBound[0] - std::log(CBasicStatistics::mean(sampleLowerBound)), 0.0);
+                upperBound += n * std::max(minUpperBound[0] - std::log(CBasicStatistics::mean(sampleUpperBound)), 0.0);
 
                 LOG_TRACE("sample = " << core::CContainerPrinter::print(sample) << ", sample -log(c.d.f.) = [" << sampleLowerBound << ","
                                       << sampleUpperBound << "]");
