/*
 * ELASTICSEARCH CONFIDENTIAL
 *
 * Copyright (c) 2016 Elasticsearch BV. All Rights Reserved.
 *
 * Notice: this software, and all information contained
 * therein, is the exclusive property of Elasticsearch BV
 * and its licensors, if any, and is protected under applicable
 * domestic and foreign law, and international treaties.
 *
 * Reproduction, republication or distribution without the
 * express written consent of Elasticsearch BV is
 * strictly prohibited.
 */

#ifndef INCLUDED_ml_maths_CRandomProjectionClusterer_h
#define INCLUDED_ml_maths_CRandomProjectionClusterer_h

#include <maths/CAgglomerativeClusterer.h>
#include <maths/CBasicStatistics.h>
#include <maths/CGramSchmidt.h>
#include <maths/CKMeansFast.h>
#include <maths/CLinearAlgebra.h>
#include <maths/CLinearAlgebraEigen.h>
#include <maths/CNaturalBreaksClassifier.h>
#include <maths/CSampling.h>
#include <maths/CXMeans.h>

#include <boost/array.hpp>
#include <boost/numeric/conversion/bounds.hpp>
#include <boost/unordered_map.hpp>
#include <boost/unordered_set.hpp>

#include <algorithm>
#include <cmath>
#include <cstddef>
#include <limits>
#include <vector>

namespace ml {
namespace maths {

//! \brief Common functionality for random projection clustering.
//!
//! DESCRIPTION:\n
//! This implements the core functionality for clustering via
//! random projections.
//!
//! The idea is to construct a set of subspaces of low dimension
//! by projecting the data points onto an orthogonalisation of
//! randomly generated vectors. Specifically, this generates a
//! collection of random vectors \f$[x]_i ~ N(0,1)\f$ and then
//! constructs an orthonormal basis by the Gram-Schmidt process.
//!
//! Having generated a number of different random projections
//! of the data, this measures the similarity of the i'th and
//! j'th point by looking at the average probability they belong
//! to the same cluster over the ensemble of clusterings. This
//! step is achieved by associating a generative model, specifically,
//! a weighted mixture of normals with each clustering.
//!
//! Finally, hierarchical agglomerative clustering is performed
//! on the resulting similarity matrix together with model selection
//! to choose the number of clusters.
//!
//! For more details see http://people.ee.duke.edu/~lcarin/random-projection-for-high.pdf
template<std::size_t N>
<<<<<<< HEAD
class CRandomProjectionClusterer {
public:
    using TDoubleVec = std::vector<double>;
    using TSizeVec = std::vector<std::size_t>;

public:
    virtual ~CRandomProjectionClusterer(void) = default;

    //! Set up the projections.
    virtual bool initialise(std::size_t numberProjections, std::size_t dimension) {
        m_Dimension = dimension;
        if (!this->generateProjections(numberProjections)) {
            LOG_ERROR("Failed to generate projections");
            return false;
=======
class CRandomProjectionClusterer
{
    public:
        using TDoubleVec = std::vector<double>;
        using TSizeVec = std::vector<std::size_t>;

    public:
        virtual ~CRandomProjectionClusterer() = default;

        //! Set up the projections.
        virtual bool initialise(std::size_t numberProjections,
                                std::size_t dimension)
        {
            m_Dimension = dimension;
            if (!this->generateProjections(numberProjections))
            {
                LOG_ERROR("Failed to generate projections");
                return false;
            }
            return true;
>>>>>>> d4e4cca7
        }
        return true;
    }

<<<<<<< HEAD
protected:
    using TVector = CVector<double>;
    using TVectorVec = std::vector<TVector>;
    using TVectorArray = boost::array<TVector, N>;
    using TVectorArrayVec = std::vector<TVectorArray>;

protected:
    //! Get the random number generator.
    CPRNG::CXorShift1024Mult& rng(void) const { return m_Rng; }
=======
    protected:
        using TVector = CVector<double>;
        using TVectorVec = std::vector<TVector>;
        using TVectorArray = boost::array<TVector, N>;
        using TVectorArrayVec = std::vector<TVectorArray>;

    protected:
        //! Get the random number generator.
        CPRNG::CXorShift1024Mult &rng() const
        {
            return m_Rng;
        }

        //! Get the projections.
        const TVectorArrayVec &projections() const
        {
            return m_Projections;
        }
>>>>>>> d4e4cca7

    //! Get the projections.
    const TVectorArrayVec& projections(void) const { return m_Projections; }

    //! Generate \p b random projections.
    bool generateProjections(std::size_t b) {
        m_Projections.clear();

        if (b == 0) {
            return true;
        }

        if (m_Dimension <= N) {
            m_Projections.resize(1);
            TVectorArray& projection = m_Projections[0];
            for (std::size_t i = 0u; i < N; ++i) {
                projection[i].extend(m_Dimension, 0.0);
                if (i < m_Dimension) {
                    projection[i](i) = 1.0;
                }
            }
            return true;
        }

        m_Projections.resize(b);

        TDoubleVec components;
        CSampling::normalSample(m_Rng, 0.0, 1.0, b * N * m_Dimension, components);
        for (std::size_t i = 0u; i < b; ++i) {
            TVectorArray& projection = m_Projections[i];
            for (std::size_t j = 0u; j < N; ++j) {
                projection[j].assign(&components[(i * N + j) * m_Dimension], &components[(i * N + j + 1) * m_Dimension]);
            }

            if (!CGramSchmidt::basis(projection)) {
                LOG_ERROR("Failed to construct basis");
                return false;
            }
        }

        return true;
    }

    //! Extend the projections for an increase in data
    //! dimension to \p dimension.
    bool extendProjections(std::size_t dimension) {
        using TDoubleVecArray = boost::array<TDoubleVec, N>;

        if (dimension <= m_Dimension) {
            return true;
        } else if (dimension <= N) {
            TVectorArray& projection = m_Projections[0];
            for (std::size_t i = m_Dimension; i < dimension; ++i) {
                projection[i](i) = 1.0;
            }
            return true;
        }

        std::size_t b = m_Projections.size();
        std::size_t d = dimension - m_Dimension;
        double alpha = static_cast<double>(m_Dimension) / static_cast<double>(dimension);
        double beta = 1.0 - alpha;

        TDoubleVecArray extension;
        TDoubleVec components;
        CSampling::normalSample(m_Rng, 0.0, 1.0, b * N * d, components);
        for (std::size_t i = 0u; i < b; ++i) {
            for (std::size_t j = 0u; j < N; ++j) {
                extension[j].assign(&components[(i * N + j) * d], &components[(i * N + j + 1) * d]);
            }

            if (!CGramSchmidt::basis(extension)) {
                LOG_ERROR("Failed to construct basis");
                return false;
            }

            for (std::size_t j = 0u; j < N; ++j) {
                scale(extension[j], beta);
                TVector& projection = m_Projections[i][j];
                projection *= alpha;
                projection.reserve(dimension);
                projection.extend(extension[j].begin(), extension[j].end());
            }
        }

        return true;
    }

private:
    //! Scale the values in the vector \p x by \p scale.
    void scale(TDoubleVec& x, double scale) {
        for (std::size_t i = 0u; i < x.size(); ++i) {
            x[i] *= scale;
        }
    }

private:
    //! The random number generator.
    mutable CPRNG::CXorShift1024Mult m_Rng;

    //! The dimension of the data to project.
    std::size_t m_Dimension;

    //! The projections.
    TVectorArrayVec m_Projections;
};

//! \brief Implements random projection clustering for batches
//! of data points.
template<std::size_t N>
<<<<<<< HEAD
class CRandomProjectionClustererBatch : public CRandomProjectionClusterer<N> {
public:
    using TDoubleVec = typename CRandomProjectionClusterer<N>::TDoubleVec;
    using TSizeVec = typename CRandomProjectionClusterer<N>::TSizeVec;
    using TVector = typename CRandomProjectionClusterer<N>::TVector;
    using TVectorVec = typename CRandomProjectionClusterer<N>::TVectorVec;
    using TDoubleVecVec = std::vector<TDoubleVec>;
    using TSizeVecVec = std::vector<TSizeVec>;
    using TSizeUSet = boost::unordered_set<std::size_t>;
    using TVectorNx1 = CVectorNx1<double, N>;
    using TEigenVectorNx1 = typename SDenseVector<TVectorNx1>::Type;
    using TVectorNx1Vec = std::vector<TVectorNx1>;
    using TVectorNx1VecVec = std::vector<TVectorNx1Vec>;
    using TSymmetricMatrixNxN = CSymmetricMatrixNxN<double, N>;
    using TSvdNxN = Eigen::JacobiSVD<typename SDenseMatrix<TSymmetricMatrixNxN>::Type>;
    using TSvdNxNVec = std::vector<TSvdNxN>;
    using TSvdNxNVecVec = std::vector<TSvdNxNVec>;
    using TMeanAccumulator = CBasicStatistics::SSampleMean<double>::TAccumulator;
    using TMeanAccumulatorVec = std::vector<TMeanAccumulator>;
    using TMeanAccumulatorVecVec = std::vector<TMeanAccumulatorVec>;

public:
    CRandomProjectionClustererBatch(double compression) : m_Compression(compression) {}

    virtual ~CRandomProjectionClustererBatch(void) = default;

    //! Create the \p numberProjections random projections.
    //!
    //! \param[in] numberProjections The number of projections
    //! to create.
    //! \param[in] dimension The dimension of the space to project.
    virtual bool initialise(std::size_t numberProjections, std::size_t dimension) {
        m_ProjectedData.resize(numberProjections);
        return this->CRandomProjectionClusterer<N>::initialise(numberProjections, dimension);
    }

    //! Reserve space for \p n data points.
    void reserve(std::size_t n) {
        for (std::size_t i = 0u; i < m_ProjectedData.size(); ++i) {
            m_ProjectedData[i].reserve(n);
=======
class CRandomProjectionClustererBatch : public CRandomProjectionClusterer<N>
{
    public:
        using TDoubleVec = typename CRandomProjectionClusterer<N>::TDoubleVec;
        using TSizeVec = typename CRandomProjectionClusterer<N>::TSizeVec;
        using TVector = typename CRandomProjectionClusterer<N>::TVector;
        using TVectorVec = typename CRandomProjectionClusterer<N>::TVectorVec;
        using TDoubleVecVec = std::vector<TDoubleVec>;
        using TSizeVecVec = std::vector<TSizeVec>;
        using TSizeUSet = boost::unordered_set<std::size_t>;
        using TVectorNx1 = CVectorNx1<double, N>;
        using TEigenVectorNx1 = typename SDenseVector<TVectorNx1>::Type;
        using TVectorNx1Vec = std::vector<TVectorNx1>;
        using TVectorNx1VecVec = std::vector<TVectorNx1Vec>;
        using TSymmetricMatrixNxN = CSymmetricMatrixNxN<double, N>;
        using TSvdNxN = Eigen::JacobiSVD<typename SDenseMatrix<TSymmetricMatrixNxN>::Type>;
        using TSvdNxNVec = std::vector<TSvdNxN>;
        using TSvdNxNVecVec = std::vector<TSvdNxNVec>;
        using TMeanAccumulator = CBasicStatistics::SSampleMean<double>::TAccumulator;
        using TMeanAccumulatorVec = std::vector<TMeanAccumulator>;
        using TMeanAccumulatorVecVec = std::vector<TMeanAccumulatorVec>;

    public:
        CRandomProjectionClustererBatch(double compression) :
                m_Compression(compression)
        {}

        virtual ~CRandomProjectionClustererBatch() = default;

        //! Create the \p numberProjections random projections.
        //!
        //! \param[in] numberProjections The number of projections
        //! to create.
        //! \param[in] dimension The dimension of the space to project.
        virtual bool initialise(std::size_t numberProjections, std::size_t dimension)
        {
            m_ProjectedData.resize(numberProjections);
            return this->CRandomProjectionClusterer<N>::initialise(numberProjections, dimension);
>>>>>>> d4e4cca7
        }
    }

    //! Add projected data for \p x.
    void add(const TVector& x) {
        for (std::size_t i = 0u; i < this->projections().size(); ++i) {
            TVectorNx1 px;
            for (std::size_t j = 0u; j < N; ++j) {
                px(j) = this->projections()[i][j].inner(x);
            }
            m_ProjectedData[i].push_back(px);
        }
    }

    //! Compute the clusters.
    //!
    //! \param[in] clusterer The object responsible for clustering
    //! the projected data points.
    //! \param[in] result Filled in with the final agglomerative
    //! clustering of the different projections.
    template<typename CLUSTERER>
    void run(CLUSTERER clusterer, TSizeVecVec& result) const {
        if (m_ProjectedData.empty()) {
            return;
        }

        std::size_t b = m_ProjectedData.size();

        // Filled in with the weights of the clusterings.
        TDoubleVecVec W(b);
        // Filled in with the sample means of the clusterings.
        TVectorNx1VecVec M(b);
        // Filled in with the SVDs of the sample covariances
        // of the clusterings.
        TSvdNxNVecVec C(b);
        // Filled in with the sample points indices.
        TSizeUSet I;

        // Compute the projected clusterings and sampling.
        this->clusterProjections(clusterer, W, M, C, I);

        // Compute the sample neighbourhoods.
        std::size_t h = I.size();
        TSizeVecVec H(h);
        this->neighbourhoods(I, H);

        // Compute the cluster similarities.
        TDoubleVecVec S(h);
        this->similarities(W, M, C, H, S);

        // Run agglomerative clustering and choose number of clusters.
        this->clusterNeighbourhoods(S, H, result);
    }

protected:
    //! \brief Hashes a vector.
    struct SHashVector {
        template<typename VECTOR>
        std::size_t operator()(const VECTOR& lhs) const {
            return static_cast<std::size_t>(boost::unwrap_ref(lhs).checksum());
        }
    };
    //! \brief Checks two vectors for equality.
    struct SVectorsEqual {
        template<typename VECTOR>
        bool operator()(const VECTOR& lhs, const VECTOR& rhs) const {
            return boost::unwrap_ref(lhs) == boost::unwrap_ref(rhs);
        }
    };

protected:
    //! Compute the projected clusterings and find a good sampling
    //! of the points on which to perform agglomerative clustering.
    //!
    //! \param[in] clusterer The object responsible for clustering
    //! the projected data points.
    //! \param[out] W Filled in with the cluster weights.
    //! \param[out] M Filled in with the cluster sample means.
    //! \param[out] C Filled in with the SVD of cluster sample
    //! covariance matrices.
    //! \param[out] I Filled in with the indices of distinct sampled
    //! points.
    template<typename CLUSTERER>
    void clusterProjections(CLUSTERER clusterer, TDoubleVecVec& W, TVectorNx1VecVec& M, TSvdNxNVecVec& C, TSizeUSet& I) const {
        using TVectorNx1CRef = boost::reference_wrapper<const TVectorNx1>;
        using TVectorNx1CRefSizeUMap = boost::unordered_map<TVectorNx1CRef, std::size_t, SHashVector, SVectorsEqual>;
        using TClusterVec = typename CLUSTERER::TClusterVec;
        using TSampleCovariancesNxN = CBasicStatistics::SSampleCovariances<double, N>;

        std::size_t b = m_ProjectedData.size();
        std::size_t n = m_ProjectedData[0].size();

        // An index lookup for some projected points.
        TVectorNx1CRefSizeUMap lookup(n);
        // A placeholder for copy of i'th projected data.
        TVectorNx1Vec P;
        // Filled in with the probabilities of sampling the points (i,j)'th
        // cluster.
        TDoubleVec pij;
        // Filled in with a mapping from the candidates for sampling to the
        // actual points in the (i,j)'th cluster.
        TSizeVec fij;
        // Filled in with the samples of the (i,j)'th cluster.
        TSizeVec sij;

        for (std::size_t i = 0u; i < b; ++i) {
            LOG_TRACE("projection " << i);
            P = m_ProjectedData[i];

            // Create a lookup of points to their indices.
            lookup.clear();
            lookup.rehash(P.size());
            for (std::size_t j = 0u; j < m_ProjectedData[i].size(); ++j) {
                lookup[boost::cref(m_ProjectedData[i][j])] = j;
            }

            // Cluster the i'th projection.
            clusterer.setPoints(P);
            clusterer.run();
            const TClusterVec& clusters = clusterer.clusters();
            double ni = static_cast<double>(clusters.size());
            LOG_TRACE("# clusters = " << ni);

            for (std::size_t j = 0u; j < clusters.size(); ++j) {
                const TVectorNx1Vec& points = clusters[j].points();
                LOG_TRACE("# points = " << points.size());

                // Compute the number of points to sample from this cluster.
                std::size_t nij = points.size();
                double wij = static_cast<double>(nij) / static_cast<double>(n);
                std::size_t nsij = static_cast<std::size_t>(std::max(m_Compression * wij * ni, 1.0));
                LOG_TRACE("wij = " << wij << ", nsij = " << nsij);

                // Compute the cluster sample mean and covariance matrix.
                TSampleCovariancesNxN covariances;
                covariances.add(points);
                TVectorNx1 mij = CBasicStatistics::mean(covariances);
                TSvdNxN Cij(toDenseMatrix(CBasicStatistics::covariances(covariances)), Eigen::ComputeFullU | Eigen::ComputeFullV);

                // Compute the probability that a sample from the cluster
                // is a given point in the cluster.
                pij.clear();
                fij.clear();
                pij.reserve(nij);
                fij.reserve(nij);
                double pmax = boost::numeric::bounds<double>::lowest();
                for (std::size_t k = 0u; k < nij; ++k) {
                    std::size_t index = lookup[boost::cref(points[k])];
                    if (I.count(index) == 0) {
                        TEigenVectorNx1 x = toDenseVector(points[k] - mij);
                        pij.push_back(-0.5 * x.transpose() * Cij.solve(x));
                        fij.push_back(index);
                        pmax = std::max(pmax, pij.back());
                    }
                }

                if (pij.size() > 0) {
                    double Zij = 0.0;
                    for (std::size_t k = 0u; k < pij.size(); ++k) {
                        pij[k] = ::exp(pij[k] - pmax);
                        Zij += pij[k];
                    }
                    for (std::size_t k = 0u; k < pij.size(); ++k) {
                        pij[k] /= Zij;
                    }
                    LOG_TRACE("pij = " << core::CContainerPrinter::print(pij));

                    // Sample the cluster.
                    CSampling::categoricalSampleWithoutReplacement(this->rng(), pij, nsij, sij);
                    LOG_TRACE("sij = " << core::CContainerPrinter::print(sij));

<<<<<<< HEAD
                    // Save the relevant data for the i'th clustering.
                    for (std::size_t k = 0u; k < nsij; ++k) {
                        I.insert(fij[sij[k]]);
=======
                    if (pij.size() > 0)
                    {
                        double Zij = 0.0;
                        for (std::size_t k = 0u; k < pij.size(); ++k)
                        {
                            pij[k] = std::exp(pij[k] - pmax);
                            Zij += pij[k];
                        }
                        for (std::size_t k = 0u; k < pij.size(); ++k)
                        {
                            pij[k] /= Zij;
                        }
                        LOG_TRACE("pij = " << core::CContainerPrinter::print(pij));

                        // Sample the cluster.
                        CSampling::categoricalSampleWithoutReplacement(this->rng(), pij, nsij, sij);
                        LOG_TRACE("sij = " << core::CContainerPrinter::print(sij));

                        // Save the relevant data for the i'th clustering.
                        for (std::size_t k = 0u; k < nsij; ++k)
                        {
                            I.insert(fij[sij[k]]);
                        }
>>>>>>> d4e4cca7
                    }
                }
                W[i].push_back(wij);
                M[i].push_back(mij);
                C[i].push_back(Cij);
            }
        }
    }

    //! Construct the neighbourhoods of each of the sampled points.
    //!
    //! \param[in] I The indices of distinct sampled points.
    //! \param[out] H Filled in with the neighbourhoods of each
    //! point in \p I, i.e. the indices of the closest points.
    void neighbourhoods(const TSizeUSet& I, TSizeVecVec& H) const {
        using TVectorSizeUMap = boost::unordered_map<TVector, std::size_t, SHashVector>;

        LOG_TRACE("I = " << core::CContainerPrinter::print(I));
        std::size_t b = m_ProjectedData.size();
        std::size_t n = m_ProjectedData[0].size();

        // Create a k-d tree of the sampled data points.
        TVectorVec S;
        S.reserve(I.size());
        TVector concat(b * N);
        for (auto i : I) {
            for (std::size_t j = 0u; j < b; ++j) {
                for (std::size_t k = 0u; k < N; ++k) {
                    concat(N * j + k) = m_ProjectedData[j][i](k);
                }
            }
            LOG_TRACE("concat = " << concat);
            S.push_back(concat);
        }
        TVectorSizeUMap lookup(S.size());
        for (std::size_t i = 0u; i < S.size(); ++i) {
            lookup[S[i]] = i;
        }
        CKdTree<TVector> samples;
        samples.build(S);

        // Compute the neighbourhoods.
        for (std::size_t i = 0u; i < n; ++i) {
            for (std::size_t j = 0u; j < b; ++j) {
                for (std::size_t k = 0u; k < N; ++k) {
                    concat(N * j + k) = m_ProjectedData[j][i](k);
                }
            }
            const TVector* nn = samples.nearestNeighbour(concat);
            if (!nn) {
                LOG_ERROR("No nearest neighbour of " << concat);
                continue;
            }
            LOG_TRACE("nn = " << *nn);
            H[lookup[*nn]].push_back(i);
        }
<<<<<<< HEAD
        LOG_TRACE("H = " << core::CContainerPrinter::print(H));
    }

    //! Compute the similarities between neighbourhoods.
    //!
    //! \param[in] W The cluster weights.
    //! \param[in] M The cluster sample means.
    //! \param[in] C The SVD of cluster sample covariance matrices.
    //! \param[in] H The neighbourhoods of each point in \p I,
    //! i.e. the indices of the closest points.
    //! \param[out] S Filled in with the mean similarities between
    //! neighbourhoods over the different clusterings.
    void
    similarities(const TDoubleVecVec& W, const TVectorNx1VecVec& M, const TSvdNxNVecVec& C, const TSizeVecVec& H, TDoubleVecVec& S) const {
        std::size_t b = m_ProjectedData.size();
        std::size_t h = H.size();

        TMeanAccumulatorVecVec S_(h);

        TVectorVec Pi(h);
        for (std::size_t i = 0u; i < b; ++i) {
            const TVectorNx1Vec& X = m_ProjectedData[i];
            const TDoubleVec& Wi = W[i];
            const TVectorNx1Vec& Mi = M[i];
            const TSvdNxNVec& Ci = C[i];
            LOG_TRACE("W(i) = " << core::CContainerPrinter::print(Wi));
            LOG_TRACE("M(i) = " << core::CContainerPrinter::print(Mi));

            std::size_t nci = Mi.size();
            std::fill_n(Pi.begin(), h, TVector(nci));

            // Compute the probability each neighbourhood is from
            // a given cluster.
            for (std::size_t c = 0u; c < nci; ++c) {
                double wic = ::log(Wi[c]) - 0.5 * this->logDeterminant(Ci[c]);
                LOG_TRACE("  w(" << i << "," << c << ") = " << wic);
                for (std::size_t j = 0u; j < h; ++j) {
                    std::size_t hj = H[j].size();
                    Pi[j](c) = static_cast<double>(hj) * wic;
                    for (std::size_t k = 0u; k < hj; ++k) {
                        TEigenVectorNx1 x = toDenseVector(X[H[j][k]] - Mi[c]);
                        Pi[j](c) -= 0.5 * x.transpose() * Ci[c].solve(x);
=======

        //! Compute the similarities between neighbourhoods.
        //!
        //! \param[in] W The cluster weights.
        //! \param[in] M The cluster sample means.
        //! \param[in] C The SVD of cluster sample covariance matrices.
        //! \param[in] H The neighbourhoods of each point in \p I,
        //! i.e. the indices of the closest points.
        //! \param[out] S Filled in with the mean similarities between
        //! neighbourhoods over the different clusterings.
        void similarities(const TDoubleVecVec &W,
                          const TVectorNx1VecVec &M,
                          const TSvdNxNVecVec &C,
                          const TSizeVecVec &H,
                          TDoubleVecVec &S) const
        {
            std::size_t b = m_ProjectedData.size();
            std::size_t h = H.size();

            TMeanAccumulatorVecVec S_(h);

            TVectorVec Pi(h);
            for (std::size_t i = 0u; i < b; ++i)
            {
                const TVectorNx1Vec &X  = m_ProjectedData[i];
                const TDoubleVec &Wi    = W[i];
                const TVectorNx1Vec &Mi = M[i];
                const TSvdNxNVec &Ci    = C[i];
                LOG_TRACE("W(i) = " << core::CContainerPrinter::print(Wi));
                LOG_TRACE("M(i) = " << core::CContainerPrinter::print(Mi));

                std::size_t nci = Mi.size();
                std::fill_n(Pi.begin(), h, TVector(nci));

                // Compute the probability each neighbourhood is from
                // a given cluster.
                for (std::size_t c = 0u; c < nci; ++c)
                {
                    double wic = std::log(Wi[c]) - 0.5 * this->logDeterminant(Ci[c]);
                    LOG_TRACE("  w(" << i << "," << c << ") = " << wic);
                    for (std::size_t j = 0u; j < h; ++j)
                    {
                        std::size_t hj = H[j].size();
                        Pi[j](c) = static_cast<double>(hj) * wic;
                        for (std::size_t k = 0u; k < hj; ++k)
                        {
                            TEigenVectorNx1 x = toDenseVector(X[H[j][k]] - Mi[c]);
                            Pi[j](c) -= 0.5 * x.transpose() * Ci[c].solve(x);
                        }
                        LOG_TRACE("    P(" << j << "," << c << ") = " << Pi[j](c));
>>>>>>> d4e4cca7
                    }
                    LOG_TRACE("    P(" << j << "," << c << ") = " << Pi[j](c));
                }
<<<<<<< HEAD
            }
            for (std::size_t j = 0u; j < h; ++j) {
                double Pmax = *std::max_element(Pi[j].begin(), Pi[j].end());
                double Z = 0.0;
                for (std::size_t c = 0u; c < nci; ++c) {
                    Pi[j](c) = ::exp(Pi[j](c) - Pmax);
                    Z += Pi[j](c);
                }
                for (std::size_t c = 0u; c < nci; ++c) {
                    Pi[j](c) /= Z;
=======
                for (std::size_t j = 0u; j < h; ++j)
                {
                    double Pmax = *std::max_element(Pi[j].begin(), Pi[j].end());
                    double Z = 0.0;
                    for (std::size_t c = 0u; c < nci; ++c)
                    {
                        Pi[j](c) = std::exp(Pi[j](c) - Pmax);
                        Z += Pi[j](c);
                    }
                    for (std::size_t c = 0u; c < nci; ++c)
                    {
                        Pi[j](c) /= Z;
                    }
                    LOG_TRACE("  P(" << j << ") = " << Pi[j]);
                }

                // Compute the similarities.
                for (std::size_t j = 0u; j < h; ++j)
                {
                    S_[j].resize(j + 1);
                    for (std::size_t k = 0u; k <= j; ++k)
                    {
                        S_[j][k].add(-std::log(std::max(Pi[j].inner(Pi[k]),
                                                     boost::numeric::bounds<double>::smallest())));
                    }
>>>>>>> d4e4cca7
                }
                LOG_TRACE("  P(" << j << ") = " << Pi[j]);
            }

            // Compute the similarities.
            for (std::size_t j = 0u; j < h; ++j) {
                S_[j].resize(j + 1);
                for (std::size_t k = 0u; k <= j; ++k) {
                    S_[j][k].add(-::log(std::max(Pi[j].inner(Pi[k]), boost::numeric::bounds<double>::smallest())));
                }
            }
        }
        for (std::size_t i = 0u; i < S_.size(); ++i) {
            S[i].reserve(S_[i].size());
            for (std::size_t j = 0u; j < S_[i].size(); ++j) {
                S[i].push_back(CBasicStatistics::mean(S_[i][j]));
            }
        }
    }

    //! Extract the clustering of the neighbourhoods based on
    //! their similarities.
    //!
    //! \param[in] S The similarities between neighbourhoods.
    //! \param[in] H The neighbourhoods.
    //! \param[out] result Filled in with the clustering of the
    //! underlying points.
    void clusterNeighbourhoods(TDoubleVecVec& S, const TSizeVecVec& H, TSizeVecVec& result) const {
        using TNode = CAgglomerativeClusterer::CNode;
        using TDoubleTuple = CNaturalBreaksClassifier::TDoubleTuple;
        using TDoubleTupleVec = CNaturalBreaksClassifier::TDoubleTupleVec;

        result.clear();

        CAgglomerativeClusterer agglomerative;
        agglomerative.initialize(S);
        CAgglomerativeClusterer::TNodeVec tree;
        agglomerative.run(CAgglomerativeClusterer::E_Average, tree);

        TDoubleTupleVec heights;
        heights.reserve(tree.size());
        for (std::size_t i = 0u; i < tree.size(); ++i) {
            heights.push_back(TDoubleTuple());
            heights.back().add(tree[i].height());
        }
        LOG_TRACE("heights = " << core::CContainerPrinter::print(heights));

        TSizeVec splits;
        if (CNaturalBreaksClassifier::naturalBreaks(heights,
                                                    2, // Number splits
                                                    0, // Minimum cluster size
                                                    CNaturalBreaksClassifier::E_TargetDeviation,
                                                    splits)) {
            double height = CBasicStatistics::mean(heights[splits[0] - 1]);
            LOG_TRACE("split = " << core::CContainerPrinter::print(splits) << ", height = " << height);
            const TNode& root = tree.back();
            root.clusteringAt(height, result);
            for (std::size_t i = 0u; i < result.size(); ++i) {
                TSizeVec& ri = result[i];
                std::size_t n = ri.size();
                for (std::size_t j = 0u; j < n; ++j) {
                    ri.insert(ri.end(), H[ri[j]].begin(), H[ri[j]].end());
                }
                ri.erase(ri.begin(), ri.begin() + n);
            }
        } else {
            LOG_ERROR("Failed to cluster " << core::CContainerPrinter::print(heights));
        }
    }

<<<<<<< HEAD
    //! Get the projected data points.
    const TVectorNx1VecVec& projectedData(void) const { return m_ProjectedData; }

    //! Get the log determinant of the rank full portion of \p m.
    double logDeterminant(const TSvdNxN& svd) const {
        double result = 0.0;
        for (std::size_t i = 0u, rank = static_cast<std::size_t>(svd.rank()); i < rank; ++i) {
            result += ::log(svd.singularValues()[i]);
=======
        //! Get the projected data points.
        const TVectorNx1VecVec &projectedData() const
        {
            return m_ProjectedData;
        }

        //! Get the log determinant of the rank full portion of \p m.
        double logDeterminant(const TSvdNxN &svd) const
        {
            double result = 0.0;
            for (std::size_t i = 0u, rank = static_cast<std::size_t>(svd.rank()); i < rank; ++i)
            {
                result += std::log(svd.singularValues()[i]);
            }
            return result;
>>>>>>> d4e4cca7
        }
        return result;
    }

private:
    //! Controls the amount of compression in sampling points
    //! for computing the hierarchical clustering. Larger numbers
    //! equate to more sampled points so less compression.
    double m_Compression;

    //! The projected data points.
    TVectorNx1VecVec m_ProjectedData;
};

//! \brief Adapts clustering implementations for use by the random
//! projection clusterer.
template<typename CLUSTERER>
class CRandomProjectionClustererFacade {};

//! \brief Adapts x-means for use by the random projection clusterer.
template<std::size_t N, typename COST>
<<<<<<< HEAD
class CRandomProjectionClustererFacade<CXMeans<CVectorNx1<double, N>, COST>> {
public:
    using TClusterer = CXMeans<CVectorNx1<double, N>, COST>;
    using TClusterVec = typename TClusterer::TClusterVec;
    using TVectorNx1 = CVectorNx1<double, N>;
    using TVectorNx1Vec = std::vector<TVectorNx1>;

public:
    CRandomProjectionClustererFacade(const TClusterer& xmeans,
                                     std::size_t improveParamsKmeansIterations,
                                     std::size_t improveStructureClusterSeeds,
                                     std::size_t improveStructureKmeansIterations)
        : m_Xmeans(xmeans),
          m_ImproveParamsKmeansIterations(improveParamsKmeansIterations),
          m_ImproveStructureClusterSeeds(improveStructureClusterSeeds),
          m_ImproveStructureKmeansIterations(improveStructureKmeansIterations) {}

    //! Set the points to cluster.
    void setPoints(TVectorNx1Vec& points) { m_Xmeans.setPoints(points); }

    //! Cluster the points.
    void run(void) { m_Xmeans.run(m_ImproveParamsKmeansIterations, m_ImproveStructureClusterSeeds, m_ImproveStructureKmeansIterations); }

    //! Get the clusters (should only be called after run).
    const TClusterVec& clusters(void) const { return m_Xmeans.clusters(); }

private:
    //! The x-means implementation.
    TClusterer m_Xmeans;
    //! The number of iterations to use in k-means for a single
    //! round of improve parameters.
    std::size_t m_ImproveParamsKmeansIterations;
    //! The number of random seeds to try when initializing k-means
    //! for a single round of improve structure.
    std::size_t m_ImproveStructureClusterSeeds;
    //! The number of iterations to use in k-means for a single
    //! round of improve structure.
    std::size_t m_ImproveStructureKmeansIterations;
=======
class CRandomProjectionClustererFacade<CXMeans<CVectorNx1<double, N>, COST>>
{
    public:
        using TClusterer = CXMeans<CVectorNx1<double, N>, COST>;
        using TClusterVec = typename TClusterer::TClusterVec;
        using TVectorNx1 = CVectorNx1<double, N>;
        using TVectorNx1Vec = std::vector<TVectorNx1>;

    public:
        CRandomProjectionClustererFacade(const TClusterer &xmeans,
                                         std::size_t improveParamsKmeansIterations,
                                         std::size_t improveStructureClusterSeeds,
                                         std::size_t improveStructureKmeansIterations) :
                m_Xmeans(xmeans),
                m_ImproveParamsKmeansIterations(improveParamsKmeansIterations),
                m_ImproveStructureClusterSeeds(improveStructureClusterSeeds),
                m_ImproveStructureKmeansIterations(improveStructureKmeansIterations)
        {}

        //! Set the points to cluster.
        void setPoints(TVectorNx1Vec &points)
        {
            m_Xmeans.setPoints(points);
        }

        //! Cluster the points.
        void run()
        {
            m_Xmeans.run(m_ImproveParamsKmeansIterations,
                         m_ImproveStructureClusterSeeds,
                         m_ImproveStructureKmeansIterations);
        }

        //! Get the clusters (should only be called after run).
        const TClusterVec &clusters() const
        {
            return m_Xmeans.clusters();
        }

    private:
        //! The x-means implementation.
        TClusterer m_Xmeans;
        //! The number of iterations to use in k-means for a single
        //! round of improve parameters.
        std::size_t m_ImproveParamsKmeansIterations;
        //! The number of random seeds to try when initializing k-means
        //! for a single round of improve structure.
        std::size_t m_ImproveStructureClusterSeeds;
        //! The number of iterations to use in k-means for a single
        //! round of improve structure.
        std::size_t m_ImproveStructureKmeansIterations;
>>>>>>> d4e4cca7
};

//! Makes an x-means adapter for random projection clustering.
template<std::size_t N, typename COST>
CRandomProjectionClustererFacade<CXMeans<CVectorNx1<double, N>, COST>>
forRandomProjectionClusterer(const CXMeans<CVectorNx1<double, N>, COST>& xmeans,
                             std::size_t improveParamsKmeansIterations,
                             std::size_t improveStructureClusterSeeds,
                             std::size_t improveStructureKmeansIterations) {
    return CRandomProjectionClustererFacade<CXMeans<CVectorNx1<double, N>, COST>>(
        xmeans, improveParamsKmeansIterations, improveStructureClusterSeeds, improveStructureKmeansIterations);
}

//! \brief Adapts k-means for use by the random projection clusterer.
template<std::size_t N>
<<<<<<< HEAD
class CRandomProjectionClustererFacade<CKMeansFast<CVectorNx1<double, N>>> {
public:
    using TClusterer = CKMeansFast<CVectorNx1<double, N>>;
    using TClusterVec = typename TClusterer::TClusterVec;
    using TVectorNx1 = CVectorNx1<double, N>;
    using TVectorNx1Vec = std::vector<TVectorNx1>;

public:
    CRandomProjectionClustererFacade(const TClusterer& kmeans, std::size_t k, std::size_t maxIterations)
        : m_Kmeans(kmeans), m_K(k), m_MaxIterations(maxIterations) {}

    //! Set the points to cluster.
    void setPoints(TVectorNx1Vec& points) {
        m_Kmeans.setPoints(points);
        TVectorNx1Vec centres;
        CKMeansPlusPlusInitialization<TVectorNx1, CPRNG::CXorShift1024Mult> seedCentres(m_Rng);
        seedCentres.run(points, m_K, centres);
        m_Kmeans.setCentres(centres);
    }

    //! Cluster the points.
    void run(void) { m_Kmeans.run(m_MaxIterations); }

    //! Get the clusters (should only be called after run).
    const TClusterVec& clusters(void) const {
        m_Kmeans.clusters(m_Clusters);
        return m_Clusters;
    }

private:
    //! The random number generator.
    CPRNG::CXorShift1024Mult m_Rng;
    //! The k-means implementation.
    TClusterer m_Kmeans;
    //! The number of clusters to use.
    std::size_t m_K;
    //! The number of iterations to use in k-means.
    std::size_t m_MaxIterations;
    //! The clusters.
    mutable TClusterVec m_Clusters;
=======
class CRandomProjectionClustererFacade<CKMeansFast<CVectorNx1<double, N>>>
{
    public:
        using TClusterer = CKMeansFast<CVectorNx1<double, N>>;
        using TClusterVec = typename TClusterer::TClusterVec;
        using TVectorNx1 = CVectorNx1<double, N>;
        using TVectorNx1Vec = std::vector<TVectorNx1>;

    public:
        CRandomProjectionClustererFacade(const TClusterer &kmeans,
                                         std::size_t k,
                                         std::size_t maxIterations) :
                m_Kmeans(kmeans),
                m_K(k),
                m_MaxIterations(maxIterations)
        {}

        //! Set the points to cluster.
        void setPoints(TVectorNx1Vec &points)
        {
            m_Kmeans.setPoints(points);
            TVectorNx1Vec centres;
            CKMeansPlusPlusInitialization<TVectorNx1, CPRNG::CXorShift1024Mult> seedCentres(m_Rng);
            seedCentres.run(points, m_K, centres);
            m_Kmeans.setCentres(centres);
        }

        //! Cluster the points.
        void run()
        {
            m_Kmeans.run(m_MaxIterations);
        }

        //! Get the clusters (should only be called after run).
        const TClusterVec &clusters() const
        {
            m_Kmeans.clusters(m_Clusters);
            return m_Clusters;
        }

    private:
        //! The random number generator.
        CPRNG::CXorShift1024Mult m_Rng;
        //! The k-means implementation.
        TClusterer m_Kmeans;
        //! The number of clusters to use.
        std::size_t m_K;
        //! The number of iterations to use in k-means.
        std::size_t m_MaxIterations;
        //! The clusters.
        mutable TClusterVec m_Clusters;
>>>>>>> d4e4cca7
};

//! Makes a k-means adapter for random projection clustering.
template<std::size_t N>
CRandomProjectionClustererFacade<CKMeansFast<CVectorNx1<double, N>>>
forRandomProjectionClusterer(const CKMeansFast<CVectorNx1<double, N>>& kmeans, std::size_t k, std::size_t maxIterations) {
    return CRandomProjectionClustererFacade<CKMeansFast<CVectorNx1<double, N>>>(kmeans, k, maxIterations);
}
}
}

#endif // INCLUDED_ml_maths_CRandomProjectionClusterer_h<|MERGE_RESOLUTION|>--- conflicted
+++ resolved
@@ -65,14 +65,13 @@
 //!
 //! For more details see http://people.ee.duke.edu/~lcarin/random-projection-for-high.pdf
 template<std::size_t N>
-<<<<<<< HEAD
 class CRandomProjectionClusterer {
 public:
     using TDoubleVec = std::vector<double>;
     using TSizeVec = std::vector<std::size_t>;
 
 public:
-    virtual ~CRandomProjectionClusterer(void) = default;
+    virtual ~CRandomProjectionClusterer() = default;
 
     //! Set up the projections.
     virtual bool initialise(std::size_t numberProjections, std::size_t dimension) {
@@ -80,33 +79,10 @@
         if (!this->generateProjections(numberProjections)) {
             LOG_ERROR("Failed to generate projections");
             return false;
-=======
-class CRandomProjectionClusterer
-{
-    public:
-        using TDoubleVec = std::vector<double>;
-        using TSizeVec = std::vector<std::size_t>;
-
-    public:
-        virtual ~CRandomProjectionClusterer() = default;
-
-        //! Set up the projections.
-        virtual bool initialise(std::size_t numberProjections,
-                                std::size_t dimension)
-        {
-            m_Dimension = dimension;
-            if (!this->generateProjections(numberProjections))
-            {
-                LOG_ERROR("Failed to generate projections");
-                return false;
-            }
-            return true;
->>>>>>> d4e4cca7
         }
         return true;
     }
 
-<<<<<<< HEAD
 protected:
     using TVector = CVector<double>;
     using TVectorVec = std::vector<TVector>;
@@ -115,30 +91,10 @@
 
 protected:
     //! Get the random number generator.
-    CPRNG::CXorShift1024Mult& rng(void) const { return m_Rng; }
-=======
-    protected:
-        using TVector = CVector<double>;
-        using TVectorVec = std::vector<TVector>;
-        using TVectorArray = boost::array<TVector, N>;
-        using TVectorArrayVec = std::vector<TVectorArray>;
-
-    protected:
-        //! Get the random number generator.
-        CPRNG::CXorShift1024Mult &rng() const
-        {
-            return m_Rng;
-        }
-
-        //! Get the projections.
-        const TVectorArrayVec &projections() const
-        {
-            return m_Projections;
-        }
->>>>>>> d4e4cca7
+    CPRNG::CXorShift1024Mult& rng() const { return m_Rng; }
 
     //! Get the projections.
-    const TVectorArrayVec& projections(void) const { return m_Projections; }
+    const TVectorArrayVec& projections() const { return m_Projections; }
 
     //! Generate \p b random projections.
     bool generateProjections(std::size_t b) {
@@ -246,7 +202,6 @@
 //! \brief Implements random projection clustering for batches
 //! of data points.
 template<std::size_t N>
-<<<<<<< HEAD
 class CRandomProjectionClustererBatch : public CRandomProjectionClusterer<N> {
 public:
     using TDoubleVec = typename CRandomProjectionClusterer<N>::TDoubleVec;
@@ -271,7 +226,7 @@
 public:
     CRandomProjectionClustererBatch(double compression) : m_Compression(compression) {}
 
-    virtual ~CRandomProjectionClustererBatch(void) = default;
+    virtual ~CRandomProjectionClustererBatch() = default;
 
     //! Create the \p numberProjections random projections.
     //!
@@ -287,46 +242,6 @@
     void reserve(std::size_t n) {
         for (std::size_t i = 0u; i < m_ProjectedData.size(); ++i) {
             m_ProjectedData[i].reserve(n);
-=======
-class CRandomProjectionClustererBatch : public CRandomProjectionClusterer<N>
-{
-    public:
-        using TDoubleVec = typename CRandomProjectionClusterer<N>::TDoubleVec;
-        using TSizeVec = typename CRandomProjectionClusterer<N>::TSizeVec;
-        using TVector = typename CRandomProjectionClusterer<N>::TVector;
-        using TVectorVec = typename CRandomProjectionClusterer<N>::TVectorVec;
-        using TDoubleVecVec = std::vector<TDoubleVec>;
-        using TSizeVecVec = std::vector<TSizeVec>;
-        using TSizeUSet = boost::unordered_set<std::size_t>;
-        using TVectorNx1 = CVectorNx1<double, N>;
-        using TEigenVectorNx1 = typename SDenseVector<TVectorNx1>::Type;
-        using TVectorNx1Vec = std::vector<TVectorNx1>;
-        using TVectorNx1VecVec = std::vector<TVectorNx1Vec>;
-        using TSymmetricMatrixNxN = CSymmetricMatrixNxN<double, N>;
-        using TSvdNxN = Eigen::JacobiSVD<typename SDenseMatrix<TSymmetricMatrixNxN>::Type>;
-        using TSvdNxNVec = std::vector<TSvdNxN>;
-        using TSvdNxNVecVec = std::vector<TSvdNxNVec>;
-        using TMeanAccumulator = CBasicStatistics::SSampleMean<double>::TAccumulator;
-        using TMeanAccumulatorVec = std::vector<TMeanAccumulator>;
-        using TMeanAccumulatorVecVec = std::vector<TMeanAccumulatorVec>;
-
-    public:
-        CRandomProjectionClustererBatch(double compression) :
-                m_Compression(compression)
-        {}
-
-        virtual ~CRandomProjectionClustererBatch() = default;
-
-        //! Create the \p numberProjections random projections.
-        //!
-        //! \param[in] numberProjections The number of projections
-        //! to create.
-        //! \param[in] dimension The dimension of the space to project.
-        virtual bool initialise(std::size_t numberProjections, std::size_t dimension)
-        {
-            m_ProjectedData.resize(numberProjections);
-            return this->CRandomProjectionClusterer<N>::initialise(numberProjections, dimension);
->>>>>>> d4e4cca7
         }
     }
 
@@ -486,7 +401,7 @@
                 if (pij.size() > 0) {
                     double Zij = 0.0;
                     for (std::size_t k = 0u; k < pij.size(); ++k) {
-                        pij[k] = ::exp(pij[k] - pmax);
+                        pij[k] = std::exp(pij[k] - pmax);
                         Zij += pij[k];
                     }
                     for (std::size_t k = 0u; k < pij.size(); ++k) {
@@ -498,35 +413,9 @@
                     CSampling::categoricalSampleWithoutReplacement(this->rng(), pij, nsij, sij);
                     LOG_TRACE("sij = " << core::CContainerPrinter::print(sij));
 
-<<<<<<< HEAD
                     // Save the relevant data for the i'th clustering.
                     for (std::size_t k = 0u; k < nsij; ++k) {
                         I.insert(fij[sij[k]]);
-=======
-                    if (pij.size() > 0)
-                    {
-                        double Zij = 0.0;
-                        for (std::size_t k = 0u; k < pij.size(); ++k)
-                        {
-                            pij[k] = std::exp(pij[k] - pmax);
-                            Zij += pij[k];
-                        }
-                        for (std::size_t k = 0u; k < pij.size(); ++k)
-                        {
-                            pij[k] /= Zij;
-                        }
-                        LOG_TRACE("pij = " << core::CContainerPrinter::print(pij));
-
-                        // Sample the cluster.
-                        CSampling::categoricalSampleWithoutReplacement(this->rng(), pij, nsij, sij);
-                        LOG_TRACE("sij = " << core::CContainerPrinter::print(sij));
-
-                        // Save the relevant data for the i'th clustering.
-                        for (std::size_t k = 0u; k < nsij; ++k)
-                        {
-                            I.insert(fij[sij[k]]);
-                        }
->>>>>>> d4e4cca7
                     }
                 }
                 W[i].push_back(wij);
@@ -583,7 +472,6 @@
             LOG_TRACE("nn = " << *nn);
             H[lookup[*nn]].push_back(i);
         }
-<<<<<<< HEAD
         LOG_TRACE("H = " << core::CContainerPrinter::print(H));
     }
 
@@ -618,7 +506,7 @@
             // Compute the probability each neighbourhood is from
             // a given cluster.
             for (std::size_t c = 0u; c < nci; ++c) {
-                double wic = ::log(Wi[c]) - 0.5 * this->logDeterminant(Ci[c]);
+                double wic = std::log(Wi[c]) - 0.5 * this->logDeterminant(Ci[c]);
                 LOG_TRACE("  w(" << i << "," << c << ") = " << wic);
                 for (std::size_t j = 0u; j < h; ++j) {
                     std::size_t hj = H[j].size();
@@ -626,99 +514,19 @@
                     for (std::size_t k = 0u; k < hj; ++k) {
                         TEigenVectorNx1 x = toDenseVector(X[H[j][k]] - Mi[c]);
                         Pi[j](c) -= 0.5 * x.transpose() * Ci[c].solve(x);
-=======
-
-        //! Compute the similarities between neighbourhoods.
-        //!
-        //! \param[in] W The cluster weights.
-        //! \param[in] M The cluster sample means.
-        //! \param[in] C The SVD of cluster sample covariance matrices.
-        //! \param[in] H The neighbourhoods of each point in \p I,
-        //! i.e. the indices of the closest points.
-        //! \param[out] S Filled in with the mean similarities between
-        //! neighbourhoods over the different clusterings.
-        void similarities(const TDoubleVecVec &W,
-                          const TVectorNx1VecVec &M,
-                          const TSvdNxNVecVec &C,
-                          const TSizeVecVec &H,
-                          TDoubleVecVec &S) const
-        {
-            std::size_t b = m_ProjectedData.size();
-            std::size_t h = H.size();
-
-            TMeanAccumulatorVecVec S_(h);
-
-            TVectorVec Pi(h);
-            for (std::size_t i = 0u; i < b; ++i)
-            {
-                const TVectorNx1Vec &X  = m_ProjectedData[i];
-                const TDoubleVec &Wi    = W[i];
-                const TVectorNx1Vec &Mi = M[i];
-                const TSvdNxNVec &Ci    = C[i];
-                LOG_TRACE("W(i) = " << core::CContainerPrinter::print(Wi));
-                LOG_TRACE("M(i) = " << core::CContainerPrinter::print(Mi));
-
-                std::size_t nci = Mi.size();
-                std::fill_n(Pi.begin(), h, TVector(nci));
-
-                // Compute the probability each neighbourhood is from
-                // a given cluster.
-                for (std::size_t c = 0u; c < nci; ++c)
-                {
-                    double wic = std::log(Wi[c]) - 0.5 * this->logDeterminant(Ci[c]);
-                    LOG_TRACE("  w(" << i << "," << c << ") = " << wic);
-                    for (std::size_t j = 0u; j < h; ++j)
-                    {
-                        std::size_t hj = H[j].size();
-                        Pi[j](c) = static_cast<double>(hj) * wic;
-                        for (std::size_t k = 0u; k < hj; ++k)
-                        {
-                            TEigenVectorNx1 x = toDenseVector(X[H[j][k]] - Mi[c]);
-                            Pi[j](c) -= 0.5 * x.transpose() * Ci[c].solve(x);
-                        }
-                        LOG_TRACE("    P(" << j << "," << c << ") = " << Pi[j](c));
->>>>>>> d4e4cca7
                     }
                     LOG_TRACE("    P(" << j << "," << c << ") = " << Pi[j](c));
                 }
-<<<<<<< HEAD
             }
             for (std::size_t j = 0u; j < h; ++j) {
                 double Pmax = *std::max_element(Pi[j].begin(), Pi[j].end());
                 double Z = 0.0;
                 for (std::size_t c = 0u; c < nci; ++c) {
-                    Pi[j](c) = ::exp(Pi[j](c) - Pmax);
+                    Pi[j](c) = std::exp(Pi[j](c) - Pmax);
                     Z += Pi[j](c);
                 }
                 for (std::size_t c = 0u; c < nci; ++c) {
                     Pi[j](c) /= Z;
-=======
-                for (std::size_t j = 0u; j < h; ++j)
-                {
-                    double Pmax = *std::max_element(Pi[j].begin(), Pi[j].end());
-                    double Z = 0.0;
-                    for (std::size_t c = 0u; c < nci; ++c)
-                    {
-                        Pi[j](c) = std::exp(Pi[j](c) - Pmax);
-                        Z += Pi[j](c);
-                    }
-                    for (std::size_t c = 0u; c < nci; ++c)
-                    {
-                        Pi[j](c) /= Z;
-                    }
-                    LOG_TRACE("  P(" << j << ") = " << Pi[j]);
-                }
-
-                // Compute the similarities.
-                for (std::size_t j = 0u; j < h; ++j)
-                {
-                    S_[j].resize(j + 1);
-                    for (std::size_t k = 0u; k <= j; ++k)
-                    {
-                        S_[j][k].add(-std::log(std::max(Pi[j].inner(Pi[k]),
-                                                     boost::numeric::bounds<double>::smallest())));
-                    }
->>>>>>> d4e4cca7
                 }
                 LOG_TRACE("  P(" << j << ") = " << Pi[j]);
             }
@@ -727,7 +535,7 @@
             for (std::size_t j = 0u; j < h; ++j) {
                 S_[j].resize(j + 1);
                 for (std::size_t k = 0u; k <= j; ++k) {
-                    S_[j][k].add(-::log(std::max(Pi[j].inner(Pi[k]), boost::numeric::bounds<double>::smallest())));
+                    S_[j][k].add(-std::log(std::max(Pi[j].inner(Pi[k]), boost::numeric::bounds<double>::smallest())));
                 }
             }
         }
@@ -789,32 +597,14 @@
         }
     }
 
-<<<<<<< HEAD
     //! Get the projected data points.
-    const TVectorNx1VecVec& projectedData(void) const { return m_ProjectedData; }
+    const TVectorNx1VecVec& projectedData() const { return m_ProjectedData; }
 
     //! Get the log determinant of the rank full portion of \p m.
     double logDeterminant(const TSvdNxN& svd) const {
         double result = 0.0;
         for (std::size_t i = 0u, rank = static_cast<std::size_t>(svd.rank()); i < rank; ++i) {
-            result += ::log(svd.singularValues()[i]);
-=======
-        //! Get the projected data points.
-        const TVectorNx1VecVec &projectedData() const
-        {
-            return m_ProjectedData;
-        }
-
-        //! Get the log determinant of the rank full portion of \p m.
-        double logDeterminant(const TSvdNxN &svd) const
-        {
-            double result = 0.0;
-            for (std::size_t i = 0u, rank = static_cast<std::size_t>(svd.rank()); i < rank; ++i)
-            {
-                result += std::log(svd.singularValues()[i]);
-            }
-            return result;
->>>>>>> d4e4cca7
+            result += std::log(svd.singularValues()[i]);
         }
         return result;
     }
@@ -836,7 +626,6 @@
 
 //! \brief Adapts x-means for use by the random projection clusterer.
 template<std::size_t N, typename COST>
-<<<<<<< HEAD
 class CRandomProjectionClustererFacade<CXMeans<CVectorNx1<double, N>, COST>> {
 public:
     using TClusterer = CXMeans<CVectorNx1<double, N>, COST>;
@@ -858,10 +647,10 @@
     void setPoints(TVectorNx1Vec& points) { m_Xmeans.setPoints(points); }
 
     //! Cluster the points.
-    void run(void) { m_Xmeans.run(m_ImproveParamsKmeansIterations, m_ImproveStructureClusterSeeds, m_ImproveStructureKmeansIterations); }
+    void run() { m_Xmeans.run(m_ImproveParamsKmeansIterations, m_ImproveStructureClusterSeeds, m_ImproveStructureKmeansIterations); }
 
     //! Get the clusters (should only be called after run).
-    const TClusterVec& clusters(void) const { return m_Xmeans.clusters(); }
+    const TClusterVec& clusters() const { return m_Xmeans.clusters(); }
 
 private:
     //! The x-means implementation.
@@ -875,59 +664,6 @@
     //! The number of iterations to use in k-means for a single
     //! round of improve structure.
     std::size_t m_ImproveStructureKmeansIterations;
-=======
-class CRandomProjectionClustererFacade<CXMeans<CVectorNx1<double, N>, COST>>
-{
-    public:
-        using TClusterer = CXMeans<CVectorNx1<double, N>, COST>;
-        using TClusterVec = typename TClusterer::TClusterVec;
-        using TVectorNx1 = CVectorNx1<double, N>;
-        using TVectorNx1Vec = std::vector<TVectorNx1>;
-
-    public:
-        CRandomProjectionClustererFacade(const TClusterer &xmeans,
-                                         std::size_t improveParamsKmeansIterations,
-                                         std::size_t improveStructureClusterSeeds,
-                                         std::size_t improveStructureKmeansIterations) :
-                m_Xmeans(xmeans),
-                m_ImproveParamsKmeansIterations(improveParamsKmeansIterations),
-                m_ImproveStructureClusterSeeds(improveStructureClusterSeeds),
-                m_ImproveStructureKmeansIterations(improveStructureKmeansIterations)
-        {}
-
-        //! Set the points to cluster.
-        void setPoints(TVectorNx1Vec &points)
-        {
-            m_Xmeans.setPoints(points);
-        }
-
-        //! Cluster the points.
-        void run()
-        {
-            m_Xmeans.run(m_ImproveParamsKmeansIterations,
-                         m_ImproveStructureClusterSeeds,
-                         m_ImproveStructureKmeansIterations);
-        }
-
-        //! Get the clusters (should only be called after run).
-        const TClusterVec &clusters() const
-        {
-            return m_Xmeans.clusters();
-        }
-
-    private:
-        //! The x-means implementation.
-        TClusterer m_Xmeans;
-        //! The number of iterations to use in k-means for a single
-        //! round of improve parameters.
-        std::size_t m_ImproveParamsKmeansIterations;
-        //! The number of random seeds to try when initializing k-means
-        //! for a single round of improve structure.
-        std::size_t m_ImproveStructureClusterSeeds;
-        //! The number of iterations to use in k-means for a single
-        //! round of improve structure.
-        std::size_t m_ImproveStructureKmeansIterations;
->>>>>>> d4e4cca7
 };
 
 //! Makes an x-means adapter for random projection clustering.
@@ -943,7 +679,6 @@
 
 //! \brief Adapts k-means for use by the random projection clusterer.
 template<std::size_t N>
-<<<<<<< HEAD
 class CRandomProjectionClustererFacade<CKMeansFast<CVectorNx1<double, N>>> {
 public:
     using TClusterer = CKMeansFast<CVectorNx1<double, N>>;
@@ -965,10 +700,10 @@
     }
 
     //! Cluster the points.
-    void run(void) { m_Kmeans.run(m_MaxIterations); }
+    void run() { m_Kmeans.run(m_MaxIterations); }
 
     //! Get the clusters (should only be called after run).
-    const TClusterVec& clusters(void) const {
+    const TClusterVec& clusters() const {
         m_Kmeans.clusters(m_Clusters);
         return m_Clusters;
     }
@@ -984,59 +719,6 @@
     std::size_t m_MaxIterations;
     //! The clusters.
     mutable TClusterVec m_Clusters;
-=======
-class CRandomProjectionClustererFacade<CKMeansFast<CVectorNx1<double, N>>>
-{
-    public:
-        using TClusterer = CKMeansFast<CVectorNx1<double, N>>;
-        using TClusterVec = typename TClusterer::TClusterVec;
-        using TVectorNx1 = CVectorNx1<double, N>;
-        using TVectorNx1Vec = std::vector<TVectorNx1>;
-
-    public:
-        CRandomProjectionClustererFacade(const TClusterer &kmeans,
-                                         std::size_t k,
-                                         std::size_t maxIterations) :
-                m_Kmeans(kmeans),
-                m_K(k),
-                m_MaxIterations(maxIterations)
-        {}
-
-        //! Set the points to cluster.
-        void setPoints(TVectorNx1Vec &points)
-        {
-            m_Kmeans.setPoints(points);
-            TVectorNx1Vec centres;
-            CKMeansPlusPlusInitialization<TVectorNx1, CPRNG::CXorShift1024Mult> seedCentres(m_Rng);
-            seedCentres.run(points, m_K, centres);
-            m_Kmeans.setCentres(centres);
-        }
-
-        //! Cluster the points.
-        void run()
-        {
-            m_Kmeans.run(m_MaxIterations);
-        }
-
-        //! Get the clusters (should only be called after run).
-        const TClusterVec &clusters() const
-        {
-            m_Kmeans.clusters(m_Clusters);
-            return m_Clusters;
-        }
-
-    private:
-        //! The random number generator.
-        CPRNG::CXorShift1024Mult m_Rng;
-        //! The k-means implementation.
-        TClusterer m_Kmeans;
-        //! The number of clusters to use.
-        std::size_t m_K;
-        //! The number of iterations to use in k-means.
-        std::size_t m_MaxIterations;
-        //! The clusters.
-        mutable TClusterVec m_Clusters;
->>>>>>> d4e4cca7
 };
 
 //! Makes a k-means adapter for random projection clustering.
