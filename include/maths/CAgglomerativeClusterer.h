--- conflicted
+++ resolved
@@ -47,93 +47,33 @@
 //! For other styles see https://en.wikipedia.org/wiki/Hierarchical_clustering#Agglomerative_clustering_example.
 class MATHS_EXPORT CAgglomerativeClusterer {
 public:
-    typedef std::vector<double> TDoubleVec;
-    typedef std::vector<TDoubleVec> TDoubleVecVec;
-    typedef std::vector<std::size_t> TSizeVec;
-    typedef std::vector<TSizeVec> TSizeVecVec;
-    typedef std::pair<double, TSizeVec> TDoubleSizeVecPr;
-    typedef std::vector<TDoubleSizeVecPr> TDoubleSizeVecPrVec;
+    using TDoubleVec = std::vector<double>;
+    using TDoubleVecVec = std::vector<TDoubleVec>;
+    using TSizeVec = std::vector<std::size_t>;
+    using TSizeVecVec = std::vector<TSizeVec>;
+    using TDoubleSizeVecPr = std::pair<double, TSizeVec>;
+    using TDoubleSizeVecPrVec = std::vector<TDoubleSizeVecPr>;
 
     //! \brief A representation of a node in the tree of clusters.
     class MATHS_EXPORT CNode {
     public:
-<<<<<<< HEAD
         //! Set the rightmost point below this node.
         CNode(std::size_t index, double height);
-=======
-        using TDoubleVec = std::vector<double>;
-        using TDoubleVecVec = std::vector<TDoubleVec>;
-        using TSizeVec = std::vector<std::size_t>;
-        using TSizeVecVec = std::vector<TSizeVec>;
-        using TDoubleSizeVecPr = std::pair<double, TSizeVec>;
-        using TDoubleSizeVecPrVec = std::vector<TDoubleSizeVecPr>;
-
-        //! \brief A representation of a node in the tree of clusters.
-        class MATHS_EXPORT CNode
-        {
-            public:
-                //! Set the rightmost point below this node.
-                CNode(std::size_t index, double height);
-
-                //! Add a child node and update connectivity.
-                bool addChild(CNode &child);
-
-                //! Get the unique index of this node.
-                std::size_t index() const;
-
-                //! Get the height of this node.
-                double height() const;
-
-                //! Get the root of the branch containing this node.
-                //!
-                //! \note This is the root of the tree unless it is
-                //! under construction.
-                CNode &root();
-
-                //! Get the points in this node's cluster.
-                void points(TSizeVec &result) const;
-
-                //! Get the joins and their heights.
-                void clusters(TDoubleSizeVecPrVec &result) const;
-
-                //! Get the clustering at the specified height.
-                void clusteringAt(double height, TSizeVecVec &result) const;
-
-                //! Get a debug representation of the branch rooted at
-                //! this node.
-                std::string print(const std::string &indent = std::string("  ")) const;
-
-            private:
-                //! The parent cluster.
-                CNode *m_Parent;
-                //! The left child cluster.
-                CNode *m_LeftChild;
-                //! The right child cluster.
-                CNode *m_RightChild;
-                //! The unique index of this cluster.
-                std::size_t m_Index;
-                //! The height of this cluster, i.e. the value of the
-                //! objective function at which the cluster forms.
-                double m_Height;
-        };
-
-        using TNodeVec = std::vector<CNode>;
->>>>>>> d4e4cca7
 
         //! Add a child node and update connectivity.
         bool addChild(CNode& child);
 
         //! Get the unique index of this node.
-        std::size_t index(void) const;
+        std::size_t index() const;
 
         //! Get the height of this node.
-        double height(void) const;
+        double height() const;
 
         //! Get the root of the branch containing this node.
         //!
         //! \note This is the root of the tree unless it is
         //! under construction.
-        CNode& root(void);
+        CNode& root();
 
         //! Get the points in this node's cluster.
         void points(TSizeVec& result) const;
@@ -162,7 +102,7 @@
         double m_Height;
     };
 
-    typedef std::vector<CNode> TNodeVec;
+    using TNodeVec = std::vector<CNode>;
 
 public:
     //! Possible clustering objective functions supported.
