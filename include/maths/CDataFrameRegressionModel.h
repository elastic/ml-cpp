--- conflicted
+++ resolved
@@ -40,14 +40,11 @@
     //! Write this model to \p writer.
     virtual void write(core::CRapidJsonConcurrentLineWriter& writer) const = 0;
 
-<<<<<<< HEAD
     //! Get the number of columns training the model will add to the data frame.
     virtual std::size_t numberExtraColumnsForTrain() const = 0;
 
-=======
->>>>>>> 9ea38f96
     //! Get the column containing the model's prediction for the dependent variable.
-    virtual std::size_t columnHoldingPrediction(std::size_t columns) const = 0;
+    virtual std::size_t columnHoldingPrediction(std::size_t numberColumns) const = 0;
 
 protected:
     static void noop(double);
