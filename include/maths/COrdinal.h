--- conflicted
+++ resolved
@@ -32,11 +32,10 @@
 //! This deals with floating point and integer values and works
 //! around the loss of precision converting 64 bit integers to
 //! doubles.
-<<<<<<< HEAD
 class MATHS_EXPORT COrdinal : private boost::equality_comparable<COrdinal, boost::partially_ordered<COrdinal>> {
 public:
     //! Create an unset value.
-    COrdinal(void);
+    COrdinal();
     COrdinal(int64_t value);
     COrdinal(uint64_t value);
     COrdinal(double value);
@@ -48,13 +47,13 @@
     bool operator<(COrdinal rhs) const;
 
     //! Check if the value has been set.
-    bool isNan(void) const;
+    bool isNan() const;
 
     //! Convert to a double (accepting possible loss in precision).
-    double asDouble(void) const;
+    double asDouble() const;
 
     //! Get a hash of the value.
-    uint64_t hash(void);
+    uint64_t hash();
 
 private:
     //! Enumeration of the types which can be stored.
@@ -87,61 +86,6 @@
 
     MATHS_EXPORT
     friend std::ostream& operator<<(std::ostream& o, COrdinal ord);
-=======
-class MATHS_EXPORT COrdinal : private boost::equality_comparable< COrdinal,
-                                      boost::partially_ordered< COrdinal > >
-{
-    public:
-        //! Create an unset value.
-        COrdinal();
-        COrdinal(int64_t value);
-        COrdinal(uint64_t value);
-        COrdinal(double value);
-
-        //! Check if two ordinals are equal.
-        bool operator==(COrdinal rhs) const;
-
-        //! Check if one ordinal is less than another.
-        bool operator<(COrdinal rhs) const;
-
-        //! Check if the value has been set.
-        bool isNan() const;
-
-        //! Convert to a double (accepting possible loss in precision).
-        double asDouble() const;
-
-        //! Get a hash of the value.
-        uint64_t hash();
-
-    private:
-        //! Enumeration of the types which can be stored.
-        enum EType
-        {
-            E_Integer,
-            E_PositiveInteger,
-            E_Real,
-            E_Nan // Semantics are same as Nan.
-        };
-
-        union Value { int64_t integer; uint64_t positiveInteger; double real; };
-
-    private:
-        bool equal(int64_t lhs, uint64_t rhs) const;
-        bool equal(int64_t lhs, double rhs) const;
-        bool equal(uint64_t lhs, double rhs) const;
-        bool less(int64_t lhs, uint64_t rhs) const;
-        bool less(int64_t lhs, double rhs) const;
-        bool less(uint64_t lhs, double rhs) const;
-
-    private:
-        //! The type of value stored.
-        EType m_Type;
-        //! The value.
-        Value m_Value;
-
-MATHS_EXPORT
-friend std::ostream &operator<<(std::ostream &o, COrdinal ord);
->>>>>>> d4e4cca7
 };
 }
 }
