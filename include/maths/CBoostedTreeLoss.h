--- conflicted
+++ resolved
@@ -96,15 +96,10 @@
     }
 
     double bucketWidth() const {
-<<<<<<< HEAD
-        return m_PredictionMinMax.range() /
-               static_cast<double>(m_BucketsClassCounts.size());
-=======
         return m_PredictionMinMax.initialized()
                    ? m_PredictionMinMax.range() /
                          static_cast<double>(m_BucketCategoryCounts.size())
                    : 0.0;
->>>>>>> 1cf9de80
     }
 
 private:
