--- conflicted
+++ resolved
@@ -50,10 +50,9 @@
 //! The field names given to each prior distribution class are deliberately
 //! terse and uninformative to avoid giving away details of our analytics
 //! to potential competitors.
-<<<<<<< HEAD
 class MATHS_EXPORT CClustererStateSerialiser {
 public:
-    typedef boost::shared_ptr<CClusterer1d> TClusterer1dPtr;
+    using TClusterer1dPtr = boost::shared_ptr<CClusterer1d>;
 
 public:
     //! Construct the appropriate CClusterer sub-class from its state
@@ -105,86 +104,6 @@
                 ++numResults;
             } else {
                 LOG_ERROR("No clusterer corresponds to node name " << traverser.name());
-=======
-class MATHS_EXPORT CClustererStateSerialiser
-{
-    public:
-        using TClusterer1dPtr = boost::shared_ptr<CClusterer1d>;
-
-    public:
-        //! Construct the appropriate CClusterer sub-class from its state
-        //! document representation.
-        //!
-        //! \note Sets \p ptr to NULL on failure.
-        bool operator()(const SDistributionRestoreParams &params,
-                        TClusterer1dPtr &ptr,
-                        core::CStateRestoreTraverser &traverser);
-
-        //! Construct the appropriate CClusterer sub-class from its state
-        //! document representation.
-        //!
-        //! \note Sets \p ptr to NULL on failure.
-        bool operator()(const SDistributionRestoreParams &params,
-                        const CClusterer1d::TSplitFunc &splitFunc,
-                        const CClusterer1d::TMergeFunc &mergeFunc,
-                        TClusterer1dPtr &ptr,
-                        core::CStateRestoreTraverser &traverser);
-
-        //! Persist state by passing information to the supplied inserter.
-        void operator()(const CClusterer1d &clusterer,
-                        core::CStatePersistInserter &inserter);
-
-        //! Construct the appropriate CClusterer sub-class from its state
-        //! document representation.
-        //!
-        //! \note Sets \p ptr to NULL on failure.
-        template<typename T, std::size_t N>
-        bool operator()(const SDistributionRestoreParams &params,
-                        boost::shared_ptr<CClusterer<CVectorNx1<T, N> > > &ptr,
-                        core::CStateRestoreTraverser &traverser)
-        {
-            return this->operator()(params,
-                                    CClustererTypes::CDoNothing(),
-                                    CClustererTypes::CDoNothing(),
-                                    ptr,
-                                    traverser);
-        }
-
-        //! Construct the appropriate CClusterer sub-class from its state
-        //! document representation.
-        //!
-        //! \note Sets \p ptr to NULL on failure.
-        template<typename T, std::size_t N>
-        bool operator()(const SDistributionRestoreParams &params,
-                        const CClustererTypes::TSplitFunc &splitFunc,
-                        const CClustererTypes::TMergeFunc &mergeFunc,
-                        boost::shared_ptr<CClusterer<CVectorNx1<T, N> > > &ptr,
-                        core::CStateRestoreTraverser &traverser)
-        {
-            std::size_t numResults(0);
-
-            do
-            {
-                const std::string &name = traverser.name();
-                if (name == CClustererTypes::X_MEANS_ONLINE_TAG)
-                {
-                    ptr.reset(CXMeansOnlineFactory::restore<T, N>(
-                                      params, splitFunc, mergeFunc, traverser));
-                    ++numResults;
-                }
-                else
-                {
-                    LOG_ERROR("No clusterer corresponds to node name " << traverser.name());
-                }
-            }
-            while (traverser.next());
-
-            if (numResults != 1)
-            {
-                LOG_ERROR("Expected 1 (got " << numResults << ") clusterer tags");
-                ptr.reset();
-                return false;
->>>>>>> d4e4cca7
             }
         } while (traverser.next());
 
