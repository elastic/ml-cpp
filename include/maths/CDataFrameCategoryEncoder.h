--- conflicted
+++ resolved
@@ -155,12 +155,8 @@
         double encode(double value) const override;
         bool isBinary() const override;
         std::uint64_t checksum() const override;
-<<<<<<< HEAD
-        std::string typeString() const override;
+        const std::string& typeString() const override;
         size_t hotCategory() const;
-=======
-        const std::string& typeString() const override;
->>>>>>> 0a95aced
 
     private:
         void acceptPersistInserterForDerivedTypeState(core::CStatePersistInserter& inserter) const override;
