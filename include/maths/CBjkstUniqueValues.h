/*
 * ELASTICSEARCH CONFIDENTIAL
 *
 * Copyright (c) 2016 Elasticsearch BV. All Rights Reserved.
 *
 * Notice: this software, and all information contained
 * therein, is the exclusive property of Elasticsearch BV
 * and its licensors, if any, and is protected under applicable
 * domestic and foreign law, and international treaties.
 *
 * Reproduction, republication or distribution without the
 * express written consent of Elasticsearch BV is
 * strictly prohibited.
 */

#ifndef INCLUDED_ml_maths_CBjkstUniqueValues_h
#define INCLUDED_ml_maths_CBjkstUniqueValues_h

#include <core/CHashing.h>
#include <core/CMemory.h>
#include <core/CStatePersistInserter.h>
#include <core/CStateRestoreTraverser.h>

#include <maths/ImportExport.h>

#include <boost/variant.hpp>

#include <cstddef>
#include <utility>
#include <vector>

#include <stdint.h>

namespace ml {
namespace maths {

//! \brief The BJSKT algorithm for estimating the number of unique values
//! in a collection.
//!
//! DESCRIPTION:\n
//! This implements (more or less) the BJKST algorithm for estimating
//! the number of unique events in a large collection in much reduced
//! space. The implementation isn't the most compact and trades some
//! space for improved performance and ease of implementation.
//!
//! It will estimate the number of unique items in a population with
//! the a space and accuracy tradeoff. In particular,
//! <pre class="fragment">
//!   \f$\displaystyle P\left(\left|\frac{e}{n} - 1\right| > \epsilon\right) < \delta\f$
//! </pre>
//!
//! where, \f$e\f$ is the estimate of the number of unique items, \f$n\f$
//! is the true number of unique items and \f$\epsilon\f$ and \f$\delta\f$
//! are constants such that the algorithm requires space
//! <pre class="fragment">
//!   \f$\displaystyle O\left(\left|\frac{1}{\epsilon^2}\log(\epsilon)log(\delta)\right|\right)\f$
//! </pre>
//!
//! IMPLEMENTATION DECISIONS:\n
//! This implementation is reasonably space efficient but doesn't pack
//! the hash map into a bit array for simplicity and better runtime
//! constants. Also, since it uses an array of uint8_t to store the
//! hash map I've chosen to restrict the map hash function to 16 bits
//! rather than the minimum value needed to get reasonable collision
//! probability. This should be plenty big enough for all sizes of
//! hash map we'd use in practice.
//!
//! The maximum total space used in bytes is:
//! <pre class="fragment">
//!   \f$\displaystyle (44 + 3m)k\f$
//! </pre>
//!
//! Here, \f$k\f$ is the \p numberHashes parameter and \f$m\f$ is the
//! \p maxSize parameter supplied to the constructor. Roughly speaking
//! \f$m = 1/\epsilon^2\f$ and \f$k = -\log(\delta)\f$.
//!
//! Note that the hash map lookup constants are good but the complexity
//! is bad \f$O(m)\f$ so the \p maxSize parameter supplied to the
//! constructor should be less than a few hundred.
<<<<<<< HEAD
class MATHS_EXPORT CBjkstUniqueValues {
public:
    typedef core::CHashing::CUniversalHash::TUInt32UnrestrictedHashVec TUInt32HashVec;
=======
class MATHS_EXPORT CBjkstUniqueValues
{
    public:
        using TUInt32HashVec = core::CHashing::CUniversalHash::TUInt32UnrestrictedHashVec;
>>>>>>> d4e4cca7

public:
    //! Get the count of trailing zeros in value.
    static uint8_t trailingZeros(uint32_t value);

public:
    //! \param numberHashes The number of independent hashes.
    //! \param maxSize The maximum size of the hash sets.
    CBjkstUniqueValues(std::size_t numberHashes, std::size_t maxSize);

    //! Create by traversing a state document.
    CBjkstUniqueValues(core::CStateRestoreTraverser& traverser);

    //! Efficiently swap the contents of two sketches.
    void swap(CBjkstUniqueValues& other);

private:
    //! Create by traversing a state document.
    bool acceptRestoreTraverser(core::CStateRestoreTraverser& traverser);

public:
    //! Convert to a node tree.
    void acceptPersistInserter(core::CStatePersistInserter& inserter) const;

    //! Add a new value.
    void add(uint32_t value);

    //! Remove a value.
    void remove(uint32_t value);

    //! Get an estimate of the number of unique values added.
    uint32_t number(void) const;

    //! Get a checksum for the sketch.
    uint64_t checksum(uint64_t seed = 0) const;

    //! Get the memory used by this sketch.
    void debugMemoryUsage(core::CMemoryUsage::TMemoryUsagePtr mem) const;

    //! Get the memory used by this sketch.
    std::size_t memoryUsage(void) const;

private:
    typedef std::vector<uint8_t> TUInt8Vec;
    typedef std::vector<TUInt8Vec> TUInt8VecVec;
    typedef std::vector<uint32_t> TUInt32Vec;
    typedef TUInt32Vec::iterator TUInt32VecItr;
    typedef TUInt32Vec::const_iterator TUInt32VecCItr;

    //! Wraps up the sketch data.
    struct MATHS_EXPORT SSketch {
        SSketch(void);
        SSketch(std::size_t numberHashes);

        //! Efficiently swap the contents of two sketches.
        void swap(SSketch& other);

        //! Create by traversing a state document.
        bool acceptRestoreTraverser(core::CStateRestoreTraverser& traverser, std::size_t numberHashes);

        //! Convert to a node tree.
        void acceptPersistInserter(core::CStatePersistInserter& inserter) const;

        //! Add a new value.
        void add(std::size_t maxSize, uint32_t value);

        //! Remove a value.
        void remove(uint32_t value);

        //! Get an estimate of the number of unique values added.
        uint32_t number() const;

<<<<<<< HEAD
        //! The secondary hash function.
        TUInt32HashVec s_G;
        //! The main hash functions.
        TUInt32HashVec s_H;
        //! The trailing zero counts.
        TUInt8Vec s_Z;
        //! The unique hashed values.
        TUInt8VecVec s_B;
    };

    typedef boost::variant<TUInt32Vec, SSketch> TUInt32VecOrSketch;

private:
    //! Maybe switch to sketching the distinct value set.
    void sketch(void);

private:
    //! The maximum size of the sketch set before compression.
    std::size_t m_MaxSize;
    //! The number of distinct hashes to use in the sketch.
    std::size_t m_NumberHashes;
    //! The distinct count sketch.
    TUInt32VecOrSketch m_Sketch;
=======
        //! Get a checksum for the sketch.
        uint64_t checksum(uint64_t seed = 0) const;

        //! Get the memory used by this sketch.
        void debugMemoryUsage(core::CMemoryUsage::TMemoryUsagePtr mem) const;

        //! Get the memory used by this sketch.
        std::size_t memoryUsage() const;

    private:
        using TUInt8Vec = std::vector<uint8_t>;
        using TUInt8VecVec = std::vector<TUInt8Vec>;
        using TUInt32Vec = std::vector<uint32_t>;
        using TUInt32VecItr = TUInt32Vec::iterator;
        using TUInt32VecCItr = TUInt32Vec::const_iterator;

        //! Wraps up the sketch data.
        struct MATHS_EXPORT SSketch
        {
            SSketch();
            SSketch(std::size_t numberHashes);

            //! Efficiently swap the contents of two sketches.
            void swap(SSketch &other);

            //! Create by traversing a state document.
            bool acceptRestoreTraverser(core::CStateRestoreTraverser &traverser,
                                        std::size_t numberHashes);

            //! Convert to a node tree.
            void acceptPersistInserter(core::CStatePersistInserter &inserter) const;

            //! Add a new value.
            void add(std::size_t maxSize, uint32_t value);

            //! Remove a value.
            void remove(uint32_t value);

            //! Get an estimate of the number of unique values added.
            uint32_t number() const;

            //! The secondary hash function.
            TUInt32HashVec s_G;
            //! The main hash functions.
            TUInt32HashVec s_H;
            //! The trailing zero counts.
            TUInt8Vec s_Z;
            //! The unique hashed values.
            TUInt8VecVec s_B;
        };

        using TUInt32VecOrSketch = boost::variant<TUInt32Vec, SSketch>;

    private:
        //! Maybe switch to sketching the distinct value set.
        void sketch();

    private:
        //! The maximum size of the sketch set before compression.
        std::size_t m_MaxSize;
        //! The number of distinct hashes to use in the sketch.
        std::size_t m_NumberHashes;
        //! The distinct count sketch.
        TUInt32VecOrSketch m_Sketch;
>>>>>>> d4e4cca7
};
}
}

#endif // INCLUDED_ml_maths_CBjkstUniqueValues_h<|MERGE_RESOLUTION|>--- conflicted
+++ resolved
@@ -77,16 +77,9 @@
 //! Note that the hash map lookup constants are good but the complexity
 //! is bad \f$O(m)\f$ so the \p maxSize parameter supplied to the
 //! constructor should be less than a few hundred.
-<<<<<<< HEAD
 class MATHS_EXPORT CBjkstUniqueValues {
 public:
-    typedef core::CHashing::CUniversalHash::TUInt32UnrestrictedHashVec TUInt32HashVec;
-=======
-class MATHS_EXPORT CBjkstUniqueValues
-{
-    public:
-        using TUInt32HashVec = core::CHashing::CUniversalHash::TUInt32UnrestrictedHashVec;
->>>>>>> d4e4cca7
+    using TUInt32HashVec = core::CHashing::CUniversalHash::TUInt32UnrestrictedHashVec;
 
 public:
     //! Get the count of trailing zeros in value.
@@ -118,7 +111,7 @@
     void remove(uint32_t value);
 
     //! Get an estimate of the number of unique values added.
-    uint32_t number(void) const;
+    uint32_t number() const;
 
     //! Get a checksum for the sketch.
     uint64_t checksum(uint64_t seed = 0) const;
@@ -127,18 +120,18 @@
     void debugMemoryUsage(core::CMemoryUsage::TMemoryUsagePtr mem) const;
 
     //! Get the memory used by this sketch.
-    std::size_t memoryUsage(void) const;
+    std::size_t memoryUsage() const;
 
 private:
-    typedef std::vector<uint8_t> TUInt8Vec;
-    typedef std::vector<TUInt8Vec> TUInt8VecVec;
-    typedef std::vector<uint32_t> TUInt32Vec;
-    typedef TUInt32Vec::iterator TUInt32VecItr;
-    typedef TUInt32Vec::const_iterator TUInt32VecCItr;
+    using TUInt8Vec = std::vector<uint8_t>;
+    using TUInt8VecVec = std::vector<TUInt8Vec>;
+    using TUInt32Vec = std::vector<uint32_t>;
+    using TUInt32VecItr = TUInt32Vec::iterator;
+    using TUInt32VecCItr = TUInt32Vec::const_iterator;
 
     //! Wraps up the sketch data.
     struct MATHS_EXPORT SSketch {
-        SSketch(void);
+        SSketch();
         SSketch(std::size_t numberHashes);
 
         //! Efficiently swap the contents of two sketches.
@@ -159,7 +152,6 @@
         //! Get an estimate of the number of unique values added.
         uint32_t number() const;
 
-<<<<<<< HEAD
         //! The secondary hash function.
         TUInt32HashVec s_G;
         //! The main hash functions.
@@ -170,11 +162,11 @@
         TUInt8VecVec s_B;
     };
 
-    typedef boost::variant<TUInt32Vec, SSketch> TUInt32VecOrSketch;
+    using TUInt32VecOrSketch = boost::variant<TUInt32Vec, SSketch>;
 
 private:
     //! Maybe switch to sketching the distinct value set.
-    void sketch(void);
+    void sketch();
 
 private:
     //! The maximum size of the sketch set before compression.
@@ -183,72 +175,6 @@
     std::size_t m_NumberHashes;
     //! The distinct count sketch.
     TUInt32VecOrSketch m_Sketch;
-=======
-        //! Get a checksum for the sketch.
-        uint64_t checksum(uint64_t seed = 0) const;
-
-        //! Get the memory used by this sketch.
-        void debugMemoryUsage(core::CMemoryUsage::TMemoryUsagePtr mem) const;
-
-        //! Get the memory used by this sketch.
-        std::size_t memoryUsage() const;
-
-    private:
-        using TUInt8Vec = std::vector<uint8_t>;
-        using TUInt8VecVec = std::vector<TUInt8Vec>;
-        using TUInt32Vec = std::vector<uint32_t>;
-        using TUInt32VecItr = TUInt32Vec::iterator;
-        using TUInt32VecCItr = TUInt32Vec::const_iterator;
-
-        //! Wraps up the sketch data.
-        struct MATHS_EXPORT SSketch
-        {
-            SSketch();
-            SSketch(std::size_t numberHashes);
-
-            //! Efficiently swap the contents of two sketches.
-            void swap(SSketch &other);
-
-            //! Create by traversing a state document.
-            bool acceptRestoreTraverser(core::CStateRestoreTraverser &traverser,
-                                        std::size_t numberHashes);
-
-            //! Convert to a node tree.
-            void acceptPersistInserter(core::CStatePersistInserter &inserter) const;
-
-            //! Add a new value.
-            void add(std::size_t maxSize, uint32_t value);
-
-            //! Remove a value.
-            void remove(uint32_t value);
-
-            //! Get an estimate of the number of unique values added.
-            uint32_t number() const;
-
-            //! The secondary hash function.
-            TUInt32HashVec s_G;
-            //! The main hash functions.
-            TUInt32HashVec s_H;
-            //! The trailing zero counts.
-            TUInt8Vec s_Z;
-            //! The unique hashed values.
-            TUInt8VecVec s_B;
-        };
-
-        using TUInt32VecOrSketch = boost::variant<TUInt32Vec, SSketch>;
-
-    private:
-        //! Maybe switch to sketching the distinct value set.
-        void sketch();
-
-    private:
-        //! The maximum size of the sketch set before compression.
-        std::size_t m_MaxSize;
-        //! The number of distinct hashes to use in the sketch.
-        std::size_t m_NumberHashes;
-        //! The distinct count sketch.
-        TUInt32VecOrSketch m_Sketch;
->>>>>>> d4e4cca7
 };
 }
 }
