--- conflicted
+++ resolved
@@ -71,64 +71,18 @@
 template<typename POINT, typename NODE_DATA = kdtree_detail::SEmptyNodeData>
 class CKdTree {
 public:
-    typedef std::vector<POINT> TPointVec;
-    typedef typename TPointVec::iterator TPointVecItr;
-    typedef typename SCoordinate<POINT>::Type TCoordinate;
-    typedef typename SPromoted<TCoordinate>::Type TCoordinatePrecise;
-    typedef std::pair<TCoordinatePrecise, POINT> TCoordinatePrecisePointPr;
-    typedef CBasicStatistics::COrderStatisticsHeap<TCoordinatePrecisePointPr> TNearestAccumulator;
+    using TPointVec = std::vector<POINT>;
+    using TPointVecItr = typename TPointVec::iterator;
+    using TCoordinate = typename SCoordinate<POINT>::Type;
+    using TCoordinatePrecise = typename SPromoted<TCoordinate>::Type;
+    using TCoordinatePrecisePointPr = std::pair<TCoordinatePrecise, POINT>;
+    using TNearestAccumulator = CBasicStatistics::COrderStatisticsHeap<TCoordinatePrecisePointPr>;
 
     //! Less on a specific coordinate of point position vector.
     class CCoordinateLess {
     public:
-<<<<<<< HEAD
         CCoordinateLess(std::size_t i) : m_I(i) {}
         bool operator()(const POINT& lhs, const POINT& rhs) const { return lhs(m_I) < rhs(m_I); }
-=======
-        using TPointVec = std::vector<POINT>;
-        using TPointVecItr = typename TPointVec::iterator;
-        using TCoordinate = typename SCoordinate<POINT>::Type;
-        using TCoordinatePrecise = typename SPromoted<TCoordinate>::Type;
-        using TCoordinatePrecisePointPr = std::pair<TCoordinatePrecise, POINT>;
-        using TNearestAccumulator = CBasicStatistics::COrderStatisticsHeap<TCoordinatePrecisePointPr>;
-
-        //! Less on a specific coordinate of point position vector.
-        class CCoordinateLess
-        {
-            public:
-                CCoordinateLess(std::size_t i) : m_I(i) {}
-                bool operator()(const POINT &lhs, const POINT &rhs) const
-                {
-                    return lhs(m_I) < rhs(m_I);
-                }
-            private:
-                std::size_t m_I;
-        };
-
-        //! A node of the k-d tree.
-        struct SNode : public NODE_DATA
-        {
-            SNode(SNode *parent, const POINT &point) :
-                NODE_DATA(),
-                s_Parent(parent),
-                s_LeftChild(0),
-                s_RightChild(0),
-                s_Point(point)
-            {}
-
-            //! Check node invariants.
-            bool checkInvariants(std::size_t dimension) const
-            {
-                if (s_Parent)
-                {
-                    if (   s_Parent->s_LeftChild != this
-                        && s_Parent->s_RightChild != this)
-                    {
-                        LOG_ERROR("Not parent's child");
-                        return false;
-                    }
-                }
->>>>>>> d4e4cca7
 
     private:
         std::size_t m_I;
@@ -147,25 +101,11 @@
                 }
             }
 
-<<<<<<< HEAD
             std::size_t coordinate = this->depth() % dimension;
             CCoordinateLess less(coordinate);
             if (s_LeftChild && less(s_Point, s_LeftChild->s_Point)) {
                 LOG_ERROR("parent = " << s_Point << ", left child = " << s_LeftChild->s_Point << ", coordinate = " << coordinate);
                 return false;
-=======
-            //! Get the coordinate the points are split on.
-            std::size_t depth() const
-            {
-                std::size_t depth = 0u;
-                for (const SNode *ancestor = s_Parent;
-                     ancestor;
-                     ancestor = ancestor->s_Parent)
-                {
-                    ++depth;
-                }
-                return depth;
->>>>>>> d4e4cca7
             }
             if (s_RightChild && less(s_RightChild->s_Point, s_Point)) {
                 LOG_ERROR("parent = " << s_Point << ", right child = " << s_RightChild->s_Point << ", coordinate = " << coordinate);
@@ -175,7 +115,7 @@
         }
 
         //! Get the coordinate the points are split on.
-        std::size_t depth(void) const {
+        std::size_t depth() const {
             std::size_t depth = 0u;
             for (const SNode* ancestor = s_Parent; ancestor; ancestor = ancestor->s_Parent) {
                 ++depth;
@@ -183,7 +123,6 @@
             return depth;
         }
 
-<<<<<<< HEAD
         //! The parent.
         SNode* s_Parent;
         //! The left child if one exists.
@@ -215,7 +154,7 @@
     }
 
     //! Get the number of points in the tree.
-    std::size_t size(void) const { return m_Nodes.size(); }
+    std::size_t size() const { return m_Nodes.size(); }
 
     //! Branch and bound search for nearest neighbour of \p point.
     const POINT* nearestNeighbour(const POINT& point) const {
@@ -223,12 +162,6 @@
 
         if (m_Nodes.empty()) {
             return nearest;
-=======
-        //! Get the number of points in the tree.
-        std::size_t size() const
-        {
-            return m_Nodes.size();
->>>>>>> d4e4cca7
         }
 
         TCoordinatePrecise distanceToNearest = std::numeric_limits<TCoordinatePrecise>::max();
@@ -282,34 +215,21 @@
         if (m_Nodes.empty()) {
             return;
         }
-<<<<<<< HEAD
         this->postorderDepthFirst(m_Nodes[0], f);
     }
 
     //! Check the tree invariants.
-    bool checkInvariants(void) const {
+    bool checkInvariants() const {
         for (std::size_t i = 0u; i < m_Nodes.size(); ++i) {
             if (!m_Nodes[i].checkInvariants(m_Dimension)) {
                 return false;
-=======
-
-        //! Check the tree invariants.
-        bool checkInvariants() const
-        {
-            for (std::size_t i = 0u; i < m_Nodes.size(); ++i)
-            {
-                if (!m_Nodes[i].checkInvariants(m_Dimension))
-                {
-                    return false;
-                }
->>>>>>> d4e4cca7
             }
         }
         return true;
     }
 
 private:
-    typedef std::vector<SNode> TNodeVec;
+    using TNodeVec = std::vector<SNode>;
 
 private:
     //! Recursively build the k-d tree.
@@ -343,13 +263,8 @@
             distanceToNearest = distance;
         }
 
-<<<<<<< HEAD
         if (node.s_LeftChild || node.s_RightChild) {
             TCoordinatePrecise distanceToHyperplane = point(coordinate) - node.s_Point(coordinate);
-=======
-    private:
-        using TNodeVec = std::vector<SNode>;
->>>>>>> d4e4cca7
 
             SNode* primary = node.s_LeftChild;
             SNode* secondary = node.s_RightChild;
@@ -359,7 +274,7 @@
 
             std::size_t nextCoordinate = (coordinate + 1) % m_Dimension;
             nearest = this->nearestNeighbour(point, *primary, nextCoordinate, nearest, distanceToNearest);
-            if (secondary && ::fabs(distanceToHyperplane) < distanceToNearest) {
+            if (secondary && std::fabs(distanceToHyperplane) < distanceToNearest) {
                 nearest = this->nearestNeighbour(point, *secondary, nextCoordinate, nearest, distanceToNearest);
             }
         }
@@ -373,7 +288,6 @@
 
         nearest.add(TCoordinatePrecisePointPr(distance, node.s_Point));
 
-<<<<<<< HEAD
         if (node.s_LeftChild || node.s_RightChild) {
             TCoordinatePrecise distanceToHyperplane = point(coordinate) - node.s_Point(coordinate);
 
@@ -381,60 +295,11 @@
             SNode* secondary = node.s_RightChild;
             if (!primary || (secondary && distanceToHyperplane > 0)) {
                 std::swap(primary, secondary);
-=======
-                std::size_t nextCoordinate = (coordinate + 1) % m_Dimension;
-                nearest = this->nearestNeighbour(point,
-                                                 *primary,
-                                                 nextCoordinate,
-                                                 nearest,
-                                                 distanceToNearest);
-                if (secondary && std::fabs(distanceToHyperplane) < distanceToNearest)
-                {
-                    nearest = this->nearestNeighbour(point,
-                                                     *secondary,
-                                                     nextCoordinate,
-                                                     nearest,
-                                                     distanceToNearest);
-                }
-            }
-
-            return nearest;
-        }
-
-        //! Recursively find the nearest point to \p point.
-        void nearestNeighbours(const POINT &point,
-                               const SNode &node,
-                               std::size_t coordinate,
-                               TNearestAccumulator &nearest) const
-        {
-            TCoordinatePrecise distance = kdtree_detail::euclidean(point - node.s_Point);
-
-            nearest.add(TCoordinatePrecisePointPr(distance, node.s_Point));
-
-            if (node.s_LeftChild || node.s_RightChild)
-            {
-                TCoordinatePrecise distanceToHyperplane =  point(coordinate)
-                                                         - node.s_Point(coordinate);
-
-                SNode *primary   = node.s_LeftChild;
-                SNode *secondary = node.s_RightChild;
-                if (!primary || (secondary && distanceToHyperplane > 0))
-                {
-                    std::swap(primary, secondary);
-                }
-
-                std::size_t nextCoordinate = (coordinate + 1) % m_Dimension;
-                this->nearestNeighbours(point, *primary, nextCoordinate, nearest);
-                if (secondary && std::fabs(distanceToHyperplane) < nearest.biggest().first)
-                {
-                    this->nearestNeighbours(point, *secondary, nextCoordinate, nearest);
-                }
->>>>>>> d4e4cca7
             }
 
             std::size_t nextCoordinate = (coordinate + 1) % m_Dimension;
             this->nearestNeighbours(point, *primary, nextCoordinate, nearest);
-            if (secondary && ::fabs(distanceToHyperplane) < nearest.biggest().first) {
+            if (secondary && std::fabs(distanceToHyperplane) < nearest.biggest().first) {
                 this->nearestNeighbours(point, *secondary, nextCoordinate, nearest);
             }
         }
