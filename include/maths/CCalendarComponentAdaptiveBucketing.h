/*
 * ELASTICSEARCH CONFIDENTIAL
 *
 * Copyright (c) 2017 Elasticsearch BV. All Rights Reserved.
 *
 * Notice: this software, and all information contained
 * therein, is the exclusive property of Elasticsearch BV
 * and its licensors, if any, and is protected under applicable
 * domestic and foreign law, and international treaties.
 *
 * Reproduction, republication or distribution without the
 * express written consent of Elasticsearch BV is
 * strictly prohibited.
 */

#ifndef INCLUDED_ml_maths_CCalendarComponentAdaptiveBucketing_h
#define INCLUDED_ml_maths_CCalendarComponentAdaptiveBucketing_h

#include <core/CMemory.h>

#include <maths/CAdaptiveBucketing.h>
#include <maths/CBasicStatistics.h>
#include <maths/CCalendarFeature.h>
#include <maths/CRegression.h>
#include <maths/ImportExport.h>

#include <cstddef>
#include <vector>

#include <stdint.h>

namespace ml {
namespace core {
class CStatePersistInserter;
class CStateRestoreTraverser;
}
namespace maths {
class CSeasonalTime;

//! \brief An adaptive bucketing of the value of a calendar component.
//!
//! DESCRIPTION:\n
//! See CAdaptiveBucketing for details.
<<<<<<< HEAD
class MATHS_EXPORT CCalendarComponentAdaptiveBucketing : private CAdaptiveBucketing {
public:
    using TFloatMeanVarAccumulator = CBasicStatistics::SSampleMeanVar<CFloatStorage>::TAccumulator;

public:
    CCalendarComponentAdaptiveBucketing(void);
    explicit CCalendarComponentAdaptiveBucketing(CCalendarFeature feature, double decayRate = 0.0, double minimumBucketLength = 0.0);
    //! Construct by traversing a state document.
    CCalendarComponentAdaptiveBucketing(double decayRate, double minimumBucketLength, core::CStateRestoreTraverser& traverser);

    //! Persist by passing information to the supplied inserter.
    void acceptPersistInserter(core::CStatePersistInserter& inserter) const;

    //! Efficiently swap the contents of two bucketing objects.
    void swap(CCalendarComponentAdaptiveBucketing& other);

    //! Check if the bucketing has been initialized.
    bool initialized(void) const;

    //! Create a new uniform bucketing with \p n buckets.
    //!
    //! \param[in] n The number of buckets.
    bool initialize(std::size_t n);

    //! Get the number of buckets.
    std::size_t size(void) const;

    //! Clear the contents of this bucketing and recover any
    //! allocated memory.
    void clear(void);

    //! Add the function value at \p time.
    //!
    //! \param[in] time The time of \p value.
    //! \param[in] value The value of the function at \p time.
    //! \param[in] weight The weight of function point. The smaller
    //! this is the less influence it has on the bucket.
    void add(core_t::TTime time, double value, double weight = 1.0);
=======
class MATHS_EXPORT CCalendarComponentAdaptiveBucketing : private CAdaptiveBucketing
{
    public:
        using TFloatMeanVarAccumulator = CBasicStatistics::SSampleMeanVar<CFloatStorage>::TAccumulator;

    public:
        CCalendarComponentAdaptiveBucketing();
        explicit CCalendarComponentAdaptiveBucketing(CCalendarFeature feature,
                                                     double decayRate = 0.0,
                                                     double minimumBucketLength = 0.0);
        //! Construct by traversing a state document.
        CCalendarComponentAdaptiveBucketing(double decayRate,
                                            double minimumBucketLength,
                                            core::CStateRestoreTraverser &traverser);

        //! Persist by passing information to the supplied inserter.
        void acceptPersistInserter(core::CStatePersistInserter &inserter) const;

        //! Efficiently swap the contents of two bucketing objects.
        void swap(CCalendarComponentAdaptiveBucketing &other);

        //! Check if the bucketing has been initialized.
        bool initialized() const;

        //! Create a new uniform bucketing with \p n buckets.
        //!
        //! \param[in] n The number of buckets.
        bool initialize(std::size_t n);

        //! Get the number of buckets.
        std::size_t size() const;

        //! Clear the contents of this bucketing and recover any
        //! allocated memory.
        void clear();

        //! Add the function value at \p time.
        //!
        //! \param[in] time The time of \p value.
        //! \param[in] value The value of the function at \p time.
        //! \param[in] weight The weight of function point. The smaller
        //! this is the less influence it has on the bucket.
        void add(core_t::TTime time, double value, double weight = 1.0);

        //! Get the calendar feature.
        CCalendarFeature feature() const;

        //! Set the rate at which the bucketing loses information.
        void decayRate(double value);

        //! Get the rate at which the bucketing loses information.
        double decayRate() const;

        //! Age the bucket values to account for \p time elapsed time.
        void propagateForwardsByTime(double time);

        //! Get the minimum permitted bucket length.
        double minimumBucketLength() const;

        //! Refine the bucket end points to minimize the maximum averaging
        //! error in any bucket.
        //!
        //! \param[in] time The time at which to refine.
        void refine(core_t::TTime time);

        //! The count in the bucket containing \p time.
        double count(core_t::TTime time) const;

        //! Get the count of buckets with no values.
        std::size_t emptyBucketCount() const;

        //! Get the value at \p time.
        const TFloatMeanVarAccumulator *value(core_t::TTime time) const;

        //! Get a set of knot points and knot point values to use for
        //! interpolating the bucket values.
        //!
        //! \param[in] time The time at which to get the knot points.
        //! \param[in] boundary Controls the style of start and end knots.
        //! \param[out] knots Filled in with the knot points to interpolate.
        //! \param[out] values Filled in with the values at \p knots.
        //! \param[out] variances Filled in with the variances at \p knots.
        //! \return True if there are sufficient knot points to interpolate
        //! and false otherwise.
        bool knots(core_t::TTime time,
                   CSplineTypes::EBoundaryCondition boundary,
                   TDoubleVec &knots,
                   TDoubleVec &values,
                   TDoubleVec &variances) const;

        //! Get a checksum for this object.
        uint64_t checksum(uint64_t seed = 0) const;

        //! Get the memory used by this component
        void debugMemoryUsage(core::CMemoryUsage::TMemoryUsagePtr mem) const;

        //! Get the memory used by this component
        std::size_t memoryUsage() const;

        //! \name Test Functions
        //@{
        //! Get the bucket end points.
        const TFloatVec &endpoints() const;

        //! Get the total count of in the bucketing.
        double count() const;

        //! Get the bucket regressions.
        TDoubleVec values(core_t::TTime time) const;

        //! Get the bucket variances.
        TDoubleVec variances() const;
        //@}
>>>>>>> d4e4cca7

    //! Get the calendar feature.
    CCalendarFeature feature(void) const;

    //! Set the rate at which the bucketing loses information.
    void decayRate(double value);

    //! Get the rate at which the bucketing loses information.
    double decayRate(void) const;

    //! Age the bucket values to account for \p time elapsed time.
    void propagateForwardsByTime(double time);

    //! Get the minimum permitted bucket length.
    double minimumBucketLength(void) const;

    //! Refine the bucket end points to minimize the maximum averaging
    //! error in any bucket.
    //!
    //! \param[in] time The time at which to refine.
    void refine(core_t::TTime time);

    //! The count in the bucket containing \p time.
    double count(core_t::TTime time) const;

    //! Get the count of buckets with no values.
    std::size_t emptyBucketCount(void) const;

    //! Get the value at \p time.
    const TFloatMeanVarAccumulator* value(core_t::TTime time) const;

    //! Get a set of knot points and knot point values to use for
    //! interpolating the bucket values.
    //!
    //! \param[in] time The time at which to get the knot points.
    //! \param[in] boundary Controls the style of start and end knots.
    //! \param[out] knots Filled in with the knot points to interpolate.
    //! \param[out] values Filled in with the values at \p knots.
    //! \param[out] variances Filled in with the variances at \p knots.
    //! \return True if there are sufficient knot points to interpolate
    //! and false otherwise.
    bool knots(core_t::TTime time,
               CSplineTypes::EBoundaryCondition boundary,
               TDoubleVec& knots,
               TDoubleVec& values,
               TDoubleVec& variances) const;

    //! Get a checksum for this object.
    uint64_t checksum(uint64_t seed = 0) const;

    //! Get the memory used by this component
    void debugMemoryUsage(core::CMemoryUsage::TMemoryUsagePtr mem) const;

    //! Get the memory used by this component
    std::size_t memoryUsage(void) const;

    //! \name Test Functions
    //@{
    //! Get the bucket end points.
    const TFloatVec& endpoints(void) const;

    //! Get the total count of in the bucketing.
    double count(void) const;

    //! Get the bucket regressions.
    TDoubleVec values(core_t::TTime time) const;

    //! Get the bucket variances.
    TDoubleVec variances(void) const;
    //@}

private:
    using TFloatMeanVarVec = std::vector<TFloatMeanVarAccumulator>;

private:
    //! Restore by traversing a state document
    bool acceptRestoreTraverser(core::CStateRestoreTraverser& traverser);

    //! Compute the values corresponding to the change in end
    //! points from \p endpoints. The values are assigned based
    //! on their intersection with each bucket in the previous
    //! bucket configuration.
    //!
    //! \param[in] endpoints The old end points.
    void refresh(const TFloatVec& endpoints);

    //! Check if \p time is in the this component's window.
    virtual bool inWindow(core_t::TTime time) const;

    //! Add the function value to \p bucket.
    virtual void add(std::size_t bucket, core_t::TTime time, double value, double weight);

    //! Get the offset w.r.t. the start of the bucketing of \p time.
    virtual double offset(core_t::TTime time) const;

    //! The count in \p bucket.
    virtual double count(std::size_t bucket) const;

    //! Get the predicted value for the \p bucket at \p time.
    virtual double predict(std::size_t bucket, core_t::TTime time, double offset) const;

    //! Get the variance of \p bucket.
    virtual double variance(std::size_t bucket) const;

private:
    //! The time provider.
    CCalendarFeature m_Feature;

    //! The bucket values.
    TFloatMeanVarVec m_Values;
};

//! Create a free function which will be found by Koenig lookup.
inline void swap(CCalendarComponentAdaptiveBucketing& lhs, CCalendarComponentAdaptiveBucketing& rhs) {
    lhs.swap(rhs);
}
}
}

#endif // INCLUDED_ml_maths_CCalendarComponentAdaptiveBucketing_h<|MERGE_RESOLUTION|>--- conflicted
+++ resolved
@@ -41,13 +41,12 @@
 //!
 //! DESCRIPTION:\n
 //! See CAdaptiveBucketing for details.
-<<<<<<< HEAD
 class MATHS_EXPORT CCalendarComponentAdaptiveBucketing : private CAdaptiveBucketing {
 public:
     using TFloatMeanVarAccumulator = CBasicStatistics::SSampleMeanVar<CFloatStorage>::TAccumulator;
 
 public:
-    CCalendarComponentAdaptiveBucketing(void);
+    CCalendarComponentAdaptiveBucketing();
     explicit CCalendarComponentAdaptiveBucketing(CCalendarFeature feature, double decayRate = 0.0, double minimumBucketLength = 0.0);
     //! Construct by traversing a state document.
     CCalendarComponentAdaptiveBucketing(double decayRate, double minimumBucketLength, core::CStateRestoreTraverser& traverser);
@@ -59,7 +58,7 @@
     void swap(CCalendarComponentAdaptiveBucketing& other);
 
     //! Check if the bucketing has been initialized.
-    bool initialized(void) const;
+    bool initialized() const;
 
     //! Create a new uniform bucketing with \p n buckets.
     //!
@@ -67,11 +66,11 @@
     bool initialize(std::size_t n);
 
     //! Get the number of buckets.
-    std::size_t size(void) const;
+    std::size_t size() const;
 
     //! Clear the contents of this bucketing and recover any
     //! allocated memory.
-    void clear(void);
+    void clear();
 
     //! Add the function value at \p time.
     //!
@@ -80,136 +79,21 @@
     //! \param[in] weight The weight of function point. The smaller
     //! this is the less influence it has on the bucket.
     void add(core_t::TTime time, double value, double weight = 1.0);
-=======
-class MATHS_EXPORT CCalendarComponentAdaptiveBucketing : private CAdaptiveBucketing
-{
-    public:
-        using TFloatMeanVarAccumulator = CBasicStatistics::SSampleMeanVar<CFloatStorage>::TAccumulator;
-
-    public:
-        CCalendarComponentAdaptiveBucketing();
-        explicit CCalendarComponentAdaptiveBucketing(CCalendarFeature feature,
-                                                     double decayRate = 0.0,
-                                                     double minimumBucketLength = 0.0);
-        //! Construct by traversing a state document.
-        CCalendarComponentAdaptiveBucketing(double decayRate,
-                                            double minimumBucketLength,
-                                            core::CStateRestoreTraverser &traverser);
-
-        //! Persist by passing information to the supplied inserter.
-        void acceptPersistInserter(core::CStatePersistInserter &inserter) const;
-
-        //! Efficiently swap the contents of two bucketing objects.
-        void swap(CCalendarComponentAdaptiveBucketing &other);
-
-        //! Check if the bucketing has been initialized.
-        bool initialized() const;
-
-        //! Create a new uniform bucketing with \p n buckets.
-        //!
-        //! \param[in] n The number of buckets.
-        bool initialize(std::size_t n);
-
-        //! Get the number of buckets.
-        std::size_t size() const;
-
-        //! Clear the contents of this bucketing and recover any
-        //! allocated memory.
-        void clear();
-
-        //! Add the function value at \p time.
-        //!
-        //! \param[in] time The time of \p value.
-        //! \param[in] value The value of the function at \p time.
-        //! \param[in] weight The weight of function point. The smaller
-        //! this is the less influence it has on the bucket.
-        void add(core_t::TTime time, double value, double weight = 1.0);
-
-        //! Get the calendar feature.
-        CCalendarFeature feature() const;
-
-        //! Set the rate at which the bucketing loses information.
-        void decayRate(double value);
-
-        //! Get the rate at which the bucketing loses information.
-        double decayRate() const;
-
-        //! Age the bucket values to account for \p time elapsed time.
-        void propagateForwardsByTime(double time);
-
-        //! Get the minimum permitted bucket length.
-        double minimumBucketLength() const;
-
-        //! Refine the bucket end points to minimize the maximum averaging
-        //! error in any bucket.
-        //!
-        //! \param[in] time The time at which to refine.
-        void refine(core_t::TTime time);
-
-        //! The count in the bucket containing \p time.
-        double count(core_t::TTime time) const;
-
-        //! Get the count of buckets with no values.
-        std::size_t emptyBucketCount() const;
-
-        //! Get the value at \p time.
-        const TFloatMeanVarAccumulator *value(core_t::TTime time) const;
-
-        //! Get a set of knot points and knot point values to use for
-        //! interpolating the bucket values.
-        //!
-        //! \param[in] time The time at which to get the knot points.
-        //! \param[in] boundary Controls the style of start and end knots.
-        //! \param[out] knots Filled in with the knot points to interpolate.
-        //! \param[out] values Filled in with the values at \p knots.
-        //! \param[out] variances Filled in with the variances at \p knots.
-        //! \return True if there are sufficient knot points to interpolate
-        //! and false otherwise.
-        bool knots(core_t::TTime time,
-                   CSplineTypes::EBoundaryCondition boundary,
-                   TDoubleVec &knots,
-                   TDoubleVec &values,
-                   TDoubleVec &variances) const;
-
-        //! Get a checksum for this object.
-        uint64_t checksum(uint64_t seed = 0) const;
-
-        //! Get the memory used by this component
-        void debugMemoryUsage(core::CMemoryUsage::TMemoryUsagePtr mem) const;
-
-        //! Get the memory used by this component
-        std::size_t memoryUsage() const;
-
-        //! \name Test Functions
-        //@{
-        //! Get the bucket end points.
-        const TFloatVec &endpoints() const;
-
-        //! Get the total count of in the bucketing.
-        double count() const;
-
-        //! Get the bucket regressions.
-        TDoubleVec values(core_t::TTime time) const;
-
-        //! Get the bucket variances.
-        TDoubleVec variances() const;
-        //@}
->>>>>>> d4e4cca7
 
     //! Get the calendar feature.
-    CCalendarFeature feature(void) const;
+    CCalendarFeature feature() const;
 
     //! Set the rate at which the bucketing loses information.
     void decayRate(double value);
 
     //! Get the rate at which the bucketing loses information.
-    double decayRate(void) const;
+    double decayRate() const;
 
     //! Age the bucket values to account for \p time elapsed time.
     void propagateForwardsByTime(double time);
 
     //! Get the minimum permitted bucket length.
-    double minimumBucketLength(void) const;
+    double minimumBucketLength() const;
 
     //! Refine the bucket end points to minimize the maximum averaging
     //! error in any bucket.
@@ -221,7 +105,7 @@
     double count(core_t::TTime time) const;
 
     //! Get the count of buckets with no values.
-    std::size_t emptyBucketCount(void) const;
+    std::size_t emptyBucketCount() const;
 
     //! Get the value at \p time.
     const TFloatMeanVarAccumulator* value(core_t::TTime time) const;
@@ -249,21 +133,21 @@
     void debugMemoryUsage(core::CMemoryUsage::TMemoryUsagePtr mem) const;
 
     //! Get the memory used by this component
-    std::size_t memoryUsage(void) const;
+    std::size_t memoryUsage() const;
 
     //! \name Test Functions
     //@{
     //! Get the bucket end points.
-    const TFloatVec& endpoints(void) const;
+    const TFloatVec& endpoints() const;
 
     //! Get the total count of in the bucketing.
-    double count(void) const;
+    double count() const;
 
     //! Get the bucket regressions.
     TDoubleVec values(core_t::TTime time) const;
 
     //! Get the bucket variances.
-    TDoubleVec variances(void) const;
+    TDoubleVec variances() const;
     //@}
 
 private:
