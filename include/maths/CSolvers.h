/*
 * ELASTICSEARCH CONFIDENTIAL
 *
 * Copyright (c) 2016 Elasticsearch BV. All Rights Reserved.
 *
 * Notice: this software, and all information contained
 * therein, is the exclusive property of Elasticsearch BV
 * and its licensors, if any, and is protected under applicable
 * domestic and foreign law, and international treaties.
 *
 * Reproduction, republication or distribution without the
 * express written consent of Elasticsearch BV is
 * strictly prohibited.
 */

#ifndef INCLUDED_ml_maths_CSolvers_h
#define INCLUDED_ml_maths_CSolvers_h

#include <core/CContainerPrinter.h>
#include <core/CLogger.h>

#include <maths/CBasicStatistics.h>
#include <maths/CCompositeFunctions.h>
#include <maths/CEqualWithTolerance.h>
#include <maths/CMathsFuncs.h>
#include <maths/COrderings.h>
#include <maths/ImportExport.h>

#include <boost/math/tools/roots.hpp>

#include <algorithm>
#include <cmath>
#include <cstddef>
#include <limits>
#include <stdexcept>
#include <utility>

<<<<<<< HEAD
#include <math.h>

namespace ml {
namespace maths {
=======
namespace ml
{
namespace maths
{
>>>>>>> d4e4cca7

//! \brief Collection of root solving functions.
//!
//! DESCRIPTION:\n
//! This implements a collection of root solving functions as static
//! member functions. In particular, it implements Brent's method and
//! interval bisection.
<<<<<<< HEAD
class MATHS_EXPORT CSolvers {
private:
    typedef std::pair<double, double> TDoubleDoublePr;

    //! \name Helpers
    //@{
    //! An inverse quadratic interpolation of three distinct
    //! function values. WARNING the caller must ensure that
    //! the \p fa != \p fb != \p fc.
    static inline double
    inverseQuadraticInterpolate(const double a, const double b, const double c, const double fa, const double fb, const double fc) {
        return a * fb * fc / (fa - fb) / (fa - fc) + b * fa * fc / (fb - fa) / (fb - fc) + c * fa * fb / (fc - fa) / (fc - fb);
    }

    //! A secant interpolation of two distinct function values.
    //! WARNING the caller must ensure that \p fa != \p fb.
    static inline double secantInterpolate(const double a, const double b, const double fa, const double fb) {
        return b - fb * (b - a) / (fb - fa);
    }

    //! Bisect the interval [\p a, \p b].
    static inline double bisect(const double a, const double b) { return (a + b) / 2.0; }

    //! Shift the values such that a = b and b = c.
    static inline void shift(double& a, double& b, const double c) {
        a = b;
        b = c;
    }

    //! Shift the values such that a = b, b = c and c = d.
    static inline void shift(double& a, double& b, double& c, const double d) {
        a = b;
        b = c;
        c = d;
    }
    //@}

    //! Function wrapper which checks for NaN argument.
    template<typename F>
    class CTrapNaNArgument {
    public:
        CTrapNaNArgument(const F& f) : m_F(f) {}
=======
class MATHS_EXPORT CSolvers
{
    private:
        using TDoubleDoublePr = std::pair<double, double>;

        //! \name Helpers
        //@{
        //! An inverse quadratic interpolation of three distinct
        //! function values. WARNING the caller must ensure that
        //! the \p fa != \p fb != \p fc.
        static inline double inverseQuadraticInterpolate(const double a,
                                                         const double b,
                                                         const double c,
                                                         const double fa,
                                                         const double fb,
                                                         const double fc)
        {
            return    a * fb * fc / (fa - fb) / (fa - fc)
                    + b * fa * fc / (fb - fa) / (fb - fc)
                    + c * fa * fb / (fc - fa) / (fc - fb);
        }

        //! A secant interpolation of two distinct function values.
        //! WARNING the caller must ensure that \p fa != \p fb.
        static inline double secantInterpolate(const double a,
                                               const double b,
                                               const double fa,
                                               const double fb)
        {
            return b - fb * (b - a) / (fb - fa);
        }
>>>>>>> d4e4cca7

        inline double operator()(const double x) const {
            if (CMathsFuncs::isNan(x)) {
                throw std::invalid_argument("x is nan");
            }
            return m_F(x);
        }

    private:
        F m_F;
    };

private:
    //! Minimizes \p f in the interval [\p a, \p b] subject
    //! to the constraint that \p fx > \p lb.
    template<typename F>
    static void minimize(double a,
                         double b,
                         double fa,
                         double fb,
                         const F& f,
                         double tolerance,
                         std::size_t& maxIterations,
                         double lb,
                         double& x,
                         double& fx) {
        tolerance = std::max(tolerance, ::sqrt(std::numeric_limits<double>::epsilon()));
        const double golden = 0.3819660;

        if (fa < fb) {
            x = a;
            fx = fa;
        } else {
            x = b;
            fx = fb;
        }

        double w = x, v = x;
        double fw = fx, fv = fx;
        double s = 0.0, sLast = 0.0;

        std::size_t n = maxIterations;

        do {
            double xm = bisect(a, b);

<<<<<<< HEAD
            double t1 = tolerance * (::fabs(x) + 0.25);
            double t2 = 2.0 * t1;
            if (fx <= lb || ::fabs(x - xm) <= (t2 - (b - a) / 2.0)) {
                break;
=======
    private:
        //! Minimizes \p f in the interval [\p a, \p b] subject
        //! to the constraint that \p fx > \p lb.
        template<typename F>
        static void minimize(double a,
                             double b,
                             double fa,
                             double fb,
                             const F &f,
                             double tolerance,
                             std::size_t &maxIterations,
                             double lb,
                             double &x,
                             double &fx)
        {
            tolerance = std::max(tolerance,
                                 std::sqrt(std::numeric_limits<double>::epsilon()));
            const double golden = 0.3819660;

            if (fa < fb)
            {
                x = a;
                fx = fa;
            }
            else
            {
                x = b;
                fx = fb;
>>>>>>> d4e4cca7
            }

            double sign = (x >= xm) ? -1.0 : 1.0;

<<<<<<< HEAD
            if (sLast > t1) {
                // Fit parabola to abscissa.
                double r = (x - w) * (fx - fv);
                double q = (x - v) * (fx - fw);
                double p = (x - v) * q - (x - w) * r;
                q = 2 * (q - r);
                if (q > 0) {
                    p = -p;
=======
            std::size_t n = maxIterations;

            do
            {
                double xm = bisect(a, b);

                double t1 = tolerance * (std::fabs(x) + 0.25);
                double t2 = 2.0 * t1;
                if (fx <= lb || std::fabs(x - xm) <= (t2 - (b - a) / 2.0))
                {
                    break;
>>>>>>> d4e4cca7
                }
                q = ::fabs(q);

<<<<<<< HEAD
                double td = sLast;
                sLast = ::fabs(s);

                if (::fabs(p) >= q * td / 2.0 || p <= q * (a - x) || p >= q * (b - x)) {
                    // Minimum not in range or converging too slowly.
=======
                double sign = (x >= xm) ? -1.0 : 1.0;

                if (sLast > t1)
                {
                    // Fit parabola to abscissa.
                    double r = (x - w) * (fx - fv);
                    double q = (x - v) * (fx - fw);
                    double p = (x - v) * q - (x - w) * r;
                    q = 2 * (q - r);
                    if (q > 0)
                    {
                        p = -p;
                    }
                    q = std::fabs(q);

                    double td = sLast;
                    sLast = std::fabs(s);

                    if (std::fabs(p) >= q * td / 2.0
                        || p <= q * (a - x)
                        || p >= q * (b - x))
                    {
                        // Minimum not in range or converging too slowly.
                        sLast = (x >= xm) ? x - a : b - x;
                        s = sign * std::max(golden * sLast, t1);
                    }
                    else
                    {
                        s = p / q;
                        double u = x + s;
                        if ((u - a) < t2 || (b - u) < t2)
                        {
                            s = sign * t1;
                        }
                    }
                }
                else
                {
                    // Don't have a suitable abscissa so just use golden
                    // section in to the larger of [a, x] and [x, b].
>>>>>>> d4e4cca7
                    sLast = (x >= xm) ? x - a : b - x;
                    s = sign * std::max(golden * sLast, t1);
                } else {
                    s = p / q;
                    double u = x + s;
                    if ((u - a) < t2 || (b - u) < t2) {
                        s = sign * t1;
                    }
                }
            } else {
                // Don't have a suitable abscissa so just use golden
                // section in to the larger of [a, x] and [x, b].
                sLast = (x >= xm) ? x - a : b - x;
                s = sign * std::max(golden * sLast, t1);
            }

            double u = x + s;
            double fu = f(u);
            LOG_TRACE("s = " << s << ", u = " << u)
            LOG_TRACE("f(u) = " << fu << ", f(x) = " << fx);

            if (fu <= fx) {
                u >= x ? a = x : b = x;
                shift(v, w, x, u);
                shift(fv, fw, fx, fu);
            } else {
                u < x ? a = u : b = u;
                if (fu <= fw || w == x) {
                    shift(v, w, u);
                    shift(fv, fw, fu);
                } else if (fu <= fv || v == x || v == w) {
                    v = u;
                    fv = fu;
                }
            }
            LOG_TRACE("a = " << a << ", b = " << b);
            LOG_TRACE("x = " << x << ", v = " << v << ", w = " << w);
            LOG_TRACE("f(x) = " << fx << ", f(v) = " << fv << ", f(w) = " << fw);
        } while (--n > 0);

        maxIterations -= n;
    }

    //! Attempt to bracket a root of \p f using [\p a, \p b]
    //! as a starting point.
    template<typename F>
    static bool bracket(double& a,
                        double& b,
                        double& fa,
                        double& fb,
                        const F& f,
                        const double direction,
                        std::size_t& maxIterations,
                        const double min,
                        const double max) {
        if (a > b) {
            std::swap(a, b);
            std::swap(fa, fb);
        }

        // Simple doubling search which switches to the secant
        // method if this strategy fails to produce a bracket
        // quickly.

        double step = b - a;
        if (step == 0.0) {
            step = 1.0;
        }

        std::size_t n = maxIterations;
        for (/**/; n > 0; --n) {
            if (fa * fb <= 0.0) {
                break;
            }

<<<<<<< HEAD
            step *= 2.0;
            if (n < (3 * maxIterations) / 4) {
                double minStep = step;
                double maxStep = step * step;
                step = fa == fb ? maxStep : std::min(std::max(::fabs(b - a) / ::fabs(fb - fa) * ::fabs(fb), minStep), maxStep);
=======
            std::size_t n = maxIterations;
            for (/**/; n > 0; --n)
            {
                if (fa * fb <= 0.0)
                {
                    break;
                }

                step *= 2.0;
                if (n < (3 * maxIterations) / 4)
                {
                    double minStep = step;
                    double maxStep = step * step;
                    step = fa == fb ?
                           maxStep : std::min(std::max(  std::fabs(b - a)
                                                       / std::fabs(fb - fa)
                                                       * std::fabs(fb),
                                                       minStep), maxStep);
                }
                a = b;
                fa = fb;
                b += direction * step;
                b = std::max(std::min(b, max), min);
                if (a == b)
                {
                    // We've hit our domain constraints.
                    break;
                }

                fb = f(b);
>>>>>>> d4e4cca7
            }
            a = b;
            fa = fb;
            b += direction * step;
            b = std::max(std::min(b, max), min);
            if (a == b) {
                // We've hit our domain constraints.
                break;
            }

            fb = f(b);
        }

        if (a > b) {
            std::swap(a, b);
            std::swap(fa, fb);
        }

        maxIterations = maxIterations - n;
        return fa * fb <= 0.0;
    }

public:
    //! Find a bracket for a root of \p f searching left.
    //! WARNING to be guaranteed to work the function must
    //! only have a single root which is guaranteed if it
    //! is monotonic, for example.
    //!
    //! \param[in,out] a The bracket starting left end point.
    //! Set to the bracketing left end point if a root could
    //! be bracketed.
    //! \param[in,out] b The bracket starting right end point.
    //! Set to the bracketing right end point if a root could
    //! be bracketed.
    //! \param[in,out] fa The value of f(a). Set to the value
    //! of f at the output value of a if a root could be
    //! bracketed.
    //! \param[in,out] fb The value of f(b). Set to the value
    //! of f at the output value of b if a root could be
    //! bracketed.
    //! \param[in] f The function to evaluate. This is expected
    //! to implement a function signature taking a double and
    //! returning a double.
    //! \param[in,out] maxIterations The maximum number of times
    //! \p f is evaluated and set to the number of times it was
    //! evaluated.
    //! \param[in] min The minimum value in the function domain.
    //! \param[in] max The maximum value in the function domain.
    template<typename F>
    static inline bool leftBracket(double& a,
                                   double& b,
                                   double& fa,
                                   double& fb,
                                   const F& f,
                                   std::size_t& maxIterations,
                                   double min = -std::numeric_limits<double>::max(),
                                   double max = std::numeric_limits<double>::max()) {
        return bracket(a, b, fa, fb, f, -1.0, maxIterations, min, max);
    }

    //! Find a bracket for a root of \p f searching right.
    //! WARNING to be guaranteed to work the function must
    //! only have a single root which is guaranteed if it
    //! is monotonic, for example.
    //!
    //! \param[in,out] a The bracket starting left end point.
    //! Set to the bracketing left end point if a root could
    //! be bracketed.
    //! \param[in,out] b The bracket starting right end point.
    //! Set to the bracketing right end point if a root could
    //! be bracketed.
    //! \param[in,out] fa The value of f(a). Set to the value
    //! of f at the output value of a if a root could be
    //! bracketed.
    //! \param[in,out] fb The value of f(b). Set to the value
    //! of f at the output value of b if a root could be
    //! bracketed.
    //! \param[in] f The function to evaluate. This is expected
    //! to implement a function signature taking a double and
    //! returning a double.
    //! \param[in,out] maxIterations The maximum number of times
    //! \p f is evaluated and set to the number of times it was
    //! evaluated.
    //! \param[in] min The minimum value in the function domain.
    //! \param[in] max The maximum value in the function domain.
    template<typename F>
    static inline bool rightBracket(double& a,
                                    double& b,
                                    double& fa,
                                    double& fb,
                                    const F& f,
                                    std::size_t& maxIterations,
                                    double min = -std::numeric_limits<double>::max(),
                                    double max = std::numeric_limits<double>::max()) {
        return bracket(a, b, fa, fb, f, +1.0, maxIterations, min, max);
    }

    //! \name Bracketed Solvers
    //@{
    //! The preferred solver implementation. This uses the
    //! TOMS 748 algorithm implemented by boost trapping
    //! the case that it produces a bad interpolant, in which
    //! case it falls back to Brent's method). WARNING this
    //! follows the boost::math::tools::toms748_solve policy
    //! and throws if a and b don't bracket the root.
    //!
    //! \param[in,out] a The left bracket. Set to the solution
    //! interval left end point if [a,b] brackets a root.
    //! \param[in,out] b The right bracket. Set to the solution
    //! interval right end point if [a,b] brackets a root.
    //! \param[in] f The function to evaluate. This is expected
    //! to implement a function signature taking a double and
    //! returning a double.
    //! \param[in,out] maxIterations The maximum number of times
    //! \p f is evaluated and set to the number of times it was
    //! evaluated.
    //! \param[in] equal The predicate to decide when to terminate
    //! The test is applied to the interval end points a and b.
    //! \param[out] bestGuess Filled in with the best estimate
    //! of the root.
    template<typename F, typename EQUAL>
    static inline void solve(double& a, double& b, const F& f, std::size_t& maxIterations, const EQUAL& equal, double& bestGuess) {
        if (equal(a, b)) {
            bestGuess = bisect(a, b);
            maxIterations = 0u;
        } else if (maxIterations < 3) {
            bestGuess = bisect(a, b);
            maxIterations = 0u;
        } else {
            maxIterations -= 2;
            solve(a, b, f(a), f(b), f, maxIterations, equal, bestGuess);
            maxIterations += 2;
        }
    }

    //! The preferred solver implementation. This uses the
    //! TOMS 748 algorithm implemented by boost trapping
    //! the case that it produces a bad interpolant, in which
    //! case it falls back to Brent's method). WARNING this
    //! follows the boost::math::tools::toms748_solve policy
    //! and throws if a and b don't bracket the root.
    //!
    //! \param[in,out] a The left bracket. Set to the solution
    //! interval left end point if [a,b] brackets a root.
    //! \param[in,out] b The right bracket. Set to the solution
    //! interval right end point if [a,b] brackets a root.
    //! \param[in] fa The value of \p f at \p a.
    //! \param[in] fb The value of \p f at \p b.
    //! \param[in] f The function to evaluate. This is expected
    //! to implement a function signature taking a double and
    //! returning a double.
    //! \param[in,out] maxIterations The maximum number of times
    //! \p f is evaluated and set to the number of times it was
    //! evaluated.
    //! \param[in] equal The predicate to decide when to terminate
    //! The test is applied to the interval end points a and b.
    //! \param[out] bestGuess Filled in with the best estimate
    //! of the root.
    template<typename F, typename EQUAL>
    static void
    solve(double& a, double& b, double fa, double fb, const F& f, std::size_t& maxIterations, const EQUAL& equal, double& bestGuess) {
        if (equal(a, b)) {
            // There is a bug in boost's solver for the case that
            // a == b so trap and return early.
            maxIterations = 0;
            bestGuess = (a + b) / 2.0;
            return;
        }
        try {
            CTrapNaNArgument<F> fSafe(f);
            // Need at least one step or the boost solver underflows
            // size_t.
            boost::uintmax_t n = std::max(maxIterations, std::size_t(1));
            TDoubleDoublePr bracket = boost::math::tools::toms748_solve<const CTrapNaNArgument<F>&>(fSafe, a, b, fa, fb, equal, n);
            a = bracket.first;
            b = bracket.second;
            bestGuess = bisect(a, b);
            maxIterations = static_cast<std::size_t>(n);
            return;
        } catch (const std::exception& e) {
            LOG_TRACE("Falling back to Brent's solver: " << e.what());
            // Avoid compiler warning in the case of LOG_TRACE being compiled out
            static_cast<void>(&e);
        }
        if (!brent(a, b, fa, fb, f, maxIterations, equal, bestGuess)) {
            throw std::invalid_argument("doesn't bracket root");
        }
    }

    //! Implements Brent's method for root finding.
    //!
    //! \see <a href="http://en.wikipedia.org/wiki/Brent%27s_method">here</a>
    //! for details.
    //!
    //! \param[in,out] a The left bracket. Set to the solution
    //! interval left end point if [a,b] brackets a root.
    //! \param[in,out] b The right bracket. Set to the solution
    //! interval right end point if [a,b] brackets a root.
    //! \param[in] f The function to evaluate. This is expected
    //! to implement a function signature taking a double and
    //! returning a double.
    //! \param[in,out] maxIterations The maximum number of times
    //! \p f is evaluated and set to the number of times it was
    //! evaluated.
    //! \param[in] equal The predicate to decide when to terminate
    //! The test is applied to the interval end points a and b.
    //! \param[out] bestGuess Filled in with the best estimate
    //! of the root.
    //! \return True if a, b bracket the root.
    template<typename F, typename EQUAL>
    static bool brent(double& a, double& b, const F& f, std::size_t& maxIterations, const EQUAL& equal, double& bestGuess) {
        if (equal(a, b)) {
            bestGuess = bisect(a, b);
            maxIterations = 0u;
            return true;
        }
        if (maxIterations < 3) {
            bestGuess = bisect(a, b);
            maxIterations = 0u;
            return true;
        }
        maxIterations -= 2;
        bool result = brent(a, b, f(a), f(b), f, maxIterations, equal, bestGuess);
        maxIterations += 2;
        return result;
    }

    //! Implements Brent's method for root finding.
    //!
    //! \see http://en.wikipedia.org/wiki/Brent%27s_method for details.
    //!
    //! \param[in,out] a The left bracket. Set to the solution
    //! interval left end point if [a,b] brackets a root.
    //! \param[in,out] b The right bracket. Set to the solution
    //! interval right end point if [a,b] brackets a root.
    //! \param[in] fa The value of \p f at \p a.
    //! \param[in] fb The value of \p f at \p b.
    //! \param[in] f The function to evaluate. This is expected
    //! to implement a function signature taking a double and
    //! returning a double.
    //! \param[in,out] maxIterations The maximum number of times
    //! \p f is evaluated and set to the number of times it was
    //! evaluated.
    //! \param[in] equal The predicate to decide when to terminate
    //! The test is applied to the interval end points a and b.
    //! \param[out] bestGuess Filled in with the best estimate
    //! of the root.
    //! \return True if a, b bracket the root.
    template<typename F, typename EQUAL>
    static bool
    brent(double& a, double& b, double fa, double fb, const F& f, std::size_t& maxIterations, const EQUAL& equal, double& bestGuess) {
        std::size_t n = maxIterations;

        if (fa == 0.0) {
            // Root at left bracket.
            bestGuess = b = a;
            maxIterations -= n;
            return true;
        }
        if (fb == 0.0) {
            // Root at right bracket.
            bestGuess = a = b;
            maxIterations -= n;
            return true;
        }
        if (fa * fb > 0.0) {
            // Not bracketed.
            maxIterations -= n;
            return false;
        }

        if (::fabs(fa) < ::fabs(fb)) {
            std::swap(a, b);
            std::swap(fa, fb);
        }

        bool bisected = true;
        double c = a;
        double fc = fa;
        double d = std::numeric_limits<double>::max();

<<<<<<< HEAD
        do {
            double s = (fa != fc) && (fb != fc) ? inverseQuadraticInterpolate(a, b, c, fa, fb, fc) : secantInterpolate(a, b, fa, fb);

            double e = (3.0 * a + b) / 4.0;
=======
            if (std::fabs(fa) < std::fabs(fb))
            {
                std::swap(a, b);
                std::swap(fa, fb);
            }

            bool bisected = true;
            double c = a;
            double fc = fa;
            double d = std::numeric_limits<double>::max();

            do
            {
                double s = (fa != fc) && (fb != fc) ?
                           inverseQuadraticInterpolate(a, b, c, fa, fb, fc) :
                           secantInterpolate(a, b, fa, fb);

                double e = (3.0 * a + b) / 4.0;

                if (   (!(((s > e) && (s < b)) || ((s < e) && (s > b))))
                    || ( bisected && ((std::fabs(s - b) >= std::fabs(b - c) / 2.0) || equal(b, c)))
                    || (!bisected && ((std::fabs(s - b) >= std::fabs(c - d) / 2.0) || equal(c, d))))
                {
                    // Use bisection.
                    s = bisect(a, b);
                    bisected = true;
                }
                else
                {
                    bisected = false;
                }
>>>>>>> d4e4cca7

            if ((!(((s > e) && (s < b)) || ((s < e) && (s > b)))) ||
                (bisected && ((::fabs(s - b) >= ::fabs(b - c) / 2.0) || equal(b, c))) ||
                (!bisected && ((::fabs(s - b) >= ::fabs(c - d) / 2.0) || equal(c, d)))) {
                // Use bisection.
                s = bisect(a, b);
                bisected = true;
            } else {
                bisected = false;
            }

            double fs = f(s);
            shift(d, c, b);
            fc = fb;

            if (fs == 0.0) {
                // Root at s.
                bestGuess = a = b = s;
                maxIterations -= (n - 1);
                return true;
            }

<<<<<<< HEAD
            if (fa * fs > 0.0) {
                a = s;
                fa = fs;
            } else {
                b = s;
                fb = fs;
=======
                if (std::fabs(fa) < std::fabs(fb))
                {
                    std::swap(a, b);
                    std::swap(fa, fb);
                }
>>>>>>> d4e4cca7
            }

            if (::fabs(fa) < ::fabs(fb)) {
                std::swap(a, b);
                std::swap(fa, fb);
            }
        } while (--n > 0 && !equal(a, b));

        if (b < a) {
            std::swap(a, b);
            std::swap(fa, fb);
        }
        bestGuess = (fa != fc) && (fb != fc) ? inverseQuadraticInterpolate(a, b, c, fa, fb, fc)
                                             : (fa != fb ? secantInterpolate(a, b, fa, fb) : bisect(a, b));
        bestGuess = std::min(std::max(a, bestGuess), b);
        maxIterations -= n;

        return true;
    }

    //! Bisection for which the function has not been evaluated
    //! at the interval end points. WARNING this is worse than
    //! Brent's method (although extremely numerically robust)
    //! and is primarily intended for testing.
    //!
    //! \param[in,out] a The left bracket. Set to the solution
    //! interval left end point if [a,b] brackets a root.
    //! \param[in,out] b The right bracket. Set to the solution
    //! interval right end point if [a,b] brackets a root.
    //! \param[in] f The function to evaluate. This is expected
    //! to implement a function signature taking a double and
    //! returning a double.
    //! \param[in,out] maxIterations The maximum number of times
    //! \p f is evaluated and set to the number of times it was
    //! evaluated.
    //! \param[in] equal The predicate to decide when to terminate
    //! The test is applied to the interval end points a and b.
    //! \param[out] bestGuess Filled in with the best estimate
    //! of the root.
    //! \return True if a, b bracket the root and equal(a, b).
    template<typename F, typename EQUAL>
    static bool bisection(double& a, double& b, const F& f, std::size_t& maxIterations, const EQUAL& equal, double& bestGuess) {
        if (equal(a, b)) {
            bestGuess = bisect(a, b);
            maxIterations = 0u;
            return true;
        }
        if (maxIterations < 3) {
            bestGuess = bisect(a, b);
            maxIterations = 0u;
            return true;
        }
        maxIterations -= 2;
        bool result = bisection(a, b, f(a), f(b), f, maxIterations, equal, bestGuess);
        maxIterations += 2;
        return result;
    }

    //! Bisection for which the function *has* been evaluated
    //! at the interval end points. This means we can save
    //! ourselves two function calls. WARNING this is worse than
    //! Brent's method (although extremely numerically robust)
    //! and is primarily intended for testing.
    //!
    //! \param[in,out] a The left bracket. Set to the solution
    //! interval left end point if [a,b] brackets a root.
    //! \param[in,out] b The right bracket. Set to the solution
    //! interval right end point if [a,b] brackets a root.
    //! \param[in] fa The value of \p f at \p a.
    //! \param[in] fb The value of \p f at \p b.
    //! \param[in] f The function to evaluate. This is expected
    //! to implement a function signature taking a double and
    //! returning a double.
    //! \param[in,out] maxIterations The maximum number of times
    //! \p f is evaluated and set to the number of times it was
    //! evaluated.
    //! \param[in] equal The predicate to decide when to terminate
    //! The test is applied to the interval end points a and b.
    //! \param[out] bestGuess Filled in with the best estimate
    //! of the root.
    //! \return True if a, b bracket the root and equal(a, b).
    template<typename F, typename EQUAL>
    static bool
    bisection(double& a, double& b, double fa, double fb, const F& f, std::size_t& maxIterations, const EQUAL& equal, double& bestGuess) {
        std::size_t n = maxIterations;
        if (fa == 0.0) {
            // Root at left bracket.
            bestGuess = b = a;
            maxIterations -= n;
            return true;
        }
        if (fb == 0.0) {
            // Root at right bracket.
            bestGuess = a = b;
            maxIterations -= n;
            return true;
        }
        if (fa * fb > 0.0) {
            // Not bracketed.
            maxIterations -= n;
            return false;
        }

<<<<<<< HEAD
        do {
            const double c = bisect(a, b);
            const double fc = f(c);
            if (fc == 0.0) {
                // Root at s.
                bestGuess = a = b = c;
                maxIterations -= (n - 1);
                return true;
=======
        //! Try and find a global minimum for the function evaluating
        //! it at the points \p p and then searching for a local
        //! minimum.
        //!
        //! \param[in] p The points at which to evaluate f looking
        //! for a global minimum.
        //! \param[in] f The function to evaluate. This is expected
        //! to implement a function signature taking a double and
        //! returning a double.
        //! \param[out] x Set to argmin of f on [\p a, \p b].
        //! \param[out] fx Set to the value of f at \p x.
        template<typename T, typename F>
        static bool globalMinimize(const T &p,
                                   const F &f,
                                   double &x,
                                   double &fx)
        {
            using TDoubleSizePr = std::pair<double, std::size_t>;
            using TMinAccumulator = CBasicStatistics::COrderStatisticsStack<TDoubleSizePr, 1>;

            std::size_t n = p.size();

            if (n == 0)
            {
                LOG_ERROR("Must provide points at which to evaluate function");
                return false;
>>>>>>> d4e4cca7
            }

            if (fa * fc > 0.0) {
                a = c;
                fa = fc;
            } else {
                b = c;
                fb = fc;
            }
        } while (--n > 0 && !equal(a, b));

        bestGuess = fa != fb ? secantInterpolate(a, b, fa, fb) : bisect(a, b);
        bestGuess = std::min(std::max(bestGuess, a), b);
        maxIterations -= n;

        return true;
    }
    //@}

    //! Minimize the function \p f on the interval [\p a, \p b]
    //! This terminates if it has converged on a local minimum
    //! or it has run out of iterations. This implements Brent's
    //! method which combines golden section search and quadratic
    //! minimization (see for example numerical recipes in C).
    //!
    //! Note that this converges to the unique minimum if there
    //! is one. If the function \p f has several minima then you
    //! could consider using globalMaximize.
    //!
    //! \param[in] a The left end of the interval on which to
    //! minimize \p f.
    //! \param[in] b The right end of the interval on which to
    //! minimize \p f.
    //! \param[in] fa The value of \p f at \p a.
    //! \param[in] fb The value of \p f at \p b.
    //! \param[in] f The function to evaluate. This is expected
    //! to implement a function signature taking a double and
    //! returning a double.
    //! \param[in] tolerance The convergence threshold ignored
    //! if too small so feel free to set to zero.
    //! \param[in,out] maxIterations The maximum number of times
    //! \p f is evaluated and set to the number of times it was
    //! evaluated.
    //! \param[out] x Set to argmin of f on [\p a, \p b].
    //! \param[out] fx Set to the value of f at \p x.
    template<typename F>
    static inline void
    minimize(double a, double b, double fa, double fb, const F& f, double tolerance, std::size_t& maxIterations, double& x, double& fx) {
        minimize(a, b, fa, fb, f, tolerance, maxIterations, -std::numeric_limits<double>::max(), x, fx);
    }

    //! Maximize the function \p f on the interval [\p a, \p b]
    //! This terminates if it has converged on a local maximum
    //! or it has run out of iterations. This minimizes minus
    //! \p f using our standard minimization algorithm.
    //!
    //! Note that this converges to the unique maximum if there
    //! is one. If the function \p f has several maxima then you
    //! could consider using globalMaximize.
    //!
    //! \param[in] a The left end of the interval on which to
    //! maximize \p f.
    //! \param[in] b The right end of the interval on which to
    //! maximize \p f.
    //! \param[in] fa The value of \p f at \p a.
    //! \param[in] fb The value of \p f at \p b.
    //! \param[in] f The function to evaluate. This is expected
    //! to implement a function signature taking a double and
    //! returning a double.
    //! \param[in] tolerance The convergence threshold ignored
    //! if too small so feel free to set to zero.
    //! \param[in,out] maxIterations The maximum number of times
    //! \p f is evaluated and set to the number of times it was
    //! evaluated.
    //! \param[out] x Set to argmax of f on [\p a, \p b].
    //! \param[out] fx Set to the value of f at \p x.
    template<typename F>
    static inline void
    maximize(double a, double b, double fa, double fb, const F& f, double tolerance, std::size_t& maxIterations, double& x, double& fx) {
        CCompositeFunctions::CMinus<F> f_(f);
        minimize(a, b, -fa, -fb, f_, tolerance, maxIterations, x, fx);
        fx = -fx;
    }

    //! Try and find a global minimum for the function evaluating
    //! it at the points \p p and then searching for a local
    //! minimum.
    //!
    //! \param[in] p The points at which to evaluate f looking
    //! for a global minimum.
    //! \param[in] f The function to evaluate. This is expected
    //! to implement a function signature taking a double and
    //! returning a double.
    //! \param[out] x Set to argmin of f on [\p a, \p b].
    //! \param[out] fx Set to the value of f at \p x.
    template<typename T, typename F>
    static bool globalMinimize(const T& p, const F& f, double& x, double& fx) {
        typedef std::pair<double, std::size_t> TDoubleSizePr;
        typedef CBasicStatistics::COrderStatisticsStack<TDoubleSizePr, 1> TMinAccumulator;

        std::size_t n = p.size();

        if (n == 0) {
            LOG_ERROR("Must provide points at which to evaluate function");
            return false;
        }

        TMinAccumulator min;
        T fp(p.size());
        for (std::size_t i = 0u; i < p.size(); ++i) {
            double fi = f(p[i]);
            fp[i] = fi;
            min.add(TDoubleSizePr(fi, i));
        }
        LOG_TRACE("p    = " << core::CContainerPrinter::print(p));
        LOG_TRACE("f(p) = " << core::CContainerPrinter::print(fp));

        std::size_t i = min[0].second;
        std::size_t maxIterations = 5;
        if (i == 0) {
            minimize(p[0], p[1], fp[0], fp[1], f, 0.0, maxIterations, x, fx);
        } else if (i == n - 1) {
            minimize(p[n - 2], p[n - 1], fp[n - 2], fp[n - 1], f, 0.0, maxIterations, x, fx);
        } else {
            std::size_t ai = i - 1;
            std::size_t bi = i + 1;
            minimize(p[ai], p[bi], fp[ai], fp[bi], f, 0.0, maxIterations, x, fx);
            if (fp[i] < fx) {
                x = p[i];
                fx = fp[i];
            }
        }
        LOG_TRACE("x = " << x << " fx = " << fx);
        return true;
    }

    //! Try and find a global minimum for the function evaluating
    //! it at the points \p p and then searching for a local
    //! minimum.
    //!
    //! \param[in] p The points at which to evaluate f looking
    //! for a global minimum.
    //! \param[in] f The function to evaluate. This is expected
    //! to implement a function signature taking a double and
    //! returning a double.
    //! \param[out] x Set to argmin of f on [\p a, \p b].
    //! \param[out] fx Set to the value of f at \p x.
    template<typename T, typename F>
    static bool globalMaximize(const T& p, const F& f, double& x, double& fx) {
        CCompositeFunctions::CMinus<F> f_(f);
        bool result = globalMinimize(p, f_, x, fx);
        fx = -fx;
        return result;
    }

    //! Find the sublevel set of \p fc the function \p f on the
    //! interval [\p a, \p b]. The sublevel set is defined as:
    //! <pre class="fragment">
    //!   \f$L^-_{fc}(f) = {x : f(x) <= fc}\f$
    //! </pre>
    //!
    //! It is assumed that the sublevel set is a closed interval.
    //! WARNING this is equivalent to assuming that the function
    //! has a unique minimum in the interval [\p a, \p b] and
    //! the caller should ensure this condition is satisfied.
    //!
    //! \param[in] a The left end of the interval on which to
    //! compute the sublevel set of \p fmax.
    //! \param[in] b The right end of the interval on which to
    //! compute the sublevel set of \p fmax.
    //! \param[in] fa The value of \p f at \p a.
    //! \param[in] fb The value of \p f at \p b.
    //! \param[in] f The function to evaluate. This is expected
    //! to implement a function signature taking a double and
    //! returning a double.
    //! \param[in] fc The function value, f(c), for which to
    //! compute the sublevel set.
    //! \param[in] maxIterations The maximum number of times
    //! \p f is evaluated.
    //! \param[out] result Filled in with the sublevel set of
    //! \p fc if it isn't empty or the point which minimizes
    //! \p f otherwise.
    //! \return True if the sublevel set could be computed and
    //! false otherwise.
    //! \note This will evaluate \p f at most 3 * \p maxIterations.
    template<typename F>
    static bool
    sublevelSet(double a, double b, double fa, double fb, const F& f, const double fc, std::size_t maxIterations, TDoubleDoublePr& result) {
        if (a > b) {
            std::swap(a, b);
            std::swap(fa, fb);
        }

        double x, fx;
        {
            std::size_t n = maxIterations;
            minimize(a, b, fa, fb, f, 0.0, n, fc, x, fx);
        }

        result = TDoubleDoublePr(x, x);
        if (fx > fc) {
            return false;
        }

        // [a, x] and [b, r] bracket the sublevel set end points.

        CCompositeFunctions::CMinusConstant<F> f_(f, fc);

<<<<<<< HEAD
        LOG_TRACE("a = " << a << ", x = " << x << ", b = " << b);
        LOG_TRACE("f_(a) = " << fa - fc << ", f_(x) = " << fx - fc << ", f_(b) = " << fb - fc);
=======
            const double eps = std::sqrt(std::numeric_limits<double>::epsilon()) * b;
            CEqualWithTolerance<double> equal(CToleranceTypes::E_AbsoluteTolerance, eps);
            LOG_TRACE("eps = " << eps);
>>>>>>> d4e4cca7

        const double eps = ::sqrt(std::numeric_limits<double>::epsilon()) * b;
        CEqualWithTolerance<double> equal(CToleranceTypes::E_AbsoluteTolerance, eps);
        LOG_TRACE("eps = " << eps);

        try {
            std::size_t n = maxIterations;
            solve(a, x, fa - fc, fx - fc, f_, n, equal, result.first);
            LOG_TRACE("iterations = " << n);
        } catch (const std::exception& e) {
            LOG_ERROR("Failed to find left end point: " << e.what());
            return false;
        }

        try {
            std::size_t n = maxIterations;
            solve(x, b, fx - fc, fb - fc, f_, n, equal, result.second);
            LOG_TRACE("iterations = " << n);
        } catch (std::exception& e) {
            LOG_ERROR("Failed to find right end point: " << e.what());
            return false;
        }

        return true;
    }
};
}
}

#endif // INCLUDED_ml_maths_CSolvers_h<|MERGE_RESOLUTION|>--- conflicted
+++ resolved
@@ -35,17 +35,8 @@
 #include <stdexcept>
 #include <utility>
 
-<<<<<<< HEAD
-#include <math.h>
-
 namespace ml {
 namespace maths {
-=======
-namespace ml
-{
-namespace maths
-{
->>>>>>> d4e4cca7
 
 //! \brief Collection of root solving functions.
 //!
@@ -53,10 +44,9 @@
 //! This implements a collection of root solving functions as static
 //! member functions. In particular, it implements Brent's method and
 //! interval bisection.
-<<<<<<< HEAD
 class MATHS_EXPORT CSolvers {
 private:
-    typedef std::pair<double, double> TDoubleDoublePr;
+    using TDoubleDoublePr = std::pair<double, double>;
 
     //! \name Helpers
     //@{
@@ -96,39 +86,6 @@
     class CTrapNaNArgument {
     public:
         CTrapNaNArgument(const F& f) : m_F(f) {}
-=======
-class MATHS_EXPORT CSolvers
-{
-    private:
-        using TDoubleDoublePr = std::pair<double, double>;
-
-        //! \name Helpers
-        //@{
-        //! An inverse quadratic interpolation of three distinct
-        //! function values. WARNING the caller must ensure that
-        //! the \p fa != \p fb != \p fc.
-        static inline double inverseQuadraticInterpolate(const double a,
-                                                         const double b,
-                                                         const double c,
-                                                         const double fa,
-                                                         const double fb,
-                                                         const double fc)
-        {
-            return    a * fb * fc / (fa - fb) / (fa - fc)
-                    + b * fa * fc / (fb - fa) / (fb - fc)
-                    + c * fa * fb / (fc - fa) / (fc - fb);
-        }
-
-        //! A secant interpolation of two distinct function values.
-        //! WARNING the caller must ensure that \p fa != \p fb.
-        static inline double secantInterpolate(const double a,
-                                               const double b,
-                                               const double fa,
-                                               const double fb)
-        {
-            return b - fb * (b - a) / (fb - fa);
-        }
->>>>>>> d4e4cca7
 
         inline double operator()(const double x) const {
             if (CMathsFuncs::isNan(x)) {
@@ -155,7 +112,7 @@
                          double lb,
                          double& x,
                          double& fx) {
-        tolerance = std::max(tolerance, ::sqrt(std::numeric_limits<double>::epsilon()));
+        tolerance = std::max(tolerance, std::sqrt(std::numeric_limits<double>::epsilon()));
         const double golden = 0.3819660;
 
         if (fa < fb) {
@@ -175,46 +132,14 @@
         do {
             double xm = bisect(a, b);
 
-<<<<<<< HEAD
-            double t1 = tolerance * (::fabs(x) + 0.25);
+            double t1 = tolerance * (std::fabs(x) + 0.25);
             double t2 = 2.0 * t1;
-            if (fx <= lb || ::fabs(x - xm) <= (t2 - (b - a) / 2.0)) {
+            if (fx <= lb || std::fabs(x - xm) <= (t2 - (b - a) / 2.0)) {
                 break;
-=======
-    private:
-        //! Minimizes \p f in the interval [\p a, \p b] subject
-        //! to the constraint that \p fx > \p lb.
-        template<typename F>
-        static void minimize(double a,
-                             double b,
-                             double fa,
-                             double fb,
-                             const F &f,
-                             double tolerance,
-                             std::size_t &maxIterations,
-                             double lb,
-                             double &x,
-                             double &fx)
-        {
-            tolerance = std::max(tolerance,
-                                 std::sqrt(std::numeric_limits<double>::epsilon()));
-            const double golden = 0.3819660;
-
-            if (fa < fb)
-            {
-                x = a;
-                fx = fa;
-            }
-            else
-            {
-                x = b;
-                fx = fb;
->>>>>>> d4e4cca7
             }
 
             double sign = (x >= xm) ? -1.0 : 1.0;
 
-<<<<<<< HEAD
             if (sLast > t1) {
                 // Fit parabola to abscissa.
                 double r = (x - w) * (fx - fv);
@@ -223,70 +148,14 @@
                 q = 2 * (q - r);
                 if (q > 0) {
                     p = -p;
-=======
-            std::size_t n = maxIterations;
-
-            do
-            {
-                double xm = bisect(a, b);
-
-                double t1 = tolerance * (std::fabs(x) + 0.25);
-                double t2 = 2.0 * t1;
-                if (fx <= lb || std::fabs(x - xm) <= (t2 - (b - a) / 2.0))
-                {
-                    break;
->>>>>>> d4e4cca7
                 }
-                q = ::fabs(q);
-
-<<<<<<< HEAD
+                q = std::fabs(q);
+
                 double td = sLast;
-                sLast = ::fabs(s);
-
-                if (::fabs(p) >= q * td / 2.0 || p <= q * (a - x) || p >= q * (b - x)) {
+                sLast = std::fabs(s);
+
+                if (std::fabs(p) >= q * td / 2.0 || p <= q * (a - x) || p >= q * (b - x)) {
                     // Minimum not in range or converging too slowly.
-=======
-                double sign = (x >= xm) ? -1.0 : 1.0;
-
-                if (sLast > t1)
-                {
-                    // Fit parabola to abscissa.
-                    double r = (x - w) * (fx - fv);
-                    double q = (x - v) * (fx - fw);
-                    double p = (x - v) * q - (x - w) * r;
-                    q = 2 * (q - r);
-                    if (q > 0)
-                    {
-                        p = -p;
-                    }
-                    q = std::fabs(q);
-
-                    double td = sLast;
-                    sLast = std::fabs(s);
-
-                    if (std::fabs(p) >= q * td / 2.0
-                        || p <= q * (a - x)
-                        || p >= q * (b - x))
-                    {
-                        // Minimum not in range or converging too slowly.
-                        sLast = (x >= xm) ? x - a : b - x;
-                        s = sign * std::max(golden * sLast, t1);
-                    }
-                    else
-                    {
-                        s = p / q;
-                        double u = x + s;
-                        if ((u - a) < t2 || (b - u) < t2)
-                        {
-                            s = sign * t1;
-                        }
-                    }
-                }
-                else
-                {
-                    // Don't have a suitable abscissa so just use golden
-                    // section in to the larger of [a, x] and [x, b].
->>>>>>> d4e4cca7
                     sLast = (x >= xm) ? x - a : b - x;
                     s = sign * std::max(golden * sLast, t1);
                 } else {
@@ -362,44 +231,11 @@
                 break;
             }
 
-<<<<<<< HEAD
             step *= 2.0;
             if (n < (3 * maxIterations) / 4) {
                 double minStep = step;
                 double maxStep = step * step;
-                step = fa == fb ? maxStep : std::min(std::max(::fabs(b - a) / ::fabs(fb - fa) * ::fabs(fb), minStep), maxStep);
-=======
-            std::size_t n = maxIterations;
-            for (/**/; n > 0; --n)
-            {
-                if (fa * fb <= 0.0)
-                {
-                    break;
-                }
-
-                step *= 2.0;
-                if (n < (3 * maxIterations) / 4)
-                {
-                    double minStep = step;
-                    double maxStep = step * step;
-                    step = fa == fb ?
-                           maxStep : std::min(std::max(  std::fabs(b - a)
-                                                       / std::fabs(fb - fa)
-                                                       * std::fabs(fb),
-                                                       minStep), maxStep);
-                }
-                a = b;
-                fa = fb;
-                b += direction * step;
-                b = std::max(std::min(b, max), min);
-                if (a == b)
-                {
-                    // We've hit our domain constraints.
-                    break;
-                }
-
-                fb = f(b);
->>>>>>> d4e4cca7
+                step = fa == fb ? maxStep : std::min(std::max(std::fabs(b - a) / std::fabs(fb - fa) * std::fabs(fb), minStep), maxStep);
             }
             a = b;
             fa = fb;
@@ -671,7 +507,7 @@
             return false;
         }
 
-        if (::fabs(fa) < ::fabs(fb)) {
+        if (std::fabs(fa) < std::fabs(fb)) {
             std::swap(a, b);
             std::swap(fa, fb);
         }
@@ -681,48 +517,14 @@
         double fc = fa;
         double d = std::numeric_limits<double>::max();
 
-<<<<<<< HEAD
         do {
             double s = (fa != fc) && (fb != fc) ? inverseQuadraticInterpolate(a, b, c, fa, fb, fc) : secantInterpolate(a, b, fa, fb);
 
             double e = (3.0 * a + b) / 4.0;
-=======
-            if (std::fabs(fa) < std::fabs(fb))
-            {
-                std::swap(a, b);
-                std::swap(fa, fb);
-            }
-
-            bool bisected = true;
-            double c = a;
-            double fc = fa;
-            double d = std::numeric_limits<double>::max();
-
-            do
-            {
-                double s = (fa != fc) && (fb != fc) ?
-                           inverseQuadraticInterpolate(a, b, c, fa, fb, fc) :
-                           secantInterpolate(a, b, fa, fb);
-
-                double e = (3.0 * a + b) / 4.0;
-
-                if (   (!(((s > e) && (s < b)) || ((s < e) && (s > b))))
-                    || ( bisected && ((std::fabs(s - b) >= std::fabs(b - c) / 2.0) || equal(b, c)))
-                    || (!bisected && ((std::fabs(s - b) >= std::fabs(c - d) / 2.0) || equal(c, d))))
-                {
-                    // Use bisection.
-                    s = bisect(a, b);
-                    bisected = true;
-                }
-                else
-                {
-                    bisected = false;
-                }
->>>>>>> d4e4cca7
 
             if ((!(((s > e) && (s < b)) || ((s < e) && (s > b)))) ||
-                (bisected && ((::fabs(s - b) >= ::fabs(b - c) / 2.0) || equal(b, c))) ||
-                (!bisected && ((::fabs(s - b) >= ::fabs(c - d) / 2.0) || equal(c, d)))) {
+                (bisected && ((std::fabs(s - b) >= std::fabs(b - c) / 2.0) || equal(b, c))) ||
+                (!bisected && ((std::fabs(s - b) >= std::fabs(c - d) / 2.0) || equal(c, d)))) {
                 // Use bisection.
                 s = bisect(a, b);
                 bisected = true;
@@ -741,23 +543,15 @@
                 return true;
             }
 
-<<<<<<< HEAD
             if (fa * fs > 0.0) {
                 a = s;
                 fa = fs;
             } else {
                 b = s;
                 fb = fs;
-=======
-                if (std::fabs(fa) < std::fabs(fb))
-                {
-                    std::swap(a, b);
-                    std::swap(fa, fb);
-                }
->>>>>>> d4e4cca7
-            }
-
-            if (::fabs(fa) < ::fabs(fb)) {
+            }
+
+            if (std::fabs(fa) < std::fabs(fb)) {
                 std::swap(a, b);
                 std::swap(fa, fb);
             }
@@ -858,7 +652,6 @@
             return false;
         }
 
-<<<<<<< HEAD
         do {
             const double c = bisect(a, b);
             const double fc = f(c);
@@ -867,34 +660,6 @@
                 bestGuess = a = b = c;
                 maxIterations -= (n - 1);
                 return true;
-=======
-        //! Try and find a global minimum for the function evaluating
-        //! it at the points \p p and then searching for a local
-        //! minimum.
-        //!
-        //! \param[in] p The points at which to evaluate f looking
-        //! for a global minimum.
-        //! \param[in] f The function to evaluate. This is expected
-        //! to implement a function signature taking a double and
-        //! returning a double.
-        //! \param[out] x Set to argmin of f on [\p a, \p b].
-        //! \param[out] fx Set to the value of f at \p x.
-        template<typename T, typename F>
-        static bool globalMinimize(const T &p,
-                                   const F &f,
-                                   double &x,
-                                   double &fx)
-        {
-            using TDoubleSizePr = std::pair<double, std::size_t>;
-            using TMinAccumulator = CBasicStatistics::COrderStatisticsStack<TDoubleSizePr, 1>;
-
-            std::size_t n = p.size();
-
-            if (n == 0)
-            {
-                LOG_ERROR("Must provide points at which to evaluate function");
-                return false;
->>>>>>> d4e4cca7
             }
 
             if (fa * fc > 0.0) {
@@ -992,8 +757,8 @@
     //! \param[out] fx Set to the value of f at \p x.
     template<typename T, typename F>
     static bool globalMinimize(const T& p, const F& f, double& x, double& fx) {
-        typedef std::pair<double, std::size_t> TDoubleSizePr;
-        typedef CBasicStatistics::COrderStatisticsStack<TDoubleSizePr, 1> TMinAccumulator;
+        using TDoubleSizePr = std::pair<double, std::size_t>;
+        using TMinAccumulator = CBasicStatistics::COrderStatisticsStack<TDoubleSizePr, 1>;
 
         std::size_t n = p.size();
 
@@ -1103,16 +868,10 @@
 
         CCompositeFunctions::CMinusConstant<F> f_(f, fc);
 
-<<<<<<< HEAD
         LOG_TRACE("a = " << a << ", x = " << x << ", b = " << b);
         LOG_TRACE("f_(a) = " << fa - fc << ", f_(x) = " << fx - fc << ", f_(b) = " << fb - fc);
-=======
-            const double eps = std::sqrt(std::numeric_limits<double>::epsilon()) * b;
-            CEqualWithTolerance<double> equal(CToleranceTypes::E_AbsoluteTolerance, eps);
-            LOG_TRACE("eps = " << eps);
->>>>>>> d4e4cca7
-
-        const double eps = ::sqrt(std::numeric_limits<double>::epsilon()) * b;
+
+        const double eps = std::sqrt(std::numeric_limits<double>::epsilon()) * b;
         CEqualWithTolerance<double> equal(CToleranceTypes::E_AbsoluteTolerance, eps);
         LOG_TRACE("eps = " << eps);
 
