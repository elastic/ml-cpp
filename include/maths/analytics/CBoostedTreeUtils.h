--- conflicted
+++ resolved
@@ -29,11 +29,8 @@
 class CLoss;
 }
 class CBoostedTreeNode;
-<<<<<<< HEAD
 class CDataFrameCategoryEncoder;
 class CEncodedDataFrameRowRef;
-=======
->>>>>>> 77d3b353
 namespace boosted_tree_detail {
 using TDoubleVec = std::vector<double>;
 using TFloatVec = std::vector<common::CFloatStorage>;
@@ -70,19 +67,11 @@
 };
 
 constexpr std::size_t NUMBER_EXTRA_COLUMNS{E_BeginSplits + 1}; // This must be last extra column
-<<<<<<< HEAD
 constexpr std::size_t NUMBER_HYPERPARAMETERS{E_TreeTopologyChangePenalty + 1}; // This must be last hyperparameter
 constexpr std::size_t UNIT_ROW_WEIGHT_COLUMN{std::numeric_limits<std::size_t>::max()};
 
 //! \brief Hyperparameter importance information.
-struct SHyperparameterImportance {
-=======
-constexpr std::size_t NUMBER_HYPERPARAMETERS{E_FeatureBagFraction + 1}; // This must be last hyperparameter
-constexpr std::size_t UNIT_ROW_WEIGHT_COLUMN{std::numeric_limits<std::size_t>::max()};
-
-//! \brief Hyperparameter importance information.
 struct MATHS_ANALYTICS_EXPORT SHyperparameterImportance {
->>>>>>> 77d3b353
     enum EType { E_Double = 0, E_Uint64 };
     EHyperparameter s_Hyperparameter;
     double s_Value;
