/*
 * Copyright Elasticsearch B.V. and/or licensed to Elasticsearch B.V. under one
 * or more contributor license agreements. Licensed under the Elastic License
 * 2.0 and the following additional limitation. Functionality enabled by the
 * files subject to the Elastic License 2.0 may only be used in production when
 * invoked by an Elasticsearch process with a license key installed that permits
 * use of machine learning features. You may not use this file except in
 * compliance with the Elastic License 2.0 and the foregoing additional
 * limitation.
 */

#ifndef INCLUDED_ml_maths_analytics_CBoostedTreeFactory_h
#define INCLUDED_ml_maths_analytics_CBoostedTreeFactory_h

#include <core/CDataFrame.h>
#include <core/CDataSearcher.h>
#include <core/CNonCopyable.h>

#include <maths/analytics/CBoostedTree.h>
#include <maths/analytics/CBoostedTreeUtils.h>
#include <maths/analytics/CDataFrameAnalysisInstrumentationInterface.h>
#include <maths/analytics/ImportExport.h>

#include <maths/common/CLinearAlgebra.h>

#include <boost/optional.hpp>

#include <memory>
#include <utility>
#include <vector>

namespace ml {
namespace core {
class CPackedBitVector;
class CStatePersistInserter;
class CStateRestoreTraverser;
}
namespace maths {
namespace analytics {
class CNode;
class CBoostedTree;
class CBoostedTreeImpl;

//! Factory for CBoostedTree objects.
class MATHS_ANALYTICS_EXPORT CBoostedTreeFactory final {
public:
    using TDoubleVec = std::vector<double>;
    using TStrDoublePrVec = std::vector<std::pair<std::string, double>>;
    using TBoostedTreeUPtr = std::unique_ptr<CBoostedTree>;
    using TTrainingStateCallback = CBoostedTree::TTrainingStateCallback;
    using TLossFunctionUPtr = CBoostedTree::TLossFunctionUPtr;
<<<<<<< HEAD
    using TEncoderUPtr = std::unique_ptr<CDataFrameCategoryEncoder>;
    using TStrSizeUMap = boost::unordered_map<std::string, std::size_t>;
    using TRestoreDataSummarizationFunc =
        std::function<std::pair<TEncoderUPtr, TStrSizeUMap>(core::CDataSearcher::TIStreamP, core::CDataFrame&)>;
    using TNode = CBoostedTreeNode;
    using TNodeVec = std::vector<TNode>;
    using TNodeVecVec = std::vector<TNodeVec>;
    using TNodeVecVecUPtr = std::unique_ptr<TNodeVecVec>;
    using TRestoreBestForestFunc =
        std::function<TNodeVecVecUPtr(core::CDataSearcher::TIStreamP, const TStrSizeUMap&)>;
=======
>>>>>>> 77d3b353

public:
    //! \name Instrumentation Phases
    //@{
    static const std::string FEATURE_SELECTION;
    static const std::string COARSE_PARAMETER_SEARCH;
    static const std::string FINE_TUNING_PARAMETERS;
    static const std::string FINAL_TRAINING;
    static const std::string INCREMENTAL_TRAIN;
    //@}

public:
    //! Construct a boosted tree object from parameters.
    static CBoostedTreeFactory constructFromParameters(std::size_t numberThreads,
                                                       TLossFunctionUPtr loss);

    //! Construct a boosted tree object from its serialized version.
    //!
    //! \warning Throws runtime error on fail to restore.
    static CBoostedTreeFactory constructFromString(std::istream& jsonStream);

    //! Constructs a boosted tree object using data from the previously trained model.
    //!
    //! \warning Calls HANDLE_FATAL (which calls std::terminate unless overridden) on
    //! fail to restore.
    static CBoostedTreeFactory
    constructFromDefinition(std::size_t numberThreads,
                            TLossFunctionUPtr loss,
                            core::CDataSearcher& dataSearcher,
                            core::CDataFrame& frame,
                            const TRestoreDataSummarizationFunc& dataSummarizationRestoreCallback,
                            const TRestoreBestForestFunc& bestForestRestoreCallback);

    //! Construct from the supplied \p model.
    //!
    //! \note This can be used for preparing for incremental training.
    static CBoostedTreeFactory constructFromModel(TBoostedTreeUPtr model);

    //! Get the maximum number of rows we'll train on.
    static std::size_t maximumNumberRows();

    ~CBoostedTreeFactory();
    CBoostedTreeFactory(CBoostedTreeFactory&) = delete;
    CBoostedTreeFactory& operator=(CBoostedTreeFactory&) = delete;
    CBoostedTreeFactory(CBoostedTreeFactory&&) noexcept;
    CBoostedTreeFactory& operator=(CBoostedTreeFactory&&) noexcept;

    //! Set the random number generator seed.
    CBoostedTreeFactory& seed(std::uint64_t seed);
    //! Set the objective to use when choosing the class assignments.
    CBoostedTreeFactory&
    classAssignmentObjective(CBoostedTree::EClassAssignmentObjective objective);
<<<<<<< HEAD
    //! Set the class weights used for assigning labels to classes from the
    //! predicted probabilities.
=======
    //! Set the class weights used for assigning classes from predicted probabilities.
>>>>>>> 77d3b353
    CBoostedTreeFactory& classificationWeights(TStrDoublePrVec weights);
    //! Set the column containing the row weights to use for training.
    CBoostedTreeFactory& rowWeightColumnName(std::string columnName);
    //! Set the minimum fraction with a category value to one-hot encode.
    CBoostedTreeFactory& minimumFrequencyToOneHotEncode(double frequency);
    //! Set the number of initial rows to use as a holdout set for evaluation.
    CBoostedTreeFactory& numberHoldoutRows(std::size_t numberHoldoutRows);
    //! Set the number of folds to use for estimating the generalisation error.
    CBoostedTreeFactory& numberFolds(std::size_t numberFolds);
    //! Set the fraction fold data to use for training.
    CBoostedTreeFactory& trainFractionPerFold(double fraction);
    //! Set the maximum number of rows to use for training when tuning hyperparameters.
    CBoostedTreeFactory& maximumNumberTrainRows(std::size_t rows);
    //! Stratify the cross-validation we do for regression.
    CBoostedTreeFactory& stratifyRegressionCrossValidation(bool stratify);
    //! Stop cross-validation early if the test loss is not promising.
    CBoostedTreeFactory& stopCrossValidationEarly(bool stopEarly);
    //! The number of rows per feature to sample in the initial downsample.
    CBoostedTreeFactory& initialDownsampleRowsPerFeature(double rowsPerFeature);
    //! The amount by which to downsample the data for stochastic gradient estimates.
    CBoostedTreeFactory& downsampleFactor(TDoubleVec factor);
    //! Set the sum of leaf depth penalties multiplier.
    CBoostedTreeFactory& depthPenaltyMultiplier(TDoubleVec multiplier);
    //! Set the tree size penalty multiplier.
    CBoostedTreeFactory& treeSizePenaltyMultiplier(TDoubleVec multiplier);
    //! Set the sum of weights squared multiplier.
    CBoostedTreeFactory& leafWeightPenaltyMultiplier(TDoubleVec multiplier);
<<<<<<< HEAD
    //! Set the penalty for changing the tree toppology when incrementally training.
    CBoostedTreeFactory& treeTopologyChangePenalty(TDoubleVec penalty);
=======
>>>>>>> 77d3b353
    //! Set the soft tree depth limit.
    CBoostedTreeFactory& softTreeDepthLimit(TDoubleVec limit);
    //! Set the soft tree depth tolerance. This controls how hard we'll try to
    //! respect the soft tree depth limit.
    CBoostedTreeFactory& softTreeDepthTolerance(TDoubleVec tolerance);
    //! Set the fractional relative tolerance in the target maximum tree depth.
    CBoostedTreeFactory& maxTreeDepthTolerance(TDoubleVec tolerance);
    //! Set the amount we'll shrink the tree leaf weights we compute.
    CBoostedTreeFactory& eta(TDoubleVec eta);
<<<<<<< HEAD
    //! Set the amount we'll shrink the retrained tree leaf weights we compute.
    CBoostedTreeFactory& retrainedTreeEta(TDoubleVec eta);
=======
>>>>>>> 77d3b353
    //! Set the amount we'll grow eta on each each iteration.
    CBoostedTreeFactory& etaGrowthRatePerTree(TDoubleVec growthRate);
    //! Set the maximum number of trees in the ensemble.
    CBoostedTreeFactory& maximumNumberTrees(std::size_t maximumNumberTrees);
    //! Set the maximum supported size for deploying a model.
    CBoostedTreeFactory& maximumDeployedSize(std::size_t maximumDeployedSize);
    //! Set the fraction of features we'll use in the bag to build a tree.
    CBoostedTreeFactory& featureBagFraction(TDoubleVec fraction);
<<<<<<< HEAD
    //! Set the relative weight to assign changing old predictions in the loss
    //! function for incremental training.
    CBoostedTreeFactory& predictionChangeCost(TDoubleVec cost);
    //! Set the maximum number of optimisation rounds we'll use for hyperparameter
    //! optimisation per parameter for training.
=======
    //! Set the maximum number of optimisation rounds we'll use for hyperparameter
    //! optimisation per parameter for fine tuning.
>>>>>>> 77d3b353
    CBoostedTreeFactory& maximumOptimisationRoundsPerHyperparameter(std::size_t rounds);
    //! Set the number of restarts to use in global probing for Bayesian Optimisation.
    CBoostedTreeFactory& bayesianOptimisationRestarts(std::size_t restarts);
    //! Set the number of training examples we need per feature we'll include.
    CBoostedTreeFactory& rowsPerFeature(std::size_t rowsPerFeature);
    //! Set the number of training examples we need per feature we'll include.
    CBoostedTreeFactory& numberTopShapValues(std::size_t numberTopShapValues);
    //! Set the flag to enable or disable early stopping.
    CBoostedTreeFactory& earlyStoppingEnabled(bool enable);
    //! Set the fraction of data rows for data summarization in (0.0, 1.0].
    CBoostedTreeFactory& dataSummarizationFraction(double fraction);
    //! Set the row mask for new data with which we want to incrementally train.
    CBoostedTreeFactory& newTrainingRowMask(core::CPackedBitVector rowMask);
    //! Set the fraction of trees in the forest to retrain.
    CBoostedTreeFactory& retrainFraction(double fraction);
    //! Set the gap between the train and test loss for the last train run.
    CBoostedTreeFactory& previousTrainLossGap(double gap);
    //! Set the number of rows for the last train run.
    CBoostedTreeFactory& previousTrainNumberRows(std::size_t numberRows);
    //! Set the maximum number of trees that can be added during an incremental training step.
    CBoostedTreeFactory& maximumNumberNewTrees(std::size_t maximumNumberNewTrees);
    //! Set whether or not to always accept the result of incremental training.
    CBoostedTreeFactory& forceAcceptIncrementalTraining(bool force);
    //! Set whether or not to scale regularisation hyperaparameters when varying
    //! downsample factor.
    CBoostedTreeFactory& disableHyperparameterScaling(bool disabled);
    //! Set the data summarization information.
    CBoostedTreeFactory& featureEncoder(TEncoderUPtr encoder);
    //! Set the best forest from the previous training.
    CBoostedTreeFactory& bestForest(TNodeVecVec forest);

    //! Set pointer to the analysis instrumentation.
    CBoostedTreeFactory&
    analysisInstrumentation(CDataFrameTrainBoostedTreeInstrumentationInterface& instrumentation);
    //! Set the callback function for training state recording.
    CBoostedTreeFactory& trainingStateCallback(TTrainingStateCallback callback);

    //! Estimate the maximum booking memory that training a boosted tree on a data
    //! frame with \p numberRows row and \p numberColumns columns will use.
<<<<<<< HEAD
    std::size_t estimateMemoryUsageTrain(std::size_t numberRows, std::size_t numberColumns) const;
    //! Estimate the maximum booking memory that incrementally training a boosted
    //! tree on a data frame with \p numberRows row and \p numberColumns columns
    //! will use.
    std::size_t estimateMemoryUsageTrainIncremental(std::size_t numberRows,
                                                    std::size_t numberColumns) const;
    //! Estimate the number of columns training the model will add to the data frame.
    static std::size_t estimatedExtraColumnsForTrain(std::size_t numberColumns,
                                                     std::size_t numberLossParameters);

    //! Build a boosted tree object for encoding on \p frame.
    TBoostedTreeUPtr buildForEncode(core::CDataFrame& frame, std::size_t dependentVariable);

    //! Build a boosted tree object for training on \p frame.
    TBoostedTreeUPtr buildForTrain(core::CDataFrame& frame, std::size_t dependentVariable);

    //! Build a boosted tree object for prediction on \p frame.
    TBoostedTreeUPtr buildForPredict(core::CDataFrame& frame, std::size_t dependentVariable);

    //! Build a boosted tree object for incremental training on \p frame.
    TBoostedTreeUPtr buildForTrainIncremental(core::CDataFrame& frame,
                                              std::size_t dependentVariable);
=======
    std::size_t estimateMemoryUsage(std::size_t numberRows, std::size_t numberColumns) const;
    //! Estimate the number of columns training the model will add to the data frame.
    static std::size_t estimateExtraColumns(std::size_t numberColumns,
                                            std::size_t numberLossParameters);

    //! Build a boosted tree object for training on \p frame.
    TBoostedTreeUPtr buildFor(core::CDataFrame& frame, std::size_t dependentVariable);
>>>>>>> 77d3b353

    //! Restore a boosted tree object for training on \p frame.
    //!
    //! \warning A tree object can only be restored once.
    TBoostedTreeUPtr restoreFor(core::CDataFrame& frame, std::size_t dependentVariable);

private:
    using TDoubleDoublePr = std::pair<double, double>;
    using TDoubleDoublePrVec = std::vector<TDoubleDoublePr>;
    using TOptionalDouble = boost::optional<double>;
    using TPackedBitVectorVec = std::vector<core::CPackedBitVector>;
    using TBoostedTreeImplUPtr = std::unique_ptr<CBoostedTreeImpl>;

private:
    CBoostedTreeFactory(std::size_t numberThreads, TLossFunctionUPtr loss);

    //! Persist state writing to \p inserter.
    void acceptPersistInserter(core::CStatePersistInserter& inserter) const;

    //! Restore readining state from \p traverser.
    bool acceptRestoreTraverser(core::CStateRestoreTraverser& traverser);

    //! Compute the row masks for the missing values for each feature.
    void initializeMissingFeatureMasks(const core::CDataFrame& frame) const;

    //! Set up the number of folds we'll use for cross-validation.
    void initializeNumberFolds(core::CDataFrame& frame) const;

    //! Initialize data frame information required for encoding.
    void prepareDataFrameForEncode(core::CDataFrame& frame) const;

    //! Resize the data frame with the extra columns used by train.
    void prepareDataFrameForTrain(core::CDataFrame& frame) const;
<<<<<<< HEAD

    //! Resize the data frame with the extra columns used by incremental train.
    void prepareDataFrameForIncrementalTrain(core::CDataFrame& frame) const;
=======
>>>>>>> 77d3b353

    //! Set up cross validation.
    void initializeCrossValidation(core::CDataFrame& frame) const;

    //! Encode categorical fields and at the same time select the features to use.
    void selectFeaturesAndEncodeCategories(core::CDataFrame& frame) const;

    //! Initialize the cache used for storing row splits.
    void initializeSplitsCache(core::CDataFrame& frame) const;

    //! Determine the encoded feature types.
    void determineFeatureDataTypes(const core::CDataFrame& frame) const;

<<<<<<< HEAD
    //! Initialize the regressors sample distribution.
    //!
    //! \return False if initialization failed.
    bool initializeFeatureSampleDistribution() const;

    //! Apply scaling to hyperparameter ranges based on the difference in the update
    //! data set and original train data set sizes.
    void initialHyperparameterScaling();

=======
    //! Initialize the feature sample distribution.
    bool initializeFeatureSampleDistribution() const;

>>>>>>> 77d3b353
    //! Set the initial values for hyperparameters.
    void initializeHyperparameters(core::CDataFrame& frame);

    //! Setup before setting initial values for hyperparameters.
    void initializeHyperparametersSetup(core::CDataFrame& frame);

    //! Estimate a good initial value and bounding box to search for regularisation
    //! hyperparameters.
    void initializeUnsetRegularizationHyperparameters(core::CDataFrame& frame);

    //! Estimate a good initial value and range to search for the feature bag
    //! fraction.
    void initializeUnsetFeatureBagFraction(core::CDataFrame& frame);

    //! Estimate a good initial value and range to search for the downsample
    //! factor.
    void initializeUnsetDownsampleFactor(core::CDataFrame& frame);

    //! Estimate a good initial value and range to search for the learn rate.
    void initializeUnsetEta(core::CDataFrame& frame);

    //! Estimate a good initial value and range to search for the learn rate
    //! to use for retrained trees when training incrementally.
    void initializeUnsetRetrainedTreeEta();

    //! Estimate a good initial value and range to search for the cost of
    //! changing predictions when training incrementally.
    void initializePredictionChangeCost();

    //! Estimate a good initial value and range to search for the for tree
    //! topology penalty when training incrementally.
    void initializeUnsetTreeTopologyPenalty(core::CDataFrame& frame);

    //! Estimate the reduction in gain from a split and the total curvature of
    //! the loss function at a split.
    TDoubleDoublePrVec estimateTreeGainAndCurvature(core::CDataFrame& frame,
                                                    const TDoubleVec& percentiles) const;

    //! Get the number of hyperparameter tuning rounds to use.
    std::size_t numberHyperparameterTuningRounds() const;

    //! Start progress monitoring feature selection.
    void startProgressMonitoringFeatureSelection();

    //! Start progress monitoring initializeHyperparameters.
    void startProgressMonitoringInitializeHyperparameters(const core::CDataFrame& frame);

    //! Get the number of progress iterations used for a line search.
    std::size_t lineSearchMaximumNumberIterations(const core::CDataFrame& frame,
                                                  double etaScale = 1.0) const;

    //! The maximum number of trees to use in the hyperparameter optimisation loop.
    std::size_t mainLoopMaximumNumberTrees(double eta) const;

    //! Check if we can skip \p f because initialization has passed \p stage.
    //!
    //! \return true if \p f was skipped.
    //! \note F must be a callable taking no arguments. Its return value is ignored.
    template<typename F>
    bool skipIfAfter(int stage, const F& f);

    //! Check if it is possible to skip \p f because initialization is at or after
    //! \p stage.
    //!
    //! \return True if \p f was skipped.
    //! \note If \p f is run then the state is checkpoint.
    //! \note F must be a callable taking no arguments. Its return value is ignored.
    template<typename F>
    bool skipCheckpointIfAtOrAfter(int stage, const F& f);

    //! Skip progress monitoring for feature selection if we've restarted part
    //! way through training.
    //!
    //! \note This makes sure we output that this task is complete.
    void skipProgressMonitoringFeatureSelection();

    //! Skip progress monitoring for initializeHyperparameters if we've restarted
    //! part way through training.
    //!
    //! \note This makes sure we output that this task is complete.
    void skipProgressMonitoringInitializeHyperparameters();

    //! Stubs out persistence.
    static void noopRecordTrainingState(CBoostedTree::TPersistFunc);

    //! Stubs out test loss adjustment.
    static double noopAdjustTestLoss(double, double, double testLoss);

private:
    TOptionalDouble m_MinimumFrequencyToOneHotEncode;
    std::size_t m_NumberHoldoutRows{0};
    bool m_StratifyRegressionCrossValidation{true};
    double m_InitialDownsampleRowsPerFeature{200.0};
    std::size_t m_MaximumNumberOfTrainRows{500000};
    double m_GainPerNode1stPercentile{0.0};
    double m_GainPerNode50thPercentile{0.0};
    double m_GainPerNode90thPercentile{0.0};
    double m_TotalCurvaturePerNode1stPercentile{0.0};
    double m_TotalCurvaturePerNode90thPercentile{0.0};
    std::size_t m_NumberThreads{1};
    std::string m_RowWeightColumnName;
    TBoostedTreeImplUPtr m_TreeImpl;
    mutable std::size_t m_PaddedExtraColumns{0};
    TTrainingStateCallback m_RecordTrainingState{noopRecordTrainingState};
};
}
}
}

#endif // INCLUDED_ml_maths_analytics_CBoostedTreeFactory_h<|MERGE_RESOLUTION|>--- conflicted
+++ resolved
@@ -49,7 +49,6 @@
     using TBoostedTreeUPtr = std::unique_ptr<CBoostedTree>;
     using TTrainingStateCallback = CBoostedTree::TTrainingStateCallback;
     using TLossFunctionUPtr = CBoostedTree::TLossFunctionUPtr;
-<<<<<<< HEAD
     using TEncoderUPtr = std::unique_ptr<CDataFrameCategoryEncoder>;
     using TStrSizeUMap = boost::unordered_map<std::string, std::size_t>;
     using TRestoreDataSummarizationFunc =
@@ -60,8 +59,6 @@
     using TNodeVecVecUPtr = std::unique_ptr<TNodeVecVec>;
     using TRestoreBestForestFunc =
         std::function<TNodeVecVecUPtr(core::CDataSearcher::TIStreamP, const TStrSizeUMap&)>;
-=======
->>>>>>> 77d3b353
 
 public:
     //! \name Instrumentation Phases
@@ -114,12 +111,7 @@
     //! Set the objective to use when choosing the class assignments.
     CBoostedTreeFactory&
     classAssignmentObjective(CBoostedTree::EClassAssignmentObjective objective);
-<<<<<<< HEAD
-    //! Set the class weights used for assigning labels to classes from the
-    //! predicted probabilities.
-=======
     //! Set the class weights used for assigning classes from predicted probabilities.
->>>>>>> 77d3b353
     CBoostedTreeFactory& classificationWeights(TStrDoublePrVec weights);
     //! Set the column containing the row weights to use for training.
     CBoostedTreeFactory& rowWeightColumnName(std::string columnName);
@@ -147,11 +139,8 @@
     CBoostedTreeFactory& treeSizePenaltyMultiplier(TDoubleVec multiplier);
     //! Set the sum of weights squared multiplier.
     CBoostedTreeFactory& leafWeightPenaltyMultiplier(TDoubleVec multiplier);
-<<<<<<< HEAD
     //! Set the penalty for changing the tree toppology when incrementally training.
     CBoostedTreeFactory& treeTopologyChangePenalty(TDoubleVec penalty);
-=======
->>>>>>> 77d3b353
     //! Set the soft tree depth limit.
     CBoostedTreeFactory& softTreeDepthLimit(TDoubleVec limit);
     //! Set the soft tree depth tolerance. This controls how hard we'll try to
@@ -161,11 +150,8 @@
     CBoostedTreeFactory& maxTreeDepthTolerance(TDoubleVec tolerance);
     //! Set the amount we'll shrink the tree leaf weights we compute.
     CBoostedTreeFactory& eta(TDoubleVec eta);
-<<<<<<< HEAD
     //! Set the amount we'll shrink the retrained tree leaf weights we compute.
     CBoostedTreeFactory& retrainedTreeEta(TDoubleVec eta);
-=======
->>>>>>> 77d3b353
     //! Set the amount we'll grow eta on each each iteration.
     CBoostedTreeFactory& etaGrowthRatePerTree(TDoubleVec growthRate);
     //! Set the maximum number of trees in the ensemble.
@@ -174,16 +160,11 @@
     CBoostedTreeFactory& maximumDeployedSize(std::size_t maximumDeployedSize);
     //! Set the fraction of features we'll use in the bag to build a tree.
     CBoostedTreeFactory& featureBagFraction(TDoubleVec fraction);
-<<<<<<< HEAD
     //! Set the relative weight to assign changing old predictions in the loss
     //! function for incremental training.
     CBoostedTreeFactory& predictionChangeCost(TDoubleVec cost);
     //! Set the maximum number of optimisation rounds we'll use for hyperparameter
-    //! optimisation per parameter for training.
-=======
-    //! Set the maximum number of optimisation rounds we'll use for hyperparameter
     //! optimisation per parameter for fine tuning.
->>>>>>> 77d3b353
     CBoostedTreeFactory& maximumOptimisationRoundsPerHyperparameter(std::size_t rounds);
     //! Set the number of restarts to use in global probing for Bayesian Optimisation.
     CBoostedTreeFactory& bayesianOptimisationRestarts(std::size_t restarts);
@@ -223,16 +204,16 @@
 
     //! Estimate the maximum booking memory that training a boosted tree on a data
     //! frame with \p numberRows row and \p numberColumns columns will use.
-<<<<<<< HEAD
-    std::size_t estimateMemoryUsageTrain(std::size_t numberRows, std::size_t numberColumns) const;
+    std::size_t estimateMemoryUsageForTrain(std::size_t numberRows,
+                                            std::size_t numberColumns) const;
     //! Estimate the maximum booking memory that incrementally training a boosted
     //! tree on a data frame with \p numberRows row and \p numberColumns columns
     //! will use.
-    std::size_t estimateMemoryUsageTrainIncremental(std::size_t numberRows,
-                                                    std::size_t numberColumns) const;
+    std::size_t estimateMemoryUsageForTrainIncremental(std::size_t numberRows,
+                                                       std::size_t numberColumns) const;
     //! Estimate the number of columns training the model will add to the data frame.
-    static std::size_t estimatedExtraColumnsForTrain(std::size_t numberColumns,
-                                                     std::size_t numberLossParameters);
+    static std::size_t estimateExtraColumnsForTrain(std::size_t numberColumns,
+                                                    std::size_t numberLossParameters);
 
     //! Build a boosted tree object for encoding on \p frame.
     TBoostedTreeUPtr buildForEncode(core::CDataFrame& frame, std::size_t dependentVariable);
@@ -246,15 +227,6 @@
     //! Build a boosted tree object for incremental training on \p frame.
     TBoostedTreeUPtr buildForTrainIncremental(core::CDataFrame& frame,
                                               std::size_t dependentVariable);
-=======
-    std::size_t estimateMemoryUsage(std::size_t numberRows, std::size_t numberColumns) const;
-    //! Estimate the number of columns training the model will add to the data frame.
-    static std::size_t estimateExtraColumns(std::size_t numberColumns,
-                                            std::size_t numberLossParameters);
-
-    //! Build a boosted tree object for training on \p frame.
-    TBoostedTreeUPtr buildFor(core::CDataFrame& frame, std::size_t dependentVariable);
->>>>>>> 77d3b353
 
     //! Restore a boosted tree object for training on \p frame.
     //!
@@ -288,12 +260,9 @@
 
     //! Resize the data frame with the extra columns used by train.
     void prepareDataFrameForTrain(core::CDataFrame& frame) const;
-<<<<<<< HEAD
 
     //! Resize the data frame with the extra columns used by incremental train.
     void prepareDataFrameForIncrementalTrain(core::CDataFrame& frame) const;
-=======
->>>>>>> 77d3b353
 
     //! Set up cross validation.
     void initializeCrossValidation(core::CDataFrame& frame) const;
@@ -307,21 +276,13 @@
     //! Determine the encoded feature types.
     void determineFeatureDataTypes(const core::CDataFrame& frame) const;
 
-<<<<<<< HEAD
     //! Initialize the regressors sample distribution.
-    //!
-    //! \return False if initialization failed.
-    bool initializeFeatureSampleDistribution() const;
+    void initializeFeatureSampleDistribution() const;
 
     //! Apply scaling to hyperparameter ranges based on the difference in the update
     //! data set and original train data set sizes.
     void initialHyperparameterScaling();
 
-=======
-    //! Initialize the feature sample distribution.
-    bool initializeFeatureSampleDistribution() const;
-
->>>>>>> 77d3b353
     //! Set the initial values for hyperparameters.
     void initializeHyperparameters(core::CDataFrame& frame);
 
