--- conflicted
+++ resolved
@@ -378,12 +378,8 @@
     double m_GainPerNode90thPercentile{0.0};
     double m_TotalCurvaturePerNode1stPercentile{0.0};
     double m_TotalCurvaturePerNode90thPercentile{0.0};
-<<<<<<< HEAD
     std::size_t m_NumberThreads{1};
-=======
-    std::size_t m_NumberThreads;
     std::string m_RowWeightColumnName;
->>>>>>> 96512382
     TBoostedTreeImplUPtr m_TreeImpl;
     mutable std::size_t m_PaddedExtraColumns{0};
     TTrainingStateCallback m_RecordTrainingState{noopRecordTrainingState};
