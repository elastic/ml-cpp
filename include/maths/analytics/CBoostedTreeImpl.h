/*
 * Copyright Elasticsearch B.V. and/or licensed to Elasticsearch B.V. under one
 * or more contributor license agreements. Licensed under the Elastic License
 * 2.0 and the following additional limitation. Functionality enabled by the
 * files subject to the Elastic License 2.0 may only be used in production when
 * invoked by an Elasticsearch process with a license key installed that permits
 * use of machine learning features. You may not use this file except in
 * compliance with the Elastic License 2.0 and the foregoing additional
 * limitation.
 */

#ifndef INCLUDED_ml_maths_analytics_CBoostedTreeImpl_h
#define INCLUDED_ml_maths_analytics_CBoostedTreeImpl_h

#include <core/CDataFrame.h>
#include <core/CMemory.h>
#include <core/CPackedBitVector.h>
#include <core/CStatePersistInserter.h>
#include <core/CStateRestoreTraverser.h>

#include <maths/analytics/CBoostedTree.h>
#include <maths/analytics/CBoostedTreeHyperparameters.h>
#include <maths/analytics/CBoostedTreeLeafNodeStatistics.h>
#include <maths/analytics/CBoostedTreeLoss.h>
#include <maths/analytics/CBoostedTreeUtils.h>
#include <maths/analytics/CDataFrameAnalysisInstrumentationInterface.h>
#include <maths/analytics/CDataFrameCategoryEncoder.h>
#include <maths/analytics/CDataFrameUtils.h>
#include <maths/analytics/ImportExport.h>

#include <maths/common/CBasicStatistics.h>
#include <maths/common/CLinearAlgebraEigen.h>
#include <maths/common/CPRNG.h>

#include <boost/optional.hpp>

#include <limits>
#include <memory>
#include <numeric>
#include <sstream>
#include <utility>
#include <vector>

namespace ml {
namespace maths {
namespace analytics {
class CBoostedTreeImplForTest;
class CTreeShapFeatureImportance;
namespace boosted_tree {
class CArgMinLoss;
}

//! \brief Implementation of CBoostedTree.
class MATHS_ANALYTICS_EXPORT CBoostedTreeImpl final {
public:
    using TDoubleVec = std::vector<double>;
    using TSizeVec = std::vector<std::size_t>;
    using TOptionalDouble = boost::optional<double>;
    using TOptionalDoubleVec = std::vector<TOptionalDouble>;
    using TOptionalDoubleVecVec = std::vector<TOptionalDoubleVec>;
    using TStrDoublePrVec = std::vector<std::pair<std::string, double>>;
    using TOptionalStrDoublePrVec = boost::optional<TStrDoublePrVec>;
    using TVector = common::CDenseVector<double>;
    using TMeanVarAccumulator = common::CBasicStatistics::SSampleMeanVar<double>::TAccumulator;
    using TMeanVarAccumulatorVec = std::vector<TMeanVarAccumulator>;
    using TNodeVec = CBoostedTree::TNodeVec;
    using TNodeVecVec = CBoostedTree::TNodeVecVec;
    using TLossFunction = boosted_tree::CLoss;
    using TLossFunctionUPtr = CBoostedTree::TLossFunctionUPtr;
    using TTrainingStateCallback = CBoostedTree::TTrainingStateCallback;
<<<<<<< HEAD
    using TRecordEncodersCallback = CBoostedTree::TRecordEncodersCallback;
=======
>>>>>>> 77d3b353
    using TAnalysisInstrumentationPtr = CDataFrameTrainBoostedTreeInstrumentationInterface*;

public:
    static const double MINIMUM_RELATIVE_GAIN_PER_SPLIT;

public:
    CBoostedTreeImpl(std::size_t numberThreads,
                     TLossFunctionUPtr loss,
                     TAnalysisInstrumentationPtr instrumentation = nullptr);
    CBoostedTreeImpl(CBoostedTreeImpl&&) noexcept;

    ~CBoostedTreeImpl();

    CBoostedTreeImpl& operator=(const CBoostedTreeImpl&) = delete;
    CBoostedTreeImpl& operator=(CBoostedTreeImpl&&) noexcept;

    //! Train the model on the values in \p frame.
    void train(core::CDataFrame& frame, const TTrainingStateCallback& recordTrainStateCallback);

    //! Incrementally train the current model on the values in \p frame.
    //!
    //! \warning Assumes that train has already been called or a trained model has
    //! been reloaded.
    void trainIncremental(core::CDataFrame& frame,
                          const TTrainingStateCallback& recordTrainStateCallback);

    //! Write the predictions of the best trained model to \p frame.
    //!
    //! \warning Must be called only if a trained model is available.
    void predict(core::CDataFrame& frame) const;

    //! Write the predictions of the best trained model to the masked rows of \p frame.
    //!
    //! \warning Must be called only if a trained model is available.
    void predict(const core::CPackedBitVector& rowMask, core::CDataFrame& frame) const;

    //! Get the hyperparameters.
    const CBoostedTreeHyperparameters& hyperparameters() const;

    //! Get the writeable hyperparameters.
    CBoostedTreeHyperparameters& hyperparameters();

    //! Get the SHAP value calculator.
    //!
    //! \warning Will return a nullptr if a trained model isn't available.
    CTreeShapFeatureImportance* shap();

<<<<<<< HEAD
    //! Get the selected rows that summarize \p dataFrame.
    core::CPackedBitVector dataSummarization(const core::CDataFrame& frame) const;

=======
>>>>>>> 77d3b353
    //! Get the data frame row encoder.
    const CDataFrameCategoryEncoder& encoder() const;

    //! Get the model produced by training if it has been run.
    const TNodeVecVec& trainedModel() const;

    //! Get the training loss function.
    TLossFunction& loss() const;

    //! Get the column containing the dependent variable.
    std::size_t columnHoldingDependentVariable() const;

    //! Get a mask for the new training data.
    const core::CPackedBitVector& newTrainingRowMask() const;

    //! Get start indices of the extra columns.
    const TSizeVec& extraColumns() const;

    //! Get the weights to apply to each class's predicted probability when
    //! assigning classes.
    const TVector& classificationWeights() const;

    //! Get the memory used by this object.
    std::size_t memoryUsage() const;

    //! Estimate the maximum booking memory that training a boosted tree on a data
    //! frame with \p numberRows row and \p numberColumns columns will use.
    std::size_t estimateMemoryUsageTrain(std::size_t numberRows, std::size_t numberColumns) const;

    //! Estimate the maximum booking memory that incrementally training a boosted
    //! tree on a data frame with \p numberRows row and \p numberColumns columns
    //! will use.
    std::size_t estimateMemoryUsageTrainIncremental(std::size_t numberRows,
                                                    std::size_t numberColumns) const;

    //! Correct from worst case memory usage to a more realistic estimate.
    static std::size_t correctedMemoryUsage(double memoryUsageBytes);

    //! Persist by passing information to \p inserter.
    void acceptPersistInserter(core::CStatePersistInserter& inserter) const;

    //! Populate the object from serialized data.
    bool acceptRestoreTraverser(core::CStateRestoreTraverser& traverser);

    //! Visit this tree trainer implementation.
    void accept(CBoostedTree::CVisitor& visitor);

    //! \return The full training set data mask, i.e. all rows which aren't missing
    //! the dependent variable.
    core::CPackedBitVector allTrainingRowsMask() const;

    //! Get the mean number of training examples which are used in each fold.
    double meanNumberTrainingRowsPerFold() const;

    //!\ name Test Only
    //@{
    //! Get the threshold on the predicted probability of class one at which to
    //!
    //! Get the feature sample probabilities.
    const TDoubleVec& featureSampleProbabilities() const;

    //! Get the fold test losses for each round.
    const TOptionalDoubleVecVec& foldRoundTestLosses() const;
    //@}

private:
    using TBoolVec = std::vector<bool>;
    using TDoubleDoublePr = std::pair<double, double>;
    using TFloatVec = std::vector<common::CFloatStorage>;
    using TFloatVecVec = std::vector<TFloatVec>;
    using TPackedBitVectorVec = std::vector<core::CPackedBitVector>;
    using TDoubleParameter = CBoostedTreeParameter<double>;
    using TSizeParameter = CBoostedTreeParameter<std::size_t>;
    using TDataFrameCategoryEncoderUPtr = std::unique_ptr<CDataFrameCategoryEncoder>;
    using TDataTypeVec = CDataFrameUtils::TDataTypeVec;
    using TTreeShapFeatureImportanceUPtr = std::unique_ptr<CTreeShapFeatureImportance>;
    using TLeafNodeStatisticsPtr = CBoostedTreeLeafNodeStatistics::TPtr;
    using TWorkspace = CBoostedTreeLeafNodeStatistics::CWorkspace;
    using TArgMinLossVec = std::vector<boosted_tree::CArgMinLoss>;
    using TArgMinLossVecVec = std::vector<TArgMinLossVec>;
    using TRowRef = boosted_tree_detail::TRowRef;
    using TMemoryMappedFloatVector = boosted_tree_detail::TMemoryMappedFloatVector;
    // clang-format off
    using TMakeRootLeafNodeStatistics =
        std::function<TLeafNodeStatisticsPtr (const TFloatVecVec&,
                                              const TSizeVec&,
                                              const TSizeVec&,
                                              const core::CPackedBitVector&,
                                              TWorkspace&)>;
    using TUpdateRowPrediction =
        std::function<void (const TRowRef&, TMemoryMappedFloatVector&)>;
    // clang-format on

    //! \brief The result of cross-validation.
    struct SCrossValidationResult {
        TNodeVecVec s_Forest;
        TMeanVarAccumulator s_TestLossMoments;
<<<<<<< HEAD
        double s_MeanLossGap{0.0};
=======
>>>>>>> 77d3b353
        std::size_t s_NumberTrees{0};
        double s_NumberNodes{0.0};
    };

    //! \brief The result of training a single forest.
    struct STrainForestResult {
<<<<<<< HEAD
        std::tuple<TNodeVecVec, double, double, TDoubleVec> asTuple() {
            return {std::move(s_Forest), s_TestLoss, s_LossGap, std::move(s_TestLosses)};
        }
        TNodeVecVec s_Forest;
        double s_TestLoss{0.0};
        double s_LossGap{0.0};
=======
        std::tuple<TNodeVecVec, double, TDoubleVec> asTuple() {
            return {std::move(s_Forest), s_TestLoss, std::move(s_TestLosses)};
        }
        TNodeVecVec s_Forest;
        double s_TestLoss{0.0};
>>>>>>> 77d3b353
        TDoubleVec s_TestLosses;
    };

    //! Tag progress through initialization.
    enum EInitializationStage {
        E_NotInitialized = 0,
        E_EncodingInitialized = 1,
        E_SoftTreeDepthLimitInitialized = 2,
        E_DepthPenaltyMultiplierInitialized = 3,
        E_TreeSizePenaltyMultiplierInitialized = 4,
        E_LeafWeightPenaltyMultiplierInitialized = 5,
        E_DownsampleFactorInitialized = 6,
        E_FeatureBagFractionInitialized = 7,
        E_EtaInitialized = 8,
        E_FullyInitialized = 9
    };

private:
    CBoostedTreeImpl();

    //! Get the loss gap we expect after incremental training.
    double expectedLossGapAfterTrainIncremental(double numberOldTrainingRows,
                                                double numberNewTrainingRows) const;

    //! Check if we can train a model.
    bool canTrain() const;

    //! Compute the \p percentile percentile gain per split and the sum of row
    //! curvatures per internal node of \p forest.
    static TDoubleDoublePr gainAndCurvatureAtPercentile(double percentile,
                                                        const TNodeVecVec& forest);

    //! Presize the collection to hold the per fold test errors.
    void initializePerFoldTestLosses();

    //! Compute the probability threshold at which to classify a row as class one.
    void computeClassificationWeights(const core::CDataFrame& frame);

    //! Prepare to calculate SHAP feature importances.
    void initializeTreeShap(const core::CDataFrame& frame);

    //! Select the trees of the best forest to retrain.
    void selectTreesToRetrain(const core::CDataFrame& frame);

    //! Train the forest and compute loss moments on each fold.
    template<typename F>
    SCrossValidationResult crossValidateForest(core::CDataFrame& frame,
                                               std::size_t maximumNumberTrees,
                                               const F& trainForest);

    //! Initialize the predictions and loss function derivatives for the masked
    //! rows in \p frame.
    TNodeVec initializePredictionsAndLossDerivatives(core::CDataFrame& frame,
                                                     const core::CPackedBitVector& trainingRowMask,
                                                     const core::CPackedBitVector& testingRowMask) const;

    //! Train one forest on the rows of \p frame in the mask \p trainingRowMask.
    STrainForestResult trainForest(core::CDataFrame& frame,
                                   const core::CPackedBitVector& trainingRowMask,
                                   const core::CPackedBitVector& testingRowMask,
                                   core::CLoopProgress& trainingProgress) const;
<<<<<<< HEAD

    //! Retrain a subset of the trees of one forest on the rows of \p frame in the
    //! mask \p trainingRowMask.
    STrainForestResult updateForest(core::CDataFrame& frame,
                                    const core::CPackedBitVector& trainingRowMask,
                                    const core::CPackedBitVector& testingRowMask,
                                    core::CLoopProgress& trainingProgress) const;
=======
>>>>>>> 77d3b353

    //! Randomly downsamples the training row mask by the downsample factor.
    core::CPackedBitVector downsample(const core::CPackedBitVector& trainingRowMask) const;

    //! Set the candidate splits for low cardinality features which remain
    //! fixed for the duration of training.
    void initializeFixedCandidateSplits(core::CDataFrame& frame);

    //! Get the candidate splits values for each feature.
    TFloatVecVec candidateSplits(const core::CDataFrame& frame,
                                 const core::CPackedBitVector& trainingRowMask) const;

    //! Updates the row's cached splits if the candidate splits have changed.
    void refreshSplitsCache(core::CDataFrame& frame,
                            const TFloatVecVec& candidateSplits,
                            const TBoolVec& featureMask,
                            const core::CPackedBitVector& trainingRowMask) const;

    //! Train one tree on the rows of \p frame in the mask \p trainingRowMask.
    TNodeVec trainTree(core::CDataFrame& frame,
                       const core::CPackedBitVector& trainingRowMask,
                       const TFloatVecVec& candidateSplits,
                       std::size_t maximumNumberInternalNodes,
                       const TMakeRootLeafNodeStatistics& makeRootLeafNodeStatistics,
                       TWorkspace& workspace) const;

    //! Scale the multipliers of the regularisation terms in the loss function to
    //! account for differences in training data set sizes.
    void scaleRegularizationMultipliers(double scale);

    //! Compute the minimum mean test loss per fold for any round.
    double minimumTestLoss() const;

    //! Estimate the loss we'll get including the missing folds.
    TMeanVarAccumulator correctTestLossMoments(const TSizeVec& missing,
                                               TMeanVarAccumulator testLossMoments) const;

    //! Estimate test losses for the \p missing folds.
    TMeanVarAccumulatorVec estimateMissingTestLosses(const TSizeVec& missing) const;

    //! Get the minimum number of rows we require per feature.
    std::size_t rowsPerFeature(std::size_t numberRows) const;

    //! Get the number of features including category encoding.
    std::size_t numberFeatures() const;

    //! Get the number of features to consider splitting on.
    std::size_t featureBagSize(double fractionMultiplier) const;

    //! Sample the features according to their categorical distribution.
    void treeFeatureBag(TDoubleVec& probabilities, TSizeVec& treeFeatureBag) const;

    //! Sample the features according to their categorical distribution.
    void nodeFeatureBag(const TSizeVec& treeFeatureBag,
                        TDoubleVec& probabilities,
                        TSizeVec& nodeFeatureBag) const;

    //! Get a column mask of the suitable regressor features.
    static void candidateRegressorFeatures(const TDoubleVec& probabilities, TSizeVec& features);

    //! Compute the leaf values to use for \p tree.
    void computeLeafValues(core::CDataFrame& frame,
                           const core::CPackedBitVector& trainingRowMask,
                           const TLossFunction& loss,
                           double eta,
                           double lambda,
                           TNodeVec& tree) const;

    //! Extract the leaf values for \p tree which minimize \p loss on \p rowMask
    //! rows of \p frame.
<<<<<<< HEAD
    void minimumLossLeafValues(bool newExample,
                               const core::CDataFrame& frame,
=======
    void minimumLossLeafValues(const core::CDataFrame& frame,
>>>>>>> 77d3b353
                               const core::CPackedBitVector& rowMask,
                               const TLossFunction& loss,
                               const TSizeVec& leafMap,
                               const TNodeVec& tree,
                               TArgMinLossVecVec& result) const;

    //! Update the predictions and the \p loss gradient and curvature for the
    //! \p rowMask rows of \p frame for all data.
    void refreshPredictionsAndLossDerivatives(core::CDataFrame& frame,
                                              const core::CPackedBitVector& rowMask,
                                              const TLossFunction& loss,
                                              const TUpdateRowPrediction& updateRowPrediction) const;
<<<<<<< HEAD

    //! Update the predictions and the \p loss gradient and curvature for the
    //! \p rowMask rows of \p frame for old or new data.
    void refreshPredictionsAndLossDerivatives(bool newExample,
                                              core::CDataFrame& frame,
                                              const core::CPackedBitVector& rowMask,
                                              const TLossFunction& loss,
                                              const TUpdateRowPrediction& updateRowPrediction) const;

    //! Update the predictions \p rowMask rows of \p frame.
    void refreshPredictions(core::CDataFrame& frame,
                            const core::CPackedBitVector& rowMask,
                            const TLossFunction& loss,
                            const TUpdateRowPrediction& updateRowPrediction) const;
=======
>>>>>>> 77d3b353

    //! Compute the mean of the loss function on the masked rows of \p frame.
    double meanLoss(const core::CDataFrame& frame, const core::CPackedBitVector& rowMask) const;

    //! Compute the mean of the loss function on the masked rows of \p frame
    //! adjusted for incremental training.
    double meanChangePenalisedLoss(const core::CDataFrame& frame,
                                   const core::CPackedBitVector& rowMask) const;

    //! Compute the overall variance of the error we see between folds.
    double betweenFoldTestLossVariance() const;

    //! Get the best forest's prediction for \p row.
    TVector predictRow(const CEncodedDataFrameRowRef& row) const;

    //! Check invariants which are assumed to hold after restoring.
    void checkRestoredInvariants() const;

    //! Check invariants which are assumed to hold in order to train on \p frame.
    void checkTrainInvariants(const core::CDataFrame& frame) const;

<<<<<<< HEAD
    //! Check invariants which are assumed to hold in order to incrementally
    //! train on \p frame.
    void checkIncrementalTrainInvariants(const core::CDataFrame& frame) const;

=======
>>>>>>> 77d3b353
    //! Get the maximum number of nodes to use in a tree.
    //!
    //! \note This number will only be used if the regularised loss says its
    //! a good idea.
    static std::size_t maximumTreeSize(const core::CPackedBitVector& trainingRowMask);

    //! Get the maximum number of nodes to use in a tree.
    //!
    //! \note This number will only be used if the regularised loss says its
    //! a good idea.
    static std::size_t maximumTreeSize(std::size_t numberRows);
<<<<<<< HEAD

    //! Get the number of trees to retrain.
    std::size_t numberTreesToRetrain() const;
=======
>>>>>>> 77d3b353

    //! Get the maximum memory of any trained model we will produce.
    //!
    //! This is the largest model we will train if there is a limit on the
    //! deployed model.
    std::size_t maximumTrainedModelSize() const;

    //! Start monitoring fine tuning hyperparameters.
    void startProgressMonitoringFineTuneHyperparameters();

    //! Start monitoring the final model training.
    void startProgressMonitoringFinalTrain();

    //! Skip monitoring the final model training.
    void skipProgressMonitoringFinalTrain();

    //! Start progress monitoring incremental training.
    void startProgressMonitoringTrainIncremental();

    //! Record the training state using the \p recordTrainState callback function
    void recordState(const TTrainingStateCallback& recordTrainState) const;

    //! Record hyperparameters for instrumentation.
    void recordHyperparameters();

private:
    //! \name Parameters
    //@{
    std::uint64_t m_Seed{0};
    mutable common::CPRNG::CXorOShiro128Plus m_Rng;
    std::size_t m_NumberThreads{1};
    std::size_t m_DependentVariable{std::numeric_limits<std::size_t>::max()};
    std::size_t m_MaximumDeployedSize{std::numeric_limits<std::size_t>::max()};
    TSizeVec m_ExtraColumns;
    TLossFunctionUPtr m_Loss;
    EInitializationStage m_InitializationStage{E_NotInitialized};
    std::size_t m_MaximumAttemptsToAddTree{3};
    CBoostedTreeHyperparameters m_Hyperparameters;
    //@}

    //! \name Cross-validation
    //@{
    TSizeParameter m_NumberFolds{4};
    TDoubleParameter m_TrainFractionPerFold{0.75};
    bool m_StopCrossValidationEarly{true};
    TOptionalDoubleVecVec m_FoldRoundTestLosses;
    //@}

    //! \name Features
    //@{
    std::size_t m_NumberSplitsPerFeature{75};
    std::size_t m_RowsPerFeature{50};
    TDataFrameCategoryEncoderUPtr m_Encoder;
    TDataTypeVec m_FeatureDataTypes;
    TDoubleVec m_FeatureSampleProbabilities;
    TFloatVecVec m_FixedCandidateSplits;
    //@}

    //! \name Training Data
    //@{
    TPackedBitVectorVec m_MissingFeatureRowMasks;
    TPackedBitVectorVec m_TrainingRowMasks;
    TPackedBitVectorVec m_TestingRowMasks;
<<<<<<< HEAD
    core::CPackedBitVector m_NewTrainingRowMask;
=======
>>>>>>> 77d3b353
    //@}

    //! \name Model
    //@{
    TNodeVecVec m_BestForest;
    CBoostedTree::EClassAssignmentObjective m_ClassAssignmentObjective{CBoostedTree::E_MinimumRecall};
    TOptionalStrDoublePrVec m_ClassificationWeightsOverride;
    TVector m_ClassificationWeights;
    //@}

    //! \name Feature Importance
    //@{
    std::size_t m_NumberTopShapValues{0};
    TTreeShapFeatureImportanceUPtr m_TreeShap;
    //@}

    //! \name Monitoring
    //@{
    TAnalysisInstrumentationPtr m_Instrumentation;
    core::CLoopProgress m_TrainingProgress;
    //@}
<<<<<<< HEAD

    //! \name Incremental Train
    //@{
    bool m_ForceAcceptIncrementalTraining{false};
    double m_DataSummarizationFraction{0.1};
    double m_RetrainFraction{0.1};
    double m_PreviousTrainLossGap{0.0};
    std::size_t m_PreviousTrainNumberRows{0};
    std::size_t m_MaximumNumberNewTrees{0};
    TSizeVec m_TreesToRetrain;
    //@}
=======
>>>>>>> 77d3b353

private:
    friend class CBoostedTreeFactory;
    friend class CBoostedTreeHyperparameters;
    friend class CBoostedTreeImplForTest;
};
}
}
}

#endif // INCLUDED_ml_maths_analytics_CBoostedTreeImpl_h<|MERGE_RESOLUTION|>--- conflicted
+++ resolved
@@ -68,10 +68,7 @@
     using TLossFunction = boosted_tree::CLoss;
     using TLossFunctionUPtr = CBoostedTree::TLossFunctionUPtr;
     using TTrainingStateCallback = CBoostedTree::TTrainingStateCallback;
-<<<<<<< HEAD
     using TRecordEncodersCallback = CBoostedTree::TRecordEncodersCallback;
-=======
->>>>>>> 77d3b353
     using TAnalysisInstrumentationPtr = CDataFrameTrainBoostedTreeInstrumentationInterface*;
 
 public:
@@ -119,12 +116,9 @@
     //! \warning Will return a nullptr if a trained model isn't available.
     CTreeShapFeatureImportance* shap();
 
-<<<<<<< HEAD
     //! Get the selected rows that summarize \p dataFrame.
     core::CPackedBitVector dataSummarization(const core::CDataFrame& frame) const;
 
-=======
->>>>>>> 77d3b353
     //! Get the data frame row encoder.
     const CDataFrameCategoryEncoder& encoder() const;
 
@@ -222,30 +216,19 @@
     struct SCrossValidationResult {
         TNodeVecVec s_Forest;
         TMeanVarAccumulator s_TestLossMoments;
-<<<<<<< HEAD
         double s_MeanLossGap{0.0};
-=======
->>>>>>> 77d3b353
         std::size_t s_NumberTrees{0};
         double s_NumberNodes{0.0};
     };
 
     //! \brief The result of training a single forest.
     struct STrainForestResult {
-<<<<<<< HEAD
         std::tuple<TNodeVecVec, double, double, TDoubleVec> asTuple() {
             return {std::move(s_Forest), s_TestLoss, s_LossGap, std::move(s_TestLosses)};
         }
         TNodeVecVec s_Forest;
         double s_TestLoss{0.0};
         double s_LossGap{0.0};
-=======
-        std::tuple<TNodeVecVec, double, TDoubleVec> asTuple() {
-            return {std::move(s_Forest), s_TestLoss, std::move(s_TestLosses)};
-        }
-        TNodeVecVec s_Forest;
-        double s_TestLoss{0.0};
->>>>>>> 77d3b353
         TDoubleVec s_TestLosses;
     };
 
@@ -307,7 +290,6 @@
                                    const core::CPackedBitVector& trainingRowMask,
                                    const core::CPackedBitVector& testingRowMask,
                                    core::CLoopProgress& trainingProgress) const;
-<<<<<<< HEAD
 
     //! Retrain a subset of the trees of one forest on the rows of \p frame in the
     //! mask \p trainingRowMask.
@@ -315,8 +297,6 @@
                                     const core::CPackedBitVector& trainingRowMask,
                                     const core::CPackedBitVector& testingRowMask,
                                     core::CLoopProgress& trainingProgress) const;
-=======
->>>>>>> 77d3b353
 
     //! Randomly downsamples the training row mask by the downsample factor.
     core::CPackedBitVector downsample(const core::CPackedBitVector& trainingRowMask) const;
@@ -387,12 +367,8 @@
 
     //! Extract the leaf values for \p tree which minimize \p loss on \p rowMask
     //! rows of \p frame.
-<<<<<<< HEAD
     void minimumLossLeafValues(bool newExample,
                                const core::CDataFrame& frame,
-=======
-    void minimumLossLeafValues(const core::CDataFrame& frame,
->>>>>>> 77d3b353
                                const core::CPackedBitVector& rowMask,
                                const TLossFunction& loss,
                                const TSizeVec& leafMap,
@@ -405,7 +381,6 @@
                                               const core::CPackedBitVector& rowMask,
                                               const TLossFunction& loss,
                                               const TUpdateRowPrediction& updateRowPrediction) const;
-<<<<<<< HEAD
 
     //! Update the predictions and the \p loss gradient and curvature for the
     //! \p rowMask rows of \p frame for old or new data.
@@ -420,8 +395,6 @@
                             const core::CPackedBitVector& rowMask,
                             const TLossFunction& loss,
                             const TUpdateRowPrediction& updateRowPrediction) const;
-=======
->>>>>>> 77d3b353
 
     //! Compute the mean of the loss function on the masked rows of \p frame.
     double meanLoss(const core::CDataFrame& frame, const core::CPackedBitVector& rowMask) const;
@@ -443,13 +416,10 @@
     //! Check invariants which are assumed to hold in order to train on \p frame.
     void checkTrainInvariants(const core::CDataFrame& frame) const;
 
-<<<<<<< HEAD
     //! Check invariants which are assumed to hold in order to incrementally
     //! train on \p frame.
     void checkIncrementalTrainInvariants(const core::CDataFrame& frame) const;
 
-=======
->>>>>>> 77d3b353
     //! Get the maximum number of nodes to use in a tree.
     //!
     //! \note This number will only be used if the regularised loss says its
@@ -461,12 +431,9 @@
     //! \note This number will only be used if the regularised loss says its
     //! a good idea.
     static std::size_t maximumTreeSize(std::size_t numberRows);
-<<<<<<< HEAD
 
     //! Get the number of trees to retrain.
     std::size_t numberTreesToRetrain() const;
-=======
->>>>>>> 77d3b353
 
     //! Get the maximum memory of any trained model we will produce.
     //!
@@ -530,10 +497,7 @@
     TPackedBitVectorVec m_MissingFeatureRowMasks;
     TPackedBitVectorVec m_TrainingRowMasks;
     TPackedBitVectorVec m_TestingRowMasks;
-<<<<<<< HEAD
     core::CPackedBitVector m_NewTrainingRowMask;
-=======
->>>>>>> 77d3b353
     //@}
 
     //! \name Model
@@ -555,7 +519,6 @@
     TAnalysisInstrumentationPtr m_Instrumentation;
     core::CLoopProgress m_TrainingProgress;
     //@}
-<<<<<<< HEAD
 
     //! \name Incremental Train
     //@{
@@ -567,8 +530,6 @@
     std::size_t m_MaximumNumberNewTrees{0};
     TSizeVec m_TreesToRetrain;
     //@}
-=======
->>>>>>> 77d3b353
 
 private:
     friend class CBoostedTreeFactory;
