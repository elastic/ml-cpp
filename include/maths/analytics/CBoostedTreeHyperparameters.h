--- conflicted
+++ resolved
@@ -43,7 +43,6 @@
 namespace analytics {
 class CBoostedTreeImpl;
 class CDataFrameTrainBoostedTreeInstrumentationInterface;
-<<<<<<< HEAD
 template<typename T>
 class CScopeBoostedTreeParameterOverrides;
 
@@ -55,19 +54,6 @@
 //! of a user override but we can also choose to fix a parameter if we can't
 //! determine a good search range.
 template<typename T>
-=======
-template<typename T>
-class CScopeBoostedTreeParameterOverrides;
-
-//! \brief Encapsulates a boosted tree parameter.
-//!
-//! DESCRIPTION:\n
-//! This provides the ability to save and load, persist and restore and fix a
-//! parameter. Fixed parameters are not optimised. This is typically as a result
-//! of a user override but we can also choose to fix a parameter if we can't
-//! determine a good search range.
-template<typename T>
->>>>>>> 77d3b353
 class CBoostedTreeParameter final {
 public:
     using TVector = common::CVectorNx1<T, 3>;
@@ -315,7 +301,6 @@
 const std::string CBoostedTreeParameter<T>::MAX_VALUE_TAG{"min_value"};
 template<typename T>
 const std::string CBoostedTreeParameter<T>::SAVED_MAX_VALUE_TAG{"saved_max_value"};
-<<<<<<< HEAD
 template<typename T>
 const std::string CBoostedTreeParameter<T>::SAVED_MIN_VALUE_TAG{"saved_min_value"};
 template<typename T>
@@ -350,42 +335,6 @@
         parameter.m_Value = value;
     }
 
-=======
-template<typename T>
-const std::string CBoostedTreeParameter<T>::SAVED_MIN_VALUE_TAG{"saved_min_value"};
-template<typename T>
-const std::string CBoostedTreeParameter<T>::SAVED_SCALE_TAG{"saved_scale_tag"};
-template<typename T>
-const std::string CBoostedTreeParameter<T>::SAVED_VALUE_TAG{"saved_value"};
-template<typename T>
-const std::string CBoostedTreeParameter<T>::SCALE_TAG{"scale_tag"};
-template<typename T>
-const std::string CBoostedTreeParameter<T>::VALUE_TAG{"value"};
-
-//! \brief Simple RAII type to force override a collection of parameter values
-//! for the object lifetime.
-template<typename T>
-class CScopeBoostedTreeParameterOverrides {
-public:
-    CScopeBoostedTreeParameterOverrides() = default;
-    ~CScopeBoostedTreeParameterOverrides() {
-        // Undo changes in reverse order to which they were applied.
-        for (std::size_t i = m_Parameters.size(); i > 0; --i) {
-            m_Parameters[i - 1]->m_Value = m_ValuesToRestore[i - 1];
-        }
-    }
-
-    CScopeBoostedTreeParameterOverrides(const CScopeBoostedTreeParameterOverrides&) = delete;
-    CScopeBoostedTreeParameterOverrides&
-    operator=(const CScopeBoostedTreeParameterOverrides&) = delete;
-
-    void apply(CBoostedTreeParameter<T>& parameter, T value) {
-        m_ValuesToRestore.push_back(parameter.value());
-        m_Parameters.push_back(&parameter);
-        parameter.m_Value = value;
-    }
-
->>>>>>> 77d3b353
 private:
     using TVec = std::vector<T>;
     using TParameterPtrVec = std::vector<CBoostedTreeParameter<T>*>;
@@ -471,7 +420,6 @@
         double m_MaxValue;
         double m_SearchInterval;
     };
-<<<<<<< HEAD
 
 public:
     static const std::string BAYESIAN_OPTIMIZATION_TAG;
@@ -495,6 +443,7 @@
     static const std::string SOFT_TREE_DEPTH_LIMIT_TAG;
     static const std::string SOFT_TREE_DEPTH_TOLERANCE_TAG;
     static const std::string STOP_HYPERPARAMETER_OPTIMIZATION_EARLY_TAG;
+    static const std::string STOPPED_HYPERPARAMETER_OPTIMIZATION_EARLY_TAG;
     static const std::string TRAIN_FRACTION_PER_FOLD_TAG;
     static const std::string TREE_SIZE_PENALTY_MULTIPLIER_TAG;
     static const std::string TREE_TOPOLOGY_CHANGE_PENALTY_TAG;
@@ -510,38 +459,6 @@
     //! \return True if we are incremental training.
     bool incrementalTraining() const { return m_IncrementalTraining; }
 
-=======
-
-public:
-    static const std::string BAYESIAN_OPTIMIZATION_TAG;
-    static const std::string BEST_FOREST_TEST_LOSS_TAG;
-    static const std::string CURRENT_ROUND_TAG;
-    static const std::string DEPTH_PENALTY_MULTIPLIER_TAG;
-    static const std::string DOWNSAMPLE_FACTOR_TAG;
-    static const std::string ETA_GROWTH_RATE_PER_TREE_TAG;
-    static const std::string ETA_TAG;
-    static const std::string FEATURE_BAG_FRACTION_TAG;
-    static const std::string LEAF_WEIGHT_PENALTY_MULTIPLIER_TAG;
-    static const std::string MAXIMUM_NUMBER_TREES_TAG;
-    static const std::string MAXIMUM_OPTIMISATION_ROUNDS_PER_HYPERPARAMETER_TAG;
-    static const std::string MEAN_FOREST_SIZE_ACCUMULATOR_TAG;
-    static const std::string MEAN_TEST_LOSS_ACCUMULATOR_TAG;
-    static const std::string NUMBER_FOLDS_TAG;
-    static const std::string NUMBER_ROUNDS_TAG;
-    static const std::string SOFT_TREE_DEPTH_LIMIT_TAG;
-    static const std::string SOFT_TREE_DEPTH_TOLERANCE_TAG;
-    static const std::string STOP_HYPERPARAMETER_OPTIMIZATION_EARLY_TAG;
-    static const std::string STOPPED_HYPERPARAMETER_OPTIMIZATION_EARLY_TAG;
-    static const std::string TRAIN_FRACTION_PER_FOLD_TAG;
-    static const std::string TREE_SIZE_PENALTY_MULTIPLIER_TAG;
-
-    //! We prefer smaller models if it costs little in test accuracy.
-    static constexpr double RELATIVE_SIZE_PENALTY{0.01};
-
-public:
-    CBoostedTreeHyperparameters();
-
->>>>>>> 77d3b353
     //! Set whether we should scale regularisation hyperaparameters as we adjust
     //! the downsample factor.
     void disableScaling(bool disabled) { m_ScalingDisabled = disabled; }
@@ -594,7 +511,6 @@
     //! Get the penalty which applies to a leaf at depth \p depth.
     double penaltyForDepth(std::size_t depth) const;
 
-<<<<<<< HEAD
     //! Get the writeable tolerance in the depth tree depth limit.
     TDoubleParameter& treeTopologyChangePenalty() {
         return m_TreeTopologyChangePenalty;
@@ -604,8 +520,6 @@
         return m_TreeTopologyChangePenalty;
     }
 
-=======
->>>>>>> 77d3b353
     //! Get the writeable data downsample factor when computing loss derivatives.
     TDoubleParameter& downsampleFactor() { return m_DownsampleFactor; }
     //! Get the data downsample factor when computing loss derivatives.
@@ -632,7 +546,6 @@
         return m_EtaGrowthRatePerTree;
     }
 
-<<<<<<< HEAD
     //! Get the writeable weight shrinkage to use when retraining a tree.
     TDoubleParameter& retrainedTreeEta() { return m_RetrainedTreeEta; }
     //! Get the weight shrinkage to use when retraining a tree.
@@ -650,8 +563,6 @@
         return m_PredictionChangeCost;
     }
 
-=======
->>>>>>> 77d3b353
     //! Set the maximum number of trees to use.
     TSizeParameter& maximumNumberTrees() { return m_MaximumNumberTrees; }
     //! Get the maximum number of trees to use.
@@ -705,14 +616,10 @@
     void startSearch();
 
     //! Check if the search for the best hyperparameter values has finished.
-<<<<<<< HEAD
-    bool searchNotFinished() const { return m_CurrentRound < m_NumberRounds; }
-=======
     bool searchNotFinished() const {
         return m_StoppedHyperparameterOptimizationEarly == false &&
                m_CurrentRound < m_NumberRounds;
     }
->>>>>>> 77d3b353
 
     //! Start a new round of hyperparameter search.
     void startNextSearchRound() { ++m_CurrentRound; }
@@ -726,12 +633,9 @@
     //! Get the best forest test loss.
     double bestForestTestLoss() const { return m_BestForestTestLoss; }
 
-<<<<<<< HEAD
     //! Get the gap between the train and test loss for the best forest.
     double bestForestLossGap() const { return m_BestForestLossGap; }
 
-=======
->>>>>>> 77d3b353
     //! Update with the statistics for the current round.
     void addRoundStats(const TMeanAccumulator& meanForestSizeAccumulator, double meanTestLoss);
 
@@ -743,15 +647,10 @@
     //!
     //! \return True if we they are the best hyperparameters.
     bool captureBest(const TMeanVarAccumulator& testLossMoments,
-<<<<<<< HEAD
                      double meanLossGap,
                      double numberKeptNodes,
                      double numberNewNodes,
                      std::size_t numberTrees);
-=======
-                     std::size_t numberTrees,
-                     double numberNodes);
->>>>>>> 77d3b353
 
     //! Restore the hyperparameters saved by captureBest.
     void restoreBest();
@@ -760,11 +659,7 @@
     void captureScale();
 
     //! The penalty to apply based on the model size.
-<<<<<<< HEAD
     double modelSizePenalty(double numberKeptNodes, double numberNewNodes) const;
-=======
-    double modelSizePenalty(double numberNodes) const;
->>>>>>> 77d3b353
 
     //! Compute the loss at \p n standard deviations of \p lossMoments above
     //! the mean.
@@ -829,19 +724,12 @@
                           TDoubleDoublePrVec& testLosses) const;
     TVector3x1 minimizeTestLoss(double intervalLeftEnd,
                                 double intervalRightEnd,
-<<<<<<< HEAD
-                                const TDoubleDoublePrVec& testLosses) const;
+                                TDoubleDoublePrVec testLosses) const;
     void saveCurrent();
 
 private:
     bool m_IncrementalTraining{false};
 
-=======
-                                TDoubleDoublePrVec testLosses) const;
-    void saveCurrent();
-
-private:
->>>>>>> 77d3b353
     //! \name Hyperparameters
     //@{
     TDoubleParameter m_DepthPenaltyMultiplier{0.0, TDoubleParameter::E_LogSearch};
@@ -849,29 +737,20 @@
     TDoubleParameter m_LeafWeightPenaltyMultiplier{0.0, TDoubleParameter::E_LogSearch};
     TDoubleParameter m_SoftTreeDepthLimit{0.0, TDoubleParameter::E_LinearSearch};
     TDoubleParameter m_SoftTreeDepthTolerance{1.0, TDoubleParameter::E_LinearSearch};
-<<<<<<< HEAD
     TDoubleParameter m_TreeTopologyChangePenalty{0.0, TDoubleParameter::E_LogSearch};
-=======
->>>>>>> 77d3b353
     TDoubleParameter m_DownsampleFactor{0.5, TDoubleParameter::E_LogSearch};
     TDoubleParameter m_FeatureBagFraction{0.5, TDoubleParameter::E_LogSearch};
     TDoubleParameter m_Eta{0.1, TDoubleParameter::E_LogSearch};
     TDoubleParameter m_EtaGrowthRatePerTree{1.05, TDoubleParameter::E_LinearSearch};
-<<<<<<< HEAD
     TDoubleParameter m_RetrainedTreeEta{1.0, TDoubleParameter::E_LogSearch};
     TDoubleParameter m_PredictionChangeCost{0.5, TDoubleParameter::E_LogSearch};
-=======
->>>>>>> 77d3b353
     TSizeParameter m_MaximumNumberTrees{20, TSizeParameter::E_LinearSearch};
     //@}
 
     //@ \name Hyperparameter Optimisation
     //@{
     bool m_StopHyperparameterOptimizationEarly{true};
-<<<<<<< HEAD
-=======
     bool m_StoppedHyperparameterOptimizationEarly{false};
->>>>>>> 77d3b353
     bool m_ScalingDisabled{false};
     std::size_t m_MaximumOptimisationRoundsPerHyperparameter{2};
     TOptionalSize m_BayesianOptimisationRestarts;
@@ -881,10 +760,7 @@
     std::size_t m_NumberRounds{1};
     std::size_t m_CurrentRound{0};
     double m_BestForestTestLoss{boosted_tree_detail::INF};
-<<<<<<< HEAD
     double m_BestForestLossGap{0.0};
-=======
->>>>>>> 77d3b353
     TMeanAccumulator m_MeanForestSizeAccumulator;
     TMeanAccumulator m_MeanTestLossAccumulator;
     //@}
