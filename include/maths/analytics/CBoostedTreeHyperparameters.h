--- conflicted
+++ resolved
@@ -422,35 +422,6 @@
     };
 
 public:
-<<<<<<< HEAD
-    static const std::string BAYESIAN_OPTIMIZATION_TAG;
-    static const std::string BEST_FOREST_LOSS_GAP_TAG;
-    static const std::string BEST_FOREST_TEST_LOSS_TAG;
-    static const std::string CURRENT_ROUND_TAG;
-    static const std::string DEPTH_PENALTY_MULTIPLIER_TAG;
-    static const std::string DOWNSAMPLE_FACTOR_TAG;
-    static const std::string ETA_GROWTH_RATE_PER_TREE_TAG;
-    static const std::string ETA_TAG;
-    static const std::string FEATURE_BAG_FRACTION_TAG;
-    static const std::string LEAF_WEIGHT_PENALTY_MULTIPLIER_TAG;
-    static const std::string MAXIMUM_NUMBER_TREES_TAG;
-    static const std::string MAXIMUM_OPTIMISATION_ROUNDS_PER_HYPERPARAMETER_TAG;
-    static const std::string MEAN_FOREST_SIZE_ACCUMULATOR_TAG;
-    static const std::string MEAN_TEST_LOSS_ACCUMULATOR_TAG;
-    static const std::string NUMBER_FOLDS_TAG;
-    static const std::string NUMBER_ROUNDS_TAG;
-    static const std::string PREDICTION_CHANGE_COST_TAG;
-    static const std::string RETRAINED_TREE_ETA_TAG;
-    static const std::string SOFT_TREE_DEPTH_LIMIT_TAG;
-    static const std::string SOFT_TREE_DEPTH_TOLERANCE_TAG;
-    static const std::string STOP_HYPERPARAMETER_OPTIMIZATION_EARLY_TAG;
-    static const std::string STOPPED_HYPERPARAMETER_OPTIMIZATION_EARLY_TAG;
-    static const std::string TRAIN_FRACTION_PER_FOLD_TAG;
-    static const std::string TREE_SIZE_PENALTY_MULTIPLIER_TAG;
-    static const std::string TREE_TOPOLOGY_CHANGE_PENALTY_TAG;
-
-=======
->>>>>>> 88255307
     //! We prefer smaller models if it costs little in test accuracy.
     static constexpr double RELATIVE_SIZE_PENALTY{0.01};
 
@@ -763,11 +734,9 @@
     std::size_t m_NumberRounds{1};
     std::size_t m_CurrentRound{0};
     double m_BestForestTestLoss{boosted_tree_detail::INF};
-<<<<<<< HEAD
+    double m_BestForestNumberKeptNodes{0.0};
+    double m_BestForestNumberNewNodes{0.0};
     double m_BestForestLossGap{0.0};
-=======
-    double m_BestForestNumberNodes{0.0};
->>>>>>> 88255307
     TMeanAccumulator m_MeanForestSizeAccumulator;
     TMeanAccumulator m_MeanTestLossAccumulator;
     //@}
