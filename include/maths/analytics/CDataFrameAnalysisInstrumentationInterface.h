/*
 * Copyright Elasticsearch B.V. and/or licensed to Elasticsearch B.V. under one
 * or more contributor license agreements. Licensed under the Elastic License
 * 2.0 and the following additional limitation. Functionality enabled by the
 * files subject to the Elastic License 2.0 may only be used in production when
 * invoked by an Elasticsearch process with a license key installed that permits
 * use of machine learning features. You may not use this file except in
 * compliance with the Elastic License 2.0 and the foregoing additional
 * limitation.
 */

#ifndef INCLUDED_ml_maths_analytics_CDataFrameAnalysisInstrumentationInterface_h
#define INCLUDED_ml_maths_analytics_CDataFrameAnalysisInstrumentationInterface_h

#include <maths/analytics/CBoostedTree.h>
#include <maths/analytics/COutliers.h>
#include <maths/analytics/ImportExport.h>

#include <cstdint>
#include <functional>
#include <string>
#include <vector>

namespace ml {
namespace maths {
namespace analytics {
//! \brief Interface class for collecting data frame analysis job statistics owned
//! by the maths module.
class MATHS_ANALYTICS_EXPORT CDataFrameAnalysisInstrumentationInterface {
public:
    using TProgressCallback = std::function<void(double)>;
    using TMemoryUsageCallback = std::function<void(std::int64_t)>;
    using TFlushCallback = std::function<void(const std::string&)>;

public:
    virtual ~CDataFrameAnalysisInstrumentationInterface() = default;

    //! Adds \p delta to the memory usage statistics.
    virtual void updateMemoryUsage(std::int64_t delta) = 0;

    //! Start progress monitoring of \p task.
    //!
    //! \note This resets the current progress to zero.
    virtual void startNewProgressMonitoredTask(const std::string& task) = 0;

    //! This adds \p fractionalProgress to the current progress.
    //!
    //! \note The caller should try to ensure that the sum of the values added
    //! at the end of the analysis is equal to one.
    //! \note This is converted to an integer - so we can atomically add - by
    //! scaling by 1024. Therefore, this shouldn't be called with values less
    //! than 0.001. In fact, it is unlikely that such high resolution is needed
    //! and typically this would be called significantly less frequently.
    virtual void updateProgress(double fractionalProgress) = 0;

    //! Flush then reinitialize the instrumentation data. This will trigger
    //! writing them to the results pipe.
    virtual void flush(const std::string& tag = "") = 0;

    //! Factory for the updateProgress() callback function object.
    TProgressCallback progressCallback() {
        return [this](double fractionalProgress) {
            this->updateProgress(fractionalProgress);
        };
    }

    //! Factory for the updateMemoryUsage() callback function object.
    TMemoryUsageCallback memoryUsageCallback() {
        return [this](std::int64_t delta) { this->updateMemoryUsage(delta); };
    }

    //! Factory for the flush() callback function object.
    TFlushCallback flushCallback() {
        return [this](const std::string& tag) { this->flush(tag); };
    }
};

//! \brief Instrumentation interface for Outlier Detection jobs.
//!
//! DESCRIPTION:\n
//! This interface extends CDataFrameAnalysisInstrumentationInterface with a setters
//! for analysis parameters and elapsed time.
class MATHS_ANALYTICS_EXPORT CDataFrameOutliersInstrumentationInterface
    : virtual public CDataFrameAnalysisInstrumentationInterface {
public:
    virtual void parameters(const COutliers::SComputeParameters& parameters) = 0;
    virtual void elapsedTime(std::uint64_t time) = 0;
    virtual void featureInfluenceThreshold(double featureInfluenceThreshold) = 0;
};

//! \brief Instrumentation interface for Supervised Learning jobs.
//!
//! DESCRIPTION:\n
//! This interface extends CDataFrameAnalysisInstrumentationInterface with a setters
//! for hyperparameters, validation loss results, and job timing.
class MATHS_ANALYTICS_EXPORT CDataFrameTrainBoostedTreeInstrumentationInterface
    : virtual public CDataFrameAnalysisInstrumentationInterface {
public:
    enum EStatsType { E_Regression, E_Classification };
    struct SHyperparameters {
        double s_Eta{-1.0};
<<<<<<< HEAD
        double s_RetrainedTreeEta{-1.0};
=======
>>>>>>> 77d3b353
        CBoostedTree::EClassAssignmentObjective s_ClassAssignmentObjective{
            CBoostedTree::E_MinimumRecall};
        double s_DepthPenaltyMultiplier{-1.0};
        double s_SoftTreeDepthLimit{-1.0};
        double s_SoftTreeDepthTolerance{-1.0};
        double s_TreeSizePenaltyMultiplier{-1.0};
        double s_LeafWeightPenaltyMultiplier{-1.0};
<<<<<<< HEAD
        double s_TreeTopologyChangePenalty{-1.0};
=======
>>>>>>> 77d3b353
        double s_DownsampleFactor{-1.0};
        std::size_t s_NumFolds{0};
        std::size_t s_MaxTrees{0};
        double s_FeatureBagFraction{-1.0};
        double s_EtaGrowthRatePerTree{-1.0};
        double s_PredictionChangeCost{-1.0};
        std::size_t s_MaxAttemptsToAddTree{0};
        std::size_t s_NumSplitsPerFeature{0};
        std::size_t s_MaxOptimizationRoundsPerHyperparameter{0};
    };
    using TDoubleVec = std::vector<double>;

public:
    //! Set the supervised learning job \p type, can be E_Regression or E_Classification.
    virtual void type(EStatsType type) = 0;
    //! Set the current \p iteration number.
    virtual void iteration(std::size_t iteration) = 0;
    //! Set the run time of the current iteration.
    virtual void iterationTime(std::uint64_t delta) = 0;
    //! Set the type of the validation loss result, e.g. "mse".
    virtual void lossType(const std::string& lossType) = 0;
    //! Set the validation loss values for \p fold for each forest size to \p lossValues.
    virtual void lossValues(std::size_t fold, TDoubleVec&& lossValues) = 0;
    //! \return A writable object containing the training hyperparameters.
    virtual SHyperparameters& hyperparameters() = 0;
};

//! \brief Dummies out all instrumentation for outlier detection.
class MATHS_ANALYTICS_EXPORT CDataFrameOutliersInstrumentationStub
    : public CDataFrameOutliersInstrumentationInterface {
public:
    void updateMemoryUsage(std::int64_t) override {}
    void startNewProgressMonitoredTask(const std::string& /* task */) override {}
    void updateProgress(double) override {}
    void flush(const std::string& /* tag */) override {}
    void parameters(const COutliers::SComputeParameters& /* parameters */) override {}
    void elapsedTime(std::uint64_t /* time */) override {}
    void featureInfluenceThreshold(double /* featureInfluenceThreshold */) override {}
};

//! \brief Dummies out all instrumentation for supervised learning.
class MATHS_ANALYTICS_EXPORT CDataFrameTrainBoostedTreeInstrumentationStub
    : public CDataFrameTrainBoostedTreeInstrumentationInterface {
public:
    void updateMemoryUsage(std::int64_t) override {}
    void startNewProgressMonitoredTask(const std::string& /* task */) override {}
    void updateProgress(double) override {}
    void flush(const std::string& /* tag */) override {}
    void type(EStatsType /* type */) override {}
    void iteration(std::size_t /* iteration */) override {}
    void iterationTime(std::uint64_t /* delta */) override {}
    void lossType(const std::string& /* lossType */) override {}
    void lossValues(std::size_t /* fold */, TDoubleVec&& /* lossValues */) override {}
    SHyperparameters& hyperparameters() override { return m_Hyperparameters; }

private:
    SHyperparameters m_Hyperparameters;
};
}
}
}

#endif // INCLUDED_ml_maths_analytics_CDataFrameAnalysisInstrumentationInterface_h<|MERGE_RESOLUTION|>--- conflicted
+++ resolved
@@ -98,11 +98,6 @@
 public:
     enum EStatsType { E_Regression, E_Classification };
     struct SHyperparameters {
-        double s_Eta{-1.0};
-<<<<<<< HEAD
-        double s_RetrainedTreeEta{-1.0};
-=======
->>>>>>> 77d3b353
         CBoostedTree::EClassAssignmentObjective s_ClassAssignmentObjective{
             CBoostedTree::E_MinimumRecall};
         double s_DepthPenaltyMultiplier{-1.0};
@@ -110,18 +105,17 @@
         double s_SoftTreeDepthTolerance{-1.0};
         double s_TreeSizePenaltyMultiplier{-1.0};
         double s_LeafWeightPenaltyMultiplier{-1.0};
-<<<<<<< HEAD
         double s_TreeTopologyChangePenalty{-1.0};
-=======
->>>>>>> 77d3b353
         double s_DownsampleFactor{-1.0};
-        std::size_t s_NumFolds{0};
+        double s_FeatureBagFraction{-1.0};
+        double s_Eta{-1.0};
+        double s_EtaGrowthRatePerTree{-1.0};
+        double s_RetrainedTreeEta{-1.0};
+        double s_PredictionChangeCost{-1.0};
         std::size_t s_MaxTrees{0};
-        double s_FeatureBagFraction{-1.0};
-        double s_EtaGrowthRatePerTree{-1.0};
-        double s_PredictionChangeCost{-1.0};
         std::size_t s_MaxAttemptsToAddTree{0};
         std::size_t s_NumSplitsPerFeature{0};
+        std::size_t s_NumFolds{0};
         std::size_t s_MaxOptimizationRoundsPerHyperparameter{0};
     };
     using TDoubleVec = std::vector<double>;
