/*
 * Copyright Elasticsearch B.V. and/or licensed to Elasticsearch B.V. under one
 * or more contributor license agreements. Licensed under the Elastic License
 * 2.0 and the following additional limitation. Functionality enabled by the
 * files subject to the Elastic License 2.0 may only be used in production when
 * invoked by an Elasticsearch process with a license key installed that permits
 * use of machine learning features. You may not use this file except in
 * compliance with the Elastic License 2.0 and the foregoing additional
 * limitation.
 */

#ifndef INCLUDED_ml_maths_analytics_COutliers_h
#define INCLUDED_ml_maths_analytics_COutliers_h

#include <core/CDataFrame.h>
#include <core/CHashing.h>
#include <core/CNonInstantiatable.h>
#include <core/CSmallVector.h>
#include <core/Concurrency.h>

#include <maths/analytics/ImportExport.h>

#include <maths/common/CBasicStatistics.h>
#include <maths/common/CKdTree.h>
#include <maths/common/CLinearAlgebraShims.h>
#include <maths/common/COrthogonaliser.h>
#include <maths/common/CPRNG.h>
#include <maths/common/CSampling.h>
#include <maths/common/CTools.h>

#include <algorithm>
#include <cmath>
#include <cstddef>
#include <functional>
#include <limits>
#include <memory>
#include <string>
#include <vector>

namespace ml {
namespace maths {
namespace analytics {
class CDataFrameOutliersInstrumentationInterface;

namespace outliers_detail {
using TDoubleVec = std::vector<double>;
using TDouble1Vec = core::CSmallVector<double, 1>;
using TDouble2Vec = core::CSmallVector<double, 2>;
using TDouble1VecVec = std::vector<TDouble1Vec>;
using TDouble1VecVec2Vec = core::CSmallVector<TDouble1VecVec, 2>;
using TDouble1Vec2Vec = core::CSmallVector<TDouble1Vec, 2>;
using TProgressCallback = std::function<void(double)>;
using TMemoryUsageCallback = std::function<void(std::int64_t)>;
using TMeanAccumulator = common::CBasicStatistics::SSampleMean<double>::TAccumulator;
using TMeanAccumulatorVec = std::vector<TMeanAccumulator>;

//! \brief The interface for a nearest neighbour outlier calculation method.
template<typename POINT, typename NEAREST_NEIGHBOURS>
class CNearestNeighbourMethod {
public:
    using TPointVec = std::vector<POINT>;
    using TMatrix = typename common::SConformableMatrix<POINT>::Type;

public:
    CNearestNeighbourMethod(bool computeFeatureInfluence,
                            std::size_t k,
                            NEAREST_NEIGHBOURS lookup,
                            TProgressCallback recordProgress)
        : m_ComputeFeatureInfluence{computeFeatureInfluence}, m_K{k},
          m_Lookup{std::move(lookup)}, m_RecordProgress{std::move(recordProgress)} {}
    virtual ~CNearestNeighbourMethod() = default;

    //! Check whether to compute influences of features on the outlier scores.
    bool computeFeatureInfluence() const { return m_ComputeFeatureInfluence; }

    //! The number of points.
    std::size_t n() const { return m_Lookup.size(); }

    //! The number of nearest neighbours.
    std::size_t k() const { return m_K; }

    //! Get the nearest neighbours lookup.
    const NEAREST_NEIGHBOURS& lookup() const { return m_Lookup; }

    //! Compute the outlier scores for \p points.
    TDouble1VecVec2Vec
    run(const TPointVec& points, const TMatrix& projection, double eps, std::size_t numberScores) {

        this->setup(points, projection);

        // We call add exactly once for each point. Scores is presized
        // so any writes to it are safe.
        TDouble1VecVec2Vec scores(this->numberMethods(), TDouble1VecVec(numberScores));
        core::parallel_for_each(
            points.begin(), points.end(),
            [&, neighbours = TPointVec{} ](const POINT& point) mutable {
                m_Lookup.nearestNeighbours(m_K + 1, point, neighbours);
                this->add(point, projection, eps, neighbours, scores);
            },
            [this](double fractionalProgress) {
                this->recordProgress(fractionalProgress);
            });

        this->compute(points, projection, eps, scores);

        return scores;
    }

    //! Recover any temporary memory used by run.
    virtual void recoverMemory() {}

    //! Get the size of this object.
    virtual std::size_t staticSize() const { return sizeof(*this); }

    //! Get the memory that the method uses.
    virtual std::size_t memoryUsage() const { return 0; }

    //! \name Progress Monitoring
    //@{
    //! Get the progress recorder.
    TProgressCallback& progressRecorder() { return m_RecordProgress; }
    //! Record \p fractionalProgress.
    void recordProgress(double fractionalProgress) {
        m_RecordProgress(fractionalProgress);
    }
    //@}

    //! Get a human readable description of the outlier detection method.
    virtual std::string print() const {
        return this->name() + "(n = " + std::to_string(this->n()) +
               ", k = " + std::to_string(m_K) + ")";
    }

    virtual void setup(const TPointVec&, const TMatrix&) {}
    virtual void add(const POINT&, const TMatrix&, double, const TPointVec&, TDouble1VecVec&) {
    }
    virtual void compute(const TPointVec&, const TMatrix&, double, TDouble1VecVec&) {}

protected:
    static double distanceAtEps(const TMatrix& projection,
                                std::size_t j,
                                double eps,
                                const POINT& x,
                                const POINT& y) {
        double result{0.0};
        for (std::size_t i = 0; i < common::las::dimension(x); ++i) {
            result += common::CTools::pow2(x(i) + eps * projection(i, j) - y(i));
        }
        return std::sqrt(result);
    }

private:
    virtual void add(const POINT& point,
                     const TMatrix& projection,
                     double eps,
                     const TPointVec& neighbours,
                     TDouble1VecVec2Vec& scores) {
        this->add(point, projection, eps, neighbours, scores[0]);
    }
    virtual void compute(const TPointVec& points,
                         const TMatrix& projection,
                         double eps,
                         TDouble1VecVec2Vec& scores) {
        this->compute(points, projection, eps, scores[0]);
    }
    virtual std::size_t numberMethods() const { return 1; }
    virtual std::string name() const = 0;

private:
    bool m_ComputeFeatureInfluence;
    std::size_t m_K;
    NEAREST_NEIGHBOURS m_Lookup;
    TProgressCallback m_RecordProgress;
};

//! \brief Computes the local outlier factor score.
template<typename POINT, typename NEAREST_NEIGHBOURS>
class CLof final : public CNearestNeighbourMethod<POINT, NEAREST_NEIGHBOURS> {
public:
    using TPointVec = std::vector<POINT>;
    using TMatrix = typename common::SConformableMatrix<POINT>::Type;
    using TCoordinate = typename common::SCoordinate<POINT>::Type;
    using TCoordinateVec = std::vector<TCoordinate>;
    using TUInt32CoordinatePr = std::pair<std::uint32_t, TCoordinate>;
    using TUInt32CoordinatePrVec = std::vector<TUInt32CoordinatePr>;
    using CNearestNeighbourMethod<POINT, NEAREST_NEIGHBOURS>::distanceAtEps;
    static const TCoordinate UNSET_DISTANCE;

public:
    CLof(bool computeFeatureInfluence,
         std::size_t k,
         TProgressCallback recordProgress,
         NEAREST_NEIGHBOURS lookup = NEAREST_NEIGHBOURS())
        : CNearestNeighbourMethod<POINT, NEAREST_NEIGHBOURS>{
              computeFeatureInfluence, k, std::move(lookup), std::move(recordProgress)} {}

    void recoverMemory() override {
        m_KDistances.resize(this->k() * m_StartAddresses);
        m_KDistances.shrink_to_fit();
        m_Lrd.resize(m_StartAddresses);
        m_Lrd.shrink_to_fit();
        if (this->computeFeatureInfluence()) {
            m_LrdAtEps.resize(m_NumberInfluences * m_StartAddresses);
            m_LrdAtEps.shrink_to_fit();
        }
    }

    std::size_t staticSize() const override { return sizeof(*this); }

    std::size_t memoryUsage() const override {
<<<<<<< HEAD
        return core::CMemory::dynamicSize(m_KDistances) +
               core::CMemory::dynamicSize(m_Lrd) + core::CMemory::dynamicSize(m_LrdAtEps);
=======
        return core::memory::dynamicSize(m_KDistances) +
               core::memory::dynamicSize(m_Lrd) +
               core::memory::dynamicSize(m_CoordinateLrd);
>>>>>>> afc5410b
    }

    static std::size_t estimateOwnMemoryOverhead(bool computeFeatureInfluence,
                                                 std::size_t k,
                                                 std::size_t numberPoints,
                                                 std::size_t dimension) {
        return numberPoints *
               (k * sizeof(TUInt32CoordinatePr) +
                (computeFeatureInfluence ? dimension + 1 : 1) * sizeof(TCoordinate));
    }

private:
    void setup(const TPointVec& points, const TMatrix& projection) override {

        m_NumberInfluences = common::las::columns(projection);

        auto minmax = std::minmax_element(
            points.begin(), points.end(), [](const POINT& lhs, const POINT& rhs) {
                return lhs.annotation() < rhs.annotation();
            });
        m_StartAddresses = minmax.first->annotation();
        m_EndAddresses = minmax.second->annotation() + 1;

        // In the following, we first shrink then grow to ensure we overwrite
        // values in the range [start addresses, end addresses).

        std::size_t k{this->k()};
        m_KDistances.resize(k * m_StartAddresses, {std::uint32_t{0}, UNSET_DISTANCE});
        m_KDistances.resize(k * m_EndAddresses, {std::uint32_t{0}, UNSET_DISTANCE});
        m_Lrd.resize(m_StartAddresses, UNSET_DISTANCE);
        m_Lrd.resize(m_EndAddresses, UNSET_DISTANCE);
        if (this->computeFeatureInfluence()) {
            m_LrdAtEps.resize(m_NumberInfluences * m_StartAddresses, UNSET_DISTANCE);
            m_LrdAtEps.resize(m_NumberInfluences * m_EndAddresses, UNSET_DISTANCE);
        }
    }

    void add(const POINT& point, const TMatrix&, double, const TPointVec& neighbours, TDouble1VecVec&) override {
        // This is called exactly once for each point therefore an element
        // of m_KDistances is only ever written by one thread.
        if (neighbours.size() < 2) {
            return;
        }
        std::size_t i{point.annotation()};
        std::size_t a(point == neighbours[0] ? 1 : 0);
        std::size_t b{std::min(this->k() + a - 1, neighbours.size() + a - 2)};
        for (std::size_t j = a; j <= b; ++j) {
            std::size_t index{this->kDistanceIndex(i, j - a)};
            m_KDistances[index].first =
                static_cast<std::uint32_t>(neighbours[j].annotation());
            m_KDistances[index].second = common::las::distance(point, neighbours[j]);
        }
    }

    void compute(const TPointVec& points,
                 const TMatrix& projection,
                 double eps,
                 TDouble1VecVec& scores) override {
        this->computeLocalReachabilityDistances(points, projection, eps);
        this->computeLocalOutlierFactors(points, eps, scores);
    }

    std::string name() const override { return "lof"; }

    void computeLocalReachabilityDistances(const TPointVec& points,
                                           const TMatrix& projection,
                                           double eps) {

        // We bind minimum accumulators (by value) to each lambda (since
        // one copy is then accessed by each thread) and take the minimum
        // of these at the end.

        using TMinAccumulator = common::CBasicStatistics::SMin<double>::TAccumulator;

        auto results = core::parallel_for_each(
            points.begin(), points.end(),
            core::bindRetrievableState(
                [this](TMinAccumulator& min, const POINT& point) mutable {
                    std::size_t i{point.annotation()};
                    TMeanAccumulator reachability_;
                    for (std::size_t j = 0; j < this->k(); ++j) {
                        const auto& neighbour = m_KDistances[this->kDistanceIndex(i, j)];
                        if (distance(neighbour) != UNSET_DISTANCE) {
                            reachability_.add(this->reachabilityDistance(neighbour));
                        }
                    }
                    double reachability{common::CBasicStatistics::mean(reachability_)};
                    if (reachability > 0.0) {
                        m_Lrd[i] = 1.0 / reachability;
                        min.add(reachability);
                    }
                },
                TMinAccumulator{}));

        TMinAccumulator min;
        for (const auto& result : results) {
            min += result.s_FunctionState;
        }
        if (min.count() > 0) {
            // Use twice the maximum "density" at any other point if there are
            // k-fold duplicates. Note it is possible that all lookup points are
            // duplicates, in which case we need to set their local reachability
            // density in this loop. The overwritten densities are reset in setup.
            for (std::size_t i = 0; i < m_EndAddresses; ++i) {
                if (m_Lrd[i] == UNSET_DISTANCE) {
                    m_Lrd[i] = 2.0 / min[0];
                }
            }
        }

        if (eps <= 0.0 || this->computeFeatureInfluence() == false) {
            return;
        }

        // Unfortunately, we need to look up nearest neighbours again or cache
        // the distance for each coordinate perturbation for each neighbour
        // which is prohibitive.

        core::parallel_for_each(
            points.begin(), points.end(),
            [&, neighbours = TPointVec{} ](const POINT& point) mutable {
                this->lookup().nearestNeighbours(this->k() + 1, point, neighbours);
                if (neighbours.size() < 2) {
                    return;
                }
                std::size_t i{point.annotation()};
                std::size_t a(point == neighbours[0] ? 1 : 0);
                std::size_t b{std::min(this->k() + a - 1, neighbours.size() + a - 2)};
                for (std::size_t k = 0; k < m_NumberInfluences; ++k) {
                    TMeanAccumulator reachability_;
                    for (std::size_t j = a; j <= b; ++j) {
                        reachability_.add(this->reachabilityDistance(
                            {neighbours[j].annotation(),
                             distanceAtEps(projection, k, eps, point, neighbours[j])}));
                    }
                    double reachability{common::CBasicStatistics::mean(reachability_)};
                    m_LrdAtEps[this->epsLrdIndex(i, k)] =
                        1.0 / std::max(reachability, min[0] / 2.0);
                }
            });
    }

    void computeLocalOutlierFactors(const TPointVec& points, double eps, TDouble1VecVec& scores) {

        core::parallel_for_each(points.begin(), points.end(), [&](const POINT& point) mutable {

            std::size_t i{point.annotation()};

            TMeanAccumulator neighbourhoodLrd;
            for (std::size_t j = 0; j < this->k(); ++j) {
                const auto& neighbour = m_KDistances[this->kDistanceIndex(i, j)];
                if (distance(neighbour) != UNSET_DISTANCE) {
                    neighbourhoodLrd.add(m_Lrd[index(neighbour)]);
                }
            }

            scores[i].resize(eps > 0.0 && this->computeFeatureInfluence()
                                 ? m_NumberInfluences + 1
                                 : 1);
            scores[i][0] = common::CBasicStatistics::mean(neighbourhoodLrd) / m_Lrd[i];

            // We choose to ignore the impact of moving the point on its
            // neighbours' local reachability distances when computing
            // scores for each coordinate.
            for (std::size_t j = 1; j < scores[i].size(); ++j) {
                scores[i][j] = common::CBasicStatistics::mean(neighbourhoodLrd) /
                               m_LrdAtEps[this->epsLrdIndex(i, j - 1)];
            }
        });
    }

    std::size_t kDistanceIndex(std::size_t index, std::size_t neighbourIndex) const {
        return index * this->k() + neighbourIndex;
    }
    std::size_t epsLrdIndex(std::size_t index, std::size_t coordinate) const {
        return index * m_NumberInfluences + coordinate;
    }

    static std::size_t index(const TUInt32CoordinatePr& neighbour) {
        return neighbour.first;
    }
    static double distance(const TUInt32CoordinatePr& neighbour) {
        return neighbour.second;
    }

    double reachabilityDistance(const TUInt32CoordinatePr& neighbour) const {
        return std::max(this->kdistance(index(neighbour)), distance(neighbour));
    }
    double kdistance(std::size_t i) const {
        for (std::size_t j = this->k(); j > 0; --j) {
            double dist{distance(m_KDistances[this->kDistanceIndex(i, j - 1)])};
            if (dist != UNSET_DISTANCE) {
                return dist;
            }
        }
        return UNSET_DISTANCE;
    }

private:
    std::size_t m_NumberInfluences;
    std::size_t m_StartAddresses;
    std::size_t m_EndAddresses;
    // The k distances to the neighbouring points of each point are stored
    // flattened: [neighbours of 0, neighbours of 1,...].
    TUInt32CoordinatePrVec m_KDistances;
    TCoordinateVec m_Lrd;
    // The epsilon local reachability distances are stored flattened:
    // [coordinates of 0, coordinates of 2, ...].
    TCoordinateVec m_LrdAtEps;
};

template<typename POINT, typename NEAREST_NEIGHBOURS>
const typename CLof<POINT, NEAREST_NEIGHBOURS>::TCoordinate
    CLof<POINT, NEAREST_NEIGHBOURS>::UNSET_DISTANCE(-1.0);

//! \brief Computes the local distance based outlier score.
template<typename POINT, typename NEAREST_NEIGHBOURS>
class CLdof final : public CNearestNeighbourMethod<POINT, NEAREST_NEIGHBOURS> {
public:
    CLdof(bool computeFeatureInfluence,
          std::size_t k,
          TProgressCallback recordProgress,
          NEAREST_NEIGHBOURS lookup = NEAREST_NEIGHBOURS())
        : CNearestNeighbourMethod<POINT, NEAREST_NEIGHBOURS>{
              computeFeatureInfluence, k, std::move(lookup), std::move(recordProgress)} {}

private:
    using TMatrix = typename common::SConformableMatrix<POINT>::Type;
    using CNearestNeighbourMethod<POINT, NEAREST_NEIGHBOURS>::distanceAtEps;

private:
    void add(const POINT& point,
             const TMatrix& projection,
             double eps,
             const std::vector<POINT>& neighbours,
             TDouble1VecVec& scores) override {

        std::size_t numberInfluences{common::las::columns(projection)};
        auto& score = scores[point.annotation()];
        score.assign(
            eps > 0.0 && this->computeFeatureInfluence() ? numberInfluences + 1 : 1, 0.0);

        if (neighbours.size() < 2) {
            return;
        }

        auto ldof = [](const TMeanAccumulator& d, const TMeanAccumulator& D) {
            return common::CBasicStatistics::mean(D) > 0.0
                       ? common::CBasicStatistics::mean(d) /
                             common::CBasicStatistics::mean(D)
                       : 0.0;
        };

        std::size_t a(point == neighbours[0] ? 1 : 0);
        std::size_t b{std::min(this->k() + a - 1, neighbours.size() + a - 2)};

        TMeanAccumulator d;
        TMeanAccumulator D;
        for (std::size_t i = a; i <= b; ++i) {
            d.add(common::las::distance(point, neighbours[i]));
            for (std::size_t j = 1; j < i; ++j) {
                D.add(common::las::distance(neighbours[i], neighbours[j]));
            }
        }
        score[0] = ldof(d, D);

        for (std::size_t j = 1; j < score.size(); ++j) {
            d = TMeanAccumulator{};
            for (std::size_t i = a; i <= b; ++i) {
                d.add(distanceAtEps(projection, j - 1, eps, point, neighbours[i]));
            }
            score[j] = ldof(d, D);
        }
    }

    std::string name() const override { return "ldof"; }
};

//! \brief Computes the distance to the k'th nearest neighbour score.
template<typename POINT, typename NEAREST_NEIGHBOURS>
class CDistancekNN final : public CNearestNeighbourMethod<POINT, NEAREST_NEIGHBOURS> {
public:
    CDistancekNN(bool computeFeatureInfluence,
                 std::size_t k,
                 TProgressCallback recordProgress,
                 NEAREST_NEIGHBOURS lookup = NEAREST_NEIGHBOURS())
        : CNearestNeighbourMethod<POINT, NEAREST_NEIGHBOURS>{
              computeFeatureInfluence, k, std::move(lookup), std::move(recordProgress)} {}

private:
    using TMatrix = typename common::SConformableMatrix<POINT>::Type;
    using CNearestNeighbourMethod<POINT, NEAREST_NEIGHBOURS>::distanceAtEps;

private:
    void add(const POINT& point,
             const TMatrix& projection,
             double eps,
             const std::vector<POINT>& neighbours,
             TDouble1VecVec& scores) override {

        std::size_t numberInfluences{common::las::columns(projection)};
        auto& score = scores[point.annotation()];
        score.assign(
            eps > 0.0 && this->computeFeatureInfluence() ? numberInfluences + 1 : 1, 0.0);

        if (neighbours.size() < 2) {
            return;
        }

        std::size_t k{std::min(this->k() + 1, neighbours.size() - 1) -
                      (point == neighbours[0] ? 0 : 1)};
        const auto& kthNeighbour = neighbours[k];

        score[0] = common::las::distance(point, kthNeighbour);
        for (std::size_t i = 1; i < score.size(); ++i) {
            score[i] = distanceAtEps(projection, i - 1, eps, point, kthNeighbour);
        }
    }

    std::string name() const override { return "knn"; }
};

//! \brief Computes the total distance to the k nearest neighbours score.
template<typename POINT, typename NEAREST_NEIGHBOURS>
class CTotalDistancekNN final
    : public CNearestNeighbourMethod<POINT, NEAREST_NEIGHBOURS> {
public:
    CTotalDistancekNN(bool computeFeatureInfluence,
                      std::size_t k,
                      TProgressCallback recordProgress,
                      NEAREST_NEIGHBOURS lookup = NEAREST_NEIGHBOURS())
        : CNearestNeighbourMethod<POINT, NEAREST_NEIGHBOURS>{
              computeFeatureInfluence, k, std::move(lookup), std::move(recordProgress)} {}

private:
    using TMatrix = typename common::SConformableMatrix<POINT>::Type;
    using CNearestNeighbourMethod<POINT, NEAREST_NEIGHBOURS>::distanceAtEps;

private:
    void add(const POINT& point,
             const TMatrix& projection,
             double eps,
             const std::vector<POINT>& neighbours,
             TDouble1VecVec& scores) override {

        std::size_t numberInfluences{common::las::columns(projection)};
        auto& score = scores[point.annotation()];
        score.assign(
            eps > 0.0 && this->computeFeatureInfluence() ? numberInfluences + 1 : 1, 0.0);

        if (neighbours.size() < 2) {
            return;
        }

        std::size_t a(point == neighbours[0] ? 1 : 0);
        std::size_t b{std::min(this->k() + a - 1, neighbours.size() + a - 2)};

        for (std::size_t i = a; i <= b; ++i) {
            score[0] += common::las::distance(point, neighbours[i]);
            for (std::size_t j = 1; j < score.size(); ++j) {
                score[j] += distanceAtEps(projection, j - 1, eps, point, neighbours[i]);
            }
        }
        for (std::size_t i = 0; i < score.size(); ++i) {
            score[i] /= static_cast<double>(this->k());
        }
    }

    std::string name() const override { return "tnn"; }
};

//! \brief A composite method.
//!
//! IMPLEMENTATION DECISIONS:\n
//! This is used in conjunction with CEnsemble so we can share nearest
//! neighbour lookups for all methods in an ensemble model.
template<typename POINT, typename NEAREST_NEIGHBOURS>
class CMultipleMethods final
    : public CNearestNeighbourMethod<POINT, NEAREST_NEIGHBOURS> {
public:
    using TPointVec = std::vector<POINT>;
    using TMatrix = typename common::SConformableMatrix<POINT>::Type;
    using TMethodUPtr = std::unique_ptr<CNearestNeighbourMethod<POINT, NEAREST_NEIGHBOURS>>;
    using TMethodUPtrVec = std::vector<TMethodUPtr>;

public:
    CMultipleMethods(std::size_t k,
                     TMethodUPtrVec methods,
                     NEAREST_NEIGHBOURS lookup = NEAREST_NEIGHBOURS())
        : CNearestNeighbourMethod<POINT, NEAREST_NEIGHBOURS>{methods[0]->computeFeatureInfluence(),
                                                             k, std::move(lookup),
                                                             methods[0]->progressRecorder()},
          m_Methods{std::move(methods)} {}

    void recoverMemory() override {
        for (auto& model : m_Methods) {
            model->recoverMemory();
        }
    }

    std::size_t staticSize() const override { return sizeof(*this); }

    std::size_t memoryUsage() const override {
        return core::memory::dynamicSize(m_Methods);
    }

    std::string print() const override {
        std::string result;
        result += "{";
        for (const auto& method : m_Methods) {
            result += " " + method->print();
        }
        result += " }";
        return result;
    }

private:
    std::size_t numberMethods() const override { return m_Methods.size(); }

    void setup(const TPointVec& points, const TMatrix& projection) override {
        for (auto& method : m_Methods) {
            method->setup(points, projection);
        }
    }

    void add(const POINT& point,
             const TMatrix& projection,
             double eps,
             const TPointVec& neighbours,
             TDouble1VecVec2Vec& scores) override {
        for (std::size_t i = 0; i < m_Methods.size(); ++i) {
            m_Methods[i]->add(point, projection, eps, neighbours, scores[i]);
        }
    }

    void compute(const TPointVec& points,
                 const TMatrix& projection,
                 double eps,
                 TDouble1VecVec2Vec& scores) override {
        for (std::size_t i = 0; i < m_Methods.size(); ++i) {
            m_Methods[i]->compute(points, projection, eps, scores[i]);
        }
    }

    std::string name() const override { return "multiple"; }

private:
    TMethodUPtrVec m_Methods;
};
}

//! \brief Utilities for computing outlier scores for collections of points.
class MATHS_ANALYTICS_EXPORT COutliers : private core::CNonInstantiatable {
public:
    using TDoubleVec = outliers_detail::TDoubleVec;
    using TMeanVarAccumulator = common::CBasicStatistics::SSampleMeanVar<double>::TAccumulator;
    using TProgressCallback = outliers_detail::TProgressCallback;
    using TMemoryUsageCallback = outliers_detail::TMemoryUsageCallback;
    template<typename POINT>
    using TAnnotatedPoint = common::CAnnotatedVector<POINT, std::size_t>;

    //! \name Method Names
    //@{
    static const std::string LOF;
    static const std::string LDOF;
    static const std::string DISTANCE_KNN;
    static const std::string TOTAL_DISTANCE_KNN;
    static const std::string ENSEMBLE;
    //@}

    //! Instrumentation phase.
    static const std::string COMPUTING_OUTLIERS;
    //! Used to compute numeric derivative for influence.
    static constexpr double EPS{0.01};

    //! The outlier detection methods which are available.
    enum EMethod {
        E_Lof,
        E_Ldof,
        E_DistancekNN,
        E_TotalDistancekNN,
        E_Ensemble
    };

    //! \brief The parameters for compute.
    struct SComputeParameters {
        //! The number of threads available.
        std::size_t s_NumberThreads;
        //! The number of partitions to use.
        std::size_t s_NumberPartitions;
        //! Standardize the column values before computing outlier scores.
        bool s_StandardizeColumns;
        //! The methods to use.
        EMethod s_Method;
        //! The number of neighbours to use if non-zero.
        std::size_t s_NumberNeighbours;
        //! If true also compute the feature influence.
        bool s_ComputeFeatureInfluence;
        //! The fraction of true outliers among the points.
        double s_OutlierFraction;
    };

public:
    //! Compute outliers for \p frame and write to a new column.
    //!
    //! \param[in] params The calculation parameters.
    //! \param[in] frame The data frame whose rows hold the coordinated of
    //! the points for which to compute outliers.
    //! \param[in] instrumentation Manages writing out telemetry.
    static void compute(const SComputeParameters& params,
                        core::CDataFrame& frame,
                        CDataFrameOutliersInstrumentationInterface& instrumentation);

    //! Estimate the amount of memory that will be used computing outliers
    //! for a data frame.
    //!
    //! \param[in] params The calculation parameters.
    //! \param[in] totalNumberPoints The total number of points for which
    //! outlier scores will be computed.
    //! \param[in] partitionNumberPoints The number of points per partition
    //! for which outlier scores will be computed.
    //! \param[in] dimension The dimension of the points for which outliers
    //! will be computed.
    static std::size_t estimateMemoryUsedByCompute(const SComputeParameters& params,
                                                   std::size_t totalNumberPoints,
                                                   std::size_t partitionNumberPoints,
                                                   std::size_t dimension);

    //! Return string representation of the \p method.
    static const std::string& print(EMethod method);

    //! \name Test Interface
    //@{
    //! Compute the normalized LOF scores for \p points.
    //!
    //! See https://en.wikipedia.org/wiki/Local_outlier_factor for details.
    //!
    //! \param[in] k The number of nearest neighbours to use.
    //! \param[in] points The points for which to compute scores.
    //! \param[out] scores The scores of \p points.
    template<typename POINT>
    static void lof(std::size_t k, std::vector<POINT> points, TDoubleVec& scores) {
        compute<outliers_detail::CLof>(k, std::move(points), scores);
    }

    //! Compute normalized local distance based outlier scores for \p points.
    //!
    //! See https://arxiv.org/pdf/0903.3257.pdf for details.
    //!
    //! \param[in] k The number of nearest neighbours to use.
    //! \param[in] points The points for which to compute scores.
    //! \param[out] scores The scores of \p points.
    template<typename POINT>
    static void ldof(std::size_t k, std::vector<POINT> points, TDoubleVec& scores) {
        compute<outliers_detail::CLdof>(k, std::move(points), scores);
    }

    //! Compute the normalized distance to the k-th nearest neighbour
    //! outlier scores for \p points.
    //!
    //! \param[in] k The number of nearest neighbours to use.
    //! \param[in] points The points for which to compute scores.
    //! \param[out] scores The scores of \p points.
    template<typename POINT>
    static void distancekNN(std::size_t k, std::vector<POINT> points, TDoubleVec& scores) {
        compute<outliers_detail::CDistancekNN>(k, std::move(points), scores);
    }

    //! Compute the normalized mean distance to the k nearest neighbours
    //! outlier scores for \p points.
    //!
    //! \param[in] k The number of nearest neighbours to use.
    //! \param[in] points The points for which to compute scores.
    //! \param[out] scores The scores of \p points.
    template<typename POINT>
    static void totalDistancekNN(std::size_t k, std::vector<POINT> points, TDoubleVec& scores) {
        compute<outliers_detail::CTotalDistancekNN>(k, std::move(points), scores);
    }
    //@}

private:
    //! Estimate the amount of memory that will be used computing outliers
    //! for a data frame using POINT point type.
    template<typename POINT>
    static std::size_t estimateMemoryUsedByCompute(const SComputeParameters& params,
                                                   std::size_t totalNumberPoints,
                                                   std::size_t partitionNumberPoints,
                                                   std::size_t dimension);

    //! Compute normalised outlier scores for a specified method.
    template<template<typename, typename> class METHOD, typename POINT>
    static void compute(std::size_t k, std::vector<POINT> points, TDoubleVec& scores) {
        using TPoint = TAnnotatedPoint<POINT>;
        using TMethod = METHOD<TPoint, common::CKdTree<TPoint>>;
        using TMatrix = typename common::SConformableMatrix<TPoint>::Type;

        if (points.size() > 0) {
            auto annotatedPoints = annotate(std::move(points));
            common::CKdTree<TAnnotatedPoint<POINT>> lookup;
            lookup.reserve(points.size());
            lookup.build(annotatedPoints);

            TMethod scorer{false, k, noopRecordProgress, std::move(lookup)};
            TMatrix projection{common::SIdentity<TMatrix>::get(
                common::las::dimension(annotatedPoints[0]))};
            auto scores_ = scorer.run(annotatedPoints, projection, EPS,
                                      annotatedPoints.size());

            scores.resize(scores_[0].size());
            for (std::size_t i = 0; i < scores.size(); ++i) {
                scores[i] = scores_[0][i][0];
            }
        }
    }

    //! Create points annotated with their index in \p points.
    template<typename POINT>
    static std::vector<TAnnotatedPoint<POINT>> annotate(std::vector<POINT> points) {
        std::vector<TAnnotatedPoint<POINT>> annotatedPoints;
        annotatedPoints.reserve(points.size());
        for (std::size_t i = 0; i < points.size(); ++i) {
            annotatedPoints.emplace_back(std::move(points[i]), i);
        }
        return annotatedPoints;
    }

private:
    static void noopRecordProgress(double);
    static void noopRecordMemoryUsage(std::int64_t);
};
}
}
}

#endif // INCLUDED_ml_maths_analytics_COutliers_h<|MERGE_RESOLUTION|>--- conflicted
+++ resolved
@@ -208,14 +208,8 @@
     std::size_t staticSize() const override { return sizeof(*this); }
 
     std::size_t memoryUsage() const override {
-<<<<<<< HEAD
         return core::CMemory::dynamicSize(m_KDistances) +
                core::CMemory::dynamicSize(m_Lrd) + core::CMemory::dynamicSize(m_LrdAtEps);
-=======
-        return core::memory::dynamicSize(m_KDistances) +
-               core::memory::dynamicSize(m_Lrd) +
-               core::memory::dynamicSize(m_CoordinateLrd);
->>>>>>> afc5410b
     }
 
     static std::size_t estimateOwnMemoryOverhead(bool computeFeatureInfluence,
