--- conflicted
+++ resolved
@@ -84,11 +84,10 @@
 //! This uses the fact the maximum length of the q-digest is \f$3k\f$
 //! to ensure constant complexity of all operations at various points
 //! and to reserve sufficient memory up front for our node allocator.
-<<<<<<< HEAD
 class MATHS_EXPORT CQDigest : private core::CNonCopyable {
 public:
-    typedef std::pair<uint32_t, uint64_t> TUInt32UInt64Pr;
-    typedef std::vector<TUInt32UInt64Pr> TUInt32UInt64PrVec;
+    using TUInt32UInt64Pr = std::pair<uint32_t, uint64_t>;
+    using TUInt32UInt64PrVec = std::vector<TUInt32UInt64Pr>;
 
 public:
     //! \name XML Tag Names
@@ -129,7 +128,7 @@
     bool scale(double factor);
 
     //! Reset the quantiles to the state before any values were added.
-    void clear(void);
+    void clear();
 
     //! Compute the quantile \p q.
     //!
@@ -194,10 +193,10 @@
     void summary(TUInt32UInt64PrVec& result) const;
 
     //! Get the total number of values added to the q-digest.
-    uint64_t n(void) const;
+    uint64_t n() const;
 
     //! Get the size factor "k" for the q-digest.
-    uint64_t k(void) const;
+    uint64_t k() const;
 
     //! Get a checksum of this object.
     uint64_t checksum(uint64_t seed) const;
@@ -205,24 +204,24 @@
     //! \name Test Methods
     //@{
     //! Check the digest invariants.
-    bool checkInvariants(void) const;
+    bool checkInvariants() const;
 
     //! Print the q-digest.
-    std::string print(void) const;
+    std::string print() const;
     //@}
 
 private:
-    typedef std::vector<std::size_t> TSizeVec;
-    typedef TSizeVec::const_iterator TSizeVecCItr;
-    typedef std::greater<std::size_t> TSizeGreater;
+    using TSizeVec = std::vector<std::size_t>;
+    using TSizeVecCItr = TSizeVec::const_iterator;
+    using TSizeGreater = std::greater<std::size_t>;
 
     class CNode;
     class CNodeAllocator;
 
-    typedef std::vector<CNode*> TNodePtrVec;
-    typedef TNodePtrVec::iterator TNodePtrVecItr;
-    typedef TNodePtrVec::const_iterator TNodePtrVecCItr;
-    typedef TNodePtrVec::const_reverse_iterator TNodePtrVecCRItr;
+    using TNodePtrVec = std::vector<CNode*>;
+    using TNodePtrVecItr = TNodePtrVec::iterator;
+    using TNodePtrVecCItr = TNodePtrVec::const_iterator;
+    using TNodePtrVecCRItr = TNodePtrVec::const_reverse_iterator;
 
     //! Orders node pointers by level order.
     struct MATHS_EXPORT SLevelLess {
@@ -237,14 +236,6 @@
     //! Represents a node of the q-digest with convenience
     //! operations for compression.
     class MATHS_EXPORT CNode {
-=======
-class MATHS_EXPORT CQDigest : private core::CNonCopyable
-{
-    public:
-        using TUInt32UInt64Pr = std::pair<uint32_t, uint64_t>;
-        using TUInt32UInt64PrVec = std::vector<TUInt32UInt64Pr>;
-
->>>>>>> d4e4cca7
     public:
         //! \name XML Tag Names
         //!
@@ -256,11 +247,11 @@
         //@}
 
     public:
-        CNode(void);
+        CNode();
         CNode(uint32_t min, uint32_t max, uint64_t count, uint64_t subtreeCount);
 
         //! Get the size of the q-digest rooted at this node.
-        std::size_t size(void) const;
+        std::size_t size() const;
 
         //! Get the approximate quantile \p n.
         uint32_t quantile(uint64_t leftCount, uint64_t n) const;
@@ -276,13 +267,8 @@
         //! Get the upper bound for the c.d.f. at \p x.
         void cdfUpperBound(uint32_t x, uint64_t& result) const;
 
-<<<<<<< HEAD
         //! Get the maximum knot point less than \p x.
         void sublevelSetSupremum(const int64_t x, uint32_t& result) const;
-=======
-        //! Reset the quantiles to the state before any values were added.
-        void clear();
->>>>>>> d4e4cca7
 
         //! Get the minimum knot point greater than \p x.
         void superlevelSetInfimum(uint32_t x, uint32_t& result) const;
@@ -305,37 +291,28 @@
         //! Age the counts by the specified factor.
         uint64_t age(double factor);
 
-<<<<<<< HEAD
         //! Get the span of universe values covered by the node.
-        uint32_t span(void) const;
+        uint32_t span() const;
         //! Get the minimum value covered by the node.
-        uint32_t min(void) const;
+        uint32_t min() const;
         //! Get the maximum value covered by the node.
-        uint32_t max(void) const;
+        uint32_t max() const;
         //! Get the count of entries in the node range.
-        const uint64_t& count(void) const;
+        const uint64_t& count() const;
         //! Get the count in the subtree rooted at this node.
-        const uint64_t& subtreeCount(void) const;
+        const uint64_t& subtreeCount() const;
 
         //! Persist this node and descendents
         void persistRecursive(const std::string& nodeTag, core::CStatePersistInserter& inserter) const;
-=======
-        //! Get the total number of values added to the q-digest.
-        uint64_t n() const;
-
-        //! Get the size factor "k" for the q-digest.
-        uint64_t k() const;
->>>>>>> d4e4cca7
 
         //! Create from an XML node tree.
         bool acceptRestoreTraverser(core::CStateRestoreTraverser& traverser);
 
-<<<<<<< HEAD
         //! Check the node invariants in the q-digest rooted at this node.
         bool checkInvariants(uint64_t compressionFactor) const;
 
         //! Print for debug.
-        std::string print(void) const;
+        std::string print() const;
 
     private:
         //! Persist state by passing information to the supplied
@@ -347,13 +324,13 @@
         bool operator==(const CNode& node) const;
 
         //! Get the index of the immediate ancestor in the q-digest.
-        CNode* ancestor(void) const;
+        CNode* ancestor() const;
         //! Get the number of descendants.
-        std::size_t numberDescendants(void) const;
+        std::size_t numberDescendants() const;
         //! Get an iterator over the descendants.
-        TNodePtrVecCItr beginDescendants(void) const;
+        TNodePtrVecCItr beginDescendants() const;
         //! Get the end of the descendants.
-        TNodePtrVecCItr endDescendants(void) const;
+        TNodePtrVecCItr endDescendants() const;
         //! Get the sibling of \p node if it exists in the q-digest.
         CNode* sibling(const CNode& node) const;
 
@@ -364,11 +341,11 @@
         //! Is this an ancestor of \p node in the complete tree.
         bool isAncestor(const CNode& node) const;
         //! Is this node the root.
-        bool isRoot(void) const;
+        bool isRoot() const;
         //! Is this node a leaf.
-        bool isLeaf(void) const;
+        bool isLeaf() const;
         //! Is this the left child of a node in the complete tree.
-        bool isLeftChild(void) const;
+        bool isLeftChild() const;
 
         //! Detach this node from the q-digest.
         void detach(CNodeAllocator& allocator);
@@ -409,230 +386,12 @@
         void release(CNode& node);
 
     private:
-        typedef std::vector<TNodePtrVec> TNodePtrVecVec;
-        typedef std::vector<CNode> TNodeVec;
-        typedef std::vector<CNode>::const_iterator TNodeVecCItr;
-        typedef std::list<TNodeVec> TNodeVecList;
-        typedef TNodeVecList::iterator TNodeVecListItr;
-        typedef TNodeVecList::const_iterator TNodeVecListCItr;
-=======
-        //! \name Test Methods
-        //@{
-        //! Check the digest invariants.
-        bool checkInvariants() const;
-
-        //! Print the q-digest.
-        std::string print() const;
-        //@}
-
-    private:
-        using TSizeVec = std::vector<std::size_t>;
-        using TSizeVecCItr = TSizeVec::const_iterator;
-        using TSizeGreater = std::greater<std::size_t>;
-
-        class CNode;
-        class CNodeAllocator;
-
-        using TNodePtrVec = std::vector<CNode*>;
-        using TNodePtrVecItr = TNodePtrVec::iterator;
-        using TNodePtrVecCItr = TNodePtrVec::const_iterator;
-        using TNodePtrVecCRItr = TNodePtrVec::const_reverse_iterator;
-
-        //! Orders node pointers by level order.
-        struct MATHS_EXPORT SLevelLess
-        {
-            bool operator()(const CNode *lhs, const CNode *rhs) const;
-        };
-
-        //! Order node pointers by post order in completed tree.
-        struct MATHS_EXPORT SPostLess
-        {
-            bool operator()(const CNode *lhs, const CNode *rhs) const;
-        };
-
-        //! Represents a node of the q-digest with convenience
-        //! operations for compression.
-        class MATHS_EXPORT CNode
-        {
-            public:
-                //! \name XML Tag Names
-                //!
-                //! These tag the member variables for persistence.
-                //@{
-                static const std::string MIN_TAG;
-                static const std::string MAX_TAG;
-                static const std::string COUNT_TAG;
-                //@}
-
-            public:
-                CNode();
-                CNode(uint32_t min,
-                      uint32_t max,
-                      uint64_t count,
-                      uint64_t subtreeCount);
-
-                //! Get the size of the q-digest rooted at this node.
-                std::size_t size() const;
-
-                //! Get the approximate quantile \p n.
-                uint32_t quantile(uint64_t leftCount,
-                                  uint64_t n) const;
-
-                //! Get the largest value of x for which the upper count
-                //! i.e. count of values definitely to the right of x, is
-                //! less than \p n.
-                bool quantileSublevelSetSupremum(uint64_t n,
-                                                 uint64_t leftCount,
-                                                 uint32_t &result) const;
-
-                //! Get the lower bound for the c.d.f. at \p x.
-                void cdfLowerBound(uint32_t x, uint64_t &result) const;
-
-                //! Get the upper bound for the c.d.f. at \p x.
-                void cdfUpperBound(uint32_t x, uint64_t &result) const;
-
-                //! Get the maximum knot point less than \p x.
-                void sublevelSetSupremum(const int64_t x, uint32_t &result) const;
-
-                //! Get the minimum knot point greater than \p x.
-                void superlevelSetInfimum(uint32_t x, uint32_t &result) const;
-
-                //! Fill in \p nodes with q-digest nodes in post-order.
-                void postOrder(TNodePtrVec &nodes) const;
-
-                //! Expand the node to fit \p value.
-                CNode *expand(CNodeAllocator &allocator, const uint32_t &value);
-
-                //! Insert the specified node at its lowest ancestor
-                //! in the q-digest.
-                CNode &insert(CNodeAllocator &allocator, const CNode &node);
-
-                //! Compress the digest at the triple comprising this node,
-                //! its sibling and parent in the complete tree if they are
-                //! in the q-digest.
-                CNode *compress(CNodeAllocator &allocator,
-                                uint64_t compressionFactor);
-
-                //! Age the counts by the specified factor.
-                uint64_t age(double factor);
-
-                //! Get the span of universe values covered by the node.
-                uint32_t span() const;
-                //! Get the minimum value covered by the node.
-                uint32_t min() const;
-                //! Get the maximum value covered by the node.
-                uint32_t max() const;
-                //! Get the count of entries in the node range.
-                const uint64_t &count() const;
-                //! Get the count in the subtree rooted at this node.
-                const uint64_t &subtreeCount() const;
-
-                //! Persist this node and descendents
-                void persistRecursive(const std::string &nodeTag,
-                                      core::CStatePersistInserter &inserter) const;
-
-                //! Create from an XML node tree.
-                bool acceptRestoreTraverser(core::CStateRestoreTraverser &traverser);
-
-                //! Check the node invariants in the q-digest rooted at this node.
-                bool checkInvariants(uint64_t compressionFactor) const;
-
-                //! Print for debug.
-                std::string print() const;
-
-            private:
-                //! Persist state by passing information to the supplied
-                //! inserter - this should only be called by persistRecursive()
-                //! to ensure the whole tree gets persisted
-                void acceptPersistInserter(core::CStatePersistInserter &inserter) const;
-
-                //! Test for equality.
-                bool operator==(const CNode &node) const;
-
-                //! Get the index of the immediate ancestor in the q-digest.
-                CNode *ancestor() const;
-                //! Get the number of descendants.
-                std::size_t numberDescendants() const;
-                //! Get an iterator over the descendants.
-                TNodePtrVecCItr beginDescendants() const;
-                //! Get the end of the descendants.
-                TNodePtrVecCItr endDescendants() const;
-                //! Get the sibling of \p node if it exists in the q-digest.
-                CNode *sibling(const CNode &node) const;
-
-                //! Is this a sibling of \p node?
-                bool isSibling(const CNode &node) const;
-                //! Is this a parent of \p node?
-                bool isParent(const CNode &node) const;
-                //! Is this an ancestor of \p node in the complete tree.
-                bool isAncestor(const CNode &node) const;
-                //! Is this node the root.
-                bool isRoot() const;
-                //! Is this node a leaf.
-                bool isLeaf() const;
-                //! Is this the left child of a node in the complete tree.
-                bool isLeftChild() const;
-
-                //! Detach this node from the q-digest.
-                void detach(CNodeAllocator &allocator);
-                //! Remove \p node from the descendants.
-                void removeDescendant(CNode &node);
-                //! Take the descendants of \p node.
-                bool takeDescendants(CNode &node);
-
-            private:
-                //! The immediate ancestor of this node in the q-digest.
-                CNode *m_Ancestor;
-
-                //! The immediate descendants of this node in the q-digest.
-                TNodePtrVec m_Descendants;
-
-                //! The minimum value covered by the node.
-                uint32_t m_Min;
-
-                //! The maximum value covered by the node.
-                uint32_t m_Max;
-
-                //! The count of the node.
-                uint64_t m_Count;
-
-                //! The count in the subtree root at this node.
-                uint64_t m_SubtreeCount;
-        };
-
-        //! Manages the creation and recycling of nodes.
-        class MATHS_EXPORT CNodeAllocator
-        {
-            public:
-                CNodeAllocator(std::size_t size);
-
-                //! Create a new node.
-                CNode &create(const CNode &node);
-
-                //! Recycle \p node.
-                void release(CNode &node);
-
-            private:
-                using TNodePtrVecVec = std::vector<TNodePtrVec>;
-                using TNodeVec = std::vector<CNode>;
-                using TNodeVecCItr = std::vector<CNode>::const_iterator;
-                using TNodeVecList = std::list<TNodeVec>;
-                using TNodeVecListItr = TNodeVecList::iterator;
-                using TNodeVecListCItr = TNodeVecList::const_iterator;
-
-            private:
-                //! Find the block to which \p node belongs.
-                std::size_t findBlock(const CNode &node) const;
-
-            private:
-                TNodeVecList m_Nodes;
-                TNodePtrVecVec m_FreeNodes;
-        };
-
-    private:
-        //! Compress the q-digest bottom up in level order.
-        void compress();
->>>>>>> d4e4cca7
+        using TNodePtrVecVec = std::vector<TNodePtrVec>;
+        using TNodeVec = std::vector<CNode>;
+        using TNodeVecCItr = std::vector<CNode>::const_iterator;
+        using TNodeVecList = std::list<TNodeVec>;
+        using TNodeVecListItr = TNodeVecList::iterator;
+        using TNodeVecListCItr = TNodeVecList::const_iterator;
 
     private:
         //! Find the block to which \p node belongs.
@@ -645,7 +404,7 @@
 
 private:
     //! Compress the q-digest bottom up in level order.
-    void compress(void);
+    void compress();
 
     //! Starting at the lowest nodes in \p compress in level order
     //! compress all q-digest paths bottom up in level order to the
