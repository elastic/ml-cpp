--- conflicted
+++ resolved
@@ -74,7 +74,6 @@
 //!
 //! The bucketing is aged by relaxing it back towards uniform and
 //! aging the counts of the mean value for each bucket as usual.
-<<<<<<< HEAD
 class MATHS_EXPORT CAdaptiveBucketing {
 public:
     using TDoubleVec = std::vector<double>;
@@ -93,13 +92,13 @@
     CAdaptiveBucketing(double decayRate, double minimumBucketLength);
     //! Construct by traversing a state document.
     CAdaptiveBucketing(double decayRate, double minimumBucketLength, core::CStateRestoreTraverser& traverser);
-    virtual ~CAdaptiveBucketing(void) = default;
+    virtual ~CAdaptiveBucketing() = default;
 
     //! Efficiently swap the contents of two bucketing objects.
     void swap(CAdaptiveBucketing& other);
 
     //! Check if the bucketing has been initialized.
-    bool initialized(void) const;
+    bool initialized() const;
 
     //! Create a new uniform bucketing with \p n buckets on the
     //! interval [\p a, \p b].
@@ -120,11 +119,11 @@
     void initialValues(core_t::TTime startTime, core_t::TTime endTime, const TFloatMeanAccumulatorVec& values);
 
     //! Get the number of buckets.
-    std::size_t size(void) const;
+    std::size_t size() const;
 
     //! Clear the contents of this bucketing and recover any
     //! allocated memory.
-    void clear(void);
+    void clear();
 
     //! Add the function value at \p time.
     //!
@@ -138,13 +137,13 @@
     void decayRate(double value);
 
     //! Get the rate at which the bucketing loses information.
-    double decayRate(void) const;
+    double decayRate() const;
 
     //! Age the force moments.
     void age(double factor);
 
     //! Get the minimum permitted bucket length.
-    double minimumBucketLength(void) const;
+    double minimumBucketLength() const;
 
     //! Refine the bucket end points to minimize the maximum averaging
     //! error in any bucket.
@@ -169,25 +168,25 @@
                TDoubleVec& variances) const;
 
     //! Get the bucket end points.
-    const TFloatVec& endpoints(void) const;
+    const TFloatVec& endpoints() const;
 
     //! Get the bucket end points.
-    TFloatVec& endpoints(void);
+    TFloatVec& endpoints();
 
     //! Get the bucket value centres.
-    const TFloatVec& centres(void) const;
+    const TFloatVec& centres() const;
 
     //! Get the bucket value centres.
-    TFloatVec& centres(void);
+    TFloatVec& centres();
 
     //! Get the total count of in the bucketing.
-    double count(void) const;
+    double count() const;
 
     //! Get the bucket regressions.
     TDoubleVec values(core_t::TTime time) const;
 
     //! Get the bucket variances.
-    TDoubleVec variances(void) const;
+    TDoubleVec variances() const;
 
     //! Compute the index of the bucket to which \p time belongs
     bool bucket(core_t::TTime time, std::size_t& result) const;
@@ -196,7 +195,7 @@
     uint64_t checksum(uint64_t seed = 0) const;
 
     //! Get the memory used by this component
-    std::size_t memoryUsage(void) const;
+    std::size_t memoryUsage() const;
 
 private:
     //! Compute the values corresponding to the change in end
@@ -213,151 +212,6 @@
 
     //! Get the offset w.r.t. the start of the bucketing of \p time.
     virtual double offset(core_t::TTime time) const = 0;
-=======
-class MATHS_EXPORT CAdaptiveBucketing
-{
-    public:
-        using TDoubleVec = std::vector<double>;
-        using TFloatVec = std::vector<CFloatStorage>;
-        using TFloatMeanAccumulator = CBasicStatistics::SSampleMean<CFloatStorage>::TAccumulator;
-        using TFloatMeanAccumulatorVec = std::vector<TFloatMeanAccumulator>;
-
-    public:
-        //! Restore by traversing a state document
-        bool acceptRestoreTraverser(core::CStateRestoreTraverser &traverser);
-
-        //! Persist by passing information to the supplied inserter.
-        void acceptPersistInserter(core::CStatePersistInserter &inserter) const;
-
-    protected:
-        CAdaptiveBucketing(double decayRate, double minimumBucketLength);
-        //! Construct by traversing a state document.
-        CAdaptiveBucketing(double decayRate,
-                           double minimumBucketLength,
-                           core::CStateRestoreTraverser &traverser);
-        virtual ~CAdaptiveBucketing() = default;
-
-        //! Efficiently swap the contents of two bucketing objects.
-        void swap(CAdaptiveBucketing &other);
-
-        //! Check if the bucketing has been initialized.
-        bool initialized() const;
-
-        //! Create a new uniform bucketing with \p n buckets on the
-        //! interval [\p a, \p b].
-        //!
-        //! \param[in] a The start of the interval to bucket.
-        //! \param[in] b The end of the interval to bucket.
-        //! \param[in] n The number of buckets.
-        bool initialize(double a, double b, std::size_t n);
-
-        //! Add the function mean values \f$([a_i,b_i], m_i)\f$ where
-        //! \f$m_i\f$ are the means of the function in the time intervals
-        //! \f$([a+(i-1)l,b+il])\f$, \f$i\in[n]\f$ and \f$l=(b-a)/n\f$.
-        //!
-        //! \param[in] startTime The start of the period.
-        //! \param[in] endTime The start of the period.
-        //! \param[in] values The mean values in a regular subdivision
-        //! of [\p start,\p end].
-        void initialValues(core_t::TTime startTime,
-                           core_t::TTime endTime,
-                           const TFloatMeanAccumulatorVec &values);
-
-        //! Get the number of buckets.
-        std::size_t size() const;
-
-        //! Clear the contents of this bucketing and recover any
-        //! allocated memory.
-        void clear();
-
-        //! Add the function value at \p time.
-        //!
-        //! \param[in] bucket The index of the bucket of \p time.
-        //! \param[in] time The time of \p value.
-        //! \param[in] weight The weight of function point. The smaller
-        //! this is the less influence it has on the bucket.
-        void add(std::size_t bucket, core_t::TTime time, double weight);
-
-        //! Set the rate at which the bucketing loses information.
-        void decayRate(double value);
-
-        //! Get the rate at which the bucketing loses information.
-        double decayRate() const;
-
-        //! Age the force moments.
-        void age(double factor);
-
-        //! Get the minimum permitted bucket length.
-        double minimumBucketLength() const;
-
-        //! Refine the bucket end points to minimize the maximum averaging
-        //! error in any bucket.
-        //!
-        //! \param[in] time The time at which to refine.
-        void refine(core_t::TTime time);
-
-        //! Get a set of knot points and knot point values to use for
-        //! interpolating the bucket values.
-        //!
-        //! \param[in] time The time at which to get the knot points.
-        //! \param[in] boundary Controls the style of start and end knots.
-        //! \param[out] knots Filled in with the knot points to interpolate.
-        //! \param[out] values Filled in with the values at \p knots.
-        //! \param[out] variances Filled in with the variances at \p knots.
-        //! \return True if there are sufficient knot points to interpolate
-        //! and false otherwise.
-        bool knots(core_t::TTime time,
-                   CSplineTypes::EBoundaryCondition boundary,
-                   TDoubleVec &knots,
-                   TDoubleVec &values,
-                   TDoubleVec &variances) const;
-
-        //! Get the bucket end points.
-        const TFloatVec &endpoints() const;
-
-        //! Get the bucket end points.
-        TFloatVec &endpoints();
-
-        //! Get the bucket value centres.
-        const TFloatVec &centres() const;
-
-        //! Get the bucket value centres.
-        TFloatVec &centres();
-
-        //! Get the total count of in the bucketing.
-        double count() const;
-
-        //! Get the bucket regressions.
-        TDoubleVec values(core_t::TTime time) const;
-
-        //! Get the bucket variances.
-        TDoubleVec variances() const;
-
-        //! Compute the index of the bucket to which \p time belongs
-        bool bucket(core_t::TTime time, std::size_t &result) const;
-
-        //! Get a checksum for this object.
-        uint64_t checksum(uint64_t seed = 0) const;
-
-        //! Get the memory used by this component
-        std::size_t memoryUsage() const;
-
-    private:
-        //! Compute the values corresponding to the change in end
-        //! points from \p endpoints. The values are assigned based
-        //! on their intersection with each bucket in the previous
-        //! bucket configuration.
-        virtual void refresh(const TFloatVec &endpoints) = 0;
-
-        //! Check if \p time is in the this component's window.
-        virtual bool inWindow(core_t::TTime time) const = 0;
-
-        //! Add the function value at \p time.
-        virtual void add(std::size_t bucket, core_t::TTime time, double value, double weight) = 0;
-
-        //! Get the offset w.r.t. the start of the bucketing of \p time.
-        virtual double offset(core_t::TTime time) const = 0;
->>>>>>> d4e4cca7
 
     //! The count in \p bucket.
     virtual double count(std::size_t bucket) const = 0;
