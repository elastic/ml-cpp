--- conflicted
+++ resolved
@@ -212,25 +212,9 @@
 
     public:
         explicit CSplitsDerivatives(std::size_t numberLossParameters = 0)
-<<<<<<< HEAD
             : m_NumberLossParameters{numberLossParameters} {}
         CSplitsDerivatives(const TFloatVecVec& candidateSplits, std::size_t numberLossParameters)
             : m_NumberLossParameters{numberLossParameters} {
-=======
-            : m_NumberLossParameters{numberLossParameters},
-              m_PositiveDerivativesSum{TDerivatives2x1::Zero()},
-              m_NegativeDerivativesSum{TDerivatives2x1::Zero()},
-              m_PositiveDerivativesMax{-boosted_tree_detail::INF},
-              m_PositiveDerivativesMin{boosted_tree_detail::INF},
-              m_NegativeDerivativesMin{boosted_tree_detail::INF, boosted_tree_detail::INF} {}
-        CSplitsDerivatives(const TFloatVecVec& candidateSplits, std::size_t numberLossParameters)
-            : m_NumberLossParameters{numberLossParameters},
-              m_PositiveDerivativesSum{TDerivatives2x1::Zero()},
-              m_NegativeDerivativesSum{TDerivatives2x1::Zero()},
-              m_PositiveDerivativesMax{-boosted_tree_detail::INF},
-              m_PositiveDerivativesMin{boosted_tree_detail::INF},
-              m_NegativeDerivativesMin{boosted_tree_detail::INF, boosted_tree_detail::INF} {
->>>>>>> 6cd00e9c
             this->map(candidateSplits);
         }
         CSplitsDerivatives(const CSplitsDerivatives& other)
@@ -557,13 +541,7 @@
         void retraining(const TNodeVec& tree) { m_TreeToRetrain = &tree; }
 
         //! Re-initialize the masks and derivatives.
-<<<<<<< HEAD
         void reinitialize(std::size_t maximumNumberThreads, const TFloatVecVec& candidateSplits) {
-=======
-        void reinitialize(std::size_t numberThreads,
-                          const TFloatVecVec& candidateSplits,
-                          std::size_t numberLossParameters) {
->>>>>>> 6cd00e9c
             m_MinimumGain = 0.0;
             m_Masks.resize(maximumNumberThreads);
             m_Derivatives.reserve(maximumNumberThreads);
@@ -648,43 +626,8 @@
     };
 
 public:
-<<<<<<< HEAD
     virtual ~CBoostedTreeLeafNodeStatistics() = default;
-=======
-    CBoostedTreeLeafNodeStatistics(std::size_t id,
-                                   const TSizeVec& extraColumns,
-                                   std::size_t numberLossParameters,
-                                   std::size_t numberThreads,
-                                   const core::CDataFrame& frame,
-                                   const TRegularization& regularization,
-                                   const TFloatVecVec& candidateSplits,
-                                   const TSizeVec& treeFeatureBag,
-                                   const TSizeVec& nodeFeatureBag,
-                                   std::size_t depth,
-                                   const core::CPackedBitVector& rowMask,
-                                   CWorkspace& workspace);
-
-    //! Only called by split but is public so it's accessible to std::make_shared.
-    CBoostedTreeLeafNodeStatistics(std::size_t id,
-                                   const CBoostedTreeLeafNodeStatistics& parent,
-                                   std::size_t numberThreads,
-                                   const core::CDataFrame& frame,
-                                   const CDataFrameCategoryEncoder& encoder,
-                                   const TRegularization& regularization,
-                                   const TSizeVec& treeFeatureBag,
-                                   const TSizeVec& nodeFeatureBag,
-                                   bool isLeftChild,
-                                   const CBoostedTreeNode& split,
-                                   CWorkspace& workspace);
-
-    //! Only called by split but is public so it's accessible to std::make_shared.
-    CBoostedTreeLeafNodeStatistics(std::size_t id,
-                                   CBoostedTreeLeafNodeStatistics&& parent,
-                                   const TRegularization& regularization,
-                                   const TSizeVec& nodeFeatureBag,
-                                   CWorkspace& workspace);
-
->>>>>>> 6cd00e9c
+
     CBoostedTreeLeafNodeStatistics(const CBoostedTreeLeafNodeStatistics&) = delete;
     CBoostedTreeLeafNodeStatistics& operator=(const CBoostedTreeLeafNodeStatistics&) = delete;
 
@@ -818,7 +761,6 @@
         double s_RightChildMaxGain{boosted_tree_detail::INF};
     };
 
-<<<<<<< HEAD
     class CLookAheadBound {};
     class CNoLookAheadBound {};
 
@@ -841,13 +783,6 @@
                                          CWorkspace& workspace) const;
     void computeAggregateLossDerivatives(CNoLookAheadBound,
                                          std::size_t numberThreads,
-=======
-private:
-    using TRowRef = core::CDataFrame::TRowRef;
-
-private:
-    void computeAggregateLossDerivatives(std::size_t numberThreads,
->>>>>>> 6cd00e9c
                                          const core::CDataFrame& frame,
                                          const TSizeVec& featureBag,
                                          const core::CPackedBitVector& rowMask,
@@ -861,7 +796,6 @@
                                                    const TSizeVec& featureBag,
                                                    const core::CPackedBitVector& parentRowMask,
                                                    CWorkspace& workspace) const;
-<<<<<<< HEAD
     void computeRowMaskAndAggregateLossDerivatives(CNoLookAheadBound,
                                                    std::size_t numberThreads,
                                                    const core::CDataFrame& frame,
@@ -878,11 +812,6 @@
     TSizeVecCRef extraColumns() const;
     std::size_t numberLossParameters() const;
     const TFloatVecVec& candidateSplits() const;
-=======
-    void addRowDerivatives(const TSizeVec& featureBag,
-                           const TRowRef& row,
-                           CSplitsDerivatives& splitsDerivatives) const;
->>>>>>> 6cd00e9c
 
 private:
     using TRowRef = core::CDataFrame::TRowRef;
@@ -921,10 +850,6 @@
     TSizeVecCRef m_ExtraColumns;
     std::size_t m_NumberLossParameters;
     const TFloatVecVec& m_CandidateSplits;
-<<<<<<< HEAD
-=======
-    core::CPackedBitVector m_RowMask;
->>>>>>> 6cd00e9c
     CSplitsDerivatives m_Derivatives;
     core::CPackedBitVector m_RowMask;
     SSplitStatistics m_BestSplit;
