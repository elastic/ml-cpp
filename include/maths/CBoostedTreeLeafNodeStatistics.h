--- conflicted
+++ resolved
@@ -572,15 +572,12 @@
         //! Get the number of threads available.
         std::size_t numberThreads() const { return m_Derivatives.size(); }
 
-<<<<<<< HEAD
         //! Get a list of features which must be included in training.
         TSizeVec featuresToInclude() const;
 
         //! Define the tree to retrain.
         void retraining(const TNodeVec& tree) { m_TreeToRetrain = &tree; }
 
-=======
->>>>>>> 0a58678c
         //! Re-initialize the masks and derivatives.
         void reinitialize(std::size_t numberThreads, const TFloatVecVec& candidateSplits) {
             m_MinimumGain = 0.0;
@@ -656,58 +653,18 @@
         }
 
     private:
-<<<<<<< HEAD
         const TNodeVec* m_TreeToRetrain{nullptr};
         std::size_t m_NumberLossParameters{1};
         std::size_t m_NumberToReduce{0};
         double m_MinimumGain{0.0};
         bool m_ReducedMasks{false};
         bool m_ReducedDerivatives{false};
-=======
-        std::size_t m_NumberToReduce = 0;
-        double m_MinimumGain = 0.0;
-        bool m_ReducedMasks = false;
-        bool m_ReducedDerivatives = false;
->>>>>>> 0a58678c
         TPackedBitVectorVec m_Masks;
         TSplitsDerivativesVec m_Derivatives;
     };
 
 public:
-<<<<<<< HEAD
     virtual ~CBoostedTreeLeafNodeStatistics() = default;
-=======
-    CBoostedTreeLeafNodeStatistics(std::size_t id,
-                                   const TSizeVec& extraColumns,
-                                   std::size_t numberLossParameters,
-                                   const core::CDataFrame& frame,
-                                   const TRegularization& regularization,
-                                   const TFloatVecVec& candidateSplits,
-                                   const TSizeVec& treeFeatureBag,
-                                   const TSizeVec& nodeFeatureBag,
-                                   std::size_t depth,
-                                   const core::CPackedBitVector& rowMask,
-                                   CWorkspace& workspace);
-
-    //! Only called by split but is public so it's accessible to std::make_shared.
-    CBoostedTreeLeafNodeStatistics(std::size_t id,
-                                   const CBoostedTreeLeafNodeStatistics& parent,
-                                   const core::CDataFrame& frame,
-                                   const TRegularization& regularization,
-                                   const TSizeVec& treeFeatureBag,
-                                   const TSizeVec& nodeFeatureBag,
-                                   bool isLeftChild,
-                                   const CBoostedTreeNode& split,
-                                   CWorkspace& workspace);
-
-    //! Only called by split but is public so it's accessible to std::make_shared.
-    CBoostedTreeLeafNodeStatistics(std::size_t id,
-                                   CBoostedTreeLeafNodeStatistics&& parent,
-                                   const TRegularization& regularization,
-                                   const TSizeVec& treeFeatureBag,
-                                   const TSizeVec& nodeFeatureBag,
-                                   CWorkspace& workspace);
->>>>>>> 0a58678c
 
     CBoostedTreeLeafNodeStatistics(const CBoostedTreeLeafNodeStatistics&) = delete;
     CBoostedTreeLeafNodeStatistics& operator=(const CBoostedTreeLeafNodeStatistics&) = delete;
@@ -717,7 +674,6 @@
     //! Apply the split defined by \p split.
     //!
     //! \return Shared pointers to the left and right child node statistics.
-<<<<<<< HEAD
     virtual TPtrPtrPr split(std::size_t leftChildId,
                             std::size_t rightChildId,
                             double gainThreshold,
@@ -727,17 +683,6 @@
                             const TSizeVec& nodeFeatureBag,
                             const CBoostedTreeNode& split,
                             CWorkspace& workspace) = 0;
-=======
-    TPtrPtrPr split(std::size_t leftChildId,
-                    std::size_t rightChildId,
-                    double gainThreshold,
-                    const core::CDataFrame& frame,
-                    const TRegularization& regularization,
-                    const TSizeVec& treeFeatureBag,
-                    const TSizeVec& nodeFeatureBag,
-                    const CBoostedTreeNode& split,
-                    CWorkspace& workspace);
->>>>>>> 0a58678c
 
     //! Order two leaves by decreasing gain in splitting them.
     bool operator<(const CBoostedTreeLeafNodeStatistics& rhs) const;
@@ -792,15 +737,10 @@
                                            std::size_t numberSplitsPerFeature,
                                            std::size_t numberLossParameters);
 
-<<<<<<< HEAD
     //! Get the best split info as a string.
     std::string print() const;
 
 protected:
-=======
-private:
-    using TRowRef = core::CDataFrame::TRowRef;
->>>>>>> 0a58678c
     using TSizeVecCRef = std::reference_wrapper<const TSizeVec>;
     using TFeatureBestSplitSearch = std::function<void(std::size_t)>;
 
@@ -858,7 +798,6 @@
         double s_RightChildMaxGain{boosted_tree_detail::INF};
     };
 
-<<<<<<< HEAD
     class CLookAheadBound {};
     class CNoLookAheadBound {};
 
@@ -866,23 +805,10 @@
     CBoostedTreeLeafNodeStatistics(std::size_t id,
                                    std::size_t depth,
                                    TSizeVecCRef extraColumns,
-=======
-    //! \brief Statistics used to compute the gain bound.
-    struct MATHS_EXPORT SChildrenGainStatistics {
-        double s_MinLossLeft = -boosted_tree_detail::INF;
-        double s_MinLossRight = -boosted_tree_detail::INF;
-        double s_GLeft = -boosted_tree_detail::INF;
-        double s_GRight = -boosted_tree_detail::INF;
-    };
-
-private:
-    CBoostedTreeLeafNodeStatistics(const TSizeVec& extraColumns,
->>>>>>> 0a58678c
                                    std::size_t numberLossParameters,
                                    const TFloatVecVec& candidateSplits,
                                    CSplitsDerivatives derivatives = CSplitsDerivatives{});
 
-<<<<<<< HEAD
     void computeAggregateLossDerivatives(CLookAheadBound,
                                          std::size_t numberThreads,
                                          const core::CDataFrame& frame,
@@ -891,9 +817,6 @@
                                          CWorkspace& workspace) const;
     void computeAggregateLossDerivatives(CNoLookAheadBound,
                                          std::size_t numberThreads,
-=======
-    void computeAggregateLossDerivatives(std::size_t numberThreads,
->>>>>>> 0a58678c
                                          const core::CDataFrame& frame,
                                          const TSizeVec& featureBag,
                                          const core::CPackedBitVector& rowMask,
@@ -915,7 +838,6 @@
                                                    const core::CPackedBitVector& parentRowMask,
                                                    CWorkspace& workspace) const;
 
-<<<<<<< HEAD
     SSplitStatistics& bestSplitStatistics();
     CSplitsDerivatives& derivatives();
     const CSplitsDerivatives& derivatives() const;
@@ -952,16 +874,6 @@
                            const TSizeVec& featureBag,
                            const TRowRef& row,
                            CSplitsDerivatives& splitsDerivatives) const;
-=======
-    SSplitStatistics computeBestSplitStatistics(std::size_t numberThreads,
-                                                const TRegularization& regularization,
-                                                const TSizeVec& featureBag) const;
-    TFeatureBestSplitSearch
-    featureBestSplitSearch(const TRegularization& regularization,
-                           SSplitStatistics& bestSplitStatistics,
-                           SChildrenGainStatistics& childrenGainStatisticsGlobal) const;
-    double childMaxGain(double gChild, double minLossChild, double lambda) const;
->>>>>>> 0a58678c
 
 private:
     std::size_t m_Id;
