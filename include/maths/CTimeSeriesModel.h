/*
 * Copyright Elasticsearch B.V. and/or licensed to Elasticsearch B.V. under one
 * or more contributor license agreements. Licensed under the Elastic License;
 * you may not use this file except in compliance with the Elastic License.
 */

#ifndef INCLUDE_ml_maths_CTimeSeriesModel_h
#define INCLUDE_ml_maths_CTimeSeriesModel_h

#include <maths/CKMostCorrelated.h>
#include <maths/CModel.h>
#include <maths/ImportExport.h>

#include <boost/array.hpp>
#include <boost/circular_buffer.hpp>
#include <boost/shared_ptr.hpp>
#include <boost/unordered_map.hpp>

#include <cstddef>

namespace ml {
namespace maths {
class CDecayRateController;
class CMultivariatePrior;
class CPrior;
class CTimeSeriesDecompositionInterface;
class CTimeSeriesAnomalyModel;
class CUnivariateTimeSeriesChangeDetector;
struct SChangeDescription;
struct SDistributionRestoreParams;
struct SModelRestoreParams;

//! Computes a Winsorisation weight for \p value based on its
//! one tail p-value.
MATHS_EXPORT
double tailWinsorisationWeight(const CPrior& prior, double derate, double scale, double value);

//! Computes a Winsorisation weight for \p value based on its
//! marginal for \p dimension one tail p-value.
MATHS_EXPORT
double tailWinsorisationWeight(const CMultivariatePrior& prior,
                               std::size_t dimension,
                               double derate,
                               double scale,
                               const core::CSmallVector<double, 10>& value);

//! \brief A CModel implementation for modeling a univariate time series.
class MATHS_EXPORT CUnivariateTimeSeriesModel : public CModel {
public:
    using TDouble4Vec = core::CSmallVector<double, 4>;
    using TTimeDoublePr = std::pair<core_t::TTime, double>;
    using TTimeDoublePrCBuf = boost::circular_buffer<TTimeDoublePr>;
    using TDecompositionPtr = boost::shared_ptr<CTimeSeriesDecompositionInterface>;
    using TDecayRateController2Ary = boost::array<CDecayRateController, 2>;

public:
    //! \param[in] params The model parameters.
    //! \param[in] id The *unique* identifier for this time series.
    //! \param[in] trendModel The time series trend decomposition.
    //! \param[in] residualModel The prior for the time series residual model.
    //! \param[in] controllers Optional decay rate controllers for the trend
    //! and residual model.
    //! \param[in] modelAnomalies If true we use a separate model to capture
    //! the characteristics of anomalous time periods.
    CUnivariateTimeSeriesModel(const CModelParams& params,
                               std::size_t id,
<<<<<<< HEAD
                               const CTimeSeriesDecompositionInterface& trendModel,
                               const CPrior& residualModel,
                               const TDecayRateController2Ary* controllers = 0,
=======
                               const CTimeSeriesDecompositionInterface& trend,
                               const CPrior& prior,
                               const TDecayRateController2Ary* controllers = nullptr,
>>>>>>> 47a47bbc
                               bool modelAnomalies = true);
    CUnivariateTimeSeriesModel(const SModelRestoreParams& params, core::CStateRestoreTraverser& traverser);
    ~CUnivariateTimeSeriesModel();

    //! Get the model identifier.
    virtual std::size_t identifier() const;

    //! Create a copy of this model passing ownership to the caller.
    virtual CUnivariateTimeSeriesModel* clone(std::size_t id) const;

    //! Create a copy of the state we need to persist passing ownership
    //! to the caller.
    virtual CUnivariateTimeSeriesModel* cloneForPersistence() const;

    //! Create a copy of the state we need to run forecasting.
    virtual CUnivariateTimeSeriesModel* cloneForForecast() const;

    //! Return true if forecast is currently possible for this model.
    virtual bool isForecastPossible() const;

    //! Tell this to model correlations.
    virtual void modelCorrelations(CTimeSeriesCorrelations& model);

    //! Get the correlated time series identifier pairs if any.
    virtual TSize2Vec1Vec correlates() const;

    //! Update the model with the bucket \p value.
    virtual void addBucketValue(const TTimeDouble2VecSizeTrVec& value);

    //! Update the model with new samples.
    virtual EUpdateResult addSamples(const CModelAddSamplesParams& params, TTimeDouble2VecSizeTrVec samples);

    //! Advance time by \p gap.
    virtual void skipTime(core_t::TTime gap);

    //! Get the most likely value for the time series at \p time.
    virtual TDouble2Vec mode(core_t::TTime time, const maths_t::TWeightStyleVec& weightStyles, const TDouble2Vec4Vec& weights) const;

    //! Get the most likely value for each correlate time series
    //! at \p time, if there are any.
    virtual TDouble2Vec1Vec
    correlateModes(core_t::TTime time, const maths_t::TWeightStyleVec& weightStyles, const TDouble2Vec4Vec1Vec& weights) const;

    //! Get the local maxima of the residual distribution.
    virtual TDouble2Vec1Vec residualModes(const maths_t::TWeightStyleVec& weightStyles, const TDouble2Vec4Vec& weights) const;

    //! Remove any trend components from \p value.
    virtual void detrend(const TTime2Vec1Vec& time, double confidenceInterval, TDouble2Vec1Vec& value) const;

    //! Get the best (least MSE) predicted value at \p time.
    virtual TDouble2Vec
    predict(core_t::TTime time, const TSizeDoublePr1Vec& correlated = TSizeDoublePr1Vec(), TDouble2Vec hint = TDouble2Vec()) const;

    //! Get the prediction and \p confidenceInterval percentage
    //! confidence interval for the time series at \p time.
    virtual TDouble2Vec3Vec confidenceInterval(core_t::TTime time,
                                               double confidenceInterval,
                                               const maths_t::TWeightStyleVec& weightStyles,
                                               const TDouble2Vec4Vec& weights) const;

    //! Forecast the time series and get its \p confidenceInterval
    //! percentage confidence interval between \p startTime and
    //! \p endTime.
    virtual bool forecast(core_t::TTime startTime,
                          core_t::TTime endTime,
                          double confidenceInterval,
                          const TDouble2Vec& minimum,
                          const TDouble2Vec& maximum,
                          const TForecastPushDatapointFunc& forecastPushDataPointFunc,
                          std::string& messageOut);

    //! Compute the probability of drawing \p value at \p time.
    virtual bool probability(const CModelProbabilityParams& params,
                             const TTime2Vec1Vec& time,
                             const TDouble2Vec1Vec& value,
                             double& probability,
                             TTail2Vec& tail,
                             bool& conditional,
                             TSize1Vec& mostAnomalousCorrelate) const;

    //! Get the Winsorisation weight to apply to \p value.
    virtual TDouble2Vec winsorisationWeight(double derate, core_t::TTime time, const TDouble2Vec& value) const;

    //! Get the seasonal variance scale at \p time.
    virtual TDouble2Vec seasonalWeight(double confidence, core_t::TTime time) const;

    //! Compute a checksum for this object.
    virtual uint64_t checksum(uint64_t seed = 0) const;

    //! Debug the memory used by this object.
    virtual void debugMemoryUsage(core::CMemoryUsage::TMemoryUsagePtr mem) const;

    //! Get the memory used by this object.
    virtual std::size_t memoryUsage() const;

    //! Initialize reading state from \p traverser.
    bool acceptRestoreTraverser(const SModelRestoreParams& params, core::CStateRestoreTraverser& traverser);

    //! Persist by passing information to \p inserter.
    virtual void acceptPersistInserter(core::CStatePersistInserter& inserter) const;

    //! Get the type of data being modeled.
    virtual maths_t::EDataType dataType() const;

    //! \name Helpers
    //@{
    //! Unpack the weights in \p weights.
    static TDouble4Vec unpack(const TDouble2Vec4Vec& weights);

    //! Reinitialize \p residualModel using the detrended values
    //! from \p slidingWindow.
    static void reinitializeResidualModel(double learnRate,
                                          const TDecompositionPtr& trend,
                                          const TTimeDoublePrCBuf& slidingWindow,
                                          CPrior& residualModel);
    //@}

    //! \name Test Functions
    //@{
    //! Get the sliding window of recent values.
    const TTimeDoublePrCBuf& slidingWindow() const;

    //! Get the trend.
    const CTimeSeriesDecompositionInterface& trendModel() const;

    //! Get the residual model.
    const CPrior& residualModel(void) const;
    //@}

private:
    using TSizeVec = std::vector<std::size_t>;
    using TDouble1Vec = core::CSmallVector<double, 1>;
    using TDouble1VecVec = std::vector<TDouble1Vec>;
    using TDouble2Vec4VecVec = std::vector<TDouble2Vec4Vec>;
    using TVector = CVectorNx1<double, 2>;
    using TVectorMeanAccumulator = CBasicStatistics::SSampleMean<TVector>::TAccumulator;
    using TDecayRateController2AryPtr = boost::shared_ptr<TDecayRateController2Ary>;
    using TPriorPtr = boost::shared_ptr<CPrior>;
    using TAnomalyModelPtr = boost::shared_ptr<CTimeSeriesAnomalyModel>;
    using TMultivariatePriorCPtrSizePr = std::pair<const CMultivariatePrior*, std::size_t>;
    using TMultivariatePriorCPtrSizePr1Vec = core::CSmallVector<TMultivariatePriorCPtrSizePr, 1>;
    using TModelCPtr1Vec = core::CSmallVector<const CUnivariateTimeSeriesModel*, 1>;
    using TChangeDetectorPtr = boost::shared_ptr<CUnivariateTimeSeriesChangeDetector>;

private:
    CUnivariateTimeSeriesModel(const CUnivariateTimeSeriesModel& other, std::size_t id, bool isForForecast = false);

    //! Test for and apply any change we find.
    EUpdateResult testAndApplyChange(const CModelAddSamplesParams& params, const TSizeVec& order, const TTimeDouble2VecSizeTrVec& samples);

    //! Apply \p change to this model.
    EUpdateResult applyChange(const SChangeDescription& change);

    //! Update the trend with \p samples.
    EUpdateResult updateTrend(const maths_t::TWeightStyleVec& trendStyles,
                              const TTimeDouble2VecSizeTrVec& samples,
                              const TDouble2Vec4VecVec& trendWeights);

    //! Compute the prediction errors for \p sample.
    void appendPredictionErrors(double interval, double sample, TDouble1VecVec (&result)[2]);

    //! Reinitialize state after detecting a new component of the trend
    //! decomposition.
    void reinitializeStateGivenNewComponent(void);

    //! Get the models for the correlations and the models of the correlated
    //! time series.
    bool correlationModels(TSize1Vec& correlated,
                           TSize2Vec1Vec& variables,
                           TMultivariatePriorCPtrSizePr1Vec& correlationDistributionModels,
                           TModelCPtr1Vec& correlatedTimeSeriesModels) const;

private:
    //! A unique identifier for this model.
    std::size_t m_Id;

    //! True if the data are non-negative.
    bool m_IsNonNegative;

    //! True if the model can be forecast.
    bool m_IsForecastable;

    //! A random number generator for sampling the sliding window.
    CPRNG::CXorOShiro128Plus m_Rng;

    //! These control the trend and residual model decay rates (see
    //! CDecayRateController for more details).
    TDecayRateController2AryPtr m_Controllers;

    //! The time series trend decomposition.
    TDecompositionPtr m_TrendModel;

    //! The time series' residual model.
    TPriorPtr m_ResidualModel;

    //! A model for time periods when the basic model can't predict the
    //! value of the time series.
    TAnomalyModelPtr m_AnomalyModel;

    //! The last "normal" time and median value.
    TTimeDoublePr m_CandidateChangePoint;

    //! If the time series appears to be undergoing change, the contiguous
    //! interval of unpredictable values.
    core_t::TTime m_CurrentChangeInterval;

    //! Used to test for changes in the time series.
    TChangeDetectorPtr m_ChangeDetector;

    //! A sliding window of the recent samples (used to reinitialize the
    //! residual model when a new trend component is detected).
    TTimeDoublePrCBuf m_SlidingWindow;

    //! Models the correlations between time series.
    CTimeSeriesCorrelations* m_Correlations;
};

//! \brief Manages the creation correlate models.
class MATHS_EXPORT CTimeSeriesCorrelateModelAllocator {
public:
    using TMultivariatePriorPtr = boost::shared_ptr<CMultivariatePrior>;

public:
    virtual ~CTimeSeriesCorrelateModelAllocator() = default;

    //! Check if we can still allocate any correlations.
    virtual bool areAllocationsAllowed() const = 0;

    //! Check if \p correlations exceeds the memory limit.
    virtual bool exceedsLimit(std::size_t correlations) const = 0;

    //! Get the maximum number of correlations we should model.
    virtual std::size_t maxNumberCorrelations() const = 0;

    //! Get the chunk size in which to allocate correlations.
    virtual std::size_t chunkSize() const = 0;

    //! Create a new prior for a correlation model.
    virtual TMultivariatePriorPtr newPrior() const = 0;
};

//! \brief A model of the top k correlates.
//!
//! DESCRIPTION:\n
//! This estimates the (Pearson) correlations between a collection of univariate
//! time series and manages life-cycle of the models for the k most correlated
//! pairs. Note that the allocator (supplied to refresh) defines how many correlates
//! can be modeled.
//!
//! IMPLEMENTATION:\n
//! The individual time series models hold a reference to this and update it with
//! their samples, add and remove themselves as part of their life-cycle management
//! and use it to correct their predictions and probability calculation as appropriate.
//! The user of this class simply needs to pass it to CUnivariateTimeSeriesModel on
//! construction and manage the calls to update it after a batch of samples has been
//! added and to refresh it before a batch of samples is added to the individual models.
class MATHS_EXPORT CTimeSeriesCorrelations {
public:
    using TTime1Vec = core::CSmallVector<core_t::TTime, 1>;
    using TDouble1Vec = core::CSmallVector<double, 1>;
    using TDouble2Vec = core::CSmallVector<double, 2>;
    using TDouble4Vec = core::CSmallVector<double, 4>;
    using TDouble4Vec1Vec = core::CSmallVector<TDouble4Vec, 1>;
    using TSize1Vec = core::CSmallVector<std::size_t, 1>;
    using TSizeSize1VecUMap = boost::unordered_map<std::size_t, TSize1Vec>;
    using TSize2Vec = core::CSmallVector<std::size_t, 2>;
    using TSize2Vec1Vec = core::CSmallVector<TSize2Vec, 1>;
    using TSizeSizePr = std::pair<std::size_t, std::size_t>;
    using TMultivariatePriorPtr = boost::shared_ptr<CMultivariatePrior>;
    using TMultivariatePriorPtrDoublePr = std::pair<TMultivariatePriorPtr, double>;
    using TSizeSizePrMultivariatePriorPtrDoublePrUMap = boost::unordered_map<TSizeSizePr, TMultivariatePriorPtrDoublePr>;
    using TMultivariatePriorCPtrSizePr = std::pair<const CMultivariatePrior*, std::size_t>;
    using TMultivariatePriorCPtrSizePr1Vec = core::CSmallVector<TMultivariatePriorCPtrSizePr, 1>;

    //! \brief Wraps up the sampled data for a feature.
    struct MATHS_EXPORT SSampleData {
        //! The data type.
        maths_t::EDataType s_Type;
        //! The times of the samples.
        TTime1Vec s_Times;
        //! The detrended samples.
        TDouble1Vec s_Samples;
        //! The tags for each sample.
        TSize1Vec s_Tags;
        //! The sample weights.
        TDouble4Vec1Vec s_Weights;
        //! The interval by which to age the correlation model.
        double s_Interval;
        //! The decay rate multiplier.
        double s_Multiplier;
    };

    using TSizeSampleDataUMap = boost::unordered_map<std::size_t, SSampleData>;

public:
    CTimeSeriesCorrelations(double minimumSignificantCorrelation, double decayRate);
    const CTimeSeriesCorrelations& operator=(const CTimeSeriesCorrelations&) = delete;

    //! Create a copy of this model passing ownership to the caller.
    CTimeSeriesCorrelations* clone() const;

    //! Create a copy of the state we need to persist passing ownership
    //! to the caller.
    CTimeSeriesCorrelations* cloneForPersistence() const;

    //! Process all samples added from individual time series models.
    //!
    //! \note This should be called exactly once after every univariate
    //! time series model has added its samples.
    void processSamples(const maths_t::TWeightStyleVec& weightStyles);

    //! Refresh the models to account for any changes to the correlation
    //! estimates.
    //!
    //! \note This should be called exactly once before every univariate
    //! time series model adds its samples.
    void refresh(const CTimeSeriesCorrelateModelAllocator& allocator);

    //! Get the correlation joint distribution models.
    const TSizeSizePrMultivariatePriorPtrDoublePrUMap& correlationModels() const;

    //! Debug the memory used by this object.
    void debugMemoryUsage(core::CMemoryUsage::TMemoryUsagePtr mem) const;

    //! Get the memory used by this object.
    std::size_t memoryUsage() const;

    //! Initialize reading state from \p traverser.
    bool acceptRestoreTraverser(const SDistributionRestoreParams& params, core::CStateRestoreTraverser& traverser);

    //! Persist by passing information to \p inserter.
    void acceptPersistInserter(core::CStatePersistInserter& inserter) const;

private:
    using TTimeDouble2VecSizeTr = core::CTriple<core_t::TTime, TDouble2Vec, std::size_t>;
    using TTimeDouble2VecSizeTrVec = std::vector<TTimeDouble2VecSizeTr>;
    using TModelCPtrVec = std::vector<const CUnivariateTimeSeriesModel*>;
    using TModelCPtr1Vec = core::CSmallVector<const CUnivariateTimeSeriesModel*, 1>;
    using TSizeSizePrMultivariatePriorPtrDoublePrPr = std::pair<TSizeSizePr, TMultivariatePriorPtrDoublePr>;

private:
    CTimeSeriesCorrelations(const CTimeSeriesCorrelations& other, bool isForPersistence = false);

    //! Restore the correlation distribution models reading state from
    //! \p traverser.
    bool restoreCorrelationModels(const SDistributionRestoreParams& params, core::CStateRestoreTraverser& traverser);

    //! Persist the correlation distribution models passing information
    //! to \p inserter.
    void persistCorrelationModels(core::CStatePersistInserter& inserter) const;

    //! Restore the \p model reading state from \p traverser.
    static bool restore(const SDistributionRestoreParams& params,
                        TSizeSizePrMultivariatePriorPtrDoublePrPr& model,
                        core::CStateRestoreTraverser& traverser);

    //! Persist the \p model passing information to \p inserter.
    static void persist(const TSizeSizePrMultivariatePriorPtrDoublePrPr& model, core::CStatePersistInserter& inserter);

    //! Add the time series identified by \p id.
    void addTimeSeries(std::size_t id, const CUnivariateTimeSeriesModel& model);

    //! Remove the correlates of \p id.
    void removeTimeSeries(std::size_t id);

    //! Add a sample for the time series identified by \p id.
    void addSamples(std::size_t id, const CModelAddSamplesParams& params, const TTimeDouble2VecSizeTrVec& samples, double multiplier);

    //! Get the ids of the time series correlated with \p id.
    TSize1Vec correlated(std::size_t id) const;

    //! Get the correlation models and the correlated time series models
    //! for for \p id.
    bool correlationModels(std::size_t id,
                           TSize1Vec& correlated,
                           TSize2Vec1Vec& variables,
                           TMultivariatePriorCPtrSizePr1Vec& correlationDistributionModels,
                           TModelCPtr1Vec& correlatedTimeSeriesModels) const;

    //! Refresh the mapping from time series identifier to correlate
    //! identifiers.
    void refreshLookup();

private:
    //! The minimum significant Pearson correlation.
    double m_MinimumSignificantCorrelation;

    //! Filled in with the sample data if we are modeling correlates.
    TSizeSampleDataUMap m_SampleData;

    //! Estimates the Pearson correlations of the k-most correlated
    //! time series.
    CKMostCorrelated m_Correlations;

    //! A lookup by time series identifier for correlated time series.
    TSizeSize1VecUMap m_CorrelatedLookup;

    //! Models of the joint distribution (of the residuals) of the pairs
    //! of time series which have significant correlation.
    TSizeSizePrMultivariatePriorPtrDoublePrUMap m_CorrelationDistributionModels;

    //! A collection of univariate time series models for which this is
    //! modeling correlations (indexed by their identifier).
    TModelCPtrVec m_TimeSeriesModels;

    friend class CUnivariateTimeSeriesModel;
};

//! \brief A CModel implementation for modeling a multivariate time series.
class MATHS_EXPORT CMultivariateTimeSeriesModel : public CModel {
public:
    using TDouble10Vec = core::CSmallVector<double, 10>;
    using TDouble10Vec4Vec = core::CSmallVector<TDouble10Vec, 4>;
    using TTimeDouble2VecPr = std::pair<core_t::TTime, TDouble2Vec>;
    using TTimeDouble2VecPrCBuf = boost::circular_buffer<TTimeDouble2VecPr>;
    using TDecompositionPtr = boost::shared_ptr<CTimeSeriesDecompositionInterface>;
    using TDecompositionPtr10Vec = core::CSmallVector<TDecompositionPtr, 10>;
    using TDecayRateController2Ary = boost::array<CDecayRateController, 2>;

public:
    //! \param[in] params The model parameters.
    //! \param[in] trendModel The time series trend decomposition.
    //! \param[in] residualModel The prior for the time series residual model.
    //! \param[in] controllers Optional decay rate controllers for the trend
    //! and residual model.
    //! \param[in] modelAnomalies If true we use a separate model to capture
    //! the characteristics of anomalous time periods.
    CMultivariateTimeSeriesModel(const CModelParams& params,
<<<<<<< HEAD
                                 const CTimeSeriesDecompositionInterface& trendModel,
                                 const CMultivariatePrior& residualModel,
                                 const TDecayRateController2Ary* controllers = 0,
=======
                                 const CTimeSeriesDecompositionInterface& trend,
                                 const CMultivariatePrior& prior,
                                 const TDecayRateController2Ary* controllers = nullptr,
>>>>>>> 47a47bbc
                                 bool modelAnomalies = true);
    CMultivariateTimeSeriesModel(const CMultivariateTimeSeriesModel& other);
    CMultivariateTimeSeriesModel(const SModelRestoreParams& params, core::CStateRestoreTraverser& traverser);

    //! Returns 0 since these models don't need a unique identifier.
    virtual std::size_t identifier() const;

    //! Create a copy of this model passing ownership to the caller.
    virtual CMultivariateTimeSeriesModel* clone(std::size_t id) const;

    //! Create a copy of the state we need to persist passing ownership
    //! to the caller.
    virtual CMultivariateTimeSeriesModel* cloneForPersistence() const;

    //! Create a copy of the state we need to run forecasting.
    virtual CMultivariateTimeSeriesModel* cloneForForecast() const;

    //! Returns false (not currently supported for multivariate features).
    virtual bool isForecastPossible() const;

    //! No-op.
    virtual void modelCorrelations(CTimeSeriesCorrelations& model);

    //! Returns empty.
    virtual TSize2Vec1Vec correlates() const;

    //! Update the model with the bucket \p value.
    virtual void addBucketValue(const TTimeDouble2VecSizeTrVec& value);

    //! Update the model with new samples.
    virtual EUpdateResult addSamples(const CModelAddSamplesParams& params, TTimeDouble2VecSizeTrVec samples);

    //! Advance time by \p gap.
    virtual void skipTime(core_t::TTime gap);

    //! Get the most likely value for the time series at \p time.
    virtual TDouble2Vec mode(core_t::TTime time, const maths_t::TWeightStyleVec& weightStyles, const TDouble2Vec4Vec& weights) const;

    //! Returns empty.
    virtual TDouble2Vec1Vec
    correlateModes(core_t::TTime time, const maths_t::TWeightStyleVec& weightStyles, const TDouble2Vec4Vec1Vec& weights) const;

    //! Get the local maxima of the residual distribution.
    virtual TDouble2Vec1Vec residualModes(const maths_t::TWeightStyleVec& weightStyles, const TDouble2Vec4Vec& weights) const;

    //! Remove any trend components from \p value.
    virtual void detrend(const TTime2Vec1Vec& time, double confidenceInterval, TDouble2Vec1Vec& value) const;

    //! Get the best (least MSE) predicted value at \p time.
    virtual TDouble2Vec
    predict(core_t::TTime time, const TSizeDoublePr1Vec& correlated = TSizeDoublePr1Vec(), TDouble2Vec hint = TDouble2Vec()) const;

    //! Get the prediction and \p confidenceInterval percentage
    //! confidence interval for the time series at \p time.
    virtual TDouble2Vec3Vec confidenceInterval(core_t::TTime time,
                                               double confidenceInterval,
                                               const maths_t::TWeightStyleVec& weightStyles,
                                               const TDouble2Vec4Vec& weights) const;

    //! Not currently supported.
    virtual bool forecast(core_t::TTime startTime,
                          core_t::TTime endTime,
                          double confidenceInterval,
                          const TDouble2Vec& minimum,
                          const TDouble2Vec& maximum,
                          const TForecastPushDatapointFunc& forecastPushDataPointFunc,
                          std::string& messageOut);

    //! Compute the probability of drawing \p value at \p time.
    virtual bool probability(const CModelProbabilityParams& params,
                             const TTime2Vec1Vec& time,
                             const TDouble2Vec1Vec& value,
                             double& probability,
                             TTail2Vec& tail,
                             bool& conditional,
                             TSize1Vec& mostAnomalousCorrelate) const;

    //! Get the Winsorisation weight to apply to \p value.
    virtual TDouble2Vec winsorisationWeight(double derate, core_t::TTime time, const TDouble2Vec& value) const;

    //! Get the seasonal variance scale at \p time.
    virtual TDouble2Vec seasonalWeight(double confidence, core_t::TTime time) const;

    //! Compute a checksum for this object.
    virtual uint64_t checksum(uint64_t seed = 0) const;

    //! Debug the memory used by this object.
    virtual void debugMemoryUsage(core::CMemoryUsage::TMemoryUsagePtr mem) const;

    //! Get the memory used by this object.
    virtual std::size_t memoryUsage() const;

    //! Initialize reading state from \p traverser.
    bool acceptRestoreTraverser(const SModelRestoreParams& params, core::CStateRestoreTraverser& traverser);

    //! Persist by passing information to \p inserter.
    virtual void acceptPersistInserter(core::CStatePersistInserter& inserter) const;

    //! Get the type of data being modeled.
    virtual maths_t::EDataType dataType() const;

    //! \name Helpers
    //@{
    //! Unpack the weights in \p weights.
    static TDouble10Vec4Vec unpack(const TDouble2Vec4Vec& weights);

    //! Reinitialize \p residualModel using the detrended values
    //! from \p slidingWindow.
    static void reinitializeResidualModel(double learnRate,
                                          const TDecompositionPtr10Vec& trend,
                                          const TTimeDouble2VecPrCBuf& slidingWindow,
                                          CMultivariatePrior& residualModel);
    //@}

    //! \name Test Functions
    //@{
    //! Get the sliding window of recent values.
    const TTimeDouble2VecPrCBuf& slidingWindow() const;

    //! Get the trend.
    const TDecompositionPtr10Vec& trendModel() const;

    //! Get the residual model.
    const CMultivariatePrior& residualModel() const;
    //@}

private:
    using TDouble1Vec = core::CSmallVector<double, 1>;
    using TDouble1VecVec = std::vector<TDouble1Vec>;
    using TDouble2Vec4VecVec = std::vector<TDouble2Vec4Vec>;
    using TVector = CVectorNx1<double, 2>;
    using TVectorMeanAccumulator = CBasicStatistics::SSampleMean<TVector>::TAccumulator;
    using TDecayRateController2AryPtr = boost::shared_ptr<TDecayRateController2Ary>;
    using TMultivariatePriorPtr = boost::shared_ptr<CMultivariatePrior>;
    using TAnomalyModelPtr = boost::shared_ptr<CTimeSeriesAnomalyModel>;

private:
    //! Update the trend with \p samples.
    EUpdateResult updateTrend(const maths_t::TWeightStyleVec& trendStyles,
                              const TTimeDouble2VecSizeTrVec& samples,
                              const TDouble2Vec4VecVec& trendWeights);

    //! Compute the prediction errors for \p sample.
    void appendPredictionErrors(double interval, const TDouble2Vec& sample, TDouble1VecVec (&result)[2]);

    //! Reinitialize state after detecting a new component of the trend
    //! decomposition.
    void reinitializeStateGivenNewComponent(void);

    //! Get the model dimension.
    std::size_t dimension() const;

private:
    //! True if the data are non-negative.
    bool m_IsNonNegative;

    //! A random number generator for sampling the sliding window.
    CPRNG::CXorOShiro128Plus m_Rng;

    //! These control the trend and residual model decay rates (see
    //! CDecayRateController for more details).
    TDecayRateController2AryPtr m_Controllers;

    //! The time series trend decomposition.
    TDecompositionPtr10Vec m_TrendModel;

    //! The time series residual model.
    TMultivariatePriorPtr m_ResidualModel;

    //! A model for time periods when the basic model can't predict the
    //! value of the time series.
    TAnomalyModelPtr m_AnomalyModel;

    //! A sliding window of the recent samples (used to reinitialize the
    //! residual model when a new trend component is detected).
    TTimeDouble2VecPrCBuf m_SlidingWindow;
};
}
}

#endif // INCLUDE_ml_maths_CTimeSeriesModel_h<|MERGE_RESOLUTION|>--- conflicted
+++ resolved
@@ -64,15 +64,9 @@
     //! the characteristics of anomalous time periods.
     CUnivariateTimeSeriesModel(const CModelParams& params,
                                std::size_t id,
-<<<<<<< HEAD
                                const CTimeSeriesDecompositionInterface& trendModel,
                                const CPrior& residualModel,
-                               const TDecayRateController2Ary* controllers = 0,
-=======
-                               const CTimeSeriesDecompositionInterface& trend,
-                               const CPrior& prior,
                                const TDecayRateController2Ary* controllers = nullptr,
->>>>>>> 47a47bbc
                                bool modelAnomalies = true);
     CUnivariateTimeSeriesModel(const SModelRestoreParams& params, core::CStateRestoreTraverser& traverser);
     ~CUnivariateTimeSeriesModel();
@@ -501,15 +495,9 @@
     //! \param[in] modelAnomalies If true we use a separate model to capture
     //! the characteristics of anomalous time periods.
     CMultivariateTimeSeriesModel(const CModelParams& params,
-<<<<<<< HEAD
                                  const CTimeSeriesDecompositionInterface& trendModel,
                                  const CMultivariatePrior& residualModel,
-                                 const TDecayRateController2Ary* controllers = 0,
-=======
-                                 const CTimeSeriesDecompositionInterface& trend,
-                                 const CMultivariatePrior& prior,
                                  const TDecayRateController2Ary* controllers = nullptr,
->>>>>>> 47a47bbc
                                  bool modelAnomalies = true);
     CMultivariateTimeSeriesModel(const CMultivariateTimeSeriesModel& other);
     CMultivariateTimeSeriesModel(const SModelRestoreParams& params, core::CStateRestoreTraverser& traverser);
