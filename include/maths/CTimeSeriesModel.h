--- conflicted
+++ resolved
@@ -54,11 +54,7 @@
     public:
         //! \param[in] params The model parameters.
         //! \param[in] id The *unique* identifier for this time series.
-<<<<<<< HEAD
-        //! \param[in] trend The time series trend decomposition.
-=======
         //! \param[in] trendModel The time series trend decomposition.
->>>>>>> 5587587e
         //! \param[in] residualModel The prior for the time series residual model.
         //! \param[in] controllers Optional decay rate controllers for the trend
         //! and residual model.
@@ -66,11 +62,7 @@
         //! the characteristics of anomalous time periods.
         CUnivariateTimeSeriesModel(const CModelParams &params,
                                    std::size_t id,
-<<<<<<< HEAD
-                                   const CTimeSeriesDecompositionInterface &trend,
-=======
                                    const CTimeSeriesDecompositionInterface &trendModel,
->>>>>>> 5587587e
                                    const CPrior &residualModel,
                                    const TDecayRateController2Ary *controllers = 0,
                                    bool modelAnomalies = true);
@@ -526,22 +518,14 @@
 
     public:
         //! \param[in] params The model parameters.
-<<<<<<< HEAD
-        //! \param[in] trend The time series trend decomposition.
-=======
         //! \param[in] trendModel The time series trend decomposition.
->>>>>>> 5587587e
         //! \param[in] residualModel The prior for the time series residual model.
         //! \param[in] controllers Optional decay rate controllers for the trend
         //! and residual model.
         //! \param[in] modelAnomalies If true we use a separate model to capture
         //! the characteristics of anomalous time periods.
         CMultivariateTimeSeriesModel(const CModelParams &params,
-<<<<<<< HEAD
-                                     const CTimeSeriesDecompositionInterface &trend,
-=======
                                      const CTimeSeriesDecompositionInterface &trendModel,
->>>>>>> 5587587e
                                      const CMultivariatePrior &residualModel,
                                      const TDecayRateController2Ary *controllers = 0,
                                      bool modelAnomalies = true);
