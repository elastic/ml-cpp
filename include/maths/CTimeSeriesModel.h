/*
 * Copyright Elasticsearch B.V. and/or licensed to Elasticsearch B.V. under one
 * or more contributor license agreements. Licensed under the Elastic License;
 * you may not use this file except in compliance with the Elastic License.
 */

#ifndef INCLUDE_ml_maths_CTimeSeriesModel_h
#define INCLUDE_ml_maths_CTimeSeriesModel_h

#include <maths/CKMostCorrelated.h>
#include <maths/CModel.h>
#include <maths/ImportExport.h>

#include <boost/array.hpp>
#include <boost/circular_buffer.hpp>
#include <boost/shared_ptr.hpp>
#include <boost/unordered_map.hpp>

#include <cstddef>

namespace ml
{
namespace maths
{
class CDecayRateController;
class CMultivariatePrior;
class CPrior;
class CTimeSeriesDecompositionInterface;
class CTimeSeriesAnomalyModel;
class CUnivariateTimeSeriesChangeDetector;
struct SChangeDescription;
struct SDistributionRestoreParams;
struct SModelRestoreParams;

//! Computes a Winsorisation weight for \p value based on its
//! one tail p-value.
MATHS_EXPORT
double tailWinsorisationWeight(const CPrior &prior,
                               double derate,
                               double scale,
                               double value);

//! Computes a Winsorisation weight for \p value based on its
//! marginal for \p dimension one tail p-value.
MATHS_EXPORT
double tailWinsorisationWeight(const CMultivariatePrior &prior,
                               std::size_t dimension,
                               double derate,
                               double scale,
                               const core::CSmallVector<double, 10> &value);

//! \brief A CModel implementation for modeling a univariate time series.
class MATHS_EXPORT CUnivariateTimeSeriesModel : public CModel
{
    public:
        using TDouble4Vec = core::CSmallVector<double, 4>;
        using TTimeDoublePr = std::pair<core_t::TTime, double>;
        using TTimeDoublePrCBuf = boost::circular_buffer<TTimeDoublePr>;
        using TDecompositionPtr = boost::shared_ptr<CTimeSeriesDecompositionInterface>;
        using TDecayRateController2Ary = boost::array<CDecayRateController, 2>;

    public:
        //! \param[in] params The model parameters.
        //! \param[in] id The *unique* identifier for this time series.
        //! \param[in] trendModel The time series trend decomposition.
        //! \param[in] residualModel The prior for the time series residual model.
        //! \param[in] controllers Optional decay rate controllers for the trend
        //! and residual model.
        //! \param[in] modelAnomalies If true we use a separate model to capture
        //! the characteristics of anomalous time periods.
        CUnivariateTimeSeriesModel(const CModelParams &params,
                                   std::size_t id,
                                   const CTimeSeriesDecompositionInterface &trendModel,
                                   const CPrior &residualModel,
                                   const TDecayRateController2Ary *controllers = 0,
                                   bool modelAnomalies = true);
        CUnivariateTimeSeriesModel(const SModelRestoreParams &params,
                                   core::CStateRestoreTraverser &traverser);
        ~CUnivariateTimeSeriesModel();

        //! Get the model identifier.
        virtual std::size_t identifier() const;

        //! Create a copy of this model passing ownership to the caller.
        virtual CUnivariateTimeSeriesModel *clone(std::size_t id) const;

<<<<<<< HEAD
        //! Create a copy of the state we need to persist passing ownership
        //! to the caller.
        virtual CUnivariateTimeSeriesModel *cloneForPersistence(void) const;
=======
        //! Create a copy of the state we need to persist passing ownership to the caller.
        virtual CUnivariateTimeSeriesModel *cloneForPersistence() const;
>>>>>>> 36fd5a18

        //! Create a copy of the state we need to run forecasting.
        virtual CUnivariateTimeSeriesModel *cloneForForecast() const;

        //! Return true if forecast is currently possible for this model.
        virtual bool isForecastPossible() const;

        //! Tell this to model correlations.
        virtual void modelCorrelations(CTimeSeriesCorrelations &model);

        //! Get the correlated time series identifier pairs if any.
        virtual TSize2Vec1Vec correlates() const;

        //! Update the model with the bucket \p value.
        virtual void addBucketValue(const TTimeDouble2VecSizeTrVec &value);

        //! Update the model with new samples.
        virtual EUpdateResult addSamples(const CModelAddSamplesParams &params,
                                         TTimeDouble2VecSizeTrVec samples);

        //! Advance time by \p gap.
        virtual void skipTime(core_t::TTime gap);

        //! Get the most likely value for the time series at \p time.
        virtual TDouble2Vec mode(core_t::TTime time,
                                 const maths_t::TWeightStyleVec &weightStyles,
                                 const TDouble2Vec4Vec &weights) const;

        //! Get the most likely value for each correlate time series
        //! at \p time, if there are any.
        virtual TDouble2Vec1Vec correlateModes(core_t::TTime time,
                                               const maths_t::TWeightStyleVec &weightStyles,
                                               const TDouble2Vec4Vec1Vec &weights) const;

        //! Get the local maxima of the residual distribution.
        virtual TDouble2Vec1Vec residualModes(const maths_t::TWeightStyleVec &weightStyles,
                                              const TDouble2Vec4Vec &weights) const;

        //! Remove any trend components from \p value.
        virtual void detrend(const TTime2Vec1Vec &time,
                             double confidenceInterval,
                             TDouble2Vec1Vec &value) const;

        //! Get the best (least MSE) predicted value at \p time.
        virtual TDouble2Vec predict(core_t::TTime time,
                                    const TSizeDoublePr1Vec &correlated = TSizeDoublePr1Vec(),
                                    TDouble2Vec hint = TDouble2Vec()) const;

        //! Get the prediction and \p confidenceInterval percentage
        //! confidence interval for the time series at \p time.
        virtual TDouble2Vec3Vec confidenceInterval(core_t::TTime time,
                                                   double confidenceInterval,
                                                   const maths_t::TWeightStyleVec &weightStyles,
                                                   const TDouble2Vec4Vec &weights) const;

        //! Forecast the time series and get its \p confidenceInterval
        //! percentage confidence interval between \p startTime and
        //! \p endTime.
        virtual bool forecast(core_t::TTime startTime,
                              core_t::TTime endTime,
                              double confidenceInterval,
                              const TDouble2Vec &minimum,
                              const TDouble2Vec &maximum,
                              const TForecastPushDatapointFunc &forecastPushDataPointFunc,
                              std::string &messageOut);

        //! Compute the probability of drawing \p value at \p time.
        virtual bool probability(const CModelProbabilityParams &params,
                                 const TTime2Vec1Vec &time,
                                 const TDouble2Vec1Vec &value,
                                 double &probability,
                                 TTail2Vec &tail,
                                 bool &conditional,
                                 TSize1Vec &mostAnomalousCorrelate) const;

        //! Get the Winsorisation weight to apply to \p value.
        virtual TDouble2Vec winsorisationWeight(double derate,
                                                core_t::TTime time,
                                                const TDouble2Vec &value) const;

        //! Get the seasonal variance scale at \p time.
        virtual TDouble2Vec seasonalWeight(double confidence, core_t::TTime time) const;

        //! Compute a checksum for this object.
        virtual uint64_t checksum(uint64_t seed = 0) const;

        //! Debug the memory used by this object.
        virtual void debugMemoryUsage(core::CMemoryUsage::TMemoryUsagePtr mem) const;

        //! Get the memory used by this object.
        virtual std::size_t memoryUsage() const;

        //! Initialize reading state from \p traverser.
        bool acceptRestoreTraverser(const SModelRestoreParams &params,
                                    core::CStateRestoreTraverser &traverser);

        //! Persist by passing information to \p inserter.
        virtual void acceptPersistInserter(core::CStatePersistInserter &inserter) const;

        //! Get the type of data being modeled.
        virtual maths_t::EDataType dataType() const;

        //! \name Helpers
        //@{
        //! Unpack the weights in \p weights.
        static TDouble4Vec unpack(const TDouble2Vec4Vec &weights);

        //! Reinitialize \p residualModel using the detrended values
        //! from \p slidingWindow.
        static void reinitializeResidualModel(double learnRate,
                                              const TDecompositionPtr &trend,
                                              const TTimeDoublePrCBuf &slidingWindow,
                                              CPrior &residualModel);
        //@}

        //! \name Test Functions
        //@{
        //! Get the sliding window of recent values.
        const TTimeDoublePrCBuf &slidingWindow() const;

        //! Get the trend.
<<<<<<< HEAD
        const CTimeSeriesDecompositionInterface &trendModel(void) const;

        //! Get the residual model.
        const CPrior &residualModel(void) const;
=======
        const CTimeSeriesDecompositionInterface &trend() const;

        //! Get the prior.
        const CPrior &prior() const;
>>>>>>> 36fd5a18
        //@}

    private:
        using TSizeVec = std::vector<std::size_t>;
        using TDouble1Vec = core::CSmallVector<double, 1>;
        using TDouble1VecVec = std::vector<TDouble1Vec>;
        using TDouble2Vec4VecVec = std::vector<TDouble2Vec4Vec>;
        using TVector = CVectorNx1<double, 2>;
        using TVectorMeanAccumulator = CBasicStatistics::SSampleMean<TVector>::TAccumulator;
        using TDecayRateController2AryPtr = boost::shared_ptr<TDecayRateController2Ary>;
        using TPriorPtr = boost::shared_ptr<CPrior>;
        using TAnomalyModelPtr = boost::shared_ptr<CTimeSeriesAnomalyModel>;
        using TMultivariatePriorCPtrSizePr = std::pair<const CMultivariatePrior*, std::size_t>;
        using TMultivariatePriorCPtrSizePr1Vec = core::CSmallVector<TMultivariatePriorCPtrSizePr, 1>;
        using TModelCPtr1Vec = core::CSmallVector<const CUnivariateTimeSeriesModel*, 1>;
        using TChangeDetectorPtr = boost::shared_ptr<CUnivariateTimeSeriesChangeDetector>;

    private:
        CUnivariateTimeSeriesModel(const CUnivariateTimeSeriesModel &other,
                                   std::size_t id,
                                   bool isForForecast = false);

        //! Test for and apply any change we find.
        EUpdateResult testAndApplyChange(const CModelAddSamplesParams &params,
                                         const TSizeVec &order,
                                         const TTimeDouble2VecSizeTrVec &samples);

        //! Apply \p change to this model.
        EUpdateResult applyChange(const SChangeDescription &change);

        //! Update the trend with \p samples.
        EUpdateResult updateTrend(const maths_t::TWeightStyleVec &trendStyles,
                                  const TTimeDouble2VecSizeTrVec &samples,
                                  const TDouble2Vec4VecVec &trendWeights);


        //! Compute the prediction errors for \p sample.
        void appendPredictionErrors(double interval, double sample, TDouble1VecVec (&result)[2]);

        //! Reinitialize state after detecting a new component of the trend
        //! decomposition.
        void reinitializeStateGivenNewComponent(void);

        //! Get the models for the correlations and the models of the correlated
        //! time series.
        bool correlationModels(TSize1Vec &correlated,
                               TSize2Vec1Vec &variables,
                               TMultivariatePriorCPtrSizePr1Vec &correlationDistributionModels,
                               TModelCPtr1Vec &correlatedTimeSeriesModels) const;

    private:
        //! A unique identifier for this model.
        std::size_t m_Id;

        //! True if the data are non-negative.
        bool m_IsNonNegative;

        //! True if the model can be forecast.
        bool m_IsForecastable;

        //! A random number generator for sampling the sliding window.
        CPRNG::CXorOShiro128Plus m_Rng;

        //! These control the trend and residual model decay rates (see
        //! CDecayRateController for more details).
        TDecayRateController2AryPtr m_Controllers;

        //! The time series trend decomposition.
        TDecompositionPtr m_TrendModel;

        //! The time series' residual model.
        TPriorPtr m_ResidualModel;

        //! A model for time periods when the basic model can't predict the
        //! value of the time series.
        TAnomalyModelPtr m_AnomalyModel;

        //! The last "normal" time and median value.
        TTimeDoublePr m_CandidateChangePoint;

        //! If the time series appears to be undergoing change, the contiguous
        //! interval of unpredictable values.
        core_t::TTime m_CurrentChangeInterval;

        //! Used to test for changes in the time series.
        TChangeDetectorPtr m_ChangeDetector;

        //! A sliding window of the recent samples (used to reinitialize the
        //! residual model when a new trend component is detected).
        TTimeDoublePrCBuf m_SlidingWindow;

        //! Models the correlations between time series.
        CTimeSeriesCorrelations *m_Correlations;
};

//! \brief Manages the creation correlate models.
class MATHS_EXPORT CTimeSeriesCorrelateModelAllocator
{
    public:
        using TMultivariatePriorPtr = boost::shared_ptr<CMultivariatePrior>;

    public:
        virtual ~CTimeSeriesCorrelateModelAllocator() = default;

        //! Check if we can still allocate any correlations.
        virtual bool areAllocationsAllowed() const = 0;

        //! Check if \p correlations exceeds the memory limit.
        virtual bool exceedsLimit(std::size_t correlations) const = 0;

        //! Get the maximum number of correlations we should model.
        virtual std::size_t maxNumberCorrelations() const = 0;

        //! Get the chunk size in which to allocate correlations.
        virtual std::size_t chunkSize() const = 0;

        //! Create a new prior for a correlation model.
        virtual TMultivariatePriorPtr newPrior() const = 0;
};

//! \brief A model of the top k correlates.
//!
//! DESCRIPTION:\n
//! This estimates the (Pearson) correlations between a collection of univariate
//! time series and manages life-cycle of the models for the k most correlated
//! pairs. Note that the allocator (supplied to refresh) defines how many correlates
//! can be modeled.
//!
//! IMPLEMENTATION:\n
//! The individual time series models hold a reference to this and update it with
//! their samples, add and remove themselves as part of their life-cycle management
//! and use it to correct their predictions and probability calculation as appropriate.
//! The user of this class simply needs to pass it to CUnivariateTimeSeriesModel on
//! construction and manage the calls to update it after a batch of samples has been
//! added and to refresh it before a batch of samples is added to the individual models.
class MATHS_EXPORT CTimeSeriesCorrelations
{
    public:
        using TTime1Vec = core::CSmallVector<core_t::TTime, 1>;
        using TDouble1Vec = core::CSmallVector<double, 1>;
        using TDouble2Vec = core::CSmallVector<double, 2>;
        using TDouble4Vec = core::CSmallVector<double, 4>;
        using TDouble4Vec1Vec = core::CSmallVector<TDouble4Vec, 1>;
        using TSize1Vec = core::CSmallVector<std::size_t, 1>;
        using TSizeSize1VecUMap = boost::unordered_map<std::size_t, TSize1Vec>;
        using TSize2Vec = core::CSmallVector<std::size_t, 2>;
        using TSize2Vec1Vec = core::CSmallVector<TSize2Vec, 1>;
        using TSizeSizePr = std::pair<std::size_t, std::size_t>;
        using TMultivariatePriorPtr = boost::shared_ptr<CMultivariatePrior>;
        using TMultivariatePriorPtrDoublePr = std::pair<TMultivariatePriorPtr, double>;
        using TSizeSizePrMultivariatePriorPtrDoublePrUMap = boost::unordered_map<TSizeSizePr, TMultivariatePriorPtrDoublePr>;
        using TMultivariatePriorCPtrSizePr = std::pair<const CMultivariatePrior*, std::size_t>;
        using TMultivariatePriorCPtrSizePr1Vec = core::CSmallVector<TMultivariatePriorCPtrSizePr, 1>;

        //! \brief Wraps up the sampled data for a feature.
        struct MATHS_EXPORT SSampleData
        {
            //! The data type.
            maths_t::EDataType s_Type;
            //! The times of the samples.
            TTime1Vec s_Times;
            //! The detrended samples.
            TDouble1Vec s_Samples;
            //! The tags for each sample.
            TSize1Vec s_Tags;
            //! The sample weights.
            TDouble4Vec1Vec s_Weights;
            //! The interval by which to age the correlation model.
            double s_Interval;
            //! The decay rate multiplier.
            double s_Multiplier;
        };

        using TSizeSampleDataUMap = boost::unordered_map<std::size_t, SSampleData>;

    public:
        CTimeSeriesCorrelations(double minimumSignificantCorrelation, double decayRate);
        const CTimeSeriesCorrelations &operator=(const CTimeSeriesCorrelations&) = delete;

        //! Create a copy of this model passing ownership to the caller.
        CTimeSeriesCorrelations *clone() const;

<<<<<<< HEAD
        //! Create a copy of the state we need to persist passing ownership
        //! to the caller.
        CTimeSeriesCorrelations *cloneForPersistence(void) const;
=======
        //! Create a copy of the state we need to persist passing ownership to the caller.
        CTimeSeriesCorrelations *cloneForPersistence() const;
>>>>>>> 36fd5a18

        //! Process all samples added from individual time series models.
        //!
        //! \note This should be called exactly once after every univariate
        //! time series model has added its samples.
        void processSamples(const maths_t::TWeightStyleVec &weightStyles);

        //! Refresh the models to account for any changes to the correlation
        //! estimates.
        //!
        //! \note This should be called exactly once before every univariate
        //! time series model adds its samples.
        void refresh(const CTimeSeriesCorrelateModelAllocator &allocator);

        //! Get the correlation joint distribution models.
<<<<<<< HEAD
        const TSizeSizePrMultivariatePriorPtrDoublePrUMap &correlationModels(void) const;
=======
        const TSizeSizePrMultivariatePriorPtrDoublePrUMap &correlatePriors() const;
>>>>>>> 36fd5a18

        //! Debug the memory used by this object.
        void debugMemoryUsage(core::CMemoryUsage::TMemoryUsagePtr mem) const;

        //! Get the memory used by this object.
        std::size_t memoryUsage() const;

        //! Initialize reading state from \p traverser.
        bool acceptRestoreTraverser(const SDistributionRestoreParams &params,
                                    core::CStateRestoreTraverser &traverser);

        //! Persist by passing information to \p inserter.
        void acceptPersistInserter(core::CStatePersistInserter &inserter) const;

    private:
        using TTimeDouble2VecSizeTr = core::CTriple<core_t::TTime, TDouble2Vec, std::size_t>;
        using TTimeDouble2VecSizeTrVec = std::vector<TTimeDouble2VecSizeTr>;
        using TModelCPtrVec = std::vector<const CUnivariateTimeSeriesModel*>;
        using TModelCPtr1Vec = core::CSmallVector<const CUnivariateTimeSeriesModel*, 1>;
        using TSizeSizePrMultivariatePriorPtrDoublePrPr =
                  std::pair<TSizeSizePr, TMultivariatePriorPtrDoublePr>;

    private:
        CTimeSeriesCorrelations(const CTimeSeriesCorrelations &other,
                                bool isForPersistence = false);

        //! Restore the correlation distribution models reading state from
        //! \p traverser.
        bool restoreCorrelationModels(const SDistributionRestoreParams &params,
                                      core::CStateRestoreTraverser &traverser);

        //! Persist the correlation distribution models passing information
        //! to \p inserter.
        void persistCorrelationModels(core::CStatePersistInserter &inserter) const;

        //! Restore the \p model reading state from \p traverser.
        static bool restore(const SDistributionRestoreParams &params,
                            TSizeSizePrMultivariatePriorPtrDoublePrPr &model,
                            core::CStateRestoreTraverser &traverser);

        //! Persist the \p model passing information to \p inserter.
        static void persist(const TSizeSizePrMultivariatePriorPtrDoublePrPr &model,
                            core::CStatePersistInserter &inserter);

        //! Add the time series identified by \p id.
        void addTimeSeries(std::size_t id, const CUnivariateTimeSeriesModel &model);

        //! Remove the correlates of \p id.
        void removeTimeSeries(std::size_t id);

        //! Add a sample for the time series identified by \p id.
        void addSamples(std::size_t id,
                        const CModelAddSamplesParams &params,
                        const TTimeDouble2VecSizeTrVec &samples,
                        double multiplier);

        //! Get the ids of the time series correlated with \p id.
        TSize1Vec correlated(std::size_t id) const;

        //! Get the correlation models and the correlated time series models
        //! for for \p id.
        bool correlationModels(std::size_t id,
                               TSize1Vec &correlated,
                               TSize2Vec1Vec &variables,
                               TMultivariatePriorCPtrSizePr1Vec &correlationDistributionModels,
                               TModelCPtr1Vec &correlatedTimeSeriesModels) const;

        //! Refresh the mapping from time series identifier to correlate
        //! identifiers.
        void refreshLookup();

    private:
        //! The minimum significant Pearson correlation.
        double m_MinimumSignificantCorrelation;

        //! Filled in with the sample data if we are modeling correlates.
        TSizeSampleDataUMap m_SampleData;

        //! Estimates the Pearson correlations of the k-most correlated
        //! time series.
        CKMostCorrelated m_Correlations;

        //! A lookup by time series identifier for correlated time series.
        TSizeSize1VecUMap m_CorrelatedLookup;

        //! Models of the joint distribution (of the residuals) of the pairs
        //! of time series which have significant correlation.
        TSizeSizePrMultivariatePriorPtrDoublePrUMap m_CorrelationDistributionModels;

        //! A collection of univariate time series models for which this is
        //! modeling correlations (indexed by their identifier).
        TModelCPtrVec m_TimeSeriesModels;

        friend class CUnivariateTimeSeriesModel;
};

//! \brief A CModel implementation for modeling a multivariate time series.
class MATHS_EXPORT CMultivariateTimeSeriesModel : public CModel
{
    public:
        using TDouble10Vec = core::CSmallVector<double, 10>;
        using TDouble10Vec4Vec = core::CSmallVector<TDouble10Vec, 4>;
        using TTimeDouble2VecPr = std::pair<core_t::TTime, TDouble2Vec>;
        using TTimeDouble2VecPrCBuf = boost::circular_buffer<TTimeDouble2VecPr>;
        using TDecompositionPtr = boost::shared_ptr<CTimeSeriesDecompositionInterface>;
        using TDecompositionPtr10Vec = core::CSmallVector<TDecompositionPtr, 10>;
        using TDecayRateController2Ary = boost::array<CDecayRateController, 2>;

    public:
        //! \param[in] params The model parameters.
        //! \param[in] trendModel The time series trend decomposition.
        //! \param[in] residualModel The prior for the time series residual model.
        //! \param[in] controllers Optional decay rate controllers for the trend
        //! and residual model.
        //! \param[in] modelAnomalies If true we use a separate model to capture
        //! the characteristics of anomalous time periods.
        CMultivariateTimeSeriesModel(const CModelParams &params,
                                     const CTimeSeriesDecompositionInterface &trendModel,
                                     const CMultivariatePrior &residualModel,
                                     const TDecayRateController2Ary *controllers = 0,
                                     bool modelAnomalies = true);
        CMultivariateTimeSeriesModel(const CMultivariateTimeSeriesModel &other);
        CMultivariateTimeSeriesModel(const SModelRestoreParams &params,
                                     core::CStateRestoreTraverser &traverser);

        //! Returns 0 since these models don't need a unique identifier.
        virtual std::size_t identifier() const;

        //! Create a copy of this model passing ownership to the caller.
        virtual CMultivariateTimeSeriesModel *clone(std::size_t id) const;

<<<<<<< HEAD
        //! Create a copy of the state we need to persist passing ownership
        //! to the caller.
        virtual CMultivariateTimeSeriesModel *cloneForPersistence(void) const;
=======
        //! Create a copy of the state we need to persist passing ownership to the caller.
        virtual CMultivariateTimeSeriesModel *cloneForPersistence() const;
>>>>>>> 36fd5a18

        //! Create a copy of the state we need to run forecasting.
        virtual CMultivariateTimeSeriesModel *cloneForForecast() const;

        //! Returns false (not currently supported for multivariate features).
        virtual bool isForecastPossible() const;

        //! No-op.
        virtual void modelCorrelations(CTimeSeriesCorrelations &model);

        //! Returns empty.
        virtual TSize2Vec1Vec correlates() const;

        //! Update the model with the bucket \p value.
        virtual void addBucketValue(const TTimeDouble2VecSizeTrVec &value);

        //! Update the model with new samples.
        virtual EUpdateResult addSamples(const CModelAddSamplesParams &params,
                                         TTimeDouble2VecSizeTrVec samples);

        //! Advance time by \p gap.
        virtual void skipTime(core_t::TTime gap);

        //! Get the most likely value for the time series at \p time.
        virtual TDouble2Vec mode(core_t::TTime time,
                                 const maths_t::TWeightStyleVec &weightStyles,
                                 const TDouble2Vec4Vec &weights) const;

        //! Returns empty.
        virtual TDouble2Vec1Vec correlateModes(core_t::TTime time,
                                               const maths_t::TWeightStyleVec &weightStyles,
                                               const TDouble2Vec4Vec1Vec &weights) const;

        //! Get the local maxima of the residual distribution.
        virtual TDouble2Vec1Vec residualModes(const maths_t::TWeightStyleVec &weightStyles,
                                              const TDouble2Vec4Vec &weights) const;

        //! Remove any trend components from \p value.
        virtual void detrend(const TTime2Vec1Vec &time,
                             double confidenceInterval,
                             TDouble2Vec1Vec &value) const;

        //! Get the best (least MSE) predicted value at \p time.
        virtual TDouble2Vec predict(core_t::TTime time,
                                    const TSizeDoublePr1Vec &correlated = TSizeDoublePr1Vec(),
                                    TDouble2Vec hint = TDouble2Vec()) const;

        //! Get the prediction and \p confidenceInterval percentage
        //! confidence interval for the time series at \p time.
        virtual TDouble2Vec3Vec confidenceInterval(core_t::TTime time,
                                                   double confidenceInterval,
                                                   const maths_t::TWeightStyleVec &weightStyles,
                                                   const TDouble2Vec4Vec &weights) const;

        //! Not currently supported.
        virtual bool forecast(core_t::TTime startTime,
                              core_t::TTime endTime,
                              double confidenceInterval,
                              const TDouble2Vec &minimum,
                              const TDouble2Vec &maximum,
                              const TForecastPushDatapointFunc &forecastPushDataPointFunc,
                              std::string &messageOut);

        //! Compute the probability of drawing \p value at \p time.
        virtual bool probability(const CModelProbabilityParams &params,
                                 const TTime2Vec1Vec &time,
                                 const TDouble2Vec1Vec &value,
                                 double &probability,
                                 TTail2Vec &tail,
                                 bool &conditional,
                                 TSize1Vec &mostAnomalousCorrelate) const;

        //! Get the Winsorisation weight to apply to \p value.
        virtual TDouble2Vec winsorisationWeight(double derate,
                                                core_t::TTime time,
                                                const TDouble2Vec &value) const;

        //! Get the seasonal variance scale at \p time.
        virtual TDouble2Vec seasonalWeight(double confidence, core_t::TTime time) const;

        //! Compute a checksum for this object.
        virtual uint64_t checksum(uint64_t seed = 0) const;

        //! Debug the memory used by this object.
        virtual void debugMemoryUsage(core::CMemoryUsage::TMemoryUsagePtr mem) const;

        //! Get the memory used by this object.
        virtual std::size_t memoryUsage() const;

        //! Initialize reading state from \p traverser.
        bool acceptRestoreTraverser(const SModelRestoreParams &params,
                                    core::CStateRestoreTraverser &traverser);

        //! Persist by passing information to \p inserter.
        virtual void acceptPersistInserter(core::CStatePersistInserter &inserter) const;

        //! Get the type of data being modeled.
        virtual maths_t::EDataType dataType() const;

        //! \name Helpers
        //@{
        //! Unpack the weights in \p weights.
        static TDouble10Vec4Vec unpack(const TDouble2Vec4Vec &weights);

        //! Reinitialize \p residualModel using the detrended values
        //! from \p slidingWindow.
        static void reinitializeResidualModel(double learnRate,
                                              const TDecompositionPtr10Vec &trend,
                                              const TTimeDouble2VecPrCBuf &slidingWindow,
                                              CMultivariatePrior &residualModel);
        //@}

        //! \name Test Functions
        //@{
        //! Get the sliding window of recent values.
        const TTimeDouble2VecPrCBuf &slidingWindow() const;

        //! Get the trend.
<<<<<<< HEAD
        const TDecompositionPtr10Vec &trendModel(void) const;

        //! Get the residual model.
        const CMultivariatePrior &residualModel(void) const;
=======
        const TDecompositionPtr10Vec &trend() const;

        //! Get the prior.
        const CMultivariatePrior &prior() const;
>>>>>>> 36fd5a18
        //@}

    private:
        using TDouble1Vec = core::CSmallVector<double, 1>;
        using TDouble1VecVec = std::vector<TDouble1Vec>;
        using TDouble2Vec4VecVec = std::vector<TDouble2Vec4Vec>;
        using TVector = CVectorNx1<double, 2>;
        using TVectorMeanAccumulator = CBasicStatistics::SSampleMean<TVector>::TAccumulator;
        using TDecayRateController2AryPtr = boost::shared_ptr<TDecayRateController2Ary>;
        using TMultivariatePriorPtr = boost::shared_ptr<CMultivariatePrior>;
        using TAnomalyModelPtr = boost::shared_ptr<CTimeSeriesAnomalyModel>;

    private:
        //! Update the trend with \p samples.
        EUpdateResult updateTrend(const maths_t::TWeightStyleVec &trendStyles,
                                  const TTimeDouble2VecSizeTrVec &samples,
                                  const TDouble2Vec4VecVec &trendWeights);

        //! Compute the prediction errors for \p sample.
        void appendPredictionErrors(double interval,
                                    const TDouble2Vec &sample,
                                    TDouble1VecVec (&result)[2]);

        //! Reinitialize state after detecting a new component of the trend
        //! decomposition.
        void reinitializeStateGivenNewComponent(void);

        //! Get the model dimension.
        std::size_t dimension() const;

    private:
        //! True if the data are non-negative.
        bool m_IsNonNegative;

        //! A random number generator for sampling the sliding window.
        CPRNG::CXorOShiro128Plus m_Rng;

        //! These control the trend and residual model decay rates (see
        //! CDecayRateController for more details).
        TDecayRateController2AryPtr m_Controllers;

        //! The time series trend decomposition.
        TDecompositionPtr10Vec m_TrendModel;

        //! The time series residual model.
        TMultivariatePriorPtr m_ResidualModel;

        //! A model for time periods when the basic model can't predict the
        //! value of the time series.
        TAnomalyModelPtr m_AnomalyModel;

        //! A sliding window of the recent samples (used to reinitialize the
        //! residual model when a new trend component is detected).
        TTimeDouble2VecPrCBuf m_SlidingWindow;
};

}
}

#endif // INCLUDE_ml_maths_CTimeSeriesModel_h<|MERGE_RESOLUTION|>--- conflicted
+++ resolved
@@ -84,14 +84,9 @@
         //! Create a copy of this model passing ownership to the caller.
         virtual CUnivariateTimeSeriesModel *clone(std::size_t id) const;
 
-<<<<<<< HEAD
         //! Create a copy of the state we need to persist passing ownership
         //! to the caller.
-        virtual CUnivariateTimeSeriesModel *cloneForPersistence(void) const;
-=======
-        //! Create a copy of the state we need to persist passing ownership to the caller.
         virtual CUnivariateTimeSeriesModel *cloneForPersistence() const;
->>>>>>> 36fd5a18
 
         //! Create a copy of the state we need to run forecasting.
         virtual CUnivariateTimeSeriesModel *cloneForForecast() const;
@@ -213,17 +208,10 @@
         const TTimeDoublePrCBuf &slidingWindow() const;
 
         //! Get the trend.
-<<<<<<< HEAD
-        const CTimeSeriesDecompositionInterface &trendModel(void) const;
+        const CTimeSeriesDecompositionInterface &trendModel() const;
 
         //! Get the residual model.
         const CPrior &residualModel(void) const;
-=======
-        const CTimeSeriesDecompositionInterface &trend() const;
-
-        //! Get the prior.
-        const CPrior &prior() const;
->>>>>>> 36fd5a18
         //@}
 
     private:
@@ -406,14 +394,9 @@
         //! Create a copy of this model passing ownership to the caller.
         CTimeSeriesCorrelations *clone() const;
 
-<<<<<<< HEAD
         //! Create a copy of the state we need to persist passing ownership
         //! to the caller.
-        CTimeSeriesCorrelations *cloneForPersistence(void) const;
-=======
-        //! Create a copy of the state we need to persist passing ownership to the caller.
         CTimeSeriesCorrelations *cloneForPersistence() const;
->>>>>>> 36fd5a18
 
         //! Process all samples added from individual time series models.
         //!
@@ -429,11 +412,7 @@
         void refresh(const CTimeSeriesCorrelateModelAllocator &allocator);
 
         //! Get the correlation joint distribution models.
-<<<<<<< HEAD
-        const TSizeSizePrMultivariatePriorPtrDoublePrUMap &correlationModels(void) const;
-=======
-        const TSizeSizePrMultivariatePriorPtrDoublePrUMap &correlatePriors() const;
->>>>>>> 36fd5a18
+        const TSizeSizePrMultivariatePriorPtrDoublePrUMap &correlationModels() const;
 
         //! Debug the memory used by this object.
         void debugMemoryUsage(core::CMemoryUsage::TMemoryUsagePtr mem) const;
@@ -565,14 +544,9 @@
         //! Create a copy of this model passing ownership to the caller.
         virtual CMultivariateTimeSeriesModel *clone(std::size_t id) const;
 
-<<<<<<< HEAD
         //! Create a copy of the state we need to persist passing ownership
         //! to the caller.
-        virtual CMultivariateTimeSeriesModel *cloneForPersistence(void) const;
-=======
-        //! Create a copy of the state we need to persist passing ownership to the caller.
         virtual CMultivariateTimeSeriesModel *cloneForPersistence() const;
->>>>>>> 36fd5a18
 
         //! Create a copy of the state we need to run forecasting.
         virtual CMultivariateTimeSeriesModel *cloneForForecast() const;
@@ -691,17 +665,10 @@
         const TTimeDouble2VecPrCBuf &slidingWindow() const;
 
         //! Get the trend.
-<<<<<<< HEAD
-        const TDecompositionPtr10Vec &trendModel(void) const;
+        const TDecompositionPtr10Vec &trendModel() const;
 
         //! Get the residual model.
-        const CMultivariatePrior &residualModel(void) const;
-=======
-        const TDecompositionPtr10Vec &trend() const;
-
-        //! Get the prior.
-        const CMultivariatePrior &prior() const;
->>>>>>> 36fd5a18
+        const CMultivariatePrior &residualModel() const;
         //@}
 
     private:
