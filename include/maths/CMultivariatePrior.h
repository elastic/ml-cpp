--- conflicted
+++ resolved
@@ -53,13 +53,9 @@
     using TSizeDoublePr = std::pair<std::size_t, double>;
     using TSizeDoublePr10Vec = core::CSmallVector<TSizeDoublePr, 10>;
     using TTail10Vec = core::CSmallVector<maths_t::ETail, 10>;
-<<<<<<< HEAD
     using TDouble10VecWeightsAry = maths_t::TDouble10VecWeightsAry;
     using TDouble10VecWeightsAry1Vec = maths_t::TDouble10VecWeightsAry1Vec;
-    using TUnivariatePriorPtr = boost::shared_ptr<CPrior>;
-=======
     using TUnivariatePriorPtr = std::shared_ptr<CPrior>;
->>>>>>> 80f7f6a7
     using TUnivariatePriorPtrDoublePr = std::pair<TUnivariatePriorPtr, double>;
     using TPriorPtr = std::shared_ptr<CMultivariatePrior>;
     using TPriorPtrDoublePr = std::pair<TPriorPtr, double>;
