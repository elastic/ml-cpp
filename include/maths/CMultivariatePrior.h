/*
 * ELASTICSEARCH CONFIDENTIAL
 *
 * Copyright (c) 2016 Elasticsearch BV. All Rights Reserved.
 *
 * Notice: this software, and all information contained
 * therein, is the exclusive property of Elasticsearch BV
 * and its licensors, if any, and is protected under applicable
 * domestic and foreign law, and international treaties.
 *
 * Reproduction, republication or distribution without the
 * express written consent of Elasticsearch BV is
 * strictly prohibited.
 */

#ifndef INCLUDED_ml_maths_CMultivariatePrior_h
#define INCLUDED_ml_maths_CMultivariatePrior_h

#include <core/CMemory.h>
#include <core/CSmallVector.h>

#include <maths/Constants.h>
#include <maths/ImportExport.h>
#include <maths/MathsTypes.h>

#include <boost/shared_ptr.hpp>

#include <cstddef>

namespace ml {
namespace core {
class CStatePersistInserter;
}
namespace maths {
class CPrior;

//! \brief Interface for a multivariate prior distribution function.
//!
//! DESCRIPTION:\n
//! Abstract interface for implementing multivariate prior distribution
//! functions for various classes of likelihood functions.
//!
//! This exists to support a one-of-n prior distribution which comprises
//! a weighted selection of basic likelihood functions and is implemented
//! using the composite pattern.
<<<<<<< HEAD
class MATHS_EXPORT CMultivariatePrior {
public:
    using TDouble10Vec = core::CSmallVector<double, 10>;
    using TDouble10Vec1Vec = core::CSmallVector<TDouble10Vec, 1>;
    using TDouble10Vec2Vec = core::CSmallVector<TDouble10Vec, 2>;
    using TDouble10Vec4Vec = core::CSmallVector<TDouble10Vec, 4>;
    using TDouble10Vec10Vec = core::CSmallVector<TDouble10Vec, 10>;
    using TDouble10Vec4Vec1Vec = core::CSmallVector<TDouble10Vec4Vec, 1>;
    using TDouble10VecDouble10VecPr = std::pair<TDouble10Vec, TDouble10Vec>;
    using TSize10Vec = core::CSmallVector<std::size_t, 10>;
    using TSizeDoublePr = std::pair<std::size_t, double>;
    using TSizeDoublePr10Vec = core::CSmallVector<TSizeDoublePr, 10>;
    using TWeightStyleVec = maths_t::TWeightStyleVec;
    using TTail10Vec = core::CSmallVector<maths_t::ETail, 10>;
    using TUnivariatePriorPtr = boost::shared_ptr<CPrior>;
    using TUnivariatePriorPtrDoublePr = std::pair<TUnivariatePriorPtr, double>;
    using TPriorPtr = boost::shared_ptr<CMultivariatePrior>;
    using TPriorPtrDoublePr = std::pair<TPriorPtr, double>;

public:
    //! The value of the decay rate to fall back to using if the input
    //! value is inappropriate.
    static const double FALLBACK_DECAY_RATE;

    //! \name Persistence Tags
    //!
    //! Tags for the persisting objects in this hierarchy.
    //@{
    static const std::string MULTIMODAL_TAG;
    static const std::string NORMAL_TAG;
    static const std::string ONE_OF_N_TAG;
    static const std::string CONSTANT_TAG;
    //@}

public:
    //! \name Life-cycle
    //@{
    //! Construct an arbitrarily initialised object, suitable only for
    //! assigning to or swapping with a valid one.
    CMultivariatePrior(void);

    //! \param[in] dataType The type of data being modeled.
    //! \param[in] decayRate The rate at which the prior returns to non-
    //! informative.
    CMultivariatePrior(maths_t::EDataType dataType, double decayRate);

    virtual ~CMultivariatePrior(void) = default;

    //! Swap the contents of this prior and \p other.
    void swap(CMultivariatePrior& other);
    //@}

    //! Mark the prior as being used for forecasting.
    void forForecasting(void);

    //! Check if this prior is being used for forecasting.
    //!
    //! \warning This is an irreversible action so if the prior
    //! is still need it should be copied first.
    bool isForForecasting(void) const;

    //! Check if the prior is being used to model discrete data.
    bool isDiscrete(void) const;

    //! Check if the prior is being used to model integer data.
    bool isInteger(void) const;

    //! Get the data type.
    maths_t::EDataType dataType(void) const;

    //! Get the rate at which the prior returns to non-informative.
    double decayRate(void) const;

    //! \name Prior Contract
    //@{
    //! Create a copy of the prior.
    //!
    //! \warning Caller owns returned object.
    virtual CMultivariatePrior* clone(void) const = 0;

    //! Get the dimension of the prior.
    virtual std::size_t dimension(void) const = 0;

    //! Set the data type.
    virtual void dataType(maths_t::EDataType value);

    //! Set the rate at which the prior returns to non-informative.
    virtual void decayRate(double value);

    //! Reset the prior to non-informative.
    virtual void setToNonInformative(double offset = 0.0, double decayRate = 0.0) = 0;

    //! For priors with non-negative support this adjusts the offset used
    //! to extend the support to handle negative samples.
    //!
    //! \param[in] weightStyles Controls the interpretation of the weight(s)
    //! that are associated with each sample. See maths_t::ESampleWeightStyle
    //! for more details.
    //! \param[in] samples The samples from which to determine the offset.
    //! \param[in] weights The weights of each sample in \p samples.
    virtual void
    adjustOffset(const TWeightStyleVec& weightStyles, const TDouble10Vec1Vec& samples, const TDouble10Vec4Vec1Vec& weights) = 0;

    //! Update the prior with a collection of independent samples from the
    //! process.
    //!
    //! \param[in] weightStyles Controls the interpretation of the weight(s)
    //! that are associated with each sample. See maths_t::ESampleWeightStyle
    //! for more details.
    //! \param[in] samples A collection of samples of the process.
    //! \param[in] weights The weights of each sample in \p samples.
    virtual void addSamples(const TWeightStyleVec& weightStyles, const TDouble10Vec1Vec& samples, const TDouble10Vec4Vec1Vec& weights) = 0;

    //! Update the prior for the specified elapsed time.
    virtual void propagateForwardsByTime(double time) = 0;

    //! Compute the univariate prior marginalizing over the variables
    //! \p marginalize and conditioning on the variables \p condition.
    //!
    //! \param[in] marginalize The variables to marginalize out.
    //! \param[in] condition The variables to condition on.
    //! \warning The caller owns the result.
    //! \note The variables are passed by the index of their dimension
    //! which must therefore be in range.
    //! \note It is assumed that the variables are in sorted order.
    //! \note The caller must specify dimension - 1 variables between
    //! \p marginalize and \p condition so the resulting distribution
    //! is univariate.
    virtual TUnivariatePriorPtrDoublePr univariate(const TSize10Vec& marginalize, const TSizeDoublePr10Vec& condition) const = 0;

    //! Compute the bivariate prior marginalizing over the variables
    //! \p marginalize and conditioning on the variables \p condition.
    //!
    //! \param[in] marginalize The variables to marginalize out.
    //! \param[in] condition The variables to condition on.
    //! \warning The caller owns the result.
    //! \note The variables are passed by the index of their dimension
    //! which must therefore be in range.
    //! \note It is assumed that the variables are in sorted order.
    //! \note The caller must specify dimension - 2 variables between
    //! \p marginalize and \p condition so the resulting distribution
    //! is univariate.
    virtual TPriorPtrDoublePr bivariate(const TSize10Vec& marginalize, const TSizeDoublePr10Vec& condition) const = 0;

    //! Get the support for the marginal likelihood function.
    virtual TDouble10VecDouble10VecPr marginalLikelihoodSupport(void) const = 0;

    //! Get the mean of the marginal likelihood function.
    virtual TDouble10Vec marginalLikelihoodMean(void) const = 0;

    //! Get the nearest mean of the multimodal prior marginal likelihood,
    //! otherwise the marginal likelihood mean.
    virtual TDouble10Vec nearestMarginalLikelihoodMean(const TDouble10Vec& value) const;

    //! Get the mode of the marginal likelihood function.
    virtual TDouble10Vec marginalLikelihoodMode(const TWeightStyleVec& weightStyles, const TDouble10Vec4Vec& weights) const = 0;

    //! Get the local maxima of the marginal likelihood function.
    virtual TDouble10Vec1Vec marginalLikelihoodModes(const TWeightStyleVec& weightStyles, const TDouble10Vec4Vec& weights) const;

    //! Get the covariance matrix for the marginal likelihood.
    virtual TDouble10Vec10Vec marginalLikelihoodCovariance(void) const = 0;

    //! Get the diagonal of the covariance matrix for the marginal likelihood.
    virtual TDouble10Vec marginalLikelihoodVariances(void) const = 0;

    //! Calculate the log marginal likelihood function, integrating over the
    //! prior density function.
    //!
    //! \param[in] weightStyles Controls the interpretation of the weight(s)
    //! that are associated with each sample. See maths_t::ESampleWeightStyle
    //! for more details.
    //! \param[in] samples A collection of samples of the process.
    //! \param[in] weights The weights of each sample in \p samples.
    //! \param[out] result Filled in with the joint likelihood of \p samples.
    virtual maths_t::EFloatingPointErrorStatus jointLogMarginalLikelihood(const TWeightStyleVec& weightStyles,
                                                                          const TDouble10Vec1Vec& samples,
                                                                          const TDouble10Vec4Vec1Vec& weights,
                                                                          double& result) const = 0;

    //! Sample the marginal likelihood function.
    //!
    //! The marginal likelihood functions are sampled in quantile intervals
    //! of the generalized cumulative density function, specifically intervals
    //! between contours of constant probability density.
    //!
    //! The idea is to capture a set of samples that accurately and efficiently
    //! represent the information in the prior. Random sampling (although it
    //! has nice asymptotic properties) doesn't fulfill the second requirement:
    //! typically requiring many more samples than sampling in quantile intervals
    //! to capture the same amount of information.
    //!
    //! This is to allow us to transform one prior distribution into another
    //! completely generically and relatively efficiently, by updating the target
    //! prior with these samples. As such the prior needs to maintain a count of
    //! the number of samples to date so that it isn't over sampled.
    //!
    //! \param[in] numberSamples The number of samples required.
    //! \param[out] samples Filled in with samples from the prior.
    //! \note \p numberSamples is truncated to the number of samples received.
    virtual void sampleMarginalLikelihood(std::size_t numberSamples, TDouble10Vec1Vec& samples) const = 0;

    //! Calculate the joint probability of seeing a lower marginal likelihood
    //! collection of independent samples for each coordinate.
    //!
    //! \param[in] calculation The style of the probability calculation
    //! (see model_t::EProbabilityCalculation for details).
    //! \param[in] weightStyles Controls the interpretation of the weights
    //! that are associated with each sample. See maths_t::ESampleWeightStyle
    //! for more details.
    //! \param[in] samples A collection of samples of the process.
    //! \param[in] weights The weights of each sample in \p samples.
    //! \param[in] coordinates The coordinates for which to compute probabilities.
    //! \param[out] lowerBounds Filled in with lower bounds for the probability
    //! of each coordinate.
    //! \param[out] upperBounds Filled in with upper bounds for the probability
    //! of each coordinate.
    //! \param[out] tail The tail (left or right), of each coordinate, that all
    //! the samples are in or neither.
    //! \note The samples are assumed to be independent.
    //! \warning The variance scales must be in the range \f$(0,\infty)\f$, i.e.
    //! a value of zero is not well defined and a value of infinity is not well
    //! handled. (Very large values are handled though.)
    bool probabilityOfLessLikelySamples(maths_t::EProbabilityCalculation calculation,
                                        const TWeightStyleVec& weightStyles,
                                        const TDouble10Vec1Vec& samples,
                                        const TDouble10Vec4Vec1Vec& weights,
                                        const TSize10Vec& coordinates,
                                        TDouble10Vec2Vec& lowerBounds,
                                        TDouble10Vec2Vec& upperBounds,
                                        TTail10Vec& tail) const;

    //! Calculate the joint probability of seeing a lower likelihood collection
    //! of independent samples from the distribution integrating over the prior
    //! density function.
    //!
    //! \param[in] calculation The style of the probability calculation
    //! (see model_t::EProbabilityCalculation for details).
    //! \param[in] weightStyles Controls the interpretation of the weights
    //! that are associated with each sample. See maths_t::ESampleWeightStyle
    //! for more details.
    //! \param[in] samples A collection of samples of the process.
    //! \param[in] weights The weights of each sample in \p samples.
    //! \param[out] lowerBound Filled in with a lower bound for the probability
    //! of the set for which the joint marginal likelihood is less than
    //! that of \p samples (subject to the measure \p calculation).
    //! \param[out] upperBound Filled in with an upper bound for the
    //! probability of the set for which the joint marginal likelihood is
    //! less than that of \p samples (subject to the measure \p calculation).
    //! \param[out] tail The tail (left or right), of each coordinate, that all
    //! the samples are in or neither.
    //! \note The samples are assumed to be independent.
    //! \warning The variance scales must be in the range \f$(0,\infty)\f$, i.e.
    //! a value of zero is not well defined and a value of infinity is not well
    //! handled. (Very large values are handled though.)
    bool probabilityOfLessLikelySamples(maths_t::EProbabilityCalculation calculation,
                                        const TWeightStyleVec& weightStyles,
                                        const TDouble10Vec1Vec& samples,
                                        const TDouble10Vec4Vec1Vec& weights,
                                        double& lowerBound,
                                        double& upperBound,
                                        TTail10Vec& tail) const;

    //! Check if this is a non-informative prior.
    virtual bool isNonInformative(void) const = 0;

    //! Get a human readable description of the prior.
    std::string print(void) const;

    //! Get a human readable description of the prior.
    //!
    //! \param[in] separator String used to separate priors.
    //! \param[in,out] result Filled in with the description.
    virtual void print(const std::string& separator, std::string& result) const = 0;

    //! Print a projection of the marginal likelihood function onto the specified
    //! coordinates.
    //!
    //! The format is as follows:\n
    //! \code{cpp}
    //!   x = [x1 x2 .... xn ];
    //!   y = [y1 y2 .... yn ];
    //!   likelihood = [L(x1, y1) L(x1, y2) ... L(x1, yn)
    //!                 L(x2, y1) L(x2, y2) ... L(x2, yn)
    //!                      .         .            .
    //!                      .         .            .
    //!                      .         .            .
    //!                 L(xn, y1) L(xn, y2) ... L(xn, yn) ];
    //! \endcode
    //!
    //! i.e. domain values are space separated on the first and subsequent line(s)
    //! as appropriate and the density function evaluated at those values are space
    //! separated on the next line and subsequent lines as appropriate.
    std::string printMarginalLikelihoodFunction(std::size_t x, std::size_t y) const;

    //! Get a checksum for this object.
    virtual uint64_t checksum(uint64_t seed = 0) const = 0;

    //! Get the memory used by this component
    virtual void debugMemoryUsage(core::CMemoryUsage::TMemoryUsagePtr mem) const = 0;

    //! Get the memory used by this component
    virtual std::size_t memoryUsage(void) const = 0;

    //! Get the static size of this object - used for virtual hierarchies
    virtual std::size_t staticSize(void) const = 0;

    //! Get the tag name for this prior.
    virtual std::string persistenceTag(void) const = 0;

    //! Persist state by passing information to the supplied inserter
    virtual void acceptPersistInserter(core::CStatePersistInserter& inserter) const = 0;
    //@}

    //! Get the margin between the smallest value and the support left
    //! end. Priors with non-negative support, automatically adjust the
    //! offset if a value is seen which is smaller than offset + margin.
    //! This is to avoid the numerical instability caused by adding
    //! values close to zero.
    //!
    //! \note This is overridden by CPriorTestInterface so don't replace
    //! it by a static constant in the calling functions.
    virtual double offsetMargin(void) const;

    //! Get the number of samples received.
    double numberSamples(void) const;

    //! Set the number of samples received to \p numberSamples.
    void numberSamples(double numberSamples);

    //! Check if we should use this prior at present.
    virtual bool participatesInModelSelection(void) const;

    //! Get the number of unmarginalized parameters in the marginal likelihood.
    //!
    //! \note That any parameters over which we explicitly integrate to
    //! compute a marginal likelihood don't need to be counted since we
    //! are interested in the estimating the usual BIC approximation for
    //! \f$int_{\theta}f(x|\theta, M)f(\theta|M)\d\theta\f$
    virtual double unmarginalizedParameters(void) const;

protected:
    //! Get the scaled decay rate for use by propagateForwardsByTime.
    double scaledDecayRate(void) const;

    //! Update the number of samples received to date by adding \p n.
    void addSamples(double n);

    //! Check that the samples and weights are consistent.
    bool check(const TDouble10Vec1Vec& samples, const TDouble10Vec4Vec1Vec& weights) const;

    //! Check that the variables to marginalize out and condition on
    //! are consistent.
    bool check(const TSize10Vec& marginalize, const TSizeDoublePr10Vec& condition) const;

    //! Get the remaining variables.
    void remainingVariables(const TSize10Vec& marginalize, const TSizeDoublePr10Vec& condition, TSize10Vec& results) const;

    //! Get the smallest component of \p x.
    double smallest(const TDouble10Vec& x) const;

private:
    //! Set to true if this model is being used for forecasting. Note
    //! we don't have any need to persist forecast models so this is
    //! is not persisted.
    bool m_Forecasting;

    //! If this is true then the prior is being used to model discrete
    //! data. Note that this is not persisted and deduced from context.
    maths_t::EDataType m_DataType;

    //! The rate at which the prior returns to non-informative. Note that
    //! this is not persisted.
    double m_DecayRate;

    //! The number of samples with which the prior has been updated.
    double m_NumberSamples;
=======
class MATHS_EXPORT CMultivariatePrior
{
    public:
        using TDouble10Vec = core::CSmallVector<double, 10>;
        using TDouble10Vec1Vec = core::CSmallVector<TDouble10Vec, 1>;
        using TDouble10Vec2Vec = core::CSmallVector<TDouble10Vec, 2>;
        using TDouble10Vec4Vec = core::CSmallVector<TDouble10Vec, 4>;
        using TDouble10Vec10Vec = core::CSmallVector<TDouble10Vec, 10>;
        using TDouble10Vec4Vec1Vec = core::CSmallVector<TDouble10Vec4Vec, 1>;
        using TDouble10VecDouble10VecPr = std::pair<TDouble10Vec, TDouble10Vec>;
        using TSize10Vec = core::CSmallVector<std::size_t, 10>;
        using TSizeDoublePr = std::pair<std::size_t, double>;
        using TSizeDoublePr10Vec = core::CSmallVector<TSizeDoublePr, 10>;
        using TWeightStyleVec = maths_t::TWeightStyleVec;
        using TTail10Vec = core::CSmallVector<maths_t::ETail, 10>;
        using TUnivariatePriorPtr = boost::shared_ptr<CPrior>;
        using TUnivariatePriorPtrDoublePr = std::pair<TUnivariatePriorPtr, double>;
        using TPriorPtr = boost::shared_ptr<CMultivariatePrior>;
        using TPriorPtrDoublePr = std::pair<TPriorPtr, double>;

    public:
        //! The value of the decay rate to fall back to using if the input
        //! value is inappropriate.
        static const double FALLBACK_DECAY_RATE;

        //! \name Persistence Tags
        //!
        //! Tags for the persisting objects in this hierarchy.
        //@{
        static const std::string MULTIMODAL_TAG;
        static const std::string NORMAL_TAG;
        static const std::string ONE_OF_N_TAG;
        static const std::string CONSTANT_TAG;
        //@}

    public:
        //! \name Life-cycle
        //@{
        //! Construct an arbitrarily initialised object, suitable only for
        //! assigning to or swapping with a valid one.
        CMultivariatePrior();

        //! \param[in] dataType The type of data being modeled.
        //! \param[in] decayRate The rate at which the prior returns to non-
        //! informative.
        CMultivariatePrior(maths_t::EDataType dataType, double decayRate);

        virtual ~CMultivariatePrior() = default;

        //! Swap the contents of this prior and \p other.
        void swap(CMultivariatePrior &other);
        //@}

        //! Mark the prior as being used for forecasting.
        void forForecasting();

        //! Check if this prior is being used for forecasting.
        //!
        //! \warning This is an irreversible action so if the prior
        //! is still need it should be copied first.
        bool isForForecasting() const;

        //! Check if the prior is being used to model discrete data.
        bool isDiscrete() const;

        //! Check if the prior is being used to model integer data.
        bool isInteger() const;

        //! Get the data type.
        maths_t::EDataType dataType() const;

        //! Get the rate at which the prior returns to non-informative.
        double decayRate() const;

        //! \name Prior Contract
        //@{
        //! Create a copy of the prior.
        //!
        //! \warning Caller owns returned object.
        virtual CMultivariatePrior *clone() const = 0;

        //! Get the dimension of the prior.
        virtual std::size_t dimension() const = 0;

        //! Set the data type.
        virtual void dataType(maths_t::EDataType value);

        //! Set the rate at which the prior returns to non-informative.
        virtual void decayRate(double value);

        //! Reset the prior to non-informative.
        virtual void setToNonInformative(double offset = 0.0, double decayRate = 0.0) = 0;

        //! For priors with non-negative support this adjusts the offset used
        //! to extend the support to handle negative samples.
        //!
        //! \param[in] weightStyles Controls the interpretation of the weight(s)
        //! that are associated with each sample. See maths_t::ESampleWeightStyle
        //! for more details.
        //! \param[in] samples The samples from which to determine the offset.
        //! \param[in] weights The weights of each sample in \p samples.
        virtual void adjustOffset(const TWeightStyleVec &weightStyles,
                                  const TDouble10Vec1Vec &samples,
                                  const TDouble10Vec4Vec1Vec &weights) = 0;

        //! Update the prior with a collection of independent samples from the
        //! process.
        //!
        //! \param[in] weightStyles Controls the interpretation of the weight(s)
        //! that are associated with each sample. See maths_t::ESampleWeightStyle
        //! for more details.
        //! \param[in] samples A collection of samples of the process.
        //! \param[in] weights The weights of each sample in \p samples.
        virtual void addSamples(const TWeightStyleVec &weightStyles,
                                const TDouble10Vec1Vec &samples,
                                const TDouble10Vec4Vec1Vec &weights) = 0;

        //! Update the prior for the specified elapsed time.
        virtual void propagateForwardsByTime(double time) = 0;

        //! Compute the univariate prior marginalizing over the variables
        //! \p marginalize and conditioning on the variables \p condition.
        //!
        //! \param[in] marginalize The variables to marginalize out.
        //! \param[in] condition The variables to condition on.
        //! \warning The caller owns the result.
        //! \note The variables are passed by the index of their dimension
        //! which must therefore be in range.
        //! \note It is assumed that the variables are in sorted order.
        //! \note The caller must specify dimension - 1 variables between
        //! \p marginalize and \p condition so the resulting distribution
        //! is univariate.
        virtual TUnivariatePriorPtrDoublePr univariate(const TSize10Vec &marginalize,
                                                       const TSizeDoublePr10Vec &condition) const = 0;

        //! Compute the bivariate prior marginalizing over the variables
        //! \p marginalize and conditioning on the variables \p condition.
        //!
        //! \param[in] marginalize The variables to marginalize out.
        //! \param[in] condition The variables to condition on.
        //! \warning The caller owns the result.
        //! \note The variables are passed by the index of their dimension
        //! which must therefore be in range.
        //! \note It is assumed that the variables are in sorted order.
        //! \note The caller must specify dimension - 2 variables between
        //! \p marginalize and \p condition so the resulting distribution
        //! is univariate.
        virtual TPriorPtrDoublePr bivariate(const TSize10Vec &marginalize,
                                            const TSizeDoublePr10Vec &condition) const = 0;

        //! Get the support for the marginal likelihood function.
        virtual TDouble10VecDouble10VecPr marginalLikelihoodSupport() const = 0;

        //! Get the mean of the marginal likelihood function.
        virtual TDouble10Vec marginalLikelihoodMean() const = 0;

        //! Get the nearest mean of the multimodal prior marginal likelihood,
        //! otherwise the marginal likelihood mean.
        virtual TDouble10Vec nearestMarginalLikelihoodMean(const TDouble10Vec &value) const;

        //! Get the mode of the marginal likelihood function.
        virtual TDouble10Vec marginalLikelihoodMode(const TWeightStyleVec &weightStyles,
                                                    const TDouble10Vec4Vec &weights) const = 0;

        //! Get the local maxima of the marginal likelihood function.
        virtual TDouble10Vec1Vec marginalLikelihoodModes(const TWeightStyleVec &weightStyles,
                                                         const TDouble10Vec4Vec &weights) const;

        //! Get the covariance matrix for the marginal likelihood.
        virtual TDouble10Vec10Vec marginalLikelihoodCovariance() const = 0;

        //! Get the diagonal of the covariance matrix for the marginal likelihood.
        virtual TDouble10Vec marginalLikelihoodVariances() const = 0;

        //! Calculate the log marginal likelihood function, integrating over the
        //! prior density function.
        //!
        //! \param[in] weightStyles Controls the interpretation of the weight(s)
        //! that are associated with each sample. See maths_t::ESampleWeightStyle
        //! for more details.
        //! \param[in] samples A collection of samples of the process.
        //! \param[in] weights The weights of each sample in \p samples.
        //! \param[out] result Filled in with the joint likelihood of \p samples.
        virtual maths_t::EFloatingPointErrorStatus
            jointLogMarginalLikelihood(const TWeightStyleVec &weightStyles,
                                       const TDouble10Vec1Vec &samples,
                                       const TDouble10Vec4Vec1Vec &weights,
                                       double &result) const = 0;

        //! Sample the marginal likelihood function.
        //!
        //! The marginal likelihood functions are sampled in quantile intervals
        //! of the generalized cumulative density function, specifically intervals
        //! between contours of constant probability density.
        //!
        //! The idea is to capture a set of samples that accurately and efficiently
        //! represent the information in the prior. Random sampling (although it
        //! has nice asymptotic properties) doesn't fulfill the second requirement:
        //! typically requiring many more samples than sampling in quantile intervals
        //! to capture the same amount of information.
        //!
        //! This is to allow us to transform one prior distribution into another
        //! completely generically and relatively efficiently, by updating the target
        //! prior with these samples. As such the prior needs to maintain a count of
        //! the number of samples to date so that it isn't over sampled.
        //!
        //! \param[in] numberSamples The number of samples required.
        //! \param[out] samples Filled in with samples from the prior.
        //! \note \p numberSamples is truncated to the number of samples received.
        virtual void sampleMarginalLikelihood(std::size_t numberSamples,
                                              TDouble10Vec1Vec &samples) const = 0;

        //! Calculate the joint probability of seeing a lower marginal likelihood
        //! collection of independent samples for each coordinate.
        //!
        //! \param[in] calculation The style of the probability calculation
        //! (see model_t::EProbabilityCalculation for details).
        //! \param[in] weightStyles Controls the interpretation of the weights
        //! that are associated with each sample. See maths_t::ESampleWeightStyle
        //! for more details.
        //! \param[in] samples A collection of samples of the process.
        //! \param[in] weights The weights of each sample in \p samples.
        //! \param[in] coordinates The coordinates for which to compute probabilities.
        //! \param[out] lowerBounds Filled in with lower bounds for the probability
        //! of each coordinate.
        //! \param[out] upperBounds Filled in with upper bounds for the probability
        //! of each coordinate.
        //! \param[out] tail The tail (left or right), of each coordinate, that all
        //! the samples are in or neither.
        //! \note The samples are assumed to be independent.
        //! \warning The variance scales must be in the range \f$(0,\infty)\f$, i.e.
        //! a value of zero is not well defined and a value of infinity is not well
        //! handled. (Very large values are handled though.)
        bool probabilityOfLessLikelySamples(maths_t::EProbabilityCalculation calculation,
                                            const TWeightStyleVec &weightStyles,
                                            const TDouble10Vec1Vec &samples,
                                            const TDouble10Vec4Vec1Vec &weights,
                                            const TSize10Vec &coordinates,
                                            TDouble10Vec2Vec &lowerBounds,
                                            TDouble10Vec2Vec &upperBounds,
                                            TTail10Vec &tail) const;

        //! Calculate the joint probability of seeing a lower likelihood collection
        //! of independent samples from the distribution integrating over the prior
        //! density function.
        //!
        //! \param[in] calculation The style of the probability calculation
        //! (see model_t::EProbabilityCalculation for details).
        //! \param[in] weightStyles Controls the interpretation of the weights
        //! that are associated with each sample. See maths_t::ESampleWeightStyle
        //! for more details.
        //! \param[in] samples A collection of samples of the process.
        //! \param[in] weights The weights of each sample in \p samples.
        //! \param[out] lowerBound Filled in with a lower bound for the probability
        //! of the set for which the joint marginal likelihood is less than
        //! that of \p samples (subject to the measure \p calculation).
        //! \param[out] upperBound Filled in with an upper bound for the
        //! probability of the set for which the joint marginal likelihood is
        //! less than that of \p samples (subject to the measure \p calculation).
        //! \param[out] tail The tail (left or right), of each coordinate, that all
        //! the samples are in or neither.
        //! \note The samples are assumed to be independent.
        //! \warning The variance scales must be in the range \f$(0,\infty)\f$, i.e.
        //! a value of zero is not well defined and a value of infinity is not well
        //! handled. (Very large values are handled though.)
        bool probabilityOfLessLikelySamples(maths_t::EProbabilityCalculation calculation,
                                            const TWeightStyleVec &weightStyles,
                                            const TDouble10Vec1Vec &samples,
                                            const TDouble10Vec4Vec1Vec &weights,
                                            double &lowerBound,
                                            double &upperBound,
                                            TTail10Vec &tail) const;

        //! Check if this is a non-informative prior.
        virtual bool isNonInformative() const = 0;

        //! Get a human readable description of the prior.
        std::string print() const;

        //! Get a human readable description of the prior.
        //!
        //! \param[in] separator String used to separate priors.
        //! \param[in,out] result Filled in with the description.
        virtual void print(const std::string &separator, std::string &result) const = 0;

        //! Print a projection of the marginal likelihood function onto the specified
        //! coordinates.
        //!
        //! The format is as follows:\n
        //! \code{cpp}
        //!   x = [x1 x2 .... xn ];
        //!   y = [y1 y2 .... yn ];
        //!   likelihood = [L(x1, y1) L(x1, y2) ... L(x1, yn)
        //!                 L(x2, y1) L(x2, y2) ... L(x2, yn)
        //!                      .         .            .
        //!                      .         .            .
        //!                      .         .            .
        //!                 L(xn, y1) L(xn, y2) ... L(xn, yn) ];
        //! \endcode
        //!
        //! i.e. domain values are space separated on the first and subsequent line(s)
        //! as appropriate and the density function evaluated at those values are space
        //! separated on the next line and subsequent lines as appropriate.
        std::string printMarginalLikelihoodFunction(std::size_t x, std::size_t y) const;

        //! Get a checksum for this object.
        virtual uint64_t checksum(uint64_t seed = 0) const = 0;

        //! Get the memory used by this component
        virtual void debugMemoryUsage(core::CMemoryUsage::TMemoryUsagePtr mem) const = 0;

        //! Get the memory used by this component
        virtual std::size_t memoryUsage() const = 0;

        //! Get the static size of this object - used for virtual hierarchies
        virtual std::size_t staticSize() const = 0;

        //! Get the tag name for this prior.
        virtual std::string persistenceTag() const = 0;

        //! Persist state by passing information to the supplied inserter
        virtual void acceptPersistInserter(core::CStatePersistInserter &inserter) const = 0;
        //@}

        //! Get the margin between the smallest value and the support left
        //! end. Priors with non-negative support, automatically adjust the
        //! offset if a value is seen which is smaller than offset + margin.
        //! This is to avoid the numerical instability caused by adding
        //! values close to zero.
        //!
        //! \note This is overridden by CPriorTestInterface so don't replace
        //! it by a static constant in the calling functions.
        virtual double offsetMargin() const;

        //! Get the number of samples received.
        double numberSamples() const;

        //! Set the number of samples received to \p numberSamples.
        void numberSamples(double numberSamples);

        //! Check if we should use this prior at present.
        virtual bool participatesInModelSelection() const;

        //! Get the number of unmarginalized parameters in the marginal likelihood.
        //!
        //! \note That any parameters over which we explicitly integrate to
        //! compute a marginal likelihood don't need to be counted since we
        //! are interested in the estimating the usual BIC approximation for
        //! \f$int_{\theta}f(x|\theta, M)f(\theta|M)\d\theta\f$
        virtual double unmarginalizedParameters() const;

    protected:
        //! Get the scaled decay rate for use by propagateForwardsByTime.
        double scaledDecayRate() const;

        //! Update the number of samples received to date by adding \p n.
        void addSamples(double n);

        //! Check that the samples and weights are consistent.
        bool check(const TDouble10Vec1Vec &samples,
                   const TDouble10Vec4Vec1Vec &weights) const;

        //! Check that the variables to marginalize out and condition on
        //! are consistent.
        bool check(const TSize10Vec &marginalize,
                   const TSizeDoublePr10Vec &condition) const;

        //! Get the remaining variables.
        void remainingVariables(const TSize10Vec &marginalize,
                                const TSizeDoublePr10Vec &condition,
                                TSize10Vec &results) const;

        //! Get the smallest component of \p x.
        double smallest(const TDouble10Vec &x) const;

    private:
        //! Set to true if this model is being used for forecasting. Note
        //! we don't have any need to persist forecast models so this is
        //! is not persisted.
        bool m_Forecasting;

        //! If this is true then the prior is being used to model discrete
        //! data. Note that this is not persisted and deduced from context.
        maths_t::EDataType m_DataType;

        //! The rate at which the prior returns to non-informative. Note that
        //! this is not persisted.
        double m_DecayRate;

        //! The number of samples with which the prior has been updated.
        double m_NumberSamples;
>>>>>>> d4e4cca7
};
}
}

#endif // INCLUDED_ml_maths_CMultivariatePrior_h<|MERGE_RESOLUTION|>--- conflicted
+++ resolved
@@ -43,7 +43,6 @@
 //! This exists to support a one-of-n prior distribution which comprises
 //! a weighted selection of basic likelihood functions and is implemented
 //! using the composite pattern.
-<<<<<<< HEAD
 class MATHS_EXPORT CMultivariatePrior {
 public:
     using TDouble10Vec = core::CSmallVector<double, 10>;
@@ -83,49 +82,49 @@
     //@{
     //! Construct an arbitrarily initialised object, suitable only for
     //! assigning to or swapping with a valid one.
-    CMultivariatePrior(void);
+    CMultivariatePrior();
 
     //! \param[in] dataType The type of data being modeled.
     //! \param[in] decayRate The rate at which the prior returns to non-
     //! informative.
     CMultivariatePrior(maths_t::EDataType dataType, double decayRate);
 
-    virtual ~CMultivariatePrior(void) = default;
+    virtual ~CMultivariatePrior() = default;
 
     //! Swap the contents of this prior and \p other.
     void swap(CMultivariatePrior& other);
     //@}
 
     //! Mark the prior as being used for forecasting.
-    void forForecasting(void);
+    void forForecasting();
 
     //! Check if this prior is being used for forecasting.
     //!
     //! \warning This is an irreversible action so if the prior
     //! is still need it should be copied first.
-    bool isForForecasting(void) const;
+    bool isForForecasting() const;
 
     //! Check if the prior is being used to model discrete data.
-    bool isDiscrete(void) const;
+    bool isDiscrete() const;
 
     //! Check if the prior is being used to model integer data.
-    bool isInteger(void) const;
+    bool isInteger() const;
 
     //! Get the data type.
-    maths_t::EDataType dataType(void) const;
+    maths_t::EDataType dataType() const;
 
     //! Get the rate at which the prior returns to non-informative.
-    double decayRate(void) const;
+    double decayRate() const;
 
     //! \name Prior Contract
     //@{
     //! Create a copy of the prior.
     //!
     //! \warning Caller owns returned object.
-    virtual CMultivariatePrior* clone(void) const = 0;
+    virtual CMultivariatePrior* clone() const = 0;
 
     //! Get the dimension of the prior.
-    virtual std::size_t dimension(void) const = 0;
+    virtual std::size_t dimension() const = 0;
 
     //! Set the data type.
     virtual void dataType(maths_t::EDataType value);
@@ -189,10 +188,10 @@
     virtual TPriorPtrDoublePr bivariate(const TSize10Vec& marginalize, const TSizeDoublePr10Vec& condition) const = 0;
 
     //! Get the support for the marginal likelihood function.
-    virtual TDouble10VecDouble10VecPr marginalLikelihoodSupport(void) const = 0;
+    virtual TDouble10VecDouble10VecPr marginalLikelihoodSupport() const = 0;
 
     //! Get the mean of the marginal likelihood function.
-    virtual TDouble10Vec marginalLikelihoodMean(void) const = 0;
+    virtual TDouble10Vec marginalLikelihoodMean() const = 0;
 
     //! Get the nearest mean of the multimodal prior marginal likelihood,
     //! otherwise the marginal likelihood mean.
@@ -205,10 +204,10 @@
     virtual TDouble10Vec1Vec marginalLikelihoodModes(const TWeightStyleVec& weightStyles, const TDouble10Vec4Vec& weights) const;
 
     //! Get the covariance matrix for the marginal likelihood.
-    virtual TDouble10Vec10Vec marginalLikelihoodCovariance(void) const = 0;
+    virtual TDouble10Vec10Vec marginalLikelihoodCovariance() const = 0;
 
     //! Get the diagonal of the covariance matrix for the marginal likelihood.
-    virtual TDouble10Vec marginalLikelihoodVariances(void) const = 0;
+    virtual TDouble10Vec marginalLikelihoodVariances() const = 0;
 
     //! Calculate the log marginal likelihood function, integrating over the
     //! prior density function.
@@ -308,10 +307,10 @@
                                         TTail10Vec& tail) const;
 
     //! Check if this is a non-informative prior.
-    virtual bool isNonInformative(void) const = 0;
+    virtual bool isNonInformative() const = 0;
 
     //! Get a human readable description of the prior.
-    std::string print(void) const;
+    std::string print() const;
 
     //! Get a human readable description of the prior.
     //!
@@ -346,13 +345,13 @@
     virtual void debugMemoryUsage(core::CMemoryUsage::TMemoryUsagePtr mem) const = 0;
 
     //! Get the memory used by this component
-    virtual std::size_t memoryUsage(void) const = 0;
+    virtual std::size_t memoryUsage() const = 0;
 
     //! Get the static size of this object - used for virtual hierarchies
-    virtual std::size_t staticSize(void) const = 0;
+    virtual std::size_t staticSize() const = 0;
 
     //! Get the tag name for this prior.
-    virtual std::string persistenceTag(void) const = 0;
+    virtual std::string persistenceTag() const = 0;
 
     //! Persist state by passing information to the supplied inserter
     virtual void acceptPersistInserter(core::CStatePersistInserter& inserter) const = 0;
@@ -366,16 +365,16 @@
     //!
     //! \note This is overridden by CPriorTestInterface so don't replace
     //! it by a static constant in the calling functions.
-    virtual double offsetMargin(void) const;
+    virtual double offsetMargin() const;
 
     //! Get the number of samples received.
-    double numberSamples(void) const;
+    double numberSamples() const;
 
     //! Set the number of samples received to \p numberSamples.
     void numberSamples(double numberSamples);
 
     //! Check if we should use this prior at present.
-    virtual bool participatesInModelSelection(void) const;
+    virtual bool participatesInModelSelection() const;
 
     //! Get the number of unmarginalized parameters in the marginal likelihood.
     //!
@@ -383,11 +382,11 @@
     //! compute a marginal likelihood don't need to be counted since we
     //! are interested in the estimating the usual BIC approximation for
     //! \f$int_{\theta}f(x|\theta, M)f(\theta|M)\d\theta\f$
-    virtual double unmarginalizedParameters(void) const;
+    virtual double unmarginalizedParameters() const;
 
 protected:
     //! Get the scaled decay rate for use by propagateForwardsByTime.
-    double scaledDecayRate(void) const;
+    double scaledDecayRate() const;
 
     //! Update the number of samples received to date by adding \p n.
     void addSamples(double n);
@@ -421,399 +420,6 @@
 
     //! The number of samples with which the prior has been updated.
     double m_NumberSamples;
-=======
-class MATHS_EXPORT CMultivariatePrior
-{
-    public:
-        using TDouble10Vec = core::CSmallVector<double, 10>;
-        using TDouble10Vec1Vec = core::CSmallVector<TDouble10Vec, 1>;
-        using TDouble10Vec2Vec = core::CSmallVector<TDouble10Vec, 2>;
-        using TDouble10Vec4Vec = core::CSmallVector<TDouble10Vec, 4>;
-        using TDouble10Vec10Vec = core::CSmallVector<TDouble10Vec, 10>;
-        using TDouble10Vec4Vec1Vec = core::CSmallVector<TDouble10Vec4Vec, 1>;
-        using TDouble10VecDouble10VecPr = std::pair<TDouble10Vec, TDouble10Vec>;
-        using TSize10Vec = core::CSmallVector<std::size_t, 10>;
-        using TSizeDoublePr = std::pair<std::size_t, double>;
-        using TSizeDoublePr10Vec = core::CSmallVector<TSizeDoublePr, 10>;
-        using TWeightStyleVec = maths_t::TWeightStyleVec;
-        using TTail10Vec = core::CSmallVector<maths_t::ETail, 10>;
-        using TUnivariatePriorPtr = boost::shared_ptr<CPrior>;
-        using TUnivariatePriorPtrDoublePr = std::pair<TUnivariatePriorPtr, double>;
-        using TPriorPtr = boost::shared_ptr<CMultivariatePrior>;
-        using TPriorPtrDoublePr = std::pair<TPriorPtr, double>;
-
-    public:
-        //! The value of the decay rate to fall back to using if the input
-        //! value is inappropriate.
-        static const double FALLBACK_DECAY_RATE;
-
-        //! \name Persistence Tags
-        //!
-        //! Tags for the persisting objects in this hierarchy.
-        //@{
-        static const std::string MULTIMODAL_TAG;
-        static const std::string NORMAL_TAG;
-        static const std::string ONE_OF_N_TAG;
-        static const std::string CONSTANT_TAG;
-        //@}
-
-    public:
-        //! \name Life-cycle
-        //@{
-        //! Construct an arbitrarily initialised object, suitable only for
-        //! assigning to or swapping with a valid one.
-        CMultivariatePrior();
-
-        //! \param[in] dataType The type of data being modeled.
-        //! \param[in] decayRate The rate at which the prior returns to non-
-        //! informative.
-        CMultivariatePrior(maths_t::EDataType dataType, double decayRate);
-
-        virtual ~CMultivariatePrior() = default;
-
-        //! Swap the contents of this prior and \p other.
-        void swap(CMultivariatePrior &other);
-        //@}
-
-        //! Mark the prior as being used for forecasting.
-        void forForecasting();
-
-        //! Check if this prior is being used for forecasting.
-        //!
-        //! \warning This is an irreversible action so if the prior
-        //! is still need it should be copied first.
-        bool isForForecasting() const;
-
-        //! Check if the prior is being used to model discrete data.
-        bool isDiscrete() const;
-
-        //! Check if the prior is being used to model integer data.
-        bool isInteger() const;
-
-        //! Get the data type.
-        maths_t::EDataType dataType() const;
-
-        //! Get the rate at which the prior returns to non-informative.
-        double decayRate() const;
-
-        //! \name Prior Contract
-        //@{
-        //! Create a copy of the prior.
-        //!
-        //! \warning Caller owns returned object.
-        virtual CMultivariatePrior *clone() const = 0;
-
-        //! Get the dimension of the prior.
-        virtual std::size_t dimension() const = 0;
-
-        //! Set the data type.
-        virtual void dataType(maths_t::EDataType value);
-
-        //! Set the rate at which the prior returns to non-informative.
-        virtual void decayRate(double value);
-
-        //! Reset the prior to non-informative.
-        virtual void setToNonInformative(double offset = 0.0, double decayRate = 0.0) = 0;
-
-        //! For priors with non-negative support this adjusts the offset used
-        //! to extend the support to handle negative samples.
-        //!
-        //! \param[in] weightStyles Controls the interpretation of the weight(s)
-        //! that are associated with each sample. See maths_t::ESampleWeightStyle
-        //! for more details.
-        //! \param[in] samples The samples from which to determine the offset.
-        //! \param[in] weights The weights of each sample in \p samples.
-        virtual void adjustOffset(const TWeightStyleVec &weightStyles,
-                                  const TDouble10Vec1Vec &samples,
-                                  const TDouble10Vec4Vec1Vec &weights) = 0;
-
-        //! Update the prior with a collection of independent samples from the
-        //! process.
-        //!
-        //! \param[in] weightStyles Controls the interpretation of the weight(s)
-        //! that are associated with each sample. See maths_t::ESampleWeightStyle
-        //! for more details.
-        //! \param[in] samples A collection of samples of the process.
-        //! \param[in] weights The weights of each sample in \p samples.
-        virtual void addSamples(const TWeightStyleVec &weightStyles,
-                                const TDouble10Vec1Vec &samples,
-                                const TDouble10Vec4Vec1Vec &weights) = 0;
-
-        //! Update the prior for the specified elapsed time.
-        virtual void propagateForwardsByTime(double time) = 0;
-
-        //! Compute the univariate prior marginalizing over the variables
-        //! \p marginalize and conditioning on the variables \p condition.
-        //!
-        //! \param[in] marginalize The variables to marginalize out.
-        //! \param[in] condition The variables to condition on.
-        //! \warning The caller owns the result.
-        //! \note The variables are passed by the index of their dimension
-        //! which must therefore be in range.
-        //! \note It is assumed that the variables are in sorted order.
-        //! \note The caller must specify dimension - 1 variables between
-        //! \p marginalize and \p condition so the resulting distribution
-        //! is univariate.
-        virtual TUnivariatePriorPtrDoublePr univariate(const TSize10Vec &marginalize,
-                                                       const TSizeDoublePr10Vec &condition) const = 0;
-
-        //! Compute the bivariate prior marginalizing over the variables
-        //! \p marginalize and conditioning on the variables \p condition.
-        //!
-        //! \param[in] marginalize The variables to marginalize out.
-        //! \param[in] condition The variables to condition on.
-        //! \warning The caller owns the result.
-        //! \note The variables are passed by the index of their dimension
-        //! which must therefore be in range.
-        //! \note It is assumed that the variables are in sorted order.
-        //! \note The caller must specify dimension - 2 variables between
-        //! \p marginalize and \p condition so the resulting distribution
-        //! is univariate.
-        virtual TPriorPtrDoublePr bivariate(const TSize10Vec &marginalize,
-                                            const TSizeDoublePr10Vec &condition) const = 0;
-
-        //! Get the support for the marginal likelihood function.
-        virtual TDouble10VecDouble10VecPr marginalLikelihoodSupport() const = 0;
-
-        //! Get the mean of the marginal likelihood function.
-        virtual TDouble10Vec marginalLikelihoodMean() const = 0;
-
-        //! Get the nearest mean of the multimodal prior marginal likelihood,
-        //! otherwise the marginal likelihood mean.
-        virtual TDouble10Vec nearestMarginalLikelihoodMean(const TDouble10Vec &value) const;
-
-        //! Get the mode of the marginal likelihood function.
-        virtual TDouble10Vec marginalLikelihoodMode(const TWeightStyleVec &weightStyles,
-                                                    const TDouble10Vec4Vec &weights) const = 0;
-
-        //! Get the local maxima of the marginal likelihood function.
-        virtual TDouble10Vec1Vec marginalLikelihoodModes(const TWeightStyleVec &weightStyles,
-                                                         const TDouble10Vec4Vec &weights) const;
-
-        //! Get the covariance matrix for the marginal likelihood.
-        virtual TDouble10Vec10Vec marginalLikelihoodCovariance() const = 0;
-
-        //! Get the diagonal of the covariance matrix for the marginal likelihood.
-        virtual TDouble10Vec marginalLikelihoodVariances() const = 0;
-
-        //! Calculate the log marginal likelihood function, integrating over the
-        //! prior density function.
-        //!
-        //! \param[in] weightStyles Controls the interpretation of the weight(s)
-        //! that are associated with each sample. See maths_t::ESampleWeightStyle
-        //! for more details.
-        //! \param[in] samples A collection of samples of the process.
-        //! \param[in] weights The weights of each sample in \p samples.
-        //! \param[out] result Filled in with the joint likelihood of \p samples.
-        virtual maths_t::EFloatingPointErrorStatus
-            jointLogMarginalLikelihood(const TWeightStyleVec &weightStyles,
-                                       const TDouble10Vec1Vec &samples,
-                                       const TDouble10Vec4Vec1Vec &weights,
-                                       double &result) const = 0;
-
-        //! Sample the marginal likelihood function.
-        //!
-        //! The marginal likelihood functions are sampled in quantile intervals
-        //! of the generalized cumulative density function, specifically intervals
-        //! between contours of constant probability density.
-        //!
-        //! The idea is to capture a set of samples that accurately and efficiently
-        //! represent the information in the prior. Random sampling (although it
-        //! has nice asymptotic properties) doesn't fulfill the second requirement:
-        //! typically requiring many more samples than sampling in quantile intervals
-        //! to capture the same amount of information.
-        //!
-        //! This is to allow us to transform one prior distribution into another
-        //! completely generically and relatively efficiently, by updating the target
-        //! prior with these samples. As such the prior needs to maintain a count of
-        //! the number of samples to date so that it isn't over sampled.
-        //!
-        //! \param[in] numberSamples The number of samples required.
-        //! \param[out] samples Filled in with samples from the prior.
-        //! \note \p numberSamples is truncated to the number of samples received.
-        virtual void sampleMarginalLikelihood(std::size_t numberSamples,
-                                              TDouble10Vec1Vec &samples) const = 0;
-
-        //! Calculate the joint probability of seeing a lower marginal likelihood
-        //! collection of independent samples for each coordinate.
-        //!
-        //! \param[in] calculation The style of the probability calculation
-        //! (see model_t::EProbabilityCalculation for details).
-        //! \param[in] weightStyles Controls the interpretation of the weights
-        //! that are associated with each sample. See maths_t::ESampleWeightStyle
-        //! for more details.
-        //! \param[in] samples A collection of samples of the process.
-        //! \param[in] weights The weights of each sample in \p samples.
-        //! \param[in] coordinates The coordinates for which to compute probabilities.
-        //! \param[out] lowerBounds Filled in with lower bounds for the probability
-        //! of each coordinate.
-        //! \param[out] upperBounds Filled in with upper bounds for the probability
-        //! of each coordinate.
-        //! \param[out] tail The tail (left or right), of each coordinate, that all
-        //! the samples are in or neither.
-        //! \note The samples are assumed to be independent.
-        //! \warning The variance scales must be in the range \f$(0,\infty)\f$, i.e.
-        //! a value of zero is not well defined and a value of infinity is not well
-        //! handled. (Very large values are handled though.)
-        bool probabilityOfLessLikelySamples(maths_t::EProbabilityCalculation calculation,
-                                            const TWeightStyleVec &weightStyles,
-                                            const TDouble10Vec1Vec &samples,
-                                            const TDouble10Vec4Vec1Vec &weights,
-                                            const TSize10Vec &coordinates,
-                                            TDouble10Vec2Vec &lowerBounds,
-                                            TDouble10Vec2Vec &upperBounds,
-                                            TTail10Vec &tail) const;
-
-        //! Calculate the joint probability of seeing a lower likelihood collection
-        //! of independent samples from the distribution integrating over the prior
-        //! density function.
-        //!
-        //! \param[in] calculation The style of the probability calculation
-        //! (see model_t::EProbabilityCalculation for details).
-        //! \param[in] weightStyles Controls the interpretation of the weights
-        //! that are associated with each sample. See maths_t::ESampleWeightStyle
-        //! for more details.
-        //! \param[in] samples A collection of samples of the process.
-        //! \param[in] weights The weights of each sample in \p samples.
-        //! \param[out] lowerBound Filled in with a lower bound for the probability
-        //! of the set for which the joint marginal likelihood is less than
-        //! that of \p samples (subject to the measure \p calculation).
-        //! \param[out] upperBound Filled in with an upper bound for the
-        //! probability of the set for which the joint marginal likelihood is
-        //! less than that of \p samples (subject to the measure \p calculation).
-        //! \param[out] tail The tail (left or right), of each coordinate, that all
-        //! the samples are in or neither.
-        //! \note The samples are assumed to be independent.
-        //! \warning The variance scales must be in the range \f$(0,\infty)\f$, i.e.
-        //! a value of zero is not well defined and a value of infinity is not well
-        //! handled. (Very large values are handled though.)
-        bool probabilityOfLessLikelySamples(maths_t::EProbabilityCalculation calculation,
-                                            const TWeightStyleVec &weightStyles,
-                                            const TDouble10Vec1Vec &samples,
-                                            const TDouble10Vec4Vec1Vec &weights,
-                                            double &lowerBound,
-                                            double &upperBound,
-                                            TTail10Vec &tail) const;
-
-        //! Check if this is a non-informative prior.
-        virtual bool isNonInformative() const = 0;
-
-        //! Get a human readable description of the prior.
-        std::string print() const;
-
-        //! Get a human readable description of the prior.
-        //!
-        //! \param[in] separator String used to separate priors.
-        //! \param[in,out] result Filled in with the description.
-        virtual void print(const std::string &separator, std::string &result) const = 0;
-
-        //! Print a projection of the marginal likelihood function onto the specified
-        //! coordinates.
-        //!
-        //! The format is as follows:\n
-        //! \code{cpp}
-        //!   x = [x1 x2 .... xn ];
-        //!   y = [y1 y2 .... yn ];
-        //!   likelihood = [L(x1, y1) L(x1, y2) ... L(x1, yn)
-        //!                 L(x2, y1) L(x2, y2) ... L(x2, yn)
-        //!                      .         .            .
-        //!                      .         .            .
-        //!                      .         .            .
-        //!                 L(xn, y1) L(xn, y2) ... L(xn, yn) ];
-        //! \endcode
-        //!
-        //! i.e. domain values are space separated on the first and subsequent line(s)
-        //! as appropriate and the density function evaluated at those values are space
-        //! separated on the next line and subsequent lines as appropriate.
-        std::string printMarginalLikelihoodFunction(std::size_t x, std::size_t y) const;
-
-        //! Get a checksum for this object.
-        virtual uint64_t checksum(uint64_t seed = 0) const = 0;
-
-        //! Get the memory used by this component
-        virtual void debugMemoryUsage(core::CMemoryUsage::TMemoryUsagePtr mem) const = 0;
-
-        //! Get the memory used by this component
-        virtual std::size_t memoryUsage() const = 0;
-
-        //! Get the static size of this object - used for virtual hierarchies
-        virtual std::size_t staticSize() const = 0;
-
-        //! Get the tag name for this prior.
-        virtual std::string persistenceTag() const = 0;
-
-        //! Persist state by passing information to the supplied inserter
-        virtual void acceptPersistInserter(core::CStatePersistInserter &inserter) const = 0;
-        //@}
-
-        //! Get the margin between the smallest value and the support left
-        //! end. Priors with non-negative support, automatically adjust the
-        //! offset if a value is seen which is smaller than offset + margin.
-        //! This is to avoid the numerical instability caused by adding
-        //! values close to zero.
-        //!
-        //! \note This is overridden by CPriorTestInterface so don't replace
-        //! it by a static constant in the calling functions.
-        virtual double offsetMargin() const;
-
-        //! Get the number of samples received.
-        double numberSamples() const;
-
-        //! Set the number of samples received to \p numberSamples.
-        void numberSamples(double numberSamples);
-
-        //! Check if we should use this prior at present.
-        virtual bool participatesInModelSelection() const;
-
-        //! Get the number of unmarginalized parameters in the marginal likelihood.
-        //!
-        //! \note That any parameters over which we explicitly integrate to
-        //! compute a marginal likelihood don't need to be counted since we
-        //! are interested in the estimating the usual BIC approximation for
-        //! \f$int_{\theta}f(x|\theta, M)f(\theta|M)\d\theta\f$
-        virtual double unmarginalizedParameters() const;
-
-    protected:
-        //! Get the scaled decay rate for use by propagateForwardsByTime.
-        double scaledDecayRate() const;
-
-        //! Update the number of samples received to date by adding \p n.
-        void addSamples(double n);
-
-        //! Check that the samples and weights are consistent.
-        bool check(const TDouble10Vec1Vec &samples,
-                   const TDouble10Vec4Vec1Vec &weights) const;
-
-        //! Check that the variables to marginalize out and condition on
-        //! are consistent.
-        bool check(const TSize10Vec &marginalize,
-                   const TSizeDoublePr10Vec &condition) const;
-
-        //! Get the remaining variables.
-        void remainingVariables(const TSize10Vec &marginalize,
-                                const TSizeDoublePr10Vec &condition,
-                                TSize10Vec &results) const;
-
-        //! Get the smallest component of \p x.
-        double smallest(const TDouble10Vec &x) const;
-
-    private:
-        //! Set to true if this model is being used for forecasting. Note
-        //! we don't have any need to persist forecast models so this is
-        //! is not persisted.
-        bool m_Forecasting;
-
-        //! If this is true then the prior is being used to model discrete
-        //! data. Note that this is not persisted and deduced from context.
-        maths_t::EDataType m_DataType;
-
-        //! The rate at which the prior returns to non-informative. Note that
-        //! this is not persisted.
-        double m_DecayRate;
-
-        //! The number of samples with which the prior has been updated.
-        double m_NumberSamples;
->>>>>>> d4e4cca7
 };
 }
 }
