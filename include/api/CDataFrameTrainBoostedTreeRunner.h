/*
 * Copyright Elasticsearch B.V. and/or licensed to Elasticsearch B.V. under one
 * or more contributor license agreements. Licensed under the Elastic License;
 * you may not use this file except in compliance with the Elastic License.
 */

#ifndef INCLUDED_ml_api_CDataFrameTrainBoostedTreeRunner_h
#define INCLUDED_ml_api_CDataFrameTrainBoostedTreeRunner_h

#include <maths/CBasicStatistics.h>

#include <api/CDataFrameAnalysisInstrumentation.h>
#include <api/CDataFrameAnalysisRunner.h>
#include <api/CDataFrameAnalysisSpecification.h>
#include <api/ImportExport.h>

#include <rapidjson/document.h>

#include <memory>

namespace ml {
namespace maths {
namespace boosted_tree {
class CLoss;
}
class CBoostedTree;
class CBoostedTreeFactory;
}
namespace api {
class CDataFrameAnalysisConfigReader;
class CDataFrameAnalysisParameters;
class CBoostedTreeInferenceModelBuilder;

//! \brief Runs boosted tree regression on a core::CDataFrame.
class API_EXPORT CDataFrameTrainBoostedTreeRunner : public CDataFrameAnalysisRunner {
public:
    enum ETask { E_Train = 0, E_Update, E_Predict };

    static const std::string DEPENDENT_VARIABLE_NAME;
    static const std::string PREDICTION_FIELD_NAME;
    static const std::string DOWNSAMPLE_ROWS_PER_FEATURE;
    static const std::string DOWNSAMPLE_FACTOR;
    static const std::string ALPHA;
    static const std::string LAMBDA;
    static const std::string GAMMA;
    static const std::string ETA;
    static const std::string ETA_GROWTH_RATE_PER_TREE;
    static const std::string SOFT_TREE_DEPTH_LIMIT;
    static const std::string SOFT_TREE_DEPTH_TOLERANCE;
    static const std::string MAX_TREES;
    static const std::string FEATURE_BAG_FRACTION;
    static const std::string PREDICTION_CHANGE_COST;
    static const std::string TREE_TOPOLOGY_CHANGE_PENALTY;
    static const std::string NUM_FOLDS;
    static const std::string STOP_CROSS_VALIDATION_EARLY;
    static const std::string MAX_OPTIMIZATION_ROUNDS_PER_HYPERPARAMETER;
    static const std::string BAYESIAN_OPTIMISATION_RESTARTS;
    static const std::string NUM_TOP_FEATURE_IMPORTANCE_VALUES;
    static const std::string TRAINING_PERCENT_FIELD_NAME;
    static const std::string FEATURE_PROCESSORS;
    static const std::string EARLY_STOPPING_ENABLED;
    static const std::string TASK;
    static const std::string TASK_TRAIN;
    static const std::string TASK_UPDATE;
<<<<<<< HEAD
    static const std::string DATA_SUMMARIZATION_FRACTION;
=======
    static const std::string TASK_PREDICT;
>>>>>>> b048159d

    // Output
    static const std::string IS_TRAINING_FIELD_NAME;
    static const std::string FEATURE_NAME_FIELD_NAME;
    static const std::string IMPORTANCE_FIELD_NAME;
    static const std::string FEATURE_IMPORTANCE_FIELD_NAME;

public:
    ~CDataFrameTrainBoostedTreeRunner() override;

    //! \return The number of columns this adds to the data frame.
    std::size_t numberExtraColumns() const override;

    //! \return The capacity of the data frame slice to use.
    std::size_t dataFrameSliceCapacity() const override;

    //! \return The boosted tree.
    const maths::CBoostedTree& boostedTree() const;

    //! \return Reference to the analysis state.
    const CDataFrameAnalysisInstrumentation& instrumentation() const override;
    //! \return Reference to the analysis state.
    CDataFrameAnalysisInstrumentation& instrumentation() override;

    //! \return A serialisable data summarization for the trained model.
    TDataSummarizationUPtr dataSummarization(const core::CDataFrame& dataFrame) const override;

protected:
    using TLossFunctionUPtr = std::unique_ptr<maths::boosted_tree::CLoss>;

protected:
    CDataFrameTrainBoostedTreeRunner(const CDataFrameAnalysisSpecification& spec,
                                     const CDataFrameAnalysisParameters& parameters,
                                     TLossFunctionUPtr loss,
                                     TDataFrameUPtrTemporaryDirectoryPtrPr* frameAndDirectory);

    //! \return The parameter reader handling parameters that are shared by subclasses.
    static const CDataFrameAnalysisConfigReader& parameterReader();
    //! \return The name of dependent variable field.
    const std::string& dependentVariableFieldName() const;
    //! \return The name of prediction field.
    const std::string& predictionFieldName() const;
    //! \return The boosted tree factory.
    const maths::CBoostedTreeFactory& boostedTreeFactory() const;
    //! \return The boosted tree factory.
    maths::CBoostedTreeFactory& boostedTreeFactory();

    //! Validate if \p frame is suitable for running the analysis on.
    bool validate(const core::CDataFrame& frame) const override;

    //! Write the boosted tree and custom processors to \p builder.
    void accept(CBoostedTreeInferenceModelBuilder& builder) const;

    //! Get the task to perform.
    ETask task() const { return m_Task; }

private:
    using TBoostedTreeFactoryUPtr = std::unique_ptr<maths::CBoostedTreeFactory>;
    using TBoostedTreeUPtr = std::unique_ptr<maths::CBoostedTree>;
    using TDataSearcherUPtr = CDataFrameAnalysisSpecification::TDataSearcherUPtr;

private:
    void computeAndSaveExecutionStrategy() override;
    void runImpl(core::CDataFrame& frame) override;
    TBoostedTreeFactoryUPtr
    boostedTreeFactory(TLossFunctionUPtr loss,
                       TDataFrameUPtrTemporaryDirectoryPtrPr* frameAndDirectory) const;
    TBoostedTreeUPtr restoreBoostedTree(core::CDataFrame& frame,
                                        std::size_t dependentVariableColumn,
                                        const TDataSearcherUPtr& restoreSearcher);
    std::size_t estimateBookkeepingMemoryUsage(std::size_t numberPartitions,
                                               std::size_t totalNumberRows,
                                               std::size_t partitionNumberRows,
                                               std::size_t numberColumns) const override;

    virtual void validate(const core::CDataFrame& frame,
                          std::size_t dependentVariableColumn) const = 0;

private:
    // Note custom config is written directly to the factory object.

    ETask m_Task{E_Train};
    rapidjson::Document m_CustomProcessors;
    std::string m_DependentVariableFieldName;
    std::string m_PredictionFieldName;
    double m_TrainingPercent;
    std::size_t m_NumberLossParameters{0};
    TBoostedTreeFactoryUPtr m_BoostedTreeFactory;
    TBoostedTreeUPtr m_BoostedTree;
    CDataFrameTrainBoostedTreeInstrumentation m_Instrumentation;
};
}
}

#endif // INCLUDED_ml_api_CDataFrameTrainBoostedTreeRunner_h<|MERGE_RESOLUTION|>--- conflicted
+++ resolved
@@ -62,11 +62,8 @@
     static const std::string TASK;
     static const std::string TASK_TRAIN;
     static const std::string TASK_UPDATE;
-<<<<<<< HEAD
     static const std::string DATA_SUMMARIZATION_FRACTION;
-=======
     static const std::string TASK_PREDICT;
->>>>>>> b048159d
 
     // Output
     static const std::string IS_TRAINING_FIELD_NAME;
