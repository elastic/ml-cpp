--- conflicted
+++ resolved
@@ -25,10 +25,10 @@
 
 namespace ml {
 namespace maths {
+namespace analytics {
 namespace boosted_tree {
 class CLoss;
 }
-namespace analytics {
 class CBoostedTree;
 class CBoostedTreeFactory;
 }
@@ -71,7 +71,6 @@
     static const std::string TRAINING_PERCENT_FIELD_NAME;
     static const std::string FEATURE_PROCESSORS;
     static const std::string EARLY_STOPPING_ENABLED;
-<<<<<<< HEAD
     static const std::string FORCE_ACCEPT_INCREMENTAL_TRAINING;
     static const std::string DISABLE_HYPERPARAMETER_SCALING;
     static const std::string DATA_SUMMARIZATION_FRACTION;
@@ -82,9 +81,7 @@
     static const std::string PREVIOUS_TRAIN_LOSS_GAP;
     static const std::string PREVIOUS_TRAIN_NUM_ROWS;
     static const std::string MAX_NUM_NEW_TREES;
-=======
     static const std::string ROW_WEIGHT_COLUMN;
->>>>>>> 96512382
 
     // Output
     static const std::string IS_TRAINING_FIELD_NAME;
