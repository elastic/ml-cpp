--- conflicted
+++ resolved
@@ -78,7 +78,6 @@
 //! handler to be a CJsonOutputWriter rather than a writer for an
 //! arbitrary format
 //!
-<<<<<<< HEAD
 class API_EXPORT CAnomalyJob : public CDataProcessor {
 public:
     //! Elasticsearch index for state
@@ -115,27 +114,19 @@
     };
 
 public:
-    typedef std::function<void(core_t::TTime,
-                               const std::string&,
-                               const std::string&,
-                               size_t,
-                               const model::CResourceMonitor::SResults&,
-                               const std::string&,
-                               core_t::TTime,
-                               core_t::TTime)>
-        TPersistCompleteFunc;
-    typedef model::CAnomalyDetector::TAnomalyDetectorPtr TAnomalyDetectorPtr;
-    typedef std::vector<TAnomalyDetectorPtr> TAnomalyDetectorPtrVec;
-    typedef std::vector<TAnomalyDetectorPtr>::iterator TAnomalyDetectorPtrVecItr;
-    typedef std::vector<TAnomalyDetectorPtr>::const_iterator TAnomalyDetectorPtrVecCItr;
-    typedef std::vector<model::CSearchKey> TKeyVec;
-    typedef boost::unordered_map<model::CSearchKey::TStrKeyPr, TAnomalyDetectorPtr, model::CStrKeyPrHash, model::CStrKeyPrEqual>
-        TKeyAnomalyDetectorPtrUMap;
-    typedef std::pair<model::CSearchKey::TStrCRefKeyCRefPr, TAnomalyDetectorPtr> TKeyCRefAnomalyDetectorPtrPr;
-    typedef std::vector<TKeyCRefAnomalyDetectorPtrPr> TKeyCRefAnomalyDetectorPtrPrVec;
-    typedef model::CAnomalyDetector::TModelPlotDataVec TModelPlotDataVec;
-    typedef TModelPlotDataVec::const_iterator TModelPlotDataVecCItr;
-    typedef model::CBucketQueue<TModelPlotDataVec> TModelPlotDataVecQueue;
+    using TPersistCompleteFunc = std::function<void(const CModelSnapshotJsonWriter::SModelSnapshotReport&)>;
+    using TAnomalyDetectorPtr = model::CAnomalyDetector::TAnomalyDetectorPtr;
+    using TAnomalyDetectorPtrVec = std::vector<TAnomalyDetectorPtr>;
+    using TAnomalyDetectorPtrVecItr = std::vector<TAnomalyDetectorPtr>::iterator;
+    using TAnomalyDetectorPtrVecCItr = std::vector<TAnomalyDetectorPtr>::const_iterator;
+    using TKeyVec = std::vector<model::CSearchKey>;
+    using TKeyAnomalyDetectorPtrUMap =
+        boost::unordered_map<model::CSearchKey::TStrKeyPr, TAnomalyDetectorPtr, model::CStrKeyPrHash, model::CStrKeyPrEqual>;
+    using TKeyCRefAnomalyDetectorPtrPr = std::pair<model::CSearchKey::TStrCRefKeyCRefPr, TAnomalyDetectorPtr>;
+    using TKeyCRefAnomalyDetectorPtrPrVec = std::vector<TKeyCRefAnomalyDetectorPtrPr>;
+    using TModelPlotDataVec = model::CAnomalyDetector::TModelPlotDataVec;
+    using TModelPlotDataVecCItr = TModelPlotDataVec::const_iterator;
+    using TModelPlotDataVecQueue = model::CBucketQueue<TModelPlotDataVec>;
 
     struct API_EXPORT SRestoredStateDetail {
         ERestoreStateStatus s_RestoredStateStatus;
@@ -162,7 +153,7 @@
         TKeyCRefAnomalyDetectorPtrPrVec s_Detectors;
     };
 
-    typedef boost::shared_ptr<SBackgroundPersistArgs> TBackgroundPersistArgsPtr;
+    using TBackgroundPersistArgsPtr = boost::shared_ptr<SBackgroundPersistArgs>;
 
 public:
     CAnomalyJob(const std::string& jobId,
@@ -177,20 +168,20 @@
                 const std::string& timeFieldFormat = EMPTY_STRING,
                 size_t maxAnomalyRecords = 0u);
 
-    virtual ~CAnomalyJob(void);
+    virtual ~CAnomalyJob();
 
     //! We're going to be writing to a new output stream
-    virtual void newOutputStream(void);
+    virtual void newOutputStream();
 
     //! Access the output handler
-    virtual COutputHandler& outputHandler(void);
+    virtual COutputHandler& outputHandler();
 
     //! Receive a single record to be processed, and produce output
     //! with any required modifications
     virtual bool handleRecord(const TStrStrUMap& dataRowFields);
 
     //! Perform any final processing once all input data has been seen.
-    virtual void finalise(void);
+    virtual void finalise();
 
     //! Restore previously saved state
     virtual bool restoreState(core::CDataSearcher& restoreSearcher, core_t::TTime& completeToTime);
@@ -202,13 +193,13 @@
     virtual bool initNormalizer(const std::string& quantilesStateFile);
 
     //! How many records did we handle?
-    virtual uint64_t numRecordsHandled(void) const;
+    virtual uint64_t numRecordsHandled() const;
 
     //! Log a list of the detectors and keys
-    void description(void) const;
+    void description() const;
 
     //! Log a list of the detectors, keys and their memory usage
-    void descriptionAndDebugMemoryUsage(void) const;
+    void descriptionAndDebugMemoryUsage() const;
 
     //! Extra information on the success/failure of restoring the model state.
     //! In certain situations such as no data being loaded from the restorer
@@ -314,7 +305,7 @@
 
     //! Get the bucketLength, or half the bucketLength if
     //! out-of-phase buckets are active
-    core_t::TTime effectiveBucketLength(void) const;
+    core_t::TTime effectiveBucketLength() const;
 
     //! Update configuration
     void updateConfig(const std::string& config);
@@ -331,299 +322,6 @@
 
     //! Update quantiles if not interim and normalize.
     void updateQuantilesAndNormalize(bool isInterim, model::CHierarchicalResults& results);
-=======
-class API_EXPORT CAnomalyJob : public CDataProcessor
-{
-    public:
-        //! Elasticsearch index for state
-        static const std::string ML_STATE_INDEX;
-
-        //! Discriminant for Elasticsearch IDs
-        static const std::string STATE_TYPE;
-
-        //! Input field names
-        static const std::string EMPTY_STRING;
-        static const std::string DEFAULT_TIME_FIELD_NAME;
-
-    public:
-        //! Enum represents the result of persisted Model restoration
-        //! Possible states are:
-        //!   -# IncorrectVersion: The version of the stored model state
-        //!      does not match the anomaly detector version.
-        //!   -# UnexpectedTag: State is malformed or could not be parsed
-        //!      correctly
-        //!   -# MemoryLimitReached: The detector could not be allocated
-        //!      becasuse it would violate the memory usage restrictions
-        //!   -# NotRestoredToTime: The detector was not restored to the
-        //!      requested time
-        //!   -# Success:
-        //!   -# Failure:
-        enum ERestoreStateStatus
-        {
-            E_IncorrectVersion,
-            E_UnexpectedTag,
-            E_MemoryLimitReached,
-            E_NotRestoredToTime,
-            E_NoDetectorsRecovered,
-            E_Success,
-            E_Failure
-        };
-
-
-    public:
-        using TPersistCompleteFunc = std::function<void(const CModelSnapshotJsonWriter::SModelSnapshotReport &)>;
-        using TAnomalyDetectorPtr = model::CAnomalyDetector::TAnomalyDetectorPtr;
-        using TAnomalyDetectorPtrVec = std::vector<TAnomalyDetectorPtr>;
-        using TAnomalyDetectorPtrVecItr = std::vector<TAnomalyDetectorPtr>::iterator;
-        using TAnomalyDetectorPtrVecCItr = std::vector<TAnomalyDetectorPtr>::const_iterator;
-        using TKeyVec = std::vector<model::CSearchKey>;
-        using TKeyAnomalyDetectorPtrUMap =
-                  boost::unordered_map<model::CSearchKey::TStrKeyPr,
-                                       TAnomalyDetectorPtr,
-                                       model::CStrKeyPrHash,
-                                       model::CStrKeyPrEqual>;
-        using TKeyCRefAnomalyDetectorPtrPr = std::pair<model::CSearchKey::TStrCRefKeyCRefPr, TAnomalyDetectorPtr>;
-        using TKeyCRefAnomalyDetectorPtrPrVec = std::vector<TKeyCRefAnomalyDetectorPtrPr>;
-        using TModelPlotDataVec = model::CAnomalyDetector::TModelPlotDataVec;
-        using TModelPlotDataVecCItr = TModelPlotDataVec::const_iterator;
-        using TModelPlotDataVecQueue = model::CBucketQueue<TModelPlotDataVec>;
-
-        struct API_EXPORT SRestoredStateDetail
-        {
-            ERestoreStateStatus          s_RestoredStateStatus;
-            boost::optional<std::string> s_Extra;
-        };
-
-        struct SBackgroundPersistArgs
-        {
-            SBackgroundPersistArgs(const model::CResultsQueue &resultsQueue,
-                                   const TModelPlotDataVecQueue &modelPlotQueue,
-                                   core_t::TTime time,
-                                   const model::CResourceMonitor::SResults &modelSizeStats,
-                                   const model::CHierarchicalResultsAggregator &aggregator,
-                                   core_t::TTime latestRecordTime,
-                                   core_t::TTime lastResultsTime);
-
-            model::CResultsQueue s_ResultsQueue;
-            TModelPlotDataVecQueue s_ModelPlotQueue;
-            core_t::TTime s_Time;
-            model::CResourceMonitor::SResults s_ModelSizeStats;
-            model::CHierarchicalResultsAggregator s_Aggregator;
-            std::string s_NormalizerState;
-            core_t::TTime s_LatestRecordTime;
-            core_t::TTime s_LastResultsTime;
-            TKeyCRefAnomalyDetectorPtrPrVec s_Detectors;
-        };
-
-        using TBackgroundPersistArgsPtr = boost::shared_ptr<SBackgroundPersistArgs>;
-
-    public:
-        CAnomalyJob(const std::string &jobId,
-                         model::CLimits &limits,
-                         CFieldConfig &fieldConfig,
-                         model::CAnomalyDetectorModelConfig &modelConfig,
-                         core::CJsonOutputStreamWrapper &outputBuffer,
-                         const TPersistCompleteFunc &persistCompleteFunc = TPersistCompleteFunc(),
-                         CBackgroundPersister *periodicPersister = nullptr,
-                         core_t::TTime maxQuantileInterval = -1,
-                         const std::string &timeFieldName = DEFAULT_TIME_FIELD_NAME,
-                         const std::string &timeFieldFormat = EMPTY_STRING,
-                         size_t maxAnomalyRecords = 0u);
-
-        virtual ~CAnomalyJob();
-
-        //! We're going to be writing to a new output stream
-        virtual void newOutputStream();
-
-        //! Access the output handler
-        virtual COutputHandler &outputHandler();
-
-        //! Receive a single record to be processed, and produce output
-        //! with any required modifications
-        virtual bool handleRecord(const TStrStrUMap &dataRowFields);
-
-        //! Perform any final processing once all input data has been seen.
-        virtual void finalise();
-
-        //! Restore previously saved state
-        virtual bool restoreState(core::CDataSearcher &restoreSearcher,
-                                  core_t::TTime &completeToTime);
-
-        //! Persist current state
-        virtual bool persistState(core::CDataAdder &persister);
-
-        //! Initialise normalizer from quantiles state
-        virtual bool initNormalizer(const std::string &quantilesStateFile);
-
-        //! How many records did we handle?
-        virtual uint64_t numRecordsHandled() const;
-
-        //! Log a list of the detectors and keys
-        void description() const;
-
-        //! Log a list of the detectors, keys and their memory usage
-        void descriptionAndDebugMemoryUsage() const;
-
-        //! Extra information on the success/failure of restoring the model state.
-        //! In certain situations such as no data being loaded from the restorer
-        //! or the stored state version is wrong the restoreState function will
-        //! still return true. If interested in these kinds of errors check them
-        //! here.
-        const SRestoredStateDetail &restoreStateStatus() const;
-
-    private:
-        //! NULL pointer that we can take a long-lived const reference to
-        static const TAnomalyDetectorPtr NULL_DETECTOR;
-
-    private:
-        //! Handle a control message.  The first character of the control
-        //! message indicates its type.  Currently defined types are:
-        //! ' ' => Dummy message to force all previously uploaded data through
-        //!        buffers
-        //! 'f' => Echo a flush ID so that the attached process knows that data
-        //!        sent previously has all been processed
-        //! 'i' => Generate interim results
-        bool handleControlMessage(const std::string &controlMessage);
-
-        //! Write out the results for the bucket starting at \p bucketStartTime.
-        void outputResults(core_t::TTime bucketStartTime);
-
-        //! Write out interim results for the bucket starting at \p bucketStartTime.
-        void outputInterimResults(core_t::TTime bucketStartTime);
-
-        //! Helper function for outputResults.
-        //! \p processingTimer is the processing time can be written to the bucket
-        //! \p sumPastProcessingTime is the total time previously spent processing
-        //! but resulted in no bucket being outputted.
-        void writeOutResults(bool interim, model::CHierarchicalResults &results,
-                             core_t::TTime bucketTime, uint64_t processingTime,
-                             uint64_t sumPastProcessingTime);
-
-        //! Reset buckets in the range specified by the control message.
-        void resetBuckets(const std::string &controlMessage);
-
-        //! Attempt to restore the detectors
-        bool restoreState(core::CStateRestoreTraverser &traverser,
-                          core_t::TTime &completeToTime,
-                          std::size_t &numDetectors);
-
-        //! Attempt to restore one detector from an already-created traverser.
-        bool restoreSingleDetector(core::CStateRestoreTraverser &traverser);
-
-        //! Restore the detector identified by \p key and \p partitionFieldValue
-        //! from \p traverser.
-        bool restoreDetectorState(const model::CSearchKey &key,
-                                  const std::string &partitionFieldValue,
-                                  core::CStateRestoreTraverser &traverser);
-
-        //! Persist current state in the background
-        bool backgroundPersistState(CBackgroundPersister &backgroundPersister);
-
-        //! This is the function that is called in a different thread to the
-        //! main processing when background persistence is triggered.
-        bool runBackgroundPersist(TBackgroundPersistArgsPtr args,
-                                  core::CDataAdder &persister);
-
-        //! Persist the detectors to a stream.
-        bool persistState(const std::string &descriptionPrefix,
-                          const model::CResultsQueue &resultsQueue,
-                          const TModelPlotDataVecQueue &modelPlotQueue,
-                          core_t::TTime time,
-                          const TKeyCRefAnomalyDetectorPtrPrVec &detectors,
-                          const model::CResourceMonitor::SResults &modelSizeStats,
-                          const model::CHierarchicalResultsAggregator &aggregator,
-                          const std::string &normalizerState,
-                          core_t::TTime latestRecordTime,
-                          core_t::TTime lastResultsTime,
-                          core::CDataAdder &persister);
-
-        //! Persist current state due to the periodic persistence being triggered.
-        virtual bool periodicPersistState(CBackgroundPersister &persister);
-
-        //! Acknowledge a flush request
-        void acknowledgeFlush(const std::string &flushId);
-
-        //! Advance time until \p time, if it can be parsed.
-        //!
-        //! This also calls outputBucketResultsUntil, so may generate results if
-        //! a bucket boundary is crossed and updates time in *all* the detector
-        //! models.
-        void advanceTime(const std::string &time);
-
-        //! Output any results new results which are available at \p time.
-        void outputBucketResultsUntil(core_t::TTime time);
-
-        //! Skip time to the bucket end of \p time, if it can be parsed.
-        void skipTime(const std::string &time);
-
-        //! Rolls time to \p endTime while skipping sampling the models for buckets
-        //! within the gap.
-        //!
-        //! \param[in] endTime The end of the time interval to skip sampling.
-        void skipSampling(core_t::TTime endTime);
-
-        //! Outputs queued results and resets the queue to the given \p startTime
-        void flushAndResetResultsQueue(core_t::TTime startTime);
-
-        //! Roll time forward to \p time
-        void timeNow(core_t::TTime time);
-
-        //! Get the bucketLength, or half the bucketLength if
-        //! out-of-phase buckets are active
-        core_t::TTime effectiveBucketLength() const;
-
-        //! Update configuration
-        void updateConfig(const std::string &config);
-
-        //! Generate interim results.
-        void generateInterimResults(const std::string &controlMessage);
-
-        //! Parses the time range in a control message assuming the time range follows after a
-        //! single character code (e.g. starts with 'i10 20').
-        bool parseTimeRangeInControlMessage(const std::string &controlMessage,
-                                            core_t::TTime &start,
-                                            core_t::TTime &end);
-
-        //! Update equalizers if not interim and aggregate.
-        void updateAggregatorAndAggregate(bool isInterim,
-                                          model::CHierarchicalResults &results);
-
-        //! Update quantiles if not interim and normalize.
-        void updateQuantilesAndNormalize(bool isInterim,
-                                         model::CHierarchicalResults &results);
-
-        //! Outputs results for the buckets that are within the specified range.
-        //! The range includes the start but does not include the end.
-        void outputResultsWithinRange(bool isInterim,
-                                      core_t::TTime start,
-                                      core_t::TTime end);
-
-        //! Generate the model plot for the models of the specified detector in the
-        //! specified time range.
-        void generateModelPlot(core_t::TTime startTime,
-                               core_t::TTime endTime,
-                               const model::CAnomalyDetector &detector);
-
-        //! Write the pre-generated model plot to the output stream of the user's
-        //! choosing: either file or streamed to the API
-        void writeOutModelPlot(core_t::TTime resultsTime);
-
-        //! Write the pre-generated model plot to the output stream of the user's
-        //! choosing: either file or streamed to the API
-        void writeOutModelPlot(core_t::TTime, CModelPlotDataJsonWriter &writer);
-
-        //! Persist one detector to a stream.
-        //! This method is static so that there is no danger of it accessing
-        //! the member variables of an object.  This makes it safer to call
-        //! from within a persistence thread that's working off a cloned
-        //! anomaly detector.
-        static void persistIndividualDetector(const model::CAnomalyDetector &detector,
-                                              core::CStatePersistInserter &inserter);
-
-        //! Iterate over the models, refresh their memory status, and send a report
-        //! to the API
-        void refreshMemoryAndReport();
->>>>>>> d4e4cca7
 
     //! Outputs results for the buckets that are within the specified range.
     //! The range includes the start but does not include the end.
@@ -650,7 +348,7 @@
 
     //! Iterate over the models, refresh their memory status, and send a report
     //! to the API
-    void refreshMemoryAndReport(void);
+    void refreshMemoryAndReport();
 
     //! Update configuration
     void doForecast(const std::string& controlMessage);
@@ -672,14 +370,9 @@
     //! and add the new record to \p detector
     void addRecord(const TAnomalyDetectorPtr detector, core_t::TTime time, const TStrStrUMap& dataRowFields);
 
-<<<<<<< HEAD
 protected:
     //! Get all the detectors.
     void detectors(TAnomalyDetectorPtrVec& detectors) const;
-=======
-        //! Prune all the models
-        void pruneAllModels();
->>>>>>> d4e4cca7
 
     //! Get the detectors by parition
     const TKeyAnomalyDetectorPtrUMap& detectorPartitionMap() const;
@@ -695,7 +388,7 @@
                                               model::CResourceMonitor& resourceMonitor);
 
     //! Prune all the models
-    void pruneAllModels(void);
+    void pruneAllModels();
 
 private:
     //! The job ID
