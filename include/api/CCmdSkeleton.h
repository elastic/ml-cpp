/*
 * ELASTICSEARCH CONFIDENTIAL
 *
 * Copyright (c) 2016 Elasticsearch BV. All Rights Reserved.
 *
 * Notice: this software, and all information contained
 * therein, is the exclusive property of Elasticsearch BV
 * and its licensors, if any, and is protected under applicable
 * domestic and foreign law, and international treaties.
 *
 * Reproduction, republication or distribution without the
 * express written consent of Elasticsearch BV is
 * strictly prohibited.
 */
#ifndef INCLUDED_ml_api_CCmdSkeleton_h
#define INCLUDED_ml_api_CCmdSkeleton_h

#include <core/CNonCopyable.h>

#include <api/ImportExport.h>

#include <string>

namespace ml {
namespace core {
class CDataAdder;
class CDataSearcher;
}
namespace api {
class CDataProcessor;
class CInputParser;

//! \brief
//! Basic implementation of an API command.
//!
//! DESCRIPTION:\n
//! Factors out some boilerplate code.
//!
//! IMPLEMENTATION DECISIONS:\n
//! Input/output streams are held by reference.  They must outlive objects of
//! this class, which, in practice, means that the CIoManager object managing
//! them must outlive this object.
//!
class API_EXPORT CCmdSkeleton : private core::CNonCopyable {
public:
    CCmdSkeleton(core::CDataSearcher* restoreSearcher, core::CDataAdder* persister, CInputParser& inputParser, CDataProcessor& processor);

<<<<<<< HEAD
    //! Pass input to the processor until it's consumed as much as it can.
    bool ioLoop(void);

private:
    //! Persists the state of the models
    bool persistState(void);
=======
        //! Pass input to the processor until it's consumed as much as it can.
        bool ioLoop();

    private:
        //! Persists the state of the models
        bool persistState();
>>>>>>> d4e4cca7

private:
    //! NULL if state restoration is not required.
    core::CDataSearcher* m_RestoreSearcher;

    //! NULL if state persistence is not required.
    core::CDataAdder* m_Persister;

    //! Input data parser.
    CInputParser& m_InputParser;

    //! Reference to the object that's going to do the command-specific
    //! processing of the data.
    CDataProcessor& m_Processor;
};
}
}

#endif // INCLUDED_ml_api_CCmdSkeleton_h<|MERGE_RESOLUTION|>--- conflicted
+++ resolved
@@ -45,21 +45,12 @@
 public:
     CCmdSkeleton(core::CDataSearcher* restoreSearcher, core::CDataAdder* persister, CInputParser& inputParser, CDataProcessor& processor);
 
-<<<<<<< HEAD
     //! Pass input to the processor until it's consumed as much as it can.
-    bool ioLoop(void);
+    bool ioLoop();
 
 private:
     //! Persists the state of the models
-    bool persistState(void);
-=======
-        //! Pass input to the processor until it's consumed as much as it can.
-        bool ioLoop();
-
-    private:
-        //! Persists the state of the models
-        bool persistState();
->>>>>>> d4e4cca7
+    bool persistState();
 
 private:
     //! NULL if state restoration is not required.
