--- conflicted
+++ resolved
@@ -48,25 +48,15 @@
     //! Constructor that causes output to be written to the specified stream
     CLineifiedXmlOutputWriter(const std::string& rootName, std::ostream& strmOut);
 
-<<<<<<< HEAD
     //! Destructor flushes the stream
-    virtual ~CLineifiedXmlOutputWriter(void);
-=======
-        //! Destructor flushes the stream
-        virtual ~CLineifiedXmlOutputWriter();
->>>>>>> d4e4cca7
+    virtual ~CLineifiedXmlOutputWriter();
 
     //! Set field names - this function has no affect it always
     //! returns true
     virtual bool fieldNames(const TStrVec& fieldNames, const TStrVec& extraFieldNames);
 
-<<<<<<< HEAD
     //! Returns an empty vector
-    virtual const TStrVec& fieldNames(void) const;
-=======
-        //! Returns an empty vector
-        virtual const TStrVec &fieldNames() const;
->>>>>>> d4e4cca7
+    virtual const TStrVec& fieldNames() const;
 
     // Bring the other overload of fieldNames() into scope
     using COutputHandler::fieldNames;
@@ -77,15 +67,9 @@
     // Bring the other overload of writeRow() into scope
     using COutputHandler::writeRow;
 
-<<<<<<< HEAD
     //! Get the contents of the internal string stream - for use with the
     //! zero argument constructor
-    std::string internalString(void) const;
-=======
-        //! Get the contents of the internal string stream - for use with the
-        //! zero argument constructor
-        std::string internalString() const;
->>>>>>> d4e4cca7
+    std::string internalString() const;
 
 private:
     //! Name of the root element in which the fields to be output will be
