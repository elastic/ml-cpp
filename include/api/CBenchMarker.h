--- conflicted
+++ resolved
@@ -41,50 +41,26 @@
 //! to be hard to categorise (even by human being) and are hence
 //! ignored for benchmarking purposes.
 //!
-<<<<<<< HEAD
 class API_EXPORT CBenchMarker {
 public:
     //! A count and and example string
-    typedef std::pair<size_t, std::string> TSizeStrPr;
+    using TSizeStrPr = std::pair<size_t, std::string>;
 
     //! Used for mapping Ml type to count and example
-    typedef std::map<int, TSizeStrPr> TIntSizeStrPrMap;
-    typedef TIntSizeStrPrMap::iterator TIntSizeStrPrMapItr;
-    typedef TIntSizeStrPrMap::const_iterator TIntSizeStrPrMapCItr;
+    using TIntSizeStrPrMap = std::map<int, TSizeStrPr>;
+    using TIntSizeStrPrMapItr = TIntSizeStrPrMap::iterator;
+    using TIntSizeStrPrMapCItr = TIntSizeStrPrMap::const_iterator;
 
     //! A regex and its corresponding type count map
-    typedef std::pair<core::CRegex, TIntSizeStrPrMap> TRegexIntSizeStrPrMapPr;
+    using TRegexIntSizeStrPrMapPr = std::pair<core::CRegex, TIntSizeStrPrMap>;
 
     //! Vector of regexes with corresponding type count maps
-    typedef std::vector<TRegexIntSizeStrPrMapPr> TRegexIntSizeStrPrMapPrVec;
-    typedef TRegexIntSizeStrPrMapPrVec::iterator TRegexIntSizeStrPrMapPrVecItr;
-    typedef TRegexIntSizeStrPrMapPrVec::const_iterator TRegexIntSizeStrPrMapPrVecCItr;
+    using TRegexIntSizeStrPrMapPrVec = std::vector<TRegexIntSizeStrPrMapPr>;
+    using TRegexIntSizeStrPrMapPrVecItr = TRegexIntSizeStrPrMapPrVec::iterator;
+    using TRegexIntSizeStrPrMapPrVecCItr = TRegexIntSizeStrPrMapPrVec::const_iterator;
 
 public:
-    CBenchMarker(void);
-=======
-class API_EXPORT CBenchMarker
-{
-    public:
-        //! A count and and example string
-        using TSizeStrPr = std::pair<size_t, std::string>;
-
-        //! Used for mapping Ml type to count and example
-        using TIntSizeStrPrMap = std::map<int, TSizeStrPr>;
-        using TIntSizeStrPrMapItr = TIntSizeStrPrMap::iterator;
-        using TIntSizeStrPrMapCItr = TIntSizeStrPrMap::const_iterator;
-
-        //! A regex and its corresponding type count map
-        using TRegexIntSizeStrPrMapPr = std::pair<core::CRegex, TIntSizeStrPrMap>;
-
-        //! Vector of regexes with corresponding type count maps
-        using TRegexIntSizeStrPrMapPrVec = std::vector<TRegexIntSizeStrPrMapPr>;
-        using TRegexIntSizeStrPrMapPrVecItr = TRegexIntSizeStrPrMapPrVec::iterator;
-        using TRegexIntSizeStrPrMapPrVecCItr = TRegexIntSizeStrPrMapPrVec::const_iterator;
-
-    public:
-        CBenchMarker();
->>>>>>> d4e4cca7
+    CBenchMarker();
 
     //! Initialise from a file
     bool init(const std::string& regexFilename);
@@ -92,11 +68,7 @@
     //! Add a message together with the type Ml assigned to it
     void addResult(const std::string& message, int type);
 
-<<<<<<< HEAD
-    void dumpResults(void) const;
-=======
-        void dumpResults() const;
->>>>>>> d4e4cca7
+    void dumpResults() const;
 
 private:
     //! Number of messages passed to the benchmarker
