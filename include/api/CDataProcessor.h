--- conflicted
+++ resolved
@@ -52,51 +52,28 @@
     static const char CONTROL_FIELD_NAME_CHAR = '.';
     static const std::string CONTROL_FIELD_NAME;
 
-<<<<<<< HEAD
 public:
-    typedef std::vector<std::string> TStrVec;
-    typedef TStrVec::iterator TStrVecItr;
-    typedef TStrVec::const_iterator TStrVecCItr;
+    using TStrVec = std::vector<std::string>;
+    using TStrVecItr = TStrVec::iterator;
+    using TStrVecCItr = TStrVec::const_iterator;
 
-    typedef boost::unordered_map<std::string, std::string> TStrStrUMap;
-    typedef TStrStrUMap::iterator TStrStrUMapItr;
-    typedef TStrStrUMap::const_iterator TStrStrUMapCItr;
+    using TStrStrUMap = boost::unordered_map<std::string, std::string>;
+    using TStrStrUMapItr = TStrStrUMap::iterator;
+    using TStrStrUMapCItr = TStrStrUMap::const_iterator;
 
 public:
-    CDataProcessor(void);
-    virtual ~CDataProcessor(void);
+    CDataProcessor();
+    virtual ~CDataProcessor();
 
     //! We're going to be writing to a new output stream
-    virtual void newOutputStream(void) = 0;
-=======
-    public:
-        using TStrVec = std::vector<std::string>;
-        using TStrVecItr = TStrVec::iterator;
-        using TStrVecCItr = TStrVec::const_iterator;
-
-        using TStrStrUMap = boost::unordered_map<std::string, std::string>;
-        using TStrStrUMapItr = TStrStrUMap::iterator;
-        using TStrStrUMapCItr = TStrStrUMap::const_iterator;
-
-    public:
-        CDataProcessor();
-        virtual ~CDataProcessor();
-
-        //! We're going to be writing to a new output stream
-        virtual void newOutputStream() = 0;
->>>>>>> d4e4cca7
+    virtual void newOutputStream() = 0;
 
     //! Receive a single record to be processed, and produce output
     //! with any required modifications
     virtual bool handleRecord(const TStrStrUMap& dataRowFields) = 0;
 
-<<<<<<< HEAD
     //! Perform any final processing once all input data has been seen.
-    virtual void finalise(void) = 0;
-=======
-        //! Perform any final processing once all input data has been seen.
-        virtual void finalise() = 0;
->>>>>>> d4e4cca7
+    virtual void finalise() = 0;
 
     //! Restore previously saved state
     virtual bool restoreState(core::CDataSearcher& restoreSearcher, core_t::TTime& completeToTime) = 0;
@@ -107,19 +84,11 @@
     //! Persist current state due to the periodic persistence being triggered.
     virtual bool periodicPersistState(CBackgroundPersister& persister);
 
-<<<<<<< HEAD
     //! How many records did we handle?
-    virtual uint64_t numRecordsHandled(void) const = 0;
+    virtual uint64_t numRecordsHandled() const = 0;
 
     //! Access the output handler
-    virtual COutputHandler& outputHandler(void) = 0;
-=======
-        //! How many records did we handle?
-        virtual uint64_t numRecordsHandled() const = 0;
-
-        //! Access the output handler
-        virtual COutputHandler &outputHandler() = 0;
->>>>>>> d4e4cca7
+    virtual COutputHandler& outputHandler() = 0;
 
     //! Create debug for a record.  This is expensive so should NOT be
     //! called for every record as a matter of course.
