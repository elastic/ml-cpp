--- conflicted
+++ resolved
@@ -41,7 +41,6 @@
 //!
 //! For each node one or more CAnomalyDetector::SResults objects are
 //! constructed and written by the callback supplied to the constructor.
-<<<<<<< HEAD
 class API_EXPORT CHierarchicalResultsWriter : public model::CHierarchicalResultsVisitor, private core::CNonCopyable {
 public:
     using TDouble1Vec = core::CSmallVector<double, 1>;
@@ -143,9 +142,9 @@
     };
 
 public:
-    typedef SResults TResults;
-    typedef std::function<bool(TResults)> TResultWriterFunc;
-    typedef std::function<bool(core_t::TTime, TNode, bool)> TPivotWriterFunc;
+    using TResults = SResults;
+    using TResultWriterFunc = std::function<bool(TResults)>;
+    using TPivotWriterFunc = std::function<bool(core_t::TTime, TNode, bool)>;
 
 public:
     CHierarchicalResultsWriter(const model::CLimits& limits,
@@ -195,173 +194,6 @@
 
     //! Remember the current bucket time for writing pivots
     core_t::TTime m_BucketTime;
-=======
-class API_EXPORT CHierarchicalResultsWriter : public model::CHierarchicalResultsVisitor,
-                                              private core::CNonCopyable
-{
-    public:
-        using TDouble1Vec = core::CSmallVector<double, 1>;
-        using TOptionalDouble = boost::optional<double>;
-        using TOptionalUInt64 = boost::optional<uint64_t>;
-
-        // Influencers
-        using TStoredStringPtrVec = std::vector<core::CStoredStringPtr>;
-        using TStoredStringPtrStoredStringPtrPr = std::pair<core::CStoredStringPtr, core::CStoredStringPtr>;
-        using TStoredStringPtrStoredStringPtrPrDoublePr = std::pair<TStoredStringPtrStoredStringPtrPr, double>;
-        using TStoredStringPtrStoredStringPtrPrDoublePrVec = std::vector<TStoredStringPtrStoredStringPtrPrDoublePr>;
-
-        using TStr1Vec = core::CSmallVector<std::string, 1>;
-
-    public:
-
-        enum EResultType {E_SimpleCountResult, E_PopulationResult, E_PartitionResult, E_Result};
-        //! Type which wraps up the results of anomaly detection.
-        struct API_EXPORT SResults
-        {
-            //! Construct for population results
-            SResults(bool isAllTimeResult,
-                     bool isOverallResult,
-                     const std::string &partitionFieldName,
-                     const std::string &partitionFieldValue,
-                     const std::string &overFieldName,
-                     const std::string &overFieldValue,
-                     const std::string &byFieldName,
-                     const std::string &byFieldValue,
-                     const std::string &correlatedByFieldValue,
-                     core_t::TTime bucketStartTime,
-                     const std::string &functionName,
-                     const std::string &functionDescription,
-                     const TDouble1Vec &functionValue,
-                     const TDouble1Vec &populationAverage,
-                     double rawAnomalyScore,
-                     double normalizedAnomalyScore,
-                     double probability,
-                     const TOptionalUInt64 &currentRate,
-                     const std::string &metricValueField,
-                     const TStoredStringPtrStoredStringPtrPrDoublePrVec &influences,
-                     bool useNull,
-                     bool metric,
-                     int identifier,
-                     core_t::TTime bucketSpan);
-
-            //! Construct for other results
-            SResults(EResultType resultType,
-                     const std::string &partitionFieldName,
-                     const std::string &partitionFieldValue,
-                     const std::string &byFieldName,
-                     const std::string &byFieldValue,
-                     const std::string &correlatedByFieldValue,
-                     core_t::TTime bucketStartTime,
-                     const std::string &functionName,
-                     const std::string &functionDescription,
-                     const TOptionalDouble &baselineRate,
-                     const TOptionalUInt64 &currentRate,
-                     const TDouble1Vec &baselineMean,
-                     const TDouble1Vec &currentMean,
-                     double rawAnomalyScore,
-                     double normalizedAnomalyScore,
-                     double probability,
-                     const std::string &metricValueField,
-                     const TStoredStringPtrStoredStringPtrPrDoublePrVec &influences,
-                     bool useNull,
-                     bool metric,
-                     int identifier,
-                     core_t::TTime bucketSpan,
-                     TStr1Vec scheduledEventDescriptions);
-
-            EResultType                         s_ResultType;
-            bool                                s_IsAllTimeResult;
-            bool                                s_IsOverallResult;
-            bool                                s_UseNull;
-            bool                                s_IsMetric;
-            const std::string                   &s_PartitionFieldName;
-            const std::string                   &s_PartitionFieldValue;
-            const std::string                   &s_ByFieldName;
-            const std::string                   &s_ByFieldValue;
-            const std::string                   &s_CorrelatedByFieldValue;
-            const std::string                   &s_OverFieldName;
-            const std::string                   &s_OverFieldValue;
-            const std::string                   &s_MetricValueField;
-            core_t::TTime                       s_BucketStartTime;
-            core_t::TTime                       s_BucketSpan;
-            const std::string                   &s_FunctionName;
-            const std::string                   &s_FunctionDescription;
-            TDouble1Vec                         s_FunctionValue;
-            TDouble1Vec                         s_PopulationAverage;
-            TOptionalDouble                     s_BaselineRate;
-            TOptionalUInt64                     s_CurrentRate;
-            TDouble1Vec                         s_BaselineMean;
-            TDouble1Vec                         s_CurrentMean;
-            double                              s_RawAnomalyScore;
-            double                              s_NormalizedAnomalyScore;
-            double                              s_Probability;
-            const TStoredStringPtrStoredStringPtrPrDoublePrVec &s_Influences;
-            int                                 s_Identifier;
-            TStr1Vec                            s_ScheduledEventDescriptions;
-        };
-
-    public:
-        using TResults = SResults;
-        using TResultWriterFunc = std::function<bool(TResults)>;
-        using TPivotWriterFunc = std::function<bool(core_t::TTime, TNode, bool)>;
-
-    public:
-        CHierarchicalResultsWriter(const model::CLimits &limits,
-                                   const model::CAnomalyDetectorModelConfig &modelConfig,
-                                   const TResultWriterFunc &resultWriter,
-                                   const TPivotWriterFunc &pivotsWriterFunc);
-
-        //! Write \p node.
-        virtual void visit(const model::CHierarchicalResults &results,
-                           const TNode &node,
-                           bool pivot);
-
-    private:
-        //! Write out a population person result if \p node is a
-        //! member a population.
-        void writePopulationResult(const model::CHierarchicalResults &results,
-                                   const TNode &node);
-
-        //! Write out an individual person result if \p node is
-        //! an individual time series result.
-        void writeIndividualResult(const model::CHierarchicalResults &results,
-                                   const TNode &node);
-
-        //! Write out the pivot (influencer) result if \p node is a
-        //! pivot.
-        void writePivotResult(const model::CHierarchicalResults &results,
-                              const TNode &node);
-
-        //! Write partition result if \p node is a partition level result
-        void writePartitionResult(const model::CHierarchicalResults &results,
-                              const TNode &node);
-
-        //! Write out a simple count result if \p node is simple
-        //! count.
-        void writeSimpleCountResult(const TNode &node);
-
-        //! Given a leaf node, search upwards to find the most appropriate
-        //! values for person and partition probability results.
-        static void findParentProbabilities(const TNode &node,
-                                            double &personProbability,
-                                            double &partitionProbability);
-
-    private:
-        //! The various limits.
-        const model::CLimits &m_Limits;
-
-        //! Config options
-        const model::CAnomalyDetectorModelConfig &m_ModelConfig;
-
-        //! The results writer.
-        TResultWriterFunc m_ResultWriterFunc;
-
-        //! The influencers/pivots writer
-        TPivotWriterFunc m_PivotWriterFunc;
-
-        //! Remember the current bucket time for writing pivots
-        core_t::TTime   m_BucketTime;
->>>>>>> d4e4cca7
 };
 }
 }
