/*
 * Copyright Elasticsearch B.V. and/or licensed to Elasticsearch B.V. under one
 * or more contributor license agreements. Licensed under the Elastic License;
 * you may not use this file except in compliance with the Elastic License.
 */
#ifndef INCLUDED_ml_api_CInferenceModelDefinition_h
#define INCLUDED_ml_api_CInferenceModelDefinition_h

#include <core/CRapidJsonLineWriter.h>

#include <maths/CDataFrameCategoryEncoder.h>

#include <api/ImportExport.h>

#include <rapidjson/document.h>

#include <boost/optional.hpp>

#include <string>
#include <unordered_map>
#include <vector>

namespace ml {
namespace api {

//! \brief Abstract class for all elements the the inference definition
//! that can will be serialized into JSON.
class API_EXPORT CSerializableToJson {
public:
    using TRapidJsonWriter = core::CRapidJsonLineWriter<rapidjson::StringBuffer>;

public:
    virtual ~CSerializableToJson() = default;
    //! Serialize the object as JSON items under the \p parentObject using the specified \p writer.
    virtual void addToDocument(rapidjson::Value& parentObject,
                               TRapidJsonWriter& writer) const = 0;
};

//! Abstract class for output aggregation.
class API_EXPORT CAggregateOutput : public CSerializableToJson {
public:
    //! Aggregation type as a string.
    virtual const std::string& stringType() const = 0;
    ~CAggregateOutput() override = default;
};

//! Allows to use (weighted) majority vote for classification.
class API_EXPORT CWeightedMode final : public CAggregateOutput {
public:
    using TDoubleVec = std::vector<double>;

public:
    ~CWeightedMode() override = default;
    //! Construct with the \p weights vector.
    explicit CWeightedMode(TDoubleVec&& weights);
    //! Construct with a weight vector of \p size with all entries equal to \p weight.
    CWeightedMode(std::size_t size, double weight);
    void addToDocument(rapidjson::Value& parentObject, TRapidJsonWriter& writer) const override;
    const std::string& stringType() const override;

private:
    TDoubleVec m_Weights;
};

//! Allows to use (weighted) sum for regression.
class API_EXPORT CWeightedSum final : public CAggregateOutput {
public:
    using TDoubleVec = std::vector<double>;

public:
    ~CWeightedSum() override = default;
    //! Construct with the \p weights vector.
    explicit CWeightedSum(TDoubleVec&& weights);
    //! Construct with a weight vector of \p size with all entries equal to \p weight.
    CWeightedSum(std::size_t size, double weight);
    void addToDocument(rapidjson::Value& parentObject, TRapidJsonWriter& writer) const override;
    const std::string& stringType() const override;

private:
    TDoubleVec m_Weights;
};

//! Allows to use logistic regression aggregation.
//!
//! Given a weights vector $\vec{w}$ as a parameter and an output vector from the ensemble $\vec{x}$,
//! it computes the logistic regression function \f$1/(1 + \exp(-\vec{w}^T \vec{x}))\f$.
class API_EXPORT CLogisticRegression final : public CAggregateOutput {
public:
    using TDoubleVec = std::vector<double>;

public:
    ~CLogisticRegression() override = default;
    //! Construct with the \p weights vector.
    explicit CLogisticRegression(TDoubleVec&& weights);
    //! Construct with a weight vector of \p size with all entries equal to \p weight.
    CLogisticRegression(std::size_t size, double weight);
    void addToDocument(rapidjson::Value& parentObject, TRapidJsonWriter& writer) const override;
    const std::string& stringType() const override;

private:
    TDoubleVec m_Weights;
};

//! List of support numeric relationships. It's only "<" at the moment.
enum ENumericRelationship { E_LT };

class API_EXPORT CTrainedModel : public CSerializableToJson {
public:
    using TStringVec = std::vector<std::string>;
    using TStringVecOptional = boost::optional<TStringVec>;

    enum ETargetType { E_Classification, E_Regression };

public:
    ~CTrainedModel() override = default;
    void addToDocument(rapidjson::Value& parentObject, TRapidJsonWriter& writer) const override;
    //! Names of the features used by the model.
    virtual const TStringVec& featureNames() const;
    //! Names of the features used by the model.
    virtual void featureNames(const TStringVec& featureNames);
    //! Sets target type (regression or classification).
    virtual void targetType(ETargetType targetType);
    //! Returns target type (regression or classification).
    virtual ETargetType targetType() const;
    //! Adjust the feature names, e.g. to exclude not used feature names like the target column.
    virtual CTrainedModel::TStringVec adjustFeatureNames() = 0;

private:
    TStringVecOptional m_ClassificationLabels;
    TStringVec m_FeatureNames;
    ETargetType m_TargetType;
};

//! Classification and regression trees.
class API_EXPORT CTree final : public CTrainedModel {
public:
    class CTreeNode : public CSerializableToJson {
    public:
        using TNodeIndex = std::uint32_t;
        using TOptionalNodeIndex = boost::optional<TNodeIndex>;
        using TOptionalDouble = boost::optional<double>;

    public:
        CTreeNode(TNodeIndex nodeIndex,
                  double threshold,
                  bool defaultLeft,
                  double leafValue,
                  size_t splitFeature,
                  const TOptionalNodeIndex& leftChild,
                  const TOptionalNodeIndex& rightChild,
                  const TOptionalDouble& splitGain);

        void addToDocument(rapidjson::Value& parentObject, TRapidJsonWriter& writer) const override;
        size_t splitFeature() const;
        void splitFeature(size_t splitFeature);
        bool leaf() const;

    private:
        bool m_DefaultLeft;
        ENumericRelationship m_DecisionType = E_LT;
        TNodeIndex m_NodeIndex;
        TOptionalNodeIndex m_LeftChild;
        TOptionalNodeIndex m_RightChild;
        std::size_t m_SplitFeature;
        double m_Threshold;
        double m_LeafValue;
        TOptionalDouble m_SplitGain;
    };
    using TTreeNodeVec = std::vector<CTreeNode>;

public:
    void addToDocument(rapidjson::Value& parentObject, TRapidJsonWriter& writer) const override;
    //! Total number of tree nodes.
    std::size_t size() const;
<<<<<<< HEAD
    CTrainedModel::TStringVec adjustFeatureNames() override;
=======
>>>>>>> afae1b1b
    TTreeNodeVec& treeStructure();

private:
    TTreeNodeVec m_TreeStructure;
};

//! Ensemble of a collection of trained models
class API_EXPORT CEnsemble final : public CTrainedModel {
public:
    using TAggregateOutputUPtr = std::unique_ptr<CAggregateOutput>;
    using TTrainedModelUPtr = std::unique_ptr<CTrainedModel>;
    using TTrainedModelUPtrVec = std::vector<TTrainedModelUPtr>;

public:
    void addToDocument(rapidjson::Value& parentObject, TRapidJsonWriter& writer) const override;
    //! Aggregation mechanism for the output from individual models.
    void aggregateOutput(TAggregateOutputUPtr&& aggregateOutput);
    const TAggregateOutputUPtr& aggregateOutput() const;
    const TStringVec& featureNames() const override;
    void featureNames(const TStringVec& featureNames) override;
    const TStringVec& featureNames() const override;
    //! List of trained models withing this ensemble.
    TTrainedModelUPtrVec& trainedModels();
    //! Number of models in the ensemble.
    std::size_t size() const;
    CTrainedModel::TStringVec adjustFeatureNames() override;
    void targetType(ETargetType targetType) override;

    ETargetType targetType() const override;

private:
    TTrainedModelUPtrVec m_TrainedModels;
    TAggregateOutputUPtr m_AggregateOutput;
};

//!\brief Information related to the input.
class API_EXPORT CInput final : public CSerializableToJson {
public:
    using TStringVec = std::vector<std::string>;

public:
    void addToDocument(rapidjson::Value& parentObject, TRapidJsonWriter& writer) const override;
    //! List of the field names.
    const TStringVec& fieldNames() const;
    //! List of the field names.
    void fieldNames(const TStringVec& columns);

private:
    //! List of the column names.
    TStringVec m_FieldNames;
};

class API_EXPORT CEncoding : public CSerializableToJson {
public:
    ~CEncoding() override = default;
    explicit CEncoding(std::string field);
    void addToDocument(rapidjson::Value& parentObject, TRapidJsonWriter& writer) const override;
    //! Input field name. Must be defined in the input section.
    void field(const std::string& field);
    //! Encoding type as string.
    virtual const std::string& typeString() const = 0;

private:
    //! Input field name. Must be defined in the input section.
    std::string m_Field;
};

//! \brief Mapping from categorical columns to numerical values related to categorical value distribution.
class API_EXPORT CFrequencyEncoding final : public CEncoding {
public:
    using TStringDoubleUMap = const std::unordered_map<std::string, double>;

public:
    ~CFrequencyEncoding() override = default;
    CFrequencyEncoding(const std::string& field, std::string featureName, TStringDoubleUMap frequencyMap);

    void addToDocument(rapidjson::Value& parentObject, TRapidJsonWriter& writer) const override;
    //! Feature name after pre-processing.
    const std::string& featureName() const;
    //! Map from the category names to the frequency values.
    const TStringDoubleUMap& frequencyMap() const;
    const std::string& typeString() const override;

private:
    std::string m_FeatureName;
    TStringDoubleUMap m_FrequencyMap;
};

//! \brief Application of the one-hot encoding function on a single column.
class API_EXPORT COneHotEncoding final : public CEncoding {
public:
    using TStringStringUMap = std::map<std::string, std::string>;

public:
    ~COneHotEncoding() override = default;
    COneHotEncoding(const std::string& field, TStringStringUMap hotMap);
    void addToDocument(rapidjson::Value& parentObject, TRapidJsonWriter& writer) const override;
    //! Map from the category names of the original field to the new field names.
    TStringStringUMap& hotMap();
    const std::string& typeString() const override;

private:
    TStringStringUMap m_HotMap;
};

//! \brief Mapping from categorical columns to numerical values related to the target value.
class API_EXPORT CTargetMeanEncoding final : public CEncoding {
public:
    using TStringDoubleUMap = std::unordered_map<std::string, double>;

public:
    ~CTargetMeanEncoding() override = default;
    CTargetMeanEncoding(const std::string& field,
                        double defaultValue,
                        std::string featureName,
                        TStringDoubleUMap&& targetMap);

    void addToDocument(rapidjson::Value& parentObject, TRapidJsonWriter& writer) const override;
    //! Value for categories that have not been seen before.
    double defaultValue() const;
    //! Feature name after pre-processing.
    const std::string& featureName() const;
    //! Map from the category names to the target values.
    const TStringDoubleUMap& targetMap() const;
    const std::string& typeString() const override;

private:
    double m_DefaultValue;
    std::string m_FeatureName;
    TStringDoubleUMap m_TargetMap;
};

//! \brief Technical details required for model evaluation.
class API_EXPORT CInferenceModelDefinition : public CSerializableToJson {
public:
    using TStringVec = std::vector<std::string>;
    using TApiEncodingUPtr = std::unique_ptr<api::CEncoding>;
    using TApiEncodingUPtrVec = std::vector<TApiEncodingUPtr>;
    using TStringSizeUMap = std::unordered_map<std::string, std::size_t>;
    using TStringSizeUMapVec = std::vector<TStringSizeUMap>;
    using TSizeStringUMap = std::unordered_map<std::size_t, std::string>;
    using TSizeStringUMapVec = std::vector<TSizeStringUMap>;

public:
    const CInput& input() const;
    TApiEncodingUPtrVec& preprocessors();
    void trainedModel(std::unique_ptr<CTrainedModel>&& trainedModel);
    std::unique_ptr<CTrainedModel>& trainedModel();
    void addToDocument(rapidjson::Value& parentObject,
                       core::CRapidJsonLineWriter<rapidjson::StringBuffer>& writer) const override;
    std::string jsonString();
    void fieldNames(const TStringVec& fieldNames);
    const std::string& typeString() const;
    void typeString(const std::string& typeString);

private:
    //! Information related to the input.
    CInput m_Input;
    //! Optional step for pre-processing data, e.g. vector embedding, one-hot-encoding, etc.
    TApiEncodingUPtrVec m_Preprocessors;
    //! Details of the model evaluation step with a trained_model.
    std::unique_ptr<CTrainedModel> m_TrainedModel;
    TStringVec m_FieldNames;
    std::string m_TypeString;
};
}
}

#endif //INCLUDED_ml_api_CInferenceModelDefinition_h<|MERGE_RESOLUTION|>--- conflicted
+++ resolved
@@ -172,10 +172,7 @@
     void addToDocument(rapidjson::Value& parentObject, TRapidJsonWriter& writer) const override;
     //! Total number of tree nodes.
     std::size_t size() const;
-<<<<<<< HEAD
     CTrainedModel::TStringVec adjustFeatureNames() override;
-=======
->>>>>>> afae1b1b
     TTreeNodeVec& treeStructure();
 
 private:
