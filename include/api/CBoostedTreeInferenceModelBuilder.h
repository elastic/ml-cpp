/*
 * Copyright Elasticsearch B.V. and/or licensed to Elasticsearch B.V. under one
 * or more contributor license agreements. Licensed under the Elastic License
 * 2.0 and the following additional limitation. Functionality enabled by the
 * files subject to the Elastic License 2.0 may only be used in production when
 * invoked by an Elasticsearch process with a license key installed that permits
 * use of machine learning features. You may not use this file except in
 * compliance with the Elastic License 2.0 and the foregoing additional
 * limitation.
 */
#ifndef INCLUDED_ml_api_CBoostedTreeInferenceModelBuilder_h
#define INCLUDED_ml_api_CBoostedTreeInferenceModelBuilder_h

#include <maths/analytics/CBoostedTree.h>
#include <maths/analytics/CBoostedTreeLoss.h>

#include <api/CInferenceModelDefinition.h>
#include <api/ImportExport.h>

#include <rapidjson/document.h>

#include <boost/unordered_map.hpp>

#include <string>

namespace ml {
namespace api {

//! \brief Builds a serialisable trained model object by visiting a maths::analytics::CBoostedTree object.
class API_EXPORT CBoostedTreeInferenceModelBuilder
    : public maths::analytics::CBoostedTree::CVisitor {
public:
    using TDoubleVec = std::vector<double>;
    using TStrVec = std::vector<std::string>;
    using TStrVecVec = std::vector<TStrVec>;
<<<<<<< HEAD
    using TVector = maths::CBoostedTreeNode::TVector;
=======
    using TSizeStringUMap = boost::unordered_map<std::size_t, std::string>;
    using TSizeStringUMapVec = std::vector<TSizeStringUMap>;
    using TVector = maths::analytics::CBoostedTreeNode::TVector;
>>>>>>> f3909e09
    using TApiCustomEncodingUPtr = std::unique_ptr<api::CCustomEncoding>;
    using TApiCustomEncodingUPtrVec = std::vector<TApiCustomEncodingUPtr>;

public:
    CBoostedTreeInferenceModelBuilder(TStrVec fieldNames,
                                      std::size_t dependentVariableColumnIndex,
                                      TStrVecVec categoryNames);
    ~CBoostedTreeInferenceModelBuilder() override = default;
    void addTree() override;
    void addNode(std::size_t splitFeature,
                 double splitValue,
                 bool assignMissingToLeft,
                 const TVector& nodeValue,
                 double gain,
                 std::size_t numberSamples,
                 maths::analytics::CBoostedTreeNode::TOptionalNodeIndex leftChild,
                 maths::analytics::CBoostedTreeNode::TOptionalNodeIndex rightChild) override;
    void addIdentityEncoding(std::size_t inputColumnIndex) override;
    void addOneHotEncoding(std::size_t inputColumnIndex, std::size_t hotCategory) override;
    void addTargetMeanEncoding(std::size_t inputColumnIndex,
                               const TDoubleVec& map,
                               double fallback) override;
    void addFrequencyEncoding(std::size_t inputColumnIndex, const TDoubleVec& map) override;
    void addCustomProcessor(TApiCustomEncodingUPtr value);
    virtual CInferenceModelDefinition&& build();

protected:
    CInferenceModelDefinition& definition();

private:
    using TOneHotEncodingUPtr = std::unique_ptr<COneHotEncoding>;
    using TStrOneHotEncodingUPtrUMap = boost::unordered_map<std::string, TOneHotEncodingUPtr>;
    using TStrDoubleUMap = boost::unordered_map<std::string, double>;

private:
    virtual void setTargetType() = 0;
    virtual void setAggregateOutput(CEnsemble* ensemble) const = 0;
    TStrDoubleUMap encodingMap(std::size_t inputColumnIndex, const TDoubleVec& map);

private:
    CInferenceModelDefinition m_Definition;
    CTrainedModel::CFeatureNameProvider m_FeatureNameProvider;
    TStrVec m_FeatureNames;
    TStrOneHotEncodingUPtrUMap m_OneHotEncodingMaps;
    TApiCustomEncodingUPtrVec m_CustomProcessors;
};

class API_EXPORT CRegressionInferenceModelBuilder final : public CBoostedTreeInferenceModelBuilder {
public:
    CRegressionInferenceModelBuilder(const TStrVec& fieldNames,
                                     std::size_t dependentVariableColumnIndex,
                                     const TStrVecVec& categoryNames);
    void addClassificationWeights(TDoubleVec weights) override;
    void addLossFunction(const maths::analytics::CBoostedTree::TLossFunction& lossFunction) override;

private:
    using TLossType = maths::analytics::boosted_tree::ELossType;

private:
    void setTargetType() override;
    void setAggregateOutput(CEnsemble* ensemble) const override;

private:
    TLossType m_LossType;
};

class API_EXPORT CClassificationInferenceModelBuilder final
    : public CBoostedTreeInferenceModelBuilder {
public:
    CClassificationInferenceModelBuilder(const TStrVec& fieldNames,
                                         std::size_t dependentVariableColumnIndex,
                                         const TStrVecVec& categoryNames);
    ~CClassificationInferenceModelBuilder() override = default;
    void addClassificationWeights(TDoubleVec weights) override;
    void addLossFunction(const maths::analytics::CBoostedTree::TLossFunction& lossFunction) override;

private:
    void setTargetType() override;
    void setAggregateOutput(CEnsemble* ensemble) const override;
};
}
}

#endif // INCLUDED_ml_api_CBoostedTreeInferenceModelBuilder_h<|MERGE_RESOLUTION|>--- conflicted
+++ resolved
@@ -33,13 +33,7 @@
     using TDoubleVec = std::vector<double>;
     using TStrVec = std::vector<std::string>;
     using TStrVecVec = std::vector<TStrVec>;
-<<<<<<< HEAD
-    using TVector = maths::CBoostedTreeNode::TVector;
-=======
-    using TSizeStringUMap = boost::unordered_map<std::size_t, std::string>;
-    using TSizeStringUMapVec = std::vector<TSizeStringUMap>;
     using TVector = maths::analytics::CBoostedTreeNode::TVector;
->>>>>>> f3909e09
     using TApiCustomEncodingUPtr = std::unique_ptr<api::CCustomEncoding>;
     using TApiCustomEncodingUPtrVec = std::vector<TApiCustomEncodingUPtr>;
 
