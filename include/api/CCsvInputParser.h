--- conflicted
+++ resolved
@@ -80,7 +80,6 @@
     //! situations.
     class API_EXPORT CCsvLineParser {
     public:
-<<<<<<< HEAD
         //! Construct, optionally supplying a non-standard separator.
         //! The string to be parsed must be supplied by calling the
         //! reset() method.
@@ -91,37 +90,6 @@
 
         //! Parse the next token from the current line.
         bool parseNext(std::string& value);
-=======
-        //! Construct with a string to be parsed
-        CCsvInputParser(const std::string &input,
-                        char separator = COMMA);
-
-        //! Construct with an input stream to be parsed.  Once a stream is
-        //! passed to this constructor, no other object should read from it.
-        //! For example, if std::cin is passed, no other object should read from
-        //! std::cin, otherwise unpredictable and incorrect results will be
-        //! generated.
-        CCsvInputParser(std::istream &strmIn,
-                        char separator = COMMA);
-
-        //! Get field name row exactly as it was in the input
-        const std::string &fieldNameStr() const;
-
-        //! Read records from the stream. The supplied reader function is called
-        //! once per record.  If the supplied reader function returns false,
-        //! reading will stop.  This method keeps reading until it reaches the
-        //! end of the stream or an error occurs.  If it successfully reaches
-        //! the end of the stream it returns true, otherwise it returns false.
-        virtual bool readStream(const TReaderFunc &readerFunc);
-
-    private:
-        //! Attempt to parse a single CSV record from the stream into the
-        //! working record.  The CSV is assumed to be in the Excel style.
-        bool parseCsvRecordFromStream();
-
-        //! Attempt to parse the field names from the working record.
-        bool parseFieldNames();
->>>>>>> d4e4cca7
 
         //! Are we at the end of the current line?
         bool atEnd() const;
@@ -178,7 +146,7 @@
     CCsvInputParser(std::istream& strmIn, char separator = COMMA);
 
     //! Get field name row exactly as it was in the input
-    const std::string& fieldNameStr(void) const;
+    const std::string& fieldNameStr() const;
 
     //! Read records from the stream. The supplied reader function is called
     //! once per record.  If the supplied reader function returns false,
@@ -190,10 +158,10 @@
 private:
     //! Attempt to parse a single CSV record from the stream into the
     //! working record.  The CSV is assumed to be in the Excel style.
-    bool parseCsvRecordFromStream(void);
+    bool parseCsvRecordFromStream();
 
     //! Attempt to parse the field names from the working record.
-    bool parseFieldNames(void);
+    bool parseFieldNames();
 
     //! Attempt to parse the current working record into data fields.
     bool parseDataRecord(const TStrRefVec& fieldValRefs);
