/*
 * ELASTICSEARCH CONFIDENTIAL
 *
 * Copyright (c) 2016 Elasticsearch BV. All Rights Reserved.
 *
 * Notice: this software, and all information contained
 * therein, is the exclusive property of Elasticsearch BV
 * and its licensors, if any, and is protected under applicable
 * domestic and foreign law, and international treaties.
 *
 * Reproduction, republication or distribution without the
 * express written consent of Elasticsearch BV is
 * strictly prohibited.
 */
#ifndef INCLUDED_ml_api_CLengthEncodedInputParser_h
#define INCLUDED_ml_api_CLengthEncodedInputParser_h

#include <api/CInputParser.h>
#include <api/ImportExport.h>

#include <boost/scoped_array.hpp>

#include <iosfwd>
#include <string>

#include <stdint.h>

namespace ml {
namespace api {

//! \brief
//! Parse the length encoded input data
//!
//! DESCRIPTION:\n
//! Parse an input format structured as follows.
//!
//! At a very high level the format is similar to CSV in that it's:
//! Field names record
//! Data record
//! Data record
//! .
//! .
//! .
//! Data record
//!
//! There must be the same number of fields in each data record as
//! in the field names record, and they must be in the same order
//! (like CSV).
//!
//! Each record has the following format:
//! Number of fields (32 bit integer in network byte order)
//! Data length (32 bit integer in network byte order)
//! Data text (UTF-8 character sequence; not zero terminated)
//! Data length (32 bit integer in network byte order)
//! Data text (UTF-8 character sequence; not zero terminated)
//! .
//! .
//! .
//! Value length (32 bit integer in network byte order)
//! Value text (UTF-8 character sequence; not zero terminated)
//!
//! In other words, each record consists of a number of fields
//! followed by a sequence of length/value pairs corresponding to
//! each of the fields.
//!
//! IMPLEMENTATION DECISIONS:\n
//! The data format is designed to be a simple drop-in replacement
//! for CSV, but order-of-magnitude more efficient to decode.  The
//! reason it's so much more efficient to decode is that there is
//! no need to examine every character to determine whether it's a
//! comma, quote or newline.  Instead the length is read and then
//! data transfer boils down to a memcpy(), which is extremely fast.
//!
//! It is assumed that there will never be more than 2 billion fields
//! in a record, and never more than 2 billion bytes in a field name
//! or value.  This means it is not necessary to worry about whether
//! the 32 bit integers are signed or unsigned: assuming
//! twos-complement format signed and unsigned representations will
//! be the same for values less than 2 billion.  This makes
//! interfacing with Java (which doesn't have built-in unsigned
//! types) easier.
//!
<<<<<<< HEAD
class API_EXPORT CLengthEncodedInputParser : public CInputParser {
public:
    //! Construct with an input stream to be parsed.  Once a stream is
    //! passed to this constructor, no other object should read from it.
    //! For example, if std::cin is passed, no other object should read from
    //! std::cin, otherwise unpredictable and incorrect results will be
    //! generated.
    //!
    //! The stream passed should have been created in binary mode, i.e. with
    //! the std::ios::binary flag as part of its constructor's openmode
    //! argument.  Otherwise, on Windows, a CTRL+Z in the input stream will
    //! be considered as end-of-file.  The exception is when std::cin is the
    //! input stream, in which case this constructor will set the standard
    //! input of the whole process to binary mode (because it's not possible
    //! to do this for an already opened stream and std::cin will be open
    //! before main() runs).
    CLengthEncodedInputParser(std::istream& strmIn);

    //! Read records from the stream. The supplied reader function is called
    //! once per record.  If the supplied reader function returns false,
    //! reading will stop.  This method keeps reading until it reaches the
    //! end of the stream or an error occurs.  If it successfully reaches
    //! the end of the stream it returns true, otherwise it returns false.
    virtual bool readStream(const TReaderFunc& readerFunc);

private:
    //! Attempt to parse a single length encoded record from the stream into
    //! the strings in the vector provided.  The vector is a template
    //! argument so that it may be a vector of boost::reference_wrappers
    //! of std::strings instead of std::strings.  The first template
    //! argument indicates whether the vector must have the correct size
    //! when the function is called or whether the function is allowed to
    //! resize it.
    template<bool RESIZE_ALLOWED, typename STR_VEC>
    bool parseRecordFromStream(STR_VEC& results);

    //! Parse a 32 bit unsigned integer from the input stream.
    bool parseUInt32FromStream(uint32_t& num);

    //! Parse a string of given length from the input stream.
    bool parseStringFromStream(size_t length, std::string& str);

    //! Refill the working buffer from the stream
    size_t refillBuffer(void);

private:
    //! Allocate this much memory for the working buffer
    static const size_t WORK_BUFFER_SIZE;

    //! Reference to the stream we're going to read from
    std::istream& m_StrmIn;

    typedef boost::scoped_array<char> TScopedCharArray;

    //! The working buffer is also held as a member to avoid constantly
    //! reallocating it.  It is a raw character array rather than a string
    //! to facilitate the use of std::istream::read() to obtain input.
    //! std::istream::read() uses memcpy() to shuffle data around on all
    //! platforms, and is hence an order of magnitude faster than reading
    //! small chunks of data from the stream repeatedly.  The array of
    //! characters is NOT zero terminated, which is something to be aware of
    //! when accessing it.
    TScopedCharArray m_WorkBuffer;
    const char* m_WorkBufferPtr;
    const char* m_WorkBufferEnd;
    bool m_NoMoreRecords;
=======
class API_EXPORT CLengthEncodedInputParser : public CInputParser
{
    public:
        //! Construct with an input stream to be parsed.  Once a stream is
        //! passed to this constructor, no other object should read from it.
        //! For example, if std::cin is passed, no other object should read from
        //! std::cin, otherwise unpredictable and incorrect results will be
        //! generated.
        //!
        //! The stream passed should have been created in binary mode, i.e. with
        //! the std::ios::binary flag as part of its constructor's openmode
        //! argument.  Otherwise, on Windows, a CTRL+Z in the input stream will
        //! be considered as end-of-file.  The exception is when std::cin is the
        //! input stream, in which case this constructor will set the standard
        //! input of the whole process to binary mode (because it's not possible
        //! to do this for an already opened stream and std::cin will be open
        //! before main() runs).
        CLengthEncodedInputParser(std::istream &strmIn);

        //! Read records from the stream. The supplied reader function is called
        //! once per record.  If the supplied reader function returns false,
        //! reading will stop.  This method keeps reading until it reaches the
        //! end of the stream or an error occurs.  If it successfully reaches
        //! the end of the stream it returns true, otherwise it returns false.
        virtual bool readStream(const TReaderFunc &readerFunc);

    private:
        //! Attempt to parse a single length encoded record from the stream into
        //! the strings in the vector provided.  The vector is a template
        //! argument so that it may be a vector of boost::reference_wrappers
        //! of std::strings instead of std::strings.  The first template
        //! argument indicates whether the vector must have the correct size
        //! when the function is called or whether the function is allowed to
        //! resize it.
        template <bool RESIZE_ALLOWED, typename STR_VEC>
        bool parseRecordFromStream(STR_VEC &results);

        //! Parse a 32 bit unsigned integer from the input stream.
        bool parseUInt32FromStream(uint32_t &num);

        //! Parse a string of given length from the input stream.
        bool parseStringFromStream(size_t length,
                                   std::string &str);

        //! Refill the working buffer from the stream
        size_t refillBuffer();

    private:
        //! Allocate this much memory for the working buffer
        static const size_t WORK_BUFFER_SIZE;

        //! Reference to the stream we're going to read from
        std::istream     &m_StrmIn;

        using TScopedCharArray = boost::scoped_array<char>;

        //! The working buffer is also held as a member to avoid constantly
        //! reallocating it.  It is a raw character array rather than a string
        //! to facilitate the use of std::istream::read() to obtain input.
        //! std::istream::read() uses memcpy() to shuffle data around on all
        //! platforms, and is hence an order of magnitude faster than reading
        //! small chunks of data from the stream repeatedly.  The array of
        //! characters is NOT zero terminated, which is something to be aware of
        //! when accessing it.
        TScopedCharArray m_WorkBuffer;
        const char       *m_WorkBufferPtr;
        const char       *m_WorkBufferEnd;
        bool             m_NoMoreRecords;
>>>>>>> d4e4cca7
};
}
}

#endif // INCLUDED_ml_api_CLengthEncodedInputParser_h<|MERGE_RESOLUTION|>--- conflicted
+++ resolved
@@ -80,7 +80,6 @@
 //! interfacing with Java (which doesn't have built-in unsigned
 //! types) easier.
 //!
-<<<<<<< HEAD
 class API_EXPORT CLengthEncodedInputParser : public CInputParser {
 public:
     //! Construct with an input stream to be parsed.  Once a stream is
@@ -124,7 +123,7 @@
     bool parseStringFromStream(size_t length, std::string& str);
 
     //! Refill the working buffer from the stream
-    size_t refillBuffer(void);
+    size_t refillBuffer();
 
 private:
     //! Allocate this much memory for the working buffer
@@ -133,7 +132,7 @@
     //! Reference to the stream we're going to read from
     std::istream& m_StrmIn;
 
-    typedef boost::scoped_array<char> TScopedCharArray;
+    using TScopedCharArray = boost::scoped_array<char>;
 
     //! The working buffer is also held as a member to avoid constantly
     //! reallocating it.  It is a raw character array rather than a string
@@ -147,76 +146,6 @@
     const char* m_WorkBufferPtr;
     const char* m_WorkBufferEnd;
     bool m_NoMoreRecords;
-=======
-class API_EXPORT CLengthEncodedInputParser : public CInputParser
-{
-    public:
-        //! Construct with an input stream to be parsed.  Once a stream is
-        //! passed to this constructor, no other object should read from it.
-        //! For example, if std::cin is passed, no other object should read from
-        //! std::cin, otherwise unpredictable and incorrect results will be
-        //! generated.
-        //!
-        //! The stream passed should have been created in binary mode, i.e. with
-        //! the std::ios::binary flag as part of its constructor's openmode
-        //! argument.  Otherwise, on Windows, a CTRL+Z in the input stream will
-        //! be considered as end-of-file.  The exception is when std::cin is the
-        //! input stream, in which case this constructor will set the standard
-        //! input of the whole process to binary mode (because it's not possible
-        //! to do this for an already opened stream and std::cin will be open
-        //! before main() runs).
-        CLengthEncodedInputParser(std::istream &strmIn);
-
-        //! Read records from the stream. The supplied reader function is called
-        //! once per record.  If the supplied reader function returns false,
-        //! reading will stop.  This method keeps reading until it reaches the
-        //! end of the stream or an error occurs.  If it successfully reaches
-        //! the end of the stream it returns true, otherwise it returns false.
-        virtual bool readStream(const TReaderFunc &readerFunc);
-
-    private:
-        //! Attempt to parse a single length encoded record from the stream into
-        //! the strings in the vector provided.  The vector is a template
-        //! argument so that it may be a vector of boost::reference_wrappers
-        //! of std::strings instead of std::strings.  The first template
-        //! argument indicates whether the vector must have the correct size
-        //! when the function is called or whether the function is allowed to
-        //! resize it.
-        template <bool RESIZE_ALLOWED, typename STR_VEC>
-        bool parseRecordFromStream(STR_VEC &results);
-
-        //! Parse a 32 bit unsigned integer from the input stream.
-        bool parseUInt32FromStream(uint32_t &num);
-
-        //! Parse a string of given length from the input stream.
-        bool parseStringFromStream(size_t length,
-                                   std::string &str);
-
-        //! Refill the working buffer from the stream
-        size_t refillBuffer();
-
-    private:
-        //! Allocate this much memory for the working buffer
-        static const size_t WORK_BUFFER_SIZE;
-
-        //! Reference to the stream we're going to read from
-        std::istream     &m_StrmIn;
-
-        using TScopedCharArray = boost::scoped_array<char>;
-
-        //! The working buffer is also held as a member to avoid constantly
-        //! reallocating it.  It is a raw character array rather than a string
-        //! to facilitate the use of std::istream::read() to obtain input.
-        //! std::istream::read() uses memcpy() to shuffle data around on all
-        //! platforms, and is hence an order of magnitude faster than reading
-        //! small chunks of data from the stream repeatedly.  The array of
-        //! characters is NOT zero terminated, which is something to be aware of
-        //! when accessing it.
-        TScopedCharArray m_WorkBuffer;
-        const char       *m_WorkBufferPtr;
-        const char       *m_WorkBufferEnd;
-        bool             m_NoMoreRecords;
->>>>>>> d4e4cca7
 };
 }
 }
