/*
 * ELASTICSEARCH CONFIDENTIAL
 *
 * Copyright (c) 2016 Elasticsearch BV. All Rights Reserved.
 *
 * Notice: this software, and all information contained
 * therein, is the exclusive property of Elasticsearch BV
 * and its licensors, if any, and is protected under applicable
 * domestic and foreign law, and international treaties.
 *
 * Reproduction, republication or distribution without the
 * express written consent of Elasticsearch BV is
 * strictly prohibited.
 */
#ifndef INCLUDED_ml_api_CLineifiedJsonOutputWriter_h
#define INCLUDED_ml_api_CLineifiedJsonOutputWriter_h

#include <core/CRapidJsonLineWriter.h>

#include <api/COutputHandler.h>
#include <api/ImportExport.h>

#include <rapidjson/document.h>
#include <rapidjson/ostreamwrapper.h>

#include <iosfwd>
#include <set>
#include <sstream>
#include <string>

namespace ml {
namespace api {

//! \brief
//! Write output data in JSON format, one document per line
//!
//! DESCRIPTION:\n
//! This class writes every result passed to it as a separate JSON
//! document.  Each document is restricted to a single line so that
//! whatever process consumes the output can determine where one
//! document ends and the next starts.
//!
//! IMPLEMENTATION:\n
//! Using RapidJson to do the heavy lifting.
//!
<<<<<<< HEAD
class API_EXPORT CLineifiedJsonOutputWriter : public COutputHandler {
public:
    typedef std::set<std::string> TStrSet;

public:
    //! Constructor that causes output to be written to the internal string
    //! stream
    CLineifiedJsonOutputWriter(void);
=======
class API_EXPORT CLineifiedJsonOutputWriter : public COutputHandler
{
    public:
        using TStrSet = std::set<std::string>;

    public:
        //! Constructor that causes output to be written to the internal string
        //! stream
        CLineifiedJsonOutputWriter();
>>>>>>> d4e4cca7

    //! Constructor that causes output to be written to the internal string
    //! stream, with some numeric fields
    CLineifiedJsonOutputWriter(const TStrSet& numericFields);

    //! Constructor that causes output to be written to the specified stream
    CLineifiedJsonOutputWriter(std::ostream& strmOut);

    //! Constructor that causes output to be written to the specified stream
    CLineifiedJsonOutputWriter(const TStrSet& numericFields, std::ostream& strmOut);

<<<<<<< HEAD
    //! Destructor flushes the stream
    virtual ~CLineifiedJsonOutputWriter(void);
=======
        //! Destructor flushes the stream
        virtual ~CLineifiedJsonOutputWriter();
>>>>>>> d4e4cca7

    //! Set field names - this function has no affect it always
    //! returns true
    virtual bool fieldNames(const TStrVec& fieldNames, const TStrVec& extraFieldNames);

<<<<<<< HEAD
    //! Returns an empty vector
    virtual const TStrVec& fieldNames(void) const;
=======
        //! Returns an empty vector
        virtual const TStrVec &fieldNames() const;
>>>>>>> d4e4cca7

    // Bring the other overload of fieldNames() into scope
    using COutputHandler::fieldNames;

    //! Write the data row fields as a JSON object
    virtual bool writeRow(const TStrStrUMap& dataRowFields, const TStrStrUMap& overrideDataRowFields);

    // Bring the other overload of writeRow() into scope
    using COutputHandler::writeRow;

<<<<<<< HEAD
    //! Get the contents of the internal string stream - for use with the
    //! zero argument constructor
    std::string internalString(void) const;
=======
        //! Get the contents of the internal string stream - for use with the
        //! zero argument constructor
        std::string internalString() const;
>>>>>>> d4e4cca7

private:
    //! Write a single field to the document
    void writeField(const std::string& name, const std::string& value, rapidjson::Document& doc) const;

private:
    //! Which output fields are numeric?
    TStrSet m_NumericFields;

    //! If we've been initialised without a specific stream, output is
    //! written to this string stream
    std::ostringstream m_StringOutputBuf;

    //! Reference to the stream we're going to write to
    std::ostream& m_OutStream;

    //! JSON writer ostream wrapper
    rapidjson::OStreamWrapper m_WriteStream;

<<<<<<< HEAD
    typedef core::CRapidJsonLineWriter<rapidjson::OStreamWrapper> TGenericLineWriter;
=======
        using TGenericLineWriter = core::CRapidJsonLineWriter<rapidjson::OStreamWrapper>;
>>>>>>> d4e4cca7

    //! JSON writer
    TGenericLineWriter m_Writer;
};
}
}

#endif // INCLUDED_ml_api_CLineifiedJsonOutputWriter_h<|MERGE_RESOLUTION|>--- conflicted
+++ resolved
@@ -43,26 +43,14 @@
 //! IMPLEMENTATION:\n
 //! Using RapidJson to do the heavy lifting.
 //!
-<<<<<<< HEAD
 class API_EXPORT CLineifiedJsonOutputWriter : public COutputHandler {
 public:
-    typedef std::set<std::string> TStrSet;
+    using TStrSet = std::set<std::string>;
 
 public:
     //! Constructor that causes output to be written to the internal string
     //! stream
-    CLineifiedJsonOutputWriter(void);
-=======
-class API_EXPORT CLineifiedJsonOutputWriter : public COutputHandler
-{
-    public:
-        using TStrSet = std::set<std::string>;
-
-    public:
-        //! Constructor that causes output to be written to the internal string
-        //! stream
-        CLineifiedJsonOutputWriter();
->>>>>>> d4e4cca7
+    CLineifiedJsonOutputWriter();
 
     //! Constructor that causes output to be written to the internal string
     //! stream, with some numeric fields
@@ -74,25 +62,15 @@
     //! Constructor that causes output to be written to the specified stream
     CLineifiedJsonOutputWriter(const TStrSet& numericFields, std::ostream& strmOut);
 
-<<<<<<< HEAD
     //! Destructor flushes the stream
-    virtual ~CLineifiedJsonOutputWriter(void);
-=======
-        //! Destructor flushes the stream
-        virtual ~CLineifiedJsonOutputWriter();
->>>>>>> d4e4cca7
+    virtual ~CLineifiedJsonOutputWriter();
 
     //! Set field names - this function has no affect it always
     //! returns true
     virtual bool fieldNames(const TStrVec& fieldNames, const TStrVec& extraFieldNames);
 
-<<<<<<< HEAD
     //! Returns an empty vector
-    virtual const TStrVec& fieldNames(void) const;
-=======
-        //! Returns an empty vector
-        virtual const TStrVec &fieldNames() const;
->>>>>>> d4e4cca7
+    virtual const TStrVec& fieldNames() const;
 
     // Bring the other overload of fieldNames() into scope
     using COutputHandler::fieldNames;
@@ -103,15 +81,9 @@
     // Bring the other overload of writeRow() into scope
     using COutputHandler::writeRow;
 
-<<<<<<< HEAD
     //! Get the contents of the internal string stream - for use with the
     //! zero argument constructor
-    std::string internalString(void) const;
-=======
-        //! Get the contents of the internal string stream - for use with the
-        //! zero argument constructor
-        std::string internalString() const;
->>>>>>> d4e4cca7
+    std::string internalString() const;
 
 private:
     //! Write a single field to the document
@@ -131,11 +103,7 @@
     //! JSON writer ostream wrapper
     rapidjson::OStreamWrapper m_WriteStream;
 
-<<<<<<< HEAD
-    typedef core::CRapidJsonLineWriter<rapidjson::OStreamWrapper> TGenericLineWriter;
-=======
-        using TGenericLineWriter = core::CRapidJsonLineWriter<rapidjson::OStreamWrapper>;
->>>>>>> d4e4cca7
+    using TGenericLineWriter = core::CRapidJsonLineWriter<rapidjson::OStreamWrapper>;
 
     //! JSON writer
     TGenericLineWriter m_Writer;
