--- conflicted
+++ resolved
@@ -52,7 +52,6 @@
 //! Adds a new field called mlcategory and assigns to it
 //! integers that correspond to the various cateogories
 //!
-<<<<<<< HEAD
 class API_EXPORT CFieldDataTyper : public CDataProcessor {
 public:
     //! The index where state is stored
@@ -71,17 +70,16 @@
 public:
     // A type of token list data typer that DOESN'T exclude fields from its
     // analysis
-    typedef CTokenListDataTyper<true,  // Warping
-                                true,  // Underscores
-                                true,  // Dots
-                                true,  // Dashes
-                                true,  // Ignore leading digit
-                                true,  // Ignore hex
-                                true,  // Ignore date words
-                                false, // Ignore field names
-                                2,     // Min dictionary word length
-                                core::CWordDictionary::TWeightVerbs5Other2>
-        TTokenListDataTyperKeepsFields;
+    using TTokenListDataTyperKeepsFields = CTokenListDataTyper<true,  // Warping
+                                                               true,  // Underscores
+                                                               true,  // Dots
+                                                               true,  // Dashes
+                                                               true,  // Ignore leading digit
+                                                               true,  // Ignore hex
+                                                               true,  // Ignore date words
+                                                               false, // Ignore field names
+                                                               2,     // Min dictionary word length
+                                                               core::CWordDictionary::TWeightVerbs5Other2>;
 
 public:
     //! Construct without persistence capability
@@ -92,68 +90,17 @@
                     CJsonOutputWriter& jsonOutputWriter,
                     CBackgroundPersister* periodicPersister = nullptr);
 
-    virtual ~CFieldDataTyper(void);
-=======
-class API_EXPORT CFieldDataTyper : public CDataProcessor
-{
-    public:
-        //! The index where state is stored
-        static const std::string ML_STATE_INDEX;
-        //! The name of the field where the category is going to be written
-        static const std::string MLCATEGORY_NAME;
-
-        static const double      SIMILARITY_THRESHOLD;
-
-        //! Discriminant for Elasticsearch IDs
-        static const std::string STATE_TYPE;
-
-        //! The current state version
-        static const std::string STATE_VERSION;
-
-    public:
-        // A type of token list data typer that DOESN'T exclude fields from its
-        // analysis
-        using TTokenListDataTyperKeepsFields =
-                  CTokenListDataTyper<true,  // Warping
-                                      true,  // Underscores
-                                      true,  // Dots
-                                      true,  // Dashes
-                                      true,  // Ignore leading digit
-                                      true,  // Ignore hex
-                                      true,  // Ignore date words
-                                      false, // Ignore field names
-                                      2,     // Min dictionary word length
-                                      core::CWordDictionary::TWeightVerbs5Other2>;
-
-    public:
-        //! Construct without persistence capability
-        CFieldDataTyper(const std::string &jobId,
-                        const CFieldConfig &config,
-                        const model::CLimits &limits,
-                        COutputHandler &outputHandler,
-                        CJsonOutputWriter &jsonOutputWriter,
-                        CBackgroundPersister *periodicPersister = nullptr);
-
-        virtual ~CFieldDataTyper();
-
-        //! We're going to be writing to a new output stream
-        virtual void newOutputStream();
->>>>>>> d4e4cca7
+    virtual ~CFieldDataTyper();
 
     //! We're going to be writing to a new output stream
-    virtual void newOutputStream(void);
-
-<<<<<<< HEAD
+    virtual void newOutputStream();
+
     //! Receive a single record to be typed, and output that record to
     //! STDOUT with its type field added
     virtual bool handleRecord(const TStrStrUMap& dataRowFields);
-=======
-        //! Perform any final processing once all input data has been seen.
-        virtual void finalise();
->>>>>>> d4e4cca7
 
     //! Perform any final processing once all input data has been seen.
-    virtual void finalise(void);
+    virtual void finalise();
 
     //! Restore previously saved state
     virtual bool restoreState(core::CDataSearcher& restoreSearcher, core_t::TTime& completeToTime);
@@ -161,22 +108,14 @@
     //! Persist current state
     virtual bool persistState(core::CDataAdder& persister);
 
-<<<<<<< HEAD
     //! Persist current state due to the periodic persistence being triggered.
     virtual bool periodicPersistState(CBackgroundPersister& persister);
 
     //! How many records did we handle?
-    virtual uint64_t numRecordsHandled(void) const;
-=======
-        //! How many records did we handle?
-        virtual uint64_t numRecordsHandled() const;
-
-        //! Access the output handler
-        virtual COutputHandler &outputHandler();
->>>>>>> d4e4cca7
+    virtual uint64_t numRecordsHandled() const;
 
     //! Access the output handler
-    virtual COutputHandler& outputHandler(void);
+    virtual COutputHandler& outputHandler();
 
 private:
     //! Create the typer to operate on the categorization field
@@ -188,7 +127,6 @@
     //! Create the reverse search and return true if it has changed or false otherwise
     bool createReverseSearch(int type);
 
-<<<<<<< HEAD
     bool doPersistState(const CDataTyper::TPersistFunc& dataTyperPersistFunc,
                         const CCategoryExamplesCollector& examplesCollector,
                         core::CDataAdder& persister);
@@ -196,15 +134,10 @@
                                const CCategoryExamplesCollector& examplesCollector,
                                core::CStatePersistInserter& inserter) const;
     bool acceptRestoreTraverser(core::CStateRestoreTraverser& traverser);
-=======
-        //! Respond to an attempt to restore corrupt categorizer state by
-        //! resetting the categorizer and re-categorizing from scratch.
-        void resetAfterCorruptRestore();
->>>>>>> d4e4cca7
 
     //! Respond to an attempt to restore corrupt categorizer state by
     //! resetting the categorizer and re-categorizing from scratch.
-    void resetAfterCorruptRestore(void);
+    void resetAfterCorruptRestore();
 
     //! Handle a control message.  The first character of the control
     //! message indicates its type.  Currently defined types are:
@@ -214,16 +147,11 @@
     //!        sent previously has all been processed
     bool handleControlMessage(const std::string& controlMessage);
 
-<<<<<<< HEAD
     //! Acknowledge a flush request
     void acknowledgeFlush(const std::string& flushId);
-=======
-    private:
-        using TStrSet = CCategoryExamplesCollector::TStrSet;
->>>>>>> d4e4cca7
 
 private:
-    typedef CCategoryExamplesCollector::TStrSet TStrSet;
+    using TStrSet = CCategoryExamplesCollector::TStrSet;
 
 private:
     //! The job ID
