--- conflicted
+++ resolved
@@ -53,7 +53,6 @@
 //! Does not support processor chaining functionality as it is unlikely
 //! that this class would ever be chained to another data processor.
 //!
-<<<<<<< HEAD
 class API_EXPORT CResultNormalizer {
 public:
     //! Field names used in records to be normalised
@@ -76,13 +75,13 @@
     static const std::string ZERO;
 
 public:
-    typedef std::vector<std::string> TStrVec;
-    typedef TStrVec::iterator TStrVecItr;
-    typedef TStrVec::const_iterator TStrVecCItr;
+    using TStrVec = std::vector<std::string>;
+    using TStrVecItr = TStrVec::iterator;
+    using TStrVecCItr = TStrVec::const_iterator;
 
-    typedef boost::unordered_map<std::string, std::string> TStrStrUMap;
-    typedef TStrStrUMap::iterator TStrStrUMapItr;
-    typedef TStrStrUMap::const_iterator TStrStrUMapCItr;
+    using TStrStrUMap = boost::unordered_map<std::string, std::string>;
+    using TStrStrUMapItr = TStrStrUMap::iterator;
+    using TStrStrUMapCItr = TStrStrUMap::const_iterator;
 
 public:
     CResultNormalizer(const model::CAnomalyDetectorModelConfig& modelConfig, COutputHandler& outputHandler);
@@ -117,75 +116,6 @@
         if (iter == dataRowFields.end() || core::CStringUtils::stringToType(iter->second, result) == false) {
             LOG_ERROR("Cannot interpret " << fieldName << " field in record:\n" << CDataProcessor::debugPrintRecord(dataRowFields));
             return false;
-=======
-class API_EXPORT CResultNormalizer
-{
-    public:
-        //! Field names used in records to be normalised
-        static const std::string LEVEL;
-        static const std::string PARTITION_FIELD_NAME;
-        static const std::string PARTITION_FIELD_VALUE;
-        static const std::string PERSON_FIELD_NAME;
-        static const std::string FUNCTION_NAME;
-        static const std::string VALUE_FIELD_NAME;
-        static const std::string PROBABILITY_NAME;
-        static const std::string NORMALIZED_SCORE_NAME;
-
-        //! Normalisation level values
-        static const std::string ROOT_LEVEL;
-        static const std::string PARTITION_LEVEL;
-        static const std::string LEAF_LEVEL;
-        static const std::string BUCKET_INFLUENCER_LEVEL;
-        static const std::string INFLUENCER_LEVEL;
-
-        static const std::string ZERO;
-
-    public:
-        using TStrVec = std::vector<std::string>;
-        using TStrVecItr = TStrVec::iterator;
-        using TStrVecCItr = TStrVec::const_iterator;
-
-        using TStrStrUMap = boost::unordered_map<std::string, std::string>;
-        using TStrStrUMapItr = TStrStrUMap::iterator;
-        using TStrStrUMapCItr = TStrStrUMap::const_iterator;
-
-    public:
-        CResultNormalizer(const model::CAnomalyDetectorModelConfig &modelConfig,
-                          COutputHandler &outputHandler);
-
-        //! Initialise the system change normalizer
-        bool initNormalizer(const std::string &stateFileName);
-
-        //! Handle a record to be normalized
-        bool handleRecord(const TStrStrUMap &dataRowFields);
-
-    private:
-        bool parseDataFields(const TStrStrUMap &dataRowFields,
-                             std::string &level, std::string &partition,
-                             std::string &person, std::string &function,
-                             std::string &valueFieldName, double &probability);
-
-        bool parseDataFields(const TStrStrUMap &dataRowFields,
-                             std::string &level, std::string &partition,
-                             std::string &partitionValue, std::string &person,
-                             std::string &function, std::string &valueFieldName,
-                             double &probability);
-
-        template<typename T>
-        bool parseDataField(const TStrStrUMap &dataRowFields,
-                            const std::string &fieldName,
-                            T &result) const
-        {
-            TStrStrUMapCItr iter = dataRowFields.find(fieldName);
-            if (iter == dataRowFields.end() ||
-                core::CStringUtils::stringToType(iter->second, result) == false)
-            {
-                LOG_ERROR("Cannot interpret " << fieldName << " field in record:\n" <<
-                        CDataProcessor::debugPrintRecord(dataRowFields));
-                return false;
-            }
-            return true;
->>>>>>> d4e4cca7
         }
         return true;
     }
