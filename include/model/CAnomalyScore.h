--- conflicted
+++ resolved
@@ -52,12 +52,12 @@
 //! anomaly scores.
 class MODEL_EXPORT CAnomalyScore {
 public:
-    typedef std::vector<double> TDoubleVec;
-    typedef TDoubleVec::iterator TDoubleVecItr;
-    typedef TDoubleVec::const_iterator TDoubleVecCItr;
-    typedef boost::optional<double> TOptionalDouble;
-    typedef std::vector<TOptionalDouble> TOptionalDoubleVec;
-    typedef std::vector<std::string> TStrVec;
+    using TDoubleVec = std::vector<double>;
+    using TDoubleVecItr = TDoubleVec::iterator;
+    using TDoubleVecCItr = TDoubleVec::const_iterator;
+    using TOptionalDouble = boost::optional<double>;
+    using TOptionalDoubleVec = std::vector<TOptionalDouble>;
+    using TStrVec = std::vector<std::string>;
 
     //! Attributes for a persisted normalizer
     static const std::string MLCUE_ATTRIBUTE;
@@ -78,7 +78,6 @@
     //! \brief Wrapper around CAnomalyScore::compute.
     class MODEL_EXPORT CComputer {
     public:
-<<<<<<< HEAD
         CComputer(double jointProbabilityWeight,
                   double extremeProbabilityWeight,
                   std::size_t minExtremeSamples,
@@ -108,213 +107,10 @@
     class MODEL_EXPORT CNormalizer : private core::CNonCopyable {
     public:
         explicit CNormalizer(const CAnomalyDetectorModelConfig& config);
-=======
-        using TDoubleVec = std::vector<double>;
-        using TDoubleVecItr = TDoubleVec::iterator;
-        using TDoubleVecCItr = TDoubleVec::const_iterator;
-        using TOptionalDouble = boost::optional<double>;
-        using TOptionalDoubleVec = std::vector<TOptionalDouble>;
-        using TStrVec = std::vector<std::string>;
-
-        //! Attributes for a persisted normalizer
-        static const std::string MLCUE_ATTRIBUTE;
-        static const std::string MLKEY_ATTRIBUTE;
-        static const std::string MLQUANTILESDESCRIPTION_ATTRIBUTE;
-        static const std::string MLVERSION_ATTRIBUTE;
-        static const std::string TIME_ATTRIBUTE;
-
-        static const std::string CURRENT_FORMAT_VERSION;
-
-        //! Severities
-        static const std::string WARNING_SEVERITY;
-        static const std::string MINOR_SEVERITY;
-        static const std::string MAJOR_SEVERITY;
-        static const std::string CRITICAL_SEVERITY;
-
-    public:
-        //! \brief Wrapper around CAnomalyScore::compute.
-        class MODEL_EXPORT CComputer
-        {
-            public:
-                CComputer(double jointProbabilityWeight,
-                          double extremeProbabilityWeight,
-                          std::size_t minExtremeSamples,
-                          std::size_t maxExtremeSamples,
-                          double maximumAnomalousProbability);
-
-                //! Compute the overall anomaly score and aggregate probability.
-                bool operator()(const TDoubleVec &probabilities,
-                                double &overallAnomalyScore,
-                                double &overallProbability) const;
-
-            private:
-                //! The weight to assign the joint probability.
-                double m_JointProbabilityWeight;
-                //! The weight to assign the extreme probability.
-                double m_ExtremeProbabilityWeight;
-                //! The minimum number of samples to include in the extreme
-                //! probability calculation.
-                std::size_t m_MinExtremeSamples;
-                //! The maximum number of samples to include in the extreme
-                //! probability calculation.
-                std::size_t m_MaxExtremeSamples;
-                //! The maximum probability which is deemed to be anomalous.
-                double m_MaximumAnomalousProbability;
-        };
-
-        //! \brief Manages the normalization of aggregate anomaly scores
-        //! based on historic values percentiles.
-        class MODEL_EXPORT CNormalizer : private core::CNonCopyable
-        {
-            public:
-                explicit CNormalizer(const CAnomalyDetectorModelConfig &config);
-
-                //! Does this normalizer have enough information to normalize
-                //! anomaly scores?
-                bool canNormalize() const;
-
-                //! This normalizes the aggregate scores, i.e. the sum
-                //! of \p scores, and scales all the scores by a constant
-                //! s.t. they sum to the normalized score. The normalized
-                //! score is in the range [0, 100].
-                //!
-                //! \param[in,out] scores The raw scores to normalize.
-                //! Filled in with the normalized scores.
-                bool normalize(TDoubleVec &scores) const;
-
-                //! As above but taking a single pre-aggregated \p score instead
-                //! of a vector of scores to be aggregated.
-                bool normalize(double &score) const;
-
-                //! Estimate the quantile range including the \p score.
-                //!
-                //! \param[in] score The score to estimate.
-                //! \param[in] confidence The quantile central confidence interval.
-                //! \param[out] lowerBound The quantile lower bound of \p score.
-                //! \param[out] upperBound The quantile upper bound of \p score.
-                void quantile(double score,
-                              double confidence,
-                              double &lowerBound,
-                              double &upperBound) const;
-
-                //! Updates the quantile summaries with the total of
-                //! \p scores.
-                //! \return true if a big change occurred, otherwise false
-                bool updateQuantiles(const TDoubleVec &scores);
-
-                //! Updates the quantile summaries with \p score.
-                //! \return true if a big change occurred, otherwise false
-                bool updateQuantiles(double score);
-
-                //! Age the maximum score and quantile summary.
-                void propagateForwardByTime(double time);
-
-                //! Report whether it would be possible to upgrade one version
-                //! of the quantiles to another.
-                static bool isUpgradable(const std::string &fromVersion,
-                                         const std::string &toVersion);
-
-                //! Scale the maximum score and quantile summary.  To be used
-                //! after upgrades if different versions of the product produce
-                //! different raw anomaly scores.
-                bool upgrade(const std::string &loadedVersion,
-                             const std::string &currentVersion);
-
-                //! Set the normalizer back to how it was immediately after
-                //! construction
-                void clear();
-
-                //! \name Serialization
-                //@{
-                //! Persist state by passing information to the supplied inserter
-                void acceptPersistInserter(core::CStatePersistInserter &inserter) const;
-
-                //! Create from a state document.
-                bool acceptRestoreTraverser(core::CStateRestoreTraverser &traverser);
-                //@}
-
-            public:
-                //! Get a checksum of the object.
-                uint64_t checksum() const;
-
-            private:
-                using TDoubleDoublePr = std::pair<double, double>;
-                using TDoubleDoublePrVec = std::vector<TDoubleDoublePr>;
-                using TDoubleDoublePrVecCItr = TDoubleDoublePrVec::const_iterator;
-                using TGreaterDouble = std::greater<double>;
-                using TMaxValueAccumulator = maths::CBasicStatistics::COrderStatisticsStack<double, 1u, TGreaterDouble>;
-
-            private:
-                //! Used to convert raw scores in to integers so that we
-                //! can use the q-digest.
-                static const double DISCRETIZATION_FACTOR;
-
-                //! We maintain a separate digest for the scores greater
-                //! than some high percentile (specified by this constant).
-                //! This is because we want the highest resolution in the
-                //! scores for the extreme (high quantile) raw scores.
-                static const double HIGH_PERCENTILE;
-
-                //! The time between aging quantiles. These age at a slower
-                //! rate which we achieve by only aging them after a certain
-                //! period has elapsed.
-                static const double QUANTILE_DECAY_TIME;
-
-                //! The increase in maximum score that will be considered a
-                //! big change when updating the quantiles.
-                static const double BIG_CHANGE_FACTOR;
-
-            private:
-                //! Compute the discrete score from a raw score.
-                uint32_t discreteScore(double rawScore) const;
-
-                //! Extract the raw score from a discrete score.
-                double rawScore(uint32_t discreteScore) const;
-
-            private:
-                //! The percentile defining the largest noise score.
-                double m_NoisePercentile;
-                //! The multiplier used to estimate the anomaly threshold.
-                double m_NoiseMultiplier;
-                //! The normalized anomaly score knot points.
-                TDoubleDoublePrVec m_NormalizedScoreKnotPoints;
-                //! The maximum possible normalized score.
-                double m_MaximumNormalizedScore;
-
-                //! The approximate HIGH_PERCENTILE percentile raw score.
-                uint32_t m_HighPercentileScore;
-                //! The number of scores less than the approximate
-                //! HIGH_PERCENTILE percentile raw score.
-                uint64_t m_HighPercentileCount;
-
-                //! The maximum score ever received.
-                TMaxValueAccumulator m_MaxScore;
-
-                //! The factor used to scale the quantile scores to convert
-                //! values per bucket length to values in absolute time. We
-                //! scale all values to an effective bucket length 30 mins.
-                //! So, a percentile of 99% would correspond to a 1 in 50
-                //! hours event.
-                double m_BucketNormalizationFactor;
-
-                //! A quantile summary of the raw scores.
-                maths::CQDigest m_RawScoreQuantileSummary;
-                //! A quantile summary of the raw score greater than the
-                //! approximate HIGH_PERCENTILE percentile raw score.
-                maths::CQDigest m_RawScoreHighQuantileSummary;
-
-                //! The rate at which information is lost.
-                double m_DecayRate;
-                //! The time to when we next age the quantiles.
-                double m_TimeToQuantileDecay;
-        };
-
-        using TNormalizerP = boost::shared_ptr<CNormalizer>;
->>>>>>> d4e4cca7
 
         //! Does this normalizer have enough information to normalize
         //! anomaly scores?
-        bool canNormalize(void) const;
+        bool canNormalize() const;
 
         //! This normalizes the aggregate scores, i.e. the sum
         //! of \p scores, and scales all the scores by a constant
@@ -360,7 +156,7 @@
 
         //! Set the normalizer back to how it was immediately after
         //! construction
-        void clear(void);
+        void clear();
 
         //! \name Serialization
         //@{
@@ -373,14 +169,14 @@
 
     public:
         //! Get a checksum of the object.
-        uint64_t checksum(void) const;
-
-    private:
-        typedef std::pair<double, double> TDoubleDoublePr;
-        typedef std::vector<TDoubleDoublePr> TDoubleDoublePrVec;
-        typedef TDoubleDoublePrVec::const_iterator TDoubleDoublePrVecCItr;
-        typedef std::greater<double> TGreaterDouble;
-        typedef maths::CBasicStatistics::COrderStatisticsStack<double, 1u, TGreaterDouble> TMaxValueAccumulator;
+        uint64_t checksum() const;
+
+    private:
+        using TDoubleDoublePr = std::pair<double, double>;
+        using TDoubleDoublePrVec = std::vector<TDoubleDoublePr>;
+        using TDoubleDoublePrVecCItr = TDoubleDoublePrVec::const_iterator;
+        using TGreaterDouble = std::greater<double>;
+        using TMaxValueAccumulator = maths::CBasicStatistics::COrderStatisticsStack<double, 1u, TGreaterDouble>;
 
     private:
         //! Used to convert raw scores in to integers so that we
@@ -447,7 +243,7 @@
         double m_TimeToQuantileDecay;
     };
 
-    typedef boost::shared_ptr<CNormalizer> TNormalizerP;
+    using TNormalizerP = boost::shared_ptr<CNormalizer>;
 
 public:
     //! Compute a joint anomaly score for a collection of probabilities.
