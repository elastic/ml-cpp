/*
 * ELASTICSEARCH CONFIDENTIAL
 *
 * Copyright (c) 2016 Elasticsearch BV. All Rights Reserved.
 *
 * Notice: this software, and all information contained
 * therein, is the exclusive property of Elasticsearch BV
 * and its licensors, if any, and is protected under applicable
 * domestic and foreign law, and international treaties.
 *
 * Reproduction, republication or distribution without the
 * express written consent of Elasticsearch BV is
 * strictly prohibited.
 */

#ifndef INCLUDED_ml_model_CHierarchicalResultsAggregator_h
#define INCLUDED_ml_model_CHierarchicalResultsAggregator_h

#include <maths/CQuantileSketch.h>

#include <model/CDetectorEqualizer.h>
#include <model/CHierarchicalResultsLevelSet.h>
#include <model/ImportExport.h>
#include <model/ModelTypes.h>

#include <cstddef>

namespace ml {
namespace core {
class CStatePersistInserter;
class CStateRestoreTraverser;
}
namespace model {
class CAnomalyDetectorModelConfig;
class CLimits;

//! \brief Aggregates the probabilities up a collection hierarchical
//! results.
//!
//! DESCRIPTION:\n
//! This can be used to compute the aggregate probabilities for the
//! internal nodes of a hierarchical results object in a bottom up
//! breadth first pass.
//!
//! This uses different aggregation styles for aggregating partitions,
//! people in a population and collections of individual results in
//! system change analysis. Special logic is used for named people,
//! i.e. aggregations of multiple compatible simple searches.
<<<<<<< HEAD
class MODEL_EXPORT CHierarchicalResultsAggregator : public CHierarchicalResultsLevelSet<CDetectorEqualizer> {
public:
    //! Enumeration of the possible jobs that the aggregator can
    //! perform when invoked.
    enum EJob { E_UpdateAndCorrect, E_Correct, E_NoOp };

public:
    CHierarchicalResultsAggregator(const CAnomalyDetectorModelConfig& modelConfig);

    //! Add a job for the subsequent invocations of the normalizer.
    void setJob(EJob job);

    //! Update the parameters to reflect changes to the model configuration.
    void refresh(const CAnomalyDetectorModelConfig& modelConfig);

    //! Clear all state such that all equalizers restart from scratch.
    void clear(void);

    //! Compute the aggregate probability for \p node.
    virtual void visit(const CHierarchicalResults& results, const TNode& node, bool pivot);

    //! Age the quantile sketches.
    void propagateForwardByTime(double time);

    //! \name Persistence
    //@{
    //! Persist state by passing information to \p inserter.
    void acceptPersistInserter(core::CStatePersistInserter& inserter) const;

    //! Restore reading state from \p traverser.
    bool acceptRestoreTraverser(core::CStateRestoreTraverser& traverser);

    // Clone for persistence?
    //@}

    //! Get a checksum of this object.
    uint64_t checksum(void) const;

private:
    using TBase = CHierarchicalResultsLevelSet<CDetectorEqualizer>;
    using TDetectorEqualizer = TBase::Type;
    using TDetectorEqualizerPtrVec = TBase::TTypePtrVec;
    using TIntSizePr = std::pair<int, std::size_t>;
    using TDouble1Vec = core::CSmallVector<double, 1>;
    using TIntSizePrDouble1VecUMap = boost::unordered_map<TIntSizePr, TDouble1Vec>;
=======
class MODEL_EXPORT CHierarchicalResultsAggregator : public CHierarchicalResultsLevelSet<CDetectorEqualizer>
{
    public:
        //! Enumeration of the possible jobs that the aggregator can
        //! perform when invoked.
        enum EJob
        {
            E_UpdateAndCorrect,
            E_Correct,
            E_NoOp
        };

    public:
        CHierarchicalResultsAggregator(const CAnomalyDetectorModelConfig &modelConfig);

        //! Add a job for the subsequent invocations of the normalizer.
        void setJob(EJob job);

        //! Update the parameters to reflect changes to the model configuration.
        void refresh(const CAnomalyDetectorModelConfig &modelConfig);

        //! Clear all state such that all equalizers restart from scratch.
        void clear();

        //! Compute the aggregate probability for \p node.
        virtual void visit(const CHierarchicalResults &results, const TNode &node, bool pivot);

        //! Age the quantile sketches.
        void propagateForwardByTime(double time);

        //! \name Persistence
        //@{
        //! Persist state by passing information to \p inserter.
        void acceptPersistInserter(core::CStatePersistInserter &inserter) const;

        //! Restore reading state from \p traverser.
        bool acceptRestoreTraverser(core::CStateRestoreTraverser &traverser);

        // Clone for persistence?
        //@}

        //! Get a checksum of this object.
        uint64_t checksum() const;

    private:
        using TBase = CHierarchicalResultsLevelSet<CDetectorEqualizer>;
        using TDetectorEqualizer = TBase::Type;
        using TDetectorEqualizerPtrVec = TBase::TTypePtrVec;
        using TIntSizePr = std::pair<int, std::size_t>;
        using TDouble1Vec = core::CSmallVector<double, 1>;
        using TIntSizePrDouble1VecUMap = boost::unordered_map<TIntSizePr, TDouble1Vec>;

    private:
        static const std::size_t N = model_t::E_AggregateAttributes + 1;

    private:
        //! Aggregate at a leaf node.
        void aggregateLeaf(const TNode &node);

        //! Aggregate at internal node.
        void aggregateNode(const TNode &node, bool pivot);

        //! Partition the child probabilities into groups to aggregate together.
        bool partitionChildProbabilities(const TNode &node, bool pivot,
                                         std::size_t &numberDetectors,
                                         TIntSizePrDouble1VecUMap (&partition)[N]);

        //! Compute the probability for each of the detectors.
        void detectorProbabilities(const TNode &node, bool pivot,
                                   std::size_t numberDetectors,
                                   const TIntSizePrDouble1VecUMap (&partition)[N],
                                   int &detector,
                                   int &aggregation,
                                   TDouble1Vec &probabilities);

        //! Compute a hash of \p node for gathering up related results.
        std::size_t hash(const TNode &node) const;

        //! Correct the probability for \p node to equalize probabilities
        //! across detectors.
        double correctProbability(const TNode &node, bool pivot,
                                  int detector, double probability);

    private:
        //! The jobs that the aggregator will perform when invoked can be:
        //! update or update + correct.
        EJob m_Job;

        //! The rate information is lost from the quantile sketches.
        double m_DecayRate;

        //! The weights to use for the different aggregation styles.
        double m_Parameters[model_t::NUMBER_AGGREGATION_STYLES][model_t::NUMBER_AGGREGATION_PARAMS];

        //! The maximum anomalous probability.
        double m_MaximumAnomalousProbability;
};
>>>>>>> d4e4cca7

private:
    static const std::size_t N = model_t::E_AggregateAttributes + 1;

private:
    //! Aggregate at a leaf node.
    void aggregateLeaf(const TNode& node);

    //! Aggregate at internal node.
    void aggregateNode(const TNode& node, bool pivot);

    //! Partition the child probabilities into groups to aggregate together.
    bool partitionChildProbabilities(const TNode& node, bool pivot, std::size_t& numberDetectors, TIntSizePrDouble1VecUMap (&partition)[N]);

    //! Compute the probability for each of the detectors.
    void detectorProbabilities(const TNode& node,
                               bool pivot,
                               std::size_t numberDetectors,
                               const TIntSizePrDouble1VecUMap (&partition)[N],
                               int& detector,
                               int& aggregation,
                               TDouble1Vec& probabilities);

    //! Compute a hash of \p node for gathering up related results.
    std::size_t hash(const TNode& node) const;

    //! Correct the probability for \p node to equalize probabilities
    //! across detectors.
    double correctProbability(const TNode& node, bool pivot, int detector, double probability);

private:
    //! The jobs that the aggregator will perform when invoked can be:
    //! update or update + correct.
    EJob m_Job;

    //! The rate information is lost from the quantile sketches.
    double m_DecayRate;

    //! The weights to use for the different aggregation styles.
    double m_Parameters[model_t::NUMBER_AGGREGATION_STYLES][model_t::NUMBER_AGGREGATION_PARAMS];

    //! The maximum anomalous probability.
    double m_MaximumAnomalousProbability;
};
}
}

#endif // INCLUDED_ml_model_CHierarchicalResultsAggregator_h<|MERGE_RESOLUTION|>--- conflicted
+++ resolved
@@ -46,7 +46,6 @@
 //! people in a population and collections of individual results in
 //! system change analysis. Special logic is used for named people,
 //! i.e. aggregations of multiple compatible simple searches.
-<<<<<<< HEAD
 class MODEL_EXPORT CHierarchicalResultsAggregator : public CHierarchicalResultsLevelSet<CDetectorEqualizer> {
 public:
     //! Enumeration of the possible jobs that the aggregator can
@@ -63,7 +62,7 @@
     void refresh(const CAnomalyDetectorModelConfig& modelConfig);
 
     //! Clear all state such that all equalizers restart from scratch.
-    void clear(void);
+    void clear();
 
     //! Compute the aggregate probability for \p node.
     virtual void visit(const CHierarchicalResults& results, const TNode& node, bool pivot);
@@ -83,7 +82,7 @@
     //@}
 
     //! Get a checksum of this object.
-    uint64_t checksum(void) const;
+    uint64_t checksum() const;
 
 private:
     using TBase = CHierarchicalResultsLevelSet<CDetectorEqualizer>;
@@ -92,105 +91,6 @@
     using TIntSizePr = std::pair<int, std::size_t>;
     using TDouble1Vec = core::CSmallVector<double, 1>;
     using TIntSizePrDouble1VecUMap = boost::unordered_map<TIntSizePr, TDouble1Vec>;
-=======
-class MODEL_EXPORT CHierarchicalResultsAggregator : public CHierarchicalResultsLevelSet<CDetectorEqualizer>
-{
-    public:
-        //! Enumeration of the possible jobs that the aggregator can
-        //! perform when invoked.
-        enum EJob
-        {
-            E_UpdateAndCorrect,
-            E_Correct,
-            E_NoOp
-        };
-
-    public:
-        CHierarchicalResultsAggregator(const CAnomalyDetectorModelConfig &modelConfig);
-
-        //! Add a job for the subsequent invocations of the normalizer.
-        void setJob(EJob job);
-
-        //! Update the parameters to reflect changes to the model configuration.
-        void refresh(const CAnomalyDetectorModelConfig &modelConfig);
-
-        //! Clear all state such that all equalizers restart from scratch.
-        void clear();
-
-        //! Compute the aggregate probability for \p node.
-        virtual void visit(const CHierarchicalResults &results, const TNode &node, bool pivot);
-
-        //! Age the quantile sketches.
-        void propagateForwardByTime(double time);
-
-        //! \name Persistence
-        //@{
-        //! Persist state by passing information to \p inserter.
-        void acceptPersistInserter(core::CStatePersistInserter &inserter) const;
-
-        //! Restore reading state from \p traverser.
-        bool acceptRestoreTraverser(core::CStateRestoreTraverser &traverser);
-
-        // Clone for persistence?
-        //@}
-
-        //! Get a checksum of this object.
-        uint64_t checksum() const;
-
-    private:
-        using TBase = CHierarchicalResultsLevelSet<CDetectorEqualizer>;
-        using TDetectorEqualizer = TBase::Type;
-        using TDetectorEqualizerPtrVec = TBase::TTypePtrVec;
-        using TIntSizePr = std::pair<int, std::size_t>;
-        using TDouble1Vec = core::CSmallVector<double, 1>;
-        using TIntSizePrDouble1VecUMap = boost::unordered_map<TIntSizePr, TDouble1Vec>;
-
-    private:
-        static const std::size_t N = model_t::E_AggregateAttributes + 1;
-
-    private:
-        //! Aggregate at a leaf node.
-        void aggregateLeaf(const TNode &node);
-
-        //! Aggregate at internal node.
-        void aggregateNode(const TNode &node, bool pivot);
-
-        //! Partition the child probabilities into groups to aggregate together.
-        bool partitionChildProbabilities(const TNode &node, bool pivot,
-                                         std::size_t &numberDetectors,
-                                         TIntSizePrDouble1VecUMap (&partition)[N]);
-
-        //! Compute the probability for each of the detectors.
-        void detectorProbabilities(const TNode &node, bool pivot,
-                                   std::size_t numberDetectors,
-                                   const TIntSizePrDouble1VecUMap (&partition)[N],
-                                   int &detector,
-                                   int &aggregation,
-                                   TDouble1Vec &probabilities);
-
-        //! Compute a hash of \p node for gathering up related results.
-        std::size_t hash(const TNode &node) const;
-
-        //! Correct the probability for \p node to equalize probabilities
-        //! across detectors.
-        double correctProbability(const TNode &node, bool pivot,
-                                  int detector, double probability);
-
-    private:
-        //! The jobs that the aggregator will perform when invoked can be:
-        //! update or update + correct.
-        EJob m_Job;
-
-        //! The rate information is lost from the quantile sketches.
-        double m_DecayRate;
-
-        //! The weights to use for the different aggregation styles.
-        double m_Parameters[model_t::NUMBER_AGGREGATION_STYLES][model_t::NUMBER_AGGREGATION_PARAMS];
-
-        //! The maximum anomalous probability.
-        double m_MaximumAnomalousProbability;
-};
->>>>>>> d4e4cca7
 
 private:
     static const std::size_t N = model_t::E_AggregateAttributes + 1;
