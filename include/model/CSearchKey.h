/*
 * ELASTICSEARCH CONFIDENTIAL
 *
 * Copyright (c) 2016 Elasticsearch BV. All Rights Reserved.
 *
 * Notice: this software, and all information contained
 * therein, is the exclusive property of Elasticsearch BV
 * and its licensors, if any, and is protected under applicable
 * domestic and foreign law, and international treaties.
 *
 * Reproduction, republication or distribution without the
 * express written consent of Elasticsearch BV is
 * strictly prohibited.
 */

#ifndef INCLUDED_ml_model_CSearchKey_h
#define INCLUDED_ml_model_CSearchKey_h

#include <core/CHashing.h>
#include <core/CStoredStringPtr.h>

#include <maths/COrderings.h>

#include <model/FunctionTypes.h>
#include <model/ImportExport.h>

#include <boost/ref.hpp>

#include <iosfwd>
#include <string>
#include <vector>

#include <stdint.h>

namespace ml {
namespace core {
class CStatePersistInserter;
class CStateRestoreTraverser;
}
namespace model {

//! \brief
//! Associative store key for simple searches.
//!
//! DESCRIPTION:\n
//! The syntax for specifying a simple search is along the lines
//! of:
//!
//! count
//! count by status
//! freq_rare(uri_path) by clientip
//!
//! More generically:
//!
//! fieldname
//! fieldname by byfieldname
//! function
//! function by byfieldname
//! function(fieldname) by byfieldname
//!
//! The syntax that doesn't explicitly specify a function implies a
//! function, so there is always a function. However, the fieldname
//! and "by" fieldname are not always required.
//!
//! In addition, its possible to have a partitioning field, such that
//! a completely different analysis is done for different subsets of
//! the input data.
//!
//! This class simply groups the 5 pieces of information together,
//! reducing the risk of missing places where changes are required
//! if the syntax for specifying an anomaly detector is expanded in
//! the future.
//!
//! IMPLEMENTATION DECISIONS:\n
//! It is assumed that validation of combinations of function,
//! fieldname and "by" fieldname has been done by other code.  This
//! class is intended purely to store the information and be used as
//! a key in associative containers.
//!
<<<<<<< HEAD
class MODEL_EXPORT CSearchKey {
public:
    typedef std::vector<std::string> TStrVec;
    typedef std::vector<core::CStoredStringPtr> TStoredStringPtrVec;

    //! The type of a search key which mixes in the partition field
    //! value.
    typedef std::pair<std::string, CSearchKey> TStrKeyPr;

    //! The type of a constant reference string search key pair.
    //!
    //! \note This is intended for map lookups when one doesn't want
    //! to copy the strings.
    typedef std::pair<boost::reference_wrapper<const std::string>, boost::reference_wrapper<const CSearchKey>> TStrCRefKeyCRefPr;

public:
    //! If the "by" field name is "count" then the key represents
    //! a simple count detector
    static const std::string COUNT_NAME;

    //! Character used to delimit the "cue" representation of the key
    static const char CUE_DELIMITER;

    //! An empty string.
    static const std::string EMPTY_STRING;

public:
    //! Construct with an over field and a partitioning field
    //!
    //! \note Use the pass-by-value-and-swap trick to improve performance
    //! when the arguments are temporaries.
    explicit CSearchKey(int identifier = 0,
                        function_t::EFunction function = function_t::E_IndividualCount,
                        bool useNull = false,
                        model_t::EExcludeFrequent excludeFrequent = model_t::E_XF_None,
                        std::string fieldName = EMPTY_STRING,
                        std::string byFieldName = EMPTY_STRING,
                        std::string overFieldName = EMPTY_STRING,
                        std::string partitionFieldName = EMPTY_STRING,
                        const TStrVec& influenceFieldNames = TStrVec());

    //! Create the key from part of an state document.
    //!
    //! \param[in,out] traverser A state document traverser.
    //! \param[out] successful Set to true if the state could be fully
    //! deserialised and false otherwise.
    CSearchKey(core::CStateRestoreTraverser& traverser, bool& successful);

private:
    //! Initialise by traversing a state document.
    bool acceptRestoreTraverser(core::CStateRestoreTraverser& traverser);

public:
    //! Persist state by passing information to the supplied inserter
    void acceptPersistInserter(core::CStatePersistInserter& inserter) const;

    //! Efficiently swap the contents of two objects of this class.
    void swap(CSearchKey& other);

    //! Check if this and \p rhs are equal.
    bool operator==(const CSearchKey& rhs) const;

    //! Check if this is less than \p rhs.
    bool operator<(const CSearchKey& rhs) const;

    //! Get an identifier for this search.
    int identifier(void) const;

    //! Get the unique simple counting search key.
    //!
    //! Definition: the function is individual count and the "by"
    //! field name is "count".
    static const CSearchKey& simpleCountKey(void);

    //! Does this key represent a simple counting search?
    bool isSimpleCount(void) const;

    //! Do the function and by field name identify a simple
    //! counting search.
    static bool isSimpleCount(function_t::EFunction function, const std::string& byFieldName);

    //! Is the function type for use with the individual models?
    bool isMetric(void) const;

    //! Is the function type for use with the population models?
    bool isPopulation(void) const;

    //! Create a "cue" suitable to be used in persisted state.
    std::string toCue(void) const;

    //! Debug representation.  Note that operator<<() is more efficient than
    //! generating this debug string and immediately outputting it to a
    //! stream.
    std::string debug(void) const;

    //! Get the function.
    function_t::EFunction function(void) const;

    //! Get whether to use null field values.
    bool useNull(void) const;

    //! Get the ExcludeFrequent setting
    model_t::EExcludeFrequent excludeFrequent(void) const;

    //! Check if there is a field called \p name.
    bool hasField(const std::string& name) const;

    //! Get the value field name.
    const std::string& fieldName(void) const;

    //! Get the by field name.
    const std::string& byFieldName(void) const;

    //! Get the over field name.
    const std::string& overFieldName(void) const;

    //! Get the partition field name.
    const std::string& partitionFieldName(void) const;

    //! Get the influence field names.
    const TStoredStringPtrVec& influenceFieldNames(void) const;
=======
class MODEL_EXPORT CSearchKey
{
    public:
        using TStrVec = std::vector<std::string>;
        using TStoredStringPtrVec = std::vector<core::CStoredStringPtr>;

        //! The type of a search key which mixes in the partition field
        //! value.
        using TStrKeyPr = std::pair<std::string, CSearchKey>;

        //! The type of a constant reference string search key pair.
        //!
        //! \note This is intended for map lookups when one doesn't want
        //! to copy the strings.
        using TStrCRefKeyCRefPr = std::pair<boost::reference_wrapper<const std::string>,
                                            boost::reference_wrapper<const CSearchKey>>;

    public:
        //! If the "by" field name is "count" then the key represents
        //! a simple count detector
        static const std::string COUNT_NAME;

        //! Character used to delimit the "cue" representation of the key
        static const char        CUE_DELIMITER;

        //! An empty string.
        static const std::string EMPTY_STRING;

    public:
        //! Construct with an over field and a partitioning field
        //!
        //! \note Use the pass-by-value-and-swap trick to improve performance
        //! when the arguments are temporaries.
        explicit CSearchKey(int identifier = 0,
                            function_t::EFunction function = function_t::E_IndividualCount,
                            bool useNull = false,
                            model_t::EExcludeFrequent excludeFrequent = model_t::E_XF_None,
                            std::string fieldName = EMPTY_STRING,
                            std::string byFieldName = EMPTY_STRING,
                            std::string overFieldName = EMPTY_STRING,
                            std::string partitionFieldName = EMPTY_STRING,
                            const TStrVec &influenceFieldNames = TStrVec());

        //! Create the key from part of an state document.
        //!
        //! \param[in,out] traverser A state document traverser.
        //! \param[out] successful Set to true if the state could be fully
        //! deserialised and false otherwise.
        CSearchKey(core::CStateRestoreTraverser &traverser, bool &successful);

    private:
        //! Initialise by traversing a state document.
        bool acceptRestoreTraverser(core::CStateRestoreTraverser &traverser);

    public:
        //! Persist state by passing information to the supplied inserter
        void acceptPersistInserter(core::CStatePersistInserter &inserter) const;

        //! Efficiently swap the contents of two objects of this class.
        void swap(CSearchKey &other);

        //! Check if this and \p rhs are equal.
        bool operator==(const CSearchKey &rhs) const;

        //! Check if this is less than \p rhs.
        bool operator<(const CSearchKey &rhs) const;

        //! Get an identifier for this search.
        int identifier() const;

        //! Get the unique simple counting search key.
        //!
        //! Definition: the function is individual count and the "by"
        //! field name is "count".
        static const CSearchKey &simpleCountKey();

        //! Does this key represent a simple counting search?
        bool isSimpleCount() const;

        //! Do the function and by field name identify a simple
        //! counting search.
        static bool isSimpleCount(function_t::EFunction function,
                                  const std::string &byFieldName);

        //! Is the function type for use with the individual models?
        bool isMetric() const;

        //! Is the function type for use with the population models?
        bool isPopulation() const;

        //! Create a "cue" suitable to be used in persisted state.
        std::string toCue() const;

        //! Debug representation.  Note that operator<<() is more efficient than
        //! generating this debug string and immediately outputting it to a
        //! stream.
        std::string debug() const;

        //! Get the function.
        function_t::EFunction function() const;

        //! Get whether to use null field values.
        bool useNull() const;

        //! Get the ExcludeFrequent setting
        model_t::EExcludeFrequent excludeFrequent() const;

        //! Check if there is a field called \p name.
        bool hasField(const std::string &name) const;

        //! Get the value field name.
        const std::string &fieldName() const;

        //! Get the by field name.
        const std::string &byFieldName() const;

        //! Get the over field name.
        const std::string &overFieldName() const;

        //! Get the partition field name.
        const std::string &partitionFieldName() const;

        //! Get the influence field names.
        const TStoredStringPtrVec &influenceFieldNames() const;

        //! Get a hash of the contents of this key.
        uint64_t hash() const;
>>>>>>> d4e4cca7

    //! Get a hash of the contents of this key.
    uint64_t hash(void) const;

private:
    int m_Identifier;
    function_t::EFunction m_Function;
    bool m_UseNull;
    model_t::EExcludeFrequent m_ExcludeFrequent;
    core::CStoredStringPtr m_FieldName;
    core::CStoredStringPtr m_ByFieldName;
    core::CStoredStringPtr m_OverFieldName;
    core::CStoredStringPtr m_PartitionFieldName;
    TStoredStringPtrVec m_InfluenceFieldNames;

    //! Used for efficient comparison.
    mutable uint64_t m_Hash;

    // For debug output
    friend MODEL_EXPORT std::ostream& operator<<(std::ostream&, const CSearchKey&);
};

MODEL_EXPORT
std::ostream& operator<<(std::ostream& strm, const CSearchKey& key);

//! Hashes a (string, search key) pair.
class CStrKeyPrHash {
public:
    std::size_t operator()(const CSearchKey::TStrKeyPr& key) const { return this->hash(key); }
    std::size_t operator()(const CSearchKey::TStrCRefKeyCRefPr& key) const { return this->hash(key); }

private:
    template<typename T>
    std::size_t hash(const T& key) const {
        core::CHashing::CSafeMurmurHash2String64 stringHasher;
        uint64_t result = stringHasher(boost::unwrap_ref(key.first));
        core::CHashing::hashCombine(boost::unwrap_ref(key.second).hash(), result);
        return static_cast<std::size_t>(result);
    }
};

//! Checks if two (string, search key) pairs are equal.
class CStrKeyPrEqual {
public:
    bool operator()(const CSearchKey::TStrKeyPr& lhs, const CSearchKey::TStrKeyPr& rhs) const { return this->equal(lhs, rhs); }
    bool operator()(const CSearchKey::TStrCRefKeyCRefPr& lhs, const CSearchKey::TStrKeyPr& rhs) const { return this->equal(lhs, rhs); }
    bool operator()(const CSearchKey::TStrKeyPr& lhs, const CSearchKey::TStrCRefKeyCRefPr& rhs) const { return this->equal(lhs, rhs); }
    bool operator()(const CSearchKey::TStrCRefKeyCRefPr& lhs, const CSearchKey::TStrCRefKeyCRefPr& rhs) const {
        return this->equal(lhs, rhs);
    }

private:
    template<typename U, typename V>
    bool equal(const U& lhs, const V& rhs) const {
        return boost::unwrap_ref(lhs.second) == boost::unwrap_ref(rhs.second) &&
               boost::unwrap_ref(lhs.first) == boost::unwrap_ref(rhs.first);
    }
};
}
}

#endif // INCLUDED_ml_model_CSearchKey_h<|MERGE_RESOLUTION|>--- conflicted
+++ resolved
@@ -77,21 +77,20 @@
 //! class is intended purely to store the information and be used as
 //! a key in associative containers.
 //!
-<<<<<<< HEAD
 class MODEL_EXPORT CSearchKey {
 public:
-    typedef std::vector<std::string> TStrVec;
-    typedef std::vector<core::CStoredStringPtr> TStoredStringPtrVec;
+    using TStrVec = std::vector<std::string>;
+    using TStoredStringPtrVec = std::vector<core::CStoredStringPtr>;
 
     //! The type of a search key which mixes in the partition field
     //! value.
-    typedef std::pair<std::string, CSearchKey> TStrKeyPr;
+    using TStrKeyPr = std::pair<std::string, CSearchKey>;
 
     //! The type of a constant reference string search key pair.
     //!
     //! \note This is intended for map lookups when one doesn't want
     //! to copy the strings.
-    typedef std::pair<boost::reference_wrapper<const std::string>, boost::reference_wrapper<const CSearchKey>> TStrCRefKeyCRefPr;
+    using TStrCRefKeyCRefPr = std::pair<boost::reference_wrapper<const std::string>, boost::reference_wrapper<const CSearchKey>>;
 
 public:
     //! If the "by" field name is "count" then the key represents
@@ -144,193 +143,64 @@
     bool operator<(const CSearchKey& rhs) const;
 
     //! Get an identifier for this search.
-    int identifier(void) const;
+    int identifier() const;
 
     //! Get the unique simple counting search key.
     //!
     //! Definition: the function is individual count and the "by"
     //! field name is "count".
-    static const CSearchKey& simpleCountKey(void);
+    static const CSearchKey& simpleCountKey();
 
     //! Does this key represent a simple counting search?
-    bool isSimpleCount(void) const;
+    bool isSimpleCount() const;
 
     //! Do the function and by field name identify a simple
     //! counting search.
     static bool isSimpleCount(function_t::EFunction function, const std::string& byFieldName);
 
     //! Is the function type for use with the individual models?
-    bool isMetric(void) const;
+    bool isMetric() const;
 
     //! Is the function type for use with the population models?
-    bool isPopulation(void) const;
+    bool isPopulation() const;
 
     //! Create a "cue" suitable to be used in persisted state.
-    std::string toCue(void) const;
+    std::string toCue() const;
 
     //! Debug representation.  Note that operator<<() is more efficient than
     //! generating this debug string and immediately outputting it to a
     //! stream.
-    std::string debug(void) const;
+    std::string debug() const;
 
     //! Get the function.
-    function_t::EFunction function(void) const;
+    function_t::EFunction function() const;
 
     //! Get whether to use null field values.
-    bool useNull(void) const;
+    bool useNull() const;
 
     //! Get the ExcludeFrequent setting
-    model_t::EExcludeFrequent excludeFrequent(void) const;
+    model_t::EExcludeFrequent excludeFrequent() const;
 
     //! Check if there is a field called \p name.
     bool hasField(const std::string& name) const;
 
     //! Get the value field name.
-    const std::string& fieldName(void) const;
+    const std::string& fieldName() const;
 
     //! Get the by field name.
-    const std::string& byFieldName(void) const;
+    const std::string& byFieldName() const;
 
     //! Get the over field name.
-    const std::string& overFieldName(void) const;
+    const std::string& overFieldName() const;
 
     //! Get the partition field name.
-    const std::string& partitionFieldName(void) const;
+    const std::string& partitionFieldName() const;
 
     //! Get the influence field names.
-    const TStoredStringPtrVec& influenceFieldNames(void) const;
-=======
-class MODEL_EXPORT CSearchKey
-{
-    public:
-        using TStrVec = std::vector<std::string>;
-        using TStoredStringPtrVec = std::vector<core::CStoredStringPtr>;
-
-        //! The type of a search key which mixes in the partition field
-        //! value.
-        using TStrKeyPr = std::pair<std::string, CSearchKey>;
-
-        //! The type of a constant reference string search key pair.
-        //!
-        //! \note This is intended for map lookups when one doesn't want
-        //! to copy the strings.
-        using TStrCRefKeyCRefPr = std::pair<boost::reference_wrapper<const std::string>,
-                                            boost::reference_wrapper<const CSearchKey>>;
-
-    public:
-        //! If the "by" field name is "count" then the key represents
-        //! a simple count detector
-        static const std::string COUNT_NAME;
-
-        //! Character used to delimit the "cue" representation of the key
-        static const char        CUE_DELIMITER;
-
-        //! An empty string.
-        static const std::string EMPTY_STRING;
-
-    public:
-        //! Construct with an over field and a partitioning field
-        //!
-        //! \note Use the pass-by-value-and-swap trick to improve performance
-        //! when the arguments are temporaries.
-        explicit CSearchKey(int identifier = 0,
-                            function_t::EFunction function = function_t::E_IndividualCount,
-                            bool useNull = false,
-                            model_t::EExcludeFrequent excludeFrequent = model_t::E_XF_None,
-                            std::string fieldName = EMPTY_STRING,
-                            std::string byFieldName = EMPTY_STRING,
-                            std::string overFieldName = EMPTY_STRING,
-                            std::string partitionFieldName = EMPTY_STRING,
-                            const TStrVec &influenceFieldNames = TStrVec());
-
-        //! Create the key from part of an state document.
-        //!
-        //! \param[in,out] traverser A state document traverser.
-        //! \param[out] successful Set to true if the state could be fully
-        //! deserialised and false otherwise.
-        CSearchKey(core::CStateRestoreTraverser &traverser, bool &successful);
-
-    private:
-        //! Initialise by traversing a state document.
-        bool acceptRestoreTraverser(core::CStateRestoreTraverser &traverser);
-
-    public:
-        //! Persist state by passing information to the supplied inserter
-        void acceptPersistInserter(core::CStatePersistInserter &inserter) const;
-
-        //! Efficiently swap the contents of two objects of this class.
-        void swap(CSearchKey &other);
-
-        //! Check if this and \p rhs are equal.
-        bool operator==(const CSearchKey &rhs) const;
-
-        //! Check if this is less than \p rhs.
-        bool operator<(const CSearchKey &rhs) const;
-
-        //! Get an identifier for this search.
-        int identifier() const;
-
-        //! Get the unique simple counting search key.
-        //!
-        //! Definition: the function is individual count and the "by"
-        //! field name is "count".
-        static const CSearchKey &simpleCountKey();
-
-        //! Does this key represent a simple counting search?
-        bool isSimpleCount() const;
-
-        //! Do the function and by field name identify a simple
-        //! counting search.
-        static bool isSimpleCount(function_t::EFunction function,
-                                  const std::string &byFieldName);
-
-        //! Is the function type for use with the individual models?
-        bool isMetric() const;
-
-        //! Is the function type for use with the population models?
-        bool isPopulation() const;
-
-        //! Create a "cue" suitable to be used in persisted state.
-        std::string toCue() const;
-
-        //! Debug representation.  Note that operator<<() is more efficient than
-        //! generating this debug string and immediately outputting it to a
-        //! stream.
-        std::string debug() const;
-
-        //! Get the function.
-        function_t::EFunction function() const;
-
-        //! Get whether to use null field values.
-        bool useNull() const;
-
-        //! Get the ExcludeFrequent setting
-        model_t::EExcludeFrequent excludeFrequent() const;
-
-        //! Check if there is a field called \p name.
-        bool hasField(const std::string &name) const;
-
-        //! Get the value field name.
-        const std::string &fieldName() const;
-
-        //! Get the by field name.
-        const std::string &byFieldName() const;
-
-        //! Get the over field name.
-        const std::string &overFieldName() const;
-
-        //! Get the partition field name.
-        const std::string &partitionFieldName() const;
-
-        //! Get the influence field names.
-        const TStoredStringPtrVec &influenceFieldNames() const;
-
-        //! Get a hash of the contents of this key.
-        uint64_t hash() const;
->>>>>>> d4e4cca7
+    const TStoredStringPtrVec& influenceFieldNames() const;
 
     //! Get a hash of the contents of this key.
-    uint64_t hash(void) const;
+    uint64_t hash() const;
 
 private:
     int m_Identifier;
