--- conflicted
+++ resolved
@@ -41,11 +41,11 @@
 template<typename T>
 class CBucketQueue {
 public:
-    typedef boost::circular_buffer<T> TQueue;
-    typedef typename TQueue::value_type value_type;
-    typedef typename TQueue::iterator iterator;
-    typedef typename TQueue::const_iterator const_iterator;
-    typedef typename TQueue::const_reverse_iterator const_reverse_iterator;
+    using TQueue = boost::circular_buffer<T>;
+    using value_type = typename TQueue::value_type;
+    using iterator = typename TQueue::iterator;
+    using const_iterator = typename TQueue::const_iterator;
+    using const_reverse_iterator = typename TQueue::const_reverse_iterator;
 
 public:
     static const std::string BUCKET_TAG;
@@ -55,47 +55,7 @@
     template<typename F>
     class CSerializer {
     public:
-<<<<<<< HEAD
         CSerializer(const T& initial = T(), const F& serializer = F()) : m_InitialValue(initial), m_Serializer(serializer) {}
-=======
-        using TQueue = boost::circular_buffer<T>;
-        using value_type = typename TQueue::value_type;
-        using iterator = typename TQueue::iterator;
-        using const_iterator = typename TQueue::const_iterator;
-        using const_reverse_iterator = typename TQueue::const_reverse_iterator;
-
-    public:
-        static const std::string BUCKET_TAG;
-        static const std::string INDEX_TAG;
-
-        //! \brief Wraps persist and restore so they can be used with boost::bind.
-        template<typename F>
-        class CSerializer
-        {
-            public:
-                CSerializer(const T &initial = T(),
-                            const F &serializer = F()) :
-                        m_InitialValue(initial),
-                        m_Serializer(serializer)
-                {}
-
-                void operator()(const CBucketQueue &queue,
-                                core::CStatePersistInserter &inserter) const
-                {
-                    queue.persist(m_Serializer, inserter);
-                }
-
-                bool operator()(CBucketQueue &queue,
-                                core::CStateRestoreTraverser &traverser) const
-                {
-                    return queue.restore(m_Serializer, m_InitialValue, traverser);
-                }
-
-            private:
-                T m_InitialValue;
-                F m_Serializer;
-        };
->>>>>>> d4e4cca7
 
         void operator()(const CBucketQueue& queue, core::CStatePersistInserter& inserter) const { queue.persist(m_Serializer, inserter); }
 
@@ -155,25 +115,11 @@
     //! indicated by \p time.
     const T& get(core_t::TTime time) const { return m_Queue[this->index(time)]; }
 
-<<<<<<< HEAD
     //! Returns the size of the queue.
-    std::size_t size(void) const { return m_Queue.size(); }
+    std::size_t size() const { return m_Queue.size(); }
 
     //! Is the queue empty?
-    bool empty(void) const { return m_Queue.empty(); }
-=======
-        //! Returns the size of the queue.
-        std::size_t size() const
-        {
-            return m_Queue.size();
-        }
-
-        //! Is the queue empty?
-        bool empty() const
-        {
-            return m_Queue.empty();
-        }
->>>>>>> d4e4cca7
+    bool empty() const { return m_Queue.empty(); }
 
     //! Removes all items from the queue and fills with initial values
     //! Note, the queue should never be empty.
@@ -186,94 +132,35 @@
         this->fill(initial);
     }
 
-<<<<<<< HEAD
     //! Returns an iterator pointing to the latest bucket and directed
     //! towards the earlier buckets.
-    iterator begin(void) { return m_Queue.begin(); }
+    iterator begin() { return m_Queue.begin(); }
 
     //! Returns an iterator pointing to the end of the queue.
-    iterator end(void) { return m_Queue.end(); }
+    iterator end() { return m_Queue.end(); }
 
     //! Returns an iterator pointing to the latest bucket and directed
     //! towards the earlier buckets.
-    const_iterator begin(void) const { return m_Queue.begin(); }
+    const_iterator begin() const { return m_Queue.begin(); }
 
     //! Returns an iterator pointing to the end of the queue.
-    const_iterator end(void) const { return m_Queue.end(); }
+    const_iterator end() const { return m_Queue.end(); }
 
     //! Returns a reverse_iterator pointing to the earliest bucket and directed
     //! towards the later buckets.
-    const_reverse_iterator rbegin(void) const { return m_Queue.rbegin(); }
+    const_reverse_iterator rbegin() const { return m_Queue.rbegin(); }
 
     //! Returns an iterator pointing to the end of the "reversed" queue.
-    const_reverse_iterator rend(void) const { return m_Queue.rend(); }
+    const_reverse_iterator rend() const { return m_Queue.rend(); }
 
     //! Returns the item in the queue corresponding to the earliest bucket.
-    T& earliest(void) { return m_Queue.back(); }
+    T& earliest() { return m_Queue.back(); }
 
     //! Returns the item corresponding to the latest bucket.
-    T& latest(void) { return m_Queue.front(); }
+    T& latest() { return m_Queue.front(); }
 
     //! Returns the latest bucket end time, as tracked by the queue.
-    core_t::TTime latestBucketEnd(void) const { return m_LatestBucketEnd; }
-=======
-        //! Returns an iterator pointing to the latest bucket and directed
-        //! towards the earlier buckets.
-        iterator begin()
-        {
-            return m_Queue.begin();
-        }
-
-        //! Returns an iterator pointing to the end of the queue.
-        iterator end()
-        {
-            return m_Queue.end();
-        }
-
-        //! Returns an iterator pointing to the latest bucket and directed
-        //! towards the earlier buckets.
-        const_iterator begin() const
-        {
-            return m_Queue.begin();
-        }
-
-        //! Returns an iterator pointing to the end of the queue.
-        const_iterator end() const
-        {
-            return m_Queue.end();
-        }
-
-        //! Returns a reverse_iterator pointing to the earliest bucket and directed
-        //! towards the later buckets.
-        const_reverse_iterator rbegin() const
-        {
-            return m_Queue.rbegin();
-        }
-
-        //! Returns an iterator pointing to the end of the "reversed" queue.
-        const_reverse_iterator rend() const
-        {
-            return m_Queue.rend();
-        }
-
-        //! Returns the item in the queue corresponding to the earliest bucket.
-        T &earliest()
-        {
-            return m_Queue.back();
-        }
-
-        //! Returns the item corresponding to the latest bucket.
-        T &latest()
-        {
-            return m_Queue.front();
-        }
-
-        //! Returns the latest bucket end time, as tracked by the queue.
-        core_t::TTime latestBucketEnd() const
-        {
-            return m_LatestBucketEnd;
-        }
->>>>>>> d4e4cca7
+    core_t::TTime latestBucketEnd() const { return m_LatestBucketEnd; }
 
     //! Debug the memory used by this component.
     void debugMemoryUsage(core::CMemoryUsage::TMemoryUsagePtr mem) const {
@@ -281,34 +168,14 @@
         core::CMemoryDebug::dynamicSize("m_Queue", m_Queue, mem);
     }
 
-<<<<<<< HEAD
     //! Get the memory used by this component.
-    std::size_t memoryUsage(void) const { return core::CMemory::dynamicSize(m_Queue); }
+    std::size_t memoryUsage() const { return core::CMemory::dynamicSize(m_Queue); }
 
     //! Prints the contents of the queue.
-    std::string print(void) const { return core::CContainerPrinter::print(m_Queue); }
+    std::string print() const { return core::CContainerPrinter::print(m_Queue); }
 
     //! Return the configured bucketlength of this queue
-    core_t::TTime bucketLength(void) const { return m_BucketLength; }
-=======
-        //! Get the memory used by this component.
-        std::size_t memoryUsage() const
-        {
-            return core::CMemory::dynamicSize(m_Queue);
-        }
-
-        //! Prints the contents of the queue.
-        std::string print() const
-        {
-            return core::CContainerPrinter::print(m_Queue);
-        }
-
-        //! Return the configured bucketlength of this queue
-        core_t::TTime bucketLength() const
-        {
-            return m_BucketLength;
-        }
->>>>>>> d4e4cca7
+    core_t::TTime bucketLength() const { return m_BucketLength; }
 
     //! Generic persist interface that assumes the bucket items can
     //! be persisted by core::CPersistUtils
