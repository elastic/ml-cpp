--- conflicted
+++ resolved
@@ -106,44 +106,43 @@
 //!
 //! Time-based data gathering is handled by further classes derived from
 //! CBucketGatherer, for Metrics and EventRates accordingly.
-<<<<<<< HEAD
 class MODEL_EXPORT CDataGatherer {
 public:
-    typedef std::vector<double> TDoubleVec;
-    typedef core::CSmallVector<double, 1> TDouble1Vec;
-    typedef std::vector<std::size_t> TSizeVec;
-    typedef std::vector<std::string> TStrVec;
-    typedef TStrVec::const_iterator TStrVecCItr;
-    typedef std::vector<const std::string*> TStrCPtrVec;
-    typedef std::pair<std::size_t, uint64_t> TSizeUInt64Pr;
-    typedef std::vector<TSizeUInt64Pr> TSizeUInt64PrVec;
-    typedef model_t::TFeatureVec TFeatureVec;
-    typedef TFeatureVec::const_iterator TFeatureVecCItr;
-    typedef std::pair<std::size_t, std::size_t> TSizeSizePr;
-    typedef std::pair<TSizeSizePr, uint64_t> TSizeSizePrUInt64Pr;
-    typedef std::vector<TSizeSizePrUInt64Pr> TSizeSizePrUInt64PrVec;
-    typedef boost::unordered_map<TSizeSizePr, uint64_t> TSizeSizePrUInt64UMap;
-    typedef TSizeSizePrUInt64UMap::iterator TSizeSizePrUInt64UMapItr;
-    typedef TSizeSizePrUInt64UMap::const_iterator TSizeSizePrUInt64UMapCItr;
-    typedef CBucketQueue<TSizeSizePrUInt64UMap> TSizeSizePrUInt64UMapQueue;
-    typedef TSizeSizePrUInt64UMapQueue::iterator TSizeSizePrUInt64UMapQueueItr;
-    typedef TSizeSizePrUInt64UMapQueue::const_iterator TSizeSizePrUInt64UMapQueueCItr;
-    typedef TSizeSizePrUInt64UMapQueue::const_reverse_iterator TSizeSizePrUInt64UMapQueueCRItr;
-    typedef CBucketGatherer::TSizeSizePrStoredStringPtrPrUInt64UMap TSizeSizePrStoredStringPtrPrUInt64UMap;
-    typedef TSizeSizePrStoredStringPtrPrUInt64UMap::const_iterator TSizeSizePrStoredStringPtrPrUInt64UMapCItr;
-    typedef TSizeSizePrStoredStringPtrPrUInt64UMap::iterator TSizeSizePrStoredStringPtrPrUInt64UMapItr;
-    typedef std::vector<TSizeSizePrStoredStringPtrPrUInt64UMap> TSizeSizePrStoredStringPtrPrUInt64UMapVec;
-    typedef CBucketQueue<TSizeSizePrStoredStringPtrPrUInt64UMapVec> TSizeSizePrStoredStringPtrPrUInt64UMapVecQueue;
-    typedef boost::reference_wrapper<const CSearchKey> TSearchKeyCRef;
-    typedef std::vector<CBucketGatherer*> TBucketGathererPVec;
-    typedef TBucketGathererPVec::iterator TBucketGathererPVecItr;
-    typedef TBucketGathererPVec::const_iterator TBucketGathererPVecCItr;
-    typedef std::pair<model_t::EFeature, boost::any> TFeatureAnyPr;
-    typedef std::vector<TFeatureAnyPr> TFeatureAnyPrVec;
-    typedef std::vector<model_t::EMetricCategory> TMetricCategoryVec;
-    typedef boost::shared_ptr<CSampleCounts> TSampleCountsPtr;
-    typedef std::vector<core_t::TTime> TTimeVec;
-    typedef TTimeVec::const_iterator TTimeVecCItr;
+    using TDoubleVec = std::vector<double>;
+    using TDouble1Vec = core::CSmallVector<double, 1>;
+    using TSizeVec = std::vector<std::size_t>;
+    using TStrVec = std::vector<std::string>;
+    using TStrVecCItr = TStrVec::const_iterator;
+    using TStrCPtrVec = std::vector<const std::string*>;
+    using TSizeUInt64Pr = std::pair<std::size_t, uint64_t>;
+    using TSizeUInt64PrVec = std::vector<TSizeUInt64Pr>;
+    using TFeatureVec = model_t::TFeatureVec;
+    using TFeatureVecCItr = TFeatureVec::const_iterator;
+    using TSizeSizePr = std::pair<std::size_t, std::size_t>;
+    using TSizeSizePrUInt64Pr = std::pair<TSizeSizePr, uint64_t>;
+    using TSizeSizePrUInt64PrVec = std::vector<TSizeSizePrUInt64Pr>;
+    using TSizeSizePrUInt64UMap = boost::unordered_map<TSizeSizePr, uint64_t>;
+    using TSizeSizePrUInt64UMapItr = TSizeSizePrUInt64UMap::iterator;
+    using TSizeSizePrUInt64UMapCItr = TSizeSizePrUInt64UMap::const_iterator;
+    using TSizeSizePrUInt64UMapQueue = CBucketQueue<TSizeSizePrUInt64UMap>;
+    using TSizeSizePrUInt64UMapQueueItr = TSizeSizePrUInt64UMapQueue::iterator;
+    using TSizeSizePrUInt64UMapQueueCItr = TSizeSizePrUInt64UMapQueue::const_iterator;
+    using TSizeSizePrUInt64UMapQueueCRItr = TSizeSizePrUInt64UMapQueue::const_reverse_iterator;
+    using TSizeSizePrStoredStringPtrPrUInt64UMap = CBucketGatherer::TSizeSizePrStoredStringPtrPrUInt64UMap;
+    using TSizeSizePrStoredStringPtrPrUInt64UMapCItr = TSizeSizePrStoredStringPtrPrUInt64UMap::const_iterator;
+    using TSizeSizePrStoredStringPtrPrUInt64UMapItr = TSizeSizePrStoredStringPtrPrUInt64UMap::iterator;
+    using TSizeSizePrStoredStringPtrPrUInt64UMapVec = std::vector<TSizeSizePrStoredStringPtrPrUInt64UMap>;
+    using TSizeSizePrStoredStringPtrPrUInt64UMapVecQueue = CBucketQueue<TSizeSizePrStoredStringPtrPrUInt64UMapVec>;
+    using TSearchKeyCRef = boost::reference_wrapper<const CSearchKey>;
+    using TBucketGathererPVec = std::vector<CBucketGatherer*>;
+    using TBucketGathererPVecItr = TBucketGathererPVec::iterator;
+    using TBucketGathererPVecCItr = TBucketGathererPVec::const_iterator;
+    using TFeatureAnyPr = std::pair<model_t::EFeature, boost::any>;
+    using TFeatureAnyPrVec = std::vector<TFeatureAnyPr>;
+    using TMetricCategoryVec = std::vector<model_t::EMetricCategory>;
+    using TSampleCountsPtr = boost::shared_ptr<CSampleCounts>;
+    using TTimeVec = std::vector<core_t::TTime>;
+    using TTimeVecCItr = TTimeVec::const_iterator;
 
 public:
     //! The summary count indicating an explicit null record.
@@ -227,7 +226,7 @@
     //! a general purpose copy constructor.
     CDataGatherer(bool isForPersistence, const CDataGatherer& other);
 
-    ~CDataGatherer(void);
+    ~CDataGatherer();
     //@}
 
     //! \name Persistence
@@ -241,57 +240,57 @@
     //! other purpose.
     //!
     //! \warning The caller owns the object returned.
-    CDataGatherer* cloneForPersistence(void) const;
+    CDataGatherer* cloneForPersistence() const;
     //@}
 
     //! Check if the data being gathered are already summarized by an
     //! external aggregation process.
-    model_t::ESummaryMode summaryMode(void) const;
+    model_t::ESummaryMode summaryMode() const;
 
     //! Get the function.
-    model::function_t::EFunction function(void) const;
+    model::function_t::EFunction function() const;
 
     //! Get a description of the component searches.
-    std::string description(void) const;
+    std::string description() const;
 
     //! Is this a population data gatherer?
-    bool isPopulation(void) const;
+    bool isPopulation() const;
 
     //! Get the maximum size of all the member containers.
-    std::size_t maxDimension(void) const;
+    std::size_t maxDimension() const;
 
     //! \name Fields
     //@{
     //! Get the partition field name.
     //!
     //! The name of the partitioning field.
-    const std::string& partitionFieldName(void) const;
+    const std::string& partitionFieldName() const;
 
     //! Get the partition field value.
     //!
     //! The value of the partitioning field.
-    const std::string& partitionFieldValue(void) const;
+    const std::string& partitionFieldValue() const;
 
     //! This is the common field in all searches "along" which the
     //! probabilities are aggregated, i.e. the "by" field name for
     //! individual models and the "over" field name for population
     //! models.
-    const std::string& personFieldName(void) const;
+    const std::string& personFieldName() const;
 
     //! Get the attribute field name if one exists.
-    const std::string& attributeFieldName(void) const;
+    const std::string& attributeFieldName() const;
 
     //! Get the name of the field containing the metric value.
-    const std::string& valueFieldName(void) const;
+    const std::string& valueFieldName() const;
 
     //! Get an iterator at the beginning the influencing field names.
-    TStrVecCItr beginInfluencers(void) const;
+    TStrVecCItr beginInfluencers() const;
 
     //! Get an iterator at the end of the influencing field names.
-    TStrVecCItr endInfluencers(void) const;
+    TStrVecCItr endInfluencers() const;
 
     //! Return the search key for which this is gathering data.
-    const CSearchKey& searchKey(void) const;
+    const CSearchKey& searchKey() const;
 
     //! Get the fields for which to gather data.
     //!
@@ -299,19 +298,19 @@
     //! the fields which define the categories whose counts are being
     //! analyzed, the fields containing metric series names and values
     //! and the fields defining a population.
-    const TStrVec& fieldsOfInterest(void) const;
+    const TStrVec& fieldsOfInterest() const;
 
     //! Get the number of by field values.  For a population model this will
     //! be equal to numberActiveAttributes(); for an individual model
     //! numberActivePeople().
-    std::size_t numberByFieldValues(void) const;
+    std::size_t numberByFieldValues() const;
 
     //! Get the number of over field values.  For a population model this
     //! will be equal to numberActivePeople(); for an individual model 0.
-    std::size_t numberOverFieldValues(void) const;
+    std::size_t numberOverFieldValues() const;
 
     //! Have we been configured to use NULL values?
-    bool useNull(void) const;
+    bool useNull() const;
     //@}
 
     //! \name Update
@@ -336,7 +335,7 @@
     //! \name Features
     //@{
     //! Get the number of features on which this is gathering data.
-    std::size_t numberFeatures(void) const;
+    std::size_t numberFeatures() const;
 
     //! Check if this is gathering data on \p feature.
     bool hasFeature(model_t::EFeature feature) const;
@@ -348,7 +347,7 @@
     model_t::EFeature feature(std::size_t i) const;
 
     //! Get the collection of features for which data is being gathered.
-    const TFeatureVec& features(void) const;
+    const TFeatureVec& features() const;
 
     //! Get the data for all features for the bucketing time interval
     //! containing \p time.
@@ -387,541 +386,6 @@
             result.push_back(std::pair<model_t::EFeature, T>(feature.first, T()));
             T& tmp = boost::any_cast<T&>(feature.second);
             swap(result.back().second, tmp);
-=======
-class MODEL_EXPORT CDataGatherer
-{
-    public:
-        using TDoubleVec = std::vector<double>;
-        using TDouble1Vec = core::CSmallVector<double, 1>;
-        using TSizeVec = std::vector<std::size_t>;
-        using TStrVec = std::vector<std::string>;
-        using TStrVecCItr = TStrVec::const_iterator;
-        using TStrCPtrVec = std::vector<const std::string*>;
-        using TSizeUInt64Pr = std::pair<std::size_t, uint64_t>;
-        using TSizeUInt64PrVec = std::vector<TSizeUInt64Pr>;
-        using TFeatureVec = model_t::TFeatureVec;
-        using TFeatureVecCItr = TFeatureVec::const_iterator;
-        using TSizeSizePr = std::pair<std::size_t, std::size_t>;
-        using TSizeSizePrUInt64Pr = std::pair<TSizeSizePr, uint64_t>;
-        using TSizeSizePrUInt64PrVec = std::vector<TSizeSizePrUInt64Pr>;
-        using TSizeSizePrUInt64UMap = boost::unordered_map<TSizeSizePr, uint64_t>;
-        using TSizeSizePrUInt64UMapItr = TSizeSizePrUInt64UMap::iterator;
-        using TSizeSizePrUInt64UMapCItr = TSizeSizePrUInt64UMap::const_iterator;
-        using TSizeSizePrUInt64UMapQueue = CBucketQueue<TSizeSizePrUInt64UMap>;
-        using TSizeSizePrUInt64UMapQueueItr = TSizeSizePrUInt64UMapQueue::iterator;
-        using TSizeSizePrUInt64UMapQueueCItr = TSizeSizePrUInt64UMapQueue::const_iterator;
-        using TSizeSizePrUInt64UMapQueueCRItr = TSizeSizePrUInt64UMapQueue::const_reverse_iterator;
-        using TSizeSizePrStoredStringPtrPrUInt64UMap = CBucketGatherer::TSizeSizePrStoredStringPtrPrUInt64UMap;
-        using TSizeSizePrStoredStringPtrPrUInt64UMapCItr = TSizeSizePrStoredStringPtrPrUInt64UMap::const_iterator;
-        using TSizeSizePrStoredStringPtrPrUInt64UMapItr = TSizeSizePrStoredStringPtrPrUInt64UMap::iterator;
-        using TSizeSizePrStoredStringPtrPrUInt64UMapVec = std::vector<TSizeSizePrStoredStringPtrPrUInt64UMap>;
-        using TSizeSizePrStoredStringPtrPrUInt64UMapVecQueue = CBucketQueue<TSizeSizePrStoredStringPtrPrUInt64UMapVec>;
-        using TSearchKeyCRef = boost::reference_wrapper<const CSearchKey>;
-        using TBucketGathererPVec = std::vector<CBucketGatherer*>;
-        using TBucketGathererPVecItr = TBucketGathererPVec::iterator;
-        using TBucketGathererPVecCItr = TBucketGathererPVec::const_iterator;
-        using TFeatureAnyPr = std::pair<model_t::EFeature, boost::any>;
-        using TFeatureAnyPrVec = std::vector<TFeatureAnyPr>;
-        using TMetricCategoryVec = std::vector<model_t::EMetricCategory>;
-        using TSampleCountsPtr = boost::shared_ptr<CSampleCounts>;
-        using TTimeVec = std::vector<core_t::TTime>;
-        using TTimeVecCItr = TTimeVec::const_iterator;
-
-    public:
-        //! The summary count indicating an explicit null record.
-        static const std::size_t EXPLICIT_NULL_SUMMARY_COUNT;
-
-        //! The expected memory usage per by field
-        static const std::size_t ESTIMATED_MEM_USAGE_PER_BY_FIELD;
-
-        //! The expected memory usage per over field
-        static const std::size_t ESTIMATED_MEM_USAGE_PER_OVER_FIELD;
-
-    public:
-        //! \name Life-cycle
-        //@{
-        //! Create a new data series gatherer.
-        //!
-        //! \param[in] gathererType Indicates what sort of bucket data to gather:
-        //! EventRate/Metric, Population/Individual
-        //! \param[in] summaryMode Indicates whether the data being gathered
-        //! are already summarized by an external aggregation process.
-        //! \param[in] modelParams The global configuration parameters.
-        //! \param[in] summaryCountFieldName If \p summaryMode is E_Manual
-        //! then this is the name of the field holding the summary count.
-        //! \param[in] partitionFieldName The name of the field which splits
-        //! the data.
-        //! \param[in] partitionFieldValue The value of the field which splits
-        //! the data.
-        //! \param[in] personFieldName The name of the field which identifies
-        //! people.
-        //! \param[in] attributeFieldName The name of the field which defines
-        //! the person attributes.
-        //! \param[in] valueFieldName The name of the field which contains
-        //! the metric values.
-        //! \param[in] influenceFieldNames The field names for which we will
-        //! compute influences.
-        //! \param[in] useNull If true the gatherer will process missing
-        //! person and attribute field values (assuming they are empty).
-        //! \param[in] key The key of the search for which to gatherer data.
-        //! \param[in] features The features of the data to model.
-        //! \param[in] startTime The start of the time interval for which
-        //! to gather data.
-        //! \param[in] sampleCountOverride for the number of measurements
-        //! in a statistic. (Note that this is intended for testing only.)
-        //! A zero value means that the data gatherer class will determine
-        //! an appropriate value for the bucket length and data rate.
-        CDataGatherer(model_t::EAnalysisCategory gathererType,
-                      model_t::ESummaryMode summaryMode,
-                      const SModelParams &modelParams,
-                      const std::string &summaryCountFieldName,
-                      const std::string &partitionFieldName,
-                      const std::string &partitionFieldValue,
-                      const std::string &personFieldName,
-                      const std::string &attributeFieldName,
-                      const std::string &valueFieldName,
-                      const TStrVec &influenceFieldNames,
-                      bool useNull,
-                      const CSearchKey &key,
-                      const TFeatureVec &features,
-                      core_t::TTime startTime,
-                      int sampleCountOverride);
-
-        //! Construct from a state document.
-        CDataGatherer(model_t::EAnalysisCategory gathererType,
-                      model_t::ESummaryMode summaryMode,
-                      const SModelParams &modelParams,
-                      const std::string &summaryCountFieldName,
-                      const std::string &partitionFieldName,
-                      const std::string &partitionFieldValue,
-                      const std::string &personFieldName,
-                      const std::string &attributeFieldName,
-                      const std::string &valueFieldName,
-                      const TStrVec &influenceFieldNames,
-                      bool useNull,
-                      const CSearchKey &key,
-                      core::CStateRestoreTraverser &traverser);
-
-        //! Create a copy that will result in the same persisted state as the
-        //! original.  This is effectively a copy constructor that creates a
-        //! copy that's only valid for a single purpose.  The boolean flag is
-        //! redundant except to create a signature that will not be mistaken for
-        //! a general purpose copy constructor.
-        CDataGatherer(bool isForPersistence, const CDataGatherer &other);
-
-        ~CDataGatherer();
-        //@}
-
-        //! \name Persistence
-        //@{
-        //! Persist state by passing information to the supplied inserter.
-        void acceptPersistInserter(core::CStatePersistInserter &inserter) const;
-
-        //! Create a clone of this data gatherer that will result in the same
-        //! persisted state.  The clone may be incomplete in ways that do not
-        //! affect the persisted representation, and must not be used for any
-        //! other purpose.
-        //!
-        //! \warning The caller owns the object returned.
-        CDataGatherer *cloneForPersistence() const;
-        //@}
-
-        //! Check if the data being gathered are already summarized by an
-        //! external aggregation process.
-        model_t::ESummaryMode summaryMode() const;
-
-        //! Get the function.
-        model::function_t::EFunction function() const;
-
-        //! Get a description of the component searches.
-        std::string description() const;
-
-        //! Is this a population data gatherer?
-        bool isPopulation() const;
-
-        //! Get the maximum size of all the member containers.
-        std::size_t maxDimension() const;
-
-        //! \name Fields
-        //@{
-        //! Get the partition field name.
-        //!
-        //! The name of the partitioning field.
-        const std::string &partitionFieldName() const;
-
-        //! Get the partition field value.
-        //!
-        //! The value of the partitioning field.
-        const std::string &partitionFieldValue() const;
-
-        //! This is the common field in all searches "along" which the
-        //! probabilities are aggregated, i.e. the "by" field name for
-        //! individual models and the "over" field name for population
-        //! models.
-        const std::string &personFieldName() const;
-
-        //! Get the attribute field name if one exists.
-        const std::string &attributeFieldName() const;
-
-        //! Get the name of the field containing the metric value.
-        const std::string &valueFieldName() const;
-
-        //! Get an iterator at the beginning the influencing field names.
-        TStrVecCItr beginInfluencers() const;
-
-        //! Get an iterator at the end of the influencing field names.
-        TStrVecCItr endInfluencers() const;
-
-        //! Return the search key for which this is gathering data.
-        const CSearchKey &searchKey() const;
-
-        //! Get the fields for which to gather data.
-        //!
-        //! This defines the fields to extract from a record. These include
-        //! the fields which define the categories whose counts are being
-        //! analyzed, the fields containing metric series names and values
-        //! and the fields defining a population.
-        const TStrVec &fieldsOfInterest() const;
-
-        //! Get the number of by field values.  For a population model this will
-        //! be equal to numberActiveAttributes(); for an individual model
-        //! numberActivePeople().
-        std::size_t numberByFieldValues() const;
-
-        //! Get the number of over field values.  For a population model this
-        //! will be equal to numberActivePeople(); for an individual model 0.
-        std::size_t numberOverFieldValues() const;
-
-        //! Have we been configured to use NULL values?
-        bool useNull() const;
-        //@}
-
-        //! \name Update
-        //@{
-        //! Process the specified fields.
-        //!
-        //! This adds people and attributes as necessary and fills out the
-        //! event data from \p fieldValues.
-        bool processFields(const TStrCPtrVec &fieldValues,
-                           CEventData &result,
-                           CResourceMonitor &resourceMonitor);
-
-        //! Record the arrival of \p data at \p time.
-        bool addArrival(const TStrCPtrVec &fieldValues,
-                        CEventData &data,
-                        CResourceMonitor &resourceMonitor);
-
-        //! Roll time to the end of the bucket that is latency after the sampled bucket.
-        void sampleNow(core_t::TTime sampleBucketStart);
-
-        //! Roll time to the end of the bucket that is latency after the sampled bucket
-        //! without performing any updates that impact the model.
-        void skipSampleNow(core_t::TTime sampleBucketStart);
-        //@}
-
-        //! \name Features
-        //@{
-        //! Get the number of features on which this is gathering data.
-        std::size_t numberFeatures() const;
-
-        //! Check if this is gathering data on \p feature.
-        bool hasFeature(model_t::EFeature feature) const;
-
-        //! Get the feature corresponding to \p i.
-        //!
-        //! \warning \p i must be in range for the features this gatherer
-        //! is collecting, i.e. it must be less than numberFeatures.
-        model_t::EFeature feature(std::size_t i) const;
-
-        //! Get the collection of features for which data is being gathered.
-        const TFeatureVec &features() const;
-
-        //! Get the data for all features for the bucketing time interval
-        //! containing \p time.
-        //!
-        //! \param[in] time The time of interest.
-        //! \param[out] result Filled in with the feature data at \p time.
-        //! \tparam T The type of the feature data.
-        template<typename T>
-        bool featureData(core_t::TTime time, core_t::TTime bucketLength,
-                         std::vector<std::pair<model_t::EFeature, T> > &result) const
-        {
-            TFeatureAnyPrVec rawFeatureData;
-            this->chooseBucketGatherer(time).featureData(time, bucketLength, rawFeatureData);
-
-            bool succeeded = true;
-
-            result.clear();
-            result.reserve(rawFeatureData.size());
-            for (std::size_t i = 0u; i < rawFeatureData.size(); ++i)
-            {
-                TFeatureAnyPr &feature = rawFeatureData[i];
-
-                // Check the typeid before attempting the cast so we
-                // don't use throw to handle failure, which is slow.
-                if (feature.second.type() != typeid(T))
-                {
-                    LOG_ERROR("Bad type for feature = " << model_t::print(feature.first)
-                              << ", expected " << typeid(T).name()
-                              << " got " << feature.second.type().name());
-                    succeeded = false;
-                    continue;
-                }
-
-                // We emulate move semantics here to avoid the expensive
-                // copy if T is large (as we expect it might be sometimes).
-                // We have to adopt the using std::swap idiom (contravening
-                // coding guidelines) because T can be a built in type.
-                // Unfortunately, this implementation requires T to be
-                // default constructible.
-                using std::swap;
-                result.push_back(std::pair<model_t::EFeature, T>(feature.first, T()));
-                T &tmp = boost::any_cast<T&>(feature.second);
-                swap(result.back().second, tmp);
-            }
-
-            return succeeded;
-        }
-        //@}
-
-        //! \name Person
-        //@{
-        //! Get the number of active people (not pruned).
-        std::size_t numberActivePeople() const;
-
-        //! Get the maximum person identifier seen so far
-        //! (some of which might have been pruned).
-        std::size_t numberPeople() const;
-
-        //! Get the unique identifier of a person if it exists.
-        //!
-        //! \param[in] person The person of interest.
-        //! \param[out] result Filled in with the identifier of \p person
-        //! if they exist otherwise max std::size_t.
-        //! \return True if the person exists and false otherwise.
-        bool personId(const std::string &person, std::size_t &result) const;
-
-        //! Get the unique identifier of an arbitrary known person.
-        //! \param[out] result Filled in with the identifier of a person
-        //! \return True if a person exists and false otherwise.
-        bool anyPersonId(std::size_t &result) const;
-
-        //! Get the name of the person identified by \p pid if they exist.
-        //!
-        //! \param[in] pid The unique identifier of the person of interest.
-        //! \return The person name if they exist and a fallback otherwise.
-        const std::string &personName(std::size_t pid) const;
-
-        //! Get the name of the person identified by \p pid if they exist.
-        //!
-        //! \param[in] pid The unique identifier of the person of interest.
-        //! \return The person name if they exist and a fallback otherwise.
-        const core::CStoredStringPtr &personNamePtr(std::size_t pid) const;
-
-        //! Get the name of the person identified by \p pid if they exist.
-        //!
-        //! \param[in] pid The unique identifier of the person of interest.
-        //! \param[in] fallback The fall back name.
-        //! \return The person name if they exist and \p fallback otherwise.
-        const std::string &personName(std::size_t pid, const std::string &fallback) const;
-
-        //! Get the non-zero counts by person for the bucketing interval
-        //! containing \p time.
-        //!
-        //! \param[in] time The time of interest.
-        //! \param[out] result Filled in with the non-zero counts by person.
-        //! The first element is the person identifier and the second their
-        //! count in the bucketing interval. The result is sorted by person.
-        //! \note We expect the non-zero counts to be sparse on the space
-        //! of people so use a sparse encoding:
-        //! <pre class="fragment">
-        //!   \f$ pid \leftarrow c\f$
-        //! </pre>
-        //! where,\n
-        //!   \f$pid\f$ is the person identifier,\n
-        //!   \f$c\f$ is the count for the person.
-        void personNonZeroCounts(core_t::TTime time, TSizeUInt64PrVec &result) const;
-
-        //! Stop gathering data on the people identified by \p peopleToRemove.
-        void recyclePeople(const TSizeVec &peopleToRemove);
-
-        //! Remove all traces of people whose identifiers are greater than
-        //! or equal to \p lowestPersonToRemove.
-        void removePeople(std::size_t lowestPersonToRemove);
-
-        //! Get unique identifiers of any people that have been recycled.
-        TSizeVec &recycledPersonIds();
-
-        //! Check that the person is no longer being modeled.
-        bool isPersonActive(std::size_t pid) const;
-
-        //! Record a person called \p person.
-        std::size_t addPerson(const std::string &person,
-                              CResourceMonitor &resourceMonitor,
-                              bool &addedPerson);
-        //@}
-
-        //! \name Attribute
-        //@{
-        //! Get the number of active attributes (not pruned).
-        std::size_t numberActiveAttributes() const;
-
-        //! Get the maximum attribute identifier seen so far
-        //! (some of which might have been pruned).
-        std::size_t numberAttributes() const;
-
-        //! Get the unique identifier of an attribute if it exists.
-        //!
-        //! \param[in] attribute The person of interest.
-        //! \param[out] result Filled in with the identifier of \p attribute
-        //! if they exist otherwise max std::size_t.
-        //! \return True if the attribute exists and false otherwise.
-        bool attributeId(const std::string &attribute, std::size_t &result) const;
-
-        //! Get the name of the attribute identified by \p cid if they exist.
-        //!
-        //! \param[in] cid The unique identifier of the attribute of interest.
-        //! \return The attribute name if it exists anda fallback otherwise.
-        const std::string &attributeName(std::size_t cid) const;
-
-        //! Get the name of the attribute identified by \p pid if they exist.
-        //!
-        //! \param[in] cid The unique identifier of the attribute of interest.
-        //! \return The attribute name if they exist and a fallback otherwise.
-        const core::CStoredStringPtr &attributeNamePtr(std::size_t cid) const;
-
-        //! Get the name of the attribute identified by \p cid if they exist.
-        //!
-        //! \param[in] cid The unique identifier of the attribute of interest.
-        //! \param[in] fallback The fall back name.
-        //! \return The attribute name if it exists and \p fallback otherwise.
-        const std::string &attributeName(std::size_t cid, const std::string &fallback) const;
-
-        //! Stop gathering data on the attributes identified by \p attributesToRemove.
-        void recycleAttributes(const TSizeVec &attributesToRemove);
-
-        //! Remove all traces of attributes whose identifiers are greater than
-        //! or equal to \p lowestAttributeToRemove.
-        void removeAttributes(std::size_t lowestAttributeToRemove);
-
-        //! Get unique identifiers of any attributes that have been recycled.
-        TSizeVec &recycledAttributeIds();
-
-        //! Check that the person is no longer being modeled.
-        bool isAttributeActive(std::size_t cid) const;
-        //@}
-
-        //! \name Metric
-        //@{
-        //! Get the current number of measurements in a sample for
-        //! the model of the entity identified by \p id.
-        //!
-        //! If we are performing temporal analysis we have one sample
-        //! count per person and if we are performing population analysis
-        //! we have one sample count per attribute.
-        double sampleCount(std::size_t id) const;
-
-        //! Get the effective number of measurements in a sample for
-        //! the model of the entity identified by \p id.
-        //!
-        //! If we are performing temporal analysis we have one sample
-        //! count per person and if we are performing population analysis
-        //! we have one sample count per attribute.
-        double effectiveSampleCount(std::size_t id) const;
-
-        //! Reset the number of measurements in a sample for the entity
-        //! identified \p id.
-        //!
-        //! If we are performing individual analysis we have one sample
-        //! count per person and if we are performing population analysis
-        //! we have one sample count per attribute.
-        void resetSampleCount(std::size_t id);
-
-        //! Get the sample counts.
-        TSampleCountsPtr sampleCounts() const;
-        //@}
-
-        //! \name Time
-        //@{
-        //! Get the start of the current bucketing time interval.
-        core_t::TTime currentBucketStartTime() const;
-
-        //! Reset the current bucketing interval start time.
-        void currentBucketStartTime(core_t::TTime bucketStart);
-
-        //! Get the length of the bucketing time interval.
-        core_t::TTime bucketLength() const;
-
-        //! Check if data is available at \p time.
-        bool dataAvailable(core_t::TTime time) const;
-
-        //! For each bucket in the interval [\p startTime, \p endTime],
-        //! validate that it can be sampled and increment \p startTime
-        //! to the first valid bucket or \p endTime if no valid buckets
-        //! exist.
-        //!
-        //! \param[in,out] startTime The start of the interval to sample.
-        //! \param[in] endTime The end of the interval to sample.
-        bool validateSampleTimes(core_t::TTime &startTime,
-                                 core_t::TTime endTime) const;
-
-        //! Roll time forwards to \p time. Note this method is only supported
-        //! for testing purposes and should not normally be called.
-        void timeNow(core_t::TTime time);
-
-        //! Print the current bucket.
-        std::string printCurrentBucket(core_t::TTime time) const;
-
-        //! Record a attribute called \p attribute.
-        std::size_t addAttribute(const std::string &attribute,
-                                 CResourceMonitor &resourceMonitor,
-                                 bool &addedAttribute);
-        //@}
-
-        //! \name Counts
-        //@{
-        //! Get the non-zero (person, attribute) pair counts in the
-        //! bucketing interval corresponding to the given time.
-        const TSizeSizePrUInt64UMap &bucketCounts(core_t::TTime time) const;
-
-        //! Get the non-zero (person, attribute) pair counts for each
-        //! value of influencing field.
-        const TSizeSizePrStoredStringPtrPrUInt64UMapVec &influencerCounts(core_t::TTime time) const;
-        //@}
-
-        //! Get the checksum of this gatherer.
-        uint64_t checksum() const;
-
-        //! Debug the memory used by this component.
-        void debugMemoryUsage(core::CMemoryUsage::TMemoryUsagePtr mem) const;
-
-        //! Get the memory used by this component.
-        std::size_t memoryUsage() const;
-
-        //! Clear this data gatherer.
-        void clear();
-
-        //! Reset bucket and return true if bucket was successfully
-        //! reset or false otherwise.
-        //! Note that this should not be used in conjunction with out-of-phase buckets
-        //! where the concept of resetting a specific bucketed period of time is
-        //! not valid.
-        bool resetBucket(core_t::TTime bucketStart);
-
-        //! Release memory that is no longer needed
-        void releaseMemory(core_t::TTime samplingCutoffTime);
-
-        //! Get the global configuration parameters.
-        const SModelParams &params() const;
-
-        // \name Tuple
-        //@{
-        //! Extract the person identifier from a tuple.
-        template<typename T>
-        static inline std::size_t extractPersonId(const std::pair<const TSizeSizePr, T> &tuple)
-        {
-            return tuple.first.first;
->>>>>>> d4e4cca7
         }
 
         return succeeded;
@@ -931,11 +395,11 @@
     //! \name Person
     //@{
     //! Get the number of active people (not pruned).
-    std::size_t numberActivePeople(void) const;
+    std::size_t numberActivePeople() const;
 
     //! Get the maximum person identifier seen so far
     //! (some of which might have been pruned).
-    std::size_t numberPeople(void) const;
+    std::size_t numberPeople() const;
 
     //! Get the unique identifier of a person if it exists.
     //!
@@ -994,7 +458,7 @@
     void removePeople(std::size_t lowestPersonToRemove);
 
     //! Get unique identifiers of any people that have been recycled.
-    TSizeVec& recycledPersonIds(void);
+    TSizeVec& recycledPersonIds();
 
     //! Check that the person is no longer being modeled.
     bool isPersonActive(std::size_t pid) const;
@@ -1006,11 +470,11 @@
     //! \name Attribute
     //@{
     //! Get the number of active attributes (not pruned).
-    std::size_t numberActiveAttributes(void) const;
+    std::size_t numberActiveAttributes() const;
 
     //! Get the maximum attribute identifier seen so far
     //! (some of which might have been pruned).
-    std::size_t numberAttributes(void) const;
+    std::size_t numberAttributes() const;
 
     //! Get the unique identifier of an attribute if it exists.
     //!
@@ -1047,7 +511,7 @@
     void removeAttributes(std::size_t lowestAttributeToRemove);
 
     //! Get unique identifiers of any attributes that have been recycled.
-    TSizeVec& recycledAttributeIds(void);
+    TSizeVec& recycledAttributeIds();
 
     //! Check that the person is no longer being modeled.
     bool isAttributeActive(std::size_t cid) const;
@@ -1080,19 +544,19 @@
     void resetSampleCount(std::size_t id);
 
     //! Get the sample counts.
-    TSampleCountsPtr sampleCounts(void) const;
+    TSampleCountsPtr sampleCounts() const;
     //@}
 
     //! \name Time
     //@{
     //! Get the start of the current bucketing time interval.
-    core_t::TTime currentBucketStartTime(void) const;
+    core_t::TTime currentBucketStartTime() const;
 
     //! Reset the current bucketing interval start time.
     void currentBucketStartTime(core_t::TTime bucketStart);
 
     //! Get the length of the bucketing time interval.
-    core_t::TTime bucketLength(void) const;
+    core_t::TTime bucketLength() const;
 
     //! Check if data is available at \p time.
     bool dataAvailable(core_t::TTime time) const;
@@ -1129,16 +593,16 @@
     //@}
 
     //! Get the checksum of this gatherer.
-    uint64_t checksum(void) const;
+    uint64_t checksum() const;
 
     //! Debug the memory used by this component.
     void debugMemoryUsage(core::CMemoryUsage::TMemoryUsagePtr mem) const;
 
     //! Get the memory used by this component.
-    std::size_t memoryUsage(void) const;
+    std::size_t memoryUsage() const;
 
     //! Clear this data gatherer.
-    void clear(void);
+    void clear();
 
     //! Reset bucket and return true if bucket was successfully
     //! reset or false otherwise.
@@ -1151,7 +615,7 @@
     void releaseMemory(core_t::TTime samplingCutoffTime);
 
     //! Get the global configuration parameters.
-    const SModelParams& params(void) const;
+    const SModelParams& params() const;
 
     // \name Tuple
     //@{
@@ -1193,7 +657,6 @@
         std::size_t operator()(const TUPLE& t) const {
             return CDataGatherer::extractAttributeId(t);
         }
-<<<<<<< HEAD
     };
 
     //! Extract the data from a tuple.
@@ -1222,10 +685,10 @@
 
     //! Returns the startTime of the earliest bucket for which data are still
     //! accepted.
-    core_t::TTime earliestBucketStartTime(void) const;
+    core_t::TTime earliestBucketStartTime() const;
 
     //! Check the class invariants.
-    bool checkInvariants(void) const;
+    bool checkInvariants() const;
 
 private:
     //! The summary count field value to indicate that the record should
@@ -1233,7 +696,7 @@
     static const std::string EXPLICIT_NULL;
 
 private:
-    typedef boost::reference_wrapper<const SModelParams> TModelParamsCRef;
+    using TModelParamsCRef = boost::reference_wrapper<const SModelParams>;
 
 private:
     //! Select the correct bucket gatherer based on the time: if we have
@@ -1315,148 +778,6 @@
 
     //! The object responsible for managing sample counts.
     TSampleCountsPtr m_SampleCounts;
-=======
-        //! Extract the attribute identifier from a tuple.
-        static inline std::size_t extractAttributeId(const TSizeSizePr &tuple)
-        {
-            return tuple.second;
-        }
-        //! Extracts the attribute identifier from a tuple.
-        struct SExtractAttributeId
-        {
-            template<typename TUPLE>
-            std::size_t operator()(const TUPLE &t) const
-            {
-                return CDataGatherer::extractAttributeId(t);
-            }
-        };
-
-        //! Extract the data from a tuple.
-        template<typename T>
-        static inline const T &extractData(const std::pair<const TSizeSizePr, T> &tuple)
-        {
-            return tuple.second;
-        }
-        //! Extract the data from a tuple.
-        template<typename T>
-        static inline const T &extractData(const std::pair<TSizeSizePr, T> &tuple)
-        {
-            return tuple.second;
-        }
-        //@}
-
-        //! In the case of manually named summarized statistics, map the first
-        //! feature to a metric category.
-        bool determineMetricCategory(TMetricCategoryVec &fieldMetricCategories) const;
-
-        //! Helper to avoid code duplication when getting a count from a
-        //! field.  Logs different errors for missing value and invalid value.
-        bool extractCountFromField(const std::string &fieldName,
-                                   const std::string *fieldValue,
-                                   std::size_t &count) const;
-
-        //! Helper to avoid code duplication when getting a metric value from a
-        //! field.  Logs different errors for missing value and invalid value.
-        bool extractMetricFromField(const std::string &fieldName,
-                                    std::string fieldValue,
-                                    TDouble1Vec &metricValue) const;
-
-        //! Returns the startTime of the earliest bucket for which data are still
-        //! accepted.
-        core_t::TTime earliestBucketStartTime() const;
-
-        //! Check the class invariants.
-        bool checkInvariants() const;
-
-    private:
-        //! The summary count field value to indicate that the record should
-        //! be ignored.
-        static const std::string EXPLICIT_NULL;
-
-    private:
-        using TModelParamsCRef = boost::reference_wrapper<const SModelParams>;
-
-    private:
-        //! Select the correct bucket gatherer based on the time: if we have
-        //! out-of-phase buckets, select either in-phase or out-of-phase.
-        const CBucketGatherer &chooseBucketGatherer(core_t::TTime time) const;
-
-        //! Select the correct bucket gatherer based on the time: if we have
-        //! out-of-phase buckets, select either in-phase or out-of-phase.
-        CBucketGatherer &chooseBucketGatherer(core_t::TTime time);
-
-        //! Restore state from supplied traverser.
-        bool acceptRestoreTraverser(const std::string &summaryCountFieldName,
-                                    const std::string &personFieldName,
-                                    const std::string &attributeFieldName,
-                                    const std::string &valueFieldName,
-                                    const TStrVec &influenceFieldNames,
-                                    core::CStateRestoreTraverser &traverser);
-
-        //! Restore a bucket gatherer from the supplied traverser.
-        bool restoreBucketGatherer(const std::string &summaryCountFieldName,
-                                   const std::string &personFieldName,
-                                   const std::string &attributeFieldName,
-                                   const std::string &valueFieldName,
-                                   const TStrVec &influenceFieldNames,
-                                   core::CStateRestoreTraverser &traverser);
-
-        //! Persist a bucket gatherer by passing information to the supplied
-        //! inserter.
-        void persistBucketGatherers(core::CStatePersistInserter &inserter) const;
-
-        //! Create the bucket specific data gatherer.
-        void createBucketGatherer(model_t::EAnalysisCategory gathererType,
-                                  const std::string &summaryCountFieldName,
-                                  const std::string &personFieldName,
-                                  const std::string &attributeFieldName,
-                                  const std::string &valueFieldName,
-                                  const TStrVec &influenceFieldNames,
-                                  core_t::TTime startTime,
-                                  unsigned int sampleCountOverride);
-
-    private:
-        //! The type of the bucket gatherer(s) used.
-        model_t::EAnalysisCategory m_GathererType;
-
-        //! The collection of features on which to gather data.
-        TFeatureVec m_Features;
-
-        //! The collection of bucket gatherers which contain the bucket-specific
-        //! metrics and counts.
-        TBucketGathererPVec m_Gatherers;
-
-        //! Indicates whether the data being gathered are already summarized
-        //! by an external aggregation process.
-        model_t::ESummaryMode m_SummaryMode;
-
-        //! The global configuration parameters.
-        TModelParamsCRef m_Params;
-
-        //! The partition field name or an empty string if there isn't one.
-        std::string m_PartitionFieldName;
-
-        //! The value of the partition field for this detector.
-        core::CStoredStringPtr m_PartitionFieldValue;
-
-        //! The key of the search for which data is being gathered.
-        TSearchKeyCRef m_SearchKey;
-
-        //! A registry where person names are mapped to unique IDs.
-        CDynamicStringIdRegistry m_PeopleRegistry;
-
-        //! A registry where attribute names are mapped to unique IDs.
-        CDynamicStringIdRegistry m_AttributesRegistry;
-
-        //! True if this is a population data gatherer and false otherwise.
-        bool m_Population;
-
-        //! If true the gatherer will process missing person field values.
-        bool m_UseNull;
-
-        //! The object responsible for managing sample counts.
-        TSampleCountsPtr m_SampleCounts;
->>>>>>> d4e4cca7
 };
 }
 }
