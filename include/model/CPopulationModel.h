--- conflicted
+++ resolved
@@ -67,12 +67,12 @@
 //! state can be maintained.
 class MODEL_EXPORT CPopulationModel : public CAnomalyDetectorModel {
 public:
-    typedef std::vector<core_t::TTime> TTimeVec;
-    typedef std::pair<std::size_t, uint64_t> TSizeUInt64Pr;
-    typedef std::vector<TSizeUInt64Pr> TSizeUInt64PrVec;
-    typedef std::vector<maths::CCountMinSketch> TCountMinSketchVec;
-    typedef std::vector<maths::CBjkstUniqueValues> TBjkstUniqueValuesVec;
-    typedef boost::unordered_map<std::size_t, core_t::TTime> TSizeTimeUMap;
+    using TTimeVec = std::vector<core_t::TTime>;
+    using TSizeUInt64Pr = std::pair<std::size_t, uint64_t>;
+    using TSizeUInt64PrVec = std::vector<TSizeUInt64Pr>;
+    using TCountMinSketchVec = std::vector<maths::CCountMinSketch>;
+    using TBjkstUniqueValuesVec = std::vector<maths::CBjkstUniqueValues>;
+    using TSizeTimeUMap = boost::unordered_map<std::size_t, core_t::TTime>;
 
     //! Lift the overloads of baselineBucketMean into the class scope.
     using CAnomalyDetectorModel::baselineBucketMean;
@@ -100,7 +100,7 @@
     //@}
 
     //! Returns true.
-    virtual bool isPopulation(void) const;
+    virtual bool isPopulation() const;
 
     //! \name Bucket Statistics
     //@{
@@ -168,13 +168,13 @@
     virtual void debugMemoryUsage(core::CMemoryUsage::TMemoryUsagePtr mem) const = 0;
 
     //! Get the memory used by this model.
-    virtual std::size_t memoryUsage(void) const = 0;
+    virtual std::size_t memoryUsage() const = 0;
 
     //! Get the static size of this object - used for virtual hierarchies
-    virtual std::size_t staticSize(void) const = 0;
+    virtual std::size_t staticSize() const = 0;
 
     //! Get the non-estimated value of the the memory used by this model.
-    virtual std::size_t computeMemoryUsage(void) const = 0;
+    virtual std::size_t computeMemoryUsage() const = 0;
 
     //! Get the frequency of the attribute identified by \p cid.
     virtual double attributeFrequency(std::size_t cid) const;
@@ -187,18 +187,9 @@
     //! \brief A key for the partial bucket corrections map.
     class MODEL_EXPORT CCorrectionKey {
     public:
-<<<<<<< HEAD
         CCorrectionKey(model_t::EFeature feature, std::size_t pid, std::size_t cid, std::size_t correlated = 0);
         bool operator==(const CCorrectionKey& rhs) const;
-        std::size_t hash(void) const;
-=======
-        using TTimeVec = std::vector<core_t::TTime>;
-        using TSizeUInt64Pr = std::pair<std::size_t, uint64_t>;
-        using TSizeUInt64PrVec = std::vector<TSizeUInt64Pr>;
-        using TCountMinSketchVec = std::vector<maths::CCountMinSketch>;
-        using TBjkstUniqueValuesVec = std::vector<maths::CBjkstUniqueValues>;
-        using TSizeTimeUMap = boost::unordered_map<std::size_t, core_t::TTime>;
->>>>>>> d4e4cca7
+        std::size_t hash() const;
 
     private:
         model_t::EFeature m_Feature;
@@ -213,226 +204,15 @@
     };
     using TCorrectionKeyDouble1VecUMap = boost::unordered_map<CCorrectionKey, TDouble1Vec, CHashCorrectionKey>;
 
-<<<<<<< HEAD
 protected:
     //! Persist state by passing information to the supplied inserter.
     void doAcceptPersistInserter(core::CStatePersistInserter& inserter) const;
 
     //! Restore the model reading state from the supplied traverser.
     bool doAcceptRestoreTraverser(core::CStateRestoreTraverser& traverser);
-=======
-    public:
-        //! \name Life-cycle.
-        //@{
-        //! \param[in] params The global configuration parameters.
-        //! \param[in] dataGatherer The object that gathers time series data.
-        //! \param[in] influenceCalculators The influence calculators to use
-        //! for each feature.
-        CPopulationModel(const SModelParams &params,
-                         const TDataGathererPtr &dataGatherer,
-                         const TFeatureInfluenceCalculatorCPtrPrVecVec &influenceCalculators);
-
-        //! Create a copy that will result in the same persisted state as the
-        //! original.  This is effectively a copy constructor that creates a
-        //! copy that's only valid for a single purpose.  The boolean flag is
-        //! redundant except to create a signature that will not be mistaken
-        //! for a general purpose copy constructor.
-        CPopulationModel(bool isForPersistence, const CPopulationModel &other);
-        //@}
-
-        //! Returns true.
-        virtual bool isPopulation() const;
-
-        //! \name Bucket Statistics
-        //@{
-        //! Get the count of the bucketing interval containing \p time
-        //! for the person identified by \p pid.
-        virtual TOptionalUInt64 currentBucketCount(std::size_t pid, core_t::TTime time) const;
-
-        //! Returns null.
-        virtual TOptionalDouble baselineBucketCount(std::size_t pid) const;
-
-    protected:
-        //! Get the index range [begin, end) of the person corresponding to
-        //! \p pid in the vector \p data. This relies on the fact that \p data
-        //! is sort lexicographically by person then attribute identifier.
-        //! This will return an empty range if the person is not present.
-        template<typename T>
-        static TSizeSizePr personRange(const T &data, std::size_t pid);
-
-        //! Find the person attribute pair identified by \p pid and \p cid,
-        //! respectively, in \p data if it exists. Returns the end of the
-        //! vector if it doesn't.
-        template<typename T>
-        static typename T::const_iterator find(const T &data, std::size_t pid, std::size_t cid);
-
-        //! Extract the bucket value for count feature data.
-        static inline TDouble1Vec extractValue(model_t::EFeature /*feature*/,
-                                               const std::pair<TSizeSizePr, SEventRateFeatureData> &data);
-        //! Extract the bucket value for metric feature data.
-        static inline TDouble1Vec extractValue(model_t::EFeature feature,
-                                               const std::pair<TSizeSizePr, SMetricFeatureData> &data);
-        //@}
-
-    public:
-        //! \name Person
-        //@{
-        //! Get the person unique identifiers which are present in the
-        //! bucketing time interval including \p time.
-        //!
-        //! \param[in] time The time of interest.
-        //! \param[out] result Filled in with the person identifiers
-        //! in the bucketing time interval of interest.
-        virtual void currentBucketPersonIds(core_t::TTime time,
-                                            TSizeVec &result) const;
-        //@}
-
-        //! \name Update
-        //@{
-        //! Sample any state needed by computeProbablity for the out-
-        //! of-phase bucket in the time interval [\p startTime, \p endTime]
-        //! but do not update the model.
-        //!
-        //! \param[in] startTime The start of the time interval to sample.
-        //! \param[in] endTime The end of the time interval to sample.
-        virtual void sampleOutOfPhase(core_t::TTime startTime,
-                                      core_t::TTime endTime,
-                                      CResourceMonitor &resourceMonitor);
-
-        //! Update the rates for \p feature and \p people.
-        virtual void sample(core_t::TTime startTime,
-                            core_t::TTime endTime,
-                            CResourceMonitor &resourceMonitor) = 0;
-        //@}
-
-        //! Get the checksum of this model.
-        //!
-        //! \param[in] includeCurrentBucketStats If true then include the
-        //! current bucket statistics. (This is designed to handle serialization,
-        //! for which we don't serialize the current bucket statistics.)
-        virtual uint64_t checksum(bool includeCurrentBucketStats = true) const = 0;
-
-        //! Debug the memory used by this model.
-        virtual void debugMemoryUsage(core::CMemoryUsage::TMemoryUsagePtr mem) const = 0;
-
-        //! Get the memory used by this model.
-        virtual std::size_t memoryUsage() const = 0;
-
-        //! Get the static size of this object - used for virtual hierarchies
-        virtual std::size_t staticSize() const = 0;
-
-        //! Get the non-estimated value of the the memory used by this model.
-        virtual std::size_t computeMemoryUsage() const = 0;
-
-        //! Get the frequency of the attribute identified by \p cid.
-        virtual double attributeFrequency(std::size_t cid) const;
-
-        //! Get the weight for \p feature and the person identified by
-        //! \p pid based on their sample rate.
-        double sampleRateWeight(std::size_t pid, std::size_t cid) const;
-
-    protected:
-        //! \brief A key for the partial bucket corrections map.
-        class MODEL_EXPORT CCorrectionKey
-        {
-            public:
-                CCorrectionKey(model_t::EFeature feature,
-                               std::size_t pid,
-                               std::size_t cid,
-                               std::size_t correlated = 0);
-                bool operator==(const CCorrectionKey &rhs) const;
-                std::size_t hash() const;
-
-            private:
-                model_t::EFeature m_Feature;
-                std::size_t m_Pid;
-                std::size_t m_Cid;
-                std::size_t m_Correlate;
-        };
-
-        //! \brief A hasher for the partial bucket corrections map key.
-        struct MODEL_EXPORT CHashCorrectionKey
-        {
-            std::size_t operator()(const CCorrectionKey &key) const
-            {
-                return key.hash();
-            }
-        };
-        using TCorrectionKeyDouble1VecUMap =
-                boost::unordered_map<CCorrectionKey, TDouble1Vec, CHashCorrectionKey>;
-
-    protected:
-        //! Persist state by passing information to the supplied inserter.
-        void doAcceptPersistInserter(core::CStatePersistInserter &inserter) const;
-
-        //! Restore the model reading state from the supplied traverser.
-        bool doAcceptRestoreTraverser(core::CStateRestoreTraverser &traverser);
-
-        //! Get the current bucket person counts.
-        virtual const TSizeUInt64PrVec &personCounts() const = 0;
-
-        //! Check if bucket statistics are available for the specified time.
-        virtual bool bucketStatsAvailable(core_t::TTime time) const = 0;
-
-        //! Monitor the resource usage while creating new models
-        void createUpdateNewModels(core_t::TTime time, CResourceMonitor &resourceMonitor);
-
-        //! Initialize the time series models for "n" newly observed people
-        //! and "m" newly observed attributes.
-        virtual void createNewModels(std::size_t n, std::size_t m) = 0;
-
-        //! Initialize the time series models for recycled attributes
-        //! and/or people.
-        virtual void updateRecycledModels() = 0;
-
-        //! Update the correlation models.
-        virtual void refreshCorrelationModels(std::size_t resourceLimit,
-                                              CResourceMonitor &resourceMonitor) = 0;
-
-        //! Clear out large state objects for people/attributes that are pruned.
-        virtual void clearPrunedResources(const TSizeVec &people,
-                                          const TSizeVec &attributes) = 0;
-
-        //! Correct \p baseline with \p corrections for interim results.
-        void correctBaselineForInterim(model_t::EFeature feature,
-                                       std::size_t pid,
-                                       std::size_t cid,
-                                       model_t::CResultType type,
-                                       const TSizeDoublePr1Vec &correlated,
-                                       const TCorrectionKeyDouble1VecUMap &corrections,
-                                       TDouble1Vec &baseline) const;
-
-        //! Get the time by which to propagate the priors on a sample.
-        double propagationTime(std::size_t cid, core_t::TTime) const;
-
-        //! Remove heavy hitting people and attributes from the feature
-        //! data if necessary.
-        template<typename T, typename PERSON_FILTER, typename ATTRIBUTE_FILTER>
-        void applyFilters(bool updateStatistics,
-                          const PERSON_FILTER &personFilter,
-                          const ATTRIBUTE_FILTER &attributeFilter,
-                          T &data) const;
-
-        //! Get the first time each attribute was seen.
-        const TTimeVec &attributeFirstBucketTimes() const;
-        //! Get the last time each attribute was seen.
-        const TTimeVec &attributeLastBucketTimes() const;
-
-        //! Get the people and attributes to remove if any.
-        void peopleAndAttributesToRemove(core_t::TTime time,
-                                         std::size_t maximumAge,
-                                         TSizeVec &peopleToRemove,
-                                         TSizeVec &attributesToRemove) const;
-
-        //! Remove the \p people.
-        void removePeople(const TSizeVec &peopleToRemove);
-
-        //! Skip sampling the interval \p endTime - \p startTime.
-        virtual void doSkipSampling(core_t::TTime startTime, core_t::TTime endTime) = 0;
->>>>>>> d4e4cca7
 
     //! Get the current bucket person counts.
-    virtual const TSizeUInt64PrVec& personCounts(void) const = 0;
+    virtual const TSizeUInt64PrVec& personCounts() const = 0;
 
     //! Check if bucket statistics are available for the specified time.
     virtual bool bucketStatsAvailable(core_t::TTime time) const = 0;
@@ -446,7 +226,7 @@
 
     //! Initialize the time series models for recycled attributes
     //! and/or people.
-    virtual void updateRecycledModels(void) = 0;
+    virtual void updateRecycledModels() = 0;
 
     //! Update the correlation models.
     virtual void refreshCorrelationModels(std::size_t resourceLimit, CResourceMonitor& resourceMonitor) = 0;
@@ -472,9 +252,9 @@
     void applyFilters(bool updateStatistics, const PERSON_FILTER& personFilter, const ATTRIBUTE_FILTER& attributeFilter, T& data) const;
 
     //! Get the first time each attribute was seen.
-    const TTimeVec& attributeFirstBucketTimes(void) const;
+    const TTimeVec& attributeFirstBucketTimes() const;
     //! Get the last time each attribute was seen.
-    const TTimeVec& attributeLastBucketTimes(void) const;
+    const TTimeVec& attributeLastBucketTimes() const;
 
     //! Get the people and attributes to remove if any.
     void
