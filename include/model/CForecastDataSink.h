--- conflicted
+++ resolved
@@ -45,7 +45,6 @@
 //!
 //! NOTE: Except for push, this is a stub implementation and going
 //! to change (e.g. the json writing should not happen in this class).
-<<<<<<< HEAD
 class MODEL_EXPORT CForecastDataSink final : private core::CNonCopyable {
 public:
     using TMathsModelPtr = std::unique_ptr<maths::CModel>;
@@ -155,7 +154,7 @@
     void writeFinalMessage(const std::string& message);
 
     //! get the number of forecast records written
-    uint64_t numRecordsWritten(void) const;
+    uint64_t numRecordsWritten() const;
 
 private:
     void writeCommonStatsFields(rapidjson::Value& doc);
@@ -191,159 +190,6 @@
 
     //! Forecast memory usage for models
     size_t m_MemoryUsage;
-=======
-class MODEL_EXPORT CForecastDataSink final : private core::CNonCopyable
-{
-    public:
-        using TMathsModelPtr = std::unique_ptr<maths::CModel>;
-        using TStrUMap = boost::unordered_set<std::string>;
-
-        //! Wrapper for 1 timeseries model, its feature and by Field
-        struct MODEL_EXPORT SForecastModelWrapper
-        {
-            SForecastModelWrapper(model_t::EFeature feature,
-                                  TMathsModelPtr &&forecastModel,
-                                  const std::string &byFieldValue);
-
-            SForecastModelWrapper(SForecastModelWrapper &&other);
-
-            SForecastModelWrapper(const SForecastModelWrapper &that) = delete;
-            SForecastModelWrapper & operator=(const SForecastModelWrapper &) = delete;
-
-            model_t::EFeature           s_Feature;
-            TMathsModelPtr              s_ForecastModel;
-            std::string                 s_ByFieldValue;
-        };
-
-        //! Everything that defines 1 series of forecasts
-        struct MODEL_EXPORT SForecastResultSeries
-        {
-            SForecastResultSeries();
-
-            SForecastResultSeries(SForecastResultSeries &&other);
-
-            SForecastResultSeries(const SForecastResultSeries &that) = delete;
-            SForecastResultSeries & operator=(const SForecastResultSeries &) = delete;
-
-            int                                     s_DetectorIndex;
-            std::vector<SForecastModelWrapper>      s_ToForecast;
-            std::string                             s_PartitionFieldName;
-            std::string                             s_PartitionFieldValue;
-            std::string                             s_ByFieldName;
-        };
-
-        //! \brief Data describing prerequisites prior predictions
-        struct MODEL_EXPORT SForecastModelPrerequisites
-        {
-            std::size_t                             s_NumberOfModels;
-            std::size_t                             s_NumberOfForecastableModels;
-            std::size_t                             s_MemoryUsageForDetector;
-            bool                                    s_IsPopulation;
-            bool                                    s_IsSupportedFunction;
-        };
-
-    private:
-        static const std::string JOB_ID;
-        static const std::string FORECAST_ID;
-        static const std::string FORECAST_ALIAS;
-        static const std::string DETECTOR_INDEX;
-        static const std::string MODEL_FORECAST;
-        static const std::string MODEL_FORECAST_STATS;
-        static const std::string PARTITION_FIELD_NAME;
-        static const std::string PARTITION_FIELD_VALUE;
-        static const std::string FEATURE;
-        static const std::string BY_FIELD_NAME;
-        static const std::string BY_FIELD_VALUE;
-        static const std::string LOWER;
-        static const std::string UPPER;
-        static const std::string PREDICTION;
-        static const std::string BUCKET_SPAN;
-        static const std::string PROCESSED_RECORD_COUNT;
-        static const std::string CREATE_TIME;
-        static const std::string TIMESTAMP;
-        static const std::string START_TIME;
-        static const std::string END_TIME;
-        static const std::string EXPIRY_TIME;
-        static const std::string MEMORY_USAGE;
-        static const std::string MESSAGES;
-        static const std::string PROCESSING_TIME_MS;
-        static const std::string PROGRESS;
-        static const std::string STATUS;
-
-    public:
-        //! Create a DataSink instance
-        CForecastDataSink(const std::string &jobId,
-                          const std::string &forecastId,
-                          const std::string &forecastAlias,
-                          core_t::TTime createTime,
-                          core_t::TTime startTime,
-                          core_t::TTime endTime,
-                          core_t::TTime expiryTime,
-                          size_t memoryUsage,
-                          core::CJsonOutputStreamWrapper &outStream);
-
-        //! Push a forecast datapoint
-        //! Note: No forecasting for models with over field, therefore no over field
-        void push(const maths::SErrorBar errorBar,
-                  const std::string &feature,
-                  const std::string &partitionFieldName,
-                  const std::string &partitionFieldValue,
-                  const std::string &byFieldName,
-                  const std::string &byFieldValue,
-                  int detectorIndex);
-
-        //! Write Statistics about the forecast, also marks the ending
-        void writeStats(const double progress, uint64_t runtime, const TStrUMap &messages, bool successful = true);
-
-        //! Write a scheduled message to signal that validation was successful
-        void writeScheduledMessage();
-
-        //! Write an error message to signal a problem with forecasting
-        void writeErrorMessage(const std::string &message);
-
-        //! Write a message to signal that forecasting is complete
-        //!
-        //! This is used when exiting early but not as a result of an error
-        void writeFinalMessage(const std::string &message);
-
-        //! get the number of forecast records written
-        uint64_t numRecordsWritten() const;
-
-    private:
-        void writeCommonStatsFields(rapidjson::Value &doc);
-        void push(bool flush, rapidjson::Value &doc);
-
-    private:
-        //! The job ID
-        std::string                                 m_JobId;
-
-        //! The forecast ID
-        std::string                                 m_ForecastId;
-
-        //! The forecast alias
-        std::string                                 m_ForecastAlias;
-
-        //! JSON line writer
-        core::CRapidJsonConcurrentLineWriter        m_Writer;
-
-        //! count of how many records written
-        uint64_t                                    m_NumRecordsWritten;
-
-        //! Forecast create time
-        core_t::TTime                               m_CreateTime;
-
-        //! Forecast start time
-        core_t::TTime                               m_StartTime;
-
-        //! Forecast end time
-        core_t::TTime                               m_EndTime;
-
-        //! Forecast expiry time
-        core_t::TTime                               m_ExpiryTime;
-
-        //! Forecast memory usage for models
-        size_t                                      m_MemoryUsage;
->>>>>>> d4e4cca7
 };
 
 } /* namespace model  */
