/*
 * ELASTICSEARCH CONFIDENTIAL
 *
 * Copyright (c) 2016 Elasticsearch BV. All Rights Reserved.
 *
 * Notice: this software, and all information contained
 * therein, is the exclusive property of Elasticsearch BV
 * and its licensors, if any, and is protected under applicable
 * domestic and foreign law, and international treaties.
 *
 * Reproduction, republication or distribution without the
 * express written consent of Elasticsearch BV is
 * strictly prohibited.
 */

#ifndef INCLUDED_ml_model_CModelPlotData_h
#define INCLUDED_ml_model_CModelPlotData_h

#include <model/ImportExport.h>

#include <model/ModelTypes.h>

#include <boost/unordered_map.hpp>

#include <string>
#include <vector>

namespace ml {
namespace core {
class CStatePersistInserter;
class CStateRestoreTraverser;
}
namespace model {

//! \brief Data necessary to create a model plot
<<<<<<< HEAD
class MODEL_EXPORT CModelPlotData {
public:
    typedef std::pair<std::string, double> TStrDoublePr;
    typedef std::vector<TStrDoublePr> TStrDoublePrVec;

public:
    struct MODEL_EXPORT SByFieldData {
        SByFieldData(void);
        SByFieldData(double lowerBound, double upperBound, double median);

        void addValue(const std::string& personName, double value);
        void acceptPersistInserter(core::CStatePersistInserter& inserter) const;
        bool acceptRestoreTraverser(core::CStateRestoreTraverser& traverser);

        double s_LowerBound;
        double s_UpperBound;
        double s_Median;

        // Change to vector of pair str->double
        TStrDoublePrVec s_ValuesPerOverField;
    };

public:
    typedef boost::unordered_map<std::string, SByFieldData> TStrByFieldDataUMap;
    typedef std::pair<model_t::EFeature, TStrByFieldDataUMap> TFeatureStrByFieldDataUMapPr;
    typedef boost::unordered_map<model_t::EFeature, TStrByFieldDataUMap> TFeatureStrByFieldDataUMapUMap;
    typedef boost::unordered_map<int, TStrByFieldDataUMap> TIntStrByFieldDataUMapUMap;
    typedef TFeatureStrByFieldDataUMapUMap::const_iterator TFeatureStrByFieldDataUMapUMapCItr;

public:
    CModelPlotData(void);
    CModelPlotData(core_t::TTime time,
                   const std::string& partitionFieldName,
                   const std::string& partitionFieldValue,
                   const std::string& overFieldName,
                   const std::string& byFieldName,
                   core_t::TTime bucketSpan,
                   int detectorIndex);
    void acceptPersistInserter(core::CStatePersistInserter& inserter) const;
    bool acceptRestoreTraverser(core::CStateRestoreTraverser& traverser);
    TFeatureStrByFieldDataUMapUMapCItr begin(void) const;
    TFeatureStrByFieldDataUMapUMapCItr end(void) const;
    SByFieldData& get(const model_t::EFeature& feature, const std::string& byFieldValue);
    const std::string& partitionFieldName(void) const;
    const std::string& partitionFieldValue(void) const;
    const std::string& overFieldName(void) const;
    const std::string& byFieldName(void) const;
    core_t::TTime time(void) const;
    core_t::TTime bucketSpan(void) const;
    int detectorIndex(void) const;
    std::string print(void) const;

private:
    TFeatureStrByFieldDataUMapUMap m_DataPerFeature;
    core_t::TTime m_Time;
    std::string m_PartitionFieldName;
    std::string m_PartitionFieldValue;
    std::string m_OverFieldName;
    std::string m_ByFieldName;
    core_t::TTime m_BucketSpan;
    int m_DetectorIndex;
=======
class MODEL_EXPORT CModelPlotData
{
    public:
        using TStrDoublePr = std::pair<std::string, double>;
        using TStrDoublePrVec = std::vector<TStrDoublePr>;

    public:
        struct MODEL_EXPORT SByFieldData
        {
            SByFieldData();
            SByFieldData(double lowerBound, double upperBound, double median);

            void addValue(const std::string &personName, double value);
            void acceptPersistInserter(core::CStatePersistInserter &inserter) const;
            bool acceptRestoreTraverser(core::CStateRestoreTraverser &traverser);

            double s_LowerBound;
            double s_UpperBound;
            double s_Median;

            // Change to vector of pair str->double
            TStrDoublePrVec s_ValuesPerOverField;
        };

    public:
        using TStrByFieldDataUMap = boost::unordered_map<std::string, SByFieldData>;
        using TFeatureStrByFieldDataUMapPr = std::pair<model_t::EFeature, TStrByFieldDataUMap>;
        using TFeatureStrByFieldDataUMapUMap = boost::unordered_map<model_t::EFeature, TStrByFieldDataUMap>;
        using TIntStrByFieldDataUMapUMap = boost::unordered_map<int, TStrByFieldDataUMap>;
        using TFeatureStrByFieldDataUMapUMapCItr = TFeatureStrByFieldDataUMapUMap::const_iterator;

    public:
        CModelPlotData();
        CModelPlotData(core_t::TTime time,
                     const std::string &partitionFieldName,
                     const std::string &partitionFieldValue,
                     const std::string &overFieldName,
                     const std::string &byFieldName,
                     core_t::TTime bucketSpan,
                     int detectorIndex);
        void acceptPersistInserter(core::CStatePersistInserter &inserter) const;
        bool acceptRestoreTraverser(core::CStateRestoreTraverser &traverser);
        TFeatureStrByFieldDataUMapUMapCItr begin() const;
        TFeatureStrByFieldDataUMapUMapCItr end() const;
        SByFieldData &get(const model_t::EFeature &feature, const std::string &byFieldValue);
        const std::string &partitionFieldName() const;
        const std::string &partitionFieldValue() const;
        const std::string &overFieldName() const;
        const std::string &byFieldName() const;
        core_t::TTime time() const;
        core_t::TTime bucketSpan() const;
        int detectorIndex() const;
        std::string print() const;

    private:
        TFeatureStrByFieldDataUMapUMap m_DataPerFeature;
        core_t::TTime m_Time;
        std::string m_PartitionFieldName;
        std::string m_PartitionFieldValue;
        std::string m_OverFieldName;
        std::string m_ByFieldName;
        core_t::TTime m_BucketSpan;
        int m_DetectorIndex;
>>>>>>> d4e4cca7
};
}
}

#endif // INCLUDED_ml_model_CModelPlotData_h<|MERGE_RESOLUTION|>--- conflicted
+++ resolved
@@ -33,15 +33,14 @@
 namespace model {
 
 //! \brief Data necessary to create a model plot
-<<<<<<< HEAD
 class MODEL_EXPORT CModelPlotData {
 public:
-    typedef std::pair<std::string, double> TStrDoublePr;
-    typedef std::vector<TStrDoublePr> TStrDoublePrVec;
+    using TStrDoublePr = std::pair<std::string, double>;
+    using TStrDoublePrVec = std::vector<TStrDoublePr>;
 
 public:
     struct MODEL_EXPORT SByFieldData {
-        SByFieldData(void);
+        SByFieldData();
         SByFieldData(double lowerBound, double upperBound, double median);
 
         void addValue(const std::string& personName, double value);
@@ -57,14 +56,14 @@
     };
 
 public:
-    typedef boost::unordered_map<std::string, SByFieldData> TStrByFieldDataUMap;
-    typedef std::pair<model_t::EFeature, TStrByFieldDataUMap> TFeatureStrByFieldDataUMapPr;
-    typedef boost::unordered_map<model_t::EFeature, TStrByFieldDataUMap> TFeatureStrByFieldDataUMapUMap;
-    typedef boost::unordered_map<int, TStrByFieldDataUMap> TIntStrByFieldDataUMapUMap;
-    typedef TFeatureStrByFieldDataUMapUMap::const_iterator TFeatureStrByFieldDataUMapUMapCItr;
+    using TStrByFieldDataUMap = boost::unordered_map<std::string, SByFieldData>;
+    using TFeatureStrByFieldDataUMapPr = std::pair<model_t::EFeature, TStrByFieldDataUMap>;
+    using TFeatureStrByFieldDataUMapUMap = boost::unordered_map<model_t::EFeature, TStrByFieldDataUMap>;
+    using TIntStrByFieldDataUMapUMap = boost::unordered_map<int, TStrByFieldDataUMap>;
+    using TFeatureStrByFieldDataUMapUMapCItr = TFeatureStrByFieldDataUMapUMap::const_iterator;
 
 public:
-    CModelPlotData(void);
+    CModelPlotData();
     CModelPlotData(core_t::TTime time,
                    const std::string& partitionFieldName,
                    const std::string& partitionFieldValue,
@@ -74,17 +73,17 @@
                    int detectorIndex);
     void acceptPersistInserter(core::CStatePersistInserter& inserter) const;
     bool acceptRestoreTraverser(core::CStateRestoreTraverser& traverser);
-    TFeatureStrByFieldDataUMapUMapCItr begin(void) const;
-    TFeatureStrByFieldDataUMapUMapCItr end(void) const;
+    TFeatureStrByFieldDataUMapUMapCItr begin() const;
+    TFeatureStrByFieldDataUMapUMapCItr end() const;
     SByFieldData& get(const model_t::EFeature& feature, const std::string& byFieldValue);
-    const std::string& partitionFieldName(void) const;
-    const std::string& partitionFieldValue(void) const;
-    const std::string& overFieldName(void) const;
-    const std::string& byFieldName(void) const;
-    core_t::TTime time(void) const;
-    core_t::TTime bucketSpan(void) const;
-    int detectorIndex(void) const;
-    std::string print(void) const;
+    const std::string& partitionFieldName() const;
+    const std::string& partitionFieldValue() const;
+    const std::string& overFieldName() const;
+    const std::string& byFieldName() const;
+    core_t::TTime time() const;
+    core_t::TTime bucketSpan() const;
+    int detectorIndex() const;
+    std::string print() const;
 
 private:
     TFeatureStrByFieldDataUMapUMap m_DataPerFeature;
@@ -95,71 +94,6 @@
     std::string m_ByFieldName;
     core_t::TTime m_BucketSpan;
     int m_DetectorIndex;
-=======
-class MODEL_EXPORT CModelPlotData
-{
-    public:
-        using TStrDoublePr = std::pair<std::string, double>;
-        using TStrDoublePrVec = std::vector<TStrDoublePr>;
-
-    public:
-        struct MODEL_EXPORT SByFieldData
-        {
-            SByFieldData();
-            SByFieldData(double lowerBound, double upperBound, double median);
-
-            void addValue(const std::string &personName, double value);
-            void acceptPersistInserter(core::CStatePersistInserter &inserter) const;
-            bool acceptRestoreTraverser(core::CStateRestoreTraverser &traverser);
-
-            double s_LowerBound;
-            double s_UpperBound;
-            double s_Median;
-
-            // Change to vector of pair str->double
-            TStrDoublePrVec s_ValuesPerOverField;
-        };
-
-    public:
-        using TStrByFieldDataUMap = boost::unordered_map<std::string, SByFieldData>;
-        using TFeatureStrByFieldDataUMapPr = std::pair<model_t::EFeature, TStrByFieldDataUMap>;
-        using TFeatureStrByFieldDataUMapUMap = boost::unordered_map<model_t::EFeature, TStrByFieldDataUMap>;
-        using TIntStrByFieldDataUMapUMap = boost::unordered_map<int, TStrByFieldDataUMap>;
-        using TFeatureStrByFieldDataUMapUMapCItr = TFeatureStrByFieldDataUMapUMap::const_iterator;
-
-    public:
-        CModelPlotData();
-        CModelPlotData(core_t::TTime time,
-                     const std::string &partitionFieldName,
-                     const std::string &partitionFieldValue,
-                     const std::string &overFieldName,
-                     const std::string &byFieldName,
-                     core_t::TTime bucketSpan,
-                     int detectorIndex);
-        void acceptPersistInserter(core::CStatePersistInserter &inserter) const;
-        bool acceptRestoreTraverser(core::CStateRestoreTraverser &traverser);
-        TFeatureStrByFieldDataUMapUMapCItr begin() const;
-        TFeatureStrByFieldDataUMapUMapCItr end() const;
-        SByFieldData &get(const model_t::EFeature &feature, const std::string &byFieldValue);
-        const std::string &partitionFieldName() const;
-        const std::string &partitionFieldValue() const;
-        const std::string &overFieldName() const;
-        const std::string &byFieldName() const;
-        core_t::TTime time() const;
-        core_t::TTime bucketSpan() const;
-        int detectorIndex() const;
-        std::string print() const;
-
-    private:
-        TFeatureStrByFieldDataUMapUMap m_DataPerFeature;
-        core_t::TTime m_Time;
-        std::string m_PartitionFieldName;
-        std::string m_PartitionFieldValue;
-        std::string m_OverFieldName;
-        std::string m_ByFieldName;
-        core_t::TTime m_BucketSpan;
-        int m_DetectorIndex;
->>>>>>> d4e4cca7
 };
 }
 }
