/*
 * Copyright Elasticsearch B.V. and/or licensed to Elasticsearch B.V. under one
 * or more contributor license agreements. Licensed under the Elastic License;
 * you may not use this file except in compliance with the Elastic License.
 */
#ifndef INCLUDED_ml_model_CResourceMonitor_h
#define INCLUDED_ml_model_CResourceMonitor_h

#include <core/CoreTypes.h>

#include <model/ImportExport.h>
#include <model/ModelTypes.h>

#include <boost/unordered_map.hpp>

#include <functional>

class CResourceMonitorTest;
class CResourceLimitTest;
class CAnomalyJobLimitTest;

namespace ml {
namespace model {

class CAnomalyDetector;
class CAnomalyDetectorModel;
class CResourcePruner;

//! \brief Assess memory used by models and decide on further memory allocations.
//!
//! DESCRIPTION:\n
//! Assess memory used by models and decide on further memory allocations.
<<<<<<< HEAD
class MODEL_EXPORT CResourceMonitor
{
    public:
        struct MODEL_EXPORT SResults
        {
            std::size_t s_Usage;
            std::size_t s_ByFields;
            std::size_t s_PartitionFields;
            std::size_t s_OverFields;
            std::size_t s_AllocationFailures;
            model_t::EMemoryStatus s_MemoryStatus;
            core_t::TTime s_BucketStartTime;
        };

    public:
        typedef std::pair<CAnomalyDetectorModel*, std::size_t> TModelPtrSizePr;
        typedef boost::unordered_map<CAnomalyDetectorModel*, std::size_t> TModelPtrSizeUMap;
        typedef std::function<void(const CResourceMonitor::SResults&)> TMemoryUsageReporterFunc;
        typedef std::map<core_t::TTime, std::size_t> TTimeSizeMap;

        //! The minimum time between prunes
        static const core_t::TTime MINIMUM_PRUNE_FREQUENCY;

        //! Default memory limit for resource monitor
        static const std::size_t DEFAULT_MEMORY_LIMIT_MB;

    public:
        //! Default constructor
        CResourceMonitor(void);

        //! Query the resource monitor to find out if the models are
        //! taking up too much memory and further allocations should be banned
        bool areAllocationsAllowed(void) const;
=======
class MODEL_EXPORT CResourceMonitor {
public:
    struct MODEL_EXPORT SResults {
        std::size_t s_Usage;
        std::size_t s_ByFields;
        std::size_t s_PartitionFields;
        std::size_t s_OverFields;
        std::size_t s_AllocationFailures;
        model_t::EMemoryStatus s_MemoryStatus;
        core_t::TTime s_BucketStartTime;
    };

public:
    using TDetectorPtrSizePr = std::pair<CAnomalyDetector*, std::size_t>;
    using TDetectorPtrSizeUMap = boost::unordered_map<CAnomalyDetector*, std::size_t>;
    using TMemoryUsageReporterFunc = std::function<void(const CResourceMonitor::SResults&)>;
    using TTimeSizeMap = std::map<core_t::TTime, std::size_t>;

    //! The minimum time between prunes
    static const core_t::TTime MINIMUM_PRUNE_FREQUENCY;
    //! Default memory limit for resource monitor
    static const std::size_t DEFAULT_MEMORY_LIMIT_MB;
    //! The initial byte limit margin to use if none is supplied
    static const double DEFAULT_BYTE_LIMIT_MARGIN;

public:
    //! Default constructor
    explicit CResourceMonitor(double byteLimitMargin = DEFAULT_BYTE_LIMIT_MARGIN);

    //! Query the resource monitor to find out if the models are
    //! taking up too much memory and further allocations should be banned
    bool areAllocationsAllowed() const;

    //! Query the resource monitor to found out if it's Ok to
    //! create structures of a certain size
    bool areAllocationsAllowed(std::size_t size) const;

    //! Return the amount of remaining space for allocations
    std::size_t allocationLimit() const;

    //! Tell this resource monitor about a CAnomalyDetector class -
    //! these classes contain all the model memory and are used
    //! to query the current overall usage
    void registerComponent(CAnomalyDetector& detector);

    //! Tell this resource monitor that a CAnomalyDetector class is
    //! going to be deleted.
    void unRegisterComponent(CAnomalyDetector& detector);

    //! Set a callback used when the memory usage grows
    void memoryUsageReporter(const TMemoryUsageReporterFunc& reporter);

    //! Recalculate the memory usage if there is a memory limit
    void refresh(CAnomalyDetector& detector);
>>>>>>> 601f3449

    //! Recalculate the memory usage regardless of whether there is a memory limit
    void forceRefresh(CAnomalyDetector& detector);

    //! Set the internal memory limit, as specified in a limits config file
    void memoryLimit(std::size_t limitMBs);

    //! Get the memory status
    model_t::EMemoryStatus getMemoryStatus();

    //! Send a memory usage report if it's changed by more than a certain percentage
    void sendMemoryUsageReportIfSignificantlyChanged(core_t::TTime bucketStartTime);

    //! Send a memory usage report
    void sendMemoryUsageReport(core_t::TTime bucketStartTime);

    //! Create a memory usage report
    SResults createMemoryUsageReport(core_t::TTime bucketStartTime);

    //! We are being told that a class has failed to allocate memory
    //! based on the resource limits, and we will report this to the
    //! user when we can
    void acceptAllocationFailureResult(core_t::TTime time);

    //! We are being told that aggressive pruning has taken place
    //! to avoid hitting the resource limit, and we should report this
    //! to the user when we can
    void acceptPruningResult();

    //! Accessor for no limit flag
    bool haveNoLimit() const;

    //! Prune models where necessary
    bool pruneIfRequired(core_t::TTime endTime);

    //! Accounts for any extra memory to the one
    //! reported by the components.
    //! Used in conjunction  with clearExtraMemory()
    //! in order to ensure enough memory remains
    //! for model's parts that have not been fully allocated yet.
    void addExtraMemory(std::size_t reserved);

    //! Clears all extra memory
    void clearExtraMemory();

    //! Decrease the margin on the memory limit.
    //!
    //! We start off applying a margin to the memory limit because
    //! it is difficult to accurately estimate the long term memory
    //! usage at this point. This is gradually decreased over time
    //! by calling this pnce per bucket processed.
    void decreaseMargin(core_t::TTime elapsedTime);

private:
    //! Updates the memory limit fields and the prune threshold
    //! to the given value.
    void updateMemoryLimitsAndPruneThreshold(std::size_t limitMBs);

    //! Update the given model and recalculate the total usage
    void memUsage(CAnomalyDetector* detector);

    //! Determine if we need to send a usage report, based on
    //! increased usage, or increased errors
    bool needToSendReport();

    //! After a change in memory usage, check whether allocations
    //! shoule be allowed or not
    void updateAllowAllocations();

    //! Get the high memory limit with margin applied.
    std::size_t highLimit() const;

    //! Get the low memory limit with margin applied.
    std::size_t lowLimit() const;

    //! Returns the sum of used memory plus any extra memory
    std::size_t totalMemory() const;

private:
    //! The registered collection of components
    TDetectorPtrSizeUMap m_Detectors;

    //! Is there enough free memory to allow creating new components
    bool m_AllowAllocations;

    //! The relative margin to apply to the byte limits.
    double m_ByteLimitMargin;

<<<<<<< HEAD
    private:
        //! The registered collection of components
        TModelPtrSizeUMap m_Models;
=======
    //! The upper limit for memory usage, checked on increasing values
    std::size_t m_ByteLimitHigh;
>>>>>>> 601f3449

    //! The lower limit for memory usage, checked on decreasing values
    std::size_t m_ByteLimitLow;

    //! Memory usage by anomaly detectors on the most recent calculation
    std::size_t m_CurrentAnomalyDetectorMemory;

    //! Extra memory to enable accounting of soon to be allocated memory
    std::size_t m_ExtraMemory;

    //! The total memory usage on the previous usage report
    std::size_t m_PreviousTotal;

    //! The highest known value for total memory usage
    std::size_t m_Peak;

    //! Callback function to fire when memory usage increases by 1%
    TMemoryUsageReporterFunc m_MemoryUsageReporter;

    //! Keep track of classes telling us about allocation failures
    TTimeSizeMap m_AllocationFailures;

    //! The time at which the last allocation failure was reported
    core_t::TTime m_LastAllocationFailureReport;

    //! Keep track of the model memory status
    model_t::EMemoryStatus m_MemoryStatus;

    //! Keep track of whether pruning has started, for efficiency in most cases
    bool m_HasPruningStarted;

    //! The threshold at which pruning should kick in and head
    //! towards for the sweet spot
    std::size_t m_PruneThreshold;

    //! The last time we did a full prune of all the models
    core_t::TTime m_LastPruneTime;

    //! Number of buckets to go back when pruning
    std::size_t m_PruneWindow;

    //! The largest that the prune window can grow to - determined from the models
    std::size_t m_PruneWindowMaximum;

    //! The smallest that the prune window can shrink to - 4 weeks
    std::size_t m_PruneWindowMinimum;

    //! Don't do any sort of memory checking if this is set
    bool m_NoLimit;

    //! Test friends
    friend class ::CResourceMonitorTest;
    friend class ::CResourceLimitTest;
    friend class ::CAnomalyJobLimitTest;
};

} // model

} // ml

#endif // INCLUDED_ml_model_CResourceMonitor_h<|MERGE_RESOLUTION|>--- conflicted
+++ resolved
@@ -30,41 +30,6 @@
 //!
 //! DESCRIPTION:\n
 //! Assess memory used by models and decide on further memory allocations.
-<<<<<<< HEAD
-class MODEL_EXPORT CResourceMonitor
-{
-    public:
-        struct MODEL_EXPORT SResults
-        {
-            std::size_t s_Usage;
-            std::size_t s_ByFields;
-            std::size_t s_PartitionFields;
-            std::size_t s_OverFields;
-            std::size_t s_AllocationFailures;
-            model_t::EMemoryStatus s_MemoryStatus;
-            core_t::TTime s_BucketStartTime;
-        };
-
-    public:
-        typedef std::pair<CAnomalyDetectorModel*, std::size_t> TModelPtrSizePr;
-        typedef boost::unordered_map<CAnomalyDetectorModel*, std::size_t> TModelPtrSizeUMap;
-        typedef std::function<void(const CResourceMonitor::SResults&)> TMemoryUsageReporterFunc;
-        typedef std::map<core_t::TTime, std::size_t> TTimeSizeMap;
-
-        //! The minimum time between prunes
-        static const core_t::TTime MINIMUM_PRUNE_FREQUENCY;
-
-        //! Default memory limit for resource monitor
-        static const std::size_t DEFAULT_MEMORY_LIMIT_MB;
-
-    public:
-        //! Default constructor
-        CResourceMonitor(void);
-
-        //! Query the resource monitor to find out if the models are
-        //! taking up too much memory and further allocations should be banned
-        bool areAllocationsAllowed(void) const;
-=======
 class MODEL_EXPORT CResourceMonitor {
 public:
     struct MODEL_EXPORT SResults {
@@ -119,7 +84,6 @@
 
     //! Recalculate the memory usage if there is a memory limit
     void refresh(CAnomalyDetector& detector);
->>>>>>> 601f3449
 
     //! Recalculate the memory usage regardless of whether there is a memory limit
     void forceRefresh(CAnomalyDetector& detector);
@@ -208,14 +172,8 @@
     //! The relative margin to apply to the byte limits.
     double m_ByteLimitMargin;
 
-<<<<<<< HEAD
-    private:
-        //! The registered collection of components
-        TModelPtrSizeUMap m_Models;
-=======
     //! The upper limit for memory usage, checked on increasing values
     std::size_t m_ByteLimitHigh;
->>>>>>> 601f3449
 
     //! The lower limit for memory usage, checked on decreasing values
     std::size_t m_ByteLimitLow;
