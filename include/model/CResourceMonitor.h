/*
 * ELASTICSEARCH CONFIDENTIAL
 *
 * Copyright (c) 2016 Elasticsearch BV. All Rights Reserved.
 *
 * Notice: this software, and all information contained
 * therein, is the exclusive property of Elasticsearch BV
 * and its licensors, if any, and is protected under applicable
 * domestic and foreign law, and international treaties.
 *
 * Reproduction, republication or distribution without the
 * express written consent of Elasticsearch BV is
 * strictly prohibited.
 */
#ifndef INCLUDED_ml_model_CResourceMonitor_h
#define INCLUDED_ml_model_CResourceMonitor_h

#include <core/CoreTypes.h>

#include <model/ImportExport.h>
#include <model/ModelTypes.h>

#include <functional>
#include <map>

class CResourceMonitorTest;
class CResourceLimitTest;
class CAnomalyJobLimitTest;

namespace ml {
namespace model {

class CAnomalyDetector;
class CAnomalyDetectorModel;
class CResourcePruner;

//! \brief Assess memory used by models and decide on further memory allocations.
//!
//! DESCRIPTION:\n
//! Assess memory used by models and decide on further memory allocations.
<<<<<<< HEAD
class MODEL_EXPORT CResourceMonitor {
public:
    struct MODEL_EXPORT SResults {
        std::size_t s_Usage;
        std::size_t s_ByFields;
        std::size_t s_PartitionFields;
        std::size_t s_OverFields;
        std::size_t s_AllocationFailures;
        model_t::EMemoryStatus s_MemoryStatus;
        core_t::TTime s_BucketStartTime;
    };

public:
    typedef std::pair<CAnomalyDetectorModel*, std::size_t> TModelPtrSizePr;
    typedef std::map<CAnomalyDetectorModel*, std::size_t> TModelPtrSizeMap;
    typedef std::function<void(const CResourceMonitor::SResults&)> TMemoryUsageReporterFunc;
    typedef std::map<core_t::TTime, std::size_t> TTimeSizeMap;
=======
class MODEL_EXPORT CResourceMonitor
{
    public:
        struct MODEL_EXPORT SResults
        {
            std::size_t s_Usage;
            std::size_t s_ByFields;
            std::size_t s_PartitionFields;
            std::size_t s_OverFields;
            std::size_t s_AllocationFailures;
            model_t::EMemoryStatus s_MemoryStatus;
            core_t::TTime s_BucketStartTime;
        };

    public:
        using TModelPtrSizePr = std::pair<CAnomalyDetectorModel*, std::size_t>;
        using TModelPtrSizeMap = std::map<CAnomalyDetectorModel*, std::size_t>;
        using TMemoryUsageReporterFunc = std::function<void(const CResourceMonitor::SResults&)>;
        using TTimeSizeMap = std::map<core_t::TTime, std::size_t>;

        //! The minimum time between prunes
        static const core_t::TTime MINIMUM_PRUNE_FREQUENCY;
>>>>>>> d4e4cca7

    //! The minimum time between prunes
    static const core_t::TTime MINIMUM_PRUNE_FREQUENCY;

<<<<<<< HEAD
    //! Default memory limit for resource monitor
    static const std::size_t DEFAULT_MEMORY_LIMIT_MB;

public:
    //! Default constructor
    CResourceMonitor(void);
=======
    public:
        //! Default constructor
        CResourceMonitor();

        //! Query the resource monitor to find out if the models are
        //! taking up too much memory and further allocations should be banned
        bool areAllocationsAllowed() const;
>>>>>>> d4e4cca7

    //! Query the resource monitor to find out if the models are
    //! taking up too much memory and further allocations should be banned
    bool areAllocationsAllowed(void) const;

<<<<<<< HEAD
    //! Query the resource monitor to found out if it's Ok to
    //! create structures of a certain size
    bool areAllocationsAllowed(std::size_t size) const;
=======
        //! Return the amount of remaining space for allocations
        std::size_t allocationLimit() const;
>>>>>>> d4e4cca7

    //! Return the amount of remaining space for allocations
    std::size_t allocationLimit(void) const;

    //! Tell this resource monitor about a CAnomalyDetector class -
    //! these classes contain all the model memory and are used
    //! to query the current overall usage
    void registerComponent(CAnomalyDetector& detector);

    //! Tell this resource monitor that a CAnomalyDetector class is
    //! going to be deleted.
    void unRegisterComponent(CAnomalyDetector& detector);

    //! Set a callback used when the memory usage grows
    void memoryUsageReporter(const TMemoryUsageReporterFunc& reporter);

    //! Recalculate the memory usage if there is a memory limit
    void refresh(CAnomalyDetector& detector);

    //! Recalculate the memory usage regardless of whether there is a memory limit
    void forceRefresh(CAnomalyDetector& detector);

    //! Set the internal memory limit, as specified in a limits config file
    void memoryLimit(std::size_t limitMBs);

    //! Get the memory status
    model_t::EMemoryStatus getMemoryStatus();

    //! Send a memory usage report if it's changed by more than a certain percentage
    void sendMemoryUsageReportIfSignificantlyChanged(core_t::TTime bucketStartTime);

    //! Send a memory usage report
    void sendMemoryUsageReport(core_t::TTime bucketStartTime);

    //! Create a memory usage report
    SResults createMemoryUsageReport(core_t::TTime bucketStartTime);

<<<<<<< HEAD
    //! We are being told that a class has failed to allocate memory
    //! based on the resource limits, and we will report this to the
    //! user when we can
    void acceptAllocationFailureResult(core_t::TTime time);

    //! We are being told that aggressive pruning has taken place
    //! to avoid hitting the resource limit, and we should report this
    //! to the user when we can
    void acceptPruningResult(void);
=======
        //! We are being told that aggressive pruning has taken place
        //! to avoid hitting the resource limit, and we should report this
        //! to the user when we can
        void acceptPruningResult();

        //! Accessor for no limit flag
        bool haveNoLimit() const;
>>>>>>> d4e4cca7

    //! Accessor for no limit flag
    bool haveNoLimit(void) const;

<<<<<<< HEAD
    //! Prune models where necessary
    bool pruneIfRequired(core_t::TTime endTime);

    //! Accounts for any extra memory to the one
    //! reported by the components.
    //! Used in conjunction  with clearExtraMemory(void)
    //! in order to ensure enough memory remains
    //! for model's parts that have not been fully allocated yet.
    void addExtraMemory(std::size_t reserved);
=======
        //! Accounts for any extra memory to the one
        //! reported by the components.
        //! Used in conjunction  with clearExtraMemory()
        //! in order to ensure enough memory remains
        //! for model's parts that have not been fully allocated yet.
        void addExtraMemory(std::size_t reserved);

        //! Clears all extra memory
        void clearExtraMemory();
    private:
>>>>>>> d4e4cca7

    //! Clears all extra memory
    void clearExtraMemory(void);

private:
    //! Updates the memory limit fields and the prune threshold
    //! to the given value.
    void updateMemoryLimitsAndPruneThreshold(std::size_t limitMBs);

<<<<<<< HEAD
    //! Update the given model and recalculate the total usage
    void memUsage(CAnomalyDetectorModel* model);

    //! Determine if we need to send a usage report, based on
    //! increased usage, or increased errors
    bool needToSendReport(void);

    //! After a change in memory usage, check whether allocations
    //! shoule be allowed or not
    void updateAllowAllocations(void);
=======
        //! Determine if we need to send a usage report, based on
        //! increased usage, or increased errors
        bool needToSendReport();

        //! After a change in memory usage, check whether allocations
        //! shoule be allowed or not
        void updateAllowAllocations();

        //! Returns the sum of used memory plus any extra memory
        std::size_t totalMemory() const;
>>>>>>> d4e4cca7

    //! Returns the sum of used memory plus any extra memory
    std::size_t totalMemory(void) const;

private:
    //! The registered collection of components
    TModelPtrSizeMap m_Models;

    //! Is there enough free memory to allow creating new components
    bool m_AllowAllocations;

    //! The upper limit for memory usage, checked on increasing values
    std::size_t m_ByteLimitHigh;

    //! The lower limit for memory usage, checked on decreasing values
    std::size_t m_ByteLimitLow;

    //! Memory usage by anomaly detectors on the most recent calculation
    std::size_t m_CurrentAnomalyDetectorMemory;

    //! Extra memory to enable accounting of soon to be allocated memory
    std::size_t m_ExtraMemory;

    //! The total memory usage on the previous usage report
    std::size_t m_PreviousTotal;

    //! The highest known value for total memory usage
    std::size_t m_Peak;

    //! Callback function to fire when memory usage increases by 1%
    TMemoryUsageReporterFunc m_MemoryUsageReporter;

    //! Keep track of classes telling us about allocation failures
    TTimeSizeMap m_AllocationFailures;

    //! The time at which the last allocation failure was reported
    core_t::TTime m_LastAllocationFailureReport;

    //! Keep track of the model memory status
    model_t::EMemoryStatus m_MemoryStatus;

    //! Keep track of whether pruning has started, for efficiency in most cases
    bool m_HasPruningStarted;

    //! The threshold at which pruning should kick in and head
    //! towards for the sweet spot
    std::size_t m_PruneThreshold;

    //! The last time we did a full prune of all the models
    core_t::TTime m_LastPruneTime;

    //! Number of buckets to go back when pruning
    std::size_t m_PruneWindow;

    //! The largest that the prune window can grow to - determined from the models
    std::size_t m_PruneWindowMaximum;

    //! The smallest that the prune window can shrink to - 4 weeks
    std::size_t m_PruneWindowMinimum;

    //! Don't do any sort of memory checking if this is set
    bool m_NoLimit;

    //! Test friends
    friend class ::CResourceMonitorTest;
    friend class ::CResourceLimitTest;
    friend class ::CAnomalyJobLimitTest;
};

} // model

} // ml

#endif // INCLUDED_ml_model_CResourceMonitor_h<|MERGE_RESOLUTION|>--- conflicted
+++ resolved
@@ -38,7 +38,6 @@
 //!
 //! DESCRIPTION:\n
 //! Assess memory used by models and decide on further memory allocations.
-<<<<<<< HEAD
 class MODEL_EXPORT CResourceMonitor {
 public:
     struct MODEL_EXPORT SResults {
@@ -52,70 +51,31 @@
     };
 
 public:
-    typedef std::pair<CAnomalyDetectorModel*, std::size_t> TModelPtrSizePr;
-    typedef std::map<CAnomalyDetectorModel*, std::size_t> TModelPtrSizeMap;
-    typedef std::function<void(const CResourceMonitor::SResults&)> TMemoryUsageReporterFunc;
-    typedef std::map<core_t::TTime, std::size_t> TTimeSizeMap;
-=======
-class MODEL_EXPORT CResourceMonitor
-{
-    public:
-        struct MODEL_EXPORT SResults
-        {
-            std::size_t s_Usage;
-            std::size_t s_ByFields;
-            std::size_t s_PartitionFields;
-            std::size_t s_OverFields;
-            std::size_t s_AllocationFailures;
-            model_t::EMemoryStatus s_MemoryStatus;
-            core_t::TTime s_BucketStartTime;
-        };
-
-    public:
-        using TModelPtrSizePr = std::pair<CAnomalyDetectorModel*, std::size_t>;
-        using TModelPtrSizeMap = std::map<CAnomalyDetectorModel*, std::size_t>;
-        using TMemoryUsageReporterFunc = std::function<void(const CResourceMonitor::SResults&)>;
-        using TTimeSizeMap = std::map<core_t::TTime, std::size_t>;
-
-        //! The minimum time between prunes
-        static const core_t::TTime MINIMUM_PRUNE_FREQUENCY;
->>>>>>> d4e4cca7
+    using TModelPtrSizePr = std::pair<CAnomalyDetectorModel*, std::size_t>;
+    using TModelPtrSizeMap = std::map<CAnomalyDetectorModel*, std::size_t>;
+    using TMemoryUsageReporterFunc = std::function<void(const CResourceMonitor::SResults&)>;
+    using TTimeSizeMap = std::map<core_t::TTime, std::size_t>;
 
     //! The minimum time between prunes
     static const core_t::TTime MINIMUM_PRUNE_FREQUENCY;
 
-<<<<<<< HEAD
     //! Default memory limit for resource monitor
     static const std::size_t DEFAULT_MEMORY_LIMIT_MB;
 
 public:
     //! Default constructor
-    CResourceMonitor(void);
-=======
-    public:
-        //! Default constructor
-        CResourceMonitor();
-
-        //! Query the resource monitor to find out if the models are
-        //! taking up too much memory and further allocations should be banned
-        bool areAllocationsAllowed() const;
->>>>>>> d4e4cca7
+    CResourceMonitor();
 
     //! Query the resource monitor to find out if the models are
     //! taking up too much memory and further allocations should be banned
-    bool areAllocationsAllowed(void) const;
-
-<<<<<<< HEAD
+    bool areAllocationsAllowed() const;
+
     //! Query the resource monitor to found out if it's Ok to
     //! create structures of a certain size
     bool areAllocationsAllowed(std::size_t size) const;
-=======
-        //! Return the amount of remaining space for allocations
-        std::size_t allocationLimit() const;
->>>>>>> d4e4cca7
 
     //! Return the amount of remaining space for allocations
-    std::size_t allocationLimit(void) const;
+    std::size_t allocationLimit() const;
 
     //! Tell this resource monitor about a CAnomalyDetector class -
     //! these classes contain all the model memory and are used
@@ -150,7 +110,6 @@
     //! Create a memory usage report
     SResults createMemoryUsageReport(core_t::TTime bucketStartTime);
 
-<<<<<<< HEAD
     //! We are being told that a class has failed to allocate memory
     //! based on the resource limits, and we will report this to the
     //! user when we can
@@ -159,77 +118,42 @@
     //! We are being told that aggressive pruning has taken place
     //! to avoid hitting the resource limit, and we should report this
     //! to the user when we can
-    void acceptPruningResult(void);
-=======
-        //! We are being told that aggressive pruning has taken place
-        //! to avoid hitting the resource limit, and we should report this
-        //! to the user when we can
-        void acceptPruningResult();
-
-        //! Accessor for no limit flag
-        bool haveNoLimit() const;
->>>>>>> d4e4cca7
+    void acceptPruningResult();
 
     //! Accessor for no limit flag
-    bool haveNoLimit(void) const;
-
-<<<<<<< HEAD
+    bool haveNoLimit() const;
+
     //! Prune models where necessary
     bool pruneIfRequired(core_t::TTime endTime);
 
     //! Accounts for any extra memory to the one
     //! reported by the components.
-    //! Used in conjunction  with clearExtraMemory(void)
+    //! Used in conjunction  with clearExtraMemory()
     //! in order to ensure enough memory remains
     //! for model's parts that have not been fully allocated yet.
     void addExtraMemory(std::size_t reserved);
-=======
-        //! Accounts for any extra memory to the one
-        //! reported by the components.
-        //! Used in conjunction  with clearExtraMemory()
-        //! in order to ensure enough memory remains
-        //! for model's parts that have not been fully allocated yet.
-        void addExtraMemory(std::size_t reserved);
-
-        //! Clears all extra memory
-        void clearExtraMemory();
-    private:
->>>>>>> d4e4cca7
 
     //! Clears all extra memory
-    void clearExtraMemory(void);
+    void clearExtraMemory();
 
 private:
     //! Updates the memory limit fields and the prune threshold
     //! to the given value.
     void updateMemoryLimitsAndPruneThreshold(std::size_t limitMBs);
 
-<<<<<<< HEAD
     //! Update the given model and recalculate the total usage
     void memUsage(CAnomalyDetectorModel* model);
 
     //! Determine if we need to send a usage report, based on
     //! increased usage, or increased errors
-    bool needToSendReport(void);
+    bool needToSendReport();
 
     //! After a change in memory usage, check whether allocations
     //! shoule be allowed or not
-    void updateAllowAllocations(void);
-=======
-        //! Determine if we need to send a usage report, based on
-        //! increased usage, or increased errors
-        bool needToSendReport();
-
-        //! After a change in memory usage, check whether allocations
-        //! shoule be allowed or not
-        void updateAllowAllocations();
-
-        //! Returns the sum of used memory plus any extra memory
-        std::size_t totalMemory() const;
->>>>>>> d4e4cca7
+    void updateAllowAllocations();
 
     //! Returns the sum of used memory plus any extra memory
-    std::size_t totalMemory(void) const;
+    std::size_t totalMemory() const;
 
 private:
     //! The registered collection of components
