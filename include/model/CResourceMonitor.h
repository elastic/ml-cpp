/*
 * Copyright Elasticsearch B.V. and/or licensed to Elasticsearch B.V. under one
 * or more contributor license agreements. Licensed under the Elastic License
 * 2.0 and the following additional limitation. Functionality enabled by the
 * files subject to the Elastic License 2.0 may only be used in production when
 * invoked by an Elasticsearch process with a license key installed that permits
 * use of machine learning features. You may not use this file except in
 * compliance with the Elastic License 2.0 and the foregoing additional
 * limitation.
 */
#ifndef INCLUDED_ml_model_CResourceMonitor_h
#define INCLUDED_ml_model_CResourceMonitor_h

#include <core/CoreTypes.h>

#include <maths/common/CBasicStatistics.h>

#include <model/ImportExport.h>
#include <model/ModelTypes.h>
#include <model/SCategorizerStats.h>

#include <boost/unordered_map.hpp>

#include <functional>
#include <map>

namespace CResourceMonitorTest {
class CTestFixture;
struct testMonitor;
struct testPeakUsage;
struct testPruning;
struct testUpdateMoments;
}
namespace CResourceLimitTest {
class CTestFixture;
}
namespace CAnomalyJobLimitTest {
struct testAccuracy;
struct testLimit;
}

namespace ml {
namespace model {
class CMonitoredResource;

//! \brief Assess memory used by models and decide on further memory allocations.
//!
//! DESCRIPTION:\n
//! Assess memory used by models and decide on further memory allocations.
class MODEL_EXPORT CResourceMonitor {
public:
    struct MODEL_EXPORT SModelSizeStats {
        std::size_t s_Usage{0};
        std::size_t s_AdjustedUsage{0};
        std::size_t s_PeakUsage{0};
        std::size_t s_AdjustedPeakUsage{0};
        std::size_t s_SystemMemoryUsage{0};
        std::size_t s_MaxSystemMemoryUsage{0};
        std::size_t s_ByFields{0};
        std::size_t s_PartitionFields{0};
        std::size_t s_OverFields{0};
        std::size_t s_AllocationFailures{0};
        model_t::EMemoryStatus s_MemoryStatus{model_t::E_MemoryStatusOk};
        model_t::EAssignmentMemoryBasis s_AssignmentMemoryBasis{model_t::E_AssignmentBasisUnknown};
        core_t::TTime s_BucketStartTime{0};
        std::size_t s_BytesExceeded{0};
        std::size_t s_BytesMemoryLimit{0};
        std::size_t s_OutputMemoryAllocatorUsage{0};
        SCategorizerStats s_OverallCategorizerStats;
    };

    using TMemoryUsageReporterFunc =
        std::function<void(const CResourceMonitor::SModelSizeStats&)>;

public:
    //! The minimum time between prunes
    static const core_t::TTime MINIMUM_PRUNE_FREQUENCY;
    //! Default memory limit for resource monitor
    static const std::size_t DEFAULT_MEMORY_LIMIT_MB;
    //! The initial byte limit margin to use if none is supplied
    static const double DEFAULT_BYTE_LIMIT_MARGIN;
    //! The maximum value of elapsed time used to scale the byte limit margin
    static const core_t::TTime MAXIMUM_BYTE_LIMIT_MARGIN_PERIOD;

public:
    //! Default constructor
    explicit CResourceMonitor(bool persistenceInForeground = false,
                              double byteLimitMargin = DEFAULT_BYTE_LIMIT_MARGIN);

    //! Query the resource monitor to find out if the models are
    //! taking up too much memory and further allocations should be banned
    bool areAllocationsAllowed() const;

    //! Return the amount of remaining space for allocations
    std::size_t allocationLimit() const;

    //! Register a resource with the monitor - these classes
    //! contain all the model memory and are used to query
    //! the current overall usage
    void registerComponent(CMonitoredResource& resource);

    //! Inform this resource monitor instance that a monitored resource is
    //! going to be deleted.
    void unRegisterComponent(CMonitoredResource& resource);

    //! Register a callback to be used when the memory usage grows
    void memoryUsageReporter(const TMemoryUsageReporterFunc& reporter);

    //! Recalculate the memory usage if there is a memory limit
    void refresh(CMonitoredResource& resource);

    //! Recalculate the memory usage regardless of whether there is a memory limit
    void forceRefresh(CMonitoredResource& resource);

    //! Recalculate the memory usage for all monitored resources
    void forceRefreshAll();

    //! Set the internal memory limit, as specified in a limits config file
    void memoryLimit(std::size_t limitMBs);

    std::size_t getBytesMemoryLimit() const;

    //! Get the memory status
    model_t::EMemoryStatus memoryStatus() const;

    //! Get categorizer allocation failures
    std::size_t categorizerAllocationFailures() const;

    //! Set categorizer allocation failures
    void categorizerAllocationFailures(std::size_t categorizerAllocationFailures);

    //! Send a memory usage report if it's changed by more than a certain percentage
    void sendMemoryUsageReportIfSignificantlyChanged(core_t::TTime bucketStartTime,
                                                     core_t::TTime bucketLength);

    //! Send a memory usage report
    void sendMemoryUsageReport(core_t::TTime bucketStartTime, core_t::TTime bucketLength);

    //! Create a memory usage report
    SModelSizeStats createMemoryUsageReport(core_t::TTime bucketStartTime);

    //! We are being told that a class has failed to allocate memory
    //! based on the resource limits, and we will report this to the
    //! user when we can
    void acceptAllocationFailureResult(core_t::TTime time);

    //! We are being told that aggressive pruning has taken place
    //! to avoid hitting the resource limit, and we should report this
    //! to the user when we can
    void startPruning();

    //! We are being told that aggressive pruning to avoid hitting the
    //! resource limit is no longer necessary, and we should report this
    //! to the user when we can
    void endPruning();

    //! Accessor for no limit flag
    bool haveNoLimit() const;

    //! Prune models where necessary
    //! \return Was pruning required?
    bool pruneIfRequired(core_t::TTime endTime);

    //! Accounts for any extra memory to the one
    //! reported by the components.
    //! Used in conjunction  with clearExtraMemory()
    //! in order to ensure enough memory remains
    //! for model's parts that have not been fully allocated yet.
    void addExtraMemory(std::size_t reserved);

    //! Clears all extra memory
    void clearExtraMemory();

    //! Decrease the margin on the memory limit.
    //!
    //! We start off applying a 'safety' margin to the memory limit because
    //! it is difficult to accurately estimate the long term memory
    //! usage at this point. This safety margin is gradually decreased over time
    //! by calling this once per bucket processed until the initially requested memory limit is reached.
    void decreaseMargin(core_t::TTime elapsedTime);

    //! Returns the sum of used memory plus any extra memory
    std::size_t totalMemory() const;

<<<<<<< HEAD
    //! Returns the current physical memory (rss) of the process as reported by the system
=======
    //! Returns the current physical memory of the process (rss) as reported by the system
>>>>>>> 582430ea
    std::size_t systemMemory() const;

    //! Returns the maximum physical memory of the process (max rss) as reported by the system
    std::size_t maxSystemMemory() const;

private:
    using TMonitoredResourcePtrSizeUMap =
        boost::unordered_map<CMonitoredResource*, std::size_t>;
    using TMeanVarAccumulator =
        maths::common::CBasicStatistics::SSampleMeanVar<double>::TAccumulator;

private:
    //! Updates the memory limit fields and the prune threshold
    //! to the given value.
    void updateMemoryLimitsAndPruneThreshold(std::size_t limitMBs);

    //! Update the given model and recalculate the total usage
    void memUsage(CMonitoredResource* resource);

    //! Update the moments that are used to determine whether memory is stable
    void updateMoments(std::size_t totalMemory,
                       core_t::TTime bucketStartTime,
                       core_t::TTime bucketLength);

    //! Determine if we need to send a usage report, based on
    //! increased usage, or increased errors
    bool needToSendReport(model_t::EAssignmentMemoryBasis currentAssignmentMemoryBasis,
                          core_t::TTime bucketStartTime,
                          core_t::TTime bucketLength);

    //! Report whether memory usage has been sufficiently stable in
    //! recent reports to justify switching from using the model
    //! memory limit to actual memory usage when deciding which node
    //! to assign the job to.
    bool isMemoryStable(core_t::TTime bucketLength) const;

    //! After a change in memory usage, check whether allocations
    //! shoule be allowed or not
    void updateAllowAllocations();

    //! Get the high memory limit with margin applied.
    std::size_t highLimit() const;

    //! Get the low memory limit with margin applied.
    std::size_t lowLimit() const;

    //! Adjusts the amount of memory reported to take into
    //! account the current value of the byte limit margin and the effects
    //! of background persistence.
    std::size_t adjustedUsage(std::size_t usage) const;

    //! Returns the amount by which reported memory usage is scaled depending on the type of persistence in use
    std::size_t persistenceMemoryIncreaseFactor() const;

private:
    //! The registered collection of components
    TMonitoredResourcePtrSizeUMap m_Resources;

    //! Is there enough free memory to allow creating new components
    bool m_AllowAllocations{true};

    //! The relative margin to apply to the byte limits.
    double m_ByteLimitMargin;

    //! The upper limit for memory usage, checked on increasing values
    std::size_t m_ByteLimitHigh{0};

    //! The lower limit for memory usage, checked on decreasing values
    std::size_t m_ByteLimitLow{0};

    //! The memory usage of the monitored resources based on the most recent
    //! calculation
    std::size_t m_MonitoredResourceCurrentMemory{0};

    //! Extra memory to enable accounting of soon to be allocated memory
    std::size_t m_ExtraMemory{0};

    //! The total memory usage on the previous usage report
    std::size_t m_PreviousTotal;

    //! Callback function to fire when memory usage increases by 1%
    TMemoryUsageReporterFunc m_MemoryUsageReporter;

    //! Keep track of the number of distinct allocation failures
    std::size_t m_AllocationFailuresCount{0};

    //! The time at which the last allocation failure occurred
    core_t::TTime m_LastAllocationFailureTime{0};

    //! The time at which the last allocation failure was reported
    core_t::TTime m_LastAllocationFailureReport{0};

    //! Keep track of the model memory status
    model_t::EMemoryStatus m_MemoryStatus{model_t::E_MemoryStatusOk};

    //! Keep track of whether pruning has started, for efficiency in most cases
    bool m_HasPruningStarted{false};

    //! The threshold at which pruning should kick in and head
    //! towards for the sweet spot
    std::size_t m_PruneThreshold{0};

    //! The last time we did a full prune of all the models
    core_t::TTime m_LastPruneTime{0};

    //! Number of buckets to go back when pruning
    std::size_t m_PruneWindow;

    //! The largest that the prune window can grow to - determined from the models
    std::size_t m_PruneWindowMaximum;

    //! The smallest that the prune window can shrink to - determined from the models
    std::size_t m_PruneWindowMinimum;

    //! Don't do any sort of memory checking if this is set
    bool m_NoLimit{false};

    //! The number of bytes over the high limit for memory usage at the last allocation failure
    std::size_t m_CurrentBytesExceeded{0};

    //! Is persistence occurring in the foreground?
    bool m_PersistenceInForeground;

    //! Number of categorizer allocation failures to date
    std::size_t m_CategorizerAllocationFailures{0};

    //! Estimates of mean and variance for recent reports of model bytes
    TMeanVarAccumulator m_ModelBytesMoments;

    //! Time the m_ModelBytesMoments was first updated
    core_t::TTime m_FirstMomentsUpdateTime{0};

    //! Time the m_ModelBytesMoments was last updated
    core_t::TTime m_LastMomentsUpdateTime{0};

    //! Test friends
    friend class CResourceLimitTest::CTestFixture;
    friend class CResourceMonitorTest::CTestFixture;
    friend struct CResourceMonitorTest::testMonitor;
    friend struct CResourceMonitorTest::testPeakUsage;
    friend struct CResourceMonitorTest::testPruning;
    friend struct CResourceMonitorTest::testUpdateMoments;
    friend struct CAnomalyJobLimitTest::testAccuracy;
    friend struct CAnomalyJobLimitTest::testLimit;
};
}
}

#endif // INCLUDED_ml_model_CResourceMonitor_h<|MERGE_RESOLUTION|>--- conflicted
+++ resolved
@@ -182,11 +182,7 @@
     //! Returns the sum of used memory plus any extra memory
     std::size_t totalMemory() const;
 
-<<<<<<< HEAD
-    //! Returns the current physical memory (rss) of the process as reported by the system
-=======
     //! Returns the current physical memory of the process (rss) as reported by the system
->>>>>>> 582430ea
     std::size_t systemMemory() const;
 
     //! Returns the maximum physical memory of the process (max rss) as reported by the system
