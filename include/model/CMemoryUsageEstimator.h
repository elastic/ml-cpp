--- conflicted
+++ resolved
@@ -46,17 +46,16 @@
 //! forming the input matrix A, which is solved for the memory usage
 //! calculations in vector B.
 //! See http://eigen.tuxfamily.org/dox-devel/group__LeastSquares.html
-<<<<<<< HEAD
 class MODEL_EXPORT CMemoryUsageEstimator {
 public:
     //! Enumeration of the components included in the memory estimate.
     enum EComponent { E_People = 0, E_Attributes, E_Correlations, E_NumberPredictors };
-    typedef boost::array<std::size_t, E_NumberPredictors> TSizeArray;
-    typedef boost::optional<std::size_t> TOptionalSize;
+    using TSizeArray = boost::array<std::size_t, E_NumberPredictors>;
+    using TOptionalSize = boost::optional<std::size_t>;
 
 public:
     //! Constructor
-    CMemoryUsageEstimator(void);
+    CMemoryUsageEstimator();
 
     //! Get an estimate of the memory usage based on the given number
     //! of different factors which contribute.
@@ -74,7 +73,7 @@
     void debugMemoryUsage(core::CMemoryUsage::TMemoryUsagePtr mem) const;
 
     //! Get the memory used by this component.
-    std::size_t memoryUsage(void) const;
+    std::size_t memoryUsage() const;
 
     //! Persist this component.
     void acceptPersistInserter(core::CStatePersistInserter& inserter) const;
@@ -83,9 +82,9 @@
     bool acceptRestoreTraverser(core::CStateRestoreTraverser& traverser);
 
 private:
-    typedef std::pair<TSizeArray, std::size_t> TSizeArraySizePr;
-    typedef boost::circular_buffer<TSizeArraySizePr> TSizeArraySizePrBuf;
-    typedef TSizeArraySizePrBuf::const_iterator TSizeArraySizePrBufCItr;
+    using TSizeArraySizePr = std::pair<TSizeArray, std::size_t>;
+    using TSizeArraySizePrBuf = boost::circular_buffer<TSizeArraySizePr>;
+    using TSizeArraySizePrBufCItr = TSizeArraySizePrBuf::const_iterator;
 
 private:
     //! Get the maximum amount by which we'll extrapolate the memory usage.
@@ -98,66 +97,6 @@
     //! The number of times estimate has been called since the last
     //! real value was added
     std::size_t m_NumEstimatesSinceValue;
-=======
-class MODEL_EXPORT CMemoryUsageEstimator
-{
-    public:
-        //! Enumeration of the components included in the memory estimate.
-        enum EComponent
-        {
-            E_People = 0,
-            E_Attributes,
-            E_Correlations,
-            E_NumberPredictors
-        };
-        using TSizeArray = boost::array<std::size_t, E_NumberPredictors>;
-        using TOptionalSize = boost::optional<std::size_t>;
-
-    public:
-        //! Constructor
-        CMemoryUsageEstimator();
-
-        //! Get an estimate of the memory usage based on the given number
-        //! of different factors which contribute.
-        //!
-        //! This can fail, for example if too many estimations have taken
-        //! place, in which case a TOptionalSize() will be returned, indicating
-        //! that the caller must add a real value.
-        TOptionalSize estimate(const TSizeArray &predictors);
-
-        //! Add an actual memory calculation value, along with the values of
-        //! the predictors.
-        void addValue(const TSizeArray &predictors, std::size_t memory);
-
-        //! Debug the memory used by this component.
-        void debugMemoryUsage(core::CMemoryUsage::TMemoryUsagePtr mem) const;
-
-        //! Get the memory used by this component.
-        std::size_t memoryUsage() const;
-
-        //! Persist this component.
-        void acceptPersistInserter(core::CStatePersistInserter &inserter) const;
-
-        //! Restore this component.
-        bool acceptRestoreTraverser(core::CStateRestoreTraverser &traverser);
-
-    private:
-        using TSizeArraySizePr = std::pair<TSizeArray, std::size_t>;
-        using TSizeArraySizePrBuf = boost::circular_buffer<TSizeArraySizePr>;
-        using TSizeArraySizePrBufCItr = TSizeArraySizePrBuf::const_iterator;
-
-    private:
-        //! Get the maximum amount by which we'll extrapolate the memory usage.
-        std::size_t maximumExtrapolation(EComponent component) const;
-
-    private:
-        //! The map of memory component values -> memory usage values
-        TSizeArraySizePrBuf m_Values;
-
-        //! The number of times estimate has been called since the last
-        //! real value was added
-        std::size_t m_NumEstimatesSinceValue;
->>>>>>> d4e4cca7
 };
 
 } // model
