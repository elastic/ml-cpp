--- conflicted
+++ resolved
@@ -59,11 +59,10 @@
 //! The template STATISTIC has to comply with the requirements of
 //! the CMetricPartialStatistic template.
 template<typename STATISTIC>
-<<<<<<< HEAD
 class CSampleQueue {
 private:
-    typedef core::CSmallVector<double, 1> TDouble1Vec;
-    typedef CMetricPartialStatistic<STATISTIC> TMetricPartialStatistic;
+    using TDouble1Vec = core::CSmallVector<double, 1>;
+    using TMetricPartialStatistic = CMetricPartialStatistic<STATISTIC>;
 
 private:
     //! A struct grouping together the data that form a sub-sample.
@@ -82,29 +81,6 @@
             // around g++ 4.1 optimiser bug
             if (time < s_Start) {
                 s_Start = time;
-=======
-class CSampleQueue
-{
-    private:
-        using TDouble1Vec = core::CSmallVector<double, 1>;
-        using TMetricPartialStatistic = CMetricPartialStatistic<STATISTIC>;
-
-    private:
-        //! A struct grouping together the data that form a sub-sample.
-        //! A sub-sample is comprised of a partial statistic and a start
-        //! and an end time marking the interval range for the sub-sample.
-        struct SSubSample
-        {
-            static const std::string SAMPLE_START_TAG;
-            static const std::string SAMPLE_END_TAG;
-            static const std::string SAMPLE_TAG;
-
-            SSubSample(std::size_t dimension, core_t::TTime time) :
-                       s_Statistic(dimension),
-                       s_Start(time),
-                       s_End(time)
-            {
->>>>>>> d4e4cca7
             }
             if (time > s_End) {
                 s_End = time;
@@ -165,86 +141,12 @@
                         return false;
                     }
                 }
-<<<<<<< HEAD
             } while (traverser.next());
             return true;
-=======
-                while (traverser.next());
-                return true;
-            }
-
-            //! Get a checksum of this sub-sample.
-            uint64_t checksum() const
-            {
-                uint64_t seed = maths::CChecksum::calculate(0, s_Statistic);
-                seed = maths::CChecksum::calculate(seed, s_Start);
-                return maths::CChecksum::calculate(seed, s_End);
-            }
-
-            //! Debug the memory used by the sub-sample.
-            void debugMemoryUsage(core::CMemoryUsage::TMemoryUsagePtr mem) const
-            {
-                mem->setName("SSubSample", sizeof(*this));
-                core::CMemoryDebug::dynamicSize("s_Statistic", s_Statistic, mem);
-            }
-
-            //! Get the memory used by the sub-sample.
-            std::size_t memoryUsage() const
-            {
-                return sizeof(*this) + core::CMemory::dynamicSize(s_Statistic);
-            }
-
-            //! Print the sub-sample for debug.
-            std::string print() const
-            {
-                return "{[" + core::CStringUtils::typeToString(s_Start) + ", "
-                        + core::CStringUtils::typeToString(s_End) + "] -> "
-                        + s_Statistic.print() + "}";
-            }
-
-            TMetricPartialStatistic s_Statistic;
-            core_t::TTime s_Start;
-            core_t::TTime s_End;
-        };
-
-    public:
-        using TQueue = boost::circular_buffer<SSubSample>;
-        using iterator = typename TQueue::iterator;
-        using reverse_iterator = typename TQueue::reverse_iterator;
-        using const_reverse_iterator = typename TQueue::const_reverse_iterator;
-        using TSampleVec = std::vector<CSample>;
-        using TOptionalSubSample = boost::optional<SSubSample>;
-
-    public:
-        static const std::string SUB_SAMPLE_TAG;
-
-    public:
-        //! Constructs a new queue.
-        //!
-        //! \param[in] dimension The dimension of the metric statistic.
-        //! \param[in] sampleCountFactor The queue attempts to keep the sub-samples
-        //! size to the current sample count divided by the sampleCountFactor.
-        //! \param[in] latencyBuckets The number of buckets that are in the latency window.
-        //! \param[in] growthFactor The factor with which the queue's size grows whenever
-        //! a new item is inserted and the queue is full.
-        //! \param[in] bucketLength The bucket length.
-        CSampleQueue(std::size_t dimension,
-                     std::size_t sampleCountFactor,
-                     std::size_t latencyBuckets,
-                     double growthFactor,
-                     core_t::TTime bucketLength) :
-                m_Dimension(dimension),
-                m_Queue(std::max(sampleCountFactor * latencyBuckets, std::size_t(1))),
-                m_SampleCountFactor(sampleCountFactor),
-                m_GrowthFactor(growthFactor),
-                m_BucketLength(bucketLength),
-                m_Latency(static_cast<core_t::TTime>(latencyBuckets) * bucketLength)
-        {
->>>>>>> d4e4cca7
         }
 
         //! Get a checksum of this sub-sample.
-        uint64_t checksum(void) const {
+        uint64_t checksum() const {
             uint64_t seed = maths::CChecksum::calculate(0, s_Statistic);
             seed = maths::CChecksum::calculate(seed, s_Start);
             return maths::CChecksum::calculate(seed, s_End);
@@ -257,10 +159,10 @@
         }
 
         //! Get the memory used by the sub-sample.
-        std::size_t memoryUsage(void) const { return sizeof(*this) + core::CMemory::dynamicSize(s_Statistic); }
+        std::size_t memoryUsage() const { return sizeof(*this) + core::CMemory::dynamicSize(s_Statistic); }
 
         //! Print the sub-sample for debug.
-        std::string print(void) const {
+        std::string print() const {
             return "{[" + core::CStringUtils::typeToString(s_Start) + ", " + core::CStringUtils::typeToString(s_End) + "] -> " +
                    s_Statistic.print() + "}";
         }
@@ -271,12 +173,12 @@
     };
 
 public:
-    typedef boost::circular_buffer<SSubSample> TQueue;
-    typedef typename TQueue::iterator iterator;
-    typedef typename TQueue::reverse_iterator reverse_iterator;
-    typedef typename TQueue::const_reverse_iterator const_reverse_iterator;
-    typedef std::vector<CSample> TSampleVec;
-    typedef boost::optional<SSubSample> TOptionalSubSample;
+    using TQueue = boost::circular_buffer<SSubSample>;
+    using iterator = typename TQueue::iterator;
+    using reverse_iterator = typename TQueue::reverse_iterator;
+    using const_reverse_iterator = typename TQueue::const_reverse_iterator;
+    using TSampleVec = std::vector<CSample>;
+    using TOptionalSubSample = boost::optional<SSubSample>;
 
 public:
     static const std::string SUB_SAMPLE_TAG;
@@ -344,7 +246,6 @@
 
             m_Queue.pop_back();
 
-<<<<<<< HEAD
             double count = combinedSubSample->s_Statistic.count();
             double countIncludingNext = (m_Queue.empty()) ? count : count + m_Queue.back().s_Statistic.count();
             double countRatio = sampleCount / count;
@@ -361,36 +262,11 @@
 
         if (combinedSubSample) {
             m_Queue.push_back(*combinedSubSample);
-=======
-        //! Returns the size of the queue.
-        std::size_t size() const
-        {
-            return m_Queue.size();
-        }
-
-        //! Returns the capacity of the queue.
-        std::size_t capacity() const
-        {
-            return m_Queue.capacity();
-        }
-
-        //! Is the queue empty?
-        bool empty() const
-        {
-            return m_Queue.empty();
->>>>>>> d4e4cca7
-        }
-    }
-
-<<<<<<< HEAD
+        }
+    }
+
     void resetBucket(core_t::TTime bucketStart) {
         // The queue is ordered in descending sub-sample start time.
-=======
-        core_t::TTime latestEnd() const
-        {
-            return m_Queue.empty() ? 0 : m_Queue.front().s_End;
-        }
->>>>>>> d4e4cca7
 
         iterator firstEarlierThanBucket = std::upper_bound(m_Queue.begin(), m_Queue.end(), bucketStart, timeLater);
 
@@ -400,41 +276,19 @@
         m_Queue.erase(latestWithinBucket, firstEarlierThanBucket);
     }
 
-<<<<<<< HEAD
     //! Returns the item in the queue at position \p index.
     const SSubSample& operator[](std::size_t index) const { return m_Queue[index]; }
-=======
-        //! Returns the checksum of the queue.
-        uint64_t checksum() const
-        {
-            return maths::CChecksum::calculate(0, m_Queue);
-        }
->>>>>>> d4e4cca7
 
     //! Returns the size of the queue.
-    std::size_t size(void) const { return m_Queue.size(); }
-
-<<<<<<< HEAD
+    std::size_t size() const { return m_Queue.size(); }
+
     //! Returns the capacity of the queue.
-    std::size_t capacity(void) const { return m_Queue.capacity(); }
+    std::size_t capacity() const { return m_Queue.capacity(); }
 
     //! Is the queue empty?
-    bool empty(void) const { return m_Queue.empty(); }
-=======
-        //! Get the memory used by the queue.
-        std::size_t memoryUsage() const
-        {
-            return sizeof(*this) + core::CMemory::dynamicSize(m_Queue);
-        }
-
-        //! Prints the contents of the queue.
-        std::string print() const
-        {
-            return core::CContainerPrinter::print(m_Queue);
-        }
->>>>>>> d4e4cca7
-
-    core_t::TTime latestEnd(void) const { return m_Queue.empty() ? 0 : m_Queue.front().s_End; }
+    bool empty() const { return m_Queue.empty(); }
+
+    core_t::TTime latestEnd() const { return m_Queue.empty() ? 0 : m_Queue.front().s_End; }
 
     //! \name Persistence
     //@{
@@ -465,7 +319,7 @@
     //@}
 
     //! Returns the checksum of the queue.
-    uint64_t checksum(void) const { return maths::CChecksum::calculate(0, m_Queue); }
+    uint64_t checksum() const { return maths::CChecksum::calculate(0, m_Queue); }
 
     //! Debug the memory used by the queue.
     void debugMemoryUsage(core::CMemoryUsage::TMemoryUsagePtr mem) const {
@@ -474,10 +328,10 @@
     }
 
     //! Get the memory used by the queue.
-    std::size_t memoryUsage(void) const { return sizeof(*this) + core::CMemory::dynamicSize(m_Queue); }
+    std::size_t memoryUsage() const { return sizeof(*this) + core::CMemory::dynamicSize(m_Queue); }
 
     //! Prints the contents of the queue.
-    std::string print(void) const { return core::CContainerPrinter::print(m_Queue); }
+    std::string print() const { return core::CContainerPrinter::print(m_Queue); }
 
 private:
     void pushFrontNewSubSample(const TDouble1Vec& measurement, core_t::TTime time, unsigned int count) {
@@ -501,7 +355,7 @@
         m_Queue.insert(pos, newSubSample);
     }
 
-    void resizeIfFull(void) {
+    void resizeIfFull() {
         if (m_Queue.full()) {
             std::size_t currentSize = m_Queue.size();
             std::size_t newSize = static_cast<std::size_t>(static_cast<double>(currentSize) * (1.0 + m_GrowthFactor));
@@ -509,24 +363,11 @@
         }
     }
 
-<<<<<<< HEAD
     void addAfterLatestStartTime(const TDouble1Vec& measurement, core_t::TTime time, unsigned int count, unsigned int sampleCount) {
         if (time >= m_Queue[0].s_End && this->shouldCreateNewSubSampleAfterLatest(time, sampleCount)) {
             this->pushFrontNewSubSample(measurement, time, count);
         } else {
             m_Queue[0].add(measurement, time, count);
-=======
-        void resizeIfFull()
-        {
-            if (m_Queue.full())
-            {
-                std::size_t currentSize = m_Queue.size();
-                std::size_t newSize = static_cast<std::size_t>(
-                                          static_cast<double>(currentSize)
-                                        * (1.0 + m_GrowthFactor));
-                m_Queue.set_capacity(std::max(newSize, currentSize + 1));
-            }
->>>>>>> d4e4cca7
         }
     }
 
@@ -545,17 +386,9 @@
         return false;
     }
 
-<<<<<<< HEAD
-    core_t::TTime targetSubSampleSpan(void) const {
+    core_t::TTime targetSubSampleSpan() const {
         return (m_BucketLength + static_cast<core_t::TTime>(m_SampleCountFactor) - 1) / static_cast<core_t::TTime>(m_SampleCountFactor);
     }
-=======
-        core_t::TTime targetSubSampleSpan() const
-        {
-            return (m_BucketLength + static_cast<core_t::TTime>(m_SampleCountFactor) - 1)
-                   / static_cast<core_t::TTime>(m_SampleCountFactor);
-        }
->>>>>>> d4e4cca7
 
     std::size_t targetSubSampleCount(unsigned int sampleCount) const { return static_cast<std::size_t>(sampleCount) / m_SampleCountFactor; }
 
