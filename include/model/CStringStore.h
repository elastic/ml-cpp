/*
 * ELASTICSEARCH CONFIDENTIAL
 *
 * Copyright (c) 2016 Elasticsearch BV. All Rights Reserved.
 *
 * Notice: this software, and all information contained
 * therein, is the exclusive property of Elasticsearch BV
 * and its licensors, if any, and is protected under applicable
 * domestic and foreign law, and international treaties.
 *
 * Reproduction, republication or distribution without the
 * express written consent of Elasticsearch BV is
 * strictly prohibited.
 */
#ifndef INCLUDED_ml_model_CStringStore_h
#define INCLUDED_ml_model_CStringStore_h

#include <core/CFastMutex.h>
#include <core/CMemory.h>
#include <core/CNonCopyable.h>
#include <core/CStoredStringPtr.h>

#include <model/ImportExport.h>

#include <boost/unordered_set.hpp>

#include <atomic>
#include <functional>
#include <string>

class CResourceMonitorTest;
class CStringStoreTest;

namespace ml {

namespace core {
class CStatePersistInserter;
class CStateRestoreTraverser;
}

namespace model {

//! \brief
//! DESCRIPTION:\n
//!
//! A collection of person/attribute strings, held using CStoredStringPtr, and
//! an independent collection of influencer strings (which have a different
//! life-cycle).
//! Users of the class look up a string by "const std::string &", and
//! receive a CStoredStringPtr in its stead.
//!
//! Specific person/attribute strings will be able to be pruned, if their
//! reference count is only 1 (i.e. we hold the only reference).
//!
//! IMPLEMENTATION DECISIONS:\n
//! A singleton class: there should only be one collection strings for
//! person names/attributes, and a separate collection for influencer
//! strings.
//! Write access is locked for the benefit of future threading.
//!
<<<<<<< HEAD
class MODEL_EXPORT CStringStore : private core::CNonCopyable {
public:
    struct MODEL_EXPORT SHashStoredStringPtr {
        std::size_t operator()(const core::CStoredStringPtr& key) const {
            boost::hash<std::string> hasher;
            return hasher(*key);
        }
    };
    struct MODEL_EXPORT SStoredStringPtrEqual {
        bool operator()(const core::CStoredStringPtr& lhs, const core::CStoredStringPtr& rhs) const { return *lhs == *rhs; }
    };

public:
    //! Call this to tidy up any strings no longer needed.
    static void tidyUpNotThreadSafe(void);

    //! Singleton pattern for person/attribute names.
    static CStringStore& names(void);

    //! Singleton pattern for influencer names.
    static CStringStore& influencers(void);

    //! Fast method to get the pointer for an empty string.
    const core::CStoredStringPtr& getEmpty(void) const;

    //! (Possibly) add \p value to the store and get back a pointer to it.
    core::CStoredStringPtr get(const std::string& value);

    //! (Possibly) remove \p value from the store.
    void remove(const std::string& value);

    //! Prune strings which have been removed.
    void pruneRemovedNotThreadSafe(void);

    //! Iterate over the string store and remove unused entries.
    void pruneNotThreadSafe(void);

    //! Get the memory used by this string store
    void debugMemoryUsage(core::CMemoryUsage::TMemoryUsagePtr mem) const;

    //! Get the memory used by this string store
    std::size_t memoryUsage(void) const;

private:
    using TStoredStringPtrUSet = boost::unordered_set<core::CStoredStringPtr, SHashStoredStringPtr, SStoredStringPtrEqual>;
    using TStrVec = std::vector<std::string>;

private:
    //! Constructor of a Singleton is private.
    CStringStore(void);

    //! Bludgeoning device to delete all objects in store.
    void clearEverythingTestOnly(void);

private:
    //! Fence for reading operations (in which case we "leak" a string
    //! if we try to write at the same time). See get for details.
    std::atomic_int m_Reading;

    //! Fence for writing operations (in which case we "leak" a string
    //! if we try to read at the same time). See get for details.
    std::atomic_int m_Writing;

    //! The empty string is often used so we store it outside the set.
    core::CStoredStringPtr m_EmptyString;

    //! Set to keep the person/attribute string pointers
    TStoredStringPtrUSet m_Strings;

    //! A list of the strings to remove.
    TStrVec m_Removed;

    //! Running count of memory usage by stored strings.  Avoids the need to
    //! recalculate repeatedly.
    std::size_t m_StoredStringsMemUse;

    //! Locking primitive
    mutable core::CFastMutex m_Mutex;
=======
class MODEL_EXPORT CStringStore : private core::CNonCopyable
{
    public:
        struct MODEL_EXPORT SHashStoredStringPtr
        {
            std::size_t operator()(const core::CStoredStringPtr &key) const
            {
                boost::hash<std::string> hasher;
                return hasher(*key);
            }
        };
        struct MODEL_EXPORT SStoredStringPtrEqual
        {
            bool operator()(const core::CStoredStringPtr &lhs,
                            const core::CStoredStringPtr &rhs) const
            {
                return *lhs == *rhs;
            }
        };

    public:
        //! Call this to tidy up any strings no longer needed.
        static void tidyUpNotThreadSafe();

        //! Singleton pattern for person/attribute names.
        static CStringStore &names();

        //! Singleton pattern for influencer names.
        static CStringStore &influencers();

        //! Fast method to get the pointer for an empty string.
        const core::CStoredStringPtr &getEmpty() const;

        //! (Possibly) add \p value to the store and get back a pointer to it.
        core::CStoredStringPtr get(const std::string &value);

        //! (Possibly) remove \p value from the store.
        void remove(const std::string &value);

        //! Prune strings which have been removed.
        void pruneRemovedNotThreadSafe();

        //! Iterate over the string store and remove unused entries.
        void pruneNotThreadSafe();

        //! Get the memory used by this string store
        void debugMemoryUsage(core::CMemoryUsage::TMemoryUsagePtr mem) const;

        //! Get the memory used by this string store
        std::size_t memoryUsage() const;

    private:
        using TStoredStringPtrUSet = boost::unordered_set<core::CStoredStringPtr,
                                                          SHashStoredStringPtr,
                                                          SStoredStringPtrEqual>;
        using TStrVec = std::vector<std::string>;

    private:
        //! Constructor of a Singleton is private.
        CStringStore();

        //! Bludgeoning device to delete all objects in store.
        void clearEverythingTestOnly();

    private:
        //! Fence for reading operations (in which case we "leak" a string
        //! if we try to write at the same time). See get for details.
        std::atomic_int m_Reading;

        //! Fence for writing operations (in which case we "leak" a string
        //! if we try to read at the same time). See get for details.
        std::atomic_int m_Writing;

        //! The empty string is often used so we store it outside the set.
        core::CStoredStringPtr m_EmptyString;

        //! Set to keep the person/attribute string pointers
        TStoredStringPtrUSet m_Strings;

        //! A list of the strings to remove.
        TStrVec m_Removed;

        //! Running count of memory usage by stored strings.  Avoids the need to
        //! recalculate repeatedly.
        std::size_t m_StoredStringsMemUse;

        //! Locking primitive
        mutable core::CFastMutex m_Mutex;
>>>>>>> d4e4cca7

    friend class ::CResourceMonitorTest;
    friend class ::CStringStoreTest;
};

} // model
} // ml

#endif // INCLUDED_ml_model_CStringStore_h<|MERGE_RESOLUTION|>--- conflicted
+++ resolved
@@ -58,7 +58,6 @@
 //! strings.
 //! Write access is locked for the benefit of future threading.
 //!
-<<<<<<< HEAD
 class MODEL_EXPORT CStringStore : private core::CNonCopyable {
 public:
     struct MODEL_EXPORT SHashStoredStringPtr {
@@ -73,16 +72,16 @@
 
 public:
     //! Call this to tidy up any strings no longer needed.
-    static void tidyUpNotThreadSafe(void);
+    static void tidyUpNotThreadSafe();
 
     //! Singleton pattern for person/attribute names.
-    static CStringStore& names(void);
+    static CStringStore& names();
 
     //! Singleton pattern for influencer names.
-    static CStringStore& influencers(void);
+    static CStringStore& influencers();
 
     //! Fast method to get the pointer for an empty string.
-    const core::CStoredStringPtr& getEmpty(void) const;
+    const core::CStoredStringPtr& getEmpty() const;
 
     //! (Possibly) add \p value to the store and get back a pointer to it.
     core::CStoredStringPtr get(const std::string& value);
@@ -91,16 +90,16 @@
     void remove(const std::string& value);
 
     //! Prune strings which have been removed.
-    void pruneRemovedNotThreadSafe(void);
+    void pruneRemovedNotThreadSafe();
 
     //! Iterate over the string store and remove unused entries.
-    void pruneNotThreadSafe(void);
+    void pruneNotThreadSafe();
 
     //! Get the memory used by this string store
     void debugMemoryUsage(core::CMemoryUsage::TMemoryUsagePtr mem) const;
 
     //! Get the memory used by this string store
-    std::size_t memoryUsage(void) const;
+    std::size_t memoryUsage() const;
 
 private:
     using TStoredStringPtrUSet = boost::unordered_set<core::CStoredStringPtr, SHashStoredStringPtr, SStoredStringPtrEqual>;
@@ -108,10 +107,10 @@
 
 private:
     //! Constructor of a Singleton is private.
-    CStringStore(void);
+    CStringStore();
 
     //! Bludgeoning device to delete all objects in store.
-    void clearEverythingTestOnly(void);
+    void clearEverythingTestOnly();
 
 private:
     //! Fence for reading operations (in which case we "leak" a string
@@ -137,96 +136,6 @@
 
     //! Locking primitive
     mutable core::CFastMutex m_Mutex;
-=======
-class MODEL_EXPORT CStringStore : private core::CNonCopyable
-{
-    public:
-        struct MODEL_EXPORT SHashStoredStringPtr
-        {
-            std::size_t operator()(const core::CStoredStringPtr &key) const
-            {
-                boost::hash<std::string> hasher;
-                return hasher(*key);
-            }
-        };
-        struct MODEL_EXPORT SStoredStringPtrEqual
-        {
-            bool operator()(const core::CStoredStringPtr &lhs,
-                            const core::CStoredStringPtr &rhs) const
-            {
-                return *lhs == *rhs;
-            }
-        };
-
-    public:
-        //! Call this to tidy up any strings no longer needed.
-        static void tidyUpNotThreadSafe();
-
-        //! Singleton pattern for person/attribute names.
-        static CStringStore &names();
-
-        //! Singleton pattern for influencer names.
-        static CStringStore &influencers();
-
-        //! Fast method to get the pointer for an empty string.
-        const core::CStoredStringPtr &getEmpty() const;
-
-        //! (Possibly) add \p value to the store and get back a pointer to it.
-        core::CStoredStringPtr get(const std::string &value);
-
-        //! (Possibly) remove \p value from the store.
-        void remove(const std::string &value);
-
-        //! Prune strings which have been removed.
-        void pruneRemovedNotThreadSafe();
-
-        //! Iterate over the string store and remove unused entries.
-        void pruneNotThreadSafe();
-
-        //! Get the memory used by this string store
-        void debugMemoryUsage(core::CMemoryUsage::TMemoryUsagePtr mem) const;
-
-        //! Get the memory used by this string store
-        std::size_t memoryUsage() const;
-
-    private:
-        using TStoredStringPtrUSet = boost::unordered_set<core::CStoredStringPtr,
-                                                          SHashStoredStringPtr,
-                                                          SStoredStringPtrEqual>;
-        using TStrVec = std::vector<std::string>;
-
-    private:
-        //! Constructor of a Singleton is private.
-        CStringStore();
-
-        //! Bludgeoning device to delete all objects in store.
-        void clearEverythingTestOnly();
-
-    private:
-        //! Fence for reading operations (in which case we "leak" a string
-        //! if we try to write at the same time). See get for details.
-        std::atomic_int m_Reading;
-
-        //! Fence for writing operations (in which case we "leak" a string
-        //! if we try to read at the same time). See get for details.
-        std::atomic_int m_Writing;
-
-        //! The empty string is often used so we store it outside the set.
-        core::CStoredStringPtr m_EmptyString;
-
-        //! Set to keep the person/attribute string pointers
-        TStoredStringPtrUSet m_Strings;
-
-        //! A list of the strings to remove.
-        TStrVec m_Removed;
-
-        //! Running count of memory usage by stored strings.  Avoids the need to
-        //! recalculate repeatedly.
-        std::size_t m_StoredStringsMemUse;
-
-        //! Locking primitive
-        mutable core::CFastMutex m_Mutex;
->>>>>>> d4e4cca7
 
     friend class ::CResourceMonitorTest;
     friend class ::CStringStoreTest;
