--- conflicted
+++ resolved
@@ -42,14 +42,13 @@
 //! avoid cluttering the CAnomalyDetectorModel interface. The intention is to expose all
 //! aspects of the mathematical models of both individual and population
 //! models for visualization purposes.
-<<<<<<< HEAD
 class MODEL_EXPORT CModelDetailsView {
 public:
     using TFeatureVec = std::vector<model_t::EFeature>;
     using TStrSet = std::set<std::string>;
 
 public:
-    virtual ~CModelDetailsView(void) = default;
+    virtual ~CModelDetailsView() = default;
 
     //! Get the identifier of the person called \p name if they exist.
     bool personId(const std::string& person, std::size_t& result) const;
@@ -58,7 +57,7 @@
     bool categoryId(const std::string& attribute, std::size_t& result) const;
 
     //! Get the collection of features for which data is being gathered.
-    const TFeatureVec& features(void) const;
+    const TFeatureVec& features() const;
 
     //! Get data for creating a model plot error bar at \p time for the
     //! confidence interval \p boundsPercentile and the by fields identified
@@ -82,7 +81,7 @@
                                CModelPlotData& modelPlotData) const;
 
     //! Get the underlying model.
-    virtual const CAnomalyDetectorModel& base(void) const = 0;
+    virtual const CAnomalyDetectorModel& base() const = 0;
 
     //! Get the count variance scale.
     virtual double countVarianceScale(model_t::EFeature feature, std::size_t byFieldId, core_t::TTime time) const = 0;
@@ -91,9 +90,9 @@
     static bool contains(const TStrSet& terms, const std::string& key);
 
     //! Check if the model has a by field.
-    bool hasByField(void) const;
+    bool hasByField() const;
     //! Get the maximum by field identifier.
-    std::size_t maxByFieldId(void) const;
+    std::size_t maxByFieldId() const;
     //! Try to get the by field identifier corresponding to \p byFieldValue.
     bool byFieldId(const std::string& byFieldValue, std::size_t& result) const;
     //! Get the by field value corresponding to \p byFieldId.
@@ -102,83 +101,11 @@
     const std::string& byFieldValue(std::size_t pid, std::size_t cid) const;
     //! Check if the by field identified by \p byFieldId is currently in use.
     bool isByFieldIdActive(std::size_t byFieldId) const;
-=======
-class MODEL_EXPORT CModelDetailsView
-{
-    public:
-        using TFeatureVec = std::vector<model_t::EFeature>;
-        using TStrSet = std::set<std::string>;
-
-    public:
-        virtual ~CModelDetailsView() = default;
-
-        //! Get the identifier of the person called \p name if they exist.
-        bool personId(const std::string &person, std::size_t &result) const;
-
-        //! Get the identifier of the person called \p name if they exist.
-        bool categoryId(const std::string &attribute, std::size_t &result) const;
-
-        //! Get the collection of features for which data is being gathered.
-        const TFeatureVec &features() const;
-
-        //! Get data for creating a model plot error bar at \p time for the
-        //! confidence interval \p boundsPercentile and the by fields identified
-        //! by \p terms.
-        //!
-        //! \note If \p terms is empty all by field error bars are returned.
-        void modelPlot(core_t::TTime time,
-                       double boundsPercentile,
-                       const TStrSet &terms,
-                       CModelPlotData &modelPlotData) const;
-
-        //! Get the feature prior for the specified by field \p byFieldId.
-        virtual const maths::CModel *model(model_t::EFeature feature,
-                                           std::size_t byFieldId) const = 0;
-
-    private:
-        //! Add the model plot data for all by field values which match \p terms.
-        void addCurrentBucketValues(core_t::TTime time,
-                                    model_t::EFeature feature,
-                                    const TStrSet &terms,
-                                    CModelPlotData &modelPlotData) const;
-
-        //! Get the model plot data for the specified by field value.
-        void modelPlotForByFieldId(core_t::TTime,
-                                 double boundsPercentile,
-                                 model_t::EFeature feature,
-                                 std::size_t byFieldId,
-                                 CModelPlotData &modelPlotData) const;
-
-        //! Get the underlying model.
-        virtual const CAnomalyDetectorModel &base() const = 0;
-
-        //! Get the count variance scale.
-        virtual double countVarianceScale(model_t::EFeature feature,
-                                          std::size_t byFieldId,
-                                          core_t::TTime time) const = 0;
-
-        //! Returns true if the terms are empty or they contain the key.
-        static bool contains(const TStrSet &terms, const std::string &key);
-
-        //! Check if the model has a by field.
-        bool hasByField() const;
-        //! Get the maximum by field identifier.
-        std::size_t maxByFieldId() const;
-        //! Try to get the by field identifier corresponding to \p byFieldValue.
-        bool byFieldId(const std::string &byFieldValue, std::size_t &result) const;
-        //! Get the by field value corresponding to \p byFieldId.
-        const std::string &byFieldValue(std::size_t byFieldId) const;
-        //! Get the by field corresponding to (\p pid, \p cid).
-        const std::string &byFieldValue(std::size_t pid, std::size_t cid) const;
-        //! Check if the by field identified by \p byFieldId is currently in use.
-        bool isByFieldIdActive(std::size_t byFieldId) const;
->>>>>>> d4e4cca7
 };
 
 //! \brief A view into the details of a CEventRateModel object.
 //!
 //! \sa CModelDetailsView.
-<<<<<<< HEAD
 class MODEL_EXPORT CEventRateModelDetailsView : public CModelDetailsView {
 public:
     CEventRateModelDetailsView(const CEventRateModel& model);
@@ -187,38 +114,17 @@
     virtual const maths::CModel* model(model_t::EFeature feature, std::size_t byFieldId) const;
 
 private:
-    virtual const CAnomalyDetectorModel& base(void) const;
+    virtual const CAnomalyDetectorModel& base() const;
     virtual double countVarianceScale(model_t::EFeature feature, std::size_t byFieldId, core_t::TTime time) const;
 
 private:
     //! The model.
     const CEventRateModel* m_Model;
-=======
-class MODEL_EXPORT CEventRateModelDetailsView : public CModelDetailsView
-{
-    public:
-        CEventRateModelDetailsView(const CEventRateModel &model);
-
-        //! Get the feature model for the specified by field id.
-        virtual const maths::CModel *model(model_t::EFeature feature,
-                                           std::size_t byFieldId) const;
-
-    private:
-        virtual const CAnomalyDetectorModel &base() const;
-        virtual double countVarianceScale(model_t::EFeature feature,
-                                          std::size_t byFieldId,
-                                          core_t::TTime time) const;
-
-    private:
-        //! The model.
-        const CEventRateModel *m_Model;
->>>>>>> d4e4cca7
 };
 
 //! \brief A view into the details of a CEventRatePopulationModel object.
 //!
 //! \sa CModelDetailsView.
-<<<<<<< HEAD
 class MODEL_EXPORT CEventRatePopulationModelDetailsView : public CModelDetailsView {
 public:
     CEventRatePopulationModelDetailsView(const CEventRatePopulationModel& model);
@@ -227,38 +133,17 @@
     virtual const maths::CModel* model(model_t::EFeature feature, std::size_t byFieldId) const;
 
 private:
-    virtual const CAnomalyDetectorModel& base(void) const;
+    virtual const CAnomalyDetectorModel& base() const;
     virtual double countVarianceScale(model_t::EFeature feature, std::size_t byFieldId, core_t::TTime time) const;
 
 private:
     //! The model.
     const CEventRatePopulationModel* m_Model;
-=======
-class MODEL_EXPORT CEventRatePopulationModelDetailsView : public CModelDetailsView
-{
-    public:
-        CEventRatePopulationModelDetailsView(const CEventRatePopulationModel &model);
-
-        //! Get the feature model for the specified by field id.
-        virtual const maths::CModel *model(model_t::EFeature feature,
-                                           std::size_t byFieldId) const;
-
-    private:
-        virtual const CAnomalyDetectorModel &base() const;
-        virtual double countVarianceScale(model_t::EFeature feature,
-                                          std::size_t byFieldId,
-                                          core_t::TTime time) const;
-
-    private:
-        //! The model.
-        const CEventRatePopulationModel *m_Model;
->>>>>>> d4e4cca7
 };
 
 //! \brief A view into the details of a CMetricModel object.
 //!
 //! \sa CModelDetailsView.
-<<<<<<< HEAD
 class MODEL_EXPORT CMetricModelDetailsView : public CModelDetailsView {
 public:
     CMetricModelDetailsView(const CMetricModel& model);
@@ -267,68 +152,26 @@
     virtual const maths::CModel* model(model_t::EFeature feature, std::size_t byFieldId) const;
 
 private:
-    virtual const CAnomalyDetectorModel& base(void) const;
+    virtual const CAnomalyDetectorModel& base() const;
     virtual double countVarianceScale(model_t::EFeature feature, std::size_t byFieldId, core_t::TTime time) const;
 
 private:
     //! The model.
     const CMetricModel* m_Model;
-=======
-class MODEL_EXPORT CMetricModelDetailsView : public CModelDetailsView
-{
-    public:
-        CMetricModelDetailsView(const CMetricModel &model);
-
-        //! Get the feature model for the specified by field id.
-        virtual const maths::CModel *model(model_t::EFeature feature,
-                                           std::size_t byFieldId) const;
-
-    private:
-        virtual const CAnomalyDetectorModel &base() const;
-        virtual double countVarianceScale(model_t::EFeature feature,
-                                          std::size_t byFieldId,
-                                          core_t::TTime time) const;
-
-    private:
-        //! The model.
-        const CMetricModel *m_Model;
->>>>>>> d4e4cca7
 };
 
 //! \brief A view into the details of a CMetricPopulationModel object.
 //!
 //! \sa CModelDetailsView.
-<<<<<<< HEAD
 class MODEL_EXPORT CMetricPopulationModelDetailsView : public CModelDetailsView {
 public:
     CMetricPopulationModelDetailsView(const CMetricPopulationModel& model);
-=======
-class MODEL_EXPORT CMetricPopulationModelDetailsView : public CModelDetailsView
-{
-    public:
-        CMetricPopulationModelDetailsView(const CMetricPopulationModel &model);
-
-        //! Get the feature model for the specified by field id.
-        virtual const maths::CModel *model(model_t::EFeature feature,
-                                           std::size_t byFieldId) const;
-
-    private:
-        virtual const CAnomalyDetectorModel &base() const;
-        virtual double countVarianceScale(model_t::EFeature feature,
-                                          std::size_t byFieldId,
-                                          core_t::TTime time) const;
-
-    private:
-        //! The model.
-        const CMetricPopulationModel *m_Model;
-};
->>>>>>> d4e4cca7
 
     //! Get the feature model for the specified by field id.
     virtual const maths::CModel* model(model_t::EFeature feature, std::size_t byFieldId) const;
 
 private:
-    virtual const CAnomalyDetectorModel& base(void) const;
+    virtual const CAnomalyDetectorModel& base() const;
     virtual double countVarianceScale(model_t::EFeature feature, std::size_t byFieldId, core_t::TTime time) const;
 
 private:
