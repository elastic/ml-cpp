/*
 * Copyright Elasticsearch B.V. and/or licensed to Elasticsearch B.V. under one
 * or more contributor license agreements. Licensed under the Elastic License;
 * you may not use this file except in compliance with the Elastic License.
 */

#ifndef INCLUDED_ml_model_CAnomalyDetectorModelConfig_h
#define INCLUDED_ml_model_CAnomalyDetectorModelConfig_h

#include <core/CoreTypes.h>

#include <model/CSearchKey.h>
#include <model/FunctionTypes.h>
#include <model/ImportExport.h>
#include <model/ModelTypes.h>

#include <boost/array.hpp>
#include <boost/property_tree/ptree_fwd.hpp>
#include <boost/ref.hpp>
#include <boost/shared_ptr.hpp>
#include <boost/unordered_map.hpp>

#include <cstddef>
#include <map>
#include <set>
#include <utility>
#include <vector>

namespace ml
{
namespace model
{
class CDetectionRule;
class CSearchKey;
class CModelAutoConfigurer;
class CModelFactory;

//! \brief Responsible for configuring anomaly detection models.
//!
//! DESCRIPTION:\n
//! Responsible for configuring classes for performing anomaly detection.
//! It also defines all parameter defaults.
//!
//! IMPLEMENTATION:\n
//! This wraps up the configuration of anomaly detection to encapsulate
//! the details from calling code. It is anticipated that:
//!   -# Some of this information will be exposed to the user via a
//!      configuration file,
//!   -# Some may be calculated from data characteristics and so on.
class MODEL_EXPORT CAnomalyDetectorModelConfig
{
    public:
        //! The possible factory types.
        enum EFactoryType
        {
            E_EventRateFactory = 0,
            E_MetricFactory = 1,
            E_EventRatePopulationFactory = 2,
            E_MetricPopulationFactory = 3,
            E_CountingFactory = 4,
            E_EventRatePeersFactory = 5,
            E_UnknownFactory,
            E_BadFactory
        };

        using TStrSet = std::set<std::string>;
        using TSizeVec = std::vector<std::size_t>;
        using TTimeVec = std::vector<core_t::TTime>;
        using TTimeVecCItr = TTimeVec::const_iterator;
        using TDoubleDoublePr = std::pair<double, double>;
        using TDoubleDoublePrVec = std::vector<TDoubleDoublePr>;
        using TFeatureVec = model_t::TFeatureVec;
        using TStrVec = std::vector<std::string>;
        using TStrVecCItr = TStrVec::const_iterator;
        using TModelFactoryPtr = boost::shared_ptr<CModelFactory>;
        using TModelFactoryCPtr = boost::shared_ptr<const CModelFactory>;
        using TFactoryTypeFactoryPtrMap = std::map<EFactoryType, TModelFactoryPtr>;
        using TFactoryTypeFactoryPtrMapItr = TFactoryTypeFactoryPtrMap::iterator;
        using TFactoryTypeFactoryPtrMapCItr = TFactoryTypeFactoryPtrMap::const_iterator;
        using TSearchKeyFactoryCPtrMap = std::map<CSearchKey, TModelFactoryCPtr>;

        // Const ref to detection rules map
        using TDetectionRuleVec = std::vector<CDetectionRule>;
        using TDetectionRuleVecCRef = boost::reference_wrapper<const TDetectionRuleVec>;
        using TIntDetectionRuleVecUMap = boost::unordered_map<int, TDetectionRuleVec>;
        using TIntDetectionRuleVecUMapCRef = boost::reference_wrapper<const TIntDetectionRuleVecUMap>;
        using TIntDetectionRuleVecUMapCItr = TIntDetectionRuleVecUMap::const_iterator;

        using TStrDetectionRulePr = std::pair<std::string, model::CDetectionRule>;
        using TStrDetectionRulePrVec = std::vector<TStrDetectionRulePr>;
        using TStrDetectionRulePrVecCRef = boost::reference_wrapper<const TStrDetectionRulePrVec>;

    public:
        //! \name Data Gathering
        //@{
        //! The default value used to separate components of a multivariate feature
        //! in its string value.
        static const std::string DEFAULT_MULTIVARIATE_COMPONENT_DELIMITER;

        //! Bucket length if none is specified on the command line.
        static const core_t::TTime DEFAULT_BUCKET_LENGTH;

        //! Default maximum number of buckets for receiving out of order records.
        static const std::size_t DEFAULT_LATENCY_BUCKETS;

        //! Default amount by which metric sample count is reduced for fine-grained
        //! sampling when there is no latency.
        static const std::size_t DEFAULT_SAMPLE_COUNT_FACTOR_NO_LATENCY;

        //! Default amount by which metric sample count is reduced for fine-grained
        //! sampling when there is latency.
        static const std::size_t DEFAULT_SAMPLE_COUNT_FACTOR_WITH_LATENCY;

        //! Default amount by which the metric sample queue expands when it is full.
        static const double DEFAULT_SAMPLE_QUEUE_GROWTH_FACTOR;

        //! Bucket length corresponding to the default decay and learn rates.
        static const core_t::TTime STANDARD_BUCKET_LENGTH;

        //! The default number of half buckets to store before choosing which
        //! overlapping bucket has the biggest anomaly
        static const std::size_t DEFAULT_BUCKET_RESULTS_DELAY;
        //@}

        //! \name Modelling
        //@{
        //! The default rate at which the model priors decay to non-informative
        //! per standard bucket length.
        static const double DEFAULT_DECAY_RATE;

        //! The initial rate, as a multiple of the default decay rate, at which
        //! the model priors decay to non-informative per standard bucket length.
        static const double DEFAULT_INITIAL_DECAY_RATE_MULTIPLIER;

        //! The rate at which information accrues in the model per standard
        //! bucket length elapsed.
        static const double DEFAULT_LEARN_RATE;

        //! The default minimum permitted fraction of points in a distribution
        //! mode for individual modeling.
        static const double DEFAULT_INDIVIDUAL_MINIMUM_MODE_FRACTION;

        //! The default minimum permitted fraction of points in a distribution
        //! mode for population modeling.
        static const double DEFAULT_POPULATION_MINIMUM_MODE_FRACTION;

        //! The default minimum count in a cluster we'll permit in a cluster.
        static const double DEFAULT_MINIMUM_CLUSTER_SPLIT_COUNT;

        //! The default proportion of initial count at which we'll delete a
        //! category from the sketch to cluster.
        static const double DEFAULT_CATEGORY_DELETE_FRACTION;

        //! The default minimum frequency of non-empty buckets at which we model
        //! all buckets.
        static const double DEFAULT_CUTOFF_TO_MODEL_EMPTY_BUCKETS;

        //! The default size of the seasonal components we will model.
        static const std::size_t DEFAULT_COMPONENT_SIZE;

        //! The default minimum time to detect a change point in a time series.
        static const core_t::TTime DEFAULT_MINIMUM_TIME_TO_DETECT_CHANGE;

        //! The default maximum time to test for a change point in a time series.
        static const core_t::TTime DEFAULT_MAXIMUM_TIME_TO_TEST_FOR_CHANGE;

        //! The maximum number of times we'll update a model in a bucketing
        //! interval. This only applies to our metric statistics, which are
        //! computed on a fixed number of measurements rather than a fixed
        //! time interval. A value of zero implies no constraint.
        static const double DEFAULT_MAXIMUM_UPDATES_PER_BUCKET;

        //! The default minimum value for the influence for which an influencing
        //! field value is judged to have any influence on a feature value.
        static const double DEFAULT_INFLUENCE_CUTOFF;

        //! The default scale factor of the decayRate that determines the minimum
        //! size of the sliding prune window for purging older entries from the
        //! model.
        static const double DEFAULT_PRUNE_WINDOW_SCALE_MINIMUM;

        //! The default scale factor of the decayRate that determines the maximum
        //! size of the sliding prune window for purging older entries from the
        //! model.
        static const double DEFAULT_PRUNE_WINDOW_SCALE_MAXIMUM;

        //! The default factor increase in priors used to model correlations.
        static const double DEFAULT_CORRELATION_MODELS_OVERHEAD;

        //! The default threshold for the Pearson correlation coefficient at
        //! which a correlate will be modeled.
        static const double DEFAULT_MINIMUM_SIGNIFICANT_CORRELATION;
        //@}

        //! \name Anomaly Score Calculation
        //@{
        //! The default values for the aggregation styles' parameters.
        static const double DEFAULT_AGGREGATION_STYLE_PARAMS[model_t::NUMBER_AGGREGATION_STYLES][model_t::NUMBER_AGGREGATION_PARAMS];

        //! The default maximum probability which is deemed to be anomalous.
        static const double DEFAULT_MAXIMUM_ANOMALOUS_PROBABILITY;
        //@}

        //! \name Anomaly Score Normalization
        //@{
        //! The default historic anomaly score percentile for which lower
        //! values are classified as noise.
        static const double DEFAULT_NOISE_PERCENTILE;

        //! The default multiplier applied to the noise level score in
        //! order to be classified as anomalous.
        static const double DEFAULT_NOISE_MULTIPLIER;

        //! We use a piecewise linear mapping between the raw anomaly score
        //! and the normalized anomaly score with these default knot points.
        //! In particular, if we define the percentile of a raw score \f$s\f$
        //! as \f$f_q(s)\f$ and \f$a = \max\{x \le f_q(s)\}\f$ and
        //! \f$b = \min{x \ge f_q(s)}\f$ where \f$x\f$ ranges over the knot point
        //! X- values then the normalized score would be:\n
        //! <pre class="fragment">
        //!   \f$\displaystyle \bar{s} = \frac{(y(b) - y(a))(f_q(s) - a)}{b - a}\f$
        //! </pre>
        //! Here, \f$y(.)\f$ denote the corresponding knot point Y- values.
        static const TDoubleDoublePr DEFAULT_NORMALIZED_SCORE_KNOT_POINTS[9];
        //@}

    public:
        //! Create the default configuration.
        //!
        //! \param[in] bucketLength The bucketing interval length.
        //! \param[in] summaryMode Indicates whether the data being gathered
        //! are already summarized by an external aggregation process.
        //! \param[in] summaryCountFieldName If \p summaryMode is E_Manual
        //! then this is the name of the field holding the summary count.
        //! \param[in] latency The amount of time records are buffered for, to
        //! allow out-of-order records to be seen by the models in order.
        //! \param[in] bucketResultsDelay The number of half-bucket results
        //! to sit on before giving a definitive result.
        //! \param[in] multivariateByFields Should multivariate analysis of
        //! correlated 'by' fields be performed?
        //! \param[in] multipleBucketLengths If specified, set multiple bucket
        //! lengths to be analysed (CSV string of time values)
        static CAnomalyDetectorModelConfig defaultConfig(core_t::TTime bucketLength,
                                                          model_t::ESummaryMode summaryMode,
                                                          const std::string &summaryCountFieldName,
                                                          core_t::TTime latency,
                                                          std::size_t bucketResultsDelay,
                                                          bool multivariateByFields,
                                                          const std::string &multipleBucketLengths);

        //! Overload using defaults.
        static CAnomalyDetectorModelConfig defaultConfig(core_t::TTime bucketLength = DEFAULT_BUCKET_LENGTH,
                                                          model_t::ESummaryMode summaryMode = model_t::E_None,
                                                          const std::string &summaryCountFieldName = "")
        {
            return defaultConfig(bucketLength,
                                 summaryMode,
                                 summaryCountFieldName,
                                 DEFAULT_LATENCY_BUCKETS * bucketLength,
                                 DEFAULT_BUCKET_RESULTS_DELAY,
                                 false,
                                 "");
        }

        //! Get the factor to normalize all bucket lengths to the default
        //! bucket length.
        static double bucketNormalizationFactor(core_t::TTime bucketLength);

        //! Get the decay rate to use for the time series decomposition given
        //! the model decay rate \p modelDecayRate.
        static double trendDecayRate(double modelDecayRate, core_t::TTime bucketLength);

        //! Parse and verify the multiple bucket lengths - these should all be
        //! multiples of the standard bucket length.
        static TTimeVec multipleBucketLengths(core_t::TTime bucketLength,
                                              const std::string &multipleBucketLengths);

    public:
        CAnomalyDetectorModelConfig();

        //! Set the data bucketing interval.
        void bucketLength(core_t::TTime length);
        //! Set the number of buckets to delay finalizing out-of-phase buckets.
        void bucketResultsDelay(std::size_t delay);

        //! Set whether multivariate analysis of correlated 'by' fields should
        //! be performed.
        void multivariateByFields(bool enabled);
        //! Set the model factories.
        void factories(const TFactoryTypeFactoryPtrMap &factories);
        //! Set the style and parameter value for raw score aggregation.
        bool aggregationStyleParams(model_t::EAggregationStyle style,
                                    model_t::EAggregationParam param,
                                    double value);
        //! Set the maximum anomalous probability.
        void maximumAnomalousProbability(double probability);
        //! Set the noise level as a percentile of historic raw anomaly scores.
        bool noisePercentile(double percentile);
        //! Set the noise multiplier to use when derating normalized scores
        //! based on the noise score level.
        bool noiseMultiplier(double multiplier);
        //! Set the normalized score knot points for the piecewise linear curve
        //! between historic raw score percentiles and normalized scores.
        bool normalizedScoreKnotPoints(const TDoubleDoublePrVec &points);

        //! Populate the parameters from a configuration file.
        bool init(const std::string &configFile);

        //! Populate the parameters from a configuration file, also retrieving
        //! the raw property tree created from the config file.  (The raw
        //! property tree is only valid if the method returns true.)
        bool init(const std::string &configFile,
                  boost::property_tree::ptree &propTree);

        //! Populate the parameters from a property tree.
        bool init(const boost::property_tree::ptree &propTree);

        //! Configure modelPlotConfig params from file
        bool configureModelPlot(const std::string &modelPlotConfigFile);

        //! Configure modelPlotConfig params from a property tree
        //! expected to contain two properties: 'boundsPercentile' and 'terms'
        bool configureModelPlot(const boost::property_tree::ptree &propTree);

        //! Get the factory for new models.
        //!
        //! \param[in] key The key of the detector for which the factory will be
        //! used.
        TModelFactoryCPtr factory(const CSearchKey &key) const;

        //! Get the factory for new models.
        //!
        //! \param[in] identifier The identifier of the search for which to get a model
        //! factory.
        //! \param[in] function The function being invoked.
        //! \param[in] useNull If true then we will process missing fields as if their
        //! value is equal to the empty string where possible.
        //! \param[in] excludeFrequent Whether to discard frequent results
        //! \param[in] personFieldName The name of the over field.
        //! \param[in] attributeFieldName The name of the by field.
        //! \param[in] valueFieldName The name of the field containing metric values.
        //! \param[in] influenceFieldNames The list of influence field names.
        TModelFactoryCPtr factory(int identifier,
                                  function_t::EFunction function,
                                  bool useNull = false,
                                  model_t::EExcludeFrequent excludeFrequent = model_t::E_XF_None,
                                  const std::string &partitionFieldName = std::string(),
                                  const std::string &personFieldName = std::string(),
                                  const std::string &attributeFieldName = std::string(),
                                  const std::string &valueFieldName = std::string(),
                                  const CSearchKey::TStoredStringPtrVec &influenceFieldNames = CSearchKey::TStoredStringPtrVec()) const;

        //! Set the rate at which the models lose information.
        void decayRate(double value);

        //! Get the rate at which the models lose information.
        double decayRate() const;

        //! Get the length of the baseline.
        core_t::TTime baselineLength() const;

        //! Get the bucket length.
        core_t::TTime bucketLength() const;

        //! Get the maximum latency in the arrival of out of order data.
        core_t::TTime latency() const;

        //! Get the maximum latency in the arrival of out of order data in
        //! numbers of buckets.
        std::size_t latencyBuckets() const;

        //! Get the bucket result delay window.
        std::size_t bucketResultsDelay() const;

        //! Get the multiple bucket lengths.
        const TTimeVec &multipleBucketLengths() const;

        //! Should multivariate analysis of correlated 'by' fields be performed?
        bool multivariateByFields() const;

        //! Set the central confidence interval for the model debug plot
        //! to \p percentage.
        //!
        //! This controls upper and lower confidence interval error bars
        //! returned by the model debug plot.
        //! \note \p percentile should be in the range [0.0, 100.0).
        void modelPlotBoundsPercentile(double percentile);

        //! Get the central confidence interval for the model debug plot.
        double modelPlotBoundsPercentile() const;

        //! Set terms (by, over, or partition field values) to filter
        //! model debug data. When empty, no filtering is applied.
        void modelPlotTerms(TStrSet terms);

        //! Get the terms (by, over, or partition field values)
        //! used to filter model debug data. Empty when no filtering applies.
        const TStrSet &modelPlotTerms() const;
        //@}

        //! \name Anomaly Score Calculation
        //@{
        //! Get the value of the aggregation style parameter identified by
        //! \p style and \p param.
        double aggregationStyleParam(model_t::EAggregationStyle style,
                                     model_t::EAggregationParam param) const;

        //! Get the maximum anomalous probability.
        double maximumAnomalousProbability() const;
        //@}

        //! \name Anomaly Score Normalization
        //@{
        //! Get the historic anomaly score percentile for which lower
        //! values are classified as noise.
        double noisePercentile() const;

        //! Get the multiplier applied to the noise level score in order
        //! to be classified as anomalous.
        double noiseMultiplier() const;

        //! Get the normalized anomaly score knot points.
        const TDoubleDoublePrVec &normalizedScoreKnotPoints() const;
        //@}

        //! Check if we should create one normalizer per partition field value.
        bool perPartitionNormalization() const;

        //! Set whether we should create one normalizer per partition field value.
        void perPartitionNormalization(bool value);

        //! Sets the reference to the detection rules map
        void detectionRules(TIntDetectionRuleVecUMapCRef detectionRules);

        //! Sets the reference to the scheduled events vector
        void scheduledEvents(TStrDetectionRulePrVecCRef scheduledEvents);

        //! Process the stanza properties corresponding \p stanzaName.
        //!
        //! \param[in] propertyTree The properties of the stanza called
        //! \p stanzaName.
        bool processStanza(const boost::property_tree::ptree &propertyTree);

        //! Get the factor to normalize all bucket lengths to the default
        //! bucket length.
        double bucketNormalizationFactor() const;

        //! The time window during which samples are accepted.
<<<<<<< HEAD
        core_t::TTime samplingAgeCutoff(void) const;

=======
        core_t::TTime samplingAgeCutoff() const;
>>>>>>> 36fd5a18
    private:
        //! Bucket length.
        core_t::TTime m_BucketLength;

        //! Get the bucket result delay window: The numer of half buckets to
        //! store before choosing which overlapping bucket has the biggest anomaly
        std::size_t m_BucketResultsDelay;

        //! Should multivariate analysis of correlated 'by' fields be performed?
        bool m_MultivariateByFields;

        //! The new model factories for each data type.
        TFactoryTypeFactoryPtrMap m_Factories;

        //! A cache of customized factories requested from this config.
        mutable TSearchKeyFactoryCPtrMap m_FactoryCache;

        //! The central confidence interval for the model debug plot.
        double m_ModelPlotBoundsPercentile;

        //! Terms (by, over, or partition field values) used to filter model
        //! debug data. Empty when no filtering applies.
        TStrSet m_ModelPlotTerms;
        //@}

        //! \name Anomaly Score Calculation
        //@{
        //! The values for the aggregation styles' parameters.
        double m_AggregationStyleParams[model_t::NUMBER_AGGREGATION_STYLES][model_t::NUMBER_AGGREGATION_PARAMS];

        //! The maximum probability which is deemed to be anomalous.
        double m_MaximumAnomalousProbability;
        //@}

        //! \name Anomaly Score Normalization
        //@{
        //! The historic anomaly score percentile for which lower values
        //! are classified as noise.
        double m_NoisePercentile;

        //! The multiplier applied to the noise level score in order to
        //! be classified as anomalous.
        double m_NoiseMultiplier;

        //! We use a piecewise linear mapping between the raw anomaly score
        //! and the normalized anomaly score with these knot points.
        //! \see DEFAULT_NORMALIZED_SCORE_KNOT_POINTS for details.
        TDoubleDoublePrVec m_NormalizedScoreKnotPoints;

        //! If true then create one normalizer per partition field value.
        bool m_PerPartitionNormalisation;
        //@}

        //! A reference to the map containing detection rules per
        //! detector key. Note that the owner of the map is CFieldConfig.
        TIntDetectionRuleVecUMapCRef m_DetectionRules;

        //! A reference to the vector of scheduled events.
        //! The owner of the vector is CFieldConfig
        TStrDetectionRulePrVecCRef m_ScheduledEvents;
};

}
}

#endif // INCLUDED_ml_model_CAnomalyDetectorModelConfig_h<|MERGE_RESOLUTION|>--- conflicted
+++ resolved
@@ -446,12 +446,8 @@
         double bucketNormalizationFactor() const;
 
         //! The time window during which samples are accepted.
-<<<<<<< HEAD
-        core_t::TTime samplingAgeCutoff(void) const;
-
-=======
         core_t::TTime samplingAgeCutoff() const;
->>>>>>> 36fd5a18
+
     private:
         //! Bucket length.
         core_t::TTime m_BucketLength;
