/*
 * ELASTICSEARCH CONFIDENTIAL
 *
 * Copyright (c) 2016 Elasticsearch BV. All Rights Reserved.
 *
 * Notice: this software, and all information contained
 * therein, is the exclusive property of Elasticsearch BV
 * and its licensors, if any, and is protected under applicable
 * domestic and foreign law, and international treaties.
 *
 * Reproduction, republication or distribution without the
 * express written consent of Elasticsearch BV is
 * strictly prohibited.
 */

#ifndef INCLUDED_ml_model_CPartitioningFields_h
#define INCLUDED_ml_model_CPartitioningFields_h

#include <model/ImportExport.h>

#include <boost/ref.hpp>

#include <string>
#include <utility>
#include <vector>

namespace ml {
namespace model {

//! \brief A wrapper around the partitioning fields of a model.
//!
//! DESCTIPTION:\n
//! This wraps a list of field (name, value) pairs and encapsulates
//! constant cost access to the partition field.
class MODEL_EXPORT CPartitioningFields {
public:
    using TStrCRef = boost::reference_wrapper<const std::string>;
    using TStrCRefStrCRefPr = std::pair<TStrCRef, TStrCRef>;
    using TStrCRefStrCRefPrVec = std::vector<TStrCRefStrCRefPr>;

public:
    CPartitioningFields(const std::string& partitionFieldName, const std::string& partitionFieldValue);

    //! Append the field (name, value) pair (\p fieldName, \p fieldValue).
    void add(const std::string& fieldName, const std::string& fieldValue);

<<<<<<< HEAD
    //! Get the number of partitioning fields.
    std::size_t size(void) const;
=======
        //! Get the number of partitioning fields.
        std::size_t size() const;
>>>>>>> d4e4cca7

    //! Get a read only reference to the i'th field (name, value) pair.
    const TStrCRefStrCRefPr& operator[](std::size_t i) const;
    //! Get the i'th field (name, value) pair.
    TStrCRefStrCRefPr& operator[](std::size_t i);

<<<<<<< HEAD
    //! Get a read only reference to the last field (name, value) pair.
    const TStrCRefStrCRefPr& back(void) const;
    //! Get the last field (name, value) pair.
    TStrCRefStrCRefPr& back(void);

    //! Get the partition field value.
    const std::string& partitionFieldValue(void) const;
=======
        //! Get a read only reference to the last field (name, value) pair.
        const TStrCRefStrCRefPr &back() const;
        //! Get the last field (name, value) pair.
        TStrCRefStrCRefPr &back();

        //! Get the partition field value.
        const std::string &partitionFieldValue() const;
>>>>>>> d4e4cca7

private:
    //! The partitioning fields (name, value) pairs.
    TStrCRefStrCRefPrVec m_PartitioningFields;
};
}
}

#endif // INCLUDED_ml_model_CPartitioningFields_h<|MERGE_RESOLUTION|>--- conflicted
+++ resolved
@@ -44,36 +44,21 @@
     //! Append the field (name, value) pair (\p fieldName, \p fieldValue).
     void add(const std::string& fieldName, const std::string& fieldValue);
 
-<<<<<<< HEAD
     //! Get the number of partitioning fields.
-    std::size_t size(void) const;
-=======
-        //! Get the number of partitioning fields.
-        std::size_t size() const;
->>>>>>> d4e4cca7
+    std::size_t size() const;
 
     //! Get a read only reference to the i'th field (name, value) pair.
     const TStrCRefStrCRefPr& operator[](std::size_t i) const;
     //! Get the i'th field (name, value) pair.
     TStrCRefStrCRefPr& operator[](std::size_t i);
 
-<<<<<<< HEAD
     //! Get a read only reference to the last field (name, value) pair.
-    const TStrCRefStrCRefPr& back(void) const;
+    const TStrCRefStrCRefPr& back() const;
     //! Get the last field (name, value) pair.
-    TStrCRefStrCRefPr& back(void);
+    TStrCRefStrCRefPr& back();
 
     //! Get the partition field value.
-    const std::string& partitionFieldValue(void) const;
-=======
-        //! Get a read only reference to the last field (name, value) pair.
-        const TStrCRefStrCRefPr &back() const;
-        //! Get the last field (name, value) pair.
-        TStrCRefStrCRefPr &back();
-
-        //! Get the partition field value.
-        const std::string &partitionFieldValue() const;
->>>>>>> d4e4cca7
+    const std::string& partitionFieldValue() const;
 
 private:
     //! The partitioning fields (name, value) pairs.
