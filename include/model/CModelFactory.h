/*
 * ELASTICSEARCH CONFIDENTIAL
 *
 * Copyright (c) 2016 Elasticsearch BV. All Rights Reserved.
 *
 * Notice: this software, and all information contained
 * therein, is the exclusive property of Elasticsearch BV
 * and its licensors, if any, and is protected under applicable
 * domestic and foreign law, and international treaties.
 *
 * Reproduction, republication or distribution without the
 * express written consent of Elasticsearch BV is
 * strictly prohibited.
 */

#ifndef INCLUDED_ml_model_CModelFactory_h
#define INCLUDED_ml_model_CModelFactory_h

#include <core/CNonCopyable.h>
#include <core/CoreTypes.h>

#include <maths/COrderings.h>
#include <maths/MathsTypes.h>

#include <model/CModelParams.h>
#include <model/CSearchKey.h>
#include <model/ImportExport.h>
#include <model/ModelTypes.h>

#include <boost/optional.hpp>
#include <boost/ref.hpp>
#include <boost/shared_ptr.hpp>
#include <boost/unordered_map.hpp>

#include <map>
#include <utility>
#include <vector>

namespace ml {
namespace core {
class CStateRestoreTraverser;
}

namespace maths {
class CModel;
class CMultinomialConjugate;
class CMultivariatePrior;
class CPrior;
class CTimeSeriesCorrelations;
class CTimeSeriesDecompositionInterface;
}

namespace model {
class CAnomalyDetectorModel;
class CDataGatherer;
class CDetectionRule;
class CInfluenceCalculator;
class CSearchKey;

//! \brief A factory class interface for the CAnomalyDetectorModel hierarchy.
//!
//! DESCRIPTION:\n
//! The interface for the factory classes for making concrete objects
//! in the CAnomalyDetectorModel hierarchy.
//!
//! IMPLEMENTATION DECISIONS:\n
//! The CModelConfig object is able to dynamically configure the
//! anomaly detection classes:
//!   -# CAnomalyDetector,
//!   -# CAnomalyDetectorModel,
//!      ...
//!
//! to either compute online or delta probabilities for log messages,
//! metric values, etc. This hierarchy implements the factory pattern
//! for the CAnomalyDetectorModel hierarchy for this purpose.
<<<<<<< HEAD
class MODEL_EXPORT CModelFactory {
public:
    using TFeatureVec = std::vector<model_t::EFeature>;
    using TStrVec = std::vector<std::string>;
    using TOptionalUInt = boost::optional<unsigned int>;
    using TStrCRef = boost::reference_wrapper<const std::string>;
    using TStrCRefVec = std::vector<TStrCRef>;
    using TDataGathererPtr = boost::shared_ptr<CDataGatherer>;
    using TPriorPtr = boost::shared_ptr<maths::CPrior>;
    using TMultivariatePriorPtr = boost::shared_ptr<maths::CMultivariatePrior>;
    using TFeatureMultivariatePriorPtrPr = std::pair<model_t::EFeature, TMultivariatePriorPtr>;
    using TFeatureMultivariatePriorPtrPrVec = std::vector<TFeatureMultivariatePriorPtrPr>;
    using TDecompositionCPtr = boost::shared_ptr<const maths::CTimeSeriesDecompositionInterface>;
    using TMathsModelPtr = boost::shared_ptr<maths::CModel>;
    using TCorrelationsPtr = boost::shared_ptr<maths::CTimeSeriesCorrelations>;
    using TFeatureCorrelationsPtrPr = std::pair<model_t::EFeature, TCorrelationsPtr>;
    using TFeatureCorrelationsPtrPrVec = std::vector<TFeatureCorrelationsPtrPr>;
    using TFeatureMathsModelPtrPr = std::pair<model_t::EFeature, TMathsModelPtr>;
    using TFeatureMathsModelPtrPrVec = std::vector<TFeatureMathsModelPtrPr>;
    using TModelPtr = boost::shared_ptr<CAnomalyDetectorModel>;
    using TModelCPtr = boost::shared_ptr<const CAnomalyDetectorModel>;
    using TInfluenceCalculatorCPtr = boost::shared_ptr<const CInfluenceCalculator>;
    using TFeatureInfluenceCalculatorCPtrPr = std::pair<model_t::EFeature, TInfluenceCalculatorCPtr>;
    using TFeatureInfluenceCalculatorCPtrPrVec = std::vector<TFeatureInfluenceCalculatorCPtrPr>;
    using TFeatureInfluenceCalculatorCPtrPrVecVec = std::vector<TFeatureInfluenceCalculatorCPtrPrVec>;
    using TDetectionRuleVec = std::vector<CDetectionRule>;
    using TDetectionRuleVecCRef = boost::reference_wrapper<const TDetectionRuleVec>;
    using TStrDetectionRulePr = std::pair<std::string, model::CDetectionRule>;
    using TStrDetectionRulePrVec = std::vector<TStrDetectionRulePr>;
    using TStrDetectionRulePrVecCRef = boost::reference_wrapper<const TStrDetectionRulePrVec>;

public:
    //! Wrapper around the model initialization data.
    //!
    //! IMPLEMENTATION DECISIONS:\n
    //! We wrap up the initialization data in an object so we don't
    //! need to change the signature of every factory function each
    //! time we need extra data to initialize a model.
    struct MODEL_EXPORT SModelInitializationData {
        explicit SModelInitializationData(const TDataGathererPtr& dataGatherer);

        TDataGathererPtr s_DataGatherer;
    };

    //! Wrapper around the data gatherer initialization data.
    //!
    //! IMPLEMENTATION DECISIONS:\n
    //! We wrap up the initialization data in an object so we don't
    //! need to change the signature of every factory function each
    //! time we need extra data to initialize a data gatherer.
    struct MODEL_EXPORT SGathererInitializationData {
        SGathererInitializationData(core_t::TTime startTime, const std::string& partitionFieldValue, unsigned int sampleOverrideCount = 0u);

        //! This constructor is meant to simplify unit tests
        SGathererInitializationData(const core_t::TTime startTime);

        core_t::TTime s_StartTime;
        const std::string& s_PartitionFieldValue;
        unsigned int s_SampleOverrideCount;
    };

public:
    static const std::string EMPTY_STRING;

public:
    CModelFactory(const SModelParams& params);
    virtual ~CModelFactory(void) = default;

    //! Create a copy of the factory owned by the calling code.
    virtual CModelFactory* clone(void) const = 0;

    //! \name Factory Methods
    //@{
    //! Make a new model.
    //!
    //! \param[in] initData The parameters needed to initialize the model.
    //! \warning It is owned by the calling code.
    virtual CAnomalyDetectorModel* makeModel(const SModelInitializationData& initData) const = 0;

    //! Make a new model from part of a state document.
    //!
    //! \param[in] initData Additional parameters needed to initialize
    //! the model.
    //! \param[in,out] traverser A state document traverser.
    //! \warning It is owned by the calling code.
    virtual CAnomalyDetectorModel* makeModel(const SModelInitializationData& initData, core::CStateRestoreTraverser& traverser) const = 0;

    //! Make a new data gatherer.
    //!
    //! \param[in] initData The parameters needed to initialize the
    //! data gatherer.
    //! \warning It is owned by the calling code.
    virtual CDataGatherer* makeDataGatherer(const SGathererInitializationData& initData) const = 0;

    //! Make a new data gatherer from part of a state document.
    //!
    //! \param[in,out] traverser A state document traverser.
    //! \param[in] partitionFieldValue The partition field value.
    //! \warning It is owned by the calling code.
    virtual CDataGatherer* makeDataGatherer(const std::string& partitionFieldValue, core::CStateRestoreTraverser& traverser) const = 0;
    //@}

    //! \name Defaults
    //@{
    //! Get the default models to use for \p features and \p bucketLength.
    const TFeatureMathsModelPtrPrVec& defaultFeatureModels(const TFeatureVec& features,
                                                           core_t::TTime bucketLength,
                                                           double minimumSeasonalVarianceScale,
                                                           bool modelAnomalies) const;

    //! Get the default model to use for \p features and \p bucketLength.
    TMathsModelPtr defaultFeatureModel(model_t::EFeature feature,
                                       core_t::TTime bucketLength,
                                       double minimumSeasonalVarianceScale,
                                       bool modelAnomalies) const;

    //! Get the default correlate priors to use for correlated pairs of time
    //! series of \p features.
    const TFeatureMultivariatePriorPtrPrVec& defaultCorrelatePriors(const TFeatureVec& features) const;

    //! Get the default models for correlations of \p features.
    const TFeatureCorrelationsPtrPrVec& defaultCorrelates(const TFeatureVec& features) const;

    //! Get the default prior to use for \p feature.
    TPriorPtr defaultPrior(model_t::EFeature feature) const;

    //! Get the default prior to use for multivariate \p feature.
    TMultivariatePriorPtr defaultMultivariatePrior(model_t::EFeature feature) const;

    //! Get the default prior to use for correlared pairs of time
    //! series for univariate \p feature.
    TMultivariatePriorPtr defaultCorrelatePrior(model_t::EFeature feature) const;

    //! Get the default prior for \p feature.
    //!
    //! \param[in] feature The feature for which to get the prior.
    //! \param[in] params The model parameters.
    virtual TPriorPtr defaultPrior(model_t::EFeature feature, const SModelParams& params) const = 0;

    //! Get the default prior for multivariate \p feature.
    //!
    //! \param[in] feature The feature for which to get the prior.
    //! \param[in] params The model parameters.
    virtual TMultivariatePriorPtr defaultMultivariatePrior(model_t::EFeature feature, const SModelParams& params) const = 0;

    //! Get the default prior for pairs of correlated time series
    //! of \p feature.
    //!
    //! \param[in] feature The feature for which to get the prior.
    //! \param[in] params The model parameters.
    virtual TMultivariatePriorPtr defaultCorrelatePrior(model_t::EFeature feature, const SModelParams& params) const = 0;

    //! Get the default prior to use for categorical data.
    maths::CMultinomialConjugate defaultCategoricalPrior(void) const;

    //! Get the default time series decomposition.
    //!
    //! \param[in] feature The feature for which to get the decomposition.
    //! \param[in] bucketLength The data bucketing length.
    TDecompositionCPtr defaultDecomposition(model_t::EFeature feature, core_t::TTime bucketLength) const;

    //! Get the influence calculators to use for each feature in \p features.
    const TFeatureInfluenceCalculatorCPtrPrVec& defaultInfluenceCalculators(const std::string& influencerName,
                                                                            const TFeatureVec& features) const;
    //@}

    //! Get the search key corresponding to this factory.
    virtual const CSearchKey& searchKey(void) const = 0;

    //! Check if this makes the model used for a simple counting search.
    virtual bool isSimpleCount(void) const = 0;

    //! Check the pre-summarisation mode for this factory.
    virtual model_t::ESummaryMode summaryMode(void) const = 0;

    //! Get the default data type for models from this factory.
    virtual maths_t::EDataType dataType(void) const = 0;

    //! \name Customization by a specific search
    //@{
    //! Set the identifier of the search for which this generates models.
    virtual void identifier(int identifier) = 0;

    //! Set the record field names which will be modeled.
    virtual void fieldNames(const std::string& partitionFieldName,
                            const std::string& overFieldName,
                            const std::string& byFieldName,
                            const std::string& valueFieldName,
                            const TStrVec& influenceFieldNames) = 0;

    //! Set whether the model should process missing field values.
    virtual void useNull(bool useNull) = 0;

    //! Set the features which will be modeled.
    virtual void features(const TFeatureVec& features) = 0;

    //! Set the amount by which metric sample count is reduced for
    //! fine-grained sampling when there is latency.
    void sampleCountFactor(std::size_t sampleCountFactor);

    //! Set the bucket results delay
    virtual void bucketResultsDelay(std::size_t bucketResultsDelay) = 0;

    //! Set whether the model should exclude frequent hitters from the
    //! calculations.
    void excludeFrequent(model_t::EExcludeFrequent excludeFrequent);

    //! Set the detection rules for a detector.
    void detectionRules(TDetectionRuleVecCRef detectionRules);
    //@}

    //! Set the scheduled events
    void scheduledEvents(TStrDetectionRulePrVecCRef scheduledEvents);

    //! \name Customization by mlmodel.conf
    //@{
    //! Set the learn rate used for initializing models.
    void learnRate(double learnRate);

    //! Set the decay rate used for initializing the models.
    void decayRate(double decayRate);

    //! Set the initial decay rate multiplier used for initializing
    //! models.
    void initialDecayRateMultiplier(double multiplier);

    //! Set the maximum number of times we'll update a person's model
    //! in a bucketing interval.
    void maximumUpdatesPerBucket(double maximumUpdatesPerBucket);

    //! Set the prune window scale factor minimum
    void pruneWindowScaleMinimum(double factor);

    //! Set the prune window scale factor maximum
    void pruneWindowScaleMaximum(double factor);

    //! Set the number of times we sample the people's attribute
    //! distributions to compute raw total probabilities for population
    //! models.
    void totalProbabilityCalcSamplingSize(std::size_t samplingSize);

    //! Set whether multivariate analysis of correlated 'by' fields should
    //! be performed.
    void multivariateByFields(bool enabled);

    //! Set the minimum mode fraction used for initializing the models.
    void minimumModeFraction(double minimumModeFraction);

    //! Set the minimum mode count used for initializing the models.
    void minimumModeCount(double minimumModeCount);

    //! Set the periods and the number of points we'll use to model
    //! of the seasonal components in the data.
    void componentSize(std::size_t componentSize);
    //@}

    //! Update the bucket length, for ModelAutoConfig's benefit
    void updateBucketLength(core_t::TTime length);

    //! Get global model configuration parameters.
    const SModelParams& modelParams(void) const;

    //! Get the minimum mode fraction used for initializing the models.
    double minimumModeFraction(void) const;

    //! Set the minimum mode count used for initializing the models.
    double minimumModeCount(void) const;

    //! Get the number of points to use for approximating each seasonal
    //! component.
    std::size_t componentSize(void) const;

protected:
    using TMultivariatePriorPtrVec = std::vector<TMultivariatePriorPtr>;
    using TOptionalSearchKey = boost::optional<CSearchKey>;

protected:
    //! Efficiently swap the contents of this and other.
    //!
    //! \note This only swaps the state held on this base class.
    void swap(CModelFactory& other);

    //! Get a multivariate normal prior with dimension \p dimension.
    //!
    //! \param[in] dimension The dimension.
    //! \param[in] params The model parameters.
    //! \warning Up to ten dimensions are supported.
    TMultivariatePriorPtr multivariateNormalPrior(std::size_t dimension, const SModelParams& params) const;

    //! Get a multivariate multimodal prior with dimension \p dimension.
    //!
    //! \param[in] dimension The dimension.
    //! \param[in] params The model parameters.
    //! \warning Up to ten dimensions are supported.
    TMultivariatePriorPtr
    multivariateMultimodalPrior(std::size_t dimension, const SModelParams& params, const maths::CMultivariatePrior& modePrior) const;

    //! Get a multivariate 1-of-n prior with dimension \p dimension.
    //!
    //! \param[in] dimension The dimension.
    //! \param[in] params The model parameters.
    //! \param[in] models The component models to select between.
    TMultivariatePriorPtr
    multivariateOneOfNPrior(std::size_t dimension, const SModelParams& params, const TMultivariatePriorPtrVec& models) const;

    //! Get the default prior for time-of-day and time-of-week modeling.
    //! This is just a mixture of normals which allows more modes than
    //! we typically do.
    //!
    //! \param[in] params The model parameters.
    TPriorPtr timeOfDayPrior(const SModelParams& params) const;

    //! Get the default prior for latitude and longitude modeling.
    //! This is just a mixture of correlate normals which allows more
    //! modes than we typically do.
    //!
    //! \param[in] params The model parameters.
    TMultivariatePriorPtr latLongPrior(const SModelParams& params) const;

private:
    using TFeatureVecMathsModelMap = std::map<TFeatureVec, TFeatureMathsModelPtrPrVec>;
    using TFeatureVecMultivariatePriorMap = std::map<TFeatureVec, TFeatureMultivariatePriorPtrPrVec>;
    using TFeatureVecCorrelationsMap = std::map<TFeatureVec, TFeatureCorrelationsPtrPrVec>;
    using TStrFeatureVecPr = std::pair<std::string, TFeatureVec>;
    using TStrFeatureVecPrInfluenceCalculatorCPtrMap =
        std::map<TStrFeatureVecPr, TFeatureInfluenceCalculatorCPtrPrVec, maths::COrderings::SLess>;

private:
    //! Get the field values which partition the data for modeling.
    virtual TStrCRefVec partitioningFields(void) const = 0;

private:
    //! The global model configuration parameters.
    SModelParams m_ModelParams;

    //! A cache of models for collections of features.
    mutable TFeatureVecMathsModelMap m_MathsModelCache;

    //! A cache of priors for correlate pairs of collections of features.
    mutable TFeatureVecMultivariatePriorMap m_CorrelatePriorCache;

    //! A cache of models of the correlations of collections of features.
    mutable TFeatureVecCorrelationsMap m_CorrelationsCache;

    //! A cache of influence calculators for collections of features.
    mutable TStrFeatureVecPrInfluenceCalculatorCPtrMap m_InfluenceCalculatorCache;
=======
class MODEL_EXPORT CModelFactory
{
    public:
        using TFeatureVec = std::vector<model_t::EFeature>;
        using TStrVec = std::vector<std::string>;
        using TOptionalUInt = boost::optional<unsigned int>;
        using TStrCRef = boost::reference_wrapper<const std::string>;
        using TStrCRefVec = std::vector<TStrCRef>;
        using TDataGathererPtr = boost::shared_ptr<CDataGatherer>;
        using TPriorPtr = boost::shared_ptr<maths::CPrior>;
        using TMultivariatePriorPtr = boost::shared_ptr<maths::CMultivariatePrior>;
        using TFeatureMultivariatePriorPtrPr = std::pair<model_t::EFeature, TMultivariatePriorPtr>;
        using TFeatureMultivariatePriorPtrPrVec = std::vector<TFeatureMultivariatePriorPtrPr>;
        using TDecompositionCPtr = boost::shared_ptr<const maths::CTimeSeriesDecompositionInterface>;
        using TMathsModelPtr = boost::shared_ptr<maths::CModel>;
        using TCorrelationsPtr = boost::shared_ptr<maths::CTimeSeriesCorrelations>;
        using TFeatureCorrelationsPtrPr = std::pair<model_t::EFeature, TCorrelationsPtr>;
        using TFeatureCorrelationsPtrPrVec = std::vector<TFeatureCorrelationsPtrPr>;
        using TFeatureMathsModelPtrPr = std::pair<model_t::EFeature, TMathsModelPtr>;
        using TFeatureMathsModelPtrPrVec = std::vector<TFeatureMathsModelPtrPr>;
        using TModelPtr = boost::shared_ptr<CAnomalyDetectorModel>;
        using TModelCPtr = boost::shared_ptr<const CAnomalyDetectorModel>;
        using TInfluenceCalculatorCPtr = boost::shared_ptr<const CInfluenceCalculator>;
        using TFeatureInfluenceCalculatorCPtrPr = std::pair<model_t::EFeature, TInfluenceCalculatorCPtr>;
        using TFeatureInfluenceCalculatorCPtrPrVec = std::vector<TFeatureInfluenceCalculatorCPtrPr>;
        using TFeatureInfluenceCalculatorCPtrPrVecVec = std::vector<TFeatureInfluenceCalculatorCPtrPrVec>;
        using TDetectionRuleVec = std::vector<CDetectionRule>;
        using TDetectionRuleVecCRef = boost::reference_wrapper<const TDetectionRuleVec>;
        using TStrDetectionRulePr = std::pair<std::string, model::CDetectionRule>;
        using TStrDetectionRulePrVec = std::vector<TStrDetectionRulePr>;
        using TStrDetectionRulePrVecCRef = boost::reference_wrapper<const TStrDetectionRulePrVec>;



    public:
        //! Wrapper around the model initialization data.
        //!
        //! IMPLEMENTATION DECISIONS:\n
        //! We wrap up the initialization data in an object so we don't
        //! need to change the signature of every factory function each
        //! time we need extra data to initialize a model.
        struct MODEL_EXPORT SModelInitializationData
        {
            explicit SModelInitializationData(const TDataGathererPtr &dataGatherer);

            TDataGathererPtr s_DataGatherer;
        };

        //! Wrapper around the data gatherer initialization data.
        //!
        //! IMPLEMENTATION DECISIONS:\n
        //! We wrap up the initialization data in an object so we don't
        //! need to change the signature of every factory function each
        //! time we need extra data to initialize a data gatherer.
        struct MODEL_EXPORT SGathererInitializationData
        {
            SGathererInitializationData(core_t::TTime startTime,
                                        const std::string &partitionFieldValue,
                                        unsigned int sampleOverrideCount = 0u);

            //! This constructor is meant to simplify unit tests
            SGathererInitializationData(const core_t::TTime startTime);

            core_t::TTime s_StartTime;
            const std::string &s_PartitionFieldValue;
            unsigned int s_SampleOverrideCount;
        };

    public:
        static const std::string EMPTY_STRING;

    public:
        CModelFactory(const SModelParams &params);
        virtual ~CModelFactory() = default;

        //! Create a copy of the factory owned by the calling code.
        virtual CModelFactory *clone() const = 0;

        //! \name Factory Methods
        //@{
        //! Make a new model.
        //!
        //! \param[in] initData The parameters needed to initialize the model.
        //! \warning It is owned by the calling code.
        virtual CAnomalyDetectorModel *makeModel(const SModelInitializationData &initData) const = 0;

        //! Make a new model from part of a state document.
        //!
        //! \param[in] initData Additional parameters needed to initialize
        //! the model.
        //! \param[in,out] traverser A state document traverser.
        //! \warning It is owned by the calling code.
        virtual CAnomalyDetectorModel *makeModel(const SModelInitializationData &initData,
                                                 core::CStateRestoreTraverser &traverser) const = 0;

        //! Make a new data gatherer.
        //!
        //! \param[in] initData The parameters needed to initialize the
        //! data gatherer.
        //! \warning It is owned by the calling code.
        virtual CDataGatherer *makeDataGatherer(const SGathererInitializationData &initData) const = 0;

        //! Make a new data gatherer from part of a state document.
        //!
        //! \param[in,out] traverser A state document traverser.
        //! \param[in] partitionFieldValue The partition field value.
        //! \warning It is owned by the calling code.
        virtual CDataGatherer *makeDataGatherer(const std::string &partitionFieldValue,
                                                core::CStateRestoreTraverser &traverser) const = 0;
        //@}

        //! \name Defaults
        //@{
        //! Get the default models to use for \p features and \p bucketLength.
        const TFeatureMathsModelPtrPrVec &defaultFeatureModels(const TFeatureVec &features,
                                                               core_t::TTime bucketLength,
                                                               double minimumSeasonalVarianceScale,
                                                               bool modelAnomalies) const;

        //! Get the default model to use for \p features and \p bucketLength.
        TMathsModelPtr defaultFeatureModel(model_t::EFeature feature,
                                           core_t::TTime bucketLength,
                                           double minimumSeasonalVarianceScale,
                                           bool modelAnomalies) const;

        //! Get the default correlate priors to use for correlated pairs of time
        //! series of \p features.
        const TFeatureMultivariatePriorPtrPrVec &defaultCorrelatePriors(const TFeatureVec &features) const;

        //! Get the default models for correlations of \p features.
        const TFeatureCorrelationsPtrPrVec &defaultCorrelates(const TFeatureVec &features) const;

        //! Get the default prior to use for \p feature.
        TPriorPtr defaultPrior(model_t::EFeature feature) const;

        //! Get the default prior to use for multivariate \p feature.
        TMultivariatePriorPtr defaultMultivariatePrior(model_t::EFeature feature) const;

        //! Get the default prior to use for correlared pairs of time
        //! series for univariate \p feature.
        TMultivariatePriorPtr defaultCorrelatePrior(model_t::EFeature feature) const;

        //! Get the default prior for \p feature.
        //!
        //! \param[in] feature The feature for which to get the prior.
        //! \param[in] params The model parameters.
        virtual TPriorPtr defaultPrior(model_t::EFeature feature,
                                       const SModelParams &params) const = 0;

        //! Get the default prior for multivariate \p feature.
        //!
        //! \param[in] feature The feature for which to get the prior.
        //! \param[in] params The model parameters.
        virtual TMultivariatePriorPtr defaultMultivariatePrior(model_t::EFeature feature,
                                                               const SModelParams &params) const = 0;

        //! Get the default prior for pairs of correlated time series
        //! of \p feature.
        //!
        //! \param[in] feature The feature for which to get the prior.
        //! \param[in] params The model parameters.
        virtual TMultivariatePriorPtr defaultCorrelatePrior(model_t::EFeature feature,
                                                            const SModelParams &params) const = 0;

        //! Get the default prior to use for categorical data.
        maths::CMultinomialConjugate defaultCategoricalPrior() const;

        //! Get the default time series decomposition.
        //!
        //! \param[in] feature The feature for which to get the decomposition.
        //! \param[in] bucketLength The data bucketing length.
        TDecompositionCPtr defaultDecomposition(model_t::EFeature feature,
                                                core_t::TTime bucketLength) const;

        //! Get the influence calculators to use for each feature in \p features.
        const TFeatureInfluenceCalculatorCPtrPrVec &
            defaultInfluenceCalculators(const std::string &influencerName,
                                        const TFeatureVec &features) const;
        //@}

        //! Get the search key corresponding to this factory.
        virtual const CSearchKey &searchKey() const = 0;

        //! Check if this makes the model used for a simple counting search.
        virtual bool isSimpleCount() const = 0;

        //! Check the pre-summarisation mode for this factory.
        virtual model_t::ESummaryMode summaryMode() const = 0;

        //! Get the default data type for models from this factory.
        virtual maths_t::EDataType dataType() const = 0;

        //! \name Customization by a specific search
        //@{
        //! Set the identifier of the search for which this generates models.
        virtual void identifier(int identifier) = 0;

        //! Set the record field names which will be modeled.
        virtual void fieldNames(const std::string &partitionFieldName,
                                const std::string &overFieldName,
                                const std::string &byFieldName,
                                const std::string &valueFieldName,
                                const TStrVec &influenceFieldNames) = 0;

        //! Set whether the model should process missing field values.
        virtual void useNull(bool useNull) = 0;

        //! Set the features which will be modeled.
        virtual void features(const TFeatureVec &features) = 0;

        //! Set the amount by which metric sample count is reduced for
        //! fine-grained sampling when there is latency.
        void sampleCountFactor(std::size_t sampleCountFactor);

        //! Set the bucket results delay
        virtual void bucketResultsDelay(std::size_t bucketResultsDelay) = 0;

        //! Set whether the model should exclude frequent hitters from the
        //! calculations.
        void excludeFrequent(model_t::EExcludeFrequent excludeFrequent);

        //! Set the detection rules for a detector.
        void detectionRules(TDetectionRuleVecCRef detectionRules);
        //@}

        //! Set the scheduled events
        void scheduledEvents(TStrDetectionRulePrVecCRef scheduledEvents);

        //! \name Customization by mlmodel.conf
        //@{
        //! Set the learn rate used for initializing models.
        void learnRate(double learnRate);

        //! Set the decay rate used for initializing the models.
        void decayRate(double decayRate);

        //! Set the initial decay rate multiplier used for initializing
        //! models.
        void initialDecayRateMultiplier(double multiplier);

        //! Set the maximum number of times we'll update a person's model
        //! in a bucketing interval.
        void maximumUpdatesPerBucket(double maximumUpdatesPerBucket);

        //! Set the prune window scale factor minimum
        void pruneWindowScaleMinimum(double factor);

        //! Set the prune window scale factor maximum
        void pruneWindowScaleMaximum(double factor);

        //! Set the number of times we sample the people's attribute
        //! distributions to compute raw total probabilities for population
        //! models.
        void totalProbabilityCalcSamplingSize(std::size_t samplingSize);

        //! Set whether multivariate analysis of correlated 'by' fields should
        //! be performed.
        void multivariateByFields(bool enabled);

        //! Set the minimum mode fraction used for initializing the models.
        void minimumModeFraction(double minimumModeFraction);

        //! Set the minimum mode count used for initializing the models.
        void minimumModeCount(double minimumModeCount);

        //! Set the periods and the number of points we'll use to model
        //! of the seasonal components in the data.
        void componentSize(std::size_t componentSize);
        //@}

        //! Update the bucket length, for ModelAutoConfig's benefit
        void updateBucketLength(core_t::TTime length);

        //! Get global model configuration parameters.
        const SModelParams &modelParams() const;

        //! Get the minimum mode fraction used for initializing the models.
        double minimumModeFraction() const;

        //! Set the minimum mode count used for initializing the models.
        double minimumModeCount() const;

        //! Get the number of points to use for approximating each seasonal
        //! component.
        std::size_t componentSize() const;

    protected:
        using TMultivariatePriorPtrVec = std::vector<TMultivariatePriorPtr>;
        using TOptionalSearchKey = boost::optional<CSearchKey>;

    protected:
        //! Efficiently swap the contents of this and other.
        //!
        //! \note This only swaps the state held on this base class.
        void swap(CModelFactory &other);

        //! Get a multivariate normal prior with dimension \p dimension.
        //!
        //! \param[in] dimension The dimension.
        //! \param[in] params The model parameters.
        //! \warning Up to ten dimensions are supported.
        TMultivariatePriorPtr multivariateNormalPrior(std::size_t dimension,
                                                      const SModelParams &params) const;

        //! Get a multivariate multimodal prior with dimension \p dimension.
        //!
        //! \param[in] dimension The dimension.
        //! \param[in] params The model parameters.
        //! \warning Up to ten dimensions are supported.
        TMultivariatePriorPtr multivariateMultimodalPrior(std::size_t dimension,
                                                          const SModelParams &params,
                                                          const maths::CMultivariatePrior &modePrior) const;

        //! Get a multivariate 1-of-n prior with dimension \p dimension.
        //!
        //! \param[in] dimension The dimension.
        //! \param[in] params The model parameters.
        //! \param[in] models The component models to select between.
        TMultivariatePriorPtr multivariateOneOfNPrior(std::size_t dimension,
                                                      const SModelParams &params,
                                                      const TMultivariatePriorPtrVec &models) const;

        //! Get the default prior for time-of-day and time-of-week modeling.
        //! This is just a mixture of normals which allows more modes than
        //! we typically do.
        //!
        //! \param[in] params The model parameters.
        TPriorPtr timeOfDayPrior(const SModelParams &params) const;

        //! Get the default prior for latitude and longitude modeling.
        //! This is just a mixture of correlate normals which allows more
        //! modes than we typically do.
        //!
        //! \param[in] params The model parameters.
        TMultivariatePriorPtr latLongPrior(const SModelParams &params) const;

    private:
        using TFeatureVecMathsModelMap = std::map<TFeatureVec, TFeatureMathsModelPtrPrVec>;
        using TFeatureVecMultivariatePriorMap = std::map<TFeatureVec, TFeatureMultivariatePriorPtrPrVec>;
        using TFeatureVecCorrelationsMap = std::map<TFeatureVec, TFeatureCorrelationsPtrPrVec>;
        using TStrFeatureVecPr = std::pair<std::string, TFeatureVec>;
        using TStrFeatureVecPrInfluenceCalculatorCPtrMap = std::map<TStrFeatureVecPr,
                                                                    TFeatureInfluenceCalculatorCPtrPrVec,
                                                                    maths::COrderings::SLess>;

    private:
        //! Get the field values which partition the data for modeling.
        virtual TStrCRefVec partitioningFields() const = 0;

    private:
        //! The global model configuration parameters.
        SModelParams m_ModelParams;

        //! A cache of models for collections of features.
        mutable TFeatureVecMathsModelMap m_MathsModelCache;

        //! A cache of priors for correlate pairs of collections of features.
        mutable TFeatureVecMultivariatePriorMap m_CorrelatePriorCache;

        //! A cache of models of the correlations of collections of features.
        mutable TFeatureVecCorrelationsMap m_CorrelationsCache;

        //! A cache of influence calculators for collections of features.
        mutable TStrFeatureVecPrInfluenceCalculatorCPtrMap m_InfluenceCalculatorCache;
>>>>>>> d4e4cca7
};
}
}

#endif // INCLUDED_ml_model_CModelFactory_h<|MERGE_RESOLUTION|>--- conflicted
+++ resolved
@@ -73,7 +73,6 @@
 //! to either compute online or delta probabilities for log messages,
 //! metric values, etc. This hierarchy implements the factory pattern
 //! for the CAnomalyDetectorModel hierarchy for this purpose.
-<<<<<<< HEAD
 class MODEL_EXPORT CModelFactory {
 public:
     using TFeatureVec = std::vector<model_t::EFeature>;
@@ -140,10 +139,10 @@
 
 public:
     CModelFactory(const SModelParams& params);
-    virtual ~CModelFactory(void) = default;
+    virtual ~CModelFactory() = default;
 
     //! Create a copy of the factory owned by the calling code.
-    virtual CModelFactory* clone(void) const = 0;
+    virtual CModelFactory* clone() const = 0;
 
     //! \name Factory Methods
     //@{
@@ -227,7 +226,7 @@
     virtual TMultivariatePriorPtr defaultCorrelatePrior(model_t::EFeature feature, const SModelParams& params) const = 0;
 
     //! Get the default prior to use for categorical data.
-    maths::CMultinomialConjugate defaultCategoricalPrior(void) const;
+    maths::CMultinomialConjugate defaultCategoricalPrior() const;
 
     //! Get the default time series decomposition.
     //!
@@ -241,16 +240,16 @@
     //@}
 
     //! Get the search key corresponding to this factory.
-    virtual const CSearchKey& searchKey(void) const = 0;
+    virtual const CSearchKey& searchKey() const = 0;
 
     //! Check if this makes the model used for a simple counting search.
-    virtual bool isSimpleCount(void) const = 0;
+    virtual bool isSimpleCount() const = 0;
 
     //! Check the pre-summarisation mode for this factory.
-    virtual model_t::ESummaryMode summaryMode(void) const = 0;
+    virtual model_t::ESummaryMode summaryMode() const = 0;
 
     //! Get the default data type for models from this factory.
-    virtual maths_t::EDataType dataType(void) const = 0;
+    virtual maths_t::EDataType dataType() const = 0;
 
     //! \name Customization by a specific search
     //@{
@@ -334,17 +333,17 @@
     void updateBucketLength(core_t::TTime length);
 
     //! Get global model configuration parameters.
-    const SModelParams& modelParams(void) const;
+    const SModelParams& modelParams() const;
 
     //! Get the minimum mode fraction used for initializing the models.
-    double minimumModeFraction(void) const;
+    double minimumModeFraction() const;
 
     //! Set the minimum mode count used for initializing the models.
-    double minimumModeCount(void) const;
+    double minimumModeCount() const;
 
     //! Get the number of points to use for approximating each seasonal
     //! component.
-    std::size_t componentSize(void) const;
+    std::size_t componentSize() const;
 
 protected:
     using TMultivariatePriorPtrVec = std::vector<TMultivariatePriorPtr>;
@@ -403,7 +402,7 @@
 
 private:
     //! Get the field values which partition the data for modeling.
-    virtual TStrCRefVec partitioningFields(void) const = 0;
+    virtual TStrCRefVec partitioningFields() const = 0;
 
 private:
     //! The global model configuration parameters.
@@ -420,372 +419,6 @@
 
     //! A cache of influence calculators for collections of features.
     mutable TStrFeatureVecPrInfluenceCalculatorCPtrMap m_InfluenceCalculatorCache;
-=======
-class MODEL_EXPORT CModelFactory
-{
-    public:
-        using TFeatureVec = std::vector<model_t::EFeature>;
-        using TStrVec = std::vector<std::string>;
-        using TOptionalUInt = boost::optional<unsigned int>;
-        using TStrCRef = boost::reference_wrapper<const std::string>;
-        using TStrCRefVec = std::vector<TStrCRef>;
-        using TDataGathererPtr = boost::shared_ptr<CDataGatherer>;
-        using TPriorPtr = boost::shared_ptr<maths::CPrior>;
-        using TMultivariatePriorPtr = boost::shared_ptr<maths::CMultivariatePrior>;
-        using TFeatureMultivariatePriorPtrPr = std::pair<model_t::EFeature, TMultivariatePriorPtr>;
-        using TFeatureMultivariatePriorPtrPrVec = std::vector<TFeatureMultivariatePriorPtrPr>;
-        using TDecompositionCPtr = boost::shared_ptr<const maths::CTimeSeriesDecompositionInterface>;
-        using TMathsModelPtr = boost::shared_ptr<maths::CModel>;
-        using TCorrelationsPtr = boost::shared_ptr<maths::CTimeSeriesCorrelations>;
-        using TFeatureCorrelationsPtrPr = std::pair<model_t::EFeature, TCorrelationsPtr>;
-        using TFeatureCorrelationsPtrPrVec = std::vector<TFeatureCorrelationsPtrPr>;
-        using TFeatureMathsModelPtrPr = std::pair<model_t::EFeature, TMathsModelPtr>;
-        using TFeatureMathsModelPtrPrVec = std::vector<TFeatureMathsModelPtrPr>;
-        using TModelPtr = boost::shared_ptr<CAnomalyDetectorModel>;
-        using TModelCPtr = boost::shared_ptr<const CAnomalyDetectorModel>;
-        using TInfluenceCalculatorCPtr = boost::shared_ptr<const CInfluenceCalculator>;
-        using TFeatureInfluenceCalculatorCPtrPr = std::pair<model_t::EFeature, TInfluenceCalculatorCPtr>;
-        using TFeatureInfluenceCalculatorCPtrPrVec = std::vector<TFeatureInfluenceCalculatorCPtrPr>;
-        using TFeatureInfluenceCalculatorCPtrPrVecVec = std::vector<TFeatureInfluenceCalculatorCPtrPrVec>;
-        using TDetectionRuleVec = std::vector<CDetectionRule>;
-        using TDetectionRuleVecCRef = boost::reference_wrapper<const TDetectionRuleVec>;
-        using TStrDetectionRulePr = std::pair<std::string, model::CDetectionRule>;
-        using TStrDetectionRulePrVec = std::vector<TStrDetectionRulePr>;
-        using TStrDetectionRulePrVecCRef = boost::reference_wrapper<const TStrDetectionRulePrVec>;
-
-
-
-    public:
-        //! Wrapper around the model initialization data.
-        //!
-        //! IMPLEMENTATION DECISIONS:\n
-        //! We wrap up the initialization data in an object so we don't
-        //! need to change the signature of every factory function each
-        //! time we need extra data to initialize a model.
-        struct MODEL_EXPORT SModelInitializationData
-        {
-            explicit SModelInitializationData(const TDataGathererPtr &dataGatherer);
-
-            TDataGathererPtr s_DataGatherer;
-        };
-
-        //! Wrapper around the data gatherer initialization data.
-        //!
-        //! IMPLEMENTATION DECISIONS:\n
-        //! We wrap up the initialization data in an object so we don't
-        //! need to change the signature of every factory function each
-        //! time we need extra data to initialize a data gatherer.
-        struct MODEL_EXPORT SGathererInitializationData
-        {
-            SGathererInitializationData(core_t::TTime startTime,
-                                        const std::string &partitionFieldValue,
-                                        unsigned int sampleOverrideCount = 0u);
-
-            //! This constructor is meant to simplify unit tests
-            SGathererInitializationData(const core_t::TTime startTime);
-
-            core_t::TTime s_StartTime;
-            const std::string &s_PartitionFieldValue;
-            unsigned int s_SampleOverrideCount;
-        };
-
-    public:
-        static const std::string EMPTY_STRING;
-
-    public:
-        CModelFactory(const SModelParams &params);
-        virtual ~CModelFactory() = default;
-
-        //! Create a copy of the factory owned by the calling code.
-        virtual CModelFactory *clone() const = 0;
-
-        //! \name Factory Methods
-        //@{
-        //! Make a new model.
-        //!
-        //! \param[in] initData The parameters needed to initialize the model.
-        //! \warning It is owned by the calling code.
-        virtual CAnomalyDetectorModel *makeModel(const SModelInitializationData &initData) const = 0;
-
-        //! Make a new model from part of a state document.
-        //!
-        //! \param[in] initData Additional parameters needed to initialize
-        //! the model.
-        //! \param[in,out] traverser A state document traverser.
-        //! \warning It is owned by the calling code.
-        virtual CAnomalyDetectorModel *makeModel(const SModelInitializationData &initData,
-                                                 core::CStateRestoreTraverser &traverser) const = 0;
-
-        //! Make a new data gatherer.
-        //!
-        //! \param[in] initData The parameters needed to initialize the
-        //! data gatherer.
-        //! \warning It is owned by the calling code.
-        virtual CDataGatherer *makeDataGatherer(const SGathererInitializationData &initData) const = 0;
-
-        //! Make a new data gatherer from part of a state document.
-        //!
-        //! \param[in,out] traverser A state document traverser.
-        //! \param[in] partitionFieldValue The partition field value.
-        //! \warning It is owned by the calling code.
-        virtual CDataGatherer *makeDataGatherer(const std::string &partitionFieldValue,
-                                                core::CStateRestoreTraverser &traverser) const = 0;
-        //@}
-
-        //! \name Defaults
-        //@{
-        //! Get the default models to use for \p features and \p bucketLength.
-        const TFeatureMathsModelPtrPrVec &defaultFeatureModels(const TFeatureVec &features,
-                                                               core_t::TTime bucketLength,
-                                                               double minimumSeasonalVarianceScale,
-                                                               bool modelAnomalies) const;
-
-        //! Get the default model to use for \p features and \p bucketLength.
-        TMathsModelPtr defaultFeatureModel(model_t::EFeature feature,
-                                           core_t::TTime bucketLength,
-                                           double minimumSeasonalVarianceScale,
-                                           bool modelAnomalies) const;
-
-        //! Get the default correlate priors to use for correlated pairs of time
-        //! series of \p features.
-        const TFeatureMultivariatePriorPtrPrVec &defaultCorrelatePriors(const TFeatureVec &features) const;
-
-        //! Get the default models for correlations of \p features.
-        const TFeatureCorrelationsPtrPrVec &defaultCorrelates(const TFeatureVec &features) const;
-
-        //! Get the default prior to use for \p feature.
-        TPriorPtr defaultPrior(model_t::EFeature feature) const;
-
-        //! Get the default prior to use for multivariate \p feature.
-        TMultivariatePriorPtr defaultMultivariatePrior(model_t::EFeature feature) const;
-
-        //! Get the default prior to use for correlared pairs of time
-        //! series for univariate \p feature.
-        TMultivariatePriorPtr defaultCorrelatePrior(model_t::EFeature feature) const;
-
-        //! Get the default prior for \p feature.
-        //!
-        //! \param[in] feature The feature for which to get the prior.
-        //! \param[in] params The model parameters.
-        virtual TPriorPtr defaultPrior(model_t::EFeature feature,
-                                       const SModelParams &params) const = 0;
-
-        //! Get the default prior for multivariate \p feature.
-        //!
-        //! \param[in] feature The feature for which to get the prior.
-        //! \param[in] params The model parameters.
-        virtual TMultivariatePriorPtr defaultMultivariatePrior(model_t::EFeature feature,
-                                                               const SModelParams &params) const = 0;
-
-        //! Get the default prior for pairs of correlated time series
-        //! of \p feature.
-        //!
-        //! \param[in] feature The feature for which to get the prior.
-        //! \param[in] params The model parameters.
-        virtual TMultivariatePriorPtr defaultCorrelatePrior(model_t::EFeature feature,
-                                                            const SModelParams &params) const = 0;
-
-        //! Get the default prior to use for categorical data.
-        maths::CMultinomialConjugate defaultCategoricalPrior() const;
-
-        //! Get the default time series decomposition.
-        //!
-        //! \param[in] feature The feature for which to get the decomposition.
-        //! \param[in] bucketLength The data bucketing length.
-        TDecompositionCPtr defaultDecomposition(model_t::EFeature feature,
-                                                core_t::TTime bucketLength) const;
-
-        //! Get the influence calculators to use for each feature in \p features.
-        const TFeatureInfluenceCalculatorCPtrPrVec &
-            defaultInfluenceCalculators(const std::string &influencerName,
-                                        const TFeatureVec &features) const;
-        //@}
-
-        //! Get the search key corresponding to this factory.
-        virtual const CSearchKey &searchKey() const = 0;
-
-        //! Check if this makes the model used for a simple counting search.
-        virtual bool isSimpleCount() const = 0;
-
-        //! Check the pre-summarisation mode for this factory.
-        virtual model_t::ESummaryMode summaryMode() const = 0;
-
-        //! Get the default data type for models from this factory.
-        virtual maths_t::EDataType dataType() const = 0;
-
-        //! \name Customization by a specific search
-        //@{
-        //! Set the identifier of the search for which this generates models.
-        virtual void identifier(int identifier) = 0;
-
-        //! Set the record field names which will be modeled.
-        virtual void fieldNames(const std::string &partitionFieldName,
-                                const std::string &overFieldName,
-                                const std::string &byFieldName,
-                                const std::string &valueFieldName,
-                                const TStrVec &influenceFieldNames) = 0;
-
-        //! Set whether the model should process missing field values.
-        virtual void useNull(bool useNull) = 0;
-
-        //! Set the features which will be modeled.
-        virtual void features(const TFeatureVec &features) = 0;
-
-        //! Set the amount by which metric sample count is reduced for
-        //! fine-grained sampling when there is latency.
-        void sampleCountFactor(std::size_t sampleCountFactor);
-
-        //! Set the bucket results delay
-        virtual void bucketResultsDelay(std::size_t bucketResultsDelay) = 0;
-
-        //! Set whether the model should exclude frequent hitters from the
-        //! calculations.
-        void excludeFrequent(model_t::EExcludeFrequent excludeFrequent);
-
-        //! Set the detection rules for a detector.
-        void detectionRules(TDetectionRuleVecCRef detectionRules);
-        //@}
-
-        //! Set the scheduled events
-        void scheduledEvents(TStrDetectionRulePrVecCRef scheduledEvents);
-
-        //! \name Customization by mlmodel.conf
-        //@{
-        //! Set the learn rate used for initializing models.
-        void learnRate(double learnRate);
-
-        //! Set the decay rate used for initializing the models.
-        void decayRate(double decayRate);
-
-        //! Set the initial decay rate multiplier used for initializing
-        //! models.
-        void initialDecayRateMultiplier(double multiplier);
-
-        //! Set the maximum number of times we'll update a person's model
-        //! in a bucketing interval.
-        void maximumUpdatesPerBucket(double maximumUpdatesPerBucket);
-
-        //! Set the prune window scale factor minimum
-        void pruneWindowScaleMinimum(double factor);
-
-        //! Set the prune window scale factor maximum
-        void pruneWindowScaleMaximum(double factor);
-
-        //! Set the number of times we sample the people's attribute
-        //! distributions to compute raw total probabilities for population
-        //! models.
-        void totalProbabilityCalcSamplingSize(std::size_t samplingSize);
-
-        //! Set whether multivariate analysis of correlated 'by' fields should
-        //! be performed.
-        void multivariateByFields(bool enabled);
-
-        //! Set the minimum mode fraction used for initializing the models.
-        void minimumModeFraction(double minimumModeFraction);
-
-        //! Set the minimum mode count used for initializing the models.
-        void minimumModeCount(double minimumModeCount);
-
-        //! Set the periods and the number of points we'll use to model
-        //! of the seasonal components in the data.
-        void componentSize(std::size_t componentSize);
-        //@}
-
-        //! Update the bucket length, for ModelAutoConfig's benefit
-        void updateBucketLength(core_t::TTime length);
-
-        //! Get global model configuration parameters.
-        const SModelParams &modelParams() const;
-
-        //! Get the minimum mode fraction used for initializing the models.
-        double minimumModeFraction() const;
-
-        //! Set the minimum mode count used for initializing the models.
-        double minimumModeCount() const;
-
-        //! Get the number of points to use for approximating each seasonal
-        //! component.
-        std::size_t componentSize() const;
-
-    protected:
-        using TMultivariatePriorPtrVec = std::vector<TMultivariatePriorPtr>;
-        using TOptionalSearchKey = boost::optional<CSearchKey>;
-
-    protected:
-        //! Efficiently swap the contents of this and other.
-        //!
-        //! \note This only swaps the state held on this base class.
-        void swap(CModelFactory &other);
-
-        //! Get a multivariate normal prior with dimension \p dimension.
-        //!
-        //! \param[in] dimension The dimension.
-        //! \param[in] params The model parameters.
-        //! \warning Up to ten dimensions are supported.
-        TMultivariatePriorPtr multivariateNormalPrior(std::size_t dimension,
-                                                      const SModelParams &params) const;
-
-        //! Get a multivariate multimodal prior with dimension \p dimension.
-        //!
-        //! \param[in] dimension The dimension.
-        //! \param[in] params The model parameters.
-        //! \warning Up to ten dimensions are supported.
-        TMultivariatePriorPtr multivariateMultimodalPrior(std::size_t dimension,
-                                                          const SModelParams &params,
-                                                          const maths::CMultivariatePrior &modePrior) const;
-
-        //! Get a multivariate 1-of-n prior with dimension \p dimension.
-        //!
-        //! \param[in] dimension The dimension.
-        //! \param[in] params The model parameters.
-        //! \param[in] models The component models to select between.
-        TMultivariatePriorPtr multivariateOneOfNPrior(std::size_t dimension,
-                                                      const SModelParams &params,
-                                                      const TMultivariatePriorPtrVec &models) const;
-
-        //! Get the default prior for time-of-day and time-of-week modeling.
-        //! This is just a mixture of normals which allows more modes than
-        //! we typically do.
-        //!
-        //! \param[in] params The model parameters.
-        TPriorPtr timeOfDayPrior(const SModelParams &params) const;
-
-        //! Get the default prior for latitude and longitude modeling.
-        //! This is just a mixture of correlate normals which allows more
-        //! modes than we typically do.
-        //!
-        //! \param[in] params The model parameters.
-        TMultivariatePriorPtr latLongPrior(const SModelParams &params) const;
-
-    private:
-        using TFeatureVecMathsModelMap = std::map<TFeatureVec, TFeatureMathsModelPtrPrVec>;
-        using TFeatureVecMultivariatePriorMap = std::map<TFeatureVec, TFeatureMultivariatePriorPtrPrVec>;
-        using TFeatureVecCorrelationsMap = std::map<TFeatureVec, TFeatureCorrelationsPtrPrVec>;
-        using TStrFeatureVecPr = std::pair<std::string, TFeatureVec>;
-        using TStrFeatureVecPrInfluenceCalculatorCPtrMap = std::map<TStrFeatureVecPr,
-                                                                    TFeatureInfluenceCalculatorCPtrPrVec,
-                                                                    maths::COrderings::SLess>;
-
-    private:
-        //! Get the field values which partition the data for modeling.
-        virtual TStrCRefVec partitioningFields() const = 0;
-
-    private:
-        //! The global model configuration parameters.
-        SModelParams m_ModelParams;
-
-        //! A cache of models for collections of features.
-        mutable TFeatureVecMathsModelMap m_MathsModelCache;
-
-        //! A cache of priors for correlate pairs of collections of features.
-        mutable TFeatureVecMultivariatePriorMap m_CorrelatePriorCache;
-
-        //! A cache of models of the correlations of collections of features.
-        mutable TFeatureVecCorrelationsMap m_CorrelationsCache;
-
-        //! A cache of influence calculators for collections of features.
-        mutable TStrFeatureVecPrInfluenceCalculatorCPtrMap m_InfluenceCalculatorCache;
->>>>>>> d4e4cca7
 };
 }
 }
