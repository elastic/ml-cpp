--- conflicted
+++ resolved
@@ -42,24 +42,23 @@
 //! \brief A structure to handle storing unique strings per person,
 //! attribute and influencer, used for the analytic functions
 //! "distinct_count" and "info_content"
-<<<<<<< HEAD
 class MODEL_EXPORT CUniqueStringFeatureData {
 public:
-    typedef core::CCompressedDictionary<1> TDictionary1;
-    typedef TDictionary1::CWord TWord;
-    typedef TDictionary1::TWordSet TWordSet;
-    typedef TWordSet::const_iterator TWordSetCItr;
-    typedef TDictionary1::CWordUMap<std::string>::Type TWordStringUMap;
-    typedef TWordStringUMap::const_iterator TWordStringUMapCItr;
-    typedef boost::unordered_map<core::CStoredStringPtr, TWordSet> TStoredStringPtrWordSetUMap;
-    typedef TStoredStringPtrWordSetUMap::const_iterator TStoredStringPtrWordSetUMapCItr;
-    typedef std::vector<TStoredStringPtrWordSetUMap> TStoredStringPtrWordSetUMapVec;
-    typedef SEventRateFeatureData::TStrCRef TStrCRef;
-    typedef SEventRateFeatureData::TDouble1Vec TDouble1Vec;
-    typedef SEventRateFeatureData::TDouble1VecDoublePr TDouble1VecDoublePr;
-    typedef SEventRateFeatureData::TStrCRefDouble1VecDoublePrPr TStrCRefDouble1VecDoublePrPr;
-    typedef SEventRateFeatureData::TStrCRefDouble1VecDoublePrPrVec TStrCRefDouble1VecDoublePrPrVec;
-    typedef CBucketGatherer::TStoredStringPtrVec TStoredStringPtrVec;
+    using TDictionary1 = core::CCompressedDictionary<1>;
+    using TWord = TDictionary1::CWord;
+    using TWordSet = TDictionary1::TWordSet;
+    using TWordSetCItr = TWordSet::const_iterator;
+    using TWordStringUMap = TDictionary1::CWordUMap<std::string>::Type;
+    using TWordStringUMapCItr = TWordStringUMap::const_iterator;
+    using TStoredStringPtrWordSetUMap = boost::unordered_map<core::CStoredStringPtr, TWordSet>;
+    using TStoredStringPtrWordSetUMapCItr = TStoredStringPtrWordSetUMap::const_iterator;
+    using TStoredStringPtrWordSetUMapVec = std::vector<TStoredStringPtrWordSetUMap>;
+    using TStrCRef = SEventRateFeatureData::TStrCRef;
+    using TDouble1Vec = SEventRateFeatureData::TDouble1Vec;
+    using TDouble1VecDoublePr = SEventRateFeatureData::TDouble1VecDoublePr;
+    using TStrCRefDouble1VecDoublePrPr = SEventRateFeatureData::TStrCRefDouble1VecDoublePrPr;
+    using TStrCRefDouble1VecDoublePrPrVec = SEventRateFeatureData::TStrCRefDouble1VecDoublePrPrVec;
+    using TStoredStringPtrVec = CBucketGatherer::TStoredStringPtrVec;
 
 public:
     //! Add a string into the collection
@@ -78,74 +77,21 @@
     bool acceptRestoreTraverser(core::CStateRestoreTraverser& traverser);
 
     //! Get the checksum of this object.
-    uint64_t checksum(void) const;
+    uint64_t checksum() const;
 
     //! Get the memory usage of this object in a tree structure.
     void debugMemoryUsage(core::CMemoryUsage::TMemoryUsagePtr mem) const;
 
     //! Get the memory usage of this object.
-    std::size_t memoryUsage(void) const;
+    std::size_t memoryUsage() const;
 
     //! Print the unique strings for debug.
-    std::string print(void) const;
+    std::string print() const;
 
 private:
     TDictionary1 m_Dictionary1;
     TWordStringUMap m_UniqueStrings;
     TStoredStringPtrWordSetUMapVec m_InfluencerUniqueStrings;
-=======
-class MODEL_EXPORT CUniqueStringFeatureData
-{
-    public:
-        using TDictionary1 = core::CCompressedDictionary<1>;
-        using TWord = TDictionary1::CWord;
-        using TWordSet = TDictionary1::TWordSet;
-        using TWordSetCItr = TWordSet::const_iterator;
-        using TWordStringUMap = TDictionary1::CWordUMap<std::string>::Type;
-        using TWordStringUMapCItr = TWordStringUMap::const_iterator;
-        using TStoredStringPtrWordSetUMap = boost::unordered_map<core::CStoredStringPtr, TWordSet>;
-        using TStoredStringPtrWordSetUMapCItr = TStoredStringPtrWordSetUMap::const_iterator;
-        using TStoredStringPtrWordSetUMapVec = std::vector<TStoredStringPtrWordSetUMap>;
-        using TStrCRef = SEventRateFeatureData::TStrCRef;
-        using TDouble1Vec = SEventRateFeatureData::TDouble1Vec;
-        using TDouble1VecDoublePr = SEventRateFeatureData::TDouble1VecDoublePr;
-        using TStrCRefDouble1VecDoublePrPr = SEventRateFeatureData::TStrCRefDouble1VecDoublePrPr;
-        using TStrCRefDouble1VecDoublePrPrVec = SEventRateFeatureData::TStrCRefDouble1VecDoublePrPrVec;
-        using TStoredStringPtrVec = CBucketGatherer::TStoredStringPtrVec;
-
-    public:
-        //! Add a string into the collection
-        void insert(const std::string &value, const TStoredStringPtrVec &influences);
-
-        //! Fill in a FeatureData structure with the influence strings and counts
-        void populateDistinctCountFeatureData(SEventRateFeatureData &featureData) const;
-
-        //! Fill in a FeatureData structure with the influence info_content
-        void populateInfoContentFeatureData(SEventRateFeatureData &featureData) const;
-
-        //! Persist state by passing information \p inserter.
-        void acceptPersistInserter(core::CStatePersistInserter &inserter) const;
-
-        //! Initialize state reading from \p traverser.
-        bool acceptRestoreTraverser(core::CStateRestoreTraverser &traverser);
-
-        //! Get the checksum of this object.
-        uint64_t checksum() const;
-
-        //! Get the memory usage of this object in a tree structure.
-        void debugMemoryUsage(core::CMemoryUsage::TMemoryUsagePtr mem) const;
-
-        //! Get the memory usage of this object.
-        std::size_t memoryUsage() const;
-
-        //! Print the unique strings for debug.
-        std::string print() const;
-
-    private:
-        TDictionary1 m_Dictionary1;
-        TWordStringUMap m_UniqueStrings;
-        TStoredStringPtrWordSetUMapVec m_InfluencerUniqueStrings;
->>>>>>> d4e4cca7
 };
 
 //! \brief Event rate data gathering class.
@@ -155,20 +101,19 @@
 //! to model the event rate in an arbitrary time series.
 //!
 //! \sa CDataGatherer.
-<<<<<<< HEAD
 class MODEL_EXPORT CEventRateBucketGatherer : public CBucketGatherer {
 public:
-    typedef std::map<model_t::EEventRateCategory, boost::any> TCategoryAnyMap;
-    typedef SEventRateFeatureData::TStrCRef TStrCRef;
-    typedef SEventRateFeatureData::TDouble1Vec TDouble1Vec;
-    typedef SEventRateFeatureData::TDouble1VecDoublePr TDouble1VecDoublePr;
-    typedef SEventRateFeatureData::TStrCRefDouble1VecDoublePrPr TStrCRefDouble1VecDoublePrPr;
-    typedef SEventRateFeatureData::TStrCRefDouble1VecDoublePrPrVec TStrCRefDouble1VecDoublePrPrVec;
-    typedef SEventRateFeatureData::TStrCRefDouble1VecDoublePrPrVecVec TStrCRefDouble1VecDoublePrPrVecVec;
-    typedef std::pair<std::size_t, SEventRateFeatureData> TSizeFeatureDataPr;
-    typedef std::vector<TSizeFeatureDataPr> TSizeFeatureDataPrVec;
-    typedef std::pair<TSizeSizePr, SEventRateFeatureData> TSizeSizePrFeatureDataPr;
-    typedef std::vector<TSizeSizePrFeatureDataPr> TSizeSizePrFeatureDataPrVec;
+    using TCategoryAnyMap = std::map<model_t::EEventRateCategory, boost::any>;
+    using TStrCRef = SEventRateFeatureData::TStrCRef;
+    using TDouble1Vec = SEventRateFeatureData::TDouble1Vec;
+    using TDouble1VecDoublePr = SEventRateFeatureData::TDouble1VecDoublePr;
+    using TStrCRefDouble1VecDoublePrPr = SEventRateFeatureData::TStrCRefDouble1VecDoublePrPr;
+    using TStrCRefDouble1VecDoublePrPrVec = SEventRateFeatureData::TStrCRefDouble1VecDoublePrPrVec;
+    using TStrCRefDouble1VecDoublePrPrVecVec = SEventRateFeatureData::TStrCRefDouble1VecDoublePrPrVecVec;
+    using TSizeFeatureDataPr = std::pair<std::size_t, SEventRateFeatureData>;
+    using TSizeFeatureDataPrVec = std::vector<TSizeFeatureDataPr>;
+    using TSizeSizePrFeatureDataPr = std::pair<TSizeSizePr, SEventRateFeatureData>;
+    using TSizeSizePrFeatureDataPrVec = std::vector<TSizeSizePrFeatureDataPr>;
 
 public:
     //! \name Life-cycle
@@ -227,10 +172,10 @@
     //! other purpose.
     //!
     //! \warning The caller owns the object returned.
-    virtual CBucketGatherer* cloneForPersistence(void) const;
+    virtual CBucketGatherer* cloneForPersistence() const;
 
     //! The persistence tag name of this derived class.
-    virtual const std::string& persistenceTag(void) const;
+    virtual const std::string& persistenceTag() const;
     //@}
 
     //! \name Fields
@@ -241,20 +186,20 @@
     //! probabilities are aggregated, i.e. the "over" field name for
     //! population searches and the "by" field name for individual
     //! searches.
-    virtual const std::string& personFieldName(void) const;
+    virtual const std::string& personFieldName() const;
 
     //! Get the attribute field name if one exists, i.e. the "by" for
     //! population searches, field name and returns empty otherwise.
-    virtual const std::string& attributeFieldName(void) const;
+    virtual const std::string& attributeFieldName() const;
 
     //! Returns an empty string.
-    virtual const std::string& valueFieldName(void) const;
+    virtual const std::string& valueFieldName() const;
 
     //! Get an iterator at the beginning the influencing field names.
-    virtual TStrVecCItr beginInfluencers(void) const;
+    virtual TStrVecCItr beginInfluencers() const;
 
     //! Get an iterator at the end of the influencing field names.
-    virtual TStrVecCItr endInfluencers(void) const;
+    virtual TStrVecCItr endInfluencers() const;
 
     //! Get the fields for which to gather data.
     //!
@@ -264,11 +209,11 @@
     //! attributes which are being analyzed. An empty string acts like
     //! a wild card and matches all records. This is used for analysis
     //! which is attribute independent such as total count.
-    virtual const TStrVec& fieldsOfInterest(void) const;
+    virtual const TStrVec& fieldsOfInterest() const;
     //@}
 
     //! Get a description of the search.
-    virtual std::string description(void) const;
+    virtual std::string description() const;
 
     //! \name Update
     //@{
@@ -304,19 +249,19 @@
     //@}
 
     //! Get the checksum of this gatherer.
-    virtual uint64_t checksum(void) const;
+    virtual uint64_t checksum() const;
 
     //! Get the memory used by this object.
     virtual void debugMemoryUsage(core::CMemoryUsage::TMemoryUsagePtr mem) const;
 
     //! Get the memory used by this object.
-    virtual std::size_t memoryUsage(void) const;
+    virtual std::size_t memoryUsage() const;
 
     //! Get the static size of this object - used for virtual hierarchies
-    virtual std::size_t staticSize(void) const;
+    virtual std::size_t staticSize() const;
 
     //! Clear this data gatherer.
-    virtual void clear(void);
+    virtual void clear();
 
     //! Reset bucket and return true if bucket was successfully reset or false otherwise.
     virtual bool resetBucket(core_t::TTime bucketStart);
@@ -492,7 +437,7 @@
                               const TStrVec& influenceFieldNames);
 
     //! Initialize the feature data gatherers.
-    void initializeFeatureData(void);
+    void initializeFeatureData();
 
     //! Copy the influencer person counts to \p results.
     //!
@@ -532,413 +477,6 @@
 
     //! The data features we are gathering.
     TCategoryAnyMap m_FeatureData;
-=======
-class MODEL_EXPORT CEventRateBucketGatherer : public CBucketGatherer
-{
-    public:
-        using TCategoryAnyMap = std::map<model_t::EEventRateCategory, boost::any>;
-        using TStrCRef = SEventRateFeatureData::TStrCRef;
-        using TDouble1Vec = SEventRateFeatureData::TDouble1Vec;
-        using TDouble1VecDoublePr = SEventRateFeatureData::TDouble1VecDoublePr;
-        using TStrCRefDouble1VecDoublePrPr = SEventRateFeatureData::TStrCRefDouble1VecDoublePrPr;
-        using TStrCRefDouble1VecDoublePrPrVec = SEventRateFeatureData::TStrCRefDouble1VecDoublePrPrVec;
-        using TStrCRefDouble1VecDoublePrPrVecVec = SEventRateFeatureData::TStrCRefDouble1VecDoublePrPrVecVec;
-        using TSizeFeatureDataPr = std::pair<std::size_t, SEventRateFeatureData>;
-        using TSizeFeatureDataPrVec = std::vector<TSizeFeatureDataPr>;
-        using TSizeSizePrFeatureDataPr = std::pair<TSizeSizePr, SEventRateFeatureData>;
-        using TSizeSizePrFeatureDataPrVec = std::vector<TSizeSizePrFeatureDataPr>;
-
-    public:
-        //! \name Life-cycle
-        //@{
-        //! Create an event rate bucket gatherer.
-        //!
-        //! \param[in] dataGatherer The owning data gatherer.
-        //! \param[in] summaryCountFieldName If summaryMode is E_Manual
-        //! then this is the name of the field holding the summary count.
-        //! \param[in] personFieldName The name of the field which identifies
-        //! people.
-        //! \param[in] attributeFieldName The name of the field which defines
-        //! the person attributes.
-        //! \param[in] valueFieldName The name of the field which contains
-        //! the metric values.
-        //! \param[in] influenceFieldNames The field names for which we will
-        //! compute influences.
-        //! \param[in] startTime The start of the time interval for which
-        //! to gather data.
-        CEventRateBucketGatherer(CDataGatherer &dataGatherer,
-                                 const std::string &summaryCountFieldName,
-                                 const std::string &personFieldName,
-                                 const std::string &attributeFieldName,
-                                 const std::string &valueFieldName,
-                                 const TStrVec &influenceFieldNames,
-                                 core_t::TTime startTime);
-
-        //! Construct from a state document.
-        CEventRateBucketGatherer(CDataGatherer &dataGatherer,
-                                 const std::string &summaryCountFieldName,
-                                 const std::string &personFieldName,
-                                 const std::string &attributeFieldName,
-                                 const std::string &valueFieldName,
-                                 const TStrVec &influenceFieldNames,
-                                 core::CStateRestoreTraverser &traverser);
-
-        //! Create a copy that will result in the same persisted state as the
-        //! original.  This is effectively a copy constructor that creates a
-        //! copy that's only valid for a single purpose.  The boolean flag is
-        //! redundant except to create a signature that will not be mistaken
-        //! for a general purpose copy constructor.
-        CEventRateBucketGatherer(bool isForPersistence,
-                                 const CEventRateBucketGatherer &other);
-        //@}
-
-        //! \name Persistence
-        //@{
-        //! Fill in the state from \p traverser.
-        virtual bool acceptRestoreTraverser(core::CStateRestoreTraverser &traverser);
-
-        //! Persist state by passing information to the supplied inserter
-        virtual void acceptPersistInserter(core::CStatePersistInserter &inserter) const;
-
-        //! Create a clone of this data gatherer that will result in the same
-        //! persisted state.  The clone may be incomplete in ways that do not
-        //! affect the persisted representation, and must not be used for any
-        //! other purpose.
-        //!
-        //! \warning The caller owns the object returned.
-        virtual CBucketGatherer *cloneForPersistence() const;
-
-        //! The persistence tag name of this derived class.
-        virtual const std::string& persistenceTag() const;
-        //@}
-
-        //! \name Fields
-        //@{
-        //! Get the person field name.
-        //!
-        //! This is the common field in all searches "along" which the
-        //! probabilities are aggregated, i.e. the "over" field name for
-        //! population searches and the "by" field name for individual
-        //! searches.
-        virtual const std::string &personFieldName() const;
-
-        //! Get the attribute field name if one exists, i.e. the "by" for
-        //! population searches, field name and returns empty otherwise.
-        virtual const std::string &attributeFieldName() const;
-
-        //! Returns an empty string.
-        virtual const std::string &valueFieldName() const;
-
-        //! Get an iterator at the beginning the influencing field names.
-        virtual TStrVecCItr beginInfluencers() const;
-
-        //! Get an iterator at the end of the influencing field names.
-        virtual TStrVecCItr endInfluencers() const;
-
-        //! Get the fields for which to gather data.
-        //!
-        //! For individual searches this gets the field which defines the
-        //! categories whose counts are being analyzed. For population
-        //! searches this gets the fields identifying the people and person
-        //! attributes which are being analyzed. An empty string acts like
-        //! a wild card and matches all records. This is used for analysis
-        //! which is attribute independent such as total count.
-        virtual const TStrVec &fieldsOfInterest() const;
-        //@}
-
-        //! Get a description of the search.
-        virtual std::string description() const;
-
-        //! \name Update
-        //@{
-        //! Process the specified fields.
-        //!
-        //! \note For individual searches \p fieldValues should contain one
-        //! field containing the by clause field value or a generic name if
-        //! none was specified. For population searches \p fieldValues should
-        //! contain two fields. The first field should contain the over clause
-        //! field value. The second field should the by clause field value
-        //! or a generic name if none was specified.
-        virtual bool processFields(const TStrCPtrVec &fieldValues,
-                                   CEventData &result,
-                                   CResourceMonitor &resourceMonitor);
-        //@}
-
-        //! \name Person
-        //@{
-        //! Stop gathering data on the people identified by \p peopleToRemove.
-        virtual void recyclePeople(const TSizeVec &peopleToRemove);
-
-        //! Remove all traces of people whose identifiers are greater than
-        //! or equal to \p lowestPersonToRemove.
-        virtual void removePeople(std::size_t lowestPersonToRemove);
-        //@}
-
-        //! \name Attribute
-        //@{
-        //! Stop gathering data on the attributes identified by \p attributesToRemove.
-        virtual void recycleAttributes(const TSizeVec &attributesToRemove);
-
-        //! Remove all traces of attributes whose identifiers are greater than
-        //! or equal to \p lowestAttributeToRemove.
-        virtual void removeAttributes(std::size_t lowestAttributeToRemove);
-        //@}
-
-        //! Get the checksum of this gatherer.
-        virtual uint64_t checksum() const;
-
-        //! Get the memory used by this object.
-        virtual void debugMemoryUsage(core::CMemoryUsage::TMemoryUsagePtr mem) const;
-
-        //! Get the memory used by this object.
-        virtual std::size_t memoryUsage() const;
-
-        //! Get the static size of this object - used for virtual hierarchies
-        virtual std::size_t staticSize() const;
-
-        //! Clear this data gatherer.
-        virtual void clear();
-
-        //! Reset bucket and return true if bucket was successfully reset or false otherwise.
-        virtual bool resetBucket(core_t::TTime bucketStart);
-
-        //! Release memory that is no longer needed
-        virtual void releaseMemory(core_t::TTime samplingCutoffTime);
-
-        //! \name Features
-        //@{
-        //! Get the raw data for all features for the bucketing time interval
-        //! containing \p time.
-        //!
-        //! \param[in] time The time of interest.
-        //! \param[out] result Filled in with the feature data at \p time.
-        virtual void featureData(core_t::TTime time, core_t::TTime bucketLength, TFeatureAnyPrVec &result) const;
-        //@}
-
-    private:
-        //! No-op.
-        virtual void sample(core_t::TTime time);
-
-        //! Append the counts by person for the bucketing interval containing
-        //! \p time.
-        //!
-        //! \param[in] time The time of interest.
-        //! \param[in,out] result Append (person identifier, count) for each
-        //! person. The collection is sorted by person.
-        void personCounts(model_t::EFeature feature,
-                          core_t::TTime time,
-                          TFeatureAnyPrVec &result) const;
-
-        //! Append the non-zero counts by person for bucketing interval
-        //! containing \p time.
-        //!
-        //! \param[in] time The time of interest.
-        //! \param[in,out] result Append (person identifier, count) for each
-        //! person present in the bucketing interval containing \p time. The
-        //! collection is sorted by person.
-        void nonZeroPersonCounts(model_t::EFeature feature,
-                                 core_t::TTime time,
-                                 TFeatureAnyPrVec &result) const;
-
-        //! Append an indicator function for people present in the bucketing
-        //! interval containing \p time.
-        //!
-        //! \param[in] time The time of interest.
-        //! \param[in,out] result Append (person identifier, 1) for each person
-        //! present in the bucketing interval containing \p time. The collection
-        //! is sorted by person identifier.
-        void personIndicator(model_t::EFeature feature,
-                             core_t::TTime time,
-                             TFeatureAnyPrVec &result) const;
-
-        //! Append the mean arrival times for people present in the current
-        //! bucketing interval.
-        //!
-        //! \param[in] time The time of interest.
-        //! \param[in,out] result Append (person identifier, mean arrival time)
-        //! for each person present in the bucketing interval containing \p time.
-        //! The collection is sorted by person identifier.
-        void personArrivalTimes(model_t::EFeature feature,
-                                core_t::TTime time,
-                                TFeatureAnyPrVec &result) const;
-
-        //! Append the non-zero counts for each attribute by person for the
-        //! bucketing interval containing \p time.
-        //!
-        //! \param[in] time The time of interest.
-        //! \param[in,out] result Append the non-zero attribute counts by
-        //! person. The first element of the key is person and the second
-        //! attribute. The collection is sorted lexicographically by key.
-        //! \note We expect the pairs present to be sparse on the full outer
-        //! product space of attribute and person so use a sparse encoding.
-        void nonZeroAttributeCounts(model_t::EFeature feature,
-                                    core_t::TTime time,
-                                    TFeatureAnyPrVec &result) const;
-
-        //! Append the number of unique people hitting each attribute.
-        //!
-        //! \param[in,out] result Append the count of people per attribute.
-        //! The person identifier is dummied to zero so that the result
-        //! type matches other population features.
-        void peoplePerAttribute(model_t::EFeature feature,
-                                TFeatureAnyPrVec &result) const;
-
-        //! Append an indicator function for (person, attribute) pairs
-        //! present in the bucketing interval containing \p time.
-        //!
-        //! \param[in] time The time of interest.
-        //! \param[in,out] result Append one for each (person, attribute)
-        //! pair present in the bucketing interval containing \p time. The
-        //! first element of the key is person and the second attribute. The
-        //! collection is sorted lexicographically by key.
-        //! \note We expect the pairs present to be sparse on the full outer
-        //! product space of attribute and person so use a sparse encoding.
-        void attributeIndicator(model_t::EFeature feature,
-                                core_t::TTime time,
-                                TFeatureAnyPrVec &result) const;
-
-        //! Append the number of unique values for each person
-        //! in the bucketing interval containing \p time.
-        //!
-        //! \param[in] time The time of interest.
-        //! \param[out] result Filled in with the unique value counts
-        //! by person
-        void bucketUniqueValuesPerPerson(model_t::EFeature feature,
-                                         core_t::TTime time,
-                                         TFeatureAnyPrVec &result) const;
-
-        //! Append the number of unique values for each person and attribute
-        //! in the bucketing interval containing \p time.
-        //!
-        //! \param[in] time The time of interest.
-        //! \param[out] result Filled in with the unique value counts
-        //! by person and attribute
-        void bucketUniqueValuesPerPersonAttribute(model_t::EFeature feature,
-                                                  core_t::TTime time,
-                                                  TFeatureAnyPrVec &result) const;
-
-        //! Append the compressed length of the unique attributes each person
-        //! hits in the bucketing interval containing \p time.
-        //!
-        //! \param[in] time The time of interest.
-        //! \param[out] result Filled in with the compressed length of the
-        //! unique values by person and attribute
-        void bucketCompressedLengthPerPerson(model_t::EFeature feature,
-                                             core_t::TTime time,
-                                             TFeatureAnyPrVec &result) const;
-
-        //! Append the compressed length of the unique attributes each person
-        //! hits in the bucketing interval containing \p time.
-        //!
-        //! \param[in] time The time of interest.
-        //! \param[out] result Filled in with the compressed length of the
-        //! unique values by person and attribute
-        void bucketCompressedLengthPerPersonAttribute(model_t::EFeature feature,
-                                                      core_t::TTime time,
-                                                      TFeatureAnyPrVec &result) const;
-
-        //! Append the time-of-day/week values for each person in the
-        //! bucketing interval \p time.
-        //!
-        //! \param[in] time The time of interest.
-        //! \param[out] result Filled in with the arrival time values
-        //! by person.
-        void bucketMeanTimesPerPerson(model_t::EFeature feature,
-                                      core_t::TTime time,
-                                      TFeatureAnyPrVec &result) const;
-
-        //! Append the time-of-day/week values of each attribute and person
-        //! in the bucketing interval \p time.
-        //!
-        //! \param[in] time The time of interest.
-        //! \param[out] result Filled in with the arrival time values
-        //! by attribute and person
-        void bucketMeanTimesPerPersonAttribute(model_t::EFeature feature,
-                                               core_t::TTime time,
-                                               TFeatureAnyPrVec &result) const;
-
-        //! Resize the necessary data structures so they can accommodate
-        //! the person and attribute identified by \p pid and \p cid,
-        //! respectively.
-        //!
-        //! \param[in] pid The identifier of the person to accommodate.
-        //! \param[in] cid The identifier of the attribute to accommodate.
-        virtual void resize(std::size_t pid, std::size_t cid);
-
-        //! Record the arrival of the \p values for the person identified
-        //! by \p pid.
-        //!
-        //! \param[in] pid The identifier of the person who generated the
-        //! record(s).
-        //! \param[in] cid The identifier of the attribute who generated
-        //! the record(s).
-        //! \param[in] time The end time of the record(s).
-        //! \param[in] values Ignored.
-        //! \param[in] count The number of records.
-        //! \param[in] stringValue The value for the function string argument
-        //! if there is one or null.
-        //! \param[in] influences The influencing field values which label
-        //! the value.
-        virtual void addValue(std::size_t pid,
-                              std::size_t cid,
-                              core_t::TTime time,
-                              const CEventData::TDouble1VecArray &values,
-                              std::size_t count,
-                              const CEventData::TOptionalStr &stringValue,
-                              const TStoredStringPtrVec &influences);
-
-        //! Start a new bucket.
-        virtual void startNewBucket(core_t::TTime time, bool skipUpdates);
-
-        //! Initialize the field names collection.
-        void initializeFieldNames(const std::string &personFieldName,
-                                  const std::string &attributeFieldName,
-                                  const std::string &valueFieldName,
-                                  const std::string &summaryCountFieldName,
-                                  const TStrVec &influenceFieldNames);
-
-        //! Initialize the feature data gatherers.
-        void initializeFeatureData();
-
-        //! Copy the influencer person counts to \p results.
-        //!
-        //! \warning This assumes that \p result is sorted by person
-        //! identifier.
-        void addInfluencerCounts(core_t::TTime time, TSizeFeatureDataPrVec &result) const;
-
-        //! Copy the influencer person and attribute counts to \p results.
-        //!
-        //! \warning This assumes that \p result is sorted by person
-        //! and attribute identifier.
-        void addInfluencerCounts(core_t::TTime time, TSizeSizePrFeatureDataPrVec &result) const;
-
-    private:
-        //! The name of the field value of interest for keyed functions
-        std::string m_ValueFieldName;
-
-        //! The names of the fields  of interest.
-        //!
-        //! This is of the form:
-        //!   -# The name of the field which identifies people,
-        //!   -# [The name of the field which identifies people's attributes],
-        //!   -# [The names of the influencing fields],
-        //!   -# [The name of the field which identifies a function to key off],
-        //!   -# [The name of the field containing the person(/attribute) count
-        //!       if summarized data are being gathered]
-        TStrVec m_FieldNames;
-
-        //! The position of the first influencer field
-        std::size_t m_BeginInfluencingFields;
-
-        //! The position of the first count/value field.
-        std::size_t m_BeginValueField;
-
-        //! The position of the field holding the summarised count.
-        std::size_t m_BeginSummaryFields;
-
-        //! The data features we are gathering.
-        TCategoryAnyMap m_FeatureData;
->>>>>>> d4e4cca7
 };
 }
 }
