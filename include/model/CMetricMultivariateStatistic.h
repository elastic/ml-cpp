--- conflicted
+++ resolved
@@ -49,34 +49,12 @@
 //!   -# Supported by core::CMemory::dynamicSize
 //!   -# Have overload of operator<<
 template<class STATISTIC>
-<<<<<<< HEAD
 class CMetricMultivariateStatistic {
 public:
-    typedef core::CSmallVector<double, 1> TDouble1Vec;
+    using TDouble1Vec = core::CSmallVector<double, 1>;
 
 public:
     static const std::string VALUE_TAG;
-=======
-class CMetricMultivariateStatistic
-{
-    public:
-        using TDouble1Vec = core::CSmallVector<double, 1>;
-
-    public:
-        static const std::string VALUE_TAG;
-
-    public:
-        CMetricMultivariateStatistic(std::size_t n) : m_Values(n) {}
-
-        //! Persist to a state document.
-        void persist(core::CStatePersistInserter &inserter) const
-        {
-            for (std::size_t i = 0u; i < m_Values.size(); ++i)
-            {
-                CMetricStatisticWrappers::persist(m_Values[i], VALUE_TAG, inserter);
-            }
-        }
->>>>>>> d4e4cca7
 
 public:
     CMetricMultivariateStatistic(std::size_t n) : m_Values(n) {}
@@ -119,7 +97,7 @@
     }
 
     //! Returns the aggregated value of all the measurements.
-    TDouble1Vec value(void) const {
+    TDouble1Vec value() const {
         std::size_t dimension = m_Values.size();
         TDouble1Vec result(dimension);
         for (std::size_t i = 0u; i < dimension; ++i) {
@@ -131,13 +109,12 @@
                 result[i + j * dimension] = vi[j];
             }
         }
-<<<<<<< HEAD
         return result;
     }
 
     //! Returns the aggregated value of all the measurements suitable
     //! for computing influence.
-    TDouble1Vec influencerValue(void) const {
+    TDouble1Vec influencerValue() const {
         std::size_t dimension = m_Values.size();
         TDouble1Vec result(dimension);
         for (std::size_t i = 0u; i < dimension; ++i) {
@@ -147,61 +124,13 @@
             }
             for (std::size_t j = 0u; j < vi.size(); ++j) {
                 result[i + j * dimension] = vi[j];
-=======
-
-        //! Returns the aggregated value of all the measurements.
-        TDouble1Vec value() const
-        {
-            std::size_t dimension = m_Values.size();
-            TDouble1Vec result(dimension);
-            for (std::size_t i = 0u; i < dimension; ++i)
-            {
-                TDouble1Vec vi = CMetricStatisticWrappers::value(m_Values[i]);
-                if (vi.size() > 1)
-                {
-                    result.resize(vi.size() * dimension);
-                }
-                for (std::size_t j = 0u; j < vi.size(); ++j)
-                {
-                    result[i + j * dimension] = vi[j];
-                }
-            }
-            return result;
-        }
-
-        //! Returns the aggregated value of all the measurements suitable
-        //! for computing influence.
-        TDouble1Vec influencerValue() const
-        {
-            std::size_t dimension = m_Values.size();
-            TDouble1Vec result(dimension);
-            for (std::size_t i = 0u; i < dimension; ++i)
-            {
-                TDouble1Vec vi = CMetricStatisticWrappers::influencerValue(m_Values[i]);
-                if (vi.size() > 1)
-                {
-                    result.resize(vi.size() * dimension);
-                }
-                for (std::size_t j = 0u; j < vi.size(); ++j)
-                {
-                    result[i + j * dimension] = vi[j];
-                }
->>>>>>> d4e4cca7
             }
         }
         return result;
     }
 
-<<<<<<< HEAD
     //! Returns the count of all the measurements.
-    double count(void) const { return CMetricStatisticWrappers::count(m_Values[0]); }
-=======
-        //! Returns the count of all the measurements.
-        double count() const
-        {
-            return CMetricStatisticWrappers::count(m_Values[0]);
-        }
->>>>>>> d4e4cca7
+    double count() const { return CMetricStatisticWrappers::count(m_Values[0]); }
 
     //! Combine two partial statistics.
     const CMetricMultivariateStatistic& operator+=(const CMetricMultivariateStatistic& rhs) {
@@ -220,37 +149,18 @@
         core::CMemoryDebug::dynamicSize("m_Value", m_Values, mem);
     }
 
-<<<<<<< HEAD
     //! Get the memory used by the statistic.
-    std::size_t memoryUsage(void) const { return sizeof(*this) + core::CMemory::dynamicSize(m_Values); }
+    std::size_t memoryUsage() const { return sizeof(*this) + core::CMemory::dynamicSize(m_Values); }
 
     //! Print partial statistic
-    std::string print(void) const {
+    std::string print() const {
         std::ostringstream result;
         result << core::CContainerPrinter::print(m_Values);
         return result.str();
     }
 
 private:
-    typedef core::CSmallVector<STATISTIC, 2> TStatistic2Vec;
-=======
-        //! Get the memory used by the statistic.
-        std::size_t memoryUsage() const
-        {
-            return sizeof(*this) + core::CMemory::dynamicSize(m_Values);
-        }
-
-        //! Print partial statistic
-        std::string print() const
-        {
-            std::ostringstream result;
-            result << core::CContainerPrinter::print(m_Values);
-            return result.str();
-        }
-
-    private:
-        using TStatistic2Vec = core::CSmallVector<STATISTIC, 2>;
->>>>>>> d4e4cca7
+    using TStatistic2Vec = core::CSmallVector<STATISTIC, 2>;
 
 private:
     TStatistic2Vec m_Values;
