/*
 * ELASTICSEARCH CONFIDENTIAL
 *
 * Copyright (c) 2016 Elasticsearch BV. All Rights Reserved.
 *
 * Notice: this software, and all information contained
 * therein, is the exclusive property of Elasticsearch BV
 * and its licensors, if any, and is protected under applicable
 * domestic and foreign law, and international treaties.
 *
 * Reproduction, republication or distribution without the
 * express written consent of Elasticsearch BV is
 * strictly prohibited.
 */

#ifndef INCLUDED_ml_model_CMetricBucketGatherer_h
#define INCLUDED_ml_model_CMetricBucketGatherer_h

#include <core/CMemory.h>
#include <core/CoreTypes.h>

#include <maths/CBasicStatistics.h>

#include <model/CDataGatherer.h>
#include <model/ImportExport.h>

#include <boost/any.hpp>

#include <map>
#include <string>
#include <vector>

namespace ml {
namespace core {
class CStatePersistInserter;
class CStateRestoreTraverser;
}
namespace model {
class CDataGatherer;
class CResourceMonitor;

//! \brief Metric series data gathering class.
//!
//! DESCRIPTION:\n
//! This performs all pre-processing of the data which we model in order
//! to characterize metric time series.
//!
//! \sa CDataGatherer.
<<<<<<< HEAD
class MODEL_EXPORT CMetricBucketGatherer : public CBucketGatherer {
public:
    typedef std::pair<model_t::EMetricCategory, std::size_t> TCategorySizePr;
    typedef std::map<TCategorySizePr, boost::any> TCategorySizePrAnyMap;
    typedef TCategorySizePrAnyMap::iterator TCategorySizePrAnyMapItr;
    typedef TCategorySizePrAnyMap::const_iterator TCategorySizePrAnyMapCItr;

public:
    //! \name Life-cycle
    //@{
    //! Create a new population metric data gatherer.
    //!
    //! \param[in] dataGatherer The owning data gatherer.
    //! \param[in] summaryCountFieldName If \p summaryMode is E_Manual
    //! then this is the name of the field holding the summary count.
    //! \param[in] personFieldName The name of the field which identifies
    //! people.
    //! \param[in] attributeFieldName The name of the field which defines
    //! the person attributes.
    //! \param[in] valueFieldName The name of the field which contains
    //! the metric values.
    //! \param[in] influenceFieldNames The field names for which we will
    //! compute influences.
    //! \param[in] startTime The start of the time interval for which
    //! to gather data.
    CMetricBucketGatherer(CDataGatherer& dataGatherer,
                          const std::string& summaryCountFieldName,
                          const std::string& personFieldName,
                          const std::string& attributeFieldName,
                          const std::string& valueFieldName,
                          const TStrVec& influenceFieldNames,
                          core_t::TTime startTime);

    //! Construct from a state document.
    CMetricBucketGatherer(CDataGatherer& dataGatherer,
                          const std::string& summaryCountFieldName,
                          const std::string& personFieldName,
                          const std::string& attributeFieldName,
                          const std::string& valueFieldName,
                          const TStrVec& influenceFieldNames,
                          core::CStateRestoreTraverser& traverser);

    //! Create a copy that will result in the same persisted state as the
    //! original.  This is effectively a copy constructor that creates a
    //! copy that's only valid for a single purpose.  The boolean flag is
    //! redundant except to create a signature that will not be mistaken for
    //! a general purpose copy constructor.
    CMetricBucketGatherer(bool isForPersistence, const CMetricBucketGatherer& other);
    //@}

    //! \name Persistence
    //@{
    //! Persist state by passing information to the supplied inserter
    virtual void acceptPersistInserter(core::CStatePersistInserter& inserter) const;

    //! Fill in the state from \p traverser.
    virtual bool acceptRestoreTraverser(core::CStateRestoreTraverser& traverser);

    //! Create a clone of this data gatherer that will result in the same
    //! persisted state.  The clone may be incomplete in ways that do not
    //! affect the persisted representation, and must not be used for any
    //! other purpose.
    //! \warning The caller owns the object returned.
    virtual CBucketGatherer* cloneForPersistence(void) const;

    //! The persistence tag name of this derived class.
    virtual const std::string& persistenceTag(void) const;

private:
    //! Internal restore function.
    bool acceptRestoreTraverserInternal(core::CStateRestoreTraverser& traverser, bool isCurrentVersion);
    //@}

public:
    //! \name Fields
    //@{
    //! Get the person field name.
    //!
    //! This is the common field in all searches "along" which the
    //! probabilities are aggregated, i.e. the "over" field name for
    //! population searches and the "by" field name for individual
    //! searches.
    virtual const std::string& personFieldName(void) const;

    //! Get the attribute field name if one exists, i.e. the "by" for
    //! population searches, field name and returns empty otherwise.
    virtual const std::string& attributeFieldName(void) const;

    //! Returns an empty string.
    virtual const std::string& valueFieldName(void) const;

    //! Get an iterator at the beginning the influencing field names.
    virtual TStrVecCItr beginInfluencers(void) const;

    //! Get an iterator at the end of the influencing field names.
    virtual TStrVecCItr endInfluencers(void) const;

    //! Get the fields for which to gather data.
    //!
    //! For individual searches this gets the field which defines the
    //! categories whose counts are being analyzed. For population
    //! searches this gets the fields identifying the people and person
    //! attributes which are being analyzed. An empty string acts like
    //! a wild card and matches all records. This is used for analysis
    //! which is attribute independent such as total count.
    virtual const TStrVec& fieldsOfInterest(void) const;
    //@}

    //! Get a description of the search.
    virtual std::string description(void) const;

    //! \name Update
    //@{
    //! Process the specified fields.
    //!
    //! \note For individual searches \p fieldValues should contain two
    //! fields. The first field should contain the by clause field value
    //! or a generic name if none was specified. The second field should
    //! contain a number corresponding to the metric value. For population
    //! searches \p fieldValues should contain three fields. The first
    //! field should contain the over clause field value. The second field
    //! should the by clause field value or a generic name if none was
    //! specified. The third field should contain a number corresponding
    //! to the metric value.
    virtual bool processFields(const TStrCPtrVec& fieldValues, CEventData& result, CResourceMonitor& resourceMonitor);
    //@}

    //! \name Person
    //@{
    //! Stop gathering data on the people identified by \p peopleToRemove.
    virtual void recyclePeople(const TSizeVec& peopleToRemove);

    //! Remove all traces of people whose identifiers are greater than
    //! or equal to \p lowestPersonToRemove.
    virtual void removePeople(std::size_t lowestPersonToRemove);
    //@}

    //! \name Attribute
    //@{
    //! Stop gathering data on the attributes identified by \p attributesToRemove.
    virtual void recycleAttributes(const TSizeVec& attributesToRemove);

    //! Remove all traces of attributes whose identifiers are greater
    //! than or equal to \p lowestAttributeToRemove.
    virtual void removeAttributes(std::size_t lowestAttributeToRemove);
    //@}

    //! Get the checksum of this gatherer.
    virtual uint64_t checksum(void) const;

    //! Debug the memory used by this object.
    virtual void debugMemoryUsage(core::CMemoryUsage::TMemoryUsagePtr mem) const;

    //! Get the memory used by this object.
    virtual std::size_t memoryUsage(void) const;

    //! Get the static size of this object - used for virtual hierarchies
    virtual std::size_t staticSize(void) const;

    //! Clear this data gatherer.
    virtual void clear(void);

    //! Reset bucket and return true if bucket was successfully reset or false otherwise.
    virtual bool resetBucket(core_t::TTime bucketStart);

    //! Release memory that is no longer needed
    virtual void releaseMemory(core_t::TTime samplingCutoffTime);

    //! \name Features
    //@{
    //! Get the raw data for all features for the bucketing time interval
    //! containing \p time.
    //!
    //! \param[in] time The time of interest.
    //! \param[out] result Filled in with the feature data at \p time.
    virtual void featureData(core_t::TTime time, core_t::TTime bucketLength, TFeatureAnyPrVec& result) const;
    //@}

private:
    //! Create samples if possible for the bucket pointed out by \p time.
    virtual void sample(core_t::TTime time);

    //! Resize the necessary data structures so they can accommodate
    //! the person and attribute identified by \p pid and \p cid,
    //! respectively.
    //!
    //! \param[in] pid The identifier of the person to accommodate.
    //! \param[in] cid The identifier of the attribute to accommodate.
    virtual void resize(std::size_t pid, std::size_t cid);

    //! Record the arrival of \p values for attribute identified by
    //! \p cid and person identified by \p pid.
    //!
    //! \param[in] pid The identifier of the person who generated
    //! the value.
    //! \param[in] cid The identifier of the value's attribute.
    //! \param[in] time The time of the \p values.
    //! \param[in] values The metric statistic value(s)
    //! \param[in] count The number of measurements in the metric
    //! statistic.
    //! \param[in] stringValue Ignored.
    //! \param[in] influences The influencing field values which
    //! label the value.
    virtual void addValue(std::size_t pid,
                          std::size_t cid,
                          core_t::TTime time,
                          const CEventData::TDouble1VecArray& values,
                          std::size_t count,
                          const CEventData::TOptionalStr& stringValue,
                          const TStoredStringPtrVec& influences);

    //! Start a new bucket.
    virtual void startNewBucket(core_t::TTime time, bool skipUpdates);

    //! Initialize the field names collection.
    //! initializeFieldNamesPart2() must be called after this.
    //! In the event that the data gatherer is being restored from persisted
    //! state, the sequence must be:
    //! 1) initializeFieldNamesPart1()
    //! 2) restore state
    //! 3) initializeFieldNamesPart2()
    void initializeFieldNamesPart1(const std::string& personFieldName,
                                   const std::string& attributeFieldName,
                                   const TStrVec& influenceFieldNames);

    //! Initialize the field names collection.
    //! initializeFieldNamesPart1() must be called before this.
    //! In the event that the data gatherer is being restored from persisted
    //! state, the sequence must be:
    //! 1) initializeFieldNamesPart1()
    //! 2) restore state
    //! 3) initializeFieldNamesPart2()
    void initializeFieldNamesPart2(const std::string& valueFieldName, const std::string& summaryCountFieldName);

    //! Initialize the feature data gatherers.
    void initializeFeatureData(void);

private:
    //! The metric value field name.  This is held separately to
    //! m_FieldNames because in the case of summarization the field
    //! names holding the summarized values will be mangled.
    std::string m_ValueFieldName;

    //! The names of the fields  of interest.
    //!
    //! The entries in order are:
    //!   -# The name of the field which identifies people,
    //!   -# For population models only, the name of the field which
    //!      identifies people's attributes,
    //!   -# The name of zero or more influencing fields,
    //!   -# The name of the field holding the count followed by the
    //!      field name(s) of the field(s) which hold the statistics
    //!      themselves, which must (for those that are present) be
    //!      ordered mean, min, max, sum.
    //!   -# For the API with user defined pre-summarisation, the name
    //!      of the field which holds the count then the name of the field
    //!      which holds the statistic value,
    //!   -# Otherwise the name of the field which holds the metric value.
    TStrVec m_FieldNames;

    //! The position of the first influencing field.
    std::size_t m_BeginInfluencingFields;

    //! The position of the first count/value field.
    std::size_t m_BeginValueFields;

    //! For summarized values, this stores the metric categories
    //! corresponding to the summarized field names in m_FieldNames;
    //! for non-summarized input this will be empty
    TMetricCategoryVec m_FieldMetricCategories;

    //! The data features we are gathering.
    TCategorySizePrAnyMap m_FeatureData;
=======
class MODEL_EXPORT CMetricBucketGatherer : public CBucketGatherer
{
    public:
        using TCategorySizePr = std::pair<model_t::EMetricCategory, std::size_t>;
        using TCategorySizePrAnyMap = std::map<TCategorySizePr, boost::any>;
        using TCategorySizePrAnyMapItr = TCategorySizePrAnyMap::iterator;
        using TCategorySizePrAnyMapCItr = TCategorySizePrAnyMap::const_iterator;

    public:
        //! \name Life-cycle
        //@{
        //! Create a new population metric data gatherer.
        //!
        //! \param[in] dataGatherer The owning data gatherer.
        //! \param[in] summaryCountFieldName If \p summaryMode is E_Manual
        //! then this is the name of the field holding the summary count.
        //! \param[in] personFieldName The name of the field which identifies
        //! people.
        //! \param[in] attributeFieldName The name of the field which defines
        //! the person attributes.
        //! \param[in] valueFieldName The name of the field which contains
        //! the metric values.
        //! \param[in] influenceFieldNames The field names for which we will
        //! compute influences.
        //! \param[in] startTime The start of the time interval for which
        //! to gather data.
        CMetricBucketGatherer(CDataGatherer &dataGatherer,
                              const std::string &summaryCountFieldName,
                              const std::string &personFieldName,
                              const std::string &attributeFieldName,
                              const std::string &valueFieldName,
                              const TStrVec &influenceFieldNames,
                              core_t::TTime startTime);

        //! Construct from a state document.
        CMetricBucketGatherer(CDataGatherer &dataGatherer,
                              const std::string &summaryCountFieldName,
                              const std::string &personFieldName,
                              const std::string &attributeFieldName,
                              const std::string &valueFieldName,
                              const TStrVec &influenceFieldNames,
                              core::CStateRestoreTraverser &traverser);

        //! Create a copy that will result in the same persisted state as the
        //! original.  This is effectively a copy constructor that creates a
        //! copy that's only valid for a single purpose.  The boolean flag is
        //! redundant except to create a signature that will not be mistaken for
        //! a general purpose copy constructor.
        CMetricBucketGatherer(bool isForPersistence,
                            const CMetricBucketGatherer &other);
        //@}

        //! \name Persistence
        //@{
        //! Persist state by passing information to the supplied inserter
        virtual void acceptPersistInserter(core::CStatePersistInserter &inserter) const;

        //! Fill in the state from \p traverser.
        virtual bool acceptRestoreTraverser(core::CStateRestoreTraverser &traverser);

        //! Create a clone of this data gatherer that will result in the same
        //! persisted state.  The clone may be incomplete in ways that do not
        //! affect the persisted representation, and must not be used for any
        //! other purpose.
        //! \warning The caller owns the object returned.
        virtual CBucketGatherer *cloneForPersistence() const;

        //! The persistence tag name of this derived class.
        virtual const std::string& persistenceTag() const;

    private:
        //! Internal restore function.
        bool acceptRestoreTraverserInternal(core::CStateRestoreTraverser &traverser,
                                            bool isCurrentVersion);
        //@}

    public:
        //! \name Fields
        //@{
        //! Get the person field name.
        //!
        //! This is the common field in all searches "along" which the
        //! probabilities are aggregated, i.e. the "over" field name for
        //! population searches and the "by" field name for individual
        //! searches.
        virtual const std::string &personFieldName() const;

        //! Get the attribute field name if one exists, i.e. the "by" for
        //! population searches, field name and returns empty otherwise.
        virtual const std::string &attributeFieldName() const;

        //! Returns an empty string.
        virtual const std::string &valueFieldName() const;

        //! Get an iterator at the beginning the influencing field names.
        virtual TStrVecCItr beginInfluencers() const;

        //! Get an iterator at the end of the influencing field names.
        virtual TStrVecCItr endInfluencers() const;

        //! Get the fields for which to gather data.
        //!
        //! For individual searches this gets the field which defines the
        //! categories whose counts are being analyzed. For population
        //! searches this gets the fields identifying the people and person
        //! attributes which are being analyzed. An empty string acts like
        //! a wild card and matches all records. This is used for analysis
        //! which is attribute independent such as total count.
        virtual const TStrVec &fieldsOfInterest() const;
        //@}

        //! Get a description of the search.
        virtual std::string description() const;

        //! \name Update
        //@{
        //! Process the specified fields.
        //!
        //! \note For individual searches \p fieldValues should contain two
        //! fields. The first field should contain the by clause field value
        //! or a generic name if none was specified. The second field should
        //! contain a number corresponding to the metric value. For population
        //! searches \p fieldValues should contain three fields. The first
        //! field should contain the over clause field value. The second field
        //! should the by clause field value or a generic name if none was
        //! specified. The third field should contain a number corresponding
        //! to the metric value.
        virtual bool processFields(const TStrCPtrVec &fieldValues,
                                   CEventData &result,
                                   CResourceMonitor &resourceMonitor);
        //@}

        //! \name Person
        //@{
        //! Stop gathering data on the people identified by \p peopleToRemove.
        virtual void recyclePeople(const TSizeVec &peopleToRemove);

        //! Remove all traces of people whose identifiers are greater than
        //! or equal to \p lowestPersonToRemove.
        virtual void removePeople(std::size_t lowestPersonToRemove);
        //@}

        //! \name Attribute
        //@{
        //! Stop gathering data on the attributes identified by \p attributesToRemove.
        virtual void recycleAttributes(const TSizeVec &attributesToRemove);

        //! Remove all traces of attributes whose identifiers are greater
        //! than or equal to \p lowestAttributeToRemove.
        virtual void removeAttributes(std::size_t lowestAttributeToRemove);
        //@}

        //! Get the checksum of this gatherer.
        virtual uint64_t checksum() const;

        //! Debug the memory used by this object.
        virtual void debugMemoryUsage(core::CMemoryUsage::TMemoryUsagePtr mem) const;

        //! Get the memory used by this object.
        virtual std::size_t memoryUsage() const;

        //! Get the static size of this object - used for virtual hierarchies
        virtual std::size_t staticSize() const;

        //! Clear this data gatherer.
        virtual void clear();

        //! Reset bucket and return true if bucket was successfully reset or false otherwise.
        virtual bool resetBucket(core_t::TTime bucketStart);

        //! Release memory that is no longer needed
        virtual void releaseMemory(core_t::TTime samplingCutoffTime);

        //! \name Features
        //@{
        //! Get the raw data for all features for the bucketing time interval
        //! containing \p time.
        //!
        //! \param[in] time The time of interest.
        //! \param[out] result Filled in with the feature data at \p time.
        virtual void featureData(core_t::TTime time, core_t::TTime bucketLength,
                                 TFeatureAnyPrVec &result) const;
        //@}

    private:
        //! Create samples if possible for the bucket pointed out by \p time.
        virtual void sample(core_t::TTime time);

        //! Resize the necessary data structures so they can accommodate
        //! the person and attribute identified by \p pid and \p cid,
        //! respectively.
        //!
        //! \param[in] pid The identifier of the person to accommodate.
        //! \param[in] cid The identifier of the attribute to accommodate.
        virtual void resize(std::size_t pid, std::size_t cid);

        //! Record the arrival of \p values for attribute identified by
        //! \p cid and person identified by \p pid.
        //!
        //! \param[in] pid The identifier of the person who generated
        //! the value.
        //! \param[in] cid The identifier of the value's attribute.
        //! \param[in] time The time of the \p values.
        //! \param[in] values The metric statistic value(s)
        //! \param[in] count The number of measurements in the metric
        //! statistic.
        //! \param[in] stringValue Ignored.
        //! \param[in] influences The influencing field values which
        //! label the value.
        virtual void addValue(std::size_t pid,
                              std::size_t cid,
                              core_t::TTime time,
                              const CEventData::TDouble1VecArray &values,
                              std::size_t count,
                              const CEventData::TOptionalStr &stringValue,
                              const TStoredStringPtrVec &influences);

        //! Start a new bucket.
        virtual void startNewBucket(core_t::TTime time, bool skipUpdates);

        //! Initialize the field names collection.
        //! initializeFieldNamesPart2() must be called after this.
        //! In the event that the data gatherer is being restored from persisted
        //! state, the sequence must be:
        //! 1) initializeFieldNamesPart1()
        //! 2) restore state
        //! 3) initializeFieldNamesPart2()
        void initializeFieldNamesPart1(const std::string &personFieldName,
                                       const std::string &attributeFieldName,
                                       const TStrVec &influenceFieldNames);

        //! Initialize the field names collection.
        //! initializeFieldNamesPart1() must be called before this.
        //! In the event that the data gatherer is being restored from persisted
        //! state, the sequence must be:
        //! 1) initializeFieldNamesPart1()
        //! 2) restore state
        //! 3) initializeFieldNamesPart2()
        void initializeFieldNamesPart2(const std::string &valueFieldName,
                                       const std::string &summaryCountFieldName);

        //! Initialize the feature data gatherers.
        void initializeFeatureData();

    private:

        //! The metric value field name.  This is held separately to
        //! m_FieldNames because in the case of summarization the field
        //! names holding the summarized values will be mangled.
        std::string m_ValueFieldName;

        //! The names of the fields  of interest.
        //!
        //! The entries in order are:
        //!   -# The name of the field which identifies people,
        //!   -# For population models only, the name of the field which
        //!      identifies people's attributes,
        //!   -# The name of zero or more influencing fields,
        //!   -# The name of the field holding the count followed by the 
        //!      field name(s) of the field(s) which hold the statistics 
        //!      themselves, which must (for those that are present) be
        //!      ordered mean, min, max, sum.
        //!   -# For the API with user defined pre-summarisation, the name
        //!      of the field which holds the count then the name of the field
        //!      which holds the statistic value,
        //!   -# Otherwise the name of the field which holds the metric value.
        TStrVec m_FieldNames;

        //! The position of the first influencing field.
        std::size_t m_BeginInfluencingFields;

        //! The position of the first count/value field.
        std::size_t m_BeginValueFields;

        //! For summarized values, this stores the metric categories
        //! corresponding to the summarized field names in m_FieldNames;
        //! for non-summarized input this will be empty
        TMetricCategoryVec m_FieldMetricCategories;

        //! The data features we are gathering.
        TCategorySizePrAnyMap m_FeatureData;
>>>>>>> d4e4cca7
};
}
}

#endif // INCLUDED_ml_model_CMetricBucketGatherer_h<|MERGE_RESOLUTION|>--- conflicted
+++ resolved
@@ -46,13 +46,12 @@
 //! to characterize metric time series.
 //!
 //! \sa CDataGatherer.
-<<<<<<< HEAD
 class MODEL_EXPORT CMetricBucketGatherer : public CBucketGatherer {
 public:
-    typedef std::pair<model_t::EMetricCategory, std::size_t> TCategorySizePr;
-    typedef std::map<TCategorySizePr, boost::any> TCategorySizePrAnyMap;
-    typedef TCategorySizePrAnyMap::iterator TCategorySizePrAnyMapItr;
-    typedef TCategorySizePrAnyMap::const_iterator TCategorySizePrAnyMapCItr;
+    using TCategorySizePr = std::pair<model_t::EMetricCategory, std::size_t>;
+    using TCategorySizePrAnyMap = std::map<TCategorySizePr, boost::any>;
+    using TCategorySizePrAnyMapItr = TCategorySizePrAnyMap::iterator;
+    using TCategorySizePrAnyMapCItr = TCategorySizePrAnyMap::const_iterator;
 
 public:
     //! \name Life-cycle
@@ -110,10 +109,10 @@
     //! affect the persisted representation, and must not be used for any
     //! other purpose.
     //! \warning The caller owns the object returned.
-    virtual CBucketGatherer* cloneForPersistence(void) const;
+    virtual CBucketGatherer* cloneForPersistence() const;
 
     //! The persistence tag name of this derived class.
-    virtual const std::string& persistenceTag(void) const;
+    virtual const std::string& persistenceTag() const;
 
 private:
     //! Internal restore function.
@@ -129,20 +128,20 @@
     //! probabilities are aggregated, i.e. the "over" field name for
     //! population searches and the "by" field name for individual
     //! searches.
-    virtual const std::string& personFieldName(void) const;
+    virtual const std::string& personFieldName() const;
 
     //! Get the attribute field name if one exists, i.e. the "by" for
     //! population searches, field name and returns empty otherwise.
-    virtual const std::string& attributeFieldName(void) const;
+    virtual const std::string& attributeFieldName() const;
 
     //! Returns an empty string.
-    virtual const std::string& valueFieldName(void) const;
+    virtual const std::string& valueFieldName() const;
 
     //! Get an iterator at the beginning the influencing field names.
-    virtual TStrVecCItr beginInfluencers(void) const;
+    virtual TStrVecCItr beginInfluencers() const;
 
     //! Get an iterator at the end of the influencing field names.
-    virtual TStrVecCItr endInfluencers(void) const;
+    virtual TStrVecCItr endInfluencers() const;
 
     //! Get the fields for which to gather data.
     //!
@@ -152,11 +151,11 @@
     //! attributes which are being analyzed. An empty string acts like
     //! a wild card and matches all records. This is used for analysis
     //! which is attribute independent such as total count.
-    virtual const TStrVec& fieldsOfInterest(void) const;
+    virtual const TStrVec& fieldsOfInterest() const;
     //@}
 
     //! Get a description of the search.
-    virtual std::string description(void) const;
+    virtual std::string description() const;
 
     //! \name Update
     //@{
@@ -195,19 +194,19 @@
     //@}
 
     //! Get the checksum of this gatherer.
-    virtual uint64_t checksum(void) const;
+    virtual uint64_t checksum() const;
 
     //! Debug the memory used by this object.
     virtual void debugMemoryUsage(core::CMemoryUsage::TMemoryUsagePtr mem) const;
 
     //! Get the memory used by this object.
-    virtual std::size_t memoryUsage(void) const;
+    virtual std::size_t memoryUsage() const;
 
     //! Get the static size of this object - used for virtual hierarchies
-    virtual std::size_t staticSize(void) const;
+    virtual std::size_t staticSize() const;
 
     //! Clear this data gatherer.
-    virtual void clear(void);
+    virtual void clear();
 
     //! Reset bucket and return true if bucket was successfully reset or false otherwise.
     virtual bool resetBucket(core_t::TTime bucketStart);
@@ -282,7 +281,7 @@
     void initializeFieldNamesPart2(const std::string& valueFieldName, const std::string& summaryCountFieldName);
 
     //! Initialize the feature data gatherers.
-    void initializeFeatureData(void);
+    void initializeFeatureData();
 
 private:
     //! The metric value field name.  This is held separately to
@@ -320,289 +319,6 @@
 
     //! The data features we are gathering.
     TCategorySizePrAnyMap m_FeatureData;
-=======
-class MODEL_EXPORT CMetricBucketGatherer : public CBucketGatherer
-{
-    public:
-        using TCategorySizePr = std::pair<model_t::EMetricCategory, std::size_t>;
-        using TCategorySizePrAnyMap = std::map<TCategorySizePr, boost::any>;
-        using TCategorySizePrAnyMapItr = TCategorySizePrAnyMap::iterator;
-        using TCategorySizePrAnyMapCItr = TCategorySizePrAnyMap::const_iterator;
-
-    public:
-        //! \name Life-cycle
-        //@{
-        //! Create a new population metric data gatherer.
-        //!
-        //! \param[in] dataGatherer The owning data gatherer.
-        //! \param[in] summaryCountFieldName If \p summaryMode is E_Manual
-        //! then this is the name of the field holding the summary count.
-        //! \param[in] personFieldName The name of the field which identifies
-        //! people.
-        //! \param[in] attributeFieldName The name of the field which defines
-        //! the person attributes.
-        //! \param[in] valueFieldName The name of the field which contains
-        //! the metric values.
-        //! \param[in] influenceFieldNames The field names for which we will
-        //! compute influences.
-        //! \param[in] startTime The start of the time interval for which
-        //! to gather data.
-        CMetricBucketGatherer(CDataGatherer &dataGatherer,
-                              const std::string &summaryCountFieldName,
-                              const std::string &personFieldName,
-                              const std::string &attributeFieldName,
-                              const std::string &valueFieldName,
-                              const TStrVec &influenceFieldNames,
-                              core_t::TTime startTime);
-
-        //! Construct from a state document.
-        CMetricBucketGatherer(CDataGatherer &dataGatherer,
-                              const std::string &summaryCountFieldName,
-                              const std::string &personFieldName,
-                              const std::string &attributeFieldName,
-                              const std::string &valueFieldName,
-                              const TStrVec &influenceFieldNames,
-                              core::CStateRestoreTraverser &traverser);
-
-        //! Create a copy that will result in the same persisted state as the
-        //! original.  This is effectively a copy constructor that creates a
-        //! copy that's only valid for a single purpose.  The boolean flag is
-        //! redundant except to create a signature that will not be mistaken for
-        //! a general purpose copy constructor.
-        CMetricBucketGatherer(bool isForPersistence,
-                            const CMetricBucketGatherer &other);
-        //@}
-
-        //! \name Persistence
-        //@{
-        //! Persist state by passing information to the supplied inserter
-        virtual void acceptPersistInserter(core::CStatePersistInserter &inserter) const;
-
-        //! Fill in the state from \p traverser.
-        virtual bool acceptRestoreTraverser(core::CStateRestoreTraverser &traverser);
-
-        //! Create a clone of this data gatherer that will result in the same
-        //! persisted state.  The clone may be incomplete in ways that do not
-        //! affect the persisted representation, and must not be used for any
-        //! other purpose.
-        //! \warning The caller owns the object returned.
-        virtual CBucketGatherer *cloneForPersistence() const;
-
-        //! The persistence tag name of this derived class.
-        virtual const std::string& persistenceTag() const;
-
-    private:
-        //! Internal restore function.
-        bool acceptRestoreTraverserInternal(core::CStateRestoreTraverser &traverser,
-                                            bool isCurrentVersion);
-        //@}
-
-    public:
-        //! \name Fields
-        //@{
-        //! Get the person field name.
-        //!
-        //! This is the common field in all searches "along" which the
-        //! probabilities are aggregated, i.e. the "over" field name for
-        //! population searches and the "by" field name for individual
-        //! searches.
-        virtual const std::string &personFieldName() const;
-
-        //! Get the attribute field name if one exists, i.e. the "by" for
-        //! population searches, field name and returns empty otherwise.
-        virtual const std::string &attributeFieldName() const;
-
-        //! Returns an empty string.
-        virtual const std::string &valueFieldName() const;
-
-        //! Get an iterator at the beginning the influencing field names.
-        virtual TStrVecCItr beginInfluencers() const;
-
-        //! Get an iterator at the end of the influencing field names.
-        virtual TStrVecCItr endInfluencers() const;
-
-        //! Get the fields for which to gather data.
-        //!
-        //! For individual searches this gets the field which defines the
-        //! categories whose counts are being analyzed. For population
-        //! searches this gets the fields identifying the people and person
-        //! attributes which are being analyzed. An empty string acts like
-        //! a wild card and matches all records. This is used for analysis
-        //! which is attribute independent such as total count.
-        virtual const TStrVec &fieldsOfInterest() const;
-        //@}
-
-        //! Get a description of the search.
-        virtual std::string description() const;
-
-        //! \name Update
-        //@{
-        //! Process the specified fields.
-        //!
-        //! \note For individual searches \p fieldValues should contain two
-        //! fields. The first field should contain the by clause field value
-        //! or a generic name if none was specified. The second field should
-        //! contain a number corresponding to the metric value. For population
-        //! searches \p fieldValues should contain three fields. The first
-        //! field should contain the over clause field value. The second field
-        //! should the by clause field value or a generic name if none was
-        //! specified. The third field should contain a number corresponding
-        //! to the metric value.
-        virtual bool processFields(const TStrCPtrVec &fieldValues,
-                                   CEventData &result,
-                                   CResourceMonitor &resourceMonitor);
-        //@}
-
-        //! \name Person
-        //@{
-        //! Stop gathering data on the people identified by \p peopleToRemove.
-        virtual void recyclePeople(const TSizeVec &peopleToRemove);
-
-        //! Remove all traces of people whose identifiers are greater than
-        //! or equal to \p lowestPersonToRemove.
-        virtual void removePeople(std::size_t lowestPersonToRemove);
-        //@}
-
-        //! \name Attribute
-        //@{
-        //! Stop gathering data on the attributes identified by \p attributesToRemove.
-        virtual void recycleAttributes(const TSizeVec &attributesToRemove);
-
-        //! Remove all traces of attributes whose identifiers are greater
-        //! than or equal to \p lowestAttributeToRemove.
-        virtual void removeAttributes(std::size_t lowestAttributeToRemove);
-        //@}
-
-        //! Get the checksum of this gatherer.
-        virtual uint64_t checksum() const;
-
-        //! Debug the memory used by this object.
-        virtual void debugMemoryUsage(core::CMemoryUsage::TMemoryUsagePtr mem) const;
-
-        //! Get the memory used by this object.
-        virtual std::size_t memoryUsage() const;
-
-        //! Get the static size of this object - used for virtual hierarchies
-        virtual std::size_t staticSize() const;
-
-        //! Clear this data gatherer.
-        virtual void clear();
-
-        //! Reset bucket and return true if bucket was successfully reset or false otherwise.
-        virtual bool resetBucket(core_t::TTime bucketStart);
-
-        //! Release memory that is no longer needed
-        virtual void releaseMemory(core_t::TTime samplingCutoffTime);
-
-        //! \name Features
-        //@{
-        //! Get the raw data for all features for the bucketing time interval
-        //! containing \p time.
-        //!
-        //! \param[in] time The time of interest.
-        //! \param[out] result Filled in with the feature data at \p time.
-        virtual void featureData(core_t::TTime time, core_t::TTime bucketLength,
-                                 TFeatureAnyPrVec &result) const;
-        //@}
-
-    private:
-        //! Create samples if possible for the bucket pointed out by \p time.
-        virtual void sample(core_t::TTime time);
-
-        //! Resize the necessary data structures so they can accommodate
-        //! the person and attribute identified by \p pid and \p cid,
-        //! respectively.
-        //!
-        //! \param[in] pid The identifier of the person to accommodate.
-        //! \param[in] cid The identifier of the attribute to accommodate.
-        virtual void resize(std::size_t pid, std::size_t cid);
-
-        //! Record the arrival of \p values for attribute identified by
-        //! \p cid and person identified by \p pid.
-        //!
-        //! \param[in] pid The identifier of the person who generated
-        //! the value.
-        //! \param[in] cid The identifier of the value's attribute.
-        //! \param[in] time The time of the \p values.
-        //! \param[in] values The metric statistic value(s)
-        //! \param[in] count The number of measurements in the metric
-        //! statistic.
-        //! \param[in] stringValue Ignored.
-        //! \param[in] influences The influencing field values which
-        //! label the value.
-        virtual void addValue(std::size_t pid,
-                              std::size_t cid,
-                              core_t::TTime time,
-                              const CEventData::TDouble1VecArray &values,
-                              std::size_t count,
-                              const CEventData::TOptionalStr &stringValue,
-                              const TStoredStringPtrVec &influences);
-
-        //! Start a new bucket.
-        virtual void startNewBucket(core_t::TTime time, bool skipUpdates);
-
-        //! Initialize the field names collection.
-        //! initializeFieldNamesPart2() must be called after this.
-        //! In the event that the data gatherer is being restored from persisted
-        //! state, the sequence must be:
-        //! 1) initializeFieldNamesPart1()
-        //! 2) restore state
-        //! 3) initializeFieldNamesPart2()
-        void initializeFieldNamesPart1(const std::string &personFieldName,
-                                       const std::string &attributeFieldName,
-                                       const TStrVec &influenceFieldNames);
-
-        //! Initialize the field names collection.
-        //! initializeFieldNamesPart1() must be called before this.
-        //! In the event that the data gatherer is being restored from persisted
-        //! state, the sequence must be:
-        //! 1) initializeFieldNamesPart1()
-        //! 2) restore state
-        //! 3) initializeFieldNamesPart2()
-        void initializeFieldNamesPart2(const std::string &valueFieldName,
-                                       const std::string &summaryCountFieldName);
-
-        //! Initialize the feature data gatherers.
-        void initializeFeatureData();
-
-    private:
-
-        //! The metric value field name.  This is held separately to
-        //! m_FieldNames because in the case of summarization the field
-        //! names holding the summarized values will be mangled.
-        std::string m_ValueFieldName;
-
-        //! The names of the fields  of interest.
-        //!
-        //! The entries in order are:
-        //!   -# The name of the field which identifies people,
-        //!   -# For population models only, the name of the field which
-        //!      identifies people's attributes,
-        //!   -# The name of zero or more influencing fields,
-        //!   -# The name of the field holding the count followed by the 
-        //!      field name(s) of the field(s) which hold the statistics 
-        //!      themselves, which must (for those that are present) be
-        //!      ordered mean, min, max, sum.
-        //!   -# For the API with user defined pre-summarisation, the name
-        //!      of the field which holds the count then the name of the field
-        //!      which holds the statistic value,
-        //!   -# Otherwise the name of the field which holds the metric value.
-        TStrVec m_FieldNames;
-
-        //! The position of the first influencing field.
-        std::size_t m_BeginInfluencingFields;
-
-        //! The position of the first count/value field.
-        std::size_t m_BeginValueFields;
-
-        //! For summarized values, this stores the metric categories
-        //! corresponding to the summarized field names in m_FieldNames;
-        //! for non-summarized input this will be empty
-        TMetricCategoryVec m_FieldMetricCategories;
-
-        //! The data features we are gathering.
-        TCategorySizePrAnyMap m_FeatureData;
->>>>>>> d4e4cca7
 };
 }
 }
