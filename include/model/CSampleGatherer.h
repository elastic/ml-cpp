--- conflicted
+++ resolved
@@ -116,21 +116,12 @@
                 BUCKET_STATS_TAG,
                 boost::bind<void>(TStatBucketQueueSerializer(TMetricPartialStatistic(m_Dimension)), boost::cref(m_BucketStats), _1));
         }
-<<<<<<< HEAD
         for (const auto& stats : m_InfluencerBucketStats) {
             inserter.insertLevel(INFLUENCER_BUCKET_STATS_TAG,
                                  boost::bind<void>(TStoredStringPtrStatUMapBucketQueueSerializer(
                                                        TStoredStringPtrStatUMap(1), CStoredStringPtrStatUMapSerializer(m_Dimension)),
                                                    boost::cref(stats),
                                                    _1));
-=======
-        //@}
-
-        //! Get the dimension of the underlying statistic.
-        std::size_t dimension() const
-        {
-            return m_Dimension;
->>>>>>> d4e4cca7
         }
     }
 
@@ -159,7 +150,7 @@
     //@}
 
     //! Get the dimension of the underlying statistic.
-    std::size_t dimension(void) const { return m_Dimension; }
+    std::size_t dimension() const { return m_Dimension; }
 
     //! Get the feature data for the bucketing interval containing
     //! \p time.
@@ -252,11 +243,10 @@
         }
     }
 
-<<<<<<< HEAD
     //! Update the state to represent the start of a new bucket.
     void startNewBucket(core_t::TTime time) {
         m_BucketStats.push(TMetricPartialStatistic(m_Dimension), time);
-        for (auto&& stats : m_InfluencerBucketStats) {
+        for (auto& stats : m_InfluencerBucketStats) {
             stats.push(TStoredStringPtrStatUMap(1), time);
         }
         m_Samples.clear();
@@ -265,30 +255,8 @@
     //! Reset the bucket state for the bucket containing \p bucketStart.
     void resetBucket(core_t::TTime bucketStart) {
         m_BucketStats.get(bucketStart) = TMetricPartialStatistic(m_Dimension);
-        for (auto&& stats : m_InfluencerBucketStats) {
+        for (auto& stats : m_InfluencerBucketStats) {
             stats.get(bucketStart) = TStoredStringPtrStatUMap(1);
-=======
-        //! Update the state to represent the start of a new bucket.
-        void startNewBucket(core_t::TTime time)
-        {
-            m_BucketStats.push(TMetricPartialStatistic(m_Dimension), time);
-            for (auto &stats : m_InfluencerBucketStats)
-            {
-                stats.push(TStoredStringPtrStatUMap(1), time);
-            }
-            m_Samples.clear();
-        }
-
-        //! Reset the bucket state for the bucket containing \p bucketStart.
-        void resetBucket(core_t::TTime bucketStart)
-        {
-            m_BucketStats.get(bucketStart) = TMetricPartialStatistic(m_Dimension);
-            for (auto &stats : m_InfluencerBucketStats)
-            {
-                stats.get(bucketStart) = TStoredStringPtrStatUMap(1);
-            }
-            m_SampleStats.resetBucket(bucketStart);
->>>>>>> d4e4cca7
         }
         m_SampleStats.resetBucket(bucketStart);
     }
@@ -302,13 +270,12 @@
             if (bucket.count() > 0.0) {
                 return false;
             }
-<<<<<<< HEAD
         }
         return true;
     }
 
     //! Get the checksum of this gatherer.
-    uint64_t checksum(void) const {
+    uint64_t checksum() const {
         uint64_t seed = static_cast<uint64_t>(m_Classifier.isInteger());
         seed = maths::CChecksum::calculate(seed, m_Classifier.isNonNegative());
         seed = maths::CChecksum::calculate(seed, m_SampleStats);
@@ -326,13 +293,13 @@
     }
 
     //! Get the memory used by this gatherer.
-    std::size_t memoryUsage(void) const {
+    std::size_t memoryUsage() const {
         return sizeof(*this) + core::CMemory::dynamicSize(m_SampleStats) + core::CMemory::dynamicSize(m_BucketStats) +
                core::CMemory::dynamicSize(m_InfluencerBucketStats) + core::CMemory::dynamicSize(m_Samples);
     }
 
     //! Print this gatherer for debug.
-    std::string print(void) const {
+    std::string print() const {
         std::ostringstream result;
         result << m_Classifier.isInteger() << ' ' << m_Classifier.isNonNegative() << ' ' << m_BucketStats.print() << ' '
                << m_SampleStats.print() << ' ' << core::CContainerPrinter::print(m_Samples) << ' '
@@ -385,60 +352,6 @@
                                                           map.insert({CStringStore::influencers().get(key), m_Initial}).first->second))
             } while (traverser.next());
             return true;
-=======
-            for (const auto &bucket : m_BucketStats)
-            {
-                if (bucket.count() > 0.0)
-                {
-                    return false;
-                }
-            }
-            return true;
-        }
-
-        //! Get the checksum of this gatherer.
-        uint64_t checksum() const
-        {
-            uint64_t seed = static_cast<uint64_t>(m_Classifier.isInteger());
-            seed = maths::CChecksum::calculate(seed, m_Classifier.isNonNegative());
-            seed = maths::CChecksum::calculate(seed, m_SampleStats);
-            seed = maths::CChecksum::calculate(seed, m_BucketStats);
-            return maths::CChecksum::calculate(seed, m_InfluencerBucketStats);
-        }
-
-        //! Debug the memory used by this gatherer.
-        void debugMemoryUsage(core::CMemoryUsage::TMemoryUsagePtr mem) const
-        {
-            mem->setName("CSampleGatherer", sizeof(*this));
-            core::CMemoryDebug::dynamicSize("m_SampleStats", m_SampleStats, mem);
-            core::CMemoryDebug::dynamicSize("m_BucketStats", m_BucketStats, mem);
-            core::CMemoryDebug::dynamicSize("m_InfluencerBucketStats",
-                                            m_InfluencerBucketStats, mem);
-            core::CMemoryDebug::dynamicSize("m_Samples", m_Samples, mem);
-        }
-
-        //! Get the memory used by this gatherer.
-        std::size_t memoryUsage() const
-        {
-            return   sizeof(*this)
-                   + core::CMemory::dynamicSize(m_SampleStats)
-                   + core::CMemory::dynamicSize(m_BucketStats)
-                   + core::CMemory::dynamicSize(m_InfluencerBucketStats)
-                   + core::CMemory::dynamicSize(m_Samples);
-        }
-
-        //! Print this gatherer for debug.
-        std::string print() const
-        {
-            std::ostringstream result;
-            result << m_Classifier.isInteger()
-                   << ' ' << m_Classifier.isNonNegative()
-                   << ' ' << m_BucketStats.print()
-                   << ' ' << m_SampleStats.print()
-                   << ' ' << core::CContainerPrinter::print(m_Samples)
-                   << ' ' << core::CContainerPrinter::print(m_InfluencerBucketStats);
-            return result.str();
->>>>>>> d4e4cca7
         }
 
     private:
