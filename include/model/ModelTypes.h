/*
 * ELASTICSEARCH CONFIDENTIAL
 *
 * Copyright (c) 2016 Elasticsearch BV. All Rights Reserved.
 *
 * Notice: this software, and all information contained
 * therein, is the exclusive property of Elasticsearch BV
 * and its licensors, if any, and is protected under applicable
 * domestic and foreign law, and international treaties.
 *
 * Reproduction, republication or distribution without the
 * express written consent of Elasticsearch BV is
 * strictly prohibited.
 */

#ifndef INCLUDED_ml_model_t_ModelTypes_h
#define INCLUDED_ml_model_t_ModelTypes_h

#include <core/CMemory.h>
#include <core/CSmallVector.h>
#include <core/CoreTypes.h>

#include <maths/MathsTypes.h>

#include <model/ImportExport.h>

#include <functional>
#include <string>
#include <utility>

#include <stdint.h>

namespace ml {
namespace core {
class CStatePersistInserter;
class CStateRestoreTraverser;
}
namespace maths {
class CMultivariatePrior;
class CPrior;
class CTimeSeriesDecompositionInterface;
}
namespace model {
class CInfluenceCalculator;
struct SModelParams;
}

namespace model_t {

using TDouble1Vec = core::CSmallVector<double, 1>;
using TDouble2Vec = core::CSmallVector<double, 2>;
using TDouble2Vec1Vec = core::CSmallVector<TDouble2Vec, 1>;
using TDouble1VecDouble1VecPr = std::pair<TDouble1Vec, TDouble1Vec>;
using TInfluenceCalculatorCPtr = boost::shared_ptr<const model::CInfluenceCalculator>;

//! The types of model available.
//!
//! Rate models are used for data categories that don't have
//! associated values, i.e. log messages, etc. Metric models
//! are used for data categories that have an associated value,
//! i.e. CPU utilization, etc.
enum EModelType { E_Counting, E_EventRateOnline, E_MetricOnline };

//! Get a string description of a model type.
MODEL_EXPORT
std::string print(EModelType type);

//! \brief Describes the result type.
//!
//! DESCRIPTION:\n
//! The types of the results:
//!   -# Interim: if the bucket isn't complete.
//!   -# Final: if the bucket is complete.
//!   -# Unconditional: if a result corresponds to a feature value which
//!      is unusual in its own right.
//!   -# Conditional: if a result corresponds to a feature value which
//!      is unusual only after conditioning on some other.
//!
//! IMPLEMENTATION:\n
//! Uses 1-of-n bitwise encoding of the different result binary descriptors
//! so the size is just that of an unsigned int.
<<<<<<< HEAD
class MODEL_EXPORT CResultType {
public:
    enum EInterimOrFinal { E_Interim = 1, E_Final = 2 };

    enum EConditionalOrUnconditional { E_Unconditional = 4, E_Conditional = 8 };

public:
    CResultType(void) : m_Type(0) {}
    CResultType(EInterimOrFinal type) : m_Type(type) {}
    CResultType(EConditionalOrUnconditional type) : m_Type(type) {}
    explicit CResultType(unsigned int type) : m_Type(type) {}

    //! Set whether or not this is interim.
    void set(EInterimOrFinal type) {
        m_Type = m_Type & (E_Unconditional | E_Conditional);
        m_Type = m_Type | type;
    }

    //! Set whether or not this is conditional.
    void set(EConditionalOrUnconditional type) {
        m_Type = m_Type & (E_Interim | E_Final);
        m_Type = m_Type | type;
    }

    //! Check if this is interim.
    bool isInterim(void) const { return (m_Type & static_cast<unsigned int>(E_Interim)) != 0; }

    //! Get as interim or final enumeration.
    EInterimOrFinal asInterimOrFinal(void) const { return this->isInterim() ? E_Interim : E_Final; }

    //! Check if this is unconditional.
    bool isUnconditional(void) const { return (m_Type & static_cast<unsigned int>(E_Unconditional)) != 0; }

    //! Get as conditional or unconditional enumeration.
    EConditionalOrUnconditional asConditionalOrUnconditional(void) const {
        return this->isUnconditional() ? E_Unconditional : E_Conditional;
    }

    //! Get as an unsigned integer.
    unsigned int asUint(void) const { return m_Type; }

private:
    //! Encodes the result type.
    unsigned int m_Type;
=======
class MODEL_EXPORT CResultType
{
    public:
        enum EInterimOrFinal
        {
            E_Interim = 1,
            E_Final   = 2
        };

        enum EConditionalOrUnconditional
        {
            E_Unconditional = 4,
            E_Conditional   = 8
        };

    public:
        CResultType() : m_Type(0) {}
        CResultType(EInterimOrFinal type) : m_Type(type) {}
        CResultType(EConditionalOrUnconditional type) : m_Type(type) {}
        explicit CResultType(unsigned int type) : m_Type(type) {}

        //! Set whether or not this is interim.
        void set(EInterimOrFinal type)
        {
            m_Type = m_Type & (E_Unconditional | E_Conditional);
            m_Type = m_Type | type;
        }

        //! Set whether or not this is conditional.
        void set(EConditionalOrUnconditional type)
        {
            m_Type = m_Type & (E_Interim | E_Final);
            m_Type = m_Type | type;
        }

        //! Check if this is interim.
        bool isInterim() const
        {
            return (m_Type & static_cast<unsigned int>(E_Interim)) != 0;
        }

        //! Get as interim or final enumeration.
        EInterimOrFinal asInterimOrFinal() const
        {
            return this->isInterim() ? E_Interim : E_Final;
        }

        //! Check if this is unconditional.
        bool isUnconditional() const
        {
            return (m_Type & static_cast<unsigned int>(E_Unconditional)) != 0;
        }

        //! Get as conditional or unconditional enumeration.
        EConditionalOrUnconditional asConditionalOrUnconditional() const
        {
            return this->isUnconditional() ? E_Unconditional : E_Conditional;
        }

        //! Get as an unsigned integer.
        unsigned int asUint() const { return m_Type; }

    private:
        //! Encodes the result type.
        unsigned int m_Type;
>>>>>>> d4e4cca7
};

//! The feature naming is systematic and all subsequent feature
//! names should conform to the following syntax:\n
//!   E_(Individual|Population|Peers)\<feature name\>[By|Of][Bucket][And][Person][And][Attribute]\n
//!
//! In particular, the Individual prefix denotes that the feature
//! is to be analyzed individually in time whereas the Population
//! prefix that should be analyzed as part of a population, the
//! Bucket suffix denotes that the feature applies to a single
//! bucketing interval, the Person suffix that it relates to a
//! single person, the Attribute suffix that it relates to a single
//! attribute of a person, \<feature name\> describes the sort of
//! data being collected and "by" and "and" should be inserted so
//! that the name scans properly. For example,\n
//!   E_IndividualCountByBucketAndPerson
//!
//! is the count of events a person generates in a single bucketing
//! interval to be analyzed individually over time.
//!
//! The possible data features we extract are:
//!   -# IndividualCountByBucketAndPerson: is the count of events for
//!      each person in a bucketing interval.
//!   -# IndividualNonZeroCountByBucketAndPerson: is the non-zero count
//!      of events for each person in a bucketing interval.
//!   -# IndividualTotalBucketCountByPerson: is the count of bucketing
//!      intervals containing each person over all time.
//!   -# IndividualIndicatorOfBucketPerson: is the indicator of the presence
//!      of a person in a bucketing interval.
//!   -# IndividualLowCountsByBucketAndPerson: is for detecting unusually
//!      low counts of events for each person in a bucketing interval.
//!   -# IndividualHighCountsByBucketAndPerson: is for detecting unusually
//!      high count of events for each person in a bucketing interval.
//!   -# IndividualLowNonZeroCountByBucketAndPerson: is for detecting
//!      unusually low non-zero counts of events for each person in a
//!      bucketing interval.
//!   -# IndividualHighNonZeroCountByBucketAndPerson: is for detecting
//!      unusually high non-zero counts of events for each person in a
//!      bucketing interval.
//!   -# IndividualUniqueCountByBucketAndPerson: is the number of distinct
//!      values of a categorical field for each person in a bucketing
//!      interval.
//!   -# IndividualInfoContentByBucketAndPerson: is the information content
//!      (or compressibility) of values of a categorical field for each
//!      person in a bucketing interval.
//!   -# IndividualLowInfoContentByBucketAndPerson: is for detecting
//!      unusually low information content (or compressibility) of values
//!      of a categorical field for each person in a bucketing interval.
//!   -# IndividualHighInfoContentByBucketAndPerson: is for detecting
//!      unusually high information content (or compressibility) of values
//!      of a categorical field for each person in a bucketing interval.
//!   -# IndividualArrivalTimesByPerson: is for detecting unusual
//!      event rates based on analyzing the times between messages.
//!      Note, this is automatically selected for modeling event
//!      rates if the time between messages is long w.r.t. the bucketing
//!      interval is large. As such it is not exposed as a function and
//!      is used in conjunction with IndividualCountByBucketAndPerson.
//!   -# IndividualLongArrivalTimesByPerson: is for detecting unusually
//!      low event rates based on analyzing the times between messages.
//!      Note, this is automatically selected for modeling event rates
//!      if the time between messages is long w.r.t. the bucketing interval
//!      is large. As such it is not exposed as a function and is used
//!      in conjunction with IndividualLowCountsByBucketAndPerson.
//!   -# IndividualShortArrivalTimesByPerson: is for detecting unusually
//!      high event rates based on analyzing the times between messages.
//!      Note, this is automatically selected for modeling event rates
//!      if the time between messages is long w.r.t. the bucketing interval
//!      is large. As such it is not exposed as a function and is used
//!      in conjunction with IndividualHighCountsByBucketAndPerson.
//!   -# IndividualMeanByPerson: is the mean of a fixed number of metric
//!      values for each person.
//!   -# IndividualLowMeanByPerson: is for detecting unusually low means
//!      of a fixed number of metric values for each person.
//!   -# IndividualHighMeanByPerson: is for detecting unusually high
//!      means of a fixed number of metric values for each person.
//!   -# IndividualMedianByPerson: is the median of a fixed number of metric
//!      values for each person.
//!   -# IndividualMinByPerson: is the minimum of a fixed number of metric
//!      values for each person.
//!   -# IndividualMaxByPerson: is the maximum of a fixed number of metric
//!      values for each person.
//!   -# IndividualVarianceByPerson: is the variance of a fixed number of
//!      metric values for each person.
//!   -# IndividualSumByBucketAndPerson: is the sum of the metric values
//!      in a bucketing interval for each person.
//!   -# IndividualLowSumByBucketAndPerson: is for detecting unusually
//!      low sums of the metric values in a bucketing interval for each
//!      person.
//!   -# IndividualHighSumByBucketAndPerson: is for detecting unusually
//!      high sums of the metric values in a bucketing interval for each
//!      person.
//!   -# IndividualNonNullSumByBucketAndPerson: is the sum of the metric
//!      values in a bucketing interval ignoring empty buckets.
//!   -# IndividualLowNonNullSumByBucketAndPerson: is for detecting
//!      unusually low sums of the metric values in a bucketing interval
//!      ignoring empty buckets.
//!   -# IndividualHighNonNullSumByBucketAndPerson: is for detecting
//!      unusually high sums of the metric values in a bucketing interval
//!      ignoring empty buckets.
//!   -# PopulationAttributeTotalCountByPerson: is the count of events for
//!      each attribute for each person over all time analyzed as categorical
//!      data.
//!   -# PopulationCountByBucketPersonAndAttribute: is the non-zero count
//!      of events for each (person, attribute) pair in a bucketing interval
//!      analyzed as a population.
//!   -# PopulationIndicatorOfBucketPersonAndAttribute: is the indicator
//!      of the presence of a single (person, attribute) pair in a bucketing
//!      interval analyzed as a population.
//!   -# PopulationUniquePersonCountByAttribute: is the count of unique people
//!      who generate events for each attribute over all time.
//!   -# PopulationUniqueCountByBucketPersonAndAttribute: is the count of
//!      unique values for each person and attribute in a bucketing interval
//!      analyzed as a population.
//!   -# PopulationLowCountsByBucketPersonAndAttribute: is for detecting
//!      unusually low non-zero counts of events for each (person, attribute)
//!      pair in a bucketing interval analyzed as a population.
//!   -# PopulationHighCountsByBucketPersonAndAttribute: is for detecting
//!      unusually high non-zero counts of events for each (person, attribute)
//!      pair in a bucketing interval analyzed as a population.
//!   -# PopulationInfoContentByBucketAndPerson: is the information content
//!      (or compressibility) of values of a categorical field for each person
//!      and attribute in a bucketing interval analyzed as a population.
//!   -# PopulationLowInfoContentByBucketAndPerson: is for detecting
//!      unusually low information content (or compressibility) of values
//!      for each person and attribute in a bucketing interval.
//!   -# PopulationHighInfoContentByBucketAndPerson: is for detecting
//!      unusually high information content (or compressibility) of values
//!      for each person and attribute in a bucketing interval.
//!   -# PopulationMeanByPersonAndAttribute: is the mean of a fixed number
//!      of metric values for each (person, attribute) pair analyzed as a
//!      population.
//!   -# PopulationLowMeanByPersonAndAttribute: is for detecting unusually
//!      low means of a fixed number of metric values for each
//!      (person, attribute) pair analyzed as a population.
//!   -# PopulationHighMeanByPersonAndAttribute: is for detecting unusually
//!      high means of a fixed number of metric values for each
//!      (person, attribute) pair analyzed as a population.
//!   -# PopulationMedianByPersonAndAttribute: is the median of a fixed number
//!      of metric values for each (person, attribute) pair analyzed as a
//!      population.
//!   -# PopulationMinByPersonAndAttribute: is the minimum of a fixed number
//!      of metric values for each (person, attribute) pair analyzed as a
//!      population.
//!   -# PopulationMaxByPersonAndAttribute: is the maximum of a fixed number
//!      of metric values for each (person, attribute) pair analyzed as a
//!      population.
//!   -# PopulationVarianceByPersonAndAttribute: is the variance of a fixed
//!      number of metric values for each (person, attribute) pair analyzed
//!      as a population.
//!   -# PopulationSumByBucketPersonAndAttribute: is the sum of the
//!      metric values in a bucketing interval for each (person, attribute)
//!      pair analyzed as a population.
//!   -# PopulationLowSumByBucketPersonAndAttribute: is for detecting
//!      unusually low sums of the metric values in a bucketing interval
//!      for each (person, attribute) pair analyzed as a population.
//!   -# PopulationHighSumByBucketPersonAndAttribute: is for detecting
//!      unusually high sums of the metric values in a bucketing interval
//!      for each (person, attribute) pair analyzed as a population.
//!   -# PeersAttributeTotalCountByPerson: is the count of events for each
//!      attribute for each person over all time analyzed as categorical
//!      data.
//!   -# PeersCountByBucketPersonAndAttribute: is the non-zero count of
//!      events for each (person, attribute) pair in a bucketing interval
//!      analyzed by peer group.
//!   -# PeersUniqueCountByBucketPersonAndAttribute: is the count of unique
//!      values for each person and attribute in a bucketing interval analyzed
//!      by peer group.
//!   -# PeersLowCountsByBucketPersonAndAttribute: is for detecting unusually
//!      low non-zero counts of events for each (person, attribute) pair in a
//!      bucketing interval analyzed as a population.
//!   -# PeersHighCountsByBucketPersonAndAttribute: is for detecting unusually
//!      high non-zero counts of events for each (person, attribute) pair in a
//!      bucketing interval analyzed as a population.
//!   -# PopulationInfoContentByBucketAndPerson: is for detecting unusual
//!      information content (or compressibility) of values for each person
//!      and attribute in a bucketing interval.
//!   -# PopulationLowInfoContentByBucketAndPerson: is for detecting
//!      unusualy low information content (or compressibility) of values
//!      for each person and attribute in a bucketing interval.
//!   -# PopulationHighInfoContentByBucketAndPerson: is for detecting
//!      unusualy high information content (or compressibility) of values
//!      for each person and attribute in a bucketing interval.
enum EFeature {
    // IMPORTANT: The integer values associated with these enum values are
    // stored in persisted state.  DO NOT CHANGE EXISTING NUMBERS, as this
    // will invalidate persisted state.  Any new enum values that are added
    // should be given new numbers.

    // Individual event rate features
    E_IndividualCountByBucketAndPerson = 0,
    E_IndividualNonZeroCountByBucketAndPerson = 1,
    E_IndividualTotalBucketCountByPerson = 2,
    E_IndividualIndicatorOfBucketPerson = 3,
    E_IndividualLowCountsByBucketAndPerson = 4,
    E_IndividualHighCountsByBucketAndPerson = 5,
    E_IndividualArrivalTimesByPerson = 6,
    E_IndividualLongArrivalTimesByPerson = 7,
    E_IndividualShortArrivalTimesByPerson = 8,
    E_IndividualLowNonZeroCountByBucketAndPerson = 9,
    E_IndividualHighNonZeroCountByBucketAndPerson = 10,
    E_IndividualUniqueCountByBucketAndPerson = 11,
    E_IndividualLowUniqueCountByBucketAndPerson = 12,
    E_IndividualHighUniqueCountByBucketAndPerson = 13,
    E_IndividualInfoContentByBucketAndPerson = 14,
    E_IndividualLowInfoContentByBucketAndPerson = 15,
    E_IndividualHighInfoContentByBucketAndPerson = 16,
    E_IndividualTimeOfDayByBucketAndPerson = 17,
    E_IndividualTimeOfWeekByBucketAndPerson = 18,

    // Individual metric features
    E_IndividualMeanByPerson = 100,
    E_IndividualMinByPerson = 101,
    E_IndividualMaxByPerson = 102,
    E_IndividualSumByBucketAndPerson = 103,
    E_IndividualLowMeanByPerson = 106,
    E_IndividualHighMeanByPerson = 107,
    E_IndividualLowSumByBucketAndPerson = 108,
    E_IndividualHighSumByBucketAndPerson = 109,
    E_IndividualNonNullSumByBucketAndPerson = 110,
    E_IndividualLowNonNullSumByBucketAndPerson = 111,
    E_IndividualHighNonNullSumByBucketAndPerson = 112,
    E_IndividualMeanLatLongByPerson = 113,
    E_IndividualMaxVelocityByPerson = 114,
    E_IndividualMinVelocityByPerson = 115,
    E_IndividualMeanVelocityByPerson = 116,
    E_IndividualSumVelocityByPerson = 117,
    E_IndividualMedianByPerson = 118,
    E_IndividualVarianceByPerson = 119,
    E_IndividualLowVarianceByPerson = 120,
    E_IndividualHighVarianceByPerson = 121,
    E_IndividualLowMedianByPerson = 122,
    E_IndividualHighMedianByPerson = 123,

    // Population event rate features
    E_PopulationAttributeTotalCountByPerson = 200,
    E_PopulationCountByBucketPersonAndAttribute = 201,
    E_PopulationIndicatorOfBucketPersonAndAttribute = 202,
    E_PopulationUniquePersonCountByAttribute = 203,
    E_PopulationUniqueCountByBucketPersonAndAttribute = 204,
    E_PopulationLowCountsByBucketPersonAndAttribute = 205,
    E_PopulationHighCountsByBucketPersonAndAttribute = 206,
    E_PopulationInfoContentByBucketPersonAndAttribute = 207,
    E_PopulationLowInfoContentByBucketPersonAndAttribute = 208,
    E_PopulationHighInfoContentByBucketPersonAndAttribute = 209,
    E_PopulationLowUniqueCountByBucketPersonAndAttribute = 210,
    E_PopulationHighUniqueCountByBucketPersonAndAttribute = 211,
    E_PopulationTimeOfDayByBucketPersonAndAttribute = 212,
    E_PopulationTimeOfWeekByBucketPersonAndAttribute = 213,

    // Population metric features
    E_PopulationMeanByPersonAndAttribute = 300,
    E_PopulationMinByPersonAndAttribute = 301,
    E_PopulationMaxByPersonAndAttribute = 302,
    E_PopulationSumByBucketPersonAndAttribute = 303,
    E_PopulationLowMeanByPersonAndAttribute = 304,
    E_PopulationHighMeanByPersonAndAttribute = 305,
    E_PopulationLowSumByBucketPersonAndAttribute = 306,
    E_PopulationHighSumByBucketPersonAndAttribute = 307,
    E_PopulationMeanLatLongByPersonAndAttribute = 308,
    E_PopulationMaxVelocityByPersonAndAttribute = 309,
    E_PopulationMinVelocityByPersonAndAttribute = 310,
    E_PopulationMeanVelocityByPersonAndAttribute = 311,
    E_PopulationSumVelocityByPersonAndAttribute = 312,
    E_PopulationMedianByPersonAndAttribute = 313,
    E_PopulationVarianceByPersonAndAttribute = 314,
    E_PopulationLowVarianceByPersonAndAttribute = 315,
    E_PopulationHighVarianceByPersonAndAttribute = 316,
    E_PopulationLowMedianByPersonAndAttribute = 317,
    E_PopulationHighMedianByPersonAndAttribute = 318,

    // Peer group event rate feature
    E_PeersAttributeTotalCountByPerson = 400,
    E_PeersCountByBucketPersonAndAttribute = 401,
    //E_PeersIndicatorOfBucketPersonAndAttribute = 402,
    //E_PeersUniquePersonCountByAttribute = 403,
    E_PeersUniqueCountByBucketPersonAndAttribute = 404,
    E_PeersLowCountsByBucketPersonAndAttribute = 405,
    E_PeersHighCountsByBucketPersonAndAttribute = 406,
    E_PeersInfoContentByBucketPersonAndAttribute = 407,
    E_PeersLowInfoContentByBucketPersonAndAttribute = 408,
    E_PeersHighInfoContentByBucketPersonAndAttribute = 409,
    E_PeersLowUniqueCountByBucketPersonAndAttribute = 410,
    E_PeersHighUniqueCountByBucketPersonAndAttribute = 411,
    E_PeersTimeOfDayByBucketPersonAndAttribute = 412,
    E_PeersTimeOfWeekByBucketPersonAndAttribute = 413,

    // Peer group metric features
    E_PeersMeanByPersonAndAttribute = 500,
    E_PeersMinByPersonAndAttribute = 501,
    E_PeersMaxByPersonAndAttribute = 502,
    E_PeersSumByBucketPersonAndAttribute = 503,
    E_PeersLowMeanByPersonAndAttribute = 504,
    E_PeersHighMeanByPersonAndAttribute = 505,
    E_PeersLowSumByBucketPersonAndAttribute = 506,
    E_PeersHighSumByBucketPersonAndAttribute = 507,
    E_PeersMedianByPersonAndAttribute = 508
};

using TFeatureVec = std::vector<EFeature>;

//! Get the dimension of the feature \p feature.
MODEL_EXPORT
std::size_t dimension(EFeature feature);

//! For features which have extra statistics in order to compute
//! influence remove those extra statistics.
MODEL_EXPORT
TDouble2Vec1Vec stripExtraStatistics(EFeature feature, const TDouble2Vec1Vec& values);

//! Check if \p feature is categorical, i.e. we should create
//! a distribution over the distinct values observed for the
//! feature.
MODEL_EXPORT
bool isCategorical(EFeature feature);

//! Check if \p feature is modeling time of day or week.
MODEL_EXPORT
bool isDiurnal(EFeature feature);

//! Check if \p feature is modeling latitude and longitude.
MODEL_EXPORT
bool isLatLong(EFeature feature);

//! Check if \p feature is a constant value. It is inefficient
//! to model the distribution of these features and we use a
//! special very lightweight dummy prior.
MODEL_EXPORT
bool isConstant(EFeature feature);

//! Check if \p feature models the mean of some quantity.
MODEL_EXPORT
bool isMeanFeature(EFeature feature);

//! Check if \p feature models the median of some quantity.
MODEL_EXPORT
bool isMedianFeature(EFeature feature);

//! Check if \p feature models the min of some quantity.
MODEL_EXPORT
bool isMinFeature(EFeature feature);

//! Check if \p feature models the max of some quantity.
MODEL_EXPORT
bool isMaxFeature(EFeature feature);

//! Check if \p feature models the variance of some quantity.
MODEL_EXPORT
bool isVarianceFeature(EFeature feature);

//! Check if \p feature models the sum of some quantity.
MODEL_EXPORT
bool isSumFeature(EFeature feature);

//! Get the variance scale to use when the typical measurement
//! count per sample is \p sampleCount and we are computing
//! the likelihood of \p feature on a sample with measurement
//! count of \p count.
MODEL_EXPORT
double varianceScale(EFeature feature, double sampleCount, double count);

//! Check if the feature is sampled.
MODEL_EXPORT
bool isSampled(EFeature feature);

//! Get the minimum useful sample count for a feature.
MODEL_EXPORT
unsigned minimumSampleCount(EFeature feature);

//! Offset count features so that their range starts at zero.
MODEL_EXPORT
double offsetCountToZero(EFeature feature, double count);

//! Offset count features so that their range starts at zero.
MODEL_EXPORT
void offsetCountToZero(EFeature feature, TDouble1Vec& count);

//! The inverse of offsetCountToZero.
MODEL_EXPORT
double inverseOffsetCountToZero(EFeature feature, double count);

//! The inverse of offsetCountToZero.
MODEL_EXPORT
void inverseOffsetCountToZero(EFeature feature, TDouble1Vec& count);

//! Check if the feature counts empty buckets.
MODEL_EXPORT
bool countsEmptyBuckets(EFeature feature);

//! Get the weight to apply to an empty bucket sample based on the
//! frequency \p feature at which empty buckets are seen for \p feature
//! and the cutoff for empty buckets directly.
MODEL_EXPORT
double emptyBucketCountWeight(EFeature feature, double frequency, double cutoff);

//! Get the rate at which \p feature learns.
MODEL_EXPORT
double learnRate(EFeature feature, const model::SModelParams& params);

//! Get the type of probability calculation to use for \p feature.
MODEL_EXPORT
maths_t::EProbabilityCalculation probabilityCalculation(EFeature feature);

//! Get the time of a sample of \p feature.
//!
//! For most features this is the centre of the bucket however for
//! some metric features the time is deduced in which case \p time
//! is used.
MODEL_EXPORT
core_t::TTime sampleTime(EFeature feature, core_t::TTime bucketStartTime, core_t::TTime bucketLength, core_t::TTime time = 0);

//! Get the support for \p feature.
MODEL_EXPORT
TDouble1VecDouble1VecPr support(EFeature feature);

//! Get the adjusted probability for \p feature.
MODEL_EXPORT
double adjustProbability(model_t::EFeature feature, core_t::TTime elapsedTime, double probability);

//! Get the influence calculator for \p feature.
MODEL_EXPORT
TInfluenceCalculatorCPtr influenceCalculator(EFeature feature);

//! Returns true if the probability calculation for \p feature
//! requires adjustment while interim results are produced.
MODEL_EXPORT
bool requiresInterimResultAdjustment(EFeature feature);

//! Maps internal feature names to human readable output function
//! names that can be included in the results.
MODEL_EXPORT
const std::string& outputFunctionName(EFeature feature);

//! Get a string description of \p feature.
MODEL_EXPORT
std::string print(EFeature feature);

//! Individual count feature case statement block.
//!
//! \note I've created some macro definitions of blocks of case
//! statements corresponding to categories of features that crop
//! up repeatedly in switch statements. I think it is less error
//! prone to minimize the number of different places they are
//! duplicated. Using macros particularly at header scope is
//! generally a bad idea so don't take this as a precedent for
//! crazy macro magic (see item 1.14 of our coding standards for
//! guidelines).
#define CASE_INDIVIDUAL_COUNT                                                                                                              \
    case model_t::E_IndividualCountByBucketAndPerson:                                                                                      \
    case model_t::E_IndividualNonZeroCountByBucketAndPerson:                                                                               \
    case model_t::E_IndividualTotalBucketCountByPerson:                                                                                    \
    case model_t::E_IndividualIndicatorOfBucketPerson:                                                                                     \
    case model_t::E_IndividualLowCountsByBucketAndPerson:                                                                                  \
    case model_t::E_IndividualHighCountsByBucketAndPerson:                                                                                 \
    case model_t::E_IndividualArrivalTimesByPerson:                                                                                        \
    case model_t::E_IndividualLongArrivalTimesByPerson:                                                                                    \
    case model_t::E_IndividualShortArrivalTimesByPerson:                                                                                   \
    case model_t::E_IndividualLowNonZeroCountByBucketAndPerson:                                                                            \
    case model_t::E_IndividualHighNonZeroCountByBucketAndPerson:                                                                           \
    case model_t::E_IndividualUniqueCountByBucketAndPerson:                                                                                \
    case model_t::E_IndividualLowUniqueCountByBucketAndPerson:                                                                             \
    case model_t::E_IndividualHighUniqueCountByBucketAndPerson:                                                                            \
    case model_t::E_IndividualInfoContentByBucketAndPerson:                                                                                \
    case model_t::E_IndividualHighInfoContentByBucketAndPerson:                                                                            \
    case model_t::E_IndividualLowInfoContentByBucketAndPerson:                                                                             \
    case model_t::E_IndividualTimeOfDayByBucketAndPerson:                                                                                  \
    case model_t::E_IndividualTimeOfWeekByBucketAndPerson

//! Individual metric feature case statement block.
#define CASE_INDIVIDUAL_METRIC                                                                                                             \
    case model_t::E_IndividualMeanByPerson:                                                                                                \
    case model_t::E_IndividualMedianByPerson:                                                                                              \
    case model_t::E_IndividualMinByPerson:                                                                                                 \
    case model_t::E_IndividualMaxByPerson:                                                                                                 \
    case model_t::E_IndividualSumByBucketAndPerson:                                                                                        \
    case model_t::E_IndividualLowMeanByPerson:                                                                                             \
    case model_t::E_IndividualHighMeanByPerson:                                                                                            \
    case model_t::E_IndividualLowSumByBucketAndPerson:                                                                                     \
    case model_t::E_IndividualHighSumByBucketAndPerson:                                                                                    \
    case model_t::E_IndividualNonNullSumByBucketAndPerson:                                                                                 \
    case model_t::E_IndividualLowNonNullSumByBucketAndPerson:                                                                              \
    case model_t::E_IndividualHighNonNullSumByBucketAndPerson:                                                                             \
    case model_t::E_IndividualMeanLatLongByPerson:                                                                                         \
    case model_t::E_IndividualMaxVelocityByPerson:                                                                                         \
    case model_t::E_IndividualMinVelocityByPerson:                                                                                         \
    case model_t::E_IndividualMeanVelocityByPerson:                                                                                        \
    case model_t::E_IndividualSumVelocityByPerson:                                                                                         \
    case model_t::E_IndividualVarianceByPerson:                                                                                            \
    case model_t::E_IndividualLowVarianceByPerson:                                                                                         \
    case model_t::E_IndividualHighVarianceByPerson:                                                                                        \
    case model_t::E_IndividualLowMedianByPerson:                                                                                           \
    case model_t::E_IndividualHighMedianByPerson

//! Population count feature case statement block.
#define CASE_POPULATION_COUNT                                                                                                              \
    case model_t::E_PopulationAttributeTotalCountByPerson:                                                                                 \
    case model_t::E_PopulationCountByBucketPersonAndAttribute:                                                                             \
    case model_t::E_PopulationIndicatorOfBucketPersonAndAttribute:                                                                         \
    case model_t::E_PopulationUniqueCountByBucketPersonAndAttribute:                                                                       \
    case model_t::E_PopulationLowUniqueCountByBucketPersonAndAttribute:                                                                    \
    case model_t::E_PopulationHighUniqueCountByBucketPersonAndAttribute:                                                                   \
    case model_t::E_PopulationUniquePersonCountByAttribute:                                                                                \
    case model_t::E_PopulationLowCountsByBucketPersonAndAttribute:                                                                         \
    case model_t::E_PopulationHighCountsByBucketPersonAndAttribute:                                                                        \
    case model_t::E_PopulationInfoContentByBucketPersonAndAttribute:                                                                       \
    case model_t::E_PopulationLowInfoContentByBucketPersonAndAttribute:                                                                    \
    case model_t::E_PopulationHighInfoContentByBucketPersonAndAttribute:                                                                   \
    case model_t::E_PopulationTimeOfDayByBucketPersonAndAttribute:                                                                         \
    case model_t::E_PopulationTimeOfWeekByBucketPersonAndAttribute

//! Population metric feature case statement block.
#define CASE_POPULATION_METRIC                                                                                                             \
    case model_t::E_PopulationMeanByPersonAndAttribute:                                                                                    \
    case model_t::E_PopulationMedianByPersonAndAttribute:                                                                                  \
    case model_t::E_PopulationMinByPersonAndAttribute:                                                                                     \
    case model_t::E_PopulationMaxByPersonAndAttribute:                                                                                     \
    case model_t::E_PopulationSumByBucketPersonAndAttribute:                                                                               \
    case model_t::E_PopulationLowMeanByPersonAndAttribute:                                                                                 \
    case model_t::E_PopulationHighMeanByPersonAndAttribute:                                                                                \
    case model_t::E_PopulationLowSumByBucketPersonAndAttribute:                                                                            \
    case model_t::E_PopulationHighSumByBucketPersonAndAttribute:                                                                           \
    case model_t::E_PopulationMeanLatLongByPersonAndAttribute:                                                                             \
    case model_t::E_PopulationMaxVelocityByPersonAndAttribute:                                                                             \
    case model_t::E_PopulationMinVelocityByPersonAndAttribute:                                                                             \
    case model_t::E_PopulationMeanVelocityByPersonAndAttribute:                                                                            \
    case model_t::E_PopulationSumVelocityByPersonAndAttribute:                                                                             \
    case model_t::E_PopulationVarianceByPersonAndAttribute:                                                                                \
    case model_t::E_PopulationLowVarianceByPersonAndAttribute:                                                                             \
    case model_t::E_PopulationHighVarianceByPersonAndAttribute:                                                                            \
    case model_t::E_PopulationLowMedianByPersonAndAttribute:                                                                               \
    case model_t::E_PopulationHighMedianByPersonAndAttribute

//! Peers count feature case statement block.
#define CASE_PEERS_COUNT                                                                                                                   \
    case model_t::E_PeersAttributeTotalCountByPerson:                                                                                      \
    case model_t::E_PeersCountByBucketPersonAndAttribute:                                                                                  \
    case model_t::E_PeersUniqueCountByBucketPersonAndAttribute:                                                                            \
    case model_t::E_PeersLowCountsByBucketPersonAndAttribute:                                                                              \
    case model_t::E_PeersHighCountsByBucketPersonAndAttribute:                                                                             \
    case model_t::E_PeersInfoContentByBucketPersonAndAttribute:                                                                            \
    case model_t::E_PeersLowInfoContentByBucketPersonAndAttribute:                                                                         \
    case model_t::E_PeersHighInfoContentByBucketPersonAndAttribute:                                                                        \
    case model_t::E_PeersLowUniqueCountByBucketPersonAndAttribute:                                                                         \
    case model_t::E_PeersHighUniqueCountByBucketPersonAndAttribute:                                                                        \
    case model_t::E_PeersTimeOfDayByBucketPersonAndAttribute:                                                                              \
    case model_t::E_PeersTimeOfWeekByBucketPersonAndAttribute

// Peers metric features case statement block.
#define CASE_PEERS_METRIC                                                                                                                  \
    case model_t::E_PeersMeanByPersonAndAttribute:                                                                                         \
    case model_t::E_PeersMedianByPersonAndAttribute:                                                                                       \
    case model_t::E_PeersMinByPersonAndAttribute:                                                                                          \
    case model_t::E_PeersMaxByPersonAndAttribute:                                                                                          \
    case model_t::E_PeersSumByBucketPersonAndAttribute:                                                                                    \
    case model_t::E_PeersLowMeanByPersonAndAttribute:                                                                                      \
    case model_t::E_PeersHighMeanByPersonAndAttribute:                                                                                     \
    case model_t::E_PeersLowSumByBucketPersonAndAttribute:                                                                                 \
    case model_t::E_PeersHighSumByBucketPersonAndAttribute

//! The categories of metric feature.
//!
//! These enumerate the distinct types of metric statistic
//! which we gather.
enum EMetricCategory {
    E_Mean,
    E_Min,
    E_Max,
    E_Sum,
    E_MultivariateMean,
    E_MultivariateMin,
    E_MultivariateMax,
    E_Median,
    E_Variance
    // If you add any more enumeration values here then be sure to update the
    // constant beneath too!
};

//! Must correspond to the number of enumeration values of EMetricCategory
static const size_t NUM_METRIC_CATEGORIES = 9;

//! Get the metric feature data corresponding to \p feature
//! if there is one.
MODEL_EXPORT
bool metricCategory(EFeature feature, EMetricCategory& result);

//! Get a string description of \p category.
MODEL_EXPORT
std::string print(EMetricCategory category);

//! The categories of event rate features.
//!
//! The enumerate the distinct type of event rate statistics
//! which we gather.
enum EEventRateCategory { E_MeanArrivalTimes, E_AttributePeople, E_UniqueValues, E_DiurnalTimes };

//! Get a string description of \p category.
MODEL_EXPORT
std::string print(EEventRateCategory category);

//! An enumeration of the categories of analysis we perform.
//!   -# Event rate: analysis of message rates.
//!   -# Metric: analysis of message values.
//!   -# Population event rate: analysis of message rates as
//!      a population.
//!   -# Population metric: analysis of message values as
//!      a population.
//!   -# Population event rate: analysis of message rates in
//!      peer groups.
//!   -# Population metric: analysis of message values in
//!      peer groups.
enum EAnalysisCategory { E_EventRate, E_Metric, E_PopulationEventRate, E_PopulationMetric, E_PeersEventRate, E_PeersMetric };

//! Get the category of analysis to which \p feature belongs.
MODEL_EXPORT
EAnalysisCategory analysisCategory(EFeature feature);

//! Get a string description of \p category.
MODEL_EXPORT
std::string print(EAnalysisCategory category);

//! The different ways we might be told the fields for receiving pre-summarised
//! data.
enum ESummaryMode {
    E_None,  //!< No pre-summarisation of input
    E_Manual //!< Config defines the field names for pre-summarised input
};

//! An enumeration of the options for ExcludeFrequent, which removes
//! samples from populations which occur in more than 10% of buckets
//!   -# E_XF_None: default behaviour
//!   -# E_XF_By: remove popular "attributes" from populations
//!   -# E_XF_Over: remove popular "people" from populations
//!   -# E_XF_Both: remove popular "people" and "attributes" from populations
enum EExcludeFrequent { E_XF_None = 0, E_XF_By = 1, E_XF_Over = 2, E_XF_Both = 3 };

//! An enumeration of the ResourceMonitor memory status -
//! Start in the OK state. Moves into soft limit if aggressive pruning
//! has taken place to avoid hitting the memory limit,
//! and goes to hard limit if samples have been dropped
enum EMemoryStatus {
    E_MemoryStatusOk = 0,        //!< Memory usage normal
    E_MemoryStatusSoftLimit = 1, //!< Pruning has taken place to reduce usage
    E_MemoryStatusHardLimit = 2  //!< Samples have been dropped
};

//! Get a string description of \p memoryStatus.
MODEL_EXPORT
std::string print(EMemoryStatus memoryStatus);

//! Styles of probability aggregation available:
//!   -# AggregatePeople: the style used to aggregate results for distinct
//!      values of the over and partition field.
//!   -# AggregateAttributes: the style used to aggregate results for distinct
//!      values of the by field.
//!   -# AggregateDetectors: the style used to aggregate distinct detector
//!      results.
enum EAggregationStyle { E_AggregatePeople = 0, E_AggregateAttributes = 1, E_AggregateDetectors = 2 };
const std::size_t NUMBER_AGGREGATION_STYLES = E_AggregateDetectors + 1;

//! Controllable aggregation parameters:
//!   -# JointProbabilityWeight: the weight assigned to the joint probability
//!      calculation, which should be in the range [0,1].
//!   -# ExtremeProbabilityWeight: the weight assigned to the extreme probability
//!      calculation, which should be in the range [0,1].
//!   -# MinExtremeSamples: the minimum number m of samples to consider in the
//!      m from n probability calculation.
//!   -# MaxExtremeSamples: the maximum number m of samples to consider in the
//!      m from n probability calculation.
enum EAggregationParam { E_JointProbabilityWeight = 0, E_ExtremeProbabilityWeight = 1, E_MinExtremeSamples = 2, E_MaxExtremeSamples = 3 };
const std::size_t NUMBER_AGGREGATION_PARAMS = E_MaxExtremeSamples + 1;

//! The dummy attribute identifier used for modeling individual features.
const std::size_t INDIVIDUAL_ANALYSIS_ATTRIBUTE_ID = 0u;
}
}

#endif // INCLUDED_ml_model_t_ModelTypes_h<|MERGE_RESOLUTION|>--- conflicted
+++ resolved
@@ -79,7 +79,6 @@
 //! IMPLEMENTATION:\n
 //! Uses 1-of-n bitwise encoding of the different result binary descriptors
 //! so the size is just that of an unsigned int.
-<<<<<<< HEAD
 class MODEL_EXPORT CResultType {
 public:
     enum EInterimOrFinal { E_Interim = 1, E_Final = 2 };
@@ -87,7 +86,7 @@
     enum EConditionalOrUnconditional { E_Unconditional = 4, E_Conditional = 8 };
 
 public:
-    CResultType(void) : m_Type(0) {}
+    CResultType() : m_Type(0) {}
     CResultType(EInterimOrFinal type) : m_Type(type) {}
     CResultType(EConditionalOrUnconditional type) : m_Type(type) {}
     explicit CResultType(unsigned int type) : m_Type(type) {}
@@ -105,92 +104,23 @@
     }
 
     //! Check if this is interim.
-    bool isInterim(void) const { return (m_Type & static_cast<unsigned int>(E_Interim)) != 0; }
+    bool isInterim() const { return (m_Type & static_cast<unsigned int>(E_Interim)) != 0; }
 
     //! Get as interim or final enumeration.
-    EInterimOrFinal asInterimOrFinal(void) const { return this->isInterim() ? E_Interim : E_Final; }
+    EInterimOrFinal asInterimOrFinal() const { return this->isInterim() ? E_Interim : E_Final; }
 
     //! Check if this is unconditional.
-    bool isUnconditional(void) const { return (m_Type & static_cast<unsigned int>(E_Unconditional)) != 0; }
+    bool isUnconditional() const { return (m_Type & static_cast<unsigned int>(E_Unconditional)) != 0; }
 
     //! Get as conditional or unconditional enumeration.
-    EConditionalOrUnconditional asConditionalOrUnconditional(void) const {
-        return this->isUnconditional() ? E_Unconditional : E_Conditional;
-    }
+    EConditionalOrUnconditional asConditionalOrUnconditional() const { return this->isUnconditional() ? E_Unconditional : E_Conditional; }
 
     //! Get as an unsigned integer.
-    unsigned int asUint(void) const { return m_Type; }
+    unsigned int asUint() const { return m_Type; }
 
 private:
     //! Encodes the result type.
     unsigned int m_Type;
-=======
-class MODEL_EXPORT CResultType
-{
-    public:
-        enum EInterimOrFinal
-        {
-            E_Interim = 1,
-            E_Final   = 2
-        };
-
-        enum EConditionalOrUnconditional
-        {
-            E_Unconditional = 4,
-            E_Conditional   = 8
-        };
-
-    public:
-        CResultType() : m_Type(0) {}
-        CResultType(EInterimOrFinal type) : m_Type(type) {}
-        CResultType(EConditionalOrUnconditional type) : m_Type(type) {}
-        explicit CResultType(unsigned int type) : m_Type(type) {}
-
-        //! Set whether or not this is interim.
-        void set(EInterimOrFinal type)
-        {
-            m_Type = m_Type & (E_Unconditional | E_Conditional);
-            m_Type = m_Type | type;
-        }
-
-        //! Set whether or not this is conditional.
-        void set(EConditionalOrUnconditional type)
-        {
-            m_Type = m_Type & (E_Interim | E_Final);
-            m_Type = m_Type | type;
-        }
-
-        //! Check if this is interim.
-        bool isInterim() const
-        {
-            return (m_Type & static_cast<unsigned int>(E_Interim)) != 0;
-        }
-
-        //! Get as interim or final enumeration.
-        EInterimOrFinal asInterimOrFinal() const
-        {
-            return this->isInterim() ? E_Interim : E_Final;
-        }
-
-        //! Check if this is unconditional.
-        bool isUnconditional() const
-        {
-            return (m_Type & static_cast<unsigned int>(E_Unconditional)) != 0;
-        }
-
-        //! Get as conditional or unconditional enumeration.
-        EConditionalOrUnconditional asConditionalOrUnconditional() const
-        {
-            return this->isUnconditional() ? E_Unconditional : E_Conditional;
-        }
-
-        //! Get as an unsigned integer.
-        unsigned int asUint() const { return m_Type; }
-
-    private:
-        //! Encodes the result type.
-        unsigned int m_Type;
->>>>>>> d4e4cca7
 };
 
 //! The feature naming is systematic and all subsequent feature
