--- conflicted
+++ resolved
@@ -27,16 +27,9 @@
 //! DESCRIPTION:\n
 //! A queue for CHierarchicalResults objects that handles
 //! overlapping bucket result selection
-<<<<<<< HEAD
 class MODEL_EXPORT CResultsQueue {
 public:
-    typedef CBucketQueue<CHierarchicalResults> THierarchicalResultsQueue;
-=======
-class MODEL_EXPORT CResultsQueue
-{
-    public:
-        using THierarchicalResultsQueue = CBucketQueue<CHierarchicalResults>;
->>>>>>> d4e4cca7
+    using THierarchicalResultsQueue = CBucketQueue<CHierarchicalResults>;
 
 public:
     //! Constructor
@@ -45,13 +38,8 @@
     //! Reset the underlying queue
     void reset(core_t::TTime time);
 
-<<<<<<< HEAD
     //! Have we got unsent items in the queue?
-    bool hasInterimResults(void) const;
-=======
-        //! Have we got unsent items in the queue?
-        bool hasInterimResults() const;
->>>>>>> d4e4cca7
+    bool hasInterimResults() const;
 
     //! Push to the underlying queue
     void push(const CHierarchicalResults& item, core_t::TTime time);
@@ -65,25 +53,14 @@
     //! Get a result from the queue
     CHierarchicalResults& get(core_t::TTime time);
 
-<<<<<<< HEAD
     //! Returns the size of the queue.
-    std::size_t size(void) const;
+    std::size_t size() const;
 
     //! Get the latest result from the queue
-    CHierarchicalResults& latest(void);
+    CHierarchicalResults& latest();
 
     //! Returns the latest bucket end time, as tracked by the queue
-    core_t::TTime latestBucketEnd(void) const;
-=======
-        //! Returns the size of the queue.
-        std::size_t size() const;
-
-        //! Get the latest result from the queue
-        CHierarchicalResults &latest();
-
-        //! Returns the latest bucket end time, as tracked by the queue
-        core_t::TTime latestBucketEnd() const;
->>>>>>> d4e4cca7
+    core_t::TTime latestBucketEnd() const;
 
     //! Select which queued result object to output, based on anomaly score
     //! and which have been output most recently
