--- conflicted
+++ resolved
@@ -41,18 +41,10 @@
 //! for each detector. A corrected probability is obtained by converting
 //! raw probabilities to a rank and then reading off median probability
 //! for that rank over all detectors.
-<<<<<<< HEAD
 class MODEL_EXPORT CDetectorEqualizer {
 public:
-    typedef std::pair<int, maths::CQuantileSketch> TIntQuantileSketchPr;
-    typedef std::vector<TIntQuantileSketchPr> TIntQuantileSketchPrVec;
-=======
-class MODEL_EXPORT CDetectorEqualizer
-{
-    public:
-        using TIntQuantileSketchPr = std::pair<int, maths::CQuantileSketch>;
-        using TIntQuantileSketchPrVec = std::vector<TIntQuantileSketchPr>;
->>>>>>> d4e4cca7
+    using TIntQuantileSketchPr = std::pair<int, maths::CQuantileSketch>;
+    using TIntQuantileSketchPrVec = std::vector<TIntQuantileSketchPr>;
 
 public:
     //! Add \p probability to the detector's quantile sketch.
@@ -61,13 +53,8 @@
     //! Correct \p probability to account for detector differences.
     double correct(int detector, double probability);
 
-<<<<<<< HEAD
     //! Clear all sketches.
-    void clear(void);
-=======
-        //! Clear all sketches.
-        void clear();
->>>>>>> d4e4cca7
+    void clear();
 
     //! Age the sketches by reducing the count.
     void age(double factor);
@@ -78,19 +65,11 @@
     //! Restore reading state from \p traverser.
     bool acceptRestoreTraverser(core::CStateRestoreTraverser& traverser);
 
-<<<<<<< HEAD
     //! Get a checksum for the equalizer.
-    uint64_t checksum(void) const;
+    uint64_t checksum() const;
 
     //! Get the largest probability that will be corrected.
-    static double largestProbabilityToCorrect(void);
-=======
-        //! Get a checksum for the equalizer.
-        uint64_t checksum() const;
-
-        //! Get the largest probability that will be corrected.
-        static double largestProbabilityToCorrect();
->>>>>>> d4e4cca7
+    static double largestProbabilityToCorrect();
 
 private:
     //! Get the sketch for \p detector.
