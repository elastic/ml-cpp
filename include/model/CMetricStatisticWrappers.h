/*
 * ELASTICSEARCH CONFIDENTIAL
 *
 * Copyright (c) 2016 Elasticsearch BV. All Rights Reserved.
 *
 * Notice: this software, and all information contained
 * therein, is the exclusive property of Elasticsearch BV
 * and its licensors, if any, and is protected under applicable
 * domestic and foreign law, and international treaties.
 *
 * Reproduction, republication or distribution without the
 * express written consent of Elasticsearch BV is
 * strictly prohibited.
 */

#ifndef INCLUDED_ml_model_CMetricStatisticWrappers_h
#define INCLUDED_ml_model_CMetricStatisticWrappers_h

#include <core/CSmallVector.h>

#include <maths/CBasicStatistics.h>
#include <maths/CBasicStatisticsPersist.h>
#include <maths/CDoublePrecisionStorage.h>
#include <maths/CQuantileSketch.h>

#include <model/ImportExport.h>

#include <boost/bind.hpp>

#include <vector>

namespace ml {
namespace model {
template<typename STATISTIC>
class CMetricMultivariateStatistic;

namespace metric_statistic_wrapper_detail {

//! \brief Makes a univariate metric statistic.
template<typename STATISTIC>
struct SMake {
    static STATISTIC dispatch(std::size_t /*dimension*/) { return STATISTIC(); }
};
//! \brief Makes a multivariate metric statistic.
template<typename STATISTIC>
struct SMake<CMetricMultivariateStatistic<STATISTIC>> {
    static CMetricMultivariateStatistic<STATISTIC> dispatch(std::size_t dimension) {
        return CMetricMultivariateStatistic<STATISTIC>(dimension);
    }
};

} // metric_statistic_wrapper_detail::

//! \brief Provides wrappers for all aggregate metric statistics
//! for which we gather data.
//!
//! DESCTIPTION:\n
//! This shim is used by CPartialStatistic and CSampleGatherer to
//! provide a common interface into the various types of operation
//! which those classes need.
//!
//! It provides static functions for getting the statistic value
//! and count if possible, and persisting and restoring them all
//! of which delegate to the appropriate statistic functions.
<<<<<<< HEAD
struct MODEL_EXPORT CMetricStatisticWrappers {
    typedef core::CSmallVector<double, 1> TDouble1Vec;
    typedef maths::CBasicStatistics::SSampleMean<double>::TAccumulator TMeanAccumulator;
    typedef maths::CBasicStatistics::SSampleMeanVar<double>::TAccumulator TVarianceAccumulator;
    typedef maths::CFixedQuantileSketch<maths::CQuantileSketch::E_PiecewiseConstant, 30> TMedianAccumulator;
=======
struct MODEL_EXPORT CMetricStatisticWrappers
{
    using TDouble1Vec = core::CSmallVector<double, 1>;
    using TMeanAccumulator = maths::CBasicStatistics::SSampleMean<double>::TAccumulator;
    using TVarianceAccumulator = maths::CBasicStatistics::SSampleMeanVar<double>::TAccumulator;
    using TMedianAccumulator = maths::CFixedQuantileSketch<maths::CQuantileSketch::E_PiecewiseConstant, 30>;
>>>>>>> d4e4cca7

    //! Make a statistic.
    template<typename STATISTIC>
    static STATISTIC make(std::size_t dimension) {
        return metric_statistic_wrapper_detail::SMake<STATISTIC>::dispatch(dimension);
    }

    //! Add \p value to an order statistic.
    template<typename LESS>
    static void add(const TDouble1Vec& value, unsigned int count, maths::CBasicStatistics::COrderStatisticsStack<double, 1, LESS>& stat) {
        stat.add(value[0], count);
    }
    //! Add \p value to a mean statistic.
    static void add(const TDouble1Vec& value, unsigned int count, TMeanAccumulator& stat) { stat.add(value[0], count); }
    //! Add \p value to a variance statistic.
    static void add(const TDouble1Vec& value, unsigned int count, TVarianceAccumulator& stat) { stat.add(value[0], count); }
    //! Add \p value to a median statistic.
    static void add(const TDouble1Vec& value, unsigned int count, TMedianAccumulator& stat) { stat.add(value[0], count); }
    //! Add \p value to a multivariate statistic.
    template<typename STATISTIC>
    static void add(const TDouble1Vec& value, unsigned int count, CMetricMultivariateStatistic<STATISTIC>& stat) {
        stat.add(value, count);
    }

    //! Get the median value of an order statistic.
    template<typename LESS>
    static TDouble1Vec value(const maths::CBasicStatistics::COrderStatisticsStack<double, 1, LESS>& stat) {
        return TDouble1Vec{stat[0]};
    }
    //! Get the value of a mean statistic.
    static TDouble1Vec value(const TMeanAccumulator& stat) { return TDouble1Vec{maths::CBasicStatistics::mean(stat)}; }
    //! Get the value of a variance statistic.
    static TDouble1Vec value(const TVarianceAccumulator& stat) {
        TDouble1Vec result;
        if (maths::CBasicStatistics::count(stat) >= 2.0) {
            result.assign({maths::CBasicStatistics::maximumLikelihoodVariance(stat), maths::CBasicStatistics::mean(stat)});
        }
        return result;
    }
    //! Get the value of a median statistic.
    static TDouble1Vec value(const TMedianAccumulator& stat) {
        double result;
        if (!stat.quantile(50.0, result)) {
            return TDouble1Vec{0.0};
        }
        return TDouble1Vec{result};
    }
    //! Get the value of a multivariate statistic.
    template<typename STATISTIC>
    static TDouble1Vec value(const CMetricMultivariateStatistic<STATISTIC>& stat) {
        return stat.value();
    }

    //! Forward to the value function.
    template<typename STATISTIC>
    static TDouble1Vec influencerValue(const STATISTIC& stat) {
        return value(stat);
    }
    //! Get the variance influence value.
    static TDouble1Vec influencerValue(const TVarianceAccumulator& stat) {
        // We always return an influence value (independent of the count)
        // because this is not used to directly compute a variance only
        // to adjust the bucket variance.
        TDouble1Vec result(2);
        result[0] = maths::CBasicStatistics::maximumLikelihoodVariance(stat);
        result[1] = maths::CBasicStatistics::mean(stat);
        return result;
    }
    //! Get the value suitable for computing influence of a multivariate
    //! statistic.
    template<typename STATISTIC>
    static TDouble1Vec influencerValue(const CMetricMultivariateStatistic<STATISTIC>& stat) {
        return stat.influencerValue();
    }

    //! Returns 1.0 since this is not available.
    template<typename LESS>
    static double count(const maths::CBasicStatistics::COrderStatisticsStack<double, 1, LESS>& /*stat*/) {
        return 1.0;
    }
    //! Get the count of the statistic.
    static double count(const TMeanAccumulator& stat) { return static_cast<double>(maths::CBasicStatistics::count(stat)); }
    //! Get the count of the statistic.
    static double count(const TVarianceAccumulator& stat) { return static_cast<double>(maths::CBasicStatistics::count(stat)); }
    //! Get the count of the statistic.
    static double count(const TMedianAccumulator& stat) { return stat.count(); }
    //! Get the count of a multivariate statistic.
    template<typename STATISTIC>
    static double count(const CMetricMultivariateStatistic<STATISTIC>& stat) {
        return stat.count();
    }

    //! Persist an order statistic.
    template<typename LESS>
    static void persist(const maths::CBasicStatistics::COrderStatisticsStack<double, 1, LESS>& stat,
                        const std::string& tag,
                        core::CStatePersistInserter& inserter) {
        inserter.insertValue(tag, stat.toDelimited());
    }
    //! Persist a mean statistic.
    static void persist(const TMeanAccumulator& stat, const std::string& tag, core::CStatePersistInserter& inserter) {
        inserter.insertValue(tag, stat.toDelimited());
    }
    //! Persist a variance statistic.
    static void persist(const TVarianceAccumulator& stat, const std::string& tag, core::CStatePersistInserter& inserter) {
        inserter.insertValue(tag, stat.toDelimited());
    }
    //! Persist a median statistic.
    static void persist(const TMedianAccumulator& stat, const std::string& tag, core::CStatePersistInserter& inserter) {
        inserter.insertLevel(tag, boost::bind(&TMedianAccumulator::acceptPersistInserter, &stat, _1));
    }
    //! Persist a multivariate statistic.
    template<typename STATISTIC>
    static void
    persist(const CMetricMultivariateStatistic<STATISTIC>& stat, const std::string& tag, core::CStatePersistInserter& inserter) {
        inserter.insertLevel(tag, boost::bind(&CMetricMultivariateStatistic<STATISTIC>::persist, &stat, _1));
    }

    //! Restore an order statistic.
    template<typename LESS>
    static inline bool restore(core::CStateRestoreTraverser& traverser,
                               maths::CBasicStatistics::COrderStatisticsStack<double, 1, LESS>& stat) {
        if (stat.fromDelimited(traverser.value()) == false) {
            LOG_ERROR("Invalid statistic in " << traverser.value());
            return false;
        }
        return true;
    }
    //! Restore a mean statistic.
    static bool restore(core::CStateRestoreTraverser& traverser, TMeanAccumulator& stat) {
        if (stat.fromDelimited(traverser.value()) == false) {
            LOG_ERROR("Invalid mean in " << traverser.value());
            return false;
        }
        return true;
    }
    //! Restore a variance statistic.
    static bool restore(core::CStateRestoreTraverser& traverser, TVarianceAccumulator& stat) {
        if (stat.fromDelimited(traverser.value()) == false) {
            LOG_ERROR("Invalid variance in " << traverser.value());
            return false;
        }
        return true;
    }
    //! Restore a median statistic.
    static bool restore(core::CStateRestoreTraverser& traverser, TMedianAccumulator& stat) {
        return traverser.traverseSubLevel(boost::bind(&TMedianAccumulator::acceptRestoreTraverser, &stat, _1));
    }
    //! Restore a multivariate statistic.
    template<typename STATISTIC>
    static bool restore(core::CStateRestoreTraverser& traverser, CMetricMultivariateStatistic<STATISTIC>& stat) {
        return traverser.traverseSubLevel(boost::bind(&CMetricMultivariateStatistic<STATISTIC>::restore, &stat, _1));
    }
};
}
}

#endif // INCLUDED_ml_model_CMetricStatisticWrappers_h<|MERGE_RESOLUTION|>--- conflicted
+++ resolved
@@ -62,20 +62,11 @@
 //! It provides static functions for getting the statistic value
 //! and count if possible, and persisting and restoring them all
 //! of which delegate to the appropriate statistic functions.
-<<<<<<< HEAD
 struct MODEL_EXPORT CMetricStatisticWrappers {
-    typedef core::CSmallVector<double, 1> TDouble1Vec;
-    typedef maths::CBasicStatistics::SSampleMean<double>::TAccumulator TMeanAccumulator;
-    typedef maths::CBasicStatistics::SSampleMeanVar<double>::TAccumulator TVarianceAccumulator;
-    typedef maths::CFixedQuantileSketch<maths::CQuantileSketch::E_PiecewiseConstant, 30> TMedianAccumulator;
-=======
-struct MODEL_EXPORT CMetricStatisticWrappers
-{
     using TDouble1Vec = core::CSmallVector<double, 1>;
     using TMeanAccumulator = maths::CBasicStatistics::SSampleMean<double>::TAccumulator;
     using TVarianceAccumulator = maths::CBasicStatistics::SSampleMeanVar<double>::TAccumulator;
     using TMedianAccumulator = maths::CFixedQuantileSketch<maths::CQuantileSketch::E_PiecewiseConstant, 30>;
->>>>>>> d4e4cca7
 
     //! Make a statistic.
     template<typename STATISTIC>
