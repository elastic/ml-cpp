--- conflicted
+++ resolved
@@ -45,38 +45,20 @@
 //! have been mixed up - each program will have its own distinct copy of the
 //! version library embedded in it.
 //!
-<<<<<<< HEAD
 class CBuildInfo : private core::CNonInstantiatable {
 public:
     //! Get the version number to be printed out
-    static const std::string& versionNumber(void);
+    static const std::string& versionNumber();
 
     //! Get the build number to be printed out
-    static const std::string& buildNumber(void);
+    static const std::string& buildNumber();
 
     //! Get the copyright message to be printed out
-    static const std::string& copyright(void);
+    static const std::string& copyright();
 
     //! Get the full information to be printed out (this includes the name
     //! of the program, plus the version number, build number and copyright)
-    static std::string fullInfo(void);
-=======
-class CBuildInfo : private core::CNonInstantiatable
-{
-    public:
-        //! Get the version number to be printed out
-        static const std::string &versionNumber();
-
-        //! Get the build number to be printed out
-        static const std::string &buildNumber();
-
-        //! Get the copyright message to be printed out
-        static const std::string &copyright();
-
-        //! Get the full information to be printed out (this includes the name
-        //! of the program, plus the version number, build number and copyright)
-        static std::string fullInfo();
->>>>>>> d4e4cca7
+    static std::string fullInfo();
 
 private:
     static const std::string VERSION_NUMBER;
