--- conflicted
+++ resolved
@@ -87,21 +87,12 @@
     //! continuous integration system)
     static const std::string XML_RESULT_FILE_NAME;
 
-<<<<<<< HEAD
 public:
     CTestRunner(int argc, const char** argv);
-    virtual ~CTestRunner(void);
+    virtual ~CTestRunner();
 
     //! The command to run tests - DO NOT CALL run()
-    virtual bool runTests(void);
-=======
-    public:
-        CTestRunner(int argc, const char **argv);
-        virtual ~CTestRunner();
-
-        //! The command to run tests - DO NOT CALL run()
-        virtual bool runTests();
->>>>>>> d4e4cca7
+    virtual bool runTests();
 
 protected:
     //! Time the unit tests
@@ -118,15 +109,9 @@
 private:
     void processCmdLine(int argc, const char** argv);
 
-<<<<<<< HEAD
 private:
-    typedef std::vector<std::string> TStrVec;
-    typedef TStrVec::iterator TStrVecItr;
-=======
-    private:
-        using TStrVec = std::vector<std::string>;
-        using TStrVecItr = TStrVec::iterator;
->>>>>>> d4e4cca7
+    using TStrVec = std::vector<std::string>;
+    using TStrVecItr = TStrVec::iterator;
 
     TStrVec m_TestCases;
     std::string m_ExeName;
