--- conflicted
+++ resolved
@@ -27,20 +27,19 @@
 namespace core {
 class CRegex;
 }
-<<<<<<< HEAD
 namespace test {
 
 class TEST_EXPORT CTimeSeriesTestData {
 public:
-    typedef std::vector<double> TDoubleVec;
-    typedef TDoubleVec::iterator TDoubleVecItr;
-    typedef std::pair<core_t::TTime, double> TTimeDoublePr;
-    typedef std::vector<TTimeDoublePr> TTimeDoublePrVec;
-    typedef TTimeDoublePrVec::iterator TTimeDoublePrVecItr;
-    typedef TTimeDoublePrVec::reverse_iterator TTimeDoublePrVecRItr;
-    typedef TTimeDoublePrVec::const_iterator TTimeDoublePrVecCItr;
-    typedef std::pair<core_t::TTime, TDoubleVec> TTimeDoubleVecPr;
-    typedef std::vector<TTimeDoubleVecPr> TTimeDoubleVecPrVec;
+    using TDoubleVec = std::vector<double>;
+    using TDoubleVecItr = TDoubleVec::iterator;
+    using TTimeDoublePr = std::pair<core_t::TTime, double>;
+    using TTimeDoublePrVec = std::vector<TTimeDoublePr>;
+    using TTimeDoublePrVecItr = TTimeDoublePrVec::iterator;
+    using TTimeDoublePrVecRItr = TTimeDoublePrVec::reverse_iterator;
+    using TTimeDoublePrVecCItr = TTimeDoublePrVec::const_iterator;
+    using TTimeDoubleVecPr = std::pair<core_t::TTime, TDoubleVec>;
+    using TTimeDoubleVecPrVec = std::vector<TTimeDoubleVecPr>;
 
 public:
     //! The default regular expression to extract the date
@@ -123,115 +122,8 @@
                           std::vector<std::pair<core_t::TTime, T>>& results);
 
     //! Prevent construction of this static class
-    CTimeSeriesTestData(void);
+    CTimeSeriesTestData();
     CTimeSeriesTestData(const CTimeSeriesTestData&);
-=======
-namespace test
-{
-
-class TEST_EXPORT CTimeSeriesTestData
-{
-    public:
-        using TDoubleVec = std::vector<double>;
-        using TDoubleVecItr = TDoubleVec::iterator;
-        using TTimeDoublePr = std::pair<core_t::TTime, double>;
-        using TTimeDoublePrVec = std::vector<TTimeDoublePr>;
-        using TTimeDoublePrVecItr = TTimeDoublePrVec::iterator;
-        using TTimeDoublePrVecRItr = TTimeDoublePrVec::reverse_iterator;
-        using TTimeDoublePrVecCItr = TTimeDoublePrVec::const_iterator;
-        using TTimeDoubleVecPr = std::pair<core_t::TTime, TDoubleVec>;
-        using TTimeDoubleVecPrVec = std::vector<TTimeDoubleVecPr>;
-
-    public:
-        //! The default regular expression to extract the date
-        //! time and value.
-        static const std::string DEFAULT_REGEX;
-        //! The default regular expression to extract the date
-        //! time and bivalued quantities.
-        static const std::string DEFAULT_BIVALUED_REGEX;
-        //! Empty these don't use strptime.
-        static const std::string DEFAULT_DATE_FORMAT;
-        //! A regular expression suitable for csv with unix time.
-        static const std::string CSV_UNIX_REGEX;
-        //! A regular expression suitable for bivalued quantities
-        //! for csv fields with unix time.
-        static const std::string CSV_UNIX_BIVALUED_REGEX;
-        //! Empty these don't use strptime.
-        static const std::string CSV_UNIX_DATE_FORMAT;
-        //! A regular expression suitable for csv ISO8601 date & time format.
-        static const std::string CSV_ISO8601_REGEX;
-        //! A regular expression suitable for bivalued quantities
-        //! for csv ISO8601 date & time format.
-        static const std::string CSV_ISO8601_BIVALUED_REGEX;
-        //! The date format for csv ISO8601 date & time format.
-        static const std::string CSV_ISO8601_DATE_FORMAT;
-
-    public:
-        //! Initialise from a text file
-        static bool parse(const std::string &fileName,
-                          TTimeDoublePrVec &results,
-                          const std::string &regex = DEFAULT_REGEX,
-                          const std::string &dateFormat = DEFAULT_DATE_FORMAT);
-
-        //! Initialise from a text file (return min/max time)
-        static bool parse(const std::string &fileName,
-                          TTimeDoublePrVec &results,
-                          core_t::TTime &minTime,
-                          core_t::TTime &maxTime,
-                          const std::string &regex = DEFAULT_REGEX,
-                          const std::string &dateFormat = DEFAULT_DATE_FORMAT);
-
-        //! Initialise multivalued from a text file
-        static bool parse(const std::string &fileName,
-                          TTimeDoubleVecPrVec &results,
-                          const std::string &regex = DEFAULT_BIVALUED_REGEX,
-                          const std::string &dateFormat = DEFAULT_DATE_FORMAT);
-
-        //! Initialise multivalued from a text file (return min/max time)
-        static bool parse(const std::string &fileName,
-                          TTimeDoubleVecPrVec &results,
-                          core_t::TTime &minTime,
-                          core_t::TTime &maxTime,
-                          const std::string &regex = DEFAULT_BIVALUED_REGEX,
-                          const std::string &dateFormat = DEFAULT_DATE_FORMAT);
-
-        //! Initialise from a text file and parse to counter
-        static bool parseCounter(const std::string &fileName,
-                                 TTimeDoublePrVec &results);
-
-        //! Transform results just to 'value'
-        static void transform(const TTimeDoublePrVec &data,
-                              TDoubleVec &results);
-
-        //! 1st derivative
-        static void derive(const TTimeDoublePrVec &data,
-                           TTimeDoublePrVec &results);
-
-        //! Pad a vector from minTime to maxTime with zeros
-        static bool pad(const TTimeDoublePrVec &data,
-                        core_t::TTime minTime,
-                        core_t::TTime maxTime,
-                        TTimeDoublePrVec &results);
-
-    private:
-        template<typename T>
-        static bool parse(const std::string &fileName,
-                          const std::string &regex,
-                          const std::string &dateFormat,
-                          std::vector<std::pair<core_t::TTime, T> >  &results,
-                          core_t::TTime &minTime,
-                          core_t::TTime &maxTime);
-
-        template<typename T>
-        static bool parseLine(const core::CRegex &tokenRegex,
-                              const std::string &dateFormat,
-                              const std::string &line,
-                              std::vector<std::pair<core_t::TTime, T> > &results);
-
-        //! Prevent construction of this static class
-        CTimeSeriesTestData();
-        CTimeSeriesTestData(const CTimeSeriesTestData &);
->>>>>>> d4e4cca7
 };
 }
 }
