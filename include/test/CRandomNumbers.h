/*
 * ELASTICSEARCH CONFIDENTIAL
 *
 * Copyright (c) 2016 Elasticsearch BV. All Rights Reserved.
 *
 * Notice: this software, and all information contained
 * therein, is the exclusive property of Elasticsearch BV
 * and its licensors, if any, and is protected under applicable
 * domestic and foreign law, and international treaties.
 *
 * Reproduction, republication or distribution without the
 * express written consent of Elasticsearch BV is
 * strictly prohibited.
 */
#ifndef INCLUDED_ml_test_CRandomNumbers_h
#define INCLUDED_ml_test_CRandomNumbers_h

#include <test/ImportExport.h>

#include <maths/CLinearAlgebraFwd.h>
#include <maths/CPRNG.h>

#include <boost/bind.hpp>
#include <boost/ref.hpp>
#include <boost/shared_ptr.hpp>

#include <vector>

namespace ml {
namespace test {

//! \brief Creates random numbers from a variety of distributions.
class TEST_EXPORT CRandomNumbers {
public:
    using TDoubleVec = std::vector<double>;
    using TDoubleVecVec = std::vector<TDoubleVec>;
    using TUIntVec = std::vector<unsigned int>;
    using TSizeVec = std::vector<std::size_t>;
    using TStrVec = std::vector<std::string>;
    using TGenerator = maths::CPRNG::CXorShift1024Mult;
    using TGeneratorPtr = boost::shared_ptr<TGenerator>;

public:
    //! A uniform generator on the interval [a,b].
    class TEST_EXPORT CUniform0nGenerator {
    public:
        CUniform0nGenerator(const TGenerator& generator);

<<<<<<< HEAD
        std::size_t operator()(std::size_t n) const;
=======
    public:
        //! A uniform generator on the interval [a,b].
        class TEST_EXPORT CUniform0nGenerator
        {
            public:
                CUniform0nGenerator(const TGenerator &generator);

                std::size_t operator()(std::size_t n) const;

            private:
                TGeneratorPtr m_Generator;
        };

    public:
        //! \brief Generate random samples from the specified distribution
        //! using a custom random number generator.
        template<typename RNG,
                 typename Distribution,
                 typename Container>
        static void generateSamples(RNG &randomNumberGenerator,
                                    const Distribution &distribution,
                                    std::size_t numberSamples,
                                    Container &samples);

        //! Shuffle the elements of a sequence using a random number generator.
        //!
        //! Reorders the elements in the range \p [first,last) using the
        //! internal random number generator to provide a random distribution.
        //!
        //! \note We provide our own implementation of std::random_shuffle
        //! based on the libc++ implementation because this is different from
        //! the libstdc++ implementation which can cause platform specific test
        //! failures.
        template<typename ITR>
        void random_shuffle(ITR first, ITR last);

        //! Generate normal random samples with the specified mean and
        //! variance using the default random number generator.
        void generateNormalSamples(double mean,
                                   double variance,
                                   std::size_t numberSamples,
                                   TDoubleVec &samples);

        //! Generate multivariate normal random samples with the specified
        //! mean and covariance matrix the default random number generator.
        void generateMultivariateNormalSamples(const TDoubleVec &mean,
                                               const TDoubleVecVec &covariances,
                                               std::size_t numberSamples,
                                               TDoubleVecVec &samples);

        //! Generate Poisson random samples with the specified rate using
        //! the default random number generator.
        void generatePoissonSamples(double rate,
                                    std::size_t numberSamples,
                                    TUIntVec &samples);

        //! Generate Student's t random samples with the specified degrees
        //! freedom using the default random number generator.
        void generateStudentsSamples(double degreesFreedom,
                                     std::size_t numberSamples,
                                     TDoubleVec &samples);

        //! Generate log-normal random samples with the specified location
        //! and scale using the default random number generator.
        void generateLogNormalSamples(double location,
                                      double squareScale,
                                      std::size_t numberSamples,
                                      TDoubleVec &samples);

        //! Generate uniform random samples in the interval [a,b) using
        //! the default random number generator.
        void generateUniformSamples(double a,
                                    double b,
                                    std::size_t numberSamples,
                                    TDoubleVec &samples);

        //! Generate uniform integer samples from the the set [a, a+1, ..., b)
        //! using the default random number generator.
        void generateUniformSamples(std::size_t a,
                                    std::size_t b,
                                    std::size_t numberSamples,
                                    TSizeVec &samples);

        //! Generate gamma random samples with the specified shape and rate
        //! using the default random number generator.
        void generateGammaSamples(double shape,
                                  double scale,
                                  std::size_t numberSamples,
                                  TDoubleVec &samples);

        //! Generate multinomial random samples on the specified categories
        //! using the default random number generator.
        void generateMultinomialSamples(const TDoubleVec &categories,
                                        const TDoubleVec &probabilities,
                                        std::size_t numberSamples,
                                        TDoubleVec &samples);

        //! Generate random samples from a Diriclet distribution with
        //! concentration parameters \p concentrations.
        void generateDirichletSamples(const TDoubleVec &concentrations,
                                      std::size_t numberSamples,
                                      TDoubleVecVec &samples);

        //! Generate a collection of random words of specified length using
        //! the default random number generator.
        void generateWords(std::size_t length,
                           std::size_t numberSamples,
                           TStrVec &samples);

        //! Generate a collection of |\p sizes| random mean vectors and
        //! covariance matrices and a collection of samples from those
        //! distributions.
        //!
        //! \param[in] sizes The number of points to generate from each
        //! cluster.
        //! \param[out] means Filled in with the distribution mean for
        //! each cluster.
        //! \param[out] covariances Filled in with the distribution covariance
        //! matrix for each cluster.
        //! \param[out] points Filled in with the samples from each cluster.
        template<typename T, std::size_t N>
        void generateRandomMultivariateNormals(const TSizeVec &sizes,
                                               std::vector<maths::CVectorNx1<T, N> > &means,
                                               std::vector<maths::CSymmetricMatrixNxN<T, N> > &covariances,
                                               std::vector<std::vector<maths::CVectorNx1<T, N> > > &points);

        //! Get a uniform generator in the range [0, n). This can be used
        //! in conjunction with std::random_shuffle if you want a seeded
        //! platform independent implementation.
        CUniform0nGenerator uniformGenerator();

        //! Throw away \p n random numbers.
        void discard(std::size_t n);
>>>>>>> d4e4cca7

    private:
        TGeneratorPtr m_Generator;
    };

public:
    //! \brief Generate random samples from the specified distribution
    //! using a custom random number generator.
    template<typename RNG, typename Distribution, typename Container>
    static void
    generateSamples(RNG& randomNumberGenerator, const Distribution& distribution, std::size_t numberSamples, Container& samples);

    //! Shuffle the elements of a sequence using a random number generator.
    //!
    //! Reorders the elements in the range \p [first,last) using the
    //! internal random number generator to provide a random distribution.
    //!
    //! \note We provide our own implementation of std::random_shuffle
    //! based on the libc++ implementation because this is different from
    //! the libstdc++ implementation which can cause platform specific test
    //! failures.
    template<typename ITR>
    void random_shuffle(ITR first, ITR last);

    //! Generate normal random samples with the specified mean and
    //! variance using the default random number generator.
    void generateNormalSamples(double mean, double variance, std::size_t numberSamples, TDoubleVec& samples);

    //! Generate multivariate normal random samples with the specified
    //! mean and covariance matrix the default random number generator.
    void generateMultivariateNormalSamples(const TDoubleVec& mean,
                                           const TDoubleVecVec& covariances,
                                           std::size_t numberSamples,
                                           TDoubleVecVec& samples);

    //! Generate Poisson random samples with the specified rate using
    //! the default random number generator.
    void generatePoissonSamples(double rate, std::size_t numberSamples, TUIntVec& samples);

    //! Generate Student's t random samples with the specified degrees
    //! freedom using the default random number generator.
    void generateStudentsSamples(double degreesFreedom, std::size_t numberSamples, TDoubleVec& samples);

    //! Generate log-normal random samples with the specified location
    //! and scale using the default random number generator.
    void generateLogNormalSamples(double location, double squareScale, std::size_t numberSamples, TDoubleVec& samples);

    //! Generate uniform random samples in the interval [a,b) using
    //! the default random number generator.
    void generateUniformSamples(double a, double b, std::size_t numberSamples, TDoubleVec& samples);

    //! Generate uniform integer samples from the the set [a, a+1, ..., b)
    //! using the default random number generator.
    void generateUniformSamples(std::size_t a, std::size_t b, std::size_t numberSamples, TSizeVec& samples);

    //! Generate gamma random samples with the specified shape and rate
    //! using the default random number generator.
    void generateGammaSamples(double shape, double scale, std::size_t numberSamples, TDoubleVec& samples);

    //! Generate multinomial random samples on the specified categories
    //! using the default random number generator.
    void generateMultinomialSamples(const TDoubleVec& categories,
                                    const TDoubleVec& probabilities,
                                    std::size_t numberSamples,
                                    TDoubleVec& samples);

    //! Generate random samples from a Diriclet distribution with
    //! concentration parameters \p concentrations.
    void generateDirichletSamples(const TDoubleVec& concentrations, std::size_t numberSamples, TDoubleVecVec& samples);

    //! Generate a collection of random words of specified length using
    //! the default random number generator.
    void generateWords(std::size_t length, std::size_t numberSamples, TStrVec& samples);

    //! Generate a collection of |\p sizes| random mean vectors and
    //! covariance matrices and a collection of samples from those
    //! distributions.
    //!
    //! \param[in] sizes The number of points to generate from each
    //! cluster.
    //! \param[out] means Filled in with the distribution mean for
    //! each cluster.
    //! \param[out] covariances Filled in with the distribution covariance
    //! matrix for each cluster.
    //! \param[out] points Filled in with the samples from each cluster.
    template<typename T, std::size_t N>
    void generateRandomMultivariateNormals(const TSizeVec& sizes,
                                           std::vector<maths::CVectorNx1<T, N>>& means,
                                           std::vector<maths::CSymmetricMatrixNxN<T, N>>& covariances,
                                           std::vector<std::vector<maths::CVectorNx1<T, N>>>& points);

    //! Get a uniform generator in the range [0, n). This can be used
    //! in conjunction with std::random_shuffle if you want a seeded
    //! platform independent implementation.
    CUniform0nGenerator uniformGenerator(void);

    //! Throw away \p n random numbers.
    void discard(std::size_t n);

private:
    //! The random number generator.
    TGenerator m_Generator;
};
}
}

#endif // INCLUDED_ml_test_CRandomNumbers_h<|MERGE_RESOLUTION|>--- conflicted
+++ resolved
@@ -46,143 +46,7 @@
     public:
         CUniform0nGenerator(const TGenerator& generator);
 
-<<<<<<< HEAD
         std::size_t operator()(std::size_t n) const;
-=======
-    public:
-        //! A uniform generator on the interval [a,b].
-        class TEST_EXPORT CUniform0nGenerator
-        {
-            public:
-                CUniform0nGenerator(const TGenerator &generator);
-
-                std::size_t operator()(std::size_t n) const;
-
-            private:
-                TGeneratorPtr m_Generator;
-        };
-
-    public:
-        //! \brief Generate random samples from the specified distribution
-        //! using a custom random number generator.
-        template<typename RNG,
-                 typename Distribution,
-                 typename Container>
-        static void generateSamples(RNG &randomNumberGenerator,
-                                    const Distribution &distribution,
-                                    std::size_t numberSamples,
-                                    Container &samples);
-
-        //! Shuffle the elements of a sequence using a random number generator.
-        //!
-        //! Reorders the elements in the range \p [first,last) using the
-        //! internal random number generator to provide a random distribution.
-        //!
-        //! \note We provide our own implementation of std::random_shuffle
-        //! based on the libc++ implementation because this is different from
-        //! the libstdc++ implementation which can cause platform specific test
-        //! failures.
-        template<typename ITR>
-        void random_shuffle(ITR first, ITR last);
-
-        //! Generate normal random samples with the specified mean and
-        //! variance using the default random number generator.
-        void generateNormalSamples(double mean,
-                                   double variance,
-                                   std::size_t numberSamples,
-                                   TDoubleVec &samples);
-
-        //! Generate multivariate normal random samples with the specified
-        //! mean and covariance matrix the default random number generator.
-        void generateMultivariateNormalSamples(const TDoubleVec &mean,
-                                               const TDoubleVecVec &covariances,
-                                               std::size_t numberSamples,
-                                               TDoubleVecVec &samples);
-
-        //! Generate Poisson random samples with the specified rate using
-        //! the default random number generator.
-        void generatePoissonSamples(double rate,
-                                    std::size_t numberSamples,
-                                    TUIntVec &samples);
-
-        //! Generate Student's t random samples with the specified degrees
-        //! freedom using the default random number generator.
-        void generateStudentsSamples(double degreesFreedom,
-                                     std::size_t numberSamples,
-                                     TDoubleVec &samples);
-
-        //! Generate log-normal random samples with the specified location
-        //! and scale using the default random number generator.
-        void generateLogNormalSamples(double location,
-                                      double squareScale,
-                                      std::size_t numberSamples,
-                                      TDoubleVec &samples);
-
-        //! Generate uniform random samples in the interval [a,b) using
-        //! the default random number generator.
-        void generateUniformSamples(double a,
-                                    double b,
-                                    std::size_t numberSamples,
-                                    TDoubleVec &samples);
-
-        //! Generate uniform integer samples from the the set [a, a+1, ..., b)
-        //! using the default random number generator.
-        void generateUniformSamples(std::size_t a,
-                                    std::size_t b,
-                                    std::size_t numberSamples,
-                                    TSizeVec &samples);
-
-        //! Generate gamma random samples with the specified shape and rate
-        //! using the default random number generator.
-        void generateGammaSamples(double shape,
-                                  double scale,
-                                  std::size_t numberSamples,
-                                  TDoubleVec &samples);
-
-        //! Generate multinomial random samples on the specified categories
-        //! using the default random number generator.
-        void generateMultinomialSamples(const TDoubleVec &categories,
-                                        const TDoubleVec &probabilities,
-                                        std::size_t numberSamples,
-                                        TDoubleVec &samples);
-
-        //! Generate random samples from a Diriclet distribution with
-        //! concentration parameters \p concentrations.
-        void generateDirichletSamples(const TDoubleVec &concentrations,
-                                      std::size_t numberSamples,
-                                      TDoubleVecVec &samples);
-
-        //! Generate a collection of random words of specified length using
-        //! the default random number generator.
-        void generateWords(std::size_t length,
-                           std::size_t numberSamples,
-                           TStrVec &samples);
-
-        //! Generate a collection of |\p sizes| random mean vectors and
-        //! covariance matrices and a collection of samples from those
-        //! distributions.
-        //!
-        //! \param[in] sizes The number of points to generate from each
-        //! cluster.
-        //! \param[out] means Filled in with the distribution mean for
-        //! each cluster.
-        //! \param[out] covariances Filled in with the distribution covariance
-        //! matrix for each cluster.
-        //! \param[out] points Filled in with the samples from each cluster.
-        template<typename T, std::size_t N>
-        void generateRandomMultivariateNormals(const TSizeVec &sizes,
-                                               std::vector<maths::CVectorNx1<T, N> > &means,
-                                               std::vector<maths::CSymmetricMatrixNxN<T, N> > &covariances,
-                                               std::vector<std::vector<maths::CVectorNx1<T, N> > > &points);
-
-        //! Get a uniform generator in the range [0, n). This can be used
-        //! in conjunction with std::random_shuffle if you want a seeded
-        //! platform independent implementation.
-        CUniform0nGenerator uniformGenerator();
-
-        //! Throw away \p n random numbers.
-        void discard(std::size_t n);
->>>>>>> d4e4cca7
 
     private:
         TGeneratorPtr m_Generator;
@@ -277,7 +141,7 @@
     //! Get a uniform generator in the range [0, n). This can be used
     //! in conjunction with std::random_shuffle if you want a seeded
     //! platform independent implementation.
-    CUniform0nGenerator uniformGenerator(void);
+    CUniform0nGenerator uniformGenerator();
 
     //! Throw away \p n random numbers.
     void discard(std::size_t n);
