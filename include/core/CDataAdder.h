/*
 * ELASTICSEARCH CONFIDENTIAL
 *
 * Copyright (c) 2016 Elasticsearch BV. All Rights Reserved.
 *
 * Notice: this software, and all information contained
 * therein, is the exclusive property of Elasticsearch BV
 * and its licensors, if any, and is protected under applicable
 * domestic and foreign law, and international treaties.
 *
 * Reproduction, republication or distribution without the
 * express written consent of Elasticsearch BV is
 * strictly prohibited.
 */
#ifndef INCLUDED_ml_core_CDataAdder_h
#define INCLUDED_ml_core_CDataAdder_h

#include <core/CNonCopyable.h>
#include <core/ImportExport.h>

#include <boost/shared_ptr.hpp>

#include <functional>
#include <iosfwd>
#include <string>

#include <stdint.h>

namespace ml {
namespace core {

//! \brief
//! Abstract interface for data adder.
//!
//! DESCRIPTION:\n
//! Contains methods that require data be known in advance, plus a
//! method that returns a stream to which the data to be persisted
//! can be written.  This latter method is obviously much more
//! memory-efficient in cases where is is a viable option.
//!
//! IMPLEMENTATION DECISIONS:\n
//! There's an assumption that persisted state will be saved to a
//! data store that can retrieve based on 2 values: index and ID.
//! Elasticsearch supports this.
//!
<<<<<<< HEAD
class CORE_EXPORT CDataAdder : private CNonCopyable {
public:
    typedef boost::shared_ptr<std::ostream> TOStreamP;
    typedef boost::shared_ptr<CDataAdder> TDataAdderP;

    typedef std::function<bool(CDataAdder&)> TPersistFunc;

public:
    virtual ~CDataAdder(void);

    //! Add streamed data - return of NULL stream indicates failure.
    //! Since the data to be written isn't known at the time this function
    //! returns it is not possible to detect all error conditions
    //! immediately.  If the stream goes bad whilst being written to then
    //! this also indicates failure.
    virtual TOStreamP addStreamed(const std::string& index, const std::string& id) = 0;

    //! Clients that get a stream using addStreamed() must call this
    //! method one they've finished sending data to the stream.
    //! They should set force to true when the very last stream is
    //! complete, in case the persister needs to close off some
    //! sort of cached data structure.
    virtual bool streamComplete(TOStreamP& strm, bool force) = 0;

    //! The max number of documents that can go in a single
    //! batch save
    virtual std::size_t maxDocumentsPerBatchSave(void) const;

    //! The max size of a document - to be determined by the
    //! underlying storage medium
    virtual std::size_t maxDocumentSize(void) const;

    //! Get the current document ID given a base ID and current document
    //! document number.  The ID is of the form baseId#currentDocNum if
    //! baseId is not empty, and simply currentDocNum converted to a string
    //! if baseId is empty.
    static std::string makeCurrentDocId(const std::string& baseId, size_t currentDocNum);
=======
class CORE_EXPORT CDataAdder : private CNonCopyable
{
    public:
        using TOStreamP = boost::shared_ptr<std::ostream>;
        using TDataAdderP = boost::shared_ptr<CDataAdder>;

        using TPersistFunc = std::function<bool(CDataAdder &)>;

    public:
        virtual ~CDataAdder();

        //! Add streamed data - return of NULL stream indicates failure.
        //! Since the data to be written isn't known at the time this function
        //! returns it is not possible to detect all error conditions
        //! immediately.  If the stream goes bad whilst being written to then
        //! this also indicates failure.
        virtual TOStreamP addStreamed(const std::string &index,
                                      const std::string &id) = 0;

        //! Clients that get a stream using addStreamed() must call this
        //! method one they've finished sending data to the stream.
        //! They should set force to true when the very last stream is
        //! complete, in case the persister needs to close off some
        //! sort of cached data structure.
        virtual bool streamComplete(TOStreamP &strm,
                                    bool force) = 0;

        //! The max number of documents that can go in a single
        //! batch save
        virtual std::size_t maxDocumentsPerBatchSave() const;

        //! The max size of a document - to be determined by the
        //! underlying storage medium
        virtual std::size_t maxDocumentSize() const;

        //! Get the current document ID given a base ID and current document
        //! document number.  The ID is of the form baseId#currentDocNum if
        //! baseId is not empty, and simply currentDocNum converted to a string
        //! if baseId is empty.
        static std::string makeCurrentDocId(const std::string &baseId,
                                            size_t currentDocNum);
>>>>>>> d4e4cca7
};
}
}

#endif // INCLUDED_ml_core_CDataAdder_h<|MERGE_RESOLUTION|>--- conflicted
+++ resolved
@@ -43,16 +43,15 @@
 //! data store that can retrieve based on 2 values: index and ID.
 //! Elasticsearch supports this.
 //!
-<<<<<<< HEAD
 class CORE_EXPORT CDataAdder : private CNonCopyable {
 public:
-    typedef boost::shared_ptr<std::ostream> TOStreamP;
-    typedef boost::shared_ptr<CDataAdder> TDataAdderP;
+    using TOStreamP = boost::shared_ptr<std::ostream>;
+    using TDataAdderP = boost::shared_ptr<CDataAdder>;
 
-    typedef std::function<bool(CDataAdder&)> TPersistFunc;
+    using TPersistFunc = std::function<bool(CDataAdder&)>;
 
 public:
-    virtual ~CDataAdder(void);
+    virtual ~CDataAdder();
 
     //! Add streamed data - return of NULL stream indicates failure.
     //! Since the data to be written isn't known at the time this function
@@ -70,60 +69,17 @@
 
     //! The max number of documents that can go in a single
     //! batch save
-    virtual std::size_t maxDocumentsPerBatchSave(void) const;
+    virtual std::size_t maxDocumentsPerBatchSave() const;
 
     //! The max size of a document - to be determined by the
     //! underlying storage medium
-    virtual std::size_t maxDocumentSize(void) const;
+    virtual std::size_t maxDocumentSize() const;
 
     //! Get the current document ID given a base ID and current document
     //! document number.  The ID is of the form baseId#currentDocNum if
     //! baseId is not empty, and simply currentDocNum converted to a string
     //! if baseId is empty.
     static std::string makeCurrentDocId(const std::string& baseId, size_t currentDocNum);
-=======
-class CORE_EXPORT CDataAdder : private CNonCopyable
-{
-    public:
-        using TOStreamP = boost::shared_ptr<std::ostream>;
-        using TDataAdderP = boost::shared_ptr<CDataAdder>;
-
-        using TPersistFunc = std::function<bool(CDataAdder &)>;
-
-    public:
-        virtual ~CDataAdder();
-
-        //! Add streamed data - return of NULL stream indicates failure.
-        //! Since the data to be written isn't known at the time this function
-        //! returns it is not possible to detect all error conditions
-        //! immediately.  If the stream goes bad whilst being written to then
-        //! this also indicates failure.
-        virtual TOStreamP addStreamed(const std::string &index,
-                                      const std::string &id) = 0;
-
-        //! Clients that get a stream using addStreamed() must call this
-        //! method one they've finished sending data to the stream.
-        //! They should set force to true when the very last stream is
-        //! complete, in case the persister needs to close off some
-        //! sort of cached data structure.
-        virtual bool streamComplete(TOStreamP &strm,
-                                    bool force) = 0;
-
-        //! The max number of documents that can go in a single
-        //! batch save
-        virtual std::size_t maxDocumentsPerBatchSave() const;
-
-        //! The max size of a document - to be determined by the
-        //! underlying storage medium
-        virtual std::size_t maxDocumentSize() const;
-
-        //! Get the current document ID given a base ID and current document
-        //! document number.  The ID is of the form baseId#currentDocNum if
-        //! baseId is not empty, and simply currentDocNum converted to a string
-        //! if baseId is empty.
-        static std::string makeCurrentDocId(const std::string &baseId,
-                                            size_t currentDocNum);
->>>>>>> d4e4cca7
 };
 }
 }
