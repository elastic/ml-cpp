/*
 * ELASTICSEARCH CONFIDENTIAL
 *
 * Copyright (c) 2016 Elasticsearch BV. All Rights Reserved.
 *
 * Notice: this software, and all information contained
 * therein, is the exclusive property of Elasticsearch BV
 * and its licensors, if any, and is protected under applicable
 * domestic and foreign law, and international treaties.
 *
 * Reproduction, republication or distribution without the
 * express written consent of Elasticsearch BV is
 * strictly prohibited.
 */
#ifndef INCLUDED_ml_core_CMutex_h
#define INCLUDED_ml_core_CMutex_h

#include <core/CNonCopyable.h>
#include <core/ImportExport.h>
#include <core/WindowsSafe.h>

#ifndef Windows
#include <pthread.h>
#endif

namespace ml {
namespace core {
class CCondition;

//! \brief
//! Wrapper class around pthread mutex.
//!
//! DESCRIPTION:\n
//! Wrapper class around pthread mutex.
//!
//! IMPLEMENTATION DECISIONS:\n
//! Recursive locking allowed.
//!
//! Constructor makes the mutex, destructor destroys.
//!
//! All errors are just warnings - no action taken.
//!
//! On Windows, critical sections are preferred to mutexes, as
//! they do not consume system handles.
//!
<<<<<<< HEAD
class CORE_EXPORT CMutex : private CNonCopyable {
public:
    CMutex(void);
    ~CMutex(void);

    void lock(void);
    void unlock(void);
=======
class CORE_EXPORT CMutex : private CNonCopyable
{
    public:
        CMutex();
        ~CMutex();

        void lock();
        void unlock();
>>>>>>> d4e4cca7

private:
#ifdef Windows
    CRITICAL_SECTION m_Mutex;
#else
    pthread_mutex_t m_Mutex;
#endif

    // Allow CCondition access to internals
    friend class CCondition;
};
}
}

#endif // INCLUDED_ml_core_CMutex_h<|MERGE_RESOLUTION|>--- conflicted
+++ resolved
@@ -43,24 +43,13 @@
 //! On Windows, critical sections are preferred to mutexes, as
 //! they do not consume system handles.
 //!
-<<<<<<< HEAD
 class CORE_EXPORT CMutex : private CNonCopyable {
 public:
-    CMutex(void);
-    ~CMutex(void);
+    CMutex();
+    ~CMutex();
 
-    void lock(void);
-    void unlock(void);
-=======
-class CORE_EXPORT CMutex : private CNonCopyable
-{
-    public:
-        CMutex();
-        ~CMutex();
-
-        void lock();
-        void unlock();
->>>>>>> d4e4cca7
+    void lock();
+    void unlock();
 
 private:
 #ifdef Windows
