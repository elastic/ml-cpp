--- conflicted
+++ resolved
@@ -38,7 +38,6 @@
 //! Violates several aspects of the Ml coding standards in order
 //! to work with log4cxx macros and other conventions.
 //!
-<<<<<<< HEAD
 class CORE_EXPORT CJsonLogLayout : public Layout {
 public:
     DECLARE_LOG4CXX_OBJECT(CJsonLogLayout)
@@ -47,16 +46,16 @@
     LOG4CXX_CAST_ENTRY_CHAIN(Layout)
     END_LOG4CXX_CAST_MAP()
 
-    CJsonLogLayout(void);
+    CJsonLogLayout();
 
     //! Accessors for location info (i.e. should file/line be included in
     //! log output?
     void locationInfo(bool locationInfo);
-    bool locationInfo(void) const;
+    bool locationInfo() const;
 
     //! Accessors for whether MDC key-value pairs should be output.
     void properties(bool properties);
-    bool properties(void) const;
+    bool properties() const;
 
     //! No options to activate.
     void activateOptions(Pool& p);
@@ -68,7 +67,7 @@
     virtual void format(LogString& output, const spi::LoggingEventPtr& event, Pool& p) const;
 
     //! The CJsonLogLayout prints and does not ignore exceptions.
-    virtual bool ignoresThrowable(void) const;
+    virtual bool ignoresThrowable() const;
 
 private:
     //! Include location info by default
@@ -79,52 +78,6 @@
 
     // For unit testing
     friend class ::CJsonLogLayoutTest;
-=======
-class CORE_EXPORT CJsonLogLayout : public Layout
-{
-    public:
-        DECLARE_LOG4CXX_OBJECT(CJsonLogLayout)
-        BEGIN_LOG4CXX_CAST_MAP()
-            LOG4CXX_CAST_ENTRY(CJsonLogLayout)
-            LOG4CXX_CAST_ENTRY_CHAIN(Layout)
-        END_LOG4CXX_CAST_MAP()
-
-        CJsonLogLayout();
-
-        //! Accessors for location info (i.e. should file/line be included in
-        //! log output?
-        void locationInfo(bool locationInfo);
-        bool locationInfo() const;
-
-        //! Accessors for whether MDC key-value pairs should be output.
-        void properties(bool properties);
-        bool properties() const;
-
-        //! No options to activate.
-        void activateOptions(Pool &p);
-
-        //! Set options.
-        virtual void setOption(const LogString &option,
-                               const LogString &value);
-
-        //! Formats a LoggingEvent as JSON.
-        virtual void format(LogString &output,
-                            const spi::LoggingEventPtr &event,
-                            Pool &p) const;
-
-        //! The CJsonLogLayout prints and does not ignore exceptions.
-        virtual bool ignoresThrowable() const;
-
-    private:
-        //! Include location info by default
-        bool m_LocationInfo;
-        bool m_Properties;
-
-        static std::string cropPath(const std::string &filename);
-
-        // For unit testing
-        friend class ::CJsonLogLayoutTest;
->>>>>>> d4e4cca7
 };
 
 LOG4CXX_PTR_DEF(CJsonLogLayout);
