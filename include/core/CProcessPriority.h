/*
 * ELASTICSEARCH CONFIDENTIAL
 *
 * Copyright (c) 2017 Elasticsearch BV. All Rights Reserved.
 *
 * Notice: this software, and all information contained
 * therein, is the exclusive property of Elasticsearch BV
 * and its licensors, if any, and is protected under applicable
 * domestic and foreign law, and international treaties.
 *
 * Reproduction, republication or distribution without the
 * express written consent of Elasticsearch BV is
 * strictly prohibited.
 */
#ifndef INCLUDED_ml_core_CProcessPriority_h
#define INCLUDED_ml_core_CProcessPriority_h

#include <core/CNonInstantiatable.h>
#include <core/ImportExport.h>

namespace ml {
namespace core {

//! \brief
//! Functions related to adjusting process priority
//!
//! DESCRIPTION:\n
//! Methods of this class should be called to lower the priority of machine
//! learning processes in whatever ways are appropriate on a given operating
//! system to be a good neighbour to the Elasticsearch JVM.
//!
//! We don't ever want an ML C++ process to hog resources to the extent that
//! the Elasticsearch JVM cannot operate effectively.
//!
//! IMPLEMENTATION DECISIONS:\n
//! This is a static class - it's not possible to construct an instance of it.
//!
//! The basic implementation does nothing.  Platform-specific implementations
//! exist for platforms where we have decided to do something.
//!
//! Currently the only platform-specific implementation is for Linux, and it
//! attempts to increase the OOM killer adjustment for the process such that
//! it is more likely to be killed than other processes when the Linux kernel
//! decides that there isn't enough free memory.
//!
<<<<<<< HEAD
class CORE_EXPORT CProcessPriority : private CNonInstantiatable {
public:
    //! Reduce whatever priority measures are deemed appropriate for the
    //! current OS.
    static void reducePriority(void);
=======
class CORE_EXPORT CProcessPriority : private CNonInstantiatable
{
    public:
        //! Reduce whatever priority measures are deemed appropriate for the
        //! current OS.
        static void reducePriority();
>>>>>>> d4e4cca7
};
}
}

#endif // INCLUDED_ml_core_CProcessPriority_h<|MERGE_RESOLUTION|>--- conflicted
+++ resolved
@@ -43,20 +43,11 @@
 //! it is more likely to be killed than other processes when the Linux kernel
 //! decides that there isn't enough free memory.
 //!
-<<<<<<< HEAD
 class CORE_EXPORT CProcessPriority : private CNonInstantiatable {
 public:
     //! Reduce whatever priority measures are deemed appropriate for the
     //! current OS.
-    static void reducePriority(void);
-=======
-class CORE_EXPORT CProcessPriority : private CNonInstantiatable
-{
-    public:
-        //! Reduce whatever priority measures are deemed appropriate for the
-        //! current OS.
-        static void reducePriority();
->>>>>>> d4e4cca7
+    static void reducePriority();
 };
 }
 }
