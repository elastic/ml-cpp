/*
 * ELASTICSEARCH CONFIDENTIAL
 *
 * Copyright (c) 2016 Elasticsearch BV. All Rights Reserved.
 *
 * Notice: this software, and all information contained
 * therein, is the exclusive property of Elasticsearch BV
 * and its licensors, if any, and is protected under applicable
 * domestic and foreign law, and international treaties.
 *
 * Reproduction, republication or distribution without the
 * express written consent of Elasticsearch BV is
 * strictly prohibited.
 */
#ifndef INCLUDED_ml_core_CStat_h
#define INCLUDED_ml_core_CStat_h

#include <core/CNonCopyable.h>

#include <atomic>

namespace ml {
namespace core {

//! \brief
//! An atomic statistic object
//!
//! DESCRIPTION:\n
//! A wrapper for an atomic uint64_t
//!
//! This provides a thread-safe way to aggregate runtime counts
//!
//! IMPLEMENTATION DECISIONS:\n
//! Not copyable - it only makes sense to have one instance of this
//!
<<<<<<< HEAD
class CORE_EXPORT CStat : private CNonCopyable {
public:
    //! Default constructor
    CStat(void);

    //! Add the value 1 to this stat
    void increment(void);
=======
class CORE_EXPORT CStat : private CNonCopyable
{
    public:
        //! Default constructor
        CStat();

        //! Add the value 1 to this stat
        void increment();
>>>>>>> d4e4cca7

    //! Add some value to this stat
    void increment(uint64_t value);

<<<<<<< HEAD
    //! Remove the value 1 from this stat
    void decrement(void);
=======
        //! Remove the value 1 from this stat
        void decrement();
>>>>>>> d4e4cca7

    //! Set the stat to this new value
    void set(uint64_t value);

<<<<<<< HEAD
    //! Get the value of this stat
    uint64_t value(void) const;
=======
        //! Get the value of this stat
        uint64_t value() const;
>>>>>>> d4e4cca7

private:
    //! The counter value of this stat
    std::atomic_uint_fast64_t m_Value;
};

} // core
} // ml

#endif // INCLUDED_ml_core_CStat_h<|MERGE_RESOLUTION|>--- conflicted
+++ resolved
@@ -33,46 +33,25 @@
 //! IMPLEMENTATION DECISIONS:\n
 //! Not copyable - it only makes sense to have one instance of this
 //!
-<<<<<<< HEAD
 class CORE_EXPORT CStat : private CNonCopyable {
 public:
     //! Default constructor
-    CStat(void);
+    CStat();
 
     //! Add the value 1 to this stat
-    void increment(void);
-=======
-class CORE_EXPORT CStat : private CNonCopyable
-{
-    public:
-        //! Default constructor
-        CStat();
-
-        //! Add the value 1 to this stat
-        void increment();
->>>>>>> d4e4cca7
+    void increment();
 
     //! Add some value to this stat
     void increment(uint64_t value);
 
-<<<<<<< HEAD
     //! Remove the value 1 from this stat
-    void decrement(void);
-=======
-        //! Remove the value 1 from this stat
-        void decrement();
->>>>>>> d4e4cca7
+    void decrement();
 
     //! Set the stat to this new value
     void set(uint64_t value);
 
-<<<<<<< HEAD
     //! Get the value of this stat
-    uint64_t value(void) const;
-=======
-        //! Get the value of this stat
-        uint64_t value() const;
->>>>>>> d4e4cca7
+    uint64_t value() const;
 
 private:
     //! The counter value of this stat
