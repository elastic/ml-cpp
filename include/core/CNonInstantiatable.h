/*
 * ELASTICSEARCH CONFIDENTIAL
 *
 * Copyright (c) 2016 Elasticsearch BV. All Rights Reserved.
 *
 * Notice: this software, and all information contained
 * therein, is the exclusive property of Elasticsearch BV
 * and its licensors, if any, and is protected under applicable
 * domestic and foreign law, and international treaties.
 *
 * Reproduction, republication or distribution without the
 * express written consent of Elasticsearch BV is
 * strictly prohibited.
 */
#ifndef INCLUDED_ml_core_CNonInstantiatable_h
#define INCLUDED_ml_core_CNonInstantiatable_h

#include <core/ImportExport.h>

namespace ml {
namespace core {

//! \brief
//! Similar idea to boost::noncopyable, but for instantiation.
//!
//! DESCRIPTION:\n
//! Classes for which instantiation is not allowed, i.e. those that
//! have only static methods, should inherit privately from this
//! class.
//!
//! IMPLEMENTATION DECISIONS:\n
//! The class is (seemingly pointlessly) exported from the DLL to
//! prevent Visual C++ warning C4275.
//!
<<<<<<< HEAD
class CORE_EXPORT CNonInstantiatable {
private:
    //! Prevent instantiation
    CNonInstantiatable(void);
    CNonInstantiatable(const CNonInstantiatable&);
=======
class CORE_EXPORT CNonInstantiatable
{
    private:
        //! Prevent instantiation
        CNonInstantiatable();
        CNonInstantiatable(const CNonInstantiatable &);
>>>>>>> d4e4cca7
};
}
}

#endif // INCLUDED_ml_core_CNonInstantiatable_h<|MERGE_RESOLUTION|>--- conflicted
+++ resolved
@@ -32,20 +32,11 @@
 //! The class is (seemingly pointlessly) exported from the DLL to
 //! prevent Visual C++ warning C4275.
 //!
-<<<<<<< HEAD
 class CORE_EXPORT CNonInstantiatable {
 private:
     //! Prevent instantiation
-    CNonInstantiatable(void);
+    CNonInstantiatable();
     CNonInstantiatable(const CNonInstantiatable&);
-=======
-class CORE_EXPORT CNonInstantiatable
-{
-    private:
-        //! Prevent instantiation
-        CNonInstantiatable();
-        CNonInstantiatable(const CNonInstantiatable &);
->>>>>>> d4e4cca7
 };
 }
 }
