/*
 * ELASTICSEARCH CONFIDENTIAL
 *
 * Copyright (c) 2016 Elasticsearch BV. All Rights Reserved.
 *
 * Notice: this software, and all information contained
 * therein, is the exclusive property of Elasticsearch BV
 * and its licensors, if any, and is protected under applicable
 * domestic and foreign law, and international treaties.
 *
 * Reproduction, republication or distribution without the
 * express written consent of Elasticsearch BV is
 * strictly prohibited.
 */

#ifndef INCLUDED_ml_core_CSmallVector_h
#define INCLUDED_ml_core_CSmallVector_h

#include <core/CContainerPrinter.h>

#include <boost/container/small_vector.hpp>
#include <boost/type_traits/has_minus_assign.hpp>
#include <boost/type_traits/has_plus_assign.hpp>

#include <initializer_list>
#include <ostream>
#include <vector>

namespace ml {
namespace core {

//! Map boost::container::small_vector_base for consistent naming.
template<typename T>
using CSmallVectorBase = boost::container::small_vector_base<T>;

namespace small_vector_detail {

template<typename T, typename U>
struct SPlusAssign {
    static_assert(sizeof(T) < 0, "The contained type has no defined += operator");
};

template<typename T>
struct SPlusAssign<T, boost::true_type> {
    static void compute(CSmallVectorBase<T>& lhs, const CSmallVectorBase<T>& rhs) {
        for (std::size_t i = 0u; i < std::min(lhs.size(), rhs.size()); ++i) {
            lhs[i] += rhs[i];
        }
    }
};

template<typename T, typename U>
struct SMinusAssign {
    static_assert(sizeof(T) < 0, "The contained type has no defined -= operator");
};

template<typename T>
struct SMinusAssign<T, boost::true_type> {
    static void compute(CSmallVectorBase<T>& lhs, const CSmallVectorBase<T>& rhs) {
        for (std::size_t i = 0u; i < std::min(lhs.size(), rhs.size()); ++i) {
            lhs[i] -= rhs[i];
        }
    }
};
}

//! \brief This inherits from boost::container::small_vector.
//!
//! DESCRIPTION:\n
//! The reasons for this class are largely historical in that we
//! didn't have boost::container::small_vector in the version of
//! boost we were using when this was originally implemented.
//! However, a lot of our code now uses this class and it is
//! convenient to provide some non-standard extensions.
//!
//! IMPLEMENTATION:\n
//! Inherits from boost::container::small_vector.
//!
//! \tparam T The element type.
//! \tparam N The maximum number of elements which are stored on
//! the stack.
template<typename T, std::size_t N>
class CSmallVector : public boost::container::small_vector<T, N> {
private:
    using TBase = boost::container::small_vector<T, N>;

public:
    // Forward typedefs
    using value_type = typename TBase::value_type;
    using allocator_type = typename TBase::allocator_type;
    using reference = typename TBase::reference;
    using const_reference = typename TBase::const_reference;
    using pointer = typename TBase::pointer;
    using const_pointer = typename TBase::const_pointer;
    using difference_type = typename TBase::difference_type;
    using size_type = typename TBase::size_type;
    using iterator = typename TBase::iterator;
    using const_iterator = typename TBase::const_iterator;
    using reverse_iterator = typename TBase::reverse_iterator;
    using const_reverse_iterator = typename TBase::const_reverse_iterator;

public:
    //! \name Constructors
    //@{
    CSmallVector() {}
    CSmallVector(const CSmallVector& other) : TBase(other) {}
    CSmallVector(CSmallVector&& other) : TBase(std::move(other.baseRef())) {}
    explicit CSmallVector(size_type n, const value_type& val = value_type()) : TBase(n, val) {}
    CSmallVector(std::initializer_list<value_type> list) : TBase(list.begin(), list.end()) {}
    template<class ITR>
    CSmallVector(ITR first, ITR last) : TBase(first, last) {}
    template<typename U, std::size_t M>
    CSmallVector(const CSmallVector<U, M>& other) : TBase(other.begin(), other.end()) {}
    template<typename U>
    CSmallVector(std::initializer_list<U> list) : TBase(list.begin(), list.end()) {}
    // Extend to construct implicitly from a vector.
    template<typename U>
    CSmallVector(const std::vector<U>& other) : TBase(other.begin(), other.end()) {}

    CSmallVector& operator=(CSmallVector&& rhs) {
        this->baseRef() = std::move(rhs.baseRef());
        return *this;
    }
    CSmallVector& operator=(const CSmallVector& rhs) {
        this->baseRef() = rhs.baseRef();
        return *this;
    }

<<<<<<< HEAD
    // Extend to convert implicitly to a vector.
    inline operator std::vector<T>(void) const { return std::vector<T>(this->begin(), this->end()); }
=======
        // Extend to convert implicitly to a vector.
        inline operator std::vector<T> () const
        {
            return std::vector<T>(this->begin(), this->end());
        }
>>>>>>> d4e4cca7

    // Non-standard plus assign for the case that T has operator+=.
    const CSmallVector& operator+=(const CSmallVectorBase<T>& rhs) {
        using MaybeTrue = typename boost::has_plus_assign<T>::type;
        small_vector_detail::SPlusAssign<T, MaybeTrue>::compute(*this, rhs);
        return *this;
    }

    // Non-standard minus assign for the case that T has operator-=.
    const CSmallVector& operator-=(const CSmallVectorBase<T>& rhs) {
        using MaybeTrue = typename boost::has_minus_assign<T>::type;
        small_vector_detail::SMinusAssign<T, MaybeTrue>::compute(*this, rhs);
        return *this;
    }

private:
    TBase& baseRef() { return *this; }
    const TBase& baseRef() const { return *this; }
};

template<typename T, std::size_t N>
std::ostream& operator<<(std::ostream& o, const CSmallVector<T, N>& v) {
    return o << core::CContainerPrinter::print(v.begin(), v.end());
}
}
}

#endif // INCLUDED_ml_core_CSmallVector_h<|MERGE_RESOLUTION|>--- conflicted
+++ resolved
@@ -126,16 +126,8 @@
         return *this;
     }
 
-<<<<<<< HEAD
     // Extend to convert implicitly to a vector.
-    inline operator std::vector<T>(void) const { return std::vector<T>(this->begin(), this->end()); }
-=======
-        // Extend to convert implicitly to a vector.
-        inline operator std::vector<T> () const
-        {
-            return std::vector<T>(this->begin(), this->end());
-        }
->>>>>>> d4e4cca7
+    inline operator std::vector<T>() const { return std::vector<T>(this->begin(), this->end()); }
 
     // Non-standard plus assign for the case that T has operator+=.
     const CSmallVector& operator+=(const CSmallVectorBase<T>& rhs) {
