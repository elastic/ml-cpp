/*
 * ELASTICSEARCH CONFIDENTIAL
 *
 * Copyright (c) 2016 Elasticsearch BV. All Rights Reserved.
 *
 * Notice: this software, and all information contained
 * therein, is the exclusive property of Elasticsearch BV
 * and its licensors, if any, and is protected under applicable
 * domestic and foreign law, and international treaties.
 *
 * Reproduction, republication or distribution without the
 * express written consent of Elasticsearch BV is
 * strictly prohibited.
 */
#ifndef INCLUDED_ml_core_CThread_h
#define INCLUDED_ml_core_CThread_h

#include <core/CMutex.h>
#include <core/CNonCopyable.h>
#include <core/ImportExport.h>
#include <core/WindowsSafe.h>

#ifndef Windows
#include <pthread.h>
#endif

namespace ml {
namespace core {

//! \brief
//! Basic wrapper class around pthread_create etc.
//!
//! DESCRIPTION:\n
//! Basic wrapper class around pthread_create etc.
//!
//! IMPLEMENTATION DECISIONS:\n
//! A mutex protects the thread ID variable to prevent race
//! conditions when a thread is started and stopped in quick
//! succession.
//!
class CORE_EXPORT CThread : private CNonCopyable {
public:
    //! Thread ID type
#ifdef Windows
<<<<<<< HEAD
    typedef DWORD TThreadId;
    typedef unsigned int TThreadRet;
#else
    typedef pthread_t TThreadId;
    typedef void* TThreadRet;
#endif

public:
    CThread(void);
    virtual ~CThread(void);

    //! Start the thread.  It's an error to call this if the thread is
    //! already running.
    bool start(void);
=======
        using TThreadId = DWORD;
        using TThreadRet = unsigned int;
#else
        using TThreadId = pthread_t;
        using TThreadRet = void*;
#endif

    public:
        CThread();
        virtual ~CThread();

        //! Start the thread.  It's an error to call this if the thread is
        //! already running.
        bool                      start();
>>>>>>> d4e4cca7

    //! Start the thread, retrieving the thread ID.  It's an error to call
    //! this if the thread is already running.
    bool start(TThreadId& threadId);

<<<<<<< HEAD
    //! Stop the thread.  It's an error to call this if the thread is
    //! already stopped.  Only call one of stop() and waitForFinish(); do
    //! NOT call both.
    bool stop(void);

    //! This method blocks and waits for the thread to finish.
    //! It differs from 'stop' as it doesn't call shutdown.
    //! BE AWARE THIS MAY BLOCK INDEFINITELY.  Only call one of stop()
    //! and waitForFinish(); do NOT call both.
    bool waitForFinish(void);

    //! Has the thread been started?
    bool isStarted(void) const;

    //! Wake up any blocking IO calls in this thread, such as reads to named
    //! pipes where nothing has connected to the other end of the pipe.
    bool cancelBlockedIo(void);
=======
        //! Stop the thread.  It's an error to call this if the thread is
        //! already stopped.  Only call one of stop() and waitForFinish(); do
        //! NOT call both.
        bool                      stop();

        //! This method blocks and waits for the thread to finish.
        //! It differs from 'stop' as it doesn't call shutdown.
        //! BE AWARE THIS MAY BLOCK INDEFINITELY.  Only call one of stop()
        //! and waitForFinish(); do NOT call both.
        bool                      waitForFinish();

        //! Has the thread been started?
        bool                      isStarted() const;

        //! Wake up any blocking IO calls in this thread, such as reads to named
        //! pipes where nothing has connected to the other end of the pipe.
        bool                      cancelBlockedIo();
>>>>>>> d4e4cca7

    //! Wake up any blocking IO calls in the specified thread, such as reads
    //! to named pipes where nothing has connected to the other end of the
    //! pipe.
    static bool cancelBlockedIo(TThreadId threadId);

<<<<<<< HEAD
    //! Static method to get the ID of the currently running thread
    static TThreadId currentThreadId(void);

protected:
    //! The run() method should only be called from threadFunc()
    virtual void run(void) = 0;
    virtual void shutdown(void) = 0;
=======
        //! Static method to get the ID of the currently running thread
        static TThreadId          currentThreadId();

    protected:
        //! The run() method should only be called from threadFunc()
        virtual void              run() = 0;
        virtual void              shutdown() = 0;
>>>>>>> d4e4cca7

private:
    //! This method is used as a thread start function, hence it must be
    //! static so that we can take its address like a free function
    static TThreadRet STDCALL threadFunc(void* obj);

private:
    //! ID of the most recently started thread
    TThreadId m_ThreadId;

#ifdef Windows
    //! Windows needs a thread handle as well as a thread ID
    HANDLE m_ThreadHandle;
#endif

    //! Mutex to protect access to m_ThreadId
    mutable CMutex m_IdMutex;
};
}
}

#endif // INCLUDED_ml_core_CThread_h<|MERGE_RESOLUTION|>--- conflicted
+++ resolved
@@ -42,102 +42,55 @@
 public:
     //! Thread ID type
 #ifdef Windows
-<<<<<<< HEAD
-    typedef DWORD TThreadId;
-    typedef unsigned int TThreadRet;
+    using TThreadId = DWORD;
+    using TThreadRet = unsigned int;
 #else
-    typedef pthread_t TThreadId;
-    typedef void* TThreadRet;
+    using TThreadId = pthread_t;
+    using TThreadRet = void*;
 #endif
 
 public:
-    CThread(void);
-    virtual ~CThread(void);
+    CThread();
+    virtual ~CThread();
 
     //! Start the thread.  It's an error to call this if the thread is
     //! already running.
-    bool start(void);
-=======
-        using TThreadId = DWORD;
-        using TThreadRet = unsigned int;
-#else
-        using TThreadId = pthread_t;
-        using TThreadRet = void*;
-#endif
-
-    public:
-        CThread();
-        virtual ~CThread();
-
-        //! Start the thread.  It's an error to call this if the thread is
-        //! already running.
-        bool                      start();
->>>>>>> d4e4cca7
+    bool start();
 
     //! Start the thread, retrieving the thread ID.  It's an error to call
     //! this if the thread is already running.
     bool start(TThreadId& threadId);
 
-<<<<<<< HEAD
     //! Stop the thread.  It's an error to call this if the thread is
     //! already stopped.  Only call one of stop() and waitForFinish(); do
     //! NOT call both.
-    bool stop(void);
+    bool stop();
 
     //! This method blocks and waits for the thread to finish.
     //! It differs from 'stop' as it doesn't call shutdown.
     //! BE AWARE THIS MAY BLOCK INDEFINITELY.  Only call one of stop()
     //! and waitForFinish(); do NOT call both.
-    bool waitForFinish(void);
+    bool waitForFinish();
 
     //! Has the thread been started?
-    bool isStarted(void) const;
+    bool isStarted() const;
 
     //! Wake up any blocking IO calls in this thread, such as reads to named
     //! pipes where nothing has connected to the other end of the pipe.
-    bool cancelBlockedIo(void);
-=======
-        //! Stop the thread.  It's an error to call this if the thread is
-        //! already stopped.  Only call one of stop() and waitForFinish(); do
-        //! NOT call both.
-        bool                      stop();
-
-        //! This method blocks and waits for the thread to finish.
-        //! It differs from 'stop' as it doesn't call shutdown.
-        //! BE AWARE THIS MAY BLOCK INDEFINITELY.  Only call one of stop()
-        //! and waitForFinish(); do NOT call both.
-        bool                      waitForFinish();
-
-        //! Has the thread been started?
-        bool                      isStarted() const;
-
-        //! Wake up any blocking IO calls in this thread, such as reads to named
-        //! pipes where nothing has connected to the other end of the pipe.
-        bool                      cancelBlockedIo();
->>>>>>> d4e4cca7
+    bool cancelBlockedIo();
 
     //! Wake up any blocking IO calls in the specified thread, such as reads
     //! to named pipes where nothing has connected to the other end of the
     //! pipe.
     static bool cancelBlockedIo(TThreadId threadId);
 
-<<<<<<< HEAD
     //! Static method to get the ID of the currently running thread
-    static TThreadId currentThreadId(void);
+    static TThreadId currentThreadId();
 
 protected:
     //! The run() method should only be called from threadFunc()
-    virtual void run(void) = 0;
-    virtual void shutdown(void) = 0;
-=======
-        //! Static method to get the ID of the currently running thread
-        static TThreadId          currentThreadId();
-
-    protected:
-        //! The run() method should only be called from threadFunc()
-        virtual void              run() = 0;
-        virtual void              shutdown() = 0;
->>>>>>> d4e4cca7
+    virtual void run() = 0;
+    virtual void shutdown() = 0;
 
 private:
     //! This method is used as a thread start function, hence it must be
