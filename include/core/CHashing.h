--- conflicted
+++ resolved
@@ -50,7 +50,7 @@
     //! sufficient for our use cases!
     class CORE_EXPORT CUniversalHash {
     public:
-        typedef std::vector<uint32_t> TUInt32Vec;
+        using TUInt32Vec = std::vector<uint32_t>;
 
     public:
         //! A member of the universal (2-independent) hash family on
@@ -59,27 +59,26 @@
         //!   \f$\displaystyle f_{a,b}(x) = ((ax + b)\ \textup{mod}\ p)\ \textup{mod}\ m\f$
         //! </pre>
         //!
-<<<<<<< HEAD
         //! \note This is not the fastest implementation of universal
         //! hashing which is the multiply-shift scheme. We can revisit
         //! the implementation if this is a bottleneck in practice.
         class CORE_EXPORT CUInt32Hash {
         public:
             //! See CMemory.
-            static bool dynamicSizeAlwaysZero(void) { return true; }
-
-        public:
-            CUInt32Hash(void);
+            static bool dynamicSizeAlwaysZero() { return true; }
+
+        public:
+            CUInt32Hash();
             CUInt32Hash(uint32_t m, uint32_t a, uint32_t b);
 
             //! Get the range.
-            uint32_t m(void) const;
+            uint32_t m() const;
 
             //! Get the multiplier.
-            uint32_t a(void) const;
+            uint32_t a() const;
 
             //! Get the offset.
-            uint32_t b(void) const;
+            uint32_t b() const;
 
             //! \note This is implemented inline in contravention to
             //! the coding standards because we definitely don't want
@@ -92,290 +91,13 @@
             }
 
             //! Print the hash function for debug.
-            std::string print(void) const;
+            std::string print() const;
 
         private:
             uint32_t m_M, m_A, m_B;
-=======
-        //! \warning The hashes use the prime 4294967291 so rely on the fact
-        //! that integers being hashed are smaller than this. This should be
-        //! sufficient for our use cases!
-        class CORE_EXPORT CUniversalHash
-        {
-            public:
-                using TUInt32Vec = std::vector<uint32_t>;
-
-            public:
-                //! A member of the universal (2-independent) hash family on
-                //! integers (Carter and Wegman):
-                //! <pre class="fragment">
-                //!   \f$\displaystyle f_{a,b}(x) = ((ax + b)\ \textup{mod}\ p)\ \textup{mod}\ m\f$
-                //! </pre>
-                //!
-                //! \note This is not the fastest implementation of universal
-                //! hashing which is the multiply-shift scheme. We can revisit
-                //! the implementation if this is a bottleneck in practice.
-                class CORE_EXPORT CUInt32Hash
-                {
-                    public:
-                        //! See CMemory.
-                        static bool dynamicSizeAlwaysZero() { return true; }
-
-                    public:
-                        CUInt32Hash();
-                        CUInt32Hash(uint32_t m, uint32_t a, uint32_t b);
-
-                        //! Get the range.
-                        uint32_t m() const;
-
-                        //! Get the multiplier.
-                        uint32_t a() const;
-
-                        //! Get the offset.
-                        uint32_t b() const;
-
-                        //! \note This is implemented inline in contravention to
-                        //! the coding standards because we definitely don't want
-                        //! the cost of a function call here.
-                        uint32_t operator()(uint32_t x) const
-                        {
-                            // Note by construction:
-                            //   a * x + b < p^2 + p < 2^64
-                            return static_cast<uint32_t>(((  static_cast<uint64_t>(m_A) * x
-                                                           + static_cast<uint64_t>(m_B)) % BIG_PRIME)
-                                                         % static_cast<uint64_t>(m_M));
-                        }
-
-                        //! Print the hash function for debug.
-                        std::string print() const;
-
-                    private:
-                        uint32_t m_M, m_A, m_B;
-                };
-
-                using TUInt32HashVec = std::vector<CUInt32Hash>;
-
-                //! A lightweight implementation universal (2-independent) on
-                //! 32-bit integers. This doesn't further restrict the range
-                //! of the hash so avoids storing an extra integer and doing
-                //! modulo the range.
-                class CORE_EXPORT CUInt32UnrestrictedHash
-                {
-                    public:
-                        //! See CMemory.
-                        static bool dynamicSizeAlwaysZero() { return true; }
-
-                    public:
-                        CUInt32UnrestrictedHash();
-                        CUInt32UnrestrictedHash(uint32_t a, uint32_t b);
-
-                        //! Get the multiplier.
-                        uint32_t a() const;
-
-                        //! Get the offset.
-                        uint32_t b() const;
-
-                        //! \note This is implemented inline in contravention to
-                        //! the coding standards because we definitely don't want
-                        //! the cost of a function call here.
-                        uint32_t operator()(uint32_t x) const
-                        {
-                            // Note by construction:
-                            //   a * x + b < p^2 + p < 2^64
-                            return static_cast<uint32_t>((  static_cast<uint64_t>(m_A) * x
-                                                          + static_cast<uint64_t>(m_B)) % BIG_PRIME);
-                        }
-
-                        //! Print the hash function for debug.
-                        std::string print() const;
-
-                    private:
-                        uint32_t m_A, m_B;
-                };
-
-                using TUInt32UnrestrictedHashVec = std::vector<CUInt32UnrestrictedHash>;
-
-                //! A member of the universal (2-independent) hash family on
-                //! vectors of integers (Carter and Wegman):
-                //! <pre class="fragment">
-                //!   \f$\displaystyle f(\{x_i\}) = \sum_i{h_i(x_i)}\ \textup{mod}\ m\f$
-                //! </pre>
-                //!
-                //! Here, \f$h_i(.)\f$ are independent samples from a universal
-                //! family of hash functions.
-                //!
-                //! \note This is not the fastest implementation of universal
-                //! hashing which is the multiply-shift scheme. We can revisit
-                //! the implementation if this is a bottleneck in practice.
-                class CORE_EXPORT CUInt32VecHash
-                {
-                    public:
-                        CUInt32VecHash(uint32_t m, const TUInt32Vec &a, uint32_t b);
-
-                        //! Get the range.
-                        uint32_t m() const;
-
-                        //! Get the multipliers.
-                        const TUInt32Vec &a() const;
-
-                        //! Get the offset.
-                        uint32_t b() const;
-
-                        //! Overload for case our vector has two elements to
-                        //! avoid overhead of creating a vector to hash.
-                        //!
-                        //! \note This is implemented inline in contravention to
-                        //! the coding standards because we definitely don't want
-                        //! the cost of a function call here.
-                        uint32_t operator()(uint32_t x1, uint32_t x2) const
-                        {
-                            // Note by construction:
-                            //   (a(1) * x(1)) mod p + a(2) * x(2) + b
-                            //     < p^2 + 2*p
-                            //     < 2^64
-                            uint64_t h =   (static_cast<uint64_t>(m_A[0]) * x1) % BIG_PRIME
-                                         +  static_cast<uint64_t>(m_A[1]) * x2;
-                            return static_cast<uint32_t>(((h + static_cast<uint64_t>(m_B)) % BIG_PRIME)
-                                                         % static_cast<uint64_t>(m_M));
-                        }
-
-                        //! \note This is implemented inline in contravention to
-                        //! the coding standards because we definitely don't want
-                        //! the cost of a function call here.
-                        uint32_t operator()(const TUInt32Vec &x) const
-                        {
-                            // Note we variously use that:
-                            //   a(1) * x(1)
-                            //     < h mod p + a(i) * x(i)
-                            //     < h mod p + a(n) * x(n) + b
-                            //     < p^2 + 2*p
-                            //     < 2^64
-                            uint64_t h = static_cast<uint64_t>(m_A[0]) * x[0];
-                            for (std::size_t i = 1u; i < x.size(); ++i)
-                            {
-                                h = (  h % BIG_PRIME
-                                     + static_cast<uint64_t>(m_A[i]) * x[i]);
-                            }
-                            return static_cast<uint32_t>(((h + static_cast<uint64_t>(m_B)) % BIG_PRIME)
-                                                         % static_cast<uint64_t>(m_M));
-                        }
-
-                        //! Print the hash function for debug.
-                        std::string print() const;
-
-                    private:
-                        uint32_t m_M;
-                        TUInt32Vec m_A;
-                        uint32_t m_B;
-                };
-
-                using TUInt32VecHashVec = std::vector<CUInt32VecHash>;
-
-                //! Converts hash function objects to a string.
-                class CORE_EXPORT CToString
-                {
-                    public:
-                        CToString(const char delimiter);
-
-                        std::string operator()(const CUInt32UnrestrictedHash &hash) const;
-                        std::string operator()(const CUInt32Hash &hash) const;
-
-                    private:
-                        char m_Delimiter;
-                };
-
-                //! Initializes hash function objects from a string.
-                class CORE_EXPORT CFromString
-                {
-                    public:
-                        CFromString(const char delimiter);
-
-                        bool operator()(const std::string &token,
-                                        CUInt32UnrestrictedHash &hash) const;
-                        bool operator()(const std::string &token, CUInt32Hash &hash) const;
-
-                    private:
-                        char m_Delimiter;
-                        mutable std::string m_Token;
-                };
-
-            public:
-                //! We choose a prime just a smaller than \f$2^{32}\f$. Note
-                //! that if unsigned integer multiplication overflows the result
-                //! is returned modulo \f$2^{64}\f$ for 64 bit integers however:
-                //! <pre class="fragment">
-                //!   \f$(ax + b)\textup{ mod }p \neq ((ax + b)\textup{ mod }2^{64})\textup{ mod }p\f$
-                //! </pre>
-                //!
-                //! So in order to guaranty that the hash functions belong
-                //! to a universal family for all possible universes we need
-                //! to avoid overflow (or explicitly handle it). We choose
-                //! to almost always guaranty it by choosing:\n
-                //! <pre class="fragment">
-                //!   \f$p = 4294967291\f$
-                //! </pre>
-                //!
-                //! which is the largest prime less than \f$2^{32}\f$. See:
-                //! http://www.prime-numbers.org/prime-number-4294965000-4294970000.htm
-                //! and by make use of the fact that we can take the mod at any
-                //! time because if two integers are equal modulo \f$p\f$ they
-                //! are identical (in \f$Z/p\f$) so can be interchanged in any
-                //! statement which is true for one or the other. For most
-                //! applications we'll be mapping unique values (client ids, etc)
-                //! to the first n integers so 4294967291 will be plenty big enough
-                //! for our universes.
-                static const uint64_t BIG_PRIME;
-
-                //! Generate k independent samples of the 32 bit integer universal
-                //! hash functions:
-                //! <pre class="fragment">
-                //!   \f$\displaystyle h_{a,b}\ :\ U \rightarrow [m-1]\f$
-                //! </pre>
-                //!
-                //! \param k The number of hash functions.
-                //! \param m The range of the hash functions.
-                //! \param result Filled in with the sampled hash functions.
-                static void generateHashes(std::size_t k,
-                                           uint32_t m,
-                                           TUInt32HashVec &result);
-
-                //! Generate k independent samples of the 32 bit integer universal
-                //! hash functions:
-                //! <pre class="fragment">
-                //!   \f$\displaystyle h_{a,b}\ :\ U \rightarrow [2^{32}]\f$
-                //! </pre>
-                //!
-                //! \param k The number of hash functions.
-                //! \param result Filled in with the sampled hash functions.
-                static void generateHashes(std::size_t k,
-                                           TUInt32UnrestrictedHashVec &result);
-
-                //! Generate k independent samples of the 32 bit integer vector
-                //! universal hash functions:
-                //! <pre class="fragment">
-                //!   \f$\displaystyle h\ :\ U \rightarrow [m-1]\f$
-                //! </pre>
-                //!
-                //! \param k The number of hash functions.
-                //! \param n The size of vectors to hash.
-                //! \param m The range of the hash functions.
-                //! \param result Filled in with the sampled hash functions.
-                static void generateHashes(std::size_t k,
-                                           std::size_t n,
-                                           uint32_t m,
-                                           TUInt32VecHashVec &result);
-
-            private:
-                //! Our random number generator for sampling hash function.
-                static boost::random::mt11213b ms_Generator;
-
-                //! Used by generateHashes to protect non thread safe calls
-                //! to the random number generator.
-                static CFastMutex ms_Mutex;
->>>>>>> d4e4cca7
         };
 
-        typedef std::vector<CUInt32Hash> TUInt32HashVec;
+        using TUInt32HashVec = std::vector<CUInt32Hash>;
 
         //! A lightweight implementation universal (2-independent) on
         //! 32-bit integers. This doesn't further restrict the range
@@ -384,17 +106,17 @@
         class CORE_EXPORT CUInt32UnrestrictedHash {
         public:
             //! See CMemory.
-            static bool dynamicSizeAlwaysZero(void) { return true; }
-
-        public:
-            CUInt32UnrestrictedHash(void);
+            static bool dynamicSizeAlwaysZero() { return true; }
+
+        public:
+            CUInt32UnrestrictedHash();
             CUInt32UnrestrictedHash(uint32_t a, uint32_t b);
 
             //! Get the multiplier.
-            uint32_t a(void) const;
+            uint32_t a() const;
 
             //! Get the offset.
-            uint32_t b(void) const;
+            uint32_t b() const;
 
             //! \note This is implemented inline in contravention to
             //! the coding standards because we definitely don't want
@@ -406,13 +128,13 @@
             }
 
             //! Print the hash function for debug.
-            std::string print(void) const;
+            std::string print() const;
 
         private:
             uint32_t m_A, m_B;
         };
 
-        typedef std::vector<CUInt32UnrestrictedHash> TUInt32UnrestrictedHashVec;
+        using TUInt32UnrestrictedHashVec = std::vector<CUInt32UnrestrictedHash>;
 
         //! A member of the universal (2-independent) hash family on
         //! vectors of integers (Carter and Wegman):
@@ -423,7 +145,6 @@
         //! Here, \f$h_i(.)\f$ are independent samples from a universal
         //! family of hash functions.
         //!
-<<<<<<< HEAD
         //! \note This is not the fastest implementation of universal
         //! hashing which is the multiply-shift scheme. We can revisit
         //! the implementation if this is a bottleneck in practice.
@@ -432,13 +153,13 @@
             CUInt32VecHash(uint32_t m, const TUInt32Vec& a, uint32_t b);
 
             //! Get the range.
-            uint32_t m(void) const;
+            uint32_t m() const;
 
             //! Get the multipliers.
-            const TUInt32Vec& a(void) const;
+            const TUInt32Vec& a() const;
 
             //! Get the offset.
-            uint32_t b(void) const;
+            uint32_t b() const;
 
             //! Overload for case our vector has two elements to
             //! avoid overhead of creating a vector to hash.
@@ -468,27 +189,12 @@
                 uint64_t h = static_cast<uint64_t>(m_A[0]) * x[0];
                 for (std::size_t i = 1u; i < x.size(); ++i) {
                     h = (h % BIG_PRIME + static_cast<uint64_t>(m_A[i]) * x[i]);
-=======
-        //! \warning This is slower than boost::hash for the types I tested
-        //! std::size_t, int, uint64_t, but does have better distributions.
-        template<typename T>
-        class CMurmurHash2BT : public std::unary_function<T, std::size_t>
-        {
-            public:
-                //! See CMemory.
-                static bool dynamicSizeAlwaysZero() { return true; }
-
-            public:
-                CMurmurHash2BT(std::size_t seed = 0x5bd1e995) :
-                    m_Seed(seed)
-                {
->>>>>>> d4e4cca7
                 }
                 return static_cast<uint32_t>(((h + static_cast<uint64_t>(m_B)) % BIG_PRIME) % static_cast<uint64_t>(m_M));
             }
 
             //! Print the hash function for debug.
-            std::string print(void) const;
+            std::string print() const;
 
         private:
             uint32_t m_M;
@@ -496,37 +202,7 @@
             uint32_t m_B;
         };
 
-<<<<<<< HEAD
-        typedef std::vector<CUInt32VecHash> TUInt32VecHashVec;
-=======
-        //! Wrapper for murmur hash to use with std::string.
-        //!
-        //! \note This is significantly faster than boost::hash<std::string>
-        //! and has better distributions.
-        class CORE_EXPORT CMurmurHash2String : public std::unary_function<std::string, std::size_t>
-        {
-            public:
-                //! See CMemory.
-                static bool dynamicSizeAlwaysZero() { return true; }
-                using TStrCRef = boost::reference_wrapper<const std::string>;
-
-            public:
-                CMurmurHash2String(std::size_t seed = 0x5bd1e995) : m_Seed(seed) {}
-
-                std::size_t operator()(const std::string &key) const;
-                std::size_t operator()(TStrCRef key) const
-                {
-                    return this->operator()(key.get());
-                }
-                std::size_t operator()(const CStoredStringPtr &key) const
-                {
-                    if (key)
-                    {
-                        return this->operator()(*key);
-                    }
-                    return m_Seed;
-                }
->>>>>>> d4e4cca7
+        using TUInt32VecHashVec = std::vector<CUInt32VecHash>;
 
         //! Converts hash function objects to a string.
         class CORE_EXPORT CToString {
@@ -540,7 +216,6 @@
             char m_Delimiter;
         };
 
-<<<<<<< HEAD
         //! Initializes hash function objects from a string.
         class CORE_EXPORT CFromString {
         public:
@@ -548,36 +223,6 @@
 
             bool operator()(const std::string& token, CUInt32UnrestrictedHash& hash) const;
             bool operator()(const std::string& token, CUInt32Hash& hash) const;
-=======
-        //! Wrapper for murmur hash to use with std::string in cases where a 64
-        //! bit hash is required rather than a machine word size hash.  An
-        //! example would be where the hash value somehow affects data that is
-        //! visible outside the program, such as state persisted to a data
-        //! store.  This is also immune to endianness issues.
-        class CORE_EXPORT CSafeMurmurHash2String64 : public std::unary_function<std::string, uint64_t>
-        {
-            public:
-                //! See CMemory.
-                static bool dynamicSizeAlwaysZero() { return true; }
-                using TStrCRef = boost::reference_wrapper<const std::string>;
-
-            public:
-                CSafeMurmurHash2String64(uint64_t seed = 0x5bd1e995) : m_Seed(seed) {}
-
-                uint64_t operator()(const std::string &key) const;
-                std::size_t operator()(TStrCRef key) const
-                {
-                    return this->operator()(key.get());
-                }
-                std::size_t operator()(const CStoredStringPtr &key) const
-                {
-                    if (key)
-                    {
-                        return this->operator()(*key);
-                    }
-                    return m_Seed;
-                }
->>>>>>> d4e4cca7
 
         private:
             char m_Delimiter;
@@ -725,7 +370,7 @@
     class CMurmurHash2BT : public std::unary_function<T, std::size_t> {
     public:
         //! See CMemory.
-        static bool dynamicSizeAlwaysZero(void) { return true; }
+        static bool dynamicSizeAlwaysZero() { return true; }
 
     public:
         CMurmurHash2BT(std::size_t seed = 0x5bd1e995) : m_Seed(seed) {}
@@ -743,8 +388,8 @@
     class CORE_EXPORT CMurmurHash2String : public std::unary_function<std::string, std::size_t> {
     public:
         //! See CMemory.
-        static bool dynamicSizeAlwaysZero(void) { return true; }
-        typedef boost::reference_wrapper<const std::string> TStrCRef;
+        static bool dynamicSizeAlwaysZero() { return true; }
+        using TStrCRef = boost::reference_wrapper<const std::string>;
 
     public:
         CMurmurHash2String(std::size_t seed = 0x5bd1e995) : m_Seed(seed) {}
@@ -770,8 +415,8 @@
     class CORE_EXPORT CSafeMurmurHash2String64 : public std::unary_function<std::string, uint64_t> {
     public:
         //! See CMemory.
-        static bool dynamicSizeAlwaysZero(void) { return true; }
-        typedef boost::reference_wrapper<const std::string> TStrCRef;
+        static bool dynamicSizeAlwaysZero() { return true; }
+        using TStrCRef = boost::reference_wrapper<const std::string>;
 
     public:
         CSafeMurmurHash2String64(uint64_t seed = 0x5bd1e995) : m_Seed(seed) {}
