--- conflicted
+++ resolved
@@ -36,13 +36,8 @@
     //! Lock specified mutex
     CScopedFastLock(CFastMutex& mutex);
 
-<<<<<<< HEAD
     //! Unlock specified mutex
-    ~CScopedFastLock(void);
-=======
-        //! Unlock specified mutex
-        ~CScopedFastLock();
->>>>>>> d4e4cca7
+    ~CScopedFastLock();
 
 private:
     CFastMutex& m_Mutex;
