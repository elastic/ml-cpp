/*
 * ELASTICSEARCH CONFIDENTIAL
 *
 * Copyright (c) 2016 Elasticsearch BV. All Rights Reserved.
 *
 * Notice: this software, and all information contained
 * therein, is the exclusive property of Elasticsearch BV
 * and its licensors, if any, and is protected under applicable
 * domestic and foreign law, and international treaties.
 *
 * Reproduction, republication or distribution without the
 * express written consent of Elasticsearch BV is
 * strictly prohibited.
 */
#ifndef INCLUDED_ml_core_CStatistics_h
#define INCLUDED_ml_core_CStatistics_h

#include <core/CNonCopyable.h>
#include <core/CStat.h>
#include <core/ImportExport.h>

#include <boost/array.hpp>

#include <iosfwd>
#include <map>

#include <stdint.h>

namespace ml {
namespace stat_t {

//! Changing the order of these enumeration values will corrupt persisted model
//! state, so don't.  Any new statistics should be added in the penultimate
//! position in the enum, immediately before E_LastEnumStat.
enum EStatTypes {
    //! The number of new people not created in the data gatherer
    //! because there wasn't enough free resource
    E_NumberNewPeopleNotAllowed,

    //! The number of new people created in the data gatherer
    E_NumberNewPeople,

    //! The number of new people put into a recycled slot
    E_NumberNewPeopleRecycled,

    //! The number of records successfully handled by the API
    E_NumberApiRecordsHandled,

    //! The latest value of the model memory check
    E_MemoryUsage,

    //! The number of times memory checks have been carried out
    E_NumberMemoryUsageChecks,

    //! The number of records encountered with no time field
    E_NumberRecordsNoTimeField,

    //! The number of errors converting time fields to numeric values
    E_NumberTimeFieldConversionErrors,

    //! The number of records with out-of-order time fields
    E_NumberTimeOrderErrors,

    //! The number of new attributes created in the data gatherer
    E_NumberNewAttributes,

    //! The number of new attributes not created in the data gatherer
    //! because there wasn't enough free resource
    E_NumberNewAttributesNotAllowed,

    //! The number of new people put into a recycled slot
    E_NumberNewAttributesRecycled,

    //! The number of 'over' fields created
    E_NumberOverFields,

    //! The number of 'by' fields created
    E_NumberByFields,

    //! The number of times "ExcludeFrequent" has been invoked by the model
    E_NumberExcludedFrequentInvocations,

    //! The number of samples received outside the latency window
    E_NumberSamplesOutsideLatencyWindow,

    //! The number of model creation failures from being over memory limit
    E_NumberMemoryLimitModelCreationFailures,

    //! The number of old people or attributes pruned from the models
    E_NumberPrunedItems,

    //! The number of times partial memory estimates have been carried out
    E_NumberMemoryUsageEstimates,

    // Add any new values here

    //! This MUST be last
    E_LastEnumStat
};
}

namespace core {

class CStatisticsServer;
class CStateRestoreTraverser;
class CStatePersistInserter;

//! \brief
//! A collection of runtime global statistics
//!
//! DESCRIPTION:\n
//! A static collection of runtime global statistics and counters, atomically incremented
//!
//! To add a new stat, put it into the stat_t::EStatTypes enum, and add its details and
//! description to the ostream<< operator function in the implementation file
//!
//! IMPLEMENTATION DECISIONS:\n
//! A singleton class: there should only be one collection of global stats
//!
<<<<<<< HEAD
class CORE_EXPORT CStatistics : private CNonCopyable {
public:
    //! Singleton pattern
    static CStatistics& instance(void);
=======
class CORE_EXPORT CStatistics : private CNonCopyable
{
    public:
        //! Singleton pattern
        static CStatistics &instance();
>>>>>>> d4e4cca7

    //! Provide access to the relevant stat from the collection
    static CStat& stat(int index);

    //! \name Persistence
    //@{
    //! Restore the static members of this class from persisted state
    static bool staticsAcceptRestoreTraverser(CStateRestoreTraverser& traverser);

    //! Persist the static members of this class
    static void staticsAcceptPersistInserter(CStatePersistInserter& inserter);
    //@}

<<<<<<< HEAD
private:
    typedef boost::array<CStat, stat_t::E_LastEnumStat> TStatArray;

private:
    //! Constructor of a Singleton is private
    CStatistics(void);
=======
    private:
        using TStatArray = boost::array<CStat, stat_t::E_LastEnumStat>;

    private:
        //! Constructor of a Singleton is private
        CStatistics();
>>>>>>> d4e4cca7

    //! The unique instance.
    static CStatistics ms_Instance;

    //! Collection of statistics
    TStatArray m_Stats;

    //! Enabling printing out the current statistics.
    friend CORE_EXPORT std::ostream& operator<<(std::ostream& o, const CStatistics& stats);
};

} // core
} // ml

#endif // INCLUDED_ml_core_CStatistics_h<|MERGE_RESOLUTION|>--- conflicted
+++ resolved
@@ -117,18 +117,10 @@
 //! IMPLEMENTATION DECISIONS:\n
 //! A singleton class: there should only be one collection of global stats
 //!
-<<<<<<< HEAD
 class CORE_EXPORT CStatistics : private CNonCopyable {
 public:
     //! Singleton pattern
-    static CStatistics& instance(void);
-=======
-class CORE_EXPORT CStatistics : private CNonCopyable
-{
-    public:
-        //! Singleton pattern
-        static CStatistics &instance();
->>>>>>> d4e4cca7
+    static CStatistics& instance();
 
     //! Provide access to the relevant stat from the collection
     static CStat& stat(int index);
@@ -142,21 +134,12 @@
     static void staticsAcceptPersistInserter(CStatePersistInserter& inserter);
     //@}
 
-<<<<<<< HEAD
 private:
-    typedef boost::array<CStat, stat_t::E_LastEnumStat> TStatArray;
+    using TStatArray = boost::array<CStat, stat_t::E_LastEnumStat>;
 
 private:
     //! Constructor of a Singleton is private
-    CStatistics(void);
-=======
-    private:
-        using TStatArray = boost::array<CStat, stat_t::E_LastEnumStat>;
-
-    private:
-        //! Constructor of a Singleton is private
-        CStatistics();
->>>>>>> d4e4cca7
+    CStatistics();
 
     //! The unique instance.
     static CStatistics ms_Instance;
