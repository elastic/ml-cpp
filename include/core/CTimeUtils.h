/*
 * ELASTICSEARCH CONFIDENTIAL
 *
 * Copyright (c) 2016 Elasticsearch BV. All Rights Reserved.
 *
 * Notice: this software, and all information contained
 * therein, is the exclusive property of Elasticsearch BV
 * and its licensors, if any, and is protected under applicable
 * domestic and foreign law, and international treaties.
 *
 * Reproduction, republication or distribution without the
 * express written consent of Elasticsearch BV is
 * strictly prohibited.
 */
#ifndef INCLUDED_ml_core_CTimeUtils_h
#define INCLUDED_ml_core_CTimeUtils_h

#include <core/CFastMutex.h>
#include <core/CNonInstantiatable.h>
#include <core/CoreTypes.h>
#include <core/ImportExport.h>

#include <boost/unordered_set.hpp>

#include <string>

namespace ml {
namespace core {

//! \brief
//! A holder of time utility methods.
//!
//! DESCRIPTION:\n
//! A holder of time utility methods.  All methods are static; an object of
//! this class should never be constructed.
//!
//! IMPLEMENTATION DECISIONS:\n
//! Class consoidates time methods used throughout the Ml
//! codebase.
//!
class CORE_EXPORT CTimeUtils : private CNonInstantiatable {
public:
    //! Maximum tolerable clock discrepancy between machines at the same
    //! customer site
    static const core_t::TTime MAX_CLOCK_DISCREPANCY;

public:
    //! Current time
    static core_t::TTime now(void);

    //! Date and time to string according to http://www.w3.org/TR/NOTE-datetime
    //! E.g. 1997-07-16T19:20:30+01:00
    static std::string toIso8601(core_t::TTime t);

    //! Date and time to string according to local convention
    static std::string toLocalString(core_t::TTime t);

    //! Time only to string
    //! E.g. 19:20:30
    static std::string toTimeString(core_t::TTime t);

    //! strptime interface
    //! NOTE: the time returned here is a UTC value
    static bool strptime(const std::string& format, const std::string& dateTime, core_t::TTime& preTime);

    //! Same strptime interface as above, but doesn't print any error messages
    static bool strptimeSilent(const std::string& format, const std::string& dateTime, core_t::TTime& preTime);

    //! Is a given word a day of the week name, month name, or timezone
    //! abbreviation in the current locale?  Input should be trimmed of
    //! whitespace before calling this function.
    static bool isDateWord(const std::string& word);

private:
    //! Factor out common code from the three string conversion methods
    static void toStringCommon(core_t::TTime t, const std::string& format, std::string& result);

private:
    //! Class to cache date words so that we don't have to repeatedly use
    //! strptime() to check for them
    class CDateWordCache {
    public:
<<<<<<< HEAD
        //! Get the singleton instance
        static const CDateWordCache& instance(void);

        //! Check if a word is a date word
        bool isDateWord(const std::string& word) const;
=======
        //! Current time
        static core_t::TTime  now();

        //! Date and time to string according to http://www.w3.org/TR/NOTE-datetime
        //! E.g. 1997-07-16T19:20:30+01:00
        static std::string    toIso8601(core_t::TTime t);

        //! Date and time to string according to local convention
        static std::string    toLocalString(core_t::TTime t);

        //! Time only to string
        //! E.g. 19:20:30
        static std::string    toTimeString(core_t::TTime t);

        //! Converts an epoch seconds timestamp to epoch millis
        static int64_t toEpochMs(core_t::TTime t);
        //! strptime interface
        //! NOTE: the time returned here is a UTC value
        static bool strptime(const std::string &format,
                             const std::string &dateTime,
                             core_t::TTime &preTime);

        //! Same strptime interface as above, but doesn't print any error messages
        static bool strptimeSilent(const std::string &format,
                                   const std::string &dateTime,
                                   core_t::TTime &preTime);

        //! Is a given word a day of the week name, month name, or timezone
        //! abbreviation in the current locale?  Input should be trimmed of
        //! whitespace before calling this function.
        static bool isDateWord(const std::string &word);
>>>>>>> d4e4cca7

    private:
        //! Constructor for a singleton is private
        CDateWordCache(void);
        ~CDateWordCache(void);

    private:
<<<<<<< HEAD
        //! Protect the singleton's initialisation, preventing it from
        //! being constructed simultaneously in different threads.
        static CFastMutex ms_InitMutex;

        //! This pointer is set after the singleton object has been
        //! constructed, and avoids the need to lock the mutex on
        //! subsequent calls of the instance() method (once the updated
        //! value of this variable has made its way into every thread).
        static volatile CDateWordCache* ms_Instance;
=======
        //! Class to cache date words so that we don't have to repeatedly use
        //! strptime() to check for them
        class CDateWordCache
        {
            public:
                //! Get the singleton instance
                static const CDateWordCache &instance();

                //! Check if a word is a date word
                bool isDateWord(const std::string &word) const;

            private:
                //! Constructor for a singleton is private
                CDateWordCache();
                ~CDateWordCache();

            private:
                //! Protect the singleton's initialisation, preventing it from
                //! being constructed simultaneously in different threads.
                static CFastMutex              ms_InitMutex;

                //! This pointer is set after the singleton object has been
                //! constructed, and avoids the need to lock the mutex on
                //! subsequent calls of the instance() method (once the updated
                //! value of this variable has made its way into every thread).
                static volatile CDateWordCache *ms_Instance;

                using TStrUSet = boost::unordered_set<std::string>;

                //! Our cache of date words
                TStrUSet                       m_DateWords;
        };
};
>>>>>>> d4e4cca7

        typedef boost::unordered_set<std::string> TStrUSet;

        //! Our cache of date words
        TStrUSet m_DateWords;
    };
};
}
}

#endif // INCLUDED_ml_core_CTimeUtils_h<|MERGE_RESOLUTION|>--- conflicted
+++ resolved
@@ -46,7 +46,7 @@
 
 public:
     //! Current time
-    static core_t::TTime now(void);
+    static core_t::TTime now();
 
     //! Date and time to string according to http://www.w3.org/TR/NOTE-datetime
     //! E.g. 1997-07-16T19:20:30+01:00
@@ -59,6 +59,8 @@
     //! E.g. 19:20:30
     static std::string toTimeString(core_t::TTime t);
 
+    //! Converts an epoch seconds timestamp to epoch millis
+    static int64_t toEpochMs(core_t::TTime t);
     //! strptime interface
     //! NOTE: the time returned here is a UTC value
     static bool strptime(const std::string& format, const std::string& dateTime, core_t::TTime& preTime);
@@ -80,53 +82,18 @@
     //! strptime() to check for them
     class CDateWordCache {
     public:
-<<<<<<< HEAD
         //! Get the singleton instance
-        static const CDateWordCache& instance(void);
+        static const CDateWordCache& instance();
 
         //! Check if a word is a date word
         bool isDateWord(const std::string& word) const;
-=======
-        //! Current time
-        static core_t::TTime  now();
-
-        //! Date and time to string according to http://www.w3.org/TR/NOTE-datetime
-        //! E.g. 1997-07-16T19:20:30+01:00
-        static std::string    toIso8601(core_t::TTime t);
-
-        //! Date and time to string according to local convention
-        static std::string    toLocalString(core_t::TTime t);
-
-        //! Time only to string
-        //! E.g. 19:20:30
-        static std::string    toTimeString(core_t::TTime t);
-
-        //! Converts an epoch seconds timestamp to epoch millis
-        static int64_t toEpochMs(core_t::TTime t);
-        //! strptime interface
-        //! NOTE: the time returned here is a UTC value
-        static bool strptime(const std::string &format,
-                             const std::string &dateTime,
-                             core_t::TTime &preTime);
-
-        //! Same strptime interface as above, but doesn't print any error messages
-        static bool strptimeSilent(const std::string &format,
-                                   const std::string &dateTime,
-                                   core_t::TTime &preTime);
-
-        //! Is a given word a day of the week name, month name, or timezone
-        //! abbreviation in the current locale?  Input should be trimmed of
-        //! whitespace before calling this function.
-        static bool isDateWord(const std::string &word);
->>>>>>> d4e4cca7
 
     private:
         //! Constructor for a singleton is private
-        CDateWordCache(void);
-        ~CDateWordCache(void);
+        CDateWordCache();
+        ~CDateWordCache();
 
     private:
-<<<<<<< HEAD
         //! Protect the singleton's initialisation, preventing it from
         //! being constructed simultaneously in different threads.
         static CFastMutex ms_InitMutex;
@@ -136,43 +103,8 @@
         //! subsequent calls of the instance() method (once the updated
         //! value of this variable has made its way into every thread).
         static volatile CDateWordCache* ms_Instance;
-=======
-        //! Class to cache date words so that we don't have to repeatedly use
-        //! strptime() to check for them
-        class CDateWordCache
-        {
-            public:
-                //! Get the singleton instance
-                static const CDateWordCache &instance();
 
-                //! Check if a word is a date word
-                bool isDateWord(const std::string &word) const;
-
-            private:
-                //! Constructor for a singleton is private
-                CDateWordCache();
-                ~CDateWordCache();
-
-            private:
-                //! Protect the singleton's initialisation, preventing it from
-                //! being constructed simultaneously in different threads.
-                static CFastMutex              ms_InitMutex;
-
-                //! This pointer is set after the singleton object has been
-                //! constructed, and avoids the need to lock the mutex on
-                //! subsequent calls of the instance() method (once the updated
-                //! value of this variable has made its way into every thread).
-                static volatile CDateWordCache *ms_Instance;
-
-                using TStrUSet = boost::unordered_set<std::string>;
-
-                //! Our cache of date words
-                TStrUSet                       m_DateWords;
-        };
-};
->>>>>>> d4e4cca7
-
-        typedef boost::unordered_set<std::string> TStrUSet;
+        using TStrUSet = boost::unordered_set<std::string>;
 
         //! Our cache of date words
         TStrUSet m_DateWords;
