--- conflicted
+++ resolved
@@ -44,16 +44,15 @@
 class CMaskIterator : private boost::incrementable< CMaskIterator<ITR>,
                               boost::decrementable< CMaskIterator<ITR>,
                               boost::addable2< CMaskIterator<ITR>, typename std::iterator_traits<ITR>::difference_type,
-<<<<<<< HEAD
-                              boost::subtractable2<CMaskIterator<ITR>, typename std::iterator_traits<ITR>::difference_type > > > > {
+                              boost::subtractable2< CMaskIterator<ITR>, typename std::iterator_traits<ITR>::difference_type > > > > {
     // clang-format on
 public:
-    typedef typename std::iterator_traits<ITR>::difference_type difference_type;
-    typedef typename std::iterator_traits<ITR>::value_type value_type;
-    typedef typename std::iterator_traits<ITR>::pointer pointer;
-    typedef typename std::iterator_traits<ITR>::reference reference;
-    typedef typename std::iterator_traits<ITR>::iterator_category iterator_category;
-    typedef std::vector<difference_type> TDifferenceVec;
+    using difference_type = typename std::iterator_traits<ITR>::difference_type;
+    using value_type = typename std::iterator_traits<ITR>::value_type;
+    using pointer = typename std::iterator_traits<ITR>::pointer;
+    using reference = typename std::iterator_traits<ITR>::reference;
+    using iterator_category = typename std::iterator_traits<ITR>::iterator_category;
+    using TDifferenceVec = std::vector<difference_type>;
 
 public:
     CMaskIterator(ITR begin, const TDifferenceVec& mask, difference_type index) : m_Begin(begin), m_Mask(&mask), m_Index(index) {}
@@ -83,15 +82,15 @@
         return this->baseEqual(rhs) && m_Index <= rhs.m_Index;
     }
 
-    reference operator*(void)const { return *(m_Begin + (*m_Mask)[m_Index]); }
-    pointer operator->(void)const { return &(*(m_Begin + (*m_Mask)[m_Index])); }
+    reference operator*() const { return *(m_Begin + (*m_Mask)[m_Index]); }
+    pointer operator->() const { return &(*(m_Begin + (*m_Mask)[m_Index])); }
     reference operator[](difference_type n) const { return *(m_Begin + (*m_Mask)[m_Index + n]); }
 
-    const CMaskIterator& operator++(void) {
+    const CMaskIterator& operator++() {
         ++m_Index;
         return *this;
     }
-    const CMaskIterator& operator--(void) {
+    const CMaskIterator& operator--() {
         --m_Index;
         return *this;
     }
@@ -121,100 +120,6 @@
     const TDifferenceVec* m_Mask;
     //! The current element (in the mask).
     difference_type m_Index;
-=======
-                              boost::subtractable2< CMaskIterator<ITR>, typename std::iterator_traits<ITR>::difference_type > > > >
-{
-    public:
-        using difference_type = typename std::iterator_traits<ITR>::difference_type;
-        using value_type = typename std::iterator_traits<ITR>::value_type;
-        using pointer = typename std::iterator_traits<ITR>::pointer;
-        using reference = typename std::iterator_traits<ITR>::reference;
-        using iterator_category = typename std::iterator_traits<ITR>::iterator_category;
-        using TDifferenceVec = std::vector<difference_type>;
-
-    public:
-        CMaskIterator(ITR begin, const TDifferenceVec &mask, difference_type index) :
-            m_Begin(begin), m_Mask(&mask), m_Index(index)
-        {}
-
-        template<typename OTHER_ITR>
-        bool operator==(const CMaskIterator<OTHER_ITR> &rhs) const
-        {
-            return this->baseEqual(rhs) && m_Index == rhs.m_Index;
-        }
-        template<typename OTHER_ITR>
-        bool operator!=(const CMaskIterator<OTHER_ITR> &rhs) const
-        {
-            return !(*this == rhs);
-        }
-        template<typename OTHER_ITR>
-        bool operator<(const CMaskIterator<OTHER_ITR> &rhs) const
-        {
-            return this->baseEqual(rhs) && m_Index < rhs.m_Index;
-        }
-        template<typename OTHER_ITR>
-        bool operator<=(const CMaskIterator<OTHER_ITR> &rhs) const
-        {
-            return this->baseEqual(rhs) && m_Index <= rhs.m_Index;
-        }
-        template<typename OTHER_ITR>
-        bool operator>(const CMaskIterator<OTHER_ITR> &rhs) const
-        {
-            return this->baseEqual(rhs) && m_Index > rhs.m_Index;
-        }
-        template<typename OTHER_ITR>
-        bool operator>=(const CMaskIterator<OTHER_ITR> &rhs) const
-        {
-            return this->baseEqual(rhs) && m_Index <= rhs.m_Index;
-        }
-
-        reference operator*() const
-        {
-            return *(m_Begin + (*m_Mask)[m_Index]);
-        }
-        pointer operator->() const
-        {
-            return &(*(m_Begin + (*m_Mask)[m_Index]));
-        }
-        reference operator[](difference_type n) const
-        {
-            return *(m_Begin + (*m_Mask)[m_Index + n]);
-        }
-
-        const CMaskIterator &operator++() { ++m_Index; return *this; }
-        const CMaskIterator &operator--() { --m_Index; return *this; }
-        template<typename OTHER_ITR>
-        difference_type operator-(const CMaskIterator<OTHER_ITR> &rhs) const
-        {
-            return  static_cast<difference_type>(m_Index)
-                  - static_cast<difference_type>(rhs.m_Index);
-        }
-        const CMaskIterator &operator+=(difference_type n)
-        {
-            m_Index += n;
-            return *this;
-        }
-        const CMaskIterator &operator-=(difference_type n)
-        {
-            m_Index -= n;
-            return *this;
-        }
-
-    private:
-        template<typename OTHER_ITR>
-        bool baseEqual(const CMaskIterator<OTHER_ITR> &rhs) const
-        {
-            return m_Begin == rhs.m_Begin && m_Mask == rhs.m_Mask;
-        }
-
-    private:
-        //! The start of the container.
-        ITR m_Begin;
-        //! The mask.
-        const TDifferenceVec *m_Mask;
-        //! The current element (in the mask).
-        difference_type m_Index;
->>>>>>> d4e4cca7
 };
 
 //! Get a non-constant mask iterator over a subset of the elements of a vector.
