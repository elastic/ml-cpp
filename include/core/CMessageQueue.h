/*
 * ELASTICSEARCH CONFIDENTIAL
 *
 * Copyright (c) 2016 Elasticsearch BV. All Rights Reserved.
 *
 * Notice: this software, and all information contained
 * therein, is the exclusive property of Elasticsearch BV
 * and its licensors, if any, and is protected under applicable
 * domestic and foreign law, and international treaties.
 *
 * Reproduction, republication or distribution without the
 * express written consent of Elasticsearch BV is
 * strictly prohibited.
 */
#ifndef INCLUDED_ml_core_CMessageQueue_h
#define INCLUDED_ml_core_CMessageQueue_h

#include <core/CCondition.h>
#include <core/CLogger.h>
#include <core/CMutex.h>
#include <core/CScopedLock.h>
#include <core/CStopWatch.h>
#include <core/CThread.h>

#include <boost/circular_buffer.hpp>
#include <boost/shared_ptr.hpp>

#include <functional>
#include <queue>

namespace ml {
namespace core {

//! \brief
//! A thread safe message queue.
//!
//! DESCRIPTION:\n
//! A thread safe message queue.
//!
//! The queue of items to be processed can grow to any
//! size.  This means this queue is the correct choice
//! for input being received from another process, where
//! it is important we don't block network buffers.
//!
//! Optionally, timing may be enabled so that the producer
//! can get an idea of how long the consumer is taking to
//! consume each item.  This can then be used to ask the
//! external process that is the original source of the
//! items to slow down.
//!
//! For queues of items being passed between threads in
//! the same application CBlockingMessageQueue is likely
//! to be a better choice.
//!
//! IMPLEMENTATION DECISIONS:\n
//! The 'receive' function is executed in a different
//! thread to 'send'.
//!
//! The RECEIVER type must implement a method called
//! processMsg() taking 2 arguments, namely a MESSAGE
//! or const MESSAGE & and a size_t.
//!
//! Timing is enabled via a template parameter, such
//! that timing code can be completely compiled out when
//! not required.
//!
template<typename MESSAGE, typename RECEIVER, size_t NUM_TO_TIME = 0>
class CMessageQueue {
public:
    //! Prototype for function to be called on queue shutdown
    using TShutdownFunc = std::function<void()>;

public:
    CMessageQueue(RECEIVER& receiver, const TShutdownFunc& shutdownFunc = &CMessageQueue::defaultShutdownFunc)
        : m_Thread(*this),
          m_Condition(m_Mutex),
          m_Receiver(receiver),
          m_ShutdownFunc(shutdownFunc),
          // If timing is enabled, we need a buffer one bigger than the
          // number of times to average over.  If timing is disabled, the
          // buffer can have capacity zero.
          m_Readings((NUM_TO_TIME > 0) ? (NUM_TO_TIME + 1) : 0) {}

    virtual ~CMessageQueue(void) {}

    //! Initialise - create the receiving thread
    bool start(void) {
        CScopedLock lock(m_Mutex);

        if (m_Thread.start() == false) {
            LOG_ERROR("Unable to initialise thread");
            return false;
        }

<<<<<<< HEAD
        m_Condition.wait();

        return true;
    }
=======
        virtual ~CMessageQueue()
        {
        }

        //! Initialise - create the receiving thread
        bool start()
        {
            CScopedLock lock(m_Mutex);
>>>>>>> d4e4cca7

    //! Shutdown - kill thread
    bool stop(void) {
        m_Thread.stop();

        return true;
    }

    //! Send a message to the message queue thread (from any thread)
    void dispatchMsg(const MESSAGE& msg) {
        size_t dummy(0);
        this->dispatchMsg(msg, dummy);
    }

<<<<<<< HEAD
    //! Send a message to the message queue thread (from any thread),
    //! and get the pending count at the same time
    void dispatchMsg(const MESSAGE& msg, size_t& pending) {
        CScopedLock lock(m_Mutex);
=======
        //! Shutdown - kill thread
        bool stop()
        {
            m_Thread.stop();
>>>>>>> d4e4cca7

        if (!m_Thread.isRunning()) {
            pending = 0;

            // Should be fatal error
            LOG_FATAL("Cannot dispatch to message queue.  Queue not initialised");
            return;
        }

        m_Queue.push(msg);
        pending = m_Queue.size();

        // If there was already work queued up, we can save the cost of
        // signalling (which is expensive as it involves kernel interaction)
        if (pending <= 1) {
            m_Condition.signal();
        }
<<<<<<< HEAD
    }

    //! Get the number of pending messages in the queue.  Note that it's
    //! much more efficient to get this when dispatching a message, as
    //! everything can then be done under a single mutex lock.  This method
    //! must be used sparingly to avoid excessive lock contention.
    size_t pending(void) const {
        CScopedLock lock(m_Mutex);

        return m_Queue.size();
    }

    //! Get the average time taken to process the last N items (in
    //! seconds), where N was specified when timing was enabled.  A
    //! negative return value indicates an error.
    double rollingAverageProcessingTime(void) const {
        if (NUM_TO_TIME == 0) {
            LOG_ERROR("Message queue timing is not switched on");

            return -1.0;
        }

        CScopedLock lock(m_Mutex);
=======

        //! Get the number of pending messages in the queue.  Note that it's
        //! much more efficient to get this when dispatching a message, as
        //! everything can then be done under a single mutex lock.  This method
        //! must be used sparingly to avoid excessive lock contention.
        size_t pending() const
        {
            CScopedLock lock(m_Mutex);

            return m_Queue.size();
        }

        //! Get the average time taken to process the last N items (in
        //! seconds), where N was specified when timing was enabled.  A
        //! negative return value indicates an error.
        double rollingAverageProcessingTime() const
        {
            if (NUM_TO_TIME == 0)
            {
                LOG_ERROR("Message queue timing is not switched on");
>>>>>>> d4e4cca7

        if (m_Readings.size() < 2) {
            return -1.0;
        }

<<<<<<< HEAD
        if (m_Readings.front() > m_Readings.back()) {
            LOG_ERROR("Time to process last " << NUM_TO_TIME << " messages is negative (-" << (m_Readings.front() - m_Readings.back())
                                              << "ms).  "
                                                 "Maybe the system clock has been put back?");
            return -1.0;
=======
    private:
        //! No-op shutdown function if no other is provided
        static void defaultShutdownFunc()
        {
>>>>>>> d4e4cca7
        }

        return double(m_Readings.back() - m_Readings.front()) * 0.001 / double(NUM_TO_TIME);
    }

<<<<<<< HEAD
private:
    //! No-op shutdown function if no other is provided
    static void defaultShutdownFunc(void) {}

private:
    class CMessageQueueThread : public CThread {
    public:
        CMessageQueueThread(CMessageQueue<MESSAGE, RECEIVER, NUM_TO_TIME>& messageQueue)
            : m_MessageQueue(messageQueue), m_ShuttingDown(false), m_IsRunning(false) {}
=======
                //! The queue must have the mutex for this to be called
                bool isRunning() const
                {
                    // Assumes lock
                    return m_IsRunning;
                }

            protected:
                void run()
                {
                    m_MessageQueue.m_Mutex.lock();
                    m_MessageQueue.m_Condition.signal();
>>>>>>> d4e4cca7

        //! The queue must have the mutex for this to be called
        bool isRunning(void) const {
            // Assumes lock
            return m_IsRunning;
        }

    protected:
        void run(void) {
            m_MessageQueue.m_Mutex.lock();
            m_MessageQueue.m_Condition.signal();

            m_IsRunning = true;

            while (!m_ShuttingDown) {
                m_MessageQueue.m_Condition.wait();

                while (!m_MessageQueue.m_Queue.empty()) {
                    // Start the stop watch if it's not running and it
                    // should be
                    if (NUM_TO_TIME > 0 && !m_MessageQueue.m_StopWatch.isRunning()) {
                        m_MessageQueue.m_StopWatch.start();
                    }

                    MESSAGE& msg = m_MessageQueue.m_Queue.front();

                    // Don't include the current work item in the backlog
                    size_t backlog(m_MessageQueue.m_Queue.size() - 1);

                    m_MessageQueue.m_Mutex.unlock();

                    m_MessageQueue.m_Receiver.processMsg(msg, backlog);

                    // Try to do as much deletion as possible outside
                    // the lock, so the pop() below is cheap
                    this->destroyMsgDataUnlocked(msg);

                    m_MessageQueue.m_Mutex.lock();

                    m_MessageQueue.m_Queue.pop();

                    // If the stop watch is running, update the history
                    // of readings
                    if (NUM_TO_TIME > 0 && m_MessageQueue.m_StopWatch.isRunning()) {
                        m_MessageQueue.m_Readings.push_back(m_MessageQueue.m_StopWatch.lap());
                    }
                }

                // Stop the stop watch if it's running, as we're
                // probably about to go to sleep
                if (NUM_TO_TIME > 0 && m_MessageQueue.m_StopWatch.isRunning()) {
                    m_MessageQueue.m_StopWatch.stop();
                }
            }

            m_IsRunning = false;

            m_MessageQueue.m_ShutdownFunc();

<<<<<<< HEAD
            m_MessageQueue.m_Mutex.unlock();
        }
=======
                void shutdown()
                {
                    CScopedLock lock(m_MessageQueue.m_Mutex);
>>>>>>> d4e4cca7

        void shutdown(void) {
            CScopedLock lock(m_MessageQueue.m_Mutex);

            m_ShuttingDown = true;
            m_MessageQueue.m_Condition.signal();
        }

    private:
        //! It's best to minimise work done while the mutex is locked,
        //! so ideally we'll clean up the MESSAGE object as much as
        //! possible outside the lock.  This is the most generic case,
        //! where we can't do anything.
        template<typename ANYTHING>
        void destroyMsgDataUnlocked(ANYTHING&) {
            // For an arbitrary type we have no idea how to destroy some
            // of its data without calling its destructor
        }

        //! Specialisation of the above that might delete the referenced
        //! data if the MESSAGE type is a shared pointer (if no other
        //! shared pointer points to it).
        template<typename POINTEE>
        void destroyMsgDataUnlocked(boost::shared_ptr<POINTEE>& ptr) {
            ptr.reset();
        }

        // Other specialisations could potentially be added here

    private:
        CMessageQueue<MESSAGE, RECEIVER, NUM_TO_TIME>& m_MessageQueue;
        bool m_ShuttingDown;
        bool m_IsRunning;
    };

    CMessageQueueThread m_Thread;
    mutable CMutex m_Mutex;
    CCondition m_Condition;
    RECEIVER& m_Receiver;

<<<<<<< HEAD
    typedef std::queue<MESSAGE> TMessageQueue;
=======
        using TMessageQueue = std::queue<MESSAGE>;
>>>>>>> d4e4cca7

    TMessageQueue m_Queue;

    //! Function to be called on queue shutdown
    TShutdownFunc m_ShutdownFunc;

    //! A stop watch for timing how long it takes to process messages
    CStopWatch m_StopWatch;

<<<<<<< HEAD
    typedef boost::circular_buffer<uint64_t> TUIntCircBuf;
=======
        using TUIntCircBuf = boost::circular_buffer<uint64_t>;
>>>>>>> d4e4cca7

    //! Stop watch readings
    TUIntCircBuf m_Readings;

    friend class CMessageQueueThread;
};
}
}

#endif // INCLUDED_ml_core_CMessageQueue_h<|MERGE_RESOLUTION|>--- conflicted
+++ resolved
@@ -81,10 +81,10 @@
           // buffer can have capacity zero.
           m_Readings((NUM_TO_TIME > 0) ? (NUM_TO_TIME + 1) : 0) {}
 
-    virtual ~CMessageQueue(void) {}
+    virtual ~CMessageQueue() {}
 
     //! Initialise - create the receiving thread
-    bool start(void) {
+    bool start() {
         CScopedLock lock(m_Mutex);
 
         if (m_Thread.start() == false) {
@@ -92,24 +92,13 @@
             return false;
         }
 
-<<<<<<< HEAD
         m_Condition.wait();
 
         return true;
     }
-=======
-        virtual ~CMessageQueue()
-        {
-        }
-
-        //! Initialise - create the receiving thread
-        bool start()
-        {
-            CScopedLock lock(m_Mutex);
->>>>>>> d4e4cca7
 
     //! Shutdown - kill thread
-    bool stop(void) {
+    bool stop() {
         m_Thread.stop();
 
         return true;
@@ -121,17 +110,10 @@
         this->dispatchMsg(msg, dummy);
     }
 
-<<<<<<< HEAD
     //! Send a message to the message queue thread (from any thread),
     //! and get the pending count at the same time
     void dispatchMsg(const MESSAGE& msg, size_t& pending) {
         CScopedLock lock(m_Mutex);
-=======
-        //! Shutdown - kill thread
-        bool stop()
-        {
-            m_Thread.stop();
->>>>>>> d4e4cca7
 
         if (!m_Thread.isRunning()) {
             pending = 0;
@@ -149,14 +131,13 @@
         if (pending <= 1) {
             m_Condition.signal();
         }
-<<<<<<< HEAD
     }
 
     //! Get the number of pending messages in the queue.  Note that it's
     //! much more efficient to get this when dispatching a message, as
     //! everything can then be done under a single mutex lock.  This method
     //! must be used sparingly to avoid excessive lock contention.
-    size_t pending(void) const {
+    size_t pending() const {
         CScopedLock lock(m_Mutex);
 
         return m_Queue.size();
@@ -165,7 +146,7 @@
     //! Get the average time taken to process the last N items (in
     //! seconds), where N was specified when timing was enabled.  A
     //! negative return value indicates an error.
-    double rollingAverageProcessingTime(void) const {
+    double rollingAverageProcessingTime() const {
         if (NUM_TO_TIME == 0) {
             LOG_ERROR("Message queue timing is not switched on");
 
@@ -173,83 +154,39 @@
         }
 
         CScopedLock lock(m_Mutex);
-=======
-
-        //! Get the number of pending messages in the queue.  Note that it's
-        //! much more efficient to get this when dispatching a message, as
-        //! everything can then be done under a single mutex lock.  This method
-        //! must be used sparingly to avoid excessive lock contention.
-        size_t pending() const
-        {
-            CScopedLock lock(m_Mutex);
-
-            return m_Queue.size();
-        }
-
-        //! Get the average time taken to process the last N items (in
-        //! seconds), where N was specified when timing was enabled.  A
-        //! negative return value indicates an error.
-        double rollingAverageProcessingTime() const
-        {
-            if (NUM_TO_TIME == 0)
-            {
-                LOG_ERROR("Message queue timing is not switched on");
->>>>>>> d4e4cca7
 
         if (m_Readings.size() < 2) {
             return -1.0;
         }
 
-<<<<<<< HEAD
         if (m_Readings.front() > m_Readings.back()) {
             LOG_ERROR("Time to process last " << NUM_TO_TIME << " messages is negative (-" << (m_Readings.front() - m_Readings.back())
                                               << "ms).  "
                                                  "Maybe the system clock has been put back?");
             return -1.0;
-=======
-    private:
-        //! No-op shutdown function if no other is provided
-        static void defaultShutdownFunc()
-        {
->>>>>>> d4e4cca7
         }
 
         return double(m_Readings.back() - m_Readings.front()) * 0.001 / double(NUM_TO_TIME);
     }
 
-<<<<<<< HEAD
 private:
     //! No-op shutdown function if no other is provided
-    static void defaultShutdownFunc(void) {}
+    static void defaultShutdownFunc() {}
 
 private:
     class CMessageQueueThread : public CThread {
     public:
         CMessageQueueThread(CMessageQueue<MESSAGE, RECEIVER, NUM_TO_TIME>& messageQueue)
             : m_MessageQueue(messageQueue), m_ShuttingDown(false), m_IsRunning(false) {}
-=======
-                //! The queue must have the mutex for this to be called
-                bool isRunning() const
-                {
-                    // Assumes lock
-                    return m_IsRunning;
-                }
-
-            protected:
-                void run()
-                {
-                    m_MessageQueue.m_Mutex.lock();
-                    m_MessageQueue.m_Condition.signal();
->>>>>>> d4e4cca7
 
         //! The queue must have the mutex for this to be called
-        bool isRunning(void) const {
+        bool isRunning() const {
             // Assumes lock
             return m_IsRunning;
         }
 
     protected:
-        void run(void) {
+        void run() {
             m_MessageQueue.m_Mutex.lock();
             m_MessageQueue.m_Condition.signal();
 
@@ -300,16 +237,10 @@
 
             m_MessageQueue.m_ShutdownFunc();
 
-<<<<<<< HEAD
             m_MessageQueue.m_Mutex.unlock();
         }
-=======
-                void shutdown()
-                {
-                    CScopedLock lock(m_MessageQueue.m_Mutex);
->>>>>>> d4e4cca7
-
-        void shutdown(void) {
+
+        void shutdown() {
             CScopedLock lock(m_MessageQueue.m_Mutex);
 
             m_ShuttingDown = true;
@@ -348,11 +279,7 @@
     CCondition m_Condition;
     RECEIVER& m_Receiver;
 
-<<<<<<< HEAD
-    typedef std::queue<MESSAGE> TMessageQueue;
-=======
-        using TMessageQueue = std::queue<MESSAGE>;
->>>>>>> d4e4cca7
+    using TMessageQueue = std::queue<MESSAGE>;
 
     TMessageQueue m_Queue;
 
@@ -362,11 +289,7 @@
     //! A stop watch for timing how long it takes to process messages
     CStopWatch m_StopWatch;
 
-<<<<<<< HEAD
-    typedef boost::circular_buffer<uint64_t> TUIntCircBuf;
-=======
-        using TUIntCircBuf = boost::circular_buffer<uint64_t>;
->>>>>>> d4e4cca7
+    using TUIntCircBuf = boost::circular_buffer<uint64_t>;
 
     //! Stop watch readings
     TUIntCircBuf m_Readings;
