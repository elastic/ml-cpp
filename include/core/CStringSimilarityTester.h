--- conflicted
+++ resolved
@@ -72,18 +72,17 @@
 //! The Levenshtein distance method CAN be used from multiple
 //! threads.
 //!
-<<<<<<< HEAD
 class CORE_EXPORT CStringSimilarityTester : private CNonCopyable {
 public:
     //! Used by the simple Levenshtein distance algorithm
-    typedef boost::scoped_array<size_t> TScopedSizeArray;
+    using TScopedSizeArray = boost::scoped_array<size_t>;
 
     //! Used by the more advanced Berghel-Roach algorithm
-    typedef boost::scoped_array<int> TScopedIntArray;
-    typedef boost::scoped_array<int*> TScopedIntPArray;
+    using TScopedIntArray = boost::scoped_array<int>;
+    using TScopedIntPArray = boost::scoped_array<int*>;
 
 public:
-    CStringSimilarityTester(void);
+    CStringSimilarityTester();
 
     //! Calculate how similar two strings are
     bool similarity(const std::string& first, const std::string& second, double& result) const;
@@ -170,50 +169,6 @@
             }
 
             return this->berghelRoachEditDistance(second, first);
-=======
-class CORE_EXPORT CStringSimilarityTester : private CNonCopyable
-{
-    public:
-        //! Used by the simple Levenshtein distance algorithm
-        using TScopedSizeArray = boost::scoped_array<size_t>;
-
-        //! Used by the more advanced Berghel-Roach algorithm
-        using TScopedIntArray = boost::scoped_array<int>;
-        using TScopedIntPArray = boost::scoped_array<int *>;
-
-    public:
-        CStringSimilarityTester();
-
-        //! Calculate how similar two strings are
-        bool similarity(const std::string &first,
-                        const std::string &second,
-                        double &result) const;
-
-        //! Calculate how similar two strings are in the case where
-        //! we already know their individual compressed lengths
-        bool similarity(const std::string &first,
-                        size_t firstCompLength,
-                        const std::string &second,
-                        size_t secondCompLength,
-                        double &result) const;
-
-        //! Remove those characters from a string that cause a provided
-        //! predicate to return true (can be used with ctype.h functions
-        //! like isalpha() etc, or with a functor)
-        template <typename PREDICATE>
-        std::string strippedString(const std::string &original,
-                                   PREDICATE excludePred) const
-        {
-            std::string stripped;
-            stripped.reserve(original.size());
-
-            std::remove_copy_if(original.begin(),
-                                original.end(),
-                                std::back_inserter(stripped),
-                                excludePred);
-
-            return stripped;
->>>>>>> d4e4cca7
         }
 
         if (secondLen >= firstLen * 2) {
@@ -276,7 +231,7 @@
         // one go for efficiency.  Then the current and previous column
         // pointers alternate between pointing and the first and second half
         // of the memory block.
-        typedef boost::scoped_array<size_t> TScopedSizeArray;
+        using TScopedSizeArray = boost::scoped_array<size_t>;
         TScopedSizeArray data(new size_t[(secondLen + 1) * 2]);
         size_t* currentCol(data.get());
         size_t* prevCol(currentCol + (secondLen + 1));
@@ -370,27 +325,9 @@
                 if (first[acrossMinusOne] == second[downMinusOne]) {
                     // No, they're the same => no extra cost
 
-<<<<<<< HEAD
                     currentCol[downMinusOne + 1] = prevCol[downMinusOne];
                 } else {
                     // Yes, they differ, so there are 3 options:
-=======
-            // We need to store two columns of the matrix, but allocate both in
-            // one go for efficiency.  Then the current and previous column
-            // pointers alternate between pointing and the first and second half
-            // of the memory block.
-            using TScopedSizeArray = boost::scoped_array<size_t>;
-            TScopedSizeArray data(new size_t[(secondLen + 1) * 2]);
-            size_t *currentCol(data.get());
-            size_t *prevCol(currentCol + (secondLen + 1));
-
-            // Populate the left column
-            currentCol[0] = 0;
-            for (size_t downMinusOne = 0; downMinusOne < secondLen; ++downMinusOne)
-            {
-                currentCol[downMinusOne + 1] = currentCol[downMinusOne] + second[downMinusOne].second;
-            }
->>>>>>> d4e4cca7
 
                     // 1) Deletion => cell to the left's value plus 1
                     size_t option1(prevCol[downMinusOne + 1]);
