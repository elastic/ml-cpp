--- conflicted
+++ resolved
@@ -46,7 +46,6 @@
 //! implementation implements the calls that are required by
 //! Windows for applications that want to run as Windows services.
 //!
-<<<<<<< HEAD
 class CORE_EXPORT CProcess : private CNonCopyable {
 public:
     //! These messages need to be 100% standard across all services
@@ -57,75 +56,34 @@
 
 public:
     //! Prototype of the mlMain() function
-    typedef int (*TMlMainFunc)(int, char* []);
+    using TMlMainFunc = int (*)(int, char* []);
 
     //! Vector of process arguments
-    typedef std::vector<std::string> TStrVec;
-    typedef TStrVec::const_iterator TStrVecCItr;
+    using TStrVec = std::vector<std::string>;
+    using TStrVecCItr = TStrVec::const_iterator;
 
     //! The shutdown function
-    typedef std::function<void()> TShutdownFunc;
+    using TShutdownFunc = std::function<void()>;
 
     //! Process ID type
 #ifdef Windows
-    typedef DWORD TPid;
+    using TPid = DWORD;
 #else
-    typedef pid_t TPid;
+    using TPid = pid_t;
 #endif
 
 public:
     //! Access to singleton
-    static CProcess& instance(void);
+    static CProcess& instance();
 
     //! Is this process running as a Windows service?
-    bool isService(void) const;
+    bool isService() const;
 
     //! Get the process ID
-    TPid id(void) const;
+    TPid id() const;
 
     //! Get the parent process ID
-    TPid parentId(void) const;
-=======
-class CORE_EXPORT CProcess : private CNonCopyable
-{
-    public:
-        //! These messages need to be 100% standard across all services
-        static const char *STARTING_MSG;
-        static const char *STARTED_MSG;
-        static const char *STOPPING_MSG;
-        static const char *STOPPED_MSG;
-
-    public:
-        //! Prototype of the mlMain() function
-        using TMlMainFunc = int (*)(int, char *[]);
-
-        //! Vector of process arguments
-        using TStrVec = std::vector<std::string>;
-        using TStrVecCItr = TStrVec::const_iterator;
-
-        //! The shutdown function
-        using TShutdownFunc = std::function<void()>;
-
-        //! Process ID type
-#ifdef Windows
-        using TPid = DWORD;
-#else
-        using TPid = pid_t;
-#endif
-
-    public:
-        //! Access to singleton
-        static CProcess &instance();
-
-        //! Is this process running as a Windows service?
-        bool isService() const;
-
-        //! Get the process ID
-        TPid id() const;
-
-        //! Get the parent process ID
-        TPid parentId() const;
->>>>>>> d4e4cca7
+    TPid parentId() const;
 
     //! If this process is not running as a Windows service, this call will
     //! immediately pass control to the mlMain() function.  If this
@@ -133,48 +91,27 @@
     //! method will become the service dispatcher thread.
     bool startDispatcher(TMlMainFunc mlMain, int argc, char* argv[]);
 
-<<<<<<< HEAD
     //! Check if the application is initialised
-    bool isInitialised(void) const;
-=======
-        //! Check if the application is initialised
-        bool isInitialised() const;
->>>>>>> d4e4cca7
+    bool isInitialised() const;
 
     //! Record successful completion of the application's initialisation
     //! phase.  This must be passed a shutdown function that can be used
     //! to stop the application gracefully if requested.
     void initialisationComplete(const TShutdownFunc& shutdownFunc);
 
-<<<<<<< HEAD
     //! Record successful completion of the application's initialisation
     //! phase.  No shutdown function is passed, so the application will
     //! not be able to stop gracefully.
-    void initialisationComplete(void);
+    void initialisationComplete();
 
     //! Check if the application is running
-    bool isRunning(void) const;
+    bool isRunning() const;
 
     //! Instruct the application to shutdown gracefully.  This will only
     //! succeed if initialisation has been reported to be complete.  (Even
     //! if this method returns success, the application will only shut
     //! down as gracefully if the shutdown function works as it should.)
-    bool shutdown(void);
-=======
-        //! Record successful completion of the application's initialisation
-        //! phase.  No shutdown function is passed, so the application will
-        //! not be able to stop gracefully.
-        void initialisationComplete();
-
-        //! Check if the application is running
-        bool isRunning() const;
-
-        //! Instruct the application to shutdown gracefully.  This will only
-        //! succeed if initialisation has been reported to be complete.  (Even
-        //! if this method returns success, the application will only shut
-        //! down as gracefully if the shutdown function works as it should.)
-        bool shutdown();
->>>>>>> d4e4cca7
+    bool shutdown();
 
 #ifdef Windows
     //! Windows service main function
@@ -184,15 +121,9 @@
     static void WINAPI serviceCtrlHandler(DWORD ctrlType);
 #endif
 
-<<<<<<< HEAD
 private:
     // Constructor for a singleton is private.
-    CProcess(void);
-=======
-    private:
-        // Constructor for a singleton is private.
-        CProcess();
->>>>>>> d4e4cca7
+    CProcess();
 
 private:
     //! Is this process running as a Windows service?
