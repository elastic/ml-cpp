/*
 * ELASTICSEARCH CONFIDENTIAL
 *
 * Copyright (c) 2016 Elasticsearch BV. All Rights Reserved.
 *
 * Notice: this software, and all information contained
 * therein, is the exclusive property of Elasticsearch BV
 * and its licensors, if any, and is protected under applicable
 * domestic and foreign law, and international treaties.
 *
 * Reproduction, republication or distribution without the
 * express written consent of Elasticsearch BV is
 * strictly prohibited.
 */
#ifndef INCLUDED_ml_core_CJsonStatePersistInserter_h
#define INCLUDED_ml_core_CJsonStatePersistInserter_h

#include <core/CRapidJsonLineWriter.h>
#include <core/CStatePersistInserter.h>
#include <core/ImportExport.h>

#include <rapidjson/ostreamwrapper.h>

#include <iosfwd>
#include <ostream>

namespace ml {
namespace core {

//! \brief
//! For persisting state in JSON format.
//!
//! DESCRIPTION:\n
//! Concrete implementation of the CStatePersistInserter interface
//! that persists state in JSON format.
//!
//! IMPLEMENTATION DECISIONS:\n
//! Output is streaming rather than building up an in-memory JSON
//! document.
//!
//! Unlike the CRapidXmlStatePersistInserter, there is no possibility
//! of including attributes on the root node (because JSON does not
//! have attributes).  This may complicate code that needs to be 100%
//! JSON/XML agnostic.
//!
class CORE_EXPORT CJsonStatePersistInserter : public CStatePersistInserter {
public:
    //! Root node has no attributes
    CJsonStatePersistInserter(std::ostream& outputStream);

<<<<<<< HEAD
    //! Destructor flushes
    virtual ~CJsonStatePersistInserter(void);
=======
        //! Destructor flushes
        virtual ~CJsonStatePersistInserter();
>>>>>>> d4e4cca7

    //! Store a name/value
    virtual void insertValue(const std::string& name, const std::string& value);

    //! Write as an integer avoiding the string conversion
    //! overloads
    void insertInteger(const std::string& name, size_t value);

    // Bring extra base class overloads into scope
    using CStatePersistInserter::insertValue;

<<<<<<< HEAD
    //! Flush the underlying output stream
    void flush(void);
=======
        //! Flush the underlying output stream
        void flush();
>>>>>>> d4e4cca7

protected:
    //! Start a new level with the given name
    virtual void newLevel(const std::string& name);

<<<<<<< HEAD
    //! End the current level
    virtual void endLevel(void);
=======
        //! End the current level
        virtual void endLevel();
>>>>>>> d4e4cca7

private:
    //! JSON writer ostream wrapper
    rapidjson::OStreamWrapper m_WriteStream;

<<<<<<< HEAD
    typedef core::CRapidJsonLineWriter<rapidjson::OStreamWrapper> TGenericLineWriter;
=======
        using TGenericLineWriter = core::CRapidJsonLineWriter<rapidjson::OStreamWrapper>;
>>>>>>> d4e4cca7

    //! JSON writer
    TGenericLineWriter m_Writer;
};
}
}

#endif // INCLUDED_ml_core_CJsonStatePersistInserter_h<|MERGE_RESOLUTION|>--- conflicted
+++ resolved
@@ -48,13 +48,8 @@
     //! Root node has no attributes
     CJsonStatePersistInserter(std::ostream& outputStream);
 
-<<<<<<< HEAD
     //! Destructor flushes
-    virtual ~CJsonStatePersistInserter(void);
-=======
-        //! Destructor flushes
-        virtual ~CJsonStatePersistInserter();
->>>>>>> d4e4cca7
+    virtual ~CJsonStatePersistInserter();
 
     //! Store a name/value
     virtual void insertValue(const std::string& name, const std::string& value);
@@ -66,35 +61,21 @@
     // Bring extra base class overloads into scope
     using CStatePersistInserter::insertValue;
 
-<<<<<<< HEAD
     //! Flush the underlying output stream
-    void flush(void);
-=======
-        //! Flush the underlying output stream
-        void flush();
->>>>>>> d4e4cca7
+    void flush();
 
 protected:
     //! Start a new level with the given name
     virtual void newLevel(const std::string& name);
 
-<<<<<<< HEAD
     //! End the current level
-    virtual void endLevel(void);
-=======
-        //! End the current level
-        virtual void endLevel();
->>>>>>> d4e4cca7
+    virtual void endLevel();
 
 private:
     //! JSON writer ostream wrapper
     rapidjson::OStreamWrapper m_WriteStream;
 
-<<<<<<< HEAD
-    typedef core::CRapidJsonLineWriter<rapidjson::OStreamWrapper> TGenericLineWriter;
-=======
-        using TGenericLineWriter = core::CRapidJsonLineWriter<rapidjson::OStreamWrapper>;
->>>>>>> d4e4cca7
+    using TGenericLineWriter = core::CRapidJsonLineWriter<rapidjson::OStreamWrapper>;
 
     //! JSON writer
     TGenericLineWriter m_Writer;
