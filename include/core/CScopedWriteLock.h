/*
 * ELASTICSEARCH CONFIDENTIAL
 *
 * Copyright (c) 2016 Elasticsearch BV. All Rights Reserved.
 *
 * Notice: this software, and all information contained
 * therein, is the exclusive property of Elasticsearch BV
 * and its licensors, if any, and is protected under applicable
 * domestic and foreign law, and international treaties.
 *
 * Reproduction, republication or distribution without the
 * express written consent of Elasticsearch BV is
 * strictly prohibited.
 */
#ifndef INCLUDED_ml_core_CScopedWriteLock_h
#define INCLUDED_ml_core_CScopedWriteLock_h

#include <core/CNonCopyable.h>
#include <core/ImportExport.h>

namespace ml {
namespace core {
class CReadWriteLock;

//! \brief
//! Implementation of Scoped Locking idiom/pattern.
//!
//! DESCRIPTION:\n
//! Implementation of Scoped Locking idiom/pattern.
//!
//! IMPLEMENTATION DECISIONS:\n
//! See Schmidt etc. for details.
//!
class CORE_EXPORT CScopedWriteLock : private CNonCopyable {
public:
    //! Write lock specified read/write lock
    CScopedWriteLock(CReadWriteLock& readWriteLock);

<<<<<<< HEAD
    //! Unlock specified read/write lock
    ~CScopedWriteLock(void);
=======
        //! Unlock specified read/write lock
        ~CScopedWriteLock();
>>>>>>> d4e4cca7

private:
    CReadWriteLock& m_ReadWriteLock;
};
}
}

#endif // INCLUDED_ml_core_CScopedWriteLock_h<|MERGE_RESOLUTION|>--- conflicted
+++ resolved
@@ -36,13 +36,8 @@
     //! Write lock specified read/write lock
     CScopedWriteLock(CReadWriteLock& readWriteLock);
 
-<<<<<<< HEAD
     //! Unlock specified read/write lock
-    ~CScopedWriteLock(void);
-=======
-        //! Unlock specified read/write lock
-        ~CScopedWriteLock();
->>>>>>> d4e4cca7
+    ~CScopedWriteLock();
 
 private:
     CReadWriteLock& m_ReadWriteLock;
