--- conflicted
+++ resolved
@@ -73,10 +73,10 @@
           m_Queue(QUEUE_CAPACITY),
           m_ShutdownFunc(shutdownFunc) {}
 
-    virtual ~CBlockingMessageQueue(void) {}
+    virtual ~CBlockingMessageQueue() {}
 
     //! Initialise - create the receiving thread
-    bool start(void) {
+    bool start() {
         CScopedLock lock(m_Mutex);
 
         if (m_Thread.start() == false) {
@@ -84,24 +84,13 @@
             return false;
         }
 
-<<<<<<< HEAD
         m_ProducerCondition.wait();
 
         return true;
     }
-=======
-        virtual ~CBlockingMessageQueue()
-        {
-        }
-
-        //! Initialise - create the receiving thread
-        bool start()
-        {
-            CScopedLock lock(m_Mutex);
->>>>>>> d4e4cca7
 
     //! Shutdown - kill thread
-    bool stop(void) {
+    bool stop() {
         m_Thread.stop();
 
         return true;
@@ -113,17 +102,10 @@
         this->dispatchMsg(msg, dummy);
     }
 
-<<<<<<< HEAD
     //! Send a message to the message queue thread (from any thread),
     //! and get the pending count at the same time
     void dispatchMsg(const MESSAGE& msg, size_t& pending) {
         CScopedLock lock(m_Mutex);
-=======
-        //! Shutdown - kill thread
-        bool stop()
-        {
-            m_Thread.stop();
->>>>>>> d4e4cca7
 
         if (!m_Thread.isRunning()) {
             pending = 0;
@@ -144,17 +126,7 @@
             m_ProducerCondition.wait();
         }
 
-<<<<<<< HEAD
         m_Queue.push_back(msg);
-=======
-        //! Get the number of pending messages in the queue.  Note that it's
-        //! much more efficient to get this when dispatching a message, as
-        //! everything can then be done under a single mutex lock.  This method
-        //! must be used sparingly to avoid excessive lock contention.
-        size_t pending() const
-        {
-            CScopedLock lock(m_Mutex);
->>>>>>> d4e4cca7
 
         // If there was already work queued up, we can save the cost of
         // signalling (which is expensive as it involves kernel interaction)
@@ -163,28 +135,19 @@
         }
     }
 
-<<<<<<< HEAD
     //! Get the number of pending messages in the queue.  Note that it's
     //! much more efficient to get this when dispatching a message, as
     //! everything can then be done under a single mutex lock.  This method
     //! must be used sparingly to avoid excessive lock contention.
-    size_t pending(void) const {
+    size_t pending() const {
         CScopedLock lock(m_Mutex);
-=======
-    private:
-        //! No-op shutdown function if no other is provided
-        static void defaultShutdownFunc()
-        {
-        }
->>>>>>> d4e4cca7
 
         return m_Queue.size();
     }
 
-<<<<<<< HEAD
 private:
     //! No-op shutdown function if no other is provided
-    static void defaultShutdownFunc(void) {}
+    static void defaultShutdownFunc() {}
 
 private:
     class CMessageQueueThread : public CThread {
@@ -193,27 +156,13 @@
             : m_MessageQueue(messageQueue), m_ShuttingDown(false), m_IsRunning(false) {}
 
         //! The queue must have the mutex for this to be called
-        bool isRunning(void) const {
+        bool isRunning() const {
             // Assumes lock
             return m_IsRunning;
         }
-=======
-                //! The queue must have the mutex for this to be called
-                bool isRunning() const
-                {
-                    // Assumes lock
-                    return m_IsRunning;
-                }
-
-            protected:
-                void run()
-                {
-                    m_MessageQueue.m_Mutex.lock();
-                    m_MessageQueue.m_ProducerCondition.signal();
->>>>>>> d4e4cca7
 
     protected:
-        void run(void) {
+        void run() {
             m_MessageQueue.m_Mutex.lock();
             m_MessageQueue.m_ProducerCondition.signal();
 
@@ -257,14 +206,8 @@
             m_MessageQueue.m_Mutex.unlock();
         }
 
-<<<<<<< HEAD
-        void shutdown(void) {
+        void shutdown() {
             CScopedLock lock(m_MessageQueue.m_Mutex);
-=======
-                void shutdown()
-                {
-                    CScopedLock lock(m_MessageQueue.m_Mutex);
->>>>>>> d4e4cca7
 
             m_ShuttingDown = true;
             m_MessageQueue.m_ConsumerCondition.signal();
@@ -304,17 +247,10 @@
     CCondition m_ConsumerCondition;
     RECEIVER& m_Receiver;
 
-<<<<<<< HEAD
     //! Using a circular buffer for the queue means that it will not do any
     //! memory allocations after construction (providing the message type
     //! does not allocate any heap memory in its constructor).
-    typedef boost::circular_buffer<MESSAGE> TMessageCircBuf;
-=======
-        //! Using a circular buffer for the queue means that it will not do any
-        //! memory allocations after construction (providing the message type
-        //! does not allocate any heap memory in its constructor).
-        using TMessageCircBuf = boost::circular_buffer<MESSAGE>;
->>>>>>> d4e4cca7
+    using TMessageCircBuf = boost::circular_buffer<MESSAGE>;
 
     TMessageCircBuf m_Queue;
 
