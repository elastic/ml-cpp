--- conflicted
+++ resolved
@@ -34,7 +34,6 @@
 //!
 //! IMPLEMENTATION DECISIONS:\n
 //!
-<<<<<<< HEAD
 class CORE_EXPORT CStringUtils : private CNonInstantiatable {
 public:
     //! We should only have one definition of whitespace across the whole
@@ -43,9 +42,9 @@
     static const std::string WHITESPACE_CHARS;
 
 public:
-    typedef std::vector<std::string> TStrVec;
-    typedef TStrVec::iterator TStrVecItr;
-    typedef TStrVec::const_iterator TStrVecCItr;
+    using TStrVec = std::vector<std::string>;
+    using TStrVecItr = TStrVec::iterator;
+    using TStrVecCItr = TStrVec::const_iterator;
 
 public:
     //! If \p c is the start of a UTF-8 character, return the number of
@@ -96,61 +95,6 @@
     static std::string join(const CONTAINER& strings, const std::string& delimiter) {
         if (strings.empty()) {
             return std::string();
-=======
-class CORE_EXPORT CStringUtils : private CNonInstantiatable
-{
-    public:
-        //! We should only have one definition of whitespace across the whole
-        //! product - this definition matches what ::isspace() considers as
-        //! whitespace in the "C" locale
-        static const std::string WHITESPACE_CHARS;
-
-    public:
-        using TStrVec = std::vector<std::string>;
-        using TStrVecItr = TStrVec::iterator;
-        using TStrVecCItr = TStrVec::const_iterator;
-
-    public:
-        //! If \p c is the start of a UTF-8 character, return the number of
-        //! bytes in the whole character.  Otherwise (i.e. it's a continuation
-        //! character) return -1.
-        static int utf8ByteType(char c);
-
-        //! Convert a type to a string
-        template<typename T>
-        static std::string typeToString(const T &type)
-        {
-            return CStringUtils::_typeToString(type);
-        }
-
-        //! Convert a double to a pretty string (single precision using %g formatting).
-        static std::string typeToStringPretty(double d);
-
-        //! For types other than double, use the default conversions
-        template<typename T>
-        static std::string typeToStringPretty(const T &type)
-        {
-            return CStringUtils::_typeToString(type);
-        }
-
-        //! Convert a double to a string with the specified precision
-        static std::string typeToStringPrecise(double d,
-                                               CIEEE754::EPrecision precision);
-
-        //! For types other than double, default conversions are precise
-        template<typename T>
-        static std::string typeToStringPrecise(const T &type,
-                                               CIEEE754::EPrecision /*precision*/)
-        {
-            return CStringUtils::_typeToString(type);
-        }
-
-        //! Convert a string to a type
-        template<typename T>
-        static bool stringToType(const std::string &str, T &ret)
-        {
-            return CStringUtils::_stringToType(false, str, ret);
->>>>>>> d4e4cca7
         }
         std::size_t requiredSpace = computeStringLength(strings.begin(), strings.end());
         requiredSpace += (strings.size() - 1) * delimiter.length();
@@ -177,7 +121,6 @@
             }
             output += delimiter;
         }
-<<<<<<< HEAD
     }
 
     //! Convert a string to lower case
@@ -233,7 +176,7 @@
     //! Get a locale object for character transformations
     //! TODO - remove when we switch to a character conversion library
     //! (e.g. ICU)
-    static const std::locale& locale(void);
+    static const std::locale& locale();
 
 private:
     //! Internal calls for public templated methods
@@ -304,150 +247,6 @@
         while (begin != end) {
             length += begin->length();
             ++begin;
-=======
-
-        //! Convert a string to lower case
-        static std::string toLower(std::string str);
-
-        //! Convert a string to upper case
-        static std::string toUpper(std::string str);
-
-        //! How many times does word occur in str?
-        static size_t numMatches(const std::string &str,
-                                 const std::string &word);
-
-        //! Trim whitespace characters from the beginning and end of a string
-        static void trimWhitespace(std::string &str);
-
-        //! Trim certain characters from the beginning and end of a string
-        static void trim(const std::string &toTrim,
-                         std::string &str);
-
-        //! Replace adjacent whitespace characters with single spaces
-        static std::string normaliseWhitespace(const std::string &str);
-
-        //! Find and replace a string within another string
-        static size_t replace(const std::string &from,
-                              const std::string &to,
-                              std::string &str);
-
-        //! Find and replace the first occurrence (only) of a string within
-        //! another string
-        static size_t replaceFirst(const std::string &from,
-                                   const std::string &to,
-                                   std::string &str);
-
-        //! Escape a specified set of characters in a string
-        static void escape(char escape,
-                           const std::string &toEscape,
-                           std::string &str);
-
-        //! Remove a given escape character from a string
-        static void unEscape(char escape, std::string &str);
-
-        //! Tokenise a std::string based on a delimiter.
-        //! This does NOT behave like strtok - it matches
-        //! the entire delimiter not just characters in it
-        static void tokenise(const std::string &delim,
-                             const std::string &str,
-                             TStrVec &tokens,
-                             std::string &remainder);
-
-        //! Find the longest common substring of two strings
-        static std::string longestCommonSubstr(const std::string &str1,
-                                               const std::string &str2);
-
-        //! Find the longest common subsequence of two strings
-        static std::string longestCommonSubsequence(const std::string &str1,
-                                                    const std::string &str2);
-
-        //! Convert between wide and narrow strings.
-        //! There's currently no clever processing here for character set
-        //! conversion, so for non-ASCII characters the results won't be great.
-        //! TODO - Use a string library (e.g. ICU) to add support for sensible
-        //! conversion between different character sets.
-        static std::string wideToNarrow(const std::wstring &wideStr);
-        static std::wstring narrowToWide(const std::string &narrowStr);
-
-        //! Get a locale object for character transformations
-        //! TODO - remove when we switch to a character conversion library
-        //! (e.g. ICU)
-        static const std::locale &locale();
-
-    private:
-        //! Internal calls for public templated methods
-        //! Important: These are implemented in terms of the built-in
-        //! types.  The public templated methods will call the correct
-        //! one based on the actual underlying type for a given typedef.
-        //! For example, suppose time_t is a long on a particular
-        //! platform.  The user calls typeToString passing a time_t
-        //! without caring what the underlying type is.  Then the
-        //! compiler calls _typeToString(long) having translated the
-        //! typedef to its actual underlying type.  But at no point
-        //! did the user have to know the underlying type.
-        //! In almost every other part of the code base, the built-in
-        //! types should not be used, as they restrict the ease with
-        //! which we could switch between 32 bit and 64 bit compilation.
-        //! Instead typedefs like uint##_t, int##_t, size_t, etc. should
-        //! be used.  But because these methods are called from a
-        //! templated wrapper and selected by the compiler they're a
-        //! special case.
-
-        static std::string _typeToString(const unsigned long long &);
-        static std::string _typeToString(const unsigned long &);
-        static std::string _typeToString(const unsigned int &);
-        static std::string _typeToString(const unsigned short &);
-        static std::string _typeToString(const long long &);
-        static std::string _typeToString(const long &);
-        static std::string _typeToString(const int &);
-        static std::string _typeToString(const short &);
-        static std::string _typeToString(const bool &);
-
-        //! There's a function for double, but not float as we want to
-        //! discourage the use of float.
-        static std::string _typeToString(const double &);
-
-        static std::string _typeToString(const char *);
-        static std::string _typeToString(const char &);
-
-        //! This one seems silly, but it allows generic methods to be written
-        //! more easily
-        static const std::string &_typeToString(const std::string &str);
-
-        static bool _stringToType(bool silent, const std::string &, unsigned long long &);
-        static bool _stringToType(bool silent, const std::string &, unsigned long &);
-        static bool _stringToType(bool silent, const std::string &, unsigned int &);
-        static bool _stringToType(bool silent, const std::string &, unsigned short &);
-        static bool _stringToType(bool silent, const std::string &, long long &);
-        static bool _stringToType(bool silent, const std::string &, long &);
-        static bool _stringToType(bool silent, const std::string &, int &);
-        static bool _stringToType(bool silent, const std::string &, short &);
-
-        //! This bool converter accepts true/false and yes/no as well as
-        //! numeric values
-        static bool _stringToType(bool silent, const std::string &, bool &);
-
-        //! There's a function for double, but not float as we want to
-        //! discourage the use of float.
-        static bool _stringToType(bool silent, const std::string &, double &);
-
-        static bool _stringToType(bool silent, const std::string &, char &);
-
-        //! This one seems silly, but it allows generic methods to be written
-        //! more easily
-        static bool _stringToType(bool, const std::string &, std::string &);
-
-        template<typename ITR>
-        static std::size_t computeStringLength(ITR begin, ITR end)
-        {
-            std::size_t length(0);
-            while (begin != end)
-            {
-                length += begin->length();
-                ++begin;
-            }
-            return length;
->>>>>>> d4e4cca7
         }
         return length;
     }
