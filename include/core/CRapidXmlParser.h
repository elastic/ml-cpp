--- conflicted
+++ resolved
@@ -67,15 +67,14 @@
 //! at least, we'll try to get acceptable performance from
 //! XML using RapidXml.
 //!
-<<<<<<< HEAD
 class CORE_EXPORT CRapidXmlParser : public CXmlParserIntf {
 public:
-    typedef std::map<std::string, std::string> TStrStrMap;
-    typedef TStrStrMap::const_iterator TStrStrMapCItr;
+    using TStrStrMap = std::map<std::string, std::string>;
+    using TStrStrMapCItr = TStrStrMap::const_iterator;
 
 public:
-    CRapidXmlParser(void);
-    virtual ~CRapidXmlParser(void);
+    CRapidXmlParser();
+    virtual ~CRapidXmlParser();
 
     //! Parse XML stored in a string
     virtual bool parseString(const std::string& xml);
@@ -91,13 +90,13 @@
     bool parseStringIgnoreCdata(const std::string& xml);
 
     //! Return the root element name (empty string if not parsed yet)
-    virtual std::string rootElementName(void) const;
+    virtual std::string rootElementName() const;
 
     //! Get the root element attributes (returns false if not parsed yet)
     bool rootElementAttributes(TStrStrMap& rootAttributes) const;
 
     //! Dump the document to string
-    virtual std::string dumpToString(void) const;
+    virtual std::string dumpToString() const;
 
     //! Convert the entire XML document into a hierarchy of node objects.
     //! This is much more efficient than making repeated calls to
@@ -118,10 +117,10 @@
 
     //! Functions for navigating an XML document without converting it to a
     //! node hierarchy
-    virtual bool navigateRoot(void);
-    virtual bool navigateFirstChild(void);
-    virtual bool navigateNext(void);
-    virtual bool navigateParent(void);
+    virtual bool navigateRoot();
+    virtual bool navigateFirstChild();
+    virtual bool navigateNext();
+    virtual bool navigateParent();
     virtual bool currentNodeName(std::string& name);
     virtual bool currentNodeValue(std::string& value);
 
@@ -134,9 +133,9 @@
     static void convert(bool indent, const CXmlNodeWithChildren& root, std::string& result);
 
 private:
-    typedef rapidxml::xml_document<char> TCharRapidXmlDocument;
-    typedef rapidxml::xml_node<char> TCharRapidXmlNode;
-    typedef rapidxml::xml_attribute<char> TCharRapidXmlAttribute;
+    using TCharRapidXmlDocument = rapidxml::xml_document<char>;
+    using TCharRapidXmlNode = rapidxml::xml_node<char>;
+    using TCharRapidXmlAttribute = rapidxml::xml_attribute<char>;
 
     //! Called recursively by the public toNodeHierarchy() method
     bool toNodeHierarchy(const TCharRapidXmlNode& parentNode,
@@ -163,7 +162,7 @@
     //! than in a string to avoid any problems with reference counting in
     //! STL strings.  (Obviously the template parameter here needs to match
     //! the rapidxml typedef template arguments in the typedefs above.)
-    typedef boost::scoped_array<char> TScopedCharArray;
+    using TScopedCharArray = boost::scoped_array<char>;
 
     //! RapidXml parses the XML in-situ, so keep a copy of the input
     TScopedCharArray m_XmlBuf;
@@ -176,125 +175,6 @@
 
     //! Pointer to the current node accessed via the navigation API
     TCharRapidXmlNode* m_NavigatedNode;
-=======
-class CORE_EXPORT CRapidXmlParser : public CXmlParserIntf
-{
-    public:
-        using TStrStrMap = std::map<std::string, std::string>;
-        using TStrStrMapCItr = TStrStrMap::const_iterator;
-
-    public:
-        CRapidXmlParser();
-        virtual ~CRapidXmlParser();
-
-        //! Parse XML stored in a string
-        virtual bool parseString(const std::string &xml);
-
-        //! Parse XML stored in a char buffer
-        virtual bool parseBuffer(const char *begin, size_t length);
-
-        //! Parse XML stored in a char buffer that may be modified by the
-        //! parsing and will outlive this object
-        virtual bool parseBufferInSitu(char *begin, size_t length);
-
-        //! Parse a string ignoring CDATA elements
-        bool parseStringIgnoreCdata(const std::string &xml);
-
-        //! Return the root element name (empty string if not parsed yet)
-        virtual std::string rootElementName() const;
-
-        //! Get the root element attributes (returns false if not parsed yet)
-        bool rootElementAttributes(TStrStrMap &rootAttributes) const;
-
-        //! Dump the document to string
-        virtual std::string dumpToString() const;
-
-        //! Convert the entire XML document into a hierarchy of node objects.
-        //! This is much more efficient than making repeated calls to
-        //! evalXPathExpression() to retrieve the entire contents of a parsed
-        //! document.
-        virtual bool toNodeHierarchy(CXmlNodeWithChildren::TXmlNodeWithChildrenP &rootNodePtr) const;
-
-        //! As above, but use a pool to avoid XML node memory allocations where possible
-        virtual bool toNodeHierarchy(CXmlNodeWithChildrenPool &pool,
-                                     CXmlNodeWithChildren::TXmlNodeWithChildrenP &rootNodePtr) const;
-
-        //! As above, but use a string cache to avoid string representation memory
-        //! allocations where possible
-        virtual bool toNodeHierarchy(CStringCache &cache,
-                                     CXmlNodeWithChildren::TXmlNodeWithChildrenP &rootNodePtr) const;
-
-        //! As above, but use both a node pool and a string cache
-        virtual bool toNodeHierarchy(CXmlNodeWithChildrenPool &pool,
-                                     CStringCache &cache,
-                                     CXmlNodeWithChildren::TXmlNodeWithChildrenP &rootNodePtr) const;
-
-        //! Functions for navigating an XML document without converting it to a
-        //! node hierarchy
-        virtual bool navigateRoot();
-        virtual bool navigateFirstChild();
-        virtual bool navigateNext();
-        virtual bool navigateParent();
-        virtual bool currentNodeName(std::string &name);
-        virtual bool currentNodeValue(std::string &value);
-
-        //! Convert a node hierarchy to XML.
-        //! (This will escape the text correctly.)
-        static void convert(const CXmlNodeWithChildren &root,
-                            std::string &result);
-
-        //! Convert a node hierarchy to XML, optionally without indenting.
-        //! (This will escape the text correctly.)
-        static void convert(bool indent,
-                            const CXmlNodeWithChildren &root,
-                            std::string &result);
-
-    private:
-        using TCharRapidXmlDocument = rapidxml::xml_document<char>;
-        using TCharRapidXmlNode = rapidxml::xml_node<char>;
-        using TCharRapidXmlAttribute = rapidxml::xml_attribute<char>;
-
-        //! Called recursively by the public toNodeHierarchy() method
-        bool toNodeHierarchy(const TCharRapidXmlNode &parentNode,
-                             CXmlNodeWithChildrenPool &pool,
-                             CStringCache *cache,
-                             CXmlNodeWithChildren::TXmlNodeWithChildrenP &nodePtr) const;
-
-        //! Called recursively by the convert() method
-        static void convertChildren(const CXmlNodeWithChildren &current,
-                                    TCharRapidXmlDocument &doc,
-                                    TCharRapidXmlNode &xmlNode,
-                                    size_t &approxLen);
-
-        //! Parse a buffer with some specified RapidXml flags set
-        //! without modifying the contents of the buffer
-        template<int FLAGS>
-        bool parseBufferNonDestructive(const char *begin, size_t length);
-
-        //! Parse a string with some specified RapidXml flags set
-        //! and modifying the contents of the buffer
-        template<int FLAGS>
-        bool parseBufferDestructive(char *begin, size_t length);
-
-    private:
-        //! RapidXml modifies the input data, so store it in an array rather
-        //! than in a string to avoid any problems with reference counting in
-        //! STL strings.  (Obviously the template parameter here needs to match
-        //! the rapidxml typedef template arguments in the typedefs above.)
-        using TScopedCharArray = boost::scoped_array<char>;
-
-        //! RapidXml parses the XML in-situ, so keep a copy of the input
-        TScopedCharArray      m_XmlBuf;
-
-        //! Size of array allocated
-        size_t                m_XmlBufSize;
-
-        //! The RapidXml data structure
-        TCharRapidXmlDocument m_Doc;
-
-        //! Pointer to the current node accessed via the navigation API
-        TCharRapidXmlNode     *m_NavigatedNode;
->>>>>>> d4e4cca7
 
     friend class CRapidXmlStateRestoreTraverser;
 };
