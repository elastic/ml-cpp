--- conflicted
+++ resolved
@@ -72,16 +72,9 @@
     using TStrUSet = boost::unordered_set<std::string>;
     using TDocument = rapidjson::Document;
     using TValue = rapidjson::Value;
-<<<<<<< HEAD
-    using TDocumentWeakPtr = boost::weak_ptr<TDocument>;
-    using TValuePtr = boost::shared_ptr<TValue>;
-    using TPoolAllocatorPtr = boost::shared_ptr<CRapidJsonPoolAllocator>;
-=======
     using TDocumentWeakPtr = std::weak_ptr<TDocument>;
     using TValuePtr = std::shared_ptr<TValue>;
-
     using TPoolAllocatorPtr = std::shared_ptr<CRapidJsonPoolAllocator>;
->>>>>>> 2ba0c318
     using TPoolAllocatorPtrStack = std::stack<TPoolAllocatorPtr>;
     using TStrPoolAllocatorPtrMap = boost::unordered_map<std::string, TPoolAllocatorPtr>;
     using TStrPoolAllocatorPtrMapItr = TStrPoolAllocatorPtrMap::iterator;
