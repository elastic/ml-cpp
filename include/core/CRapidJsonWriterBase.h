/*
 * ELASTICSEARCH CONFIDENTIAL
 *
 * Copyright (c) 2018 Elasticsearch BV. All Rights Reserved.
 *
 * Notice: this software, and all information contained
 * therein, is the exclusive property of Elasticsearch BV
 * and its licensors, if any, and is protected under applicable
 * domestic and foreign law, and international treaties.
 *
 * Reproduction, republication or distribution without the
 * express written consent of Elasticsearch BV is
 * strictly prohibited.
 */

#ifndef INCLUDED_ml_core_CRapidJsonWriterBase_h
#define INCLUDED_ml_core_CRapidJsonWriterBase_h

#include <core/CFunctional.h>
#include <core/CLogger.h>
#include <core/CMemory.h>
#include <core/CRapidJsonPoolAllocator.h>
<<<<<<< HEAD
#include <core/CoreTypes.h>
#include <core/ImportExport.h>
=======
#include <core/CTimeUtils.h>
>>>>>>> d4e4cca7

#include <rapidjson/document.h>
#include <rapidjson/stringbuffer.h>
#include <rapidjson/writer.h>

#include <boost/iterator/indirect_iterator.hpp>
#include <boost/make_shared.hpp>
#include <boost/math/special_functions/fpclassify.hpp>
#include <boost/shared_ptr.hpp>
#include <boost/unordered/unordered_map.hpp>
#include <boost/unordered/unordered_set.hpp>

#include <stack>

namespace ml {
namespace core {
//! \brief
//! A Json writer with fixed length allocator pool
//! With utility functions for adding fields to JSON objects.
//!
//! DESCRIPTION:\n
//! Wraps up the code needed to add various types of values to JSON
//! objects.  Note that if a JSON document is an object then these methods
//! can be used to add fields to the RapidJSON document object too.
//!
//!
//! IMPLEMENTATION DECISIONS:\n
//! Templatized on the actual rapidjson writer type - defaults to rapidjson::Writer
//!
//! Field names are not copied - the field name strings MUST outlive the
//! JSON document they are being added to, or else memory corruption will
//! occur.
//!
//! Empty string fields are not written to the output unless specifically
//! requested.
//!
//! Memory for values added to the output documents is allocated from a pool (to
//! reduce allocation cost and memory fragmentation).  The user of this class
//! is responsible for managing this pool.
//!
template<typename OUTPUT_STREAM,
         typename SOURCE_ENCODING = rapidjson::UTF8<>,
         typename TARGET_ENCODING = rapidjson::UTF8<>,
         typename STACK_ALLOCATOR = rapidjson::CrtAllocator,
         unsigned WRITE_FLAGS = rapidjson::kWriteDefaultFlags,
<<<<<<< HEAD
         template<typename, typename, typename, typename, unsigned> class JSON_WRITER = rapidjson::Writer>
class CRapidJsonWriterBase : public JSON_WRITER<OUTPUT_STREAM, SOURCE_ENCODING, TARGET_ENCODING, STACK_ALLOCATOR, WRITE_FLAGS> {
public:
    typedef std::vector<core_t::TTime> TTimeVec;
    typedef std::vector<std::string> TStrVec;
    typedef std::vector<double> TDoubleVec;
    typedef std::pair<double, double> TDoubleDoublePr;
    typedef std::vector<TDoubleDoublePr> TDoubleDoublePrVec;
    typedef std::pair<double, TDoubleDoublePr> TDoubleDoubleDoublePrPr;
    typedef std::vector<TDoubleDoubleDoublePrPr> TDoubleDoubleDoublePrPrVec;
    typedef boost::unordered_set<std::string> TStrUSet;
    typedef rapidjson::Document TDocument;
    typedef rapidjson::Value TValue;
    typedef boost::weak_ptr<TDocument> TDocumentWeakPtr;
    typedef boost::shared_ptr<TValue> TValuePtr;

    typedef boost::shared_ptr<CRapidJsonPoolAllocator> TPoolAllocatorPtr;
    typedef std::stack<TPoolAllocatorPtr> TPoolAllocatorPtrStack;
    typedef boost::unordered_map<std::string, TPoolAllocatorPtr> TStrPoolAllocatorPtrMap;
    typedef TStrPoolAllocatorPtrMap::iterator TStrPoolAllocatorPtrMapItr;
    typedef std::pair<TStrPoolAllocatorPtrMapItr, bool> TStrPoolAllocatorPtrMapItrBoolPr;

public:
    using TRapidJsonWriterBase = JSON_WRITER<OUTPUT_STREAM, SOURCE_ENCODING, TARGET_ENCODING, STACK_ALLOCATOR, WRITE_FLAGS>;

    CRapidJsonWriterBase(OUTPUT_STREAM& os) : TRapidJsonWriterBase(os) {
        // push a default rapidjson allocator onto our stack
        m_JsonPoolAllocators.push(boost::make_shared<CRapidJsonPoolAllocator>());
    }

    CRapidJsonWriterBase() : TRapidJsonWriterBase() {
        // push a default rapidjson allocator onto our stack
        m_JsonPoolAllocators.push(boost::make_shared<CRapidJsonPoolAllocator>());
    }

    virtual ~CRapidJsonWriterBase() {
        // clean up resources
        m_JsonPoolAllocators.pop();
    }

    //! Push a named allocator on to the stack
    //! Look in the cache for the allocator - creating it if not present
    void pushAllocator(const std::string& allocatorName) {
        TPoolAllocatorPtr& ptr = m_AllocatorCache[allocatorName];
        if (ptr == nullptr) {
            ptr = boost::make_shared<CRapidJsonPoolAllocator>();
        }
        m_JsonPoolAllocators.push(ptr);
    }

    //! Clear and remove the last pushed allocator from the stack
    void popAllocator() {
        if (!m_JsonPoolAllocators.empty()) {
            TPoolAllocatorPtr allocator = m_JsonPoolAllocators.top();
            if (allocator) {
                allocator->clear();
            }
=======
         template< typename, typename, typename, typename, unsigned > class JSON_WRITER = rapidjson::Writer
         >
class CRapidJsonWriterBase : public JSON_WRITER<OUTPUT_STREAM, SOURCE_ENCODING, TARGET_ENCODING, STACK_ALLOCATOR, WRITE_FLAGS>
{
    public:
        using TTimeVec = std::vector<core_t::TTime>;
        using TStrVec = std::vector<std::string>;
        using TDoubleVec = std::vector<double>;
        using TDoubleDoublePr = std::pair<double, double>;
        using TDoubleDoublePrVec = std::vector<TDoubleDoublePr>;
        using TDoubleDoubleDoublePrPr = std::pair<double, TDoubleDoublePr>;
        using TDoubleDoubleDoublePrPrVec = std::vector<TDoubleDoubleDoublePrPr>;
        using TStrUSet = boost::unordered_set<std::string>;
        using TDocument = rapidjson::Document;
        using TValue = rapidjson::Value;
        using TDocumentWeakPtr = boost::weak_ptr<TDocument>;
        using TValuePtr = boost::shared_ptr<TValue>;

        using TPoolAllocatorPtr = boost::shared_ptr<CRapidJsonPoolAllocator>;
        using TPoolAllocatorPtrStack = std::stack< TPoolAllocatorPtr >;
        using TStrPoolAllocatorPtrMap = boost::unordered_map< std::string, TPoolAllocatorPtr>;
        using TStrPoolAllocatorPtrMapItr = TStrPoolAllocatorPtrMap::iterator;
        using TStrPoolAllocatorPtrMapItrBoolPr = std::pair<TStrPoolAllocatorPtrMapItr, bool>;


    public:
        using TRapidJsonWriterBase = JSON_WRITER<OUTPUT_STREAM, SOURCE_ENCODING, TARGET_ENCODING, STACK_ALLOCATOR, WRITE_FLAGS>;

        CRapidJsonWriterBase(OUTPUT_STREAM &os) : TRapidJsonWriterBase(os)
        {
            // push a default rapidjson allocator onto our stack
            m_JsonPoolAllocators.push(boost::make_shared<CRapidJsonPoolAllocator>());
        }

        CRapidJsonWriterBase() : TRapidJsonWriterBase()
        {
            // push a default rapidjson allocator onto our stack
            m_JsonPoolAllocators.push(boost::make_shared<CRapidJsonPoolAllocator>());
        }

        virtual ~CRapidJsonWriterBase()
        {
            // clean up resources
>>>>>>> d4e4cca7
            m_JsonPoolAllocators.pop();
        }
    }

    //! Get a valid allocator from the stack
    //! If no valid allocator can be found then store and return a freshly minted one
    boost::shared_ptr<CRapidJsonPoolAllocator> getAllocator() const {
        TPoolAllocatorPtr allocator;
        CRapidJsonPoolAllocator* rawAllocator = nullptr;
        while (!m_JsonPoolAllocators.empty()) {
            allocator = m_JsonPoolAllocators.top();

            if (allocator && (rawAllocator = allocator.get())) {
                break;
            } else {
                LOG_ERROR("Invalid JSON memory allocator encountered. Removing.");
                m_JsonPoolAllocators.pop();
            }
        }

<<<<<<< HEAD
        // shouldn't ever happen as it indicates that the default allocator is invalid
        if (!rawAllocator) {
            LOG_ERROR("No viable JSON memory allocator encountered. Recreating.");
            allocator = boost::make_shared<CRapidJsonPoolAllocator>();
            m_JsonPoolAllocators.push(allocator);
        }

        return allocator;
    }

    rapidjson::MemoryPoolAllocator<>& getRawAllocator() const { return this->getAllocator()->get(); }

    bool Double(double d) {
        // rewrite NaN and Infinity to 0
        if (!(boost::math::isfinite)(d)) {
            return TRapidJsonWriterBase::Int(0);
        }

        return TRapidJsonWriterBase::Double(d);
    }

    //! Push a constant string into a supplied rapidjson object value
    //! \p[in] value constant string
    //! \p[out] obj rapidjson value to contain the \p value
    //! \p name must outlive \p obj or memory corruption will occur.
    void pushBack(const char* value, TValue& obj) const { obj.PushBack(rapidjson::StringRef(value), this->getRawAllocator()); }

    //! Push a generic rapidjson value object into a supplied rapidjson object value
    //! \p[in] value generic rapidjson value object
    //! \p[out] obj rapidjson value to contain the \p value
    //! \p name must outlive \p obj or memory corruption will occur.
    template<typename T>
    void pushBack(T&& value, TValue& obj) const {
        obj.PushBack(value, this->getRawAllocator());
    }

    //! Push a generic rapidjson value object into a supplied rapidjson object value
    //! \p[in] value generic rapidjson value object
    //! \p[out] obj shared pointer to a rapidjson value to contain the \p value
    //! \p name must outlive \p obj or memory corruption will occur.
    template<typename T>
    void pushBack(T&& value, const TValuePtr& obj) const {
        obj->PushBack(value, this->getRawAllocator());
    }

    //! Add an array of doubles to an object.
    //! \p fieldName must outlive \p obj or memory corruption will occur.
    template<typename CONTAINER>
    void addDoubleArrayFieldToObj(const std::string& fieldName, const CONTAINER& values, TValue& obj) const {
        TValue array = this->makeArray(values.size());

        bool considerLogging(true);
        for (const auto& value : values) {
            this->checkArrayNumberFinite(value, fieldName, considerLogging);
            this->pushBack(value, array);
        }

        this->addMember(fieldName, array, obj);
    }

    //! write the rapidjson value document to the output stream
    //! \p[in] doc rapidjson document value to write out
    virtual void write(TValue& doc) { doc.Accept(*this); }

    //! Return a new rapidjson document
    TDocument makeDoc() const {
        TDocument newDoc(&this->getRawAllocator());
        newDoc.SetObject();
        return newDoc;
    }

    //! Return a weak pointer to a new rapidjson document
    //! This is a convenience function to simplify the (temporary)
    //! storage of newly created documents in containers.
    //! Note: Be aware that the lifetime of the document
    //! should not exceed that of the writer lest the document
    //! be invalidated.
    TDocumentWeakPtr makeStorableDoc() const { return this->getAllocator()->makeStorableDoc(); }

    //! Return a new rapidjson array
    TValue makeArray(size_t length = 0) const {
        TValue array(rapidjson::kArrayType);
        if (length > 0) {
            array.Reserve(static_cast<rapidjson::SizeType>(length), this->getRawAllocator());
        }
        return array;
    }

    //! Return a new rapidjson object
    TValue makeObject() const {
        TValue obj(rapidjson::kObjectType);
        return obj;
    }

    //! Adds a generic rapidjson value field to an object.
    //! \p[in] name field name
    //! \p[in] value generic rapidjson value
    //! \p[out] obj shared pointer to rapidjson object to contain the \p name \p value pair
    TValuePtr addMember(const std::string& name, TValue& value, const TValuePtr& obj) const {
        obj->AddMember(rapidjson::StringRef(name), value, this->getRawAllocator());
        return obj;
    }

    //! Adds a copy of a string field to an object.
    //! \p[in] name field name
    //! \p[in] value string field to be copied
    //! \p[out] obj shared pointer to rapidjson object to contain the \p name \p value pair
    TValuePtr addMember(const std::string& name, const std::string& value, const TValuePtr& obj) const {
        TValue v(value, this->getRawAllocator());
        obj->AddMember(rapidjson::StringRef(name), v, this->getRawAllocator());
        return obj;
    }

    //! Adds a string field as a reference to an object (use for adding constant strings).
    //! \p[in] name field name
    //! \p[in] value string field
    //! \p[out] obj shared pointer to rapidjson object to contain the \p name \p value pair
    TValuePtr addMemberRef(const std::string& name, const std::string& value, const TValuePtr& obj) const {
        obj->AddMember(rapidjson::StringRef(name), rapidjson::StringRef(value), this->getRawAllocator());
        return obj;
    }

    //! Adds a generic rapidjson value field to an object.
    //! \p[in] name field name
    //! \p[in] value generic rapidjson value
    //! \p[out] obj rapidjson object to contain the \p name \p value pair
    void addMember(const std::string& name, TValue& value, TValue& obj) const {
        obj.AddMember(rapidjson::StringRef(name), value, this->getRawAllocator());
    }

    //! Adds a copy of a string field to an object.
    //! \p[in] name field name
    //! \p[in] value string field to be copied
    //! \p[out] obj rapidjson object to contain the \p name \p value pair
    void addMember(const std::string& name, const std::string& value, TValue& obj) const {
        TValue v(value, this->getRawAllocator());
        obj.AddMember(rapidjson::StringRef(name), v, this->getRawAllocator());
    }

    //! Adds a string field as a reference to an object (use for adding constant strings).
    //! \p[in] name field name
    //! \p[in] value string field
    //! \p[out] obj rapidjson object to contain the \p name \p value pair
    void addMemberRef(const std::string& name, const std::string& value, TValue& obj) const {
        obj.AddMember(rapidjson::StringRef(name), rapidjson::StringRef(value), this->getRawAllocator());
    }

    //! Adds a copy of a string field with the name fieldname to an object.
    //! \p fieldName must outlive \p obj or memory corruption will occur.
    void addStringFieldCopyToObj(const std::string& fieldName, const std::string& value, TValue& obj, bool allowEmptyString = false) const {
        // Don't add empty strings unless explicitly told to
        if (!allowEmptyString && value.empty()) {
            return;
        }

        this->addMember(fieldName, value, obj);
    }

    //! Adds a reference to a string field with the name fieldname to an object.
    //! \p fieldName AND \p value must outlive \p obj or memory corruption will occur.
    //! This is an optimized version of addStringFieldToObj() avoiding
    //! the string copy for the value. Use with care.
    void
    addStringFieldReferenceToObj(const std::string& fieldName, const std::string& value, TValue& obj, bool allowEmptyString = false) const {
        // Don't add empty strings unless explicitly told to
        if (!allowEmptyString && value.empty()) {
            return;
        }

        this->addMemberRef(fieldName, value, obj);
    }

    //! Adds a time field with the name fieldname to an object.
    //! Automatically turns time from 'seconds_since_epoch' into 'milliseconds_since_epoch'
    //! \p fieldName must outlive \p obj or memory corruption will occur.
    void addTimeFieldToObj(const std::string& fieldName, core_t::TTime value, TValue& obj) const {
        int64_t javaTimestamp = int64_t(value) * 1000;
        TValue v(javaTimestamp);
        this->addMember(fieldName, v, obj);
    }

    //! Adds a double field with the name fieldname to an object.
    //! \p fieldName must outlive \p obj or memory corruption will occur.
    void addDoubleFieldToObj(const std::string& fieldName, double value, TValue& obj) const {
        if (!(boost::math::isfinite)(value)) {
            LOG_ERROR("Adding " << value << " to the \"" << fieldName << "\" field of a JSON document");
            // Don't return - make a best effort to add the value
            // Some writers derived from this class may defend themselves by converting to 0
        }
        TValue v(value);
        this->addMember(fieldName, v, obj);
    }

    //! Adds a bool field with the name fieldname to an object.
    //! \p fieldName must outlive \p obj or memory corruption will occur.
    void addBoolFieldToObj(const std::string& fieldName, bool value, TValue& obj) const {
        TValue v(value);
        this->addMember(fieldName, v, obj);
    }

    //! Adds a signed integer field with the name fieldname to an object.
    //! \p fieldName must outlive \p obj or memory corruption will occur.
    void addIntFieldToObj(const std::string& fieldName, int64_t value, TValue& obj) const {
        TValue v(value);
        this->addMember(fieldName, v, obj);
    }

    //! Adds an unsigned integer field with the name fieldname to an object.
    //! \p fieldName must outlive \p obj or memory corruption will occur.
    void addUIntFieldToObj(const std::string& fieldName, uint64_t value, TValue& obj) const {
        TValue v(value);
        this->addMember(fieldName, v, obj);
    }

    //! Add an array of strings to an object.
    //! \p fieldName must outlive \p obj or memory corruption will occur.
    void addStringArrayFieldToObj(const std::string& fieldName, const TStrVec& values, TValue& obj) const {
        this->addArrayToObj(fieldName, values.begin(), values.end(), obj);
    }

    //! Add an array of strings to an object.
    //! \p fieldName must outlive \p obj or memory corruption will occur.
    void addStringArrayFieldToObj(const std::string& fieldName, const TStrUSet& values, TValue& obj) const {
        using TStrCPtrVec = std::vector<const std::string*>;

        TStrCPtrVec ordered;
        ordered.reserve(values.size());
        for (const auto& value : values) {
            ordered.push_back(&value);
        }
        std::sort(ordered.begin(), ordered.end(), CFunctional::SDereference<std::less<std::string>>());

        addArrayToObj(fieldName,
                      boost::iterators::make_indirect_iterator(ordered.begin()),
                      boost::iterators::make_indirect_iterator(ordered.end()),
                      obj);
    }

    //! Add an array of pair double, pair double double to an object.
    //! \p fieldName must outlive \p obj or memory corruption will occur.
    void
    addDoubleDoubleDoublePrPrArrayFieldToObj(const std::string& fieldName, const TDoubleDoubleDoublePrPrVec& values, TValue& obj) const {
        TValue array = this->makeArray(values.size());

        bool considerLogging(true);
        for (const auto& value : values) {
            double firstVal = value.first;
            this->checkArrayNumberFinite(firstVal, fieldName, considerLogging);
            this->pushBack(firstVal, array);
            double secondFirstVal = value.second.first;
            this->checkArrayNumberFinite(secondFirstVal, fieldName, considerLogging);
            this->pushBack(secondFirstVal, array);
            double secondSecondVal = value.second.second;
            this->checkArrayNumberFinite(secondSecondVal, fieldName, considerLogging);
            this->pushBack(secondSecondVal, array);
        }

        this->addMember(fieldName, array, obj);
    }

    //! Add an array of pair double double to an object.
    //! \p fieldName must outlive \p obj or memory corruption will occur.
    void addDoubleDoublePrArrayFieldToObj(const std::string& firstFieldName,
                                          const std::string& secondFieldName,
                                          const TDoubleDoublePrVec& values,
                                          TValue& obj) const {
        TValue firstArray = this->makeArray(values.size());
        TValue secondArray = this->makeArray(values.size());

        bool considerLoggingFirst(true);
        bool considerLoggingSecond(true);
        for (const auto& value : values) {
            double firstVal = value.first;
            this->checkArrayNumberFinite(firstVal, firstFieldName, considerLoggingFirst);
            this->pushBack(firstVal, firstArray);
            double secondVal = value.second;
            this->checkArrayNumberFinite(secondVal, secondFieldName, considerLoggingSecond);
            this->pushBack(secondVal, secondArray);
        }

        this->addMember(firstFieldName, firstArray, obj);
        this->addMember(secondFieldName, secondArray, obj);
    }

    //! Add an array of TTimes to an object.
    //! \p fieldName must outlive \p obj or memory corruption will occur.
    //! Note: The time values are adjusted to be in standard Java format
    //!i.e. milliseconds since epoch
    void addTimeArrayFieldToObj(const std::string& fieldName, const TTimeVec& values, TValue& obj) const {
        TValue array = this->makeArray(values.size());

        for (const auto& value : values) {
            this->pushBack(value * int64_t(1000), array);
        }

        this->addMember(fieldName, array, obj);
    }

    //! Checks if the \p obj has a member named \p fieldName and
    //! removes it if it does.
    void removeMemberIfPresent(const std::string& fieldName, TValue& obj) const {
        if (obj.HasMember(fieldName)) {
            obj.RemoveMember(fieldName);
        }
    }

private:
    //! Log a message if we're trying to add nan/infinity to a JSON array
    template<typename NUMBER>
    void checkArrayNumberFinite(NUMBER val, const std::string& fieldName, bool& considerLogging) const {
        if (considerLogging && !(boost::math::isfinite)(val)) {
            LOG_ERROR("Adding " << val << " to the \"" << fieldName << "\" array in a JSON document");
            // Don't return - make a best effort to add the value
            // Some writers derived from this class may defend themselves by converting to 0
            considerLogging = false;
        }
    }

    //! Convert \p value to a RapidJSON value.
    TValue asRapidJsonValue(const std::string& value) const { return {value, this->getRawAllocator()}; }

    //! Convert the range [\p begin, \p end) to a RapidJSON array and add to \p obj.
    template<typename ITR>
    void addArrayToObj(const std::string& fieldName, ITR begin, ITR end, TValue& obj) const {
        TValue array = this->makeArray(std::distance(begin, end));
        for (/**/; begin != end; ++begin) {
            this->pushBack(asRapidJsonValue(*begin), array);
        }
        this->addMember(fieldName, array, obj);
    }

private:
    //! cache allocators for potential reuse
    TStrPoolAllocatorPtrMap m_AllocatorCache;

    //! Allow for different batches of documents to use independent allocators
    mutable TPoolAllocatorPtrStack m_JsonPoolAllocators;
=======
        //! Get a valid allocator from the stack
        //! If no valid allocator can be found then store and return a freshly minted one
        boost::shared_ptr<CRapidJsonPoolAllocator> getAllocator() const
        {
            TPoolAllocatorPtr allocator;
            CRapidJsonPoolAllocator  *rawAllocator = nullptr;
            while (!m_JsonPoolAllocators.empty())
            {
                allocator = m_JsonPoolAllocators.top();

                if (allocator && (rawAllocator = allocator.get()))
                {
                    break;
                }
                else
                {
                    LOG_ERROR("Invalid JSON memory allocator encountered. Removing.");
                    m_JsonPoolAllocators.pop();
                }
            }

            // shouldn't ever happen as it indicates that the default allocator is invalid
            if (!rawAllocator)
            {
                LOG_ERROR("No viable JSON memory allocator encountered. Recreating.");
                allocator = boost::make_shared<CRapidJsonPoolAllocator>();
                m_JsonPoolAllocators.push(allocator);
            }

            return allocator;
        }

        rapidjson::MemoryPoolAllocator<>  &getRawAllocator() const
        {
            return this->getAllocator()->get();
        }


        bool Double(double d)
        {
            // rewrite NaN and Infinity to 0
            if (!(boost::math::isfinite)(d))
            {
                return TRapidJsonWriterBase::Int(0);
            }

            return TRapidJsonWriterBase::Double(d);
        }

        //! Writes an epoch second timestamp as an epoch millis timestamp
        bool Time(core_t::TTime t)
        {
            return this->Int64(CTimeUtils::toEpochMs(t));
        }

        //! Push a constant string into a supplied rapidjson object value
        //! \p[in] value constant string
        //! \p[out] obj rapidjson value to contain the \p value
        //! \p name must outlive \p obj or memory corruption will occur.
        void pushBack(const char * value, TValue &obj) const
        {
            obj.PushBack(rapidjson::StringRef(value), this->getRawAllocator());
        }

        //! Push a generic rapidjson value object into a supplied rapidjson object value
        //! \p[in] value generic rapidjson value object
        //! \p[out] obj rapidjson value to contain the \p value
        //! \p name must outlive \p obj or memory corruption will occur.
        template <typename T>
        void pushBack(T &&value, TValue &obj) const
        {
            obj.PushBack(value, this->getRawAllocator());
        }

        //! Push a generic rapidjson value object into a supplied rapidjson object value
        //! \p[in] value generic rapidjson value object
        //! \p[out] obj shared pointer to a rapidjson value to contain the \p value
        //! \p name must outlive \p obj or memory corruption will occur.
        template <typename T>
        void pushBack(T &&value, const TValuePtr &obj) const
        {
            obj->PushBack(value, this->getRawAllocator());
        }


        //! Add an array of doubles to an object.
        //! \p fieldName must outlive \p obj or memory corruption will occur.
        template <typename CONTAINER>
        void addDoubleArrayFieldToObj(const std::string &fieldName,
                                      const CONTAINER &values,
                                      TValue &obj) const
        {
            TValue array = this->makeArray(values.size());

            bool considerLogging(true);
            for (const auto &value : values)
            {
                this->checkArrayNumberFinite(value, fieldName, considerLogging);
                this->pushBack(value, array);
            }

            this->addMember(fieldName, array, obj);
        }


        //! write the rapidjson value document to the output stream
        //! \p[in] doc rapidjson document value to write out
        virtual void write(TValue &doc)
        {
            doc.Accept(*this);
        }

        //! Return a new rapidjson document
        TDocument makeDoc() const
        {
            TDocument newDoc(&this->getRawAllocator());
            newDoc.SetObject();
            return newDoc;
        }

        //! Return a weak pointer to a new rapidjson document
        //! This is a convenience function to simplify the (temporary)
        //! storage of newly created documents in containers.
        //! Note: Be aware that the lifetime of the document 
        //! should not exceed that of the writer lest the document 
        //! be invalidated.
        TDocumentWeakPtr makeStorableDoc() const
        {
            return this->getAllocator()->makeStorableDoc();
        }

        //! Return a new rapidjson array
        TValue makeArray(size_t length = 0) const
        {
            TValue array(rapidjson::kArrayType);
            if (length > 0)
            {
                array.Reserve(static_cast<rapidjson::SizeType>(length), this->getRawAllocator());
            }
            return array;
        }

        //! Return a new rapidjson object
        TValue makeObject() const
        {
            TValue obj(rapidjson::kObjectType);
            return obj;
        }

        //! Adds a generic rapidjson value field to an object.
        //! \p[in] name field name
        //! \p[in] value generic rapidjson value
        //! \p[out] obj shared pointer to rapidjson object to contain the \p name \p value pair
        TValuePtr addMember(const std::string &name, 
                            TValue &value,
                            const TValuePtr &obj) const
        {
            obj->AddMember(rapidjson::StringRef(name), value, this->getRawAllocator());
            return obj;
        }

        //! Adds a copy of a string field to an object.
        //! \p[in] name field name
        //! \p[in] value string field to be copied
        //! \p[out] obj shared pointer to rapidjson object to contain the \p name \p value pair
        TValuePtr addMember(const std::string &name,
                            const std::string &value,
                            const TValuePtr &obj) const
        {
            TValue v(value, this->getRawAllocator());
            obj->AddMember(rapidjson::StringRef(name), v, this->getRawAllocator());
            return obj;
        }

        //! Adds a string field as a reference to an object (use for adding constant strings).
        //! \p[in] name field name
        //! \p[in] value string field
        //! \p[out] obj shared pointer to rapidjson object to contain the \p name \p value pair
        TValuePtr addMemberRef(const std::string &name,
                               const std::string &value,
                               const TValuePtr &obj) const
        {
            obj->AddMember(rapidjson::StringRef(name), rapidjson::StringRef(value), this->getRawAllocator());
            return obj;
        }

        //! Adds a generic rapidjson value field to an object.
        //! \p[in] name field name
        //! \p[in] value generic rapidjson value
        //! \p[out] obj rapidjson object to contain the \p name \p value pair
        void addMember(const std::string &name, 
                       TValue &value,
                       TValue &obj) const
        {
            obj.AddMember(rapidjson::StringRef(name), value, this->getRawAllocator());
        }

        //! Adds a copy of a string field to an object.
        //! \p[in] name field name
        //! \p[in] value string field to be copied
        //! \p[out] obj rapidjson object to contain the \p name \p value pair
        void addMember(const std::string &name,
                       const std::string &value,
                       TValue &obj) const
        {
            TValue v(value, this->getRawAllocator());
            obj.AddMember(rapidjson::StringRef(name), v, this->getRawAllocator());
        }

        //! Adds a string field as a reference to an object (use for adding constant strings).
        //! \p[in] name field name
        //! \p[in] value string field
        //! \p[out] obj rapidjson object to contain the \p name \p value pair
        void addMemberRef(const std::string &name, 
                          const std::string &value,
                          TValue &obj) const
        {
            obj.AddMember(rapidjson::StringRef(name), rapidjson::StringRef(value), this->getRawAllocator());
        }


        //! Adds a copy of a string field with the name fieldname to an object.
        //! \p fieldName must outlive \p obj or memory corruption will occur.
        void addStringFieldCopyToObj(const std::string &fieldName,
                                     const std::string &value,
                                     TValue &obj,
                                     bool allowEmptyString = false) const
        {
            // Don't add empty strings unless explicitly told to
            if (!allowEmptyString && value.empty())
            {
                return;
            }

            this->addMember(fieldName, value, obj);
        }

        //! Adds a reference to a string field with the name fieldname to an object.
        //! \p fieldName AND \p value must outlive \p obj or memory corruption will occur.
        //! This is an optimized version of addStringFieldToObj() avoiding
        //! the string copy for the value. Use with care.
        void addStringFieldReferenceToObj(const std::string &fieldName,
                                          const std::string &value,
                                          TValue &obj,
                                          bool allowEmptyString = false) const
        {
            // Don't add empty strings unless explicitly told to
            if (!allowEmptyString && value.empty())
            {
                return;
            }

            this->addMemberRef(fieldName, value, obj);
        }

        //! Adds a time field with the name fieldname to an object.
        //! Automatically turns time from 'seconds_since_epoch' into 'milliseconds_since_epoch'
        //! \p fieldName must outlive \p obj or memory corruption will occur.
        void addTimeFieldToObj(const std::string &fieldName,
                               core_t::TTime value,
                               TValue &obj) const
        {
            TValue v(CTimeUtils::toEpochMs(value));
            this->addMember(fieldName, v, obj);
        }

        //! Adds a double field with the name fieldname to an object.
        //! \p fieldName must outlive \p obj or memory corruption will occur.
        void addDoubleFieldToObj(const std::string &fieldName,
                                 double value,
                                 TValue &obj) const
        {
            if (!(boost::math::isfinite)(value))
            {
                LOG_ERROR("Adding " << value << " to the \"" <<
                          fieldName << "\" field of a JSON document");
                // Don't return - make a best effort to add the value
                // Some writers derived from this class may defend themselves by converting to 0
            }
            TValue v(value);
            this->addMember(fieldName, v, obj);
        }

        //! Adds a bool field with the name fieldname to an object.
        //! \p fieldName must outlive \p obj or memory corruption will occur.
        void addBoolFieldToObj(const std::string &fieldName,
                               bool value,
                               TValue &obj) const
        {
            TValue v(value);
            this->addMember(fieldName, v, obj);
        }

        //! Adds a signed integer field with the name fieldname to an object.
        //! \p fieldName must outlive \p obj or memory corruption will occur.
        void addIntFieldToObj(const std::string &fieldName,
                              int64_t value,
                              TValue &obj) const
        {
            TValue v(value);
            this->addMember(fieldName, v, obj);
        }

        //! Adds an unsigned integer field with the name fieldname to an object.
        //! \p fieldName must outlive \p obj or memory corruption will occur.
        void addUIntFieldToObj(const std::string &fieldName,
                               uint64_t value,
                               TValue &obj) const
        {
            TValue v(value);
            this->addMember(fieldName, v, obj);
        }

        //! Add an array of strings to an object.
        //! \p fieldName must outlive \p obj or memory corruption will occur.
        void addStringArrayFieldToObj(const std::string &fieldName,
                                      const TStrVec &values,
                                      TValue &obj) const
        {
            this->addArrayToObj(fieldName, values.begin(), values.end(), obj);
        }

        //! Add an array of strings to an object.
        //! \p fieldName must outlive \p obj or memory corruption will occur.
        void addStringArrayFieldToObj(const std::string &fieldName,
                                      const TStrUSet &values,
                                      TValue &obj) const
        {
            using TStrCPtrVec = std::vector<const std::string*>;

            TStrCPtrVec ordered;
            ordered.reserve(values.size());
            for (const auto &value: values)
            {
                ordered.push_back(&value);
            }
            std::sort(ordered.begin(), ordered.end(),
                      CFunctional::SDereference<std::less<std::string>>());

            addArrayToObj(fieldName,
                          boost::iterators::make_indirect_iterator(ordered.begin()),
                          boost::iterators::make_indirect_iterator(ordered.end()),
                          obj);
        }

        //! Add an array of pair double, pair double double to an object.
        //! \p fieldName must outlive \p obj or memory corruption will occur.
        void addDoubleDoubleDoublePrPrArrayFieldToObj(const std::string &fieldName,
                                                      const TDoubleDoubleDoublePrPrVec &values,
                                                      TValue &obj) const
        {
            TValue array = this->makeArray(values.size());

            bool considerLogging(true);
            for (const auto &value: values)
            {
                double firstVal = value.first;
                this->checkArrayNumberFinite(firstVal, fieldName, considerLogging);
                this->pushBack(firstVal, array);
                double secondFirstVal = value.second.first;
                this->checkArrayNumberFinite(secondFirstVal, fieldName, considerLogging);
                this->pushBack(secondFirstVal, array);
                double secondSecondVal = value.second.second;
                this->checkArrayNumberFinite(secondSecondVal, fieldName, considerLogging);
                this->pushBack(secondSecondVal, array);
            }

            this->addMember(fieldName, array, obj);
        }

        //! Add an array of pair double double to an object.
        //! \p fieldName must outlive \p obj or memory corruption will occur.
        void addDoubleDoublePrArrayFieldToObj(const std::string &firstFieldName,
                                              const std::string &secondFieldName,
                                              const TDoubleDoublePrVec &values,
                                              TValue &obj) const
        {
            TValue firstArray  = this->makeArray(values.size());
            TValue secondArray = this->makeArray(values.size());

            bool considerLoggingFirst(true);
            bool considerLoggingSecond(true);
            for (const auto &value: values)
            {
                double firstVal = value.first;
                this->checkArrayNumberFinite(firstVal, firstFieldName, considerLoggingFirst);
                this->pushBack(firstVal, firstArray);
                double secondVal = value.second;
                this->checkArrayNumberFinite(secondVal, secondFieldName, considerLoggingSecond);
                this->pushBack(secondVal, secondArray);
            }

            this->addMember(firstFieldName, firstArray, obj);
            this->addMember(secondFieldName, secondArray, obj);
        }

        //! Add an array of TTimes to an object.
        //! \p fieldName must outlive \p obj or memory corruption will occur.
        //! Note: The time values are adjusted to be in standard Java format
        //!i.e. milliseconds since epoch
        void addTimeArrayFieldToObj(const std::string &fieldName,
                                    const TTimeVec &values,
                                    TValue &obj) const
        {
            TValue array = this->makeArray(values.size());

            for (const auto &value: values)
            {
                this->pushBack(CTimeUtils::toEpochMs(value), array);
            }

            this->addMember(fieldName, array, obj);
        }

        //! Checks if the \p obj has a member named \p fieldName and
        //! removes it if it does.
        void removeMemberIfPresent(const std::string &fieldName, TValue &obj) const
        {
            if (obj.HasMember(fieldName))
            {
                obj.RemoveMember(fieldName);
            }
        }

    private:
        //! Log a message if we're trying to add nan/infinity to a JSON array
        template <typename NUMBER>
        void checkArrayNumberFinite(NUMBER val,
                                    const std::string &fieldName,
                                    bool &considerLogging) const
        {
            if (considerLogging && !(boost::math::isfinite)(val))
            {
                LOG_ERROR("Adding " << val << " to the \"" <<
                          fieldName << "\" array in a JSON document");
                // Don't return - make a best effort to add the value
                // Some writers derived from this class may defend themselves by converting to 0
                considerLogging = false;
            }
        }

        //! Convert \p value to a RapidJSON value.
        TValue asRapidJsonValue(const std::string &value) const
        {
            return {value, this->getRawAllocator()};
        }


        //! Convert the range [\p begin, \p end) to a RapidJSON array and add to \p obj.
        template<typename ITR>
        void addArrayToObj(const std::string &fieldName,
                           ITR begin, ITR end,
                           TValue &obj) const
        {
            TValue array = this->makeArray(std::distance(begin, end));
            for (/**/; begin != end; ++begin)
            {
                this->pushBack(asRapidJsonValue(*begin), array);
            }
            this->addMember(fieldName, array, obj);
        }


    private:
        //! cache allocators for potential reuse
        TStrPoolAllocatorPtrMap         m_AllocatorCache;

        //! Allow for different batches of documents to use independent allocators
        mutable TPoolAllocatorPtrStack  m_JsonPoolAllocators;
>>>>>>> d4e4cca7
};
}
}

#endif /*  INCLUDED_ml_core_CRapidJsonWriterBase_h */<|MERGE_RESOLUTION|>--- conflicted
+++ resolved
@@ -20,12 +20,9 @@
 #include <core/CLogger.h>
 #include <core/CMemory.h>
 #include <core/CRapidJsonPoolAllocator.h>
-<<<<<<< HEAD
+#include <core/CTimeUtils.h>
 #include <core/CoreTypes.h>
 #include <core/ImportExport.h>
-=======
-#include <core/CTimeUtils.h>
->>>>>>> d4e4cca7
 
 #include <rapidjson/document.h>
 #include <rapidjson/stringbuffer.h>
@@ -71,28 +68,27 @@
          typename TARGET_ENCODING = rapidjson::UTF8<>,
          typename STACK_ALLOCATOR = rapidjson::CrtAllocator,
          unsigned WRITE_FLAGS = rapidjson::kWriteDefaultFlags,
-<<<<<<< HEAD
          template<typename, typename, typename, typename, unsigned> class JSON_WRITER = rapidjson::Writer>
 class CRapidJsonWriterBase : public JSON_WRITER<OUTPUT_STREAM, SOURCE_ENCODING, TARGET_ENCODING, STACK_ALLOCATOR, WRITE_FLAGS> {
 public:
-    typedef std::vector<core_t::TTime> TTimeVec;
-    typedef std::vector<std::string> TStrVec;
-    typedef std::vector<double> TDoubleVec;
-    typedef std::pair<double, double> TDoubleDoublePr;
-    typedef std::vector<TDoubleDoublePr> TDoubleDoublePrVec;
-    typedef std::pair<double, TDoubleDoublePr> TDoubleDoubleDoublePrPr;
-    typedef std::vector<TDoubleDoubleDoublePrPr> TDoubleDoubleDoublePrPrVec;
-    typedef boost::unordered_set<std::string> TStrUSet;
-    typedef rapidjson::Document TDocument;
-    typedef rapidjson::Value TValue;
-    typedef boost::weak_ptr<TDocument> TDocumentWeakPtr;
-    typedef boost::shared_ptr<TValue> TValuePtr;
-
-    typedef boost::shared_ptr<CRapidJsonPoolAllocator> TPoolAllocatorPtr;
-    typedef std::stack<TPoolAllocatorPtr> TPoolAllocatorPtrStack;
-    typedef boost::unordered_map<std::string, TPoolAllocatorPtr> TStrPoolAllocatorPtrMap;
-    typedef TStrPoolAllocatorPtrMap::iterator TStrPoolAllocatorPtrMapItr;
-    typedef std::pair<TStrPoolAllocatorPtrMapItr, bool> TStrPoolAllocatorPtrMapItrBoolPr;
+    using TTimeVec = std::vector<core_t::TTime>;
+    using TStrVec = std::vector<std::string>;
+    using TDoubleVec = std::vector<double>;
+    using TDoubleDoublePr = std::pair<double, double>;
+    using TDoubleDoublePrVec = std::vector<TDoubleDoublePr>;
+    using TDoubleDoubleDoublePrPr = std::pair<double, TDoubleDoublePr>;
+    using TDoubleDoubleDoublePrPrVec = std::vector<TDoubleDoubleDoublePrPr>;
+    using TStrUSet = boost::unordered_set<std::string>;
+    using TDocument = rapidjson::Document;
+    using TValue = rapidjson::Value;
+    using TDocumentWeakPtr = boost::weak_ptr<TDocument>;
+    using TValuePtr = boost::shared_ptr<TValue>;
+
+    using TPoolAllocatorPtr = boost::shared_ptr<CRapidJsonPoolAllocator>;
+    using TPoolAllocatorPtrStack = std::stack<TPoolAllocatorPtr>;
+    using TStrPoolAllocatorPtrMap = boost::unordered_map<std::string, TPoolAllocatorPtr>;
+    using TStrPoolAllocatorPtrMapItr = TStrPoolAllocatorPtrMap::iterator;
+    using TStrPoolAllocatorPtrMapItrBoolPr = std::pair<TStrPoolAllocatorPtrMapItr, bool>;
 
 public:
     using TRapidJsonWriterBase = JSON_WRITER<OUTPUT_STREAM, SOURCE_ENCODING, TARGET_ENCODING, STACK_ALLOCATOR, WRITE_FLAGS>;
@@ -129,51 +125,6 @@
             if (allocator) {
                 allocator->clear();
             }
-=======
-         template< typename, typename, typename, typename, unsigned > class JSON_WRITER = rapidjson::Writer
-         >
-class CRapidJsonWriterBase : public JSON_WRITER<OUTPUT_STREAM, SOURCE_ENCODING, TARGET_ENCODING, STACK_ALLOCATOR, WRITE_FLAGS>
-{
-    public:
-        using TTimeVec = std::vector<core_t::TTime>;
-        using TStrVec = std::vector<std::string>;
-        using TDoubleVec = std::vector<double>;
-        using TDoubleDoublePr = std::pair<double, double>;
-        using TDoubleDoublePrVec = std::vector<TDoubleDoublePr>;
-        using TDoubleDoubleDoublePrPr = std::pair<double, TDoubleDoublePr>;
-        using TDoubleDoubleDoublePrPrVec = std::vector<TDoubleDoubleDoublePrPr>;
-        using TStrUSet = boost::unordered_set<std::string>;
-        using TDocument = rapidjson::Document;
-        using TValue = rapidjson::Value;
-        using TDocumentWeakPtr = boost::weak_ptr<TDocument>;
-        using TValuePtr = boost::shared_ptr<TValue>;
-
-        using TPoolAllocatorPtr = boost::shared_ptr<CRapidJsonPoolAllocator>;
-        using TPoolAllocatorPtrStack = std::stack< TPoolAllocatorPtr >;
-        using TStrPoolAllocatorPtrMap = boost::unordered_map< std::string, TPoolAllocatorPtr>;
-        using TStrPoolAllocatorPtrMapItr = TStrPoolAllocatorPtrMap::iterator;
-        using TStrPoolAllocatorPtrMapItrBoolPr = std::pair<TStrPoolAllocatorPtrMapItr, bool>;
-
-
-    public:
-        using TRapidJsonWriterBase = JSON_WRITER<OUTPUT_STREAM, SOURCE_ENCODING, TARGET_ENCODING, STACK_ALLOCATOR, WRITE_FLAGS>;
-
-        CRapidJsonWriterBase(OUTPUT_STREAM &os) : TRapidJsonWriterBase(os)
-        {
-            // push a default rapidjson allocator onto our stack
-            m_JsonPoolAllocators.push(boost::make_shared<CRapidJsonPoolAllocator>());
-        }
-
-        CRapidJsonWriterBase() : TRapidJsonWriterBase()
-        {
-            // push a default rapidjson allocator onto our stack
-            m_JsonPoolAllocators.push(boost::make_shared<CRapidJsonPoolAllocator>());
-        }
-
-        virtual ~CRapidJsonWriterBase()
-        {
-            // clean up resources
->>>>>>> d4e4cca7
             m_JsonPoolAllocators.pop();
         }
     }
@@ -194,7 +145,6 @@
             }
         }
 
-<<<<<<< HEAD
         // shouldn't ever happen as it indicates that the default allocator is invalid
         if (!rawAllocator) {
             LOG_ERROR("No viable JSON memory allocator encountered. Recreating.");
@@ -215,6 +165,9 @@
 
         return TRapidJsonWriterBase::Double(d);
     }
+
+    //! Writes an epoch second timestamp as an epoch millis timestamp
+    bool Time(core_t::TTime t) { return this->Int64(CTimeUtils::toEpochMs(t)); }
 
     //! Push a constant string into a supplied rapidjson object value
     //! \p[in] value constant string
@@ -371,8 +324,7 @@
     //! Automatically turns time from 'seconds_since_epoch' into 'milliseconds_since_epoch'
     //! \p fieldName must outlive \p obj or memory corruption will occur.
     void addTimeFieldToObj(const std::string& fieldName, core_t::TTime value, TValue& obj) const {
-        int64_t javaTimestamp = int64_t(value) * 1000;
-        TValue v(javaTimestamp);
+        TValue v(CTimeUtils::toEpochMs(value));
         this->addMember(fieldName, v, obj);
     }
 
@@ -487,7 +439,7 @@
         TValue array = this->makeArray(values.size());
 
         for (const auto& value : values) {
-            this->pushBack(value * int64_t(1000), array);
+            this->pushBack(CTimeUtils::toEpochMs(value), array);
         }
 
         this->addMember(fieldName, array, obj);
@@ -532,477 +484,6 @@
 
     //! Allow for different batches of documents to use independent allocators
     mutable TPoolAllocatorPtrStack m_JsonPoolAllocators;
-=======
-        //! Get a valid allocator from the stack
-        //! If no valid allocator can be found then store and return a freshly minted one
-        boost::shared_ptr<CRapidJsonPoolAllocator> getAllocator() const
-        {
-            TPoolAllocatorPtr allocator;
-            CRapidJsonPoolAllocator  *rawAllocator = nullptr;
-            while (!m_JsonPoolAllocators.empty())
-            {
-                allocator = m_JsonPoolAllocators.top();
-
-                if (allocator && (rawAllocator = allocator.get()))
-                {
-                    break;
-                }
-                else
-                {
-                    LOG_ERROR("Invalid JSON memory allocator encountered. Removing.");
-                    m_JsonPoolAllocators.pop();
-                }
-            }
-
-            // shouldn't ever happen as it indicates that the default allocator is invalid
-            if (!rawAllocator)
-            {
-                LOG_ERROR("No viable JSON memory allocator encountered. Recreating.");
-                allocator = boost::make_shared<CRapidJsonPoolAllocator>();
-                m_JsonPoolAllocators.push(allocator);
-            }
-
-            return allocator;
-        }
-
-        rapidjson::MemoryPoolAllocator<>  &getRawAllocator() const
-        {
-            return this->getAllocator()->get();
-        }
-
-
-        bool Double(double d)
-        {
-            // rewrite NaN and Infinity to 0
-            if (!(boost::math::isfinite)(d))
-            {
-                return TRapidJsonWriterBase::Int(0);
-            }
-
-            return TRapidJsonWriterBase::Double(d);
-        }
-
-        //! Writes an epoch second timestamp as an epoch millis timestamp
-        bool Time(core_t::TTime t)
-        {
-            return this->Int64(CTimeUtils::toEpochMs(t));
-        }
-
-        //! Push a constant string into a supplied rapidjson object value
-        //! \p[in] value constant string
-        //! \p[out] obj rapidjson value to contain the \p value
-        //! \p name must outlive \p obj or memory corruption will occur.
-        void pushBack(const char * value, TValue &obj) const
-        {
-            obj.PushBack(rapidjson::StringRef(value), this->getRawAllocator());
-        }
-
-        //! Push a generic rapidjson value object into a supplied rapidjson object value
-        //! \p[in] value generic rapidjson value object
-        //! \p[out] obj rapidjson value to contain the \p value
-        //! \p name must outlive \p obj or memory corruption will occur.
-        template <typename T>
-        void pushBack(T &&value, TValue &obj) const
-        {
-            obj.PushBack(value, this->getRawAllocator());
-        }
-
-        //! Push a generic rapidjson value object into a supplied rapidjson object value
-        //! \p[in] value generic rapidjson value object
-        //! \p[out] obj shared pointer to a rapidjson value to contain the \p value
-        //! \p name must outlive \p obj or memory corruption will occur.
-        template <typename T>
-        void pushBack(T &&value, const TValuePtr &obj) const
-        {
-            obj->PushBack(value, this->getRawAllocator());
-        }
-
-
-        //! Add an array of doubles to an object.
-        //! \p fieldName must outlive \p obj or memory corruption will occur.
-        template <typename CONTAINER>
-        void addDoubleArrayFieldToObj(const std::string &fieldName,
-                                      const CONTAINER &values,
-                                      TValue &obj) const
-        {
-            TValue array = this->makeArray(values.size());
-
-            bool considerLogging(true);
-            for (const auto &value : values)
-            {
-                this->checkArrayNumberFinite(value, fieldName, considerLogging);
-                this->pushBack(value, array);
-            }
-
-            this->addMember(fieldName, array, obj);
-        }
-
-
-        //! write the rapidjson value document to the output stream
-        //! \p[in] doc rapidjson document value to write out
-        virtual void write(TValue &doc)
-        {
-            doc.Accept(*this);
-        }
-
-        //! Return a new rapidjson document
-        TDocument makeDoc() const
-        {
-            TDocument newDoc(&this->getRawAllocator());
-            newDoc.SetObject();
-            return newDoc;
-        }
-
-        //! Return a weak pointer to a new rapidjson document
-        //! This is a convenience function to simplify the (temporary)
-        //! storage of newly created documents in containers.
-        //! Note: Be aware that the lifetime of the document 
-        //! should not exceed that of the writer lest the document 
-        //! be invalidated.
-        TDocumentWeakPtr makeStorableDoc() const
-        {
-            return this->getAllocator()->makeStorableDoc();
-        }
-
-        //! Return a new rapidjson array
-        TValue makeArray(size_t length = 0) const
-        {
-            TValue array(rapidjson::kArrayType);
-            if (length > 0)
-            {
-                array.Reserve(static_cast<rapidjson::SizeType>(length), this->getRawAllocator());
-            }
-            return array;
-        }
-
-        //! Return a new rapidjson object
-        TValue makeObject() const
-        {
-            TValue obj(rapidjson::kObjectType);
-            return obj;
-        }
-
-        //! Adds a generic rapidjson value field to an object.
-        //! \p[in] name field name
-        //! \p[in] value generic rapidjson value
-        //! \p[out] obj shared pointer to rapidjson object to contain the \p name \p value pair
-        TValuePtr addMember(const std::string &name, 
-                            TValue &value,
-                            const TValuePtr &obj) const
-        {
-            obj->AddMember(rapidjson::StringRef(name), value, this->getRawAllocator());
-            return obj;
-        }
-
-        //! Adds a copy of a string field to an object.
-        //! \p[in] name field name
-        //! \p[in] value string field to be copied
-        //! \p[out] obj shared pointer to rapidjson object to contain the \p name \p value pair
-        TValuePtr addMember(const std::string &name,
-                            const std::string &value,
-                            const TValuePtr &obj) const
-        {
-            TValue v(value, this->getRawAllocator());
-            obj->AddMember(rapidjson::StringRef(name), v, this->getRawAllocator());
-            return obj;
-        }
-
-        //! Adds a string field as a reference to an object (use for adding constant strings).
-        //! \p[in] name field name
-        //! \p[in] value string field
-        //! \p[out] obj shared pointer to rapidjson object to contain the \p name \p value pair
-        TValuePtr addMemberRef(const std::string &name,
-                               const std::string &value,
-                               const TValuePtr &obj) const
-        {
-            obj->AddMember(rapidjson::StringRef(name), rapidjson::StringRef(value), this->getRawAllocator());
-            return obj;
-        }
-
-        //! Adds a generic rapidjson value field to an object.
-        //! \p[in] name field name
-        //! \p[in] value generic rapidjson value
-        //! \p[out] obj rapidjson object to contain the \p name \p value pair
-        void addMember(const std::string &name, 
-                       TValue &value,
-                       TValue &obj) const
-        {
-            obj.AddMember(rapidjson::StringRef(name), value, this->getRawAllocator());
-        }
-
-        //! Adds a copy of a string field to an object.
-        //! \p[in] name field name
-        //! \p[in] value string field to be copied
-        //! \p[out] obj rapidjson object to contain the \p name \p value pair
-        void addMember(const std::string &name,
-                       const std::string &value,
-                       TValue &obj) const
-        {
-            TValue v(value, this->getRawAllocator());
-            obj.AddMember(rapidjson::StringRef(name), v, this->getRawAllocator());
-        }
-
-        //! Adds a string field as a reference to an object (use for adding constant strings).
-        //! \p[in] name field name
-        //! \p[in] value string field
-        //! \p[out] obj rapidjson object to contain the \p name \p value pair
-        void addMemberRef(const std::string &name, 
-                          const std::string &value,
-                          TValue &obj) const
-        {
-            obj.AddMember(rapidjson::StringRef(name), rapidjson::StringRef(value), this->getRawAllocator());
-        }
-
-
-        //! Adds a copy of a string field with the name fieldname to an object.
-        //! \p fieldName must outlive \p obj or memory corruption will occur.
-        void addStringFieldCopyToObj(const std::string &fieldName,
-                                     const std::string &value,
-                                     TValue &obj,
-                                     bool allowEmptyString = false) const
-        {
-            // Don't add empty strings unless explicitly told to
-            if (!allowEmptyString && value.empty())
-            {
-                return;
-            }
-
-            this->addMember(fieldName, value, obj);
-        }
-
-        //! Adds a reference to a string field with the name fieldname to an object.
-        //! \p fieldName AND \p value must outlive \p obj or memory corruption will occur.
-        //! This is an optimized version of addStringFieldToObj() avoiding
-        //! the string copy for the value. Use with care.
-        void addStringFieldReferenceToObj(const std::string &fieldName,
-                                          const std::string &value,
-                                          TValue &obj,
-                                          bool allowEmptyString = false) const
-        {
-            // Don't add empty strings unless explicitly told to
-            if (!allowEmptyString && value.empty())
-            {
-                return;
-            }
-
-            this->addMemberRef(fieldName, value, obj);
-        }
-
-        //! Adds a time field with the name fieldname to an object.
-        //! Automatically turns time from 'seconds_since_epoch' into 'milliseconds_since_epoch'
-        //! \p fieldName must outlive \p obj or memory corruption will occur.
-        void addTimeFieldToObj(const std::string &fieldName,
-                               core_t::TTime value,
-                               TValue &obj) const
-        {
-            TValue v(CTimeUtils::toEpochMs(value));
-            this->addMember(fieldName, v, obj);
-        }
-
-        //! Adds a double field with the name fieldname to an object.
-        //! \p fieldName must outlive \p obj or memory corruption will occur.
-        void addDoubleFieldToObj(const std::string &fieldName,
-                                 double value,
-                                 TValue &obj) const
-        {
-            if (!(boost::math::isfinite)(value))
-            {
-                LOG_ERROR("Adding " << value << " to the \"" <<
-                          fieldName << "\" field of a JSON document");
-                // Don't return - make a best effort to add the value
-                // Some writers derived from this class may defend themselves by converting to 0
-            }
-            TValue v(value);
-            this->addMember(fieldName, v, obj);
-        }
-
-        //! Adds a bool field with the name fieldname to an object.
-        //! \p fieldName must outlive \p obj or memory corruption will occur.
-        void addBoolFieldToObj(const std::string &fieldName,
-                               bool value,
-                               TValue &obj) const
-        {
-            TValue v(value);
-            this->addMember(fieldName, v, obj);
-        }
-
-        //! Adds a signed integer field with the name fieldname to an object.
-        //! \p fieldName must outlive \p obj or memory corruption will occur.
-        void addIntFieldToObj(const std::string &fieldName,
-                              int64_t value,
-                              TValue &obj) const
-        {
-            TValue v(value);
-            this->addMember(fieldName, v, obj);
-        }
-
-        //! Adds an unsigned integer field with the name fieldname to an object.
-        //! \p fieldName must outlive \p obj or memory corruption will occur.
-        void addUIntFieldToObj(const std::string &fieldName,
-                               uint64_t value,
-                               TValue &obj) const
-        {
-            TValue v(value);
-            this->addMember(fieldName, v, obj);
-        }
-
-        //! Add an array of strings to an object.
-        //! \p fieldName must outlive \p obj or memory corruption will occur.
-        void addStringArrayFieldToObj(const std::string &fieldName,
-                                      const TStrVec &values,
-                                      TValue &obj) const
-        {
-            this->addArrayToObj(fieldName, values.begin(), values.end(), obj);
-        }
-
-        //! Add an array of strings to an object.
-        //! \p fieldName must outlive \p obj or memory corruption will occur.
-        void addStringArrayFieldToObj(const std::string &fieldName,
-                                      const TStrUSet &values,
-                                      TValue &obj) const
-        {
-            using TStrCPtrVec = std::vector<const std::string*>;
-
-            TStrCPtrVec ordered;
-            ordered.reserve(values.size());
-            for (const auto &value: values)
-            {
-                ordered.push_back(&value);
-            }
-            std::sort(ordered.begin(), ordered.end(),
-                      CFunctional::SDereference<std::less<std::string>>());
-
-            addArrayToObj(fieldName,
-                          boost::iterators::make_indirect_iterator(ordered.begin()),
-                          boost::iterators::make_indirect_iterator(ordered.end()),
-                          obj);
-        }
-
-        //! Add an array of pair double, pair double double to an object.
-        //! \p fieldName must outlive \p obj or memory corruption will occur.
-        void addDoubleDoubleDoublePrPrArrayFieldToObj(const std::string &fieldName,
-                                                      const TDoubleDoubleDoublePrPrVec &values,
-                                                      TValue &obj) const
-        {
-            TValue array = this->makeArray(values.size());
-
-            bool considerLogging(true);
-            for (const auto &value: values)
-            {
-                double firstVal = value.first;
-                this->checkArrayNumberFinite(firstVal, fieldName, considerLogging);
-                this->pushBack(firstVal, array);
-                double secondFirstVal = value.second.first;
-                this->checkArrayNumberFinite(secondFirstVal, fieldName, considerLogging);
-                this->pushBack(secondFirstVal, array);
-                double secondSecondVal = value.second.second;
-                this->checkArrayNumberFinite(secondSecondVal, fieldName, considerLogging);
-                this->pushBack(secondSecondVal, array);
-            }
-
-            this->addMember(fieldName, array, obj);
-        }
-
-        //! Add an array of pair double double to an object.
-        //! \p fieldName must outlive \p obj or memory corruption will occur.
-        void addDoubleDoublePrArrayFieldToObj(const std::string &firstFieldName,
-                                              const std::string &secondFieldName,
-                                              const TDoubleDoublePrVec &values,
-                                              TValue &obj) const
-        {
-            TValue firstArray  = this->makeArray(values.size());
-            TValue secondArray = this->makeArray(values.size());
-
-            bool considerLoggingFirst(true);
-            bool considerLoggingSecond(true);
-            for (const auto &value: values)
-            {
-                double firstVal = value.first;
-                this->checkArrayNumberFinite(firstVal, firstFieldName, considerLoggingFirst);
-                this->pushBack(firstVal, firstArray);
-                double secondVal = value.second;
-                this->checkArrayNumberFinite(secondVal, secondFieldName, considerLoggingSecond);
-                this->pushBack(secondVal, secondArray);
-            }
-
-            this->addMember(firstFieldName, firstArray, obj);
-            this->addMember(secondFieldName, secondArray, obj);
-        }
-
-        //! Add an array of TTimes to an object.
-        //! \p fieldName must outlive \p obj or memory corruption will occur.
-        //! Note: The time values are adjusted to be in standard Java format
-        //!i.e. milliseconds since epoch
-        void addTimeArrayFieldToObj(const std::string &fieldName,
-                                    const TTimeVec &values,
-                                    TValue &obj) const
-        {
-            TValue array = this->makeArray(values.size());
-
-            for (const auto &value: values)
-            {
-                this->pushBack(CTimeUtils::toEpochMs(value), array);
-            }
-
-            this->addMember(fieldName, array, obj);
-        }
-
-        //! Checks if the \p obj has a member named \p fieldName and
-        //! removes it if it does.
-        void removeMemberIfPresent(const std::string &fieldName, TValue &obj) const
-        {
-            if (obj.HasMember(fieldName))
-            {
-                obj.RemoveMember(fieldName);
-            }
-        }
-
-    private:
-        //! Log a message if we're trying to add nan/infinity to a JSON array
-        template <typename NUMBER>
-        void checkArrayNumberFinite(NUMBER val,
-                                    const std::string &fieldName,
-                                    bool &considerLogging) const
-        {
-            if (considerLogging && !(boost::math::isfinite)(val))
-            {
-                LOG_ERROR("Adding " << val << " to the \"" <<
-                          fieldName << "\" array in a JSON document");
-                // Don't return - make a best effort to add the value
-                // Some writers derived from this class may defend themselves by converting to 0
-                considerLogging = false;
-            }
-        }
-
-        //! Convert \p value to a RapidJSON value.
-        TValue asRapidJsonValue(const std::string &value) const
-        {
-            return {value, this->getRawAllocator()};
-        }
-
-
-        //! Convert the range [\p begin, \p end) to a RapidJSON array and add to \p obj.
-        template<typename ITR>
-        void addArrayToObj(const std::string &fieldName,
-                           ITR begin, ITR end,
-                           TValue &obj) const
-        {
-            TValue array = this->makeArray(std::distance(begin, end));
-            for (/**/; begin != end; ++begin)
-            {
-                this->pushBack(asRapidJsonValue(*begin), array);
-            }
-            this->addMember(fieldName, array, obj);
-        }
-
-
-    private:
-        //! cache allocators for potential reuse
-        TStrPoolAllocatorPtrMap         m_AllocatorCache;
-
-        //! Allow for different batches of documents to use independent allocators
-        mutable TPoolAllocatorPtrStack  m_JsonPoolAllocators;
->>>>>>> d4e4cca7
 };
 }
 }
