--- conflicted
+++ resolved
@@ -35,17 +35,16 @@
 //! it behaves exactly like a pointer to the base class in terms of usage.
 //! This is to support runtime polymorphism without using the heap.
 template<typename BASE, typename D1, typename D2, typename D3 = D2, typename D4 = D2>
-<<<<<<< HEAD
 class CPolymorphicStackObjectCPtr {
 private:
-    typedef const typename boost::remove_const<BASE>::type TConstBase;
-    typedef const typename boost::remove_const<D1>::type TConstD1;
-    typedef const typename boost::remove_const<D2>::type TConstD2;
-    typedef const typename boost::remove_const<D3>::type TConstD3;
-    typedef const typename boost::remove_const<D4>::type TConstD4;
+    using TConstBase = const typename boost::remove_const<BASE>::type;
+    using TConstD1 = const typename boost::remove_const<D1>::type;
+    using TConstD2 = const typename boost::remove_const<D2>::type;
+    using TConstD3 = const typename boost::remove_const<D3>::type;
+    using TConstD4 = const typename boost::remove_const<D4>::type;
 
 public:
-    CPolymorphicStackObjectCPtr(void) : m_Storage(CNullPolymorphicStackObjectCPtr()) {}
+    CPolymorphicStackObjectCPtr() : m_Storage(CNullPolymorphicStackObjectCPtr()) {}
 
     template<typename T>
     explicit CPolymorphicStackObjectCPtr(const T& d) : m_Storage(d) {}
@@ -77,7 +76,7 @@
 
     operator bool() const { return boost::relaxed_get<CNullPolymorphicStackObjectCPtr>(&m_Storage) == 0; }
 
-    TConstBase* operator->(void)const {
+    TConstBase* operator->() const {
 #define MAYBE_RETURN(TYPE)                                                                                                                 \
     {                                                                                                                                      \
         TYPE* result = boost::relaxed_get<TYPE>(&m_Storage);                                                                               \
@@ -93,107 +92,18 @@
         return 0;
     }
 
-    TConstBase& operator*(void)const { return *(this->operator->()); }
+    TConstBase& operator*() const { return *(this->operator->()); }
 
     template<typename T>
-    const T* get(void) const {
+    const T* get() const {
         return boost::relaxed_get<T>(&m_Storage);
     }
-=======
-class CPolymorphicStackObjectCPtr
-{
-    private:
-        using TConstBase = const typename boost::remove_const<BASE>::type;
-        using TConstD1 = const typename boost::remove_const<D1>::type;
-        using TConstD2 = const typename boost::remove_const<D2>::type;
-        using TConstD3 = const typename boost::remove_const<D3>::type;
-        using TConstD4 = const typename boost::remove_const<D4>::type;
-
-    public:
-        CPolymorphicStackObjectCPtr() : m_Storage(CNullPolymorphicStackObjectCPtr()) {}
-
-        template<typename T>
-        explicit CPolymorphicStackObjectCPtr(const T &d) : m_Storage(d) {}
-
-        template<typename O1, typename O2, typename O3, typename O4>
-        CPolymorphicStackObjectCPtr(const CPolymorphicStackObjectCPtr<BASE, O1, O2, O3, O4> &other)
-        {
-#define MAYBE_SET(TYPE) {                                         \
-                            TYPE *d = other.template get<TYPE>(); \
-                            if (d)                                \
-                            {                                     \
-                                m_Storage = *d;                   \
-                                return;                           \
-                            }                                     \
-                        }
-            MAYBE_SET(TConstD1);
-            MAYBE_SET(TConstD2);
-            MAYBE_SET(TConstD3);
-            MAYBE_SET(TConstD4);
-#undef MAYBE_SET
-            m_Storage = CNullPolymorphicStackObjectCPtr();
-        }
-
-        template<typename O1, typename O2, typename O3, typename O4>
-        const CPolymorphicStackObjectCPtr &operator=(const CPolymorphicStackObjectCPtr<BASE, O1, O2, O3, O4> &other)
-        {
-            CPolymorphicStackObjectCPtr tmp(other);
-            this->swap(tmp);
-            return *this;
-        }
-
-        operator bool () const
-        {
-            return boost::relaxed_get<CNullPolymorphicStackObjectCPtr>(&m_Storage) == 0;
-        }
-
-        TConstBase *operator->() const
-        {
-#define MAYBE_RETURN(TYPE) {                                                        \
-                               TYPE *result = boost::relaxed_get<TYPE>(&m_Storage); \
-                               if (result)                                          \
-                               {                                                    \
-                                   return static_cast<TConstBase*>(result);         \
-                               }                                                    \
-                           }
-            MAYBE_RETURN(TConstD1);
-            MAYBE_RETURN(TConstD2);
-            MAYBE_RETURN(TConstD3);
-            MAYBE_RETURN(TConstD4);
-#undef MAYBE_RETURN
-            return 0;
-        }
-
-        TConstBase &operator*() const
-        {
-            return *(this->operator->());
-        }
-
-        template<typename T> const T *get() const
-        {
-            return boost::relaxed_get<T>(&m_Storage);
-        }
-
-    private:
-        void swap(CPolymorphicStackObjectCPtr &other)
-        {
-            m_Storage.swap(other.m_Storage);
-        }
-
-    private:
-        using TStorage = boost::variant<D1, D2, D3, D4, CNullPolymorphicStackObjectCPtr>;
-
-    private:
-        //! The static storage of the actual type.
-        TStorage m_Storage;
-};
->>>>>>> d4e4cca7
 
 private:
     void swap(CPolymorphicStackObjectCPtr& other) { m_Storage.swap(other.m_Storage); }
 
 private:
-    typedef boost::variant<D1, D2, D3, D4, CNullPolymorphicStackObjectCPtr> TStorage;
+    using TStorage = boost::variant<D1, D2, D3, D4, CNullPolymorphicStackObjectCPtr>;
 
 private:
     //! The static storage of the actual type.
