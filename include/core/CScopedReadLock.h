--- conflicted
+++ resolved
@@ -36,13 +36,8 @@
     //! Read lock specified read/write lock
     CScopedReadLock(CReadWriteLock& readWriteLock);
 
-<<<<<<< HEAD
     //! Unlock specified read/write lock
-    ~CScopedReadLock(void);
-=======
-        //! Unlock specified read/write lock
-        ~CScopedReadLock();
->>>>>>> d4e4cca7
+    ~CScopedReadLock();
 
 private:
     CReadWriteLock& m_ReadWriteLock;
