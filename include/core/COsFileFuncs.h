--- conflicted
+++ resolved
@@ -84,59 +84,34 @@
 public:
     //! Signed size type (to be used instead of ssize_t)
 #ifdef Windows
-<<<<<<< HEAD
-    typedef int TSignedSize;
+    using TSignedSize = int;
 #else
-    typedef ssize_t TSignedSize;
-=======
-        using TSignedSize = int;
-#else
-        using TSignedSize = ssize_t;
->>>>>>> d4e4cca7
+    using TSignedSize = ssize_t;
 #endif
 
     //! Offset type (to be used instead of off_t)
 #ifdef Windows
-<<<<<<< HEAD
-    typedef __int64 TOffset;
+    using TOffset = __int64;
 #else
-    typedef off_t TOffset;
-=======
-        using TOffset = __int64;
-#else
-        using TOffset = off_t;
->>>>>>> d4e4cca7
+    using TOffset = off_t;
 #endif
 
     //! Mode type (to be used instead of mode_t)
 #ifdef Windows
-<<<<<<< HEAD
-    typedef int TMode;
+    using TMode = int;
 #else
-    typedef mode_t TMode;
-=======
-        using TMode = int;
-#else
-        using TMode = mode_t;
->>>>>>> d4e4cca7
+    using TMode = mode_t;
 #endif
 
     //! Inode type (to be used instead of ino_t)
 #ifdef Windows
-<<<<<<< HEAD
-    typedef uint64_t TIno;
+    using TIno = uint64_t;
 #else
-    typedef ino_t TIno;
-=======
-        using TIno = uint64_t;
-#else
-        using TIno = ino_t;
->>>>>>> d4e4cca7
+    using TIno = ino_t;
 #endif
 
     //! Stat buffer struct (to be used instead of struct stat)
 #ifdef Windows
-<<<<<<< HEAD
     struct SStat {
         // Member names don't conform to the coding standards because they
         // need to match those of struct stat
@@ -154,32 +129,9 @@
         __time64_t st_ctime;
     };
 
-    typedef SStat TStat;
+    using TStat = SStat;
 #else
-    typedef struct stat TStat;
-=======
-        struct SStat
-        {
-            // Member names don't conform to the coding standards because they
-            // need to match those of struct stat
-            _dev_t         st_dev;
-            //! Replaces the _ino_t member of _stati64
-            TIno           st_ino;
-            unsigned short st_mode;
-            short          st_nlink;
-            short          st_uid;
-            short          st_gid;
-            _dev_t         st_rdev;
-            __int64        st_size;
-            __time64_t     st_atime;
-            __time64_t     st_mtime;
-            __time64_t     st_ctime;
-        };
-
-        using TStat = SStat;
-#else
-        using TStat = struct stat;
->>>>>>> d4e4cca7
+    using TStat = struct stat;
 #endif
 
 public:
