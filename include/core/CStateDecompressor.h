--- conflicted
+++ resolved
@@ -48,51 +48,17 @@
 //! Parses JSON from the downstream store, using a stream
 //! interface.
 //!
-<<<<<<< HEAD
 class CORE_EXPORT CStateDecompressor : public CDataSearcher {
 public:
-    typedef boost::iostreams::filtering_stream<boost::iostreams::input> TFilteredInput;
-    typedef boost::shared_ptr<TFilteredInput> TFilteredInputP;
-=======
-class CORE_EXPORT CStateDecompressor : public CDataSearcher
-{
-    public:
-        using TFilteredInput = boost::iostreams::filtering_stream<boost::iostreams::input>;
-        using TFilteredInputP = boost::shared_ptr<TFilteredInput>;
-
-        static const std::string EMPTY_DATA;
-
-        // Implements the boost::iostreams Source template interface
-        class CDechunkFilter
-        {
-            public:
-                using char_type = char;
->>>>>>> d4e4cca7
+    using TFilteredInput = boost::iostreams::filtering_stream<boost::iostreams::input>;
+    using TFilteredInputP = boost::shared_ptr<TFilteredInput>;
 
     static const std::string EMPTY_DATA;
 
-<<<<<<< HEAD
     // Implements the boost::iostreams Source template interface
     class CDechunkFilter {
     public:
-        typedef char char_type;
-=======
-            public:
-                //! Constructor
-                CDechunkFilter(CDataSearcher &searcher);
-
-                //! Interface method: read up to n bytes from the downstream
-                //! datastore, decompress them and put them into s
-                std::streamsize read(char *s, std::streamsize n);
-
-                //! Interface method: close the downstream stream
-                void close();
-
-            private:
-                //! Find the JSON header
-                //! Read until the array field CStateCompressor::COMPRESSED is found
-                bool readHeader();
->>>>>>> d4e4cca7
+        using char_type = char;
 
         //! Inform the filtering_stream owning object what this is capable of
         struct category : public boost::iostreams::source_tag {};
@@ -106,12 +72,12 @@
         std::streamsize read(char* s, std::streamsize n);
 
         //! Interface method: close the downstream stream
-        void close(void);
+        void close();
 
     private:
         //! Find the JSON header
         //! Read until the array field CStateCompressor::COMPRESSED is found
-        bool readHeader(void);
+        bool readHeader();
 
         //! Manage the reading of bytes from the stream
         void handleRead(char* s, std::streamsize n, std::streamsize& bytesDone);
