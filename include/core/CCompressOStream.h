--- conflicted
+++ resolved
@@ -42,36 +42,21 @@
     //! Constructor
     CCompressOStream(CStateCompressor::CChunkFilter& filter);
 
-<<<<<<< HEAD
     //! Destructor will close the stream
-    virtual ~CCompressOStream(void);
+    virtual ~CCompressOStream();
 
     //! Close the stream
-    void close(void);
-=======
-        //! Destructor will close the stream
-        virtual ~CCompressOStream();
-
-        //! Close the stream
-        void close();
->>>>>>> d4e4cca7
+    void close();
 
 private:
     class CCompressThread : public CThread {
     public:
         CCompressThread(CCompressOStream& stream, CDualThreadStreamBuf& streamBuf, CStateCompressor::CChunkFilter& filter);
 
-<<<<<<< HEAD
     protected:
         //! Implementation of inherited interface
-        virtual void run(void);
-        virtual void shutdown(void);
-=======
-            protected:
-                //! Implementation of inherited interface
-                virtual void run();
-                virtual void shutdown();
->>>>>>> d4e4cca7
+        virtual void run();
+        virtual void shutdown();
 
     public:
         //! Reference to the owning stream
