/*
 * ELASTICSEARCH CONFIDENTIAL
 *
 * Copyright (c) 2016 Elasticsearch BV. All Rights Reserved.
 *
 * Notice: this software, and all information contained
 * therein, is the exclusive property of Elasticsearch BV
 * and its licensors, if any, and is protected under applicable
 * domestic and foreign law, and international treaties.
 *
 * Reproduction, republication or distribution without the
 * express written consent of Elasticsearch BV is
 * strictly prohibited.
 */

#ifndef INCLUDED_ml_core_RestoreMacros_h
#define INCLUDED_ml_core_RestoreMacros_h

namespace ml {
namespace core {

#define RESTORE(tag, restore)                                                      \
    if (name == tag) {                                                             \
        if ((restore) == false) {                                                  \
            LOG_ERROR(<< "Failed to restore " #tag ", got " << traverser.value()); \
            return false;                                                          \
        }                                                                          \
        continue;                                                                  \
    }

#define RESTORE_BUILT_IN(tag, target)                                               \
    if (name == tag) {                                                              \
        if (core::CStringUtils::stringToType(traverser.value(), target) == false) { \
            LOG_ERROR(<< "Failed to restore " #tag ", got " << traverser.value());  \
            return false;                                                           \
        }                                                                           \
        continue;                                                                   \
    }

#define RESTORE_BOOL(tag, target)                                                  \
    if (name == tag) {                                                             \
        int value;                                                                 \
        if (core::CStringUtils::stringToType(traverser.value(), value) == false) { \
            LOG_ERROR(<< "Failed to restore " #tag ", got " << traverser.value()); \
            return false;                                                          \
        }                                                                          \
        target = (value != 0);                                                     \
        continue;                                                                  \
    }

<<<<<<< HEAD
#define RESTORE_ENUM(tag, target, enumtype)                                                                                                \
    if (name == tag) {                                                                                                                     \
        int value;                                                                                                                         \
        if (core::CStringUtils::stringToType(traverser.value(), value) == false) {                                                         \
            LOG_ERROR("Failed to restore " #tag ", got " << traverser.value());                                                            \
            return false;                                                                                                                  \
        }                                                                                                                                  \
        target = enumtype(value);                                                                                                          \
        continue;                                                                                                                          \
    }

#define RESTORE_ENUM_CHECKED(tag, target, enumtype, restoreSuccess)                                                                        \
    if (name == tag) {                                                                                                                     \
        restoreSuccess = true;                                                                                                             \
        RESTORE_ENUM(tag, target, enumtype)                                                                                                \
    }

#define RESTORE_SETUP_TEARDOWN(tag, setup, restore, teardown)                                                                              \
    if (name == tag) {                                                                                                                     \
        setup;                                                                                                                             \
        if ((restore) == false) {                                                                                                          \
            LOG_ERROR("Failed to restore " #tag ", got " << traverser.value());                                                            \
            return false;                                                                                                                  \
        }                                                                                                                                  \
        teardown;                                                                                                                          \
        continue;                                                                                                                          \
=======
#define RESTORE_SETUP_TEARDOWN(tag, setup, restore, teardown)                      \
    if (name == tag) {                                                             \
        setup;                                                                     \
        if ((restore) == false) {                                                  \
            LOG_ERROR(<< "Failed to restore " #tag ", got " << traverser.value()); \
            return false;                                                          \
        }                                                                          \
        teardown;                                                                  \
        continue;                                                                  \
>>>>>>> 4f5b9e06
    }

#define RESTORE_NO_ERROR(tag, restore)                                         \
    if (name == tag) {                                                         \
        restore;                                                               \
        continue;                                                              \
    }
}
}

#endif // INCLUDED_ml_core_RestoreMacros_h<|MERGE_RESOLUTION|>--- conflicted
+++ resolved
@@ -48,7 +48,6 @@
         continue;                                                                  \
     }
 
-<<<<<<< HEAD
 #define RESTORE_ENUM(tag, target, enumtype)                                                                                                \
     if (name == tag) {                                                                                                                     \
         int value;                                                                                                                         \
@@ -66,16 +65,6 @@
         RESTORE_ENUM(tag, target, enumtype)                                                                                                \
     }
 
-#define RESTORE_SETUP_TEARDOWN(tag, setup, restore, teardown)                                                                              \
-    if (name == tag) {                                                                                                                     \
-        setup;                                                                                                                             \
-        if ((restore) == false) {                                                                                                          \
-            LOG_ERROR("Failed to restore " #tag ", got " << traverser.value());                                                            \
-            return false;                                                                                                                  \
-        }                                                                                                                                  \
-        teardown;                                                                                                                          \
-        continue;                                                                                                                          \
-=======
 #define RESTORE_SETUP_TEARDOWN(tag, setup, restore, teardown)                      \
     if (name == tag) {                                                             \
         setup;                                                                     \
@@ -85,7 +74,6 @@
         }                                                                          \
         teardown;                                                                  \
         continue;                                                                  \
->>>>>>> 4f5b9e06
     }
 
 #define RESTORE_NO_ERROR(tag, restore)                                         \
