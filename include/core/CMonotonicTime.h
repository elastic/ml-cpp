--- conflicted
+++ resolved
@@ -59,30 +59,16 @@
 //! For platforms using clock_gettime(), there is a further fallback to
 //! CLOCK_REALTIME in the event of CLOCK_MONOTONIC not being available.
 //!
-<<<<<<< HEAD
 class CORE_EXPORT CMonotonicTime {
 public:
     //! Initialise any required scaling factors
-    CMonotonicTime(void);
+    CMonotonicTime();
 
     //! Get the number of milliseconds since some fixed point in the past
-    uint64_t milliseconds(void) const;
+    uint64_t milliseconds() const;
 
     //! Get the number of nanoseconds since some fixed point in the past
-    uint64_t nanoseconds(void) const;
-=======
-class CORE_EXPORT CMonotonicTime
-{
-    public:
-        //! Initialise any required scaling factors
-        CMonotonicTime();
-
-        //! Get the number of milliseconds since some fixed point in the past
-        uint64_t milliseconds() const;
-
-        //! Get the number of nanoseconds since some fixed point in the past
-        uint64_t nanoseconds() const;
->>>>>>> d4e4cca7
+    uint64_t nanoseconds() const;
 
 private:
     //! Operating system specific scaling factors
