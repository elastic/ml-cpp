--- conflicted
+++ resolved
@@ -37,16 +37,9 @@
 //! Can be used with STL streams, or with a simple static dump()
 //! function.
 //!
-<<<<<<< HEAD
 class CORE_EXPORT CHexUtils {
 public:
-    typedef std::vector<uint8_t> TDataVec;
-=======
-class CORE_EXPORT CHexUtils
-{
-    public:
-        using TDataVec = std::vector<uint8_t>;
->>>>>>> d4e4cca7
+    using TDataVec = std::vector<uint8_t>;
 
 public:
     //! Construct an object of this class, which can then be output to a
