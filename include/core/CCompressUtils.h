/*
 * ELASTICSEARCH CONFIDENTIAL
 *
 * Copyright (c) 2016 Elasticsearch BV. All Rights Reserved.
 *
 * Notice: this software, and all information contained
 * therein, is the exclusive property of Elasticsearch BV
 * and its licensors, if any, and is protected under applicable
 * domestic and foreign law, and international treaties.
 *
 * Reproduction, republication or distribution without the
 * express written consent of Elasticsearch BV is
 * strictly prohibited.
 */
#ifndef INCLUDED_ml_core_CCompressUtils_h
#define INCLUDED_ml_core_CCompressUtils_h

#include <core/CNonCopyable.h>
#include <core/ImportExport.h>

#include <zlib.h>

#include <string>
#include <vector>

namespace ml {
namespace core {

//! \brief
//! Shrink wrap zlib calls.
//!
//! DESCRIPTION:\n
//! Shrink wrap zlib calls.
//!
//! IMPLEMENTATION DECISIONS:\n
//! Data can be added incrementally and this 'finished' to
//! complete compression.
//!
//! This object retains in memory the entire compressed state
//! so it not good for file read/write.
//!
//! A single Z stream is used for the lifetime of the object,
//! so each object can only work on one task at a time.  In
//! a multi-threaded application it would be best to create
//! one object for each thread.
//!
<<<<<<< HEAD
class CORE_EXPORT CCompressUtils : private CNonCopyable {
public:
    //! The output type
    typedef std::vector<Bytef> TByteVec;

public:
    explicit CCompressUtils(bool lengthOnly, int level = Z_DEFAULT_COMPRESSION);
    ~CCompressUtils(void);

    //! Add a string.  Multiple calls to this function without finishing the
    //! compression are equivalent to compressing the concatenation of the
    //! strings passed in the order they are passed.
    bool addString(const std::string& input);

    //! Get compressed representation.  This will fail if the lengthOnly
    //! constructor argument was set to true.
    //!
    //! \note The compressed representation is a byte array NOT a string,
    //! and hence not printable.
    //!
    //! If finish==false then retrieve partial compressed state.
    bool compressedData(bool finish, TByteVec& result);

    //! Get compressed string length.
    //!
    //! If finish==false then retrieve partial compressed length.
    bool compressedLength(bool finish, size_t& length);

    //! Reset the compressor.  This will happen automatically when adding a
    //! new string after having finished the previous compression, but
    //! sometimes, for example when recovering from an error, it may be
    //! desirable to explicitly reset the compressor state.
    void reset(void);

private:
    bool doCompress(bool finish, const std::string& input);

private:
    enum EState { E_Unused, E_Compressing, E_Finished };

    EState m_State;

    //! Is this object only fit for getting compressed lengths?
    bool m_LengthOnly;

    //! The output buffer when the compressed result is being stored
    TByteVec m_FullResult;

    //! The zlib data structure.
    z_stream m_ZlibStrm;
=======
class CORE_EXPORT CCompressUtils : private CNonCopyable
{
    public:
        //! The output type
        using TByteVec = std::vector<Bytef>;

    public:
        explicit CCompressUtils(bool lengthOnly,
                                int level = Z_DEFAULT_COMPRESSION);
        ~CCompressUtils();

        //! Add a string.  Multiple calls to this function without finishing the
        //! compression are equivalent to compressing the concatenation of the
        //! strings passed in the order they are passed.
        bool addString(const std::string &input);

        //! Get compressed representation.  This will fail if the lengthOnly
        //! constructor argument was set to true.
        //!
        //! \note The compressed representation is a byte array NOT a string,
        //! and hence not printable.
        //!
        //! If finish==false then retrieve partial compressed state.
        bool compressedData(bool finish, TByteVec &result);

        //! Get compressed string length.
        //!
        //! If finish==false then retrieve partial compressed length.
        bool compressedLength(bool finish, size_t &length);

        //! Reset the compressor.  This will happen automatically when adding a
        //! new string after having finished the previous compression, but
        //! sometimes, for example when recovering from an error, it may be
        //! desirable to explicitly reset the compressor state.
        void reset();

    private:
        bool doCompress(bool finish, const std::string &input);

    private:
        enum EState
        {
            E_Unused,
            E_Compressing,
            E_Finished
        };

        EState   m_State;

        //! Is this object only fit for getting compressed lengths?
        bool     m_LengthOnly;

        //! The output buffer when the compressed result is being stored
        TByteVec m_FullResult;

        //! The zlib data structure.
        z_stream m_ZlibStrm;
>>>>>>> d4e4cca7
};
}
}

#endif // INCLUDED_ml_core_CCompressUtils_h<|MERGE_RESOLUTION|>--- conflicted
+++ resolved
@@ -44,15 +44,14 @@
 //! a multi-threaded application it would be best to create
 //! one object for each thread.
 //!
-<<<<<<< HEAD
 class CORE_EXPORT CCompressUtils : private CNonCopyable {
 public:
     //! The output type
-    typedef std::vector<Bytef> TByteVec;
+    using TByteVec = std::vector<Bytef>;
 
 public:
     explicit CCompressUtils(bool lengthOnly, int level = Z_DEFAULT_COMPRESSION);
-    ~CCompressUtils(void);
+    ~CCompressUtils();
 
     //! Add a string.  Multiple calls to this function without finishing the
     //! compression are equivalent to compressing the concatenation of the
@@ -77,7 +76,7 @@
     //! new string after having finished the previous compression, but
     //! sometimes, for example when recovering from an error, it may be
     //! desirable to explicitly reset the compressor state.
-    void reset(void);
+    void reset();
 
 private:
     bool doCompress(bool finish, const std::string& input);
@@ -95,65 +94,6 @@
 
     //! The zlib data structure.
     z_stream m_ZlibStrm;
-=======
-class CORE_EXPORT CCompressUtils : private CNonCopyable
-{
-    public:
-        //! The output type
-        using TByteVec = std::vector<Bytef>;
-
-    public:
-        explicit CCompressUtils(bool lengthOnly,
-                                int level = Z_DEFAULT_COMPRESSION);
-        ~CCompressUtils();
-
-        //! Add a string.  Multiple calls to this function without finishing the
-        //! compression are equivalent to compressing the concatenation of the
-        //! strings passed in the order they are passed.
-        bool addString(const std::string &input);
-
-        //! Get compressed representation.  This will fail if the lengthOnly
-        //! constructor argument was set to true.
-        //!
-        //! \note The compressed representation is a byte array NOT a string,
-        //! and hence not printable.
-        //!
-        //! If finish==false then retrieve partial compressed state.
-        bool compressedData(bool finish, TByteVec &result);
-
-        //! Get compressed string length.
-        //!
-        //! If finish==false then retrieve partial compressed length.
-        bool compressedLength(bool finish, size_t &length);
-
-        //! Reset the compressor.  This will happen automatically when adding a
-        //! new string after having finished the previous compression, but
-        //! sometimes, for example when recovering from an error, it may be
-        //! desirable to explicitly reset the compressor state.
-        void reset();
-
-    private:
-        bool doCompress(bool finish, const std::string &input);
-
-    private:
-        enum EState
-        {
-            E_Unused,
-            E_Compressing,
-            E_Finished
-        };
-
-        EState   m_State;
-
-        //! Is this object only fit for getting compressed lengths?
-        bool     m_LengthOnly;
-
-        //! The output buffer when the compressed result is being stored
-        TByteVec m_FullResult;
-
-        //! The zlib data structure.
-        z_stream m_ZlibStrm;
->>>>>>> d4e4cca7
 };
 }
 }
