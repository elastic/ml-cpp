--- conflicted
+++ resolved
@@ -68,24 +68,13 @@
 //! write lock).  These are faster than critical sections, presumably
 //! because critical sections are recursive.
 //!
-<<<<<<< HEAD
 class CORE_EXPORT CFastMutex : private CNonCopyable {
 public:
-    CFastMutex(void);
-    ~CFastMutex(void);
+    CFastMutex();
+    ~CFastMutex();
 
-    void lock(void);
-    void unlock(void);
-=======
-class CORE_EXPORT CFastMutex : private CNonCopyable
-{
-    public:
-        CFastMutex();
-        ~CFastMutex();
-
-        void lock();
-        void unlock();
->>>>>>> d4e4cca7
+    void lock();
+    void unlock();
 
 private:
 #ifdef Windows
