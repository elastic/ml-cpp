--- conflicted
+++ resolved
@@ -54,14 +54,13 @@
 //! overly slow.
 //! Based on: https://github.com/UeSyu/base64_filter
 //!
-<<<<<<< HEAD
 class CORE_EXPORT CBase64Encoder {
 public:
-    typedef boost::circular_buffer<uint8_t> TUInt8Buf;
-    typedef TUInt8Buf::iterator TUInt8BufItr;
-    typedef TUInt8Buf::const_iterator TUInt8BufCItr;
-
-    typedef char char_type;
+    using TUInt8Buf = boost::circular_buffer<uint8_t>;
+    using TUInt8BufItr = TUInt8Buf::iterator;
+    using TUInt8BufCItr = TUInt8Buf::const_iterator;
+
+    using char_type = char;
 
     //! Tell boost::iostreams what this filter is capable of
     struct category : public boost::iostreams::output,
@@ -107,8 +106,8 @@
     //! the converted output into the stream snk
     template<typename SINK>
     void Encode(SINK& snk, bool isFinal) {
-        typedef boost::archive::iterators::transform_width<TUInt8BufCItr, 6, 8> TUInt8BufCItrTransformItr;
-        typedef boost::archive::iterators::base64_from_binary<TUInt8BufCItrTransformItr> TBase64Text;
+        using TUInt8BufCItrTransformItr = boost::archive::iterators::transform_width<TUInt8BufCItr, 6, 8>;
+        using TBase64Text = boost::archive::iterators::base64_from_binary<TUInt8BufCItrTransformItr>;
 
         TUInt8BufItr endItr = m_Buffer.end();
         // Base64 turns 3 bytes into 4 characters - unless this is the final part
@@ -116,80 +115,6 @@
         if (isFinal == false) {
             for (std::size_t i = (m_Buffer.size() % 3); i != 0; i--) {
                 --endItr;
-=======
-class CORE_EXPORT CBase64Encoder
-{
-    public:
-        using TUInt8Buf = boost::circular_buffer<uint8_t>;
-        using TUInt8BufItr = TUInt8Buf::iterator;
-        using TUInt8BufCItr = TUInt8Buf::const_iterator;
-
-        using char_type = char;
-
-        //! Tell boost::iostreams what this filter is capable of
-        struct category :
-                        public boost::iostreams::output,
-                        public boost::iostreams::filter_tag,
-                        public boost::iostreams::multichar_tag,
-                        public boost::iostreams::closable_tag
-        {};
-
-    public:
-        //! Constructor
-        CBase64Encoder();
-
-        //! Destructor
-        virtual ~CBase64Encoder();
-
-        //! Interface method for handling stream data: n bytes are available from s,
-        //! and output is written to snk.
-        //! Note that up to n bytes should be read if possible, but we don't report
-        //! here how many bytes were actually written to the stream, only how many
-        //! we actually consumed from s.
-        template<typename SINK>
-        std::streamsize write(SINK &snk, const char_type *s, std::streamsize n)
-        {
-            // copy into the buffer while there is data to read and space in the buffer
-            std::streamsize done = 0;
-            while (done < n)
-            {
-                std::streamsize toCopy = std::min(std::streamsize(n - done),
-                                                  std::streamsize(m_Buffer.capacity() - m_Buffer.size()));
-                m_Buffer.insert(m_Buffer.end(), s + done, s + done + toCopy);
-                done += toCopy;
-                this->Encode(snk, false);
-            }
-            LOG_TRACE("Base64 write " << n);
-            return n;
-        }
-
-        //! Interface method for terminating this filter class - flush
-        //! any remaining bytes and pad the output if necessary.
-        template<typename SINK>
-        void close(SINK &snk)
-        {
-            this->Encode(snk, true);
-        }
-
-    private:
-        //! Do the actual work of encoding the data - take a chunck of buffered data and write
-        //! the converted output into the stream snk
-        template<typename SINK>
-        void Encode(SINK &snk, bool isFinal)
-        {
-            using TUInt8BufCItrTransformItr = boost::archive::iterators::transform_width<TUInt8BufCItr, 6, 8>;
-            using TBase64Text = boost::archive::iterators::base64_from_binary<TUInt8BufCItrTransformItr>;
-
-            TUInt8BufItr endItr = m_Buffer.end();
-            // Base64 turns 3 bytes into 4 characters - unless this is the final part
-            // of the string, we don't encode non-multiples of 3
-            if (isFinal == false)
-            {
-                for (std::size_t i = (m_Buffer.size() % 3); i != 0; i--)
-                {
-                    --endItr;
-                }
->>>>>>> d4e4cca7
             }
         }
 
@@ -234,14 +159,13 @@
 //! overly slow.
 //! Based on: https://github.com/UeSyu/base64_filter
 //!
-<<<<<<< HEAD
 class CORE_EXPORT CBase64Decoder {
 public:
-    typedef boost::circular_buffer<uint8_t> TUInt8Buf;
-    typedef TUInt8Buf::iterator TUInt8BufItr;
-    typedef TUInt8Buf::const_iterator TUInt8BufCItr;
-    typedef TUInt8Buf::const_reverse_iterator TUInt8BufCRItr;
-    typedef char char_type;
+    using TUInt8Buf = boost::circular_buffer<uint8_t>;
+    using TUInt8BufItr = TUInt8Buf::iterator;
+    using TUInt8BufCItr = TUInt8Buf::const_iterator;
+    using TUInt8BufCRItr = TUInt8Buf::const_reverse_iterator;
+    using char_type = char;
 
     //! Tell boost::iostreams what this filter is capable of
     struct category : public boost::iostreams::input,
@@ -281,62 +205,6 @@
                 LOG_TRACE("Base64 READ " << done << ", from n " << n << ", left " << m_BufferOut.size());
                 return done;
             }
-=======
-class CORE_EXPORT CBase64Decoder
-{
-    public:
-        using TUInt8Buf = boost::circular_buffer<uint8_t>;
-        using TUInt8BufItr = TUInt8Buf::iterator;
-        using TUInt8BufCItr = TUInt8Buf::const_iterator;
-        using TUInt8BufCRItr = TUInt8Buf::const_reverse_iterator;
-        using char_type = char;
-
-        //! Tell boost::iostreams what this filter is capable of
-        struct category :
-                        public boost::iostreams::input,
-                        public boost::iostreams::filter_tag,
-                        public boost::iostreams::multichar_tag,
-                        public boost::iostreams::closable_tag
-        {};
-
-    public:
-        //! Constructor
-        CBase64Decoder();
-
-        //! Destructor
-        virtual ~CBase64Decoder();
-
-        //! Interface method: read as many bytes as we need from src, and
-        //! put up to n output bytes into s
-        //! The input bytes are buffered, decoded, and the decoded bytes
-        //! written to s. Note that we return the number of bytes written to
-        //! s, not the number of input bytes copied from src
-        template<typename SOURCE>
-        std::streamsize read(SOURCE &src, char_type *s, std::streamsize n)
-        {
-            // copy into the buffer while there is data to read and space in the buffer
-            std::streamsize done = 0;
-            char buf[4096];
-            while (done < n)
-            {
-                std::streamsize toCopy = std::min(std::streamsize(m_BufferOut.size()), std::streamsize(n - done));
-                LOG_TRACE("Trying to copy " << toCopy << " bytes into stream, max " << n << ", available " << m_BufferOut.size());
-                for (std::streamsize i = 0; i < toCopy; i++)
-                {
-                    s[done++] = m_BufferOut.front();
-                    m_BufferOut.pop_front();
-                }
-                LOG_TRACE("Eos: " << m_Eos << ", In: " << m_BufferIn.empty() << ", Out: " << m_BufferOut.empty());
-                if (done == n)
-                {
-                    break;
-                }
-                if ((done > 0) && m_BufferIn.empty() && m_BufferOut.empty() && m_Eos)
-                {
-                    LOG_TRACE("Base64 READ " << done << ", from n " << n << ", left " << m_BufferOut.size() );
-                    return done;
-                }
->>>>>>> d4e4cca7
 
             // grab some data if we need it
             if ((m_BufferIn.size() < 4) && (m_Eos == false)) {
@@ -388,35 +256,20 @@
     //! Perform the conversion from Base64 to raw bytes
     void Decode(bool isFinal) {
         // Base64 turns 4 characters into 3 bytes
-        typedef boost::archive::iterators::binary_from_base64<TUInt8BufCItr> TUInt8BufCItrBinaryBase64Itr;
-        typedef boost::archive::iterators::transform_width<TUInt8BufCItrBinaryBase64Itr, 8, 6, uint8_t> TBase64Binary;
+        using TUInt8BufCItrBinaryBase64Itr = boost::archive::iterators::binary_from_base64<TUInt8BufCItr>;
+        using TBase64Binary = boost::archive::iterators::transform_width<TUInt8BufCItrBinaryBase64Itr, 8, 6, uint8_t>;
 
         std::size_t inBytes = m_BufferIn.size();
         if (inBytes == 0) {
             return;
         }
 
-<<<<<<< HEAD
         TUInt8BufItr endItr = m_BufferIn.end();
         std::size_t paddingBytes = 0;
         // Only try and decode multiples of 4 characters, unless this is the last
         // data in the stream
         if (isFinal == false) {
             if (inBytes < 4) {
-=======
-    private:
-
-        //! Perform the conversion from Base64 to raw bytes
-        void Decode(bool isFinal)
-        {
-            // Base64 turns 4 characters into 3 bytes
-            using TUInt8BufCItrBinaryBase64Itr = boost::archive::iterators::binary_from_base64<TUInt8BufCItr>;
-            using TBase64Binary = boost::archive::iterators::transform_width<TUInt8BufCItrBinaryBase64Itr, 8, 6, uint8_t>;
-
-            std::size_t inBytes = m_BufferIn.size();
-            if (inBytes == 0)
-            {
->>>>>>> d4e4cca7
                 return;
             }
 
