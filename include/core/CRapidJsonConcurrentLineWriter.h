/*
 * ELASTICSEARCH CONFIDENTIAL
 *
 * Copyright (c) 2017 Elasticsearch BV. All Rights Reserved.
 *
 * Notice: this software, and all information contained
 * therein, is the exclusive property of Elasticsearch BV
 * and its licensors, if any, and is protected under applicable
 * domestic and foreign law, and international treaties.
 *
 * Reproduction, republication or distribution without the
 * express written consent of Elasticsearch BV is
 * strictly prohibited.
 */

#ifndef INCLUDED_ml_core_CRapidJsonConcurrentLineWriter_h
#define INCLUDED_ml_core_CRapidJsonConcurrentLineWriter_h

#include <core/CJsonOutputStreamWrapper.h>
#include <core/CRapidJsonLineWriter.h>

namespace ml {
namespace core {

//! \brief
//! A Json line writer for concurrently writing to a shared output stream
//!
//! DESCRIPTION:\n
//! Takes a wrapped output stream, hides all buffering/pooling/concurrency.
//!
//! IMPLEMENTATION DECISIONS:\n
//! hard code encoding and stream type
//!
class CORE_EXPORT CRapidJsonConcurrentLineWriter : public CRapidJsonLineWriter<rapidjson::StringBuffer> {
public:
    using TRapidJsonLineWriterBase = CRapidJsonLineWriter<rapidjson::StringBuffer>;

public:
    //! Take a wrapped stream and provide a json writer object
    //! \p outStream reference to an wrapped output stream
    CRapidJsonConcurrentLineWriter(CJsonOutputStreamWrapper& outStream);

    ~CRapidJsonConcurrentLineWriter();

    //! Flush buffers, including the output stream.
    //! Note: flush still happens asynchronous
    void flush();

    //! Hooks into end object to automatically flush if json object is complete
    //! Note: This is a non-virtual overwrite
    bool EndObject(rapidjson::SizeType memberCount = 0);

    //! Debug the memory used by this component.
    void debugMemoryUsage(CMemoryUsage::TMemoryUsagePtr mem) const;

<<<<<<< HEAD
    //! Get the memory used by this component.
    std::size_t memoryUsage(void) const;
=======
        //! Get the memory used by this component.
        std::size_t memoryUsage() const;
>>>>>>> d4e4cca7

    //! Write JSON document to outputstream
    //! Note this non-virtual overwrite is needed to avoid slicing of the writer
    //! and hence ensure the correct EndObject is called
    //! \p doc reference to rapidjson document value
    void write(rapidjson::Value& doc) { doc.Accept(*this); }

private:
    //! The stream object
    CJsonOutputStreamWrapper& m_OutputStreamWrapper;

    //! internal buffer, managed by the stream wrapper
    rapidjson::StringBuffer* m_StringBuffer;
};
}
}

#endif /* INCLUDED_ml_core_CRapidJsonConcurrentLineWriter_h */<|MERGE_RESOLUTION|>--- conflicted
+++ resolved
@@ -53,13 +53,8 @@
     //! Debug the memory used by this component.
     void debugMemoryUsage(CMemoryUsage::TMemoryUsagePtr mem) const;
 
-<<<<<<< HEAD
     //! Get the memory used by this component.
-    std::size_t memoryUsage(void) const;
-=======
-        //! Get the memory used by this component.
-        std::size_t memoryUsage() const;
->>>>>>> d4e4cca7
+    std::size_t memoryUsage() const;
 
     //! Write JSON document to outputstream
     //! Note this non-virtual overwrite is needed to avoid slicing of the writer
