/*
 * ELASTICSEARCH CONFIDENTIAL
 *
 * Copyright (c) 2016 Elasticsearch BV. All Rights Reserved.
 *
 * Notice: this software, and all information contained
 * therein, is the exclusive property of Elasticsearch BV
 * and its licensors, if any, and is protected under applicable
 * domestic and foreign law, and international treaties.
 *
 * Reproduction, republication or distribution without the
 * express written consent of Elasticsearch BV is
 * strictly prohibited.
 */
#ifndef INCLUDED_ml_core_CRapidXmlStateRestoreTraverser_h
#define INCLUDED_ml_core_CRapidXmlStateRestoreTraverser_h

#include <core/CRapidXmlParser.h>
#include <core/CStateRestoreTraverser.h>
#include <core/ImportExport.h>

namespace ml {
namespace core {

//! \brief
//! For restoring state in XML format.
//!
//! DESCRIPTION:\n
//! Concrete implementation of the CStateRestoreTraverser interface
//! that restores state in XML format.
//!
//! IMPLEMENTATION DECISIONS:\n
//! Directly uses RapidXml to avoid the inefficiency of an
//! intermediate node hierarchy.
//!
//! Stores a const reference to an XML parser, which must not be
//! modified externally during the lifetime of any object of this
//! class that references it.
//!
//! Does NOT support CDATA in state XML - any CDATA content is
//! currently ignored.
//!
<<<<<<< HEAD
class CORE_EXPORT CRapidXmlStateRestoreTraverser : public CStateRestoreTraverser {
public:
    CRapidXmlStateRestoreTraverser(const CRapidXmlParser& parser);

    //! Navigate to the next element at the current level, or return false
    //! if there isn't one
    virtual bool next(void);

    //! Does the current element have a sub-level?
    virtual bool hasSubLevel(void) const;

    //! Get the name of the current element - the returned reference is only
    //! valid for as long as the traverser is pointing at the same element
    virtual const std::string& name(void) const;

    //! Get the value of the current element - the returned reference is
    //! only valid for as long as the traverser is pointing at the same
    //! element
    virtual const std::string& value(void) const;

    //! Has the end of the underlying document been reached?
    virtual bool isEof(void) const;

protected:
    //! Navigate to the start of the sub-level of the current element, or
    //! return false if there isn't one
    virtual bool descend(void);

    //! Navigate to the element of the level above from which descend() was
    //! called, or return false if there isn't a level above
    virtual bool ascend(void);

private:
    //! Get a pointer to the next node element sibling of the current node,
    //! or return NULL if there isn't one
    CRapidXmlParser::TCharRapidXmlNode* nextNodeElement(void) const;

    //! Get a pointer to the first child node element of the current node,
    //! or return NULL if there isn't one
    CRapidXmlParser::TCharRapidXmlNode* firstChildNodeElement(void) const;

private:
    //! The parser that has been used to parse the document to be traversed
    const CRapidXmlParser& m_Parser;

    //! Pointer to current node within the document
    CRapidXmlParser::TCharRapidXmlNode* m_CurrentNode;

    //! RapidXml stores strings as const char *s, which we don't want to
    //! use widely throughout our codebase.  These strings store copies of
    //! the name and value of the current node so that the name() and
    //! value() methods can return them quickly.
    mutable std::string m_CachedName;
    mutable std::string m_CachedValue;

    //! Are m_CachedName and m_CachedValue valid?
    mutable bool m_IsNameCacheValid;
    mutable bool m_IsValueCacheValid;
=======
class CORE_EXPORT CRapidXmlStateRestoreTraverser : public CStateRestoreTraverser
{
    public:
        CRapidXmlStateRestoreTraverser(const CRapidXmlParser &parser);

        //! Navigate to the next element at the current level, or return false
        //! if there isn't one
        virtual bool next();

        //! Does the current element have a sub-level?
        virtual bool hasSubLevel() const;

        //! Get the name of the current element - the returned reference is only
        //! valid for as long as the traverser is pointing at the same element
        virtual const std::string &name() const;

        //! Get the value of the current element - the returned reference is
        //! only valid for as long as the traverser is pointing at the same
        //! element
        virtual const std::string &value() const;

        //! Has the end of the underlying document been reached?
        virtual bool isEof() const;

    protected:
        //! Navigate to the start of the sub-level of the current element, or
        //! return false if there isn't one
        virtual bool descend();

        //! Navigate to the element of the level above from which descend() was
        //! called, or return false if there isn't a level above
        virtual bool ascend();

    private:
        //! Get a pointer to the next node element sibling of the current node,
        //! or return NULL if there isn't one
        CRapidXmlParser::TCharRapidXmlNode *nextNodeElement() const;

        //! Get a pointer to the first child node element of the current node,
        //! or return NULL if there isn't one
        CRapidXmlParser::TCharRapidXmlNode *firstChildNodeElement() const;

    private:
        //! The parser that has been used to parse the document to be traversed
        const CRapidXmlParser              &m_Parser;

        //! Pointer to current node within the document
        CRapidXmlParser::TCharRapidXmlNode *m_CurrentNode;

        //! RapidXml stores strings as const char *s, which we don't want to
        //! use widely throughout our codebase.  These strings store copies of
        //! the name and value of the current node so that the name() and
        //! value() methods can return them quickly.
        mutable std::string                m_CachedName;
        mutable std::string                m_CachedValue;

        //! Are m_CachedName and m_CachedValue valid?
        mutable bool                       m_IsNameCacheValid;
        mutable bool                       m_IsValueCacheValid;
>>>>>>> d4e4cca7
};
}
}

#endif // INCLUDED_ml_core_CRapidXmlStateRestoreTraverser_h<|MERGE_RESOLUTION|>--- conflicted
+++ resolved
@@ -40,47 +40,46 @@
 //! Does NOT support CDATA in state XML - any CDATA content is
 //! currently ignored.
 //!
-<<<<<<< HEAD
 class CORE_EXPORT CRapidXmlStateRestoreTraverser : public CStateRestoreTraverser {
 public:
     CRapidXmlStateRestoreTraverser(const CRapidXmlParser& parser);
 
     //! Navigate to the next element at the current level, or return false
     //! if there isn't one
-    virtual bool next(void);
+    virtual bool next();
 
     //! Does the current element have a sub-level?
-    virtual bool hasSubLevel(void) const;
+    virtual bool hasSubLevel() const;
 
     //! Get the name of the current element - the returned reference is only
     //! valid for as long as the traverser is pointing at the same element
-    virtual const std::string& name(void) const;
+    virtual const std::string& name() const;
 
     //! Get the value of the current element - the returned reference is
     //! only valid for as long as the traverser is pointing at the same
     //! element
-    virtual const std::string& value(void) const;
+    virtual const std::string& value() const;
 
     //! Has the end of the underlying document been reached?
-    virtual bool isEof(void) const;
+    virtual bool isEof() const;
 
 protected:
     //! Navigate to the start of the sub-level of the current element, or
     //! return false if there isn't one
-    virtual bool descend(void);
+    virtual bool descend();
 
     //! Navigate to the element of the level above from which descend() was
     //! called, or return false if there isn't a level above
-    virtual bool ascend(void);
+    virtual bool ascend();
 
 private:
     //! Get a pointer to the next node element sibling of the current node,
     //! or return NULL if there isn't one
-    CRapidXmlParser::TCharRapidXmlNode* nextNodeElement(void) const;
+    CRapidXmlParser::TCharRapidXmlNode* nextNodeElement() const;
 
     //! Get a pointer to the first child node element of the current node,
     //! or return NULL if there isn't one
-    CRapidXmlParser::TCharRapidXmlNode* firstChildNodeElement(void) const;
+    CRapidXmlParser::TCharRapidXmlNode* firstChildNodeElement() const;
 
 private:
     //! The parser that has been used to parse the document to be traversed
@@ -99,67 +98,6 @@
     //! Are m_CachedName and m_CachedValue valid?
     mutable bool m_IsNameCacheValid;
     mutable bool m_IsValueCacheValid;
-=======
-class CORE_EXPORT CRapidXmlStateRestoreTraverser : public CStateRestoreTraverser
-{
-    public:
-        CRapidXmlStateRestoreTraverser(const CRapidXmlParser &parser);
-
-        //! Navigate to the next element at the current level, or return false
-        //! if there isn't one
-        virtual bool next();
-
-        //! Does the current element have a sub-level?
-        virtual bool hasSubLevel() const;
-
-        //! Get the name of the current element - the returned reference is only
-        //! valid for as long as the traverser is pointing at the same element
-        virtual const std::string &name() const;
-
-        //! Get the value of the current element - the returned reference is
-        //! only valid for as long as the traverser is pointing at the same
-        //! element
-        virtual const std::string &value() const;
-
-        //! Has the end of the underlying document been reached?
-        virtual bool isEof() const;
-
-    protected:
-        //! Navigate to the start of the sub-level of the current element, or
-        //! return false if there isn't one
-        virtual bool descend();
-
-        //! Navigate to the element of the level above from which descend() was
-        //! called, or return false if there isn't a level above
-        virtual bool ascend();
-
-    private:
-        //! Get a pointer to the next node element sibling of the current node,
-        //! or return NULL if there isn't one
-        CRapidXmlParser::TCharRapidXmlNode *nextNodeElement() const;
-
-        //! Get a pointer to the first child node element of the current node,
-        //! or return NULL if there isn't one
-        CRapidXmlParser::TCharRapidXmlNode *firstChildNodeElement() const;
-
-    private:
-        //! The parser that has been used to parse the document to be traversed
-        const CRapidXmlParser              &m_Parser;
-
-        //! Pointer to current node within the document
-        CRapidXmlParser::TCharRapidXmlNode *m_CurrentNode;
-
-        //! RapidXml stores strings as const char *s, which we don't want to
-        //! use widely throughout our codebase.  These strings store copies of
-        //! the name and value of the current node so that the name() and
-        //! value() methods can return them quickly.
-        mutable std::string                m_CachedName;
-        mutable std::string                m_CachedValue;
-
-        //! Are m_CachedName and m_CachedValue valid?
-        mutable bool                       m_IsNameCacheValid;
-        mutable bool                       m_IsValueCacheValid;
->>>>>>> d4e4cca7
 };
 }
 }
