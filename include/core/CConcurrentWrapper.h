--- conflicted
+++ resolved
@@ -38,7 +38,6 @@
 //! @tparam QUEUE_CAPACITY internal queue capacity
 //! @tparam NOTIFY_CAPACITY special parameter, for signaling the producer in blocking case
 template<typename T, size_t QUEUE_CAPACITY = 100, size_t NOTIFY_CAPACITY = 50>
-<<<<<<< HEAD
 class CConcurrentWrapper final : private CNonCopyable {
 public:
     //! Wrap and return the wrapped object
@@ -73,7 +72,7 @@
     }
 
     //! Get the memory used by this component.
-    std::size_t memoryUsage(void) const { return m_Queue.memoryUsage(); }
+    std::size_t memoryUsage() const { return m_Queue.memoryUsage(); }
 
 private:
     //! Queue for the tasks
@@ -88,76 +87,6 @@
     //! boolean for stopping the worker
     //! never touched outside of the main thread
     bool m_Done;
-=======
-class CConcurrentWrapper final: private CNonCopyable
-{
-    public:
-        //! Wrap and return the wrapped object
-        //!
-        //! The object has to wrapped once and only once, pass the reference around in your code.
-        //! This starts a background thread.
-        CConcurrentWrapper(T &resource) :
-            m_Resource(resource),
-            m_Done(false)
-        {
-            m_Worker = std::thread([this]
-            {
-                while (!m_Done)
-                {
-                    m_Queue.pop()();
-                }
-            });
-        }
-
-        ~CConcurrentWrapper()
-        {
-            m_Queue.push([this]
-            {
-                m_Done = true;
-            });
-
-            m_Worker.join();
-        }
-
-        //! Push something into the queue of the wrapped object
-        //! The code inside of this lambda is guaranteed to be executed in an atomic fashion.
-        template<typename F>
-        void operator()(F f) const
-        {
-            m_Queue.push([=]
-            {
-                f(m_Resource);
-            });
-        }
-
-        //! Debug the memory used by this component.
-        void debugMemoryUsage(CMemoryUsage::TMemoryUsagePtr mem) const
-        {
-            mem->setName("CConcurrentWrapper");
-            m_Queue.debugMemoryUsage(mem->addChild());
-        }
-
-        //! Get the memory used by this component.
-        std::size_t memoryUsage() const
-        {
-            return m_Queue.memoryUsage();
-        }
-
-    private:
-        //! Queue for the tasks
-        mutable CConcurrentQueue<std::function<void()>,
-            QUEUE_CAPACITY, NOTIFY_CAPACITY>                    m_Queue;
-
-        //! The wrapped resource
-        T                                                       &m_Resource;
-
-        //! thread for the worker
-        std::thread                                             m_Worker;
-
-        //! boolean for stopping the worker
-        //! never touched outside of the main thread
-        bool                                                    m_Done;
->>>>>>> d4e4cca7
 };
 }
 }
