/*
 * ELASTICSEARCH CONFIDENTIAL
 *
 * Copyright (c) 2016 Elasticsearch BV. All Rights Reserved.
 *
 * Notice: this software, and all information contained
 * therein, is the exclusive property of Elasticsearch BV
 * and its licensors, if any, and is protected under applicable
 * domestic and foreign law, and international treaties.
 *
 * Reproduction, republication or distribution without the
 * express written consent of Elasticsearch BV is
 * strictly prohibited.
 */
#ifndef INCLUDED_ml_core_CDetachedProcessSpawner_h
#define INCLUDED_ml_core_CDetachedProcessSpawner_h

#include <core/CProcess.h>
#include <core/ImportExport.h>

#include <boost/shared_ptr.hpp>

#include <string>
#include <vector>

namespace ml {
namespace core {
namespace detail {
class CTrackerThread;
}

//! \brief
//! Spawn detached processes.
//!
//! DESCRIPTION:\n
//! Spawns processes that do not need to communicate with the parent
//! process once they're running.  (If you need to spawn processes
//! that communicate with the parent process, look at the core::CPOpen
//! class.)
//!
//! A list of permitted processes must be supplied to the constructor.
//! Requests to start processes not on this list will fail.
//!
//! On Windows, only .exe files may be spawned.
//!
//! Can also kill processes that it started.
//!
//! IMPLEMENTATION DECISIONS:\n
//! Closes parent process file descriptors in the spawned children.
//!
//! There are a couple of limitations with the way this is done on *nix:
//! 1) File descriptors above a million are not closed - the assumption
//!    is that the process running this code will not run with such a high
//!    ulimit, or that if it is such high numbered files will not be open
//!    at the time it is started and that the process itself will not have
//!    opened them.
//! 2) It is assumed that no files will be opened or closed within the
//!    process running this code while the spawn() method of this class is
//!    running.  In reality, this means that this class cannot be used in
//!    an arbitrary multi-threaded process.  It can only be used in a
//!    process dedicated to spawning processes and where this restriction
//!    can be managed.
//!
//! To enforce the constraint that only processes started by this class
//! can be killed, a lookup of all the spawned process IDs is kept, and
//! a thread tracks deaths of spawned processes to keep this lookup
//! up-to-date.  (If we simply kept track of spawned process IDs but
//! didn't adjust for deaths of processes that exited without being
//! killed by this class then after a few days there'd be many obsolete
//! entires in the lookup, and this could represent a security risk
//! given how operating systems recycle process IDs.)
//!
<<<<<<< HEAD
class CORE_EXPORT CDetachedProcessSpawner {
public:
    typedef std::vector<std::string> TStrVec;

    typedef boost::shared_ptr<detail::CTrackerThread> TTrackerThreadP;

public:
    //! Permitted paths may be relative or absolute, but each process must
    //! be invoked using the exact path supplied.  For example, if
    //! /usr/bin/grep is permitted then you cannot invoke it as ./grep
    //! while the current working directory is /usr/bin.  On Windows,
    //! the supplied names should NOT have the .exe extension.
    CDetachedProcessSpawner(const TStrVec& permittedProcessPaths);

    ~CDetachedProcessSpawner(void);

    //! Spawn a process.  Returns true on success or false on error,
    //! however, it is important to realise that if the spawned process
    //! itself crashes this will not be detected as a failure by this
    //! method.  On Windows, the supplied process path should NOT have the
    //! .exe extension.
    bool spawn(const std::string& processPath, const TStrVec& args);

    //! As above, but, on success, returns the PID of the process that was
    //! started.
    bool spawn(const std::string& processPath, const TStrVec& args, CProcess::TPid& childPid);

    //! Kill the child process with the specified PID.  If there is a
    //! process running with the specified PID that was not spawned by this
    //! object then it will NOT be killed.
    bool terminateChild(CProcess::TPid pid);

    //! Returns true if this object spawned a process with the given PID
    //! that is still running.
    bool hasChild(CProcess::TPid pid) const;

private:
    //! Paths to processes that may be spawned.
    TStrVec m_PermittedProcessPaths;

    //! Thread to track which processes that have been created are still
    //! alive.
    TTrackerThreadP m_TrackerThread;
=======
class CORE_EXPORT CDetachedProcessSpawner
{
    public:
        using TStrVec = std::vector<std::string>;

        using TTrackerThreadP = boost::shared_ptr<detail::CTrackerThread>;

    public:
        //! Permitted paths may be relative or absolute, but each process must
        //! be invoked using the exact path supplied.  For example, if
        //! /usr/bin/grep is permitted then you cannot invoke it as ./grep
        //! while the current working directory is /usr/bin.  On Windows,
        //! the supplied names should NOT have the .exe extension.
        CDetachedProcessSpawner(const TStrVec &permittedProcessPaths);

        ~CDetachedProcessSpawner();

        //! Spawn a process.  Returns true on success or false on error,
        //! however, it is important to realise that if the spawned process
        //! itself crashes this will not be detected as a failure by this
        //! method.  On Windows, the supplied process path should NOT have the
        //! .exe extension.
        bool spawn(const std::string &processPath, const TStrVec &args);

        //! As above, but, on success, returns the PID of the process that was
        //! started.
        bool spawn(const std::string &processPath,
                   const TStrVec &args,
                   CProcess::TPid &childPid);

        //! Kill the child process with the specified PID.  If there is a
        //! process running with the specified PID that was not spawned by this
        //! object then it will NOT be killed.
        bool terminateChild(CProcess::TPid pid);

        //! Returns true if this object spawned a process with the given PID
        //! that is still running.
        bool hasChild(CProcess::TPid pid) const;

    private:
        //! Paths to processes that may be spawned.
        TStrVec         m_PermittedProcessPaths;

        //! Thread to track which processes that have been created are still
        //! alive.
        TTrackerThreadP m_TrackerThread;
>>>>>>> d4e4cca7
};
}
}

#endif // INCLUDED_ml_core_CDetachedProcessSpawner_h<|MERGE_RESOLUTION|>--- conflicted
+++ resolved
@@ -70,12 +70,11 @@
 //! entires in the lookup, and this could represent a security risk
 //! given how operating systems recycle process IDs.)
 //!
-<<<<<<< HEAD
 class CORE_EXPORT CDetachedProcessSpawner {
 public:
-    typedef std::vector<std::string> TStrVec;
+    using TStrVec = std::vector<std::string>;
 
-    typedef boost::shared_ptr<detail::CTrackerThread> TTrackerThreadP;
+    using TTrackerThreadP = boost::shared_ptr<detail::CTrackerThread>;
 
 public:
     //! Permitted paths may be relative or absolute, but each process must
@@ -85,7 +84,7 @@
     //! the supplied names should NOT have the .exe extension.
     CDetachedProcessSpawner(const TStrVec& permittedProcessPaths);
 
-    ~CDetachedProcessSpawner(void);
+    ~CDetachedProcessSpawner();
 
     //! Spawn a process.  Returns true on success or false on error,
     //! however, it is important to realise that if the spawned process
@@ -114,54 +113,6 @@
     //! Thread to track which processes that have been created are still
     //! alive.
     TTrackerThreadP m_TrackerThread;
-=======
-class CORE_EXPORT CDetachedProcessSpawner
-{
-    public:
-        using TStrVec = std::vector<std::string>;
-
-        using TTrackerThreadP = boost::shared_ptr<detail::CTrackerThread>;
-
-    public:
-        //! Permitted paths may be relative or absolute, but each process must
-        //! be invoked using the exact path supplied.  For example, if
-        //! /usr/bin/grep is permitted then you cannot invoke it as ./grep
-        //! while the current working directory is /usr/bin.  On Windows,
-        //! the supplied names should NOT have the .exe extension.
-        CDetachedProcessSpawner(const TStrVec &permittedProcessPaths);
-
-        ~CDetachedProcessSpawner();
-
-        //! Spawn a process.  Returns true on success or false on error,
-        //! however, it is important to realise that if the spawned process
-        //! itself crashes this will not be detected as a failure by this
-        //! method.  On Windows, the supplied process path should NOT have the
-        //! .exe extension.
-        bool spawn(const std::string &processPath, const TStrVec &args);
-
-        //! As above, but, on success, returns the PID of the process that was
-        //! started.
-        bool spawn(const std::string &processPath,
-                   const TStrVec &args,
-                   CProcess::TPid &childPid);
-
-        //! Kill the child process with the specified PID.  If there is a
-        //! process running with the specified PID that was not spawned by this
-        //! object then it will NOT be killed.
-        bool terminateChild(CProcess::TPid pid);
-
-        //! Returns true if this object spawned a process with the given PID
-        //! that is still running.
-        bool hasChild(CProcess::TPid pid) const;
-
-    private:
-        //! Paths to processes that may be spawned.
-        TStrVec         m_PermittedProcessPaths;
-
-        //! Thread to track which processes that have been created are still
-        //! alive.
-        TTrackerThreadP m_TrackerThread;
->>>>>>> d4e4cca7
 };
 }
 }
