--- conflicted
+++ resolved
@@ -33,76 +33,19 @@
 //! IMPLEMENTATION DECISIONS:\n
 //! Uses init method to initialise so exceptions can be caught.
 //!
-<<<<<<< HEAD
 class CORE_EXPORT CRegex {
 public:
-    typedef std::vector<std::string> TStrVec;
-    typedef TStrVec::iterator TStrVecItr;
-    typedef TStrVec::const_iterator TStrVecCItr;
+    using TStrVec = std::vector<std::string>;
+    using TStrVecItr = TStrVec::iterator;
+    using TStrVecCItr = TStrVec::const_iterator;
 
 public:
-    CRegex(void);
+    CRegex();
 
     bool init(const std::string&);
 
     //! Simple match test for a string
     bool matches(const std::string&) const;
-=======
-class CORE_EXPORT CRegex
-{
-    public:
-        using TStrVec = std::vector<std::string>;
-        using TStrVecItr = TStrVec::iterator;
-        using TStrVecCItr = TStrVec::const_iterator;
-
-    public:
-        CRegex();
-
-        bool    init(const std::string &);
-
-        //! Simple match test for a string
-        bool    matches(const std::string &) const;
-
-        //! Find the position within a string at which this regex first matches
-        bool    search(size_t startPos,
-                       const std::string &str,
-                       size_t &position,
-                       size_t &length) const;
-        bool    search(size_t startPos,
-                       const std::string &str,
-                       size_t &position) const;
-        bool    search(const std::string &str,
-                       size_t &position,
-                       size_t &length) const;
-        bool    search(const std::string &str,
-                       size_t &position) const;
-
-        //! Match a string with the regex AND
-        //! tokenise a string by sub-expressions (...)
-        //! This is based on the 'grouping' syntax in perl regex
-        bool    tokenise(const std::string &,
-                         TStrVec &) const;
-
-        //! Split a string based on a regex
-        bool    split(const std::string &,
-                      TStrVec &) const;
-
-        //! Get the pattern string (not a reference due to boost API)
-        std::string   str() const;
-
-        //! How much of the regex is literal characters rather than character
-        //! classes?
-        size_t literalCount() const;
-
-        //! Useful for converting a string literal into a regex that will match
-        //! it
-        static std::string escapeRegexSpecial(const std::string &literal);
-
-    private:
-        bool            m_Initialised;
-        boost::regex    m_Regex;
-};
->>>>>>> d4e4cca7
 
     //! Find the position within a string at which this regex first matches
     bool search(size_t startPos, const std::string& str, size_t& position, size_t& length) const;
@@ -119,11 +62,11 @@
     bool split(const std::string&, TStrVec&) const;
 
     //! Get the pattern string (not a reference due to boost API)
-    std::string str(void) const;
+    std::string str() const;
 
     //! How much of the regex is literal characters rather than character
     //! classes?
-    size_t literalCount(void) const;
+    size_t literalCount() const;
 
     //! Useful for converting a string literal into a regex that will match
     //! it
