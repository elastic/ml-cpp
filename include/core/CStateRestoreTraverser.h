/*
 * ELASTICSEARCH CONFIDENTIAL
 *
 * Copyright (c) 2016 Elasticsearch BV. All Rights Reserved.
 *
 * Notice: this software, and all information contained
 * therein, is the exclusive property of Elasticsearch BV
 * and its licensors, if any, and is protected under applicable
 * domestic and foreign law, and international treaties.
 *
 * Reproduction, republication or distribution without the
 * express written consent of Elasticsearch BV is
 * strictly prohibited.
 */
#ifndef INCLUDED_ml_core_CStateRestoreTraverser_h
#define INCLUDED_ml_core_CStateRestoreTraverser_h

#include <core/CLogger.h>
#include <core/CNonCopyable.h>

#include <core/ImportExport.h>

#include <string>

namespace ml {
namespace core {

//! \brief
//! Abstract interface for restoring state.
//!
//! DESCRIPTION:\n
//! Classes that need to restore state may accept this interface
//! as a means to retrieve values being restored without needing
//! to know the exact format that they were stored in.
//!
//! IMPLEMENTATION DECISIONS:\n
//! Not copyable.
//!
//! This class has been named "traverser" rather than "iterator" as
//! it works on a two dimensional structure: as well as iterating
//! forwards it's possible to descend to sub-levels of the current
//! element and iterate through the values at that level.  Since
//! each level would have its own "end" iterator, the interface is
//! that the next() method returns false when the end of a particular
//! sub-level is reached.
//!
//! All values are returned as strings.
//!
<<<<<<< HEAD
class CORE_EXPORT CStateRestoreTraverser : private CNonCopyable {
public:
    CStateRestoreTraverser(void);

    //! Virtual destructor for abstract class
    virtual ~CStateRestoreTraverser(void);

    //! Navigate to the next element at the current level, or return false
    //! if there isn't one
    virtual bool next(void) = 0;

    //! Does the current element have a sub-level?
    virtual bool hasSubLevel(void) const = 0;

    //! Traverse the sub-level of the current element.  The supplied
    //! function will be called with the traverser pointing at the first
    //! element of the sub-level.  When the function returns, the traverser
    //! will ascend back to the element at the higher level.  The supplied
    //! should return a bool and this will be passed on as the return value
    //! of this method.
    template<typename FUNC>
    bool traverseSubLevel(FUNC f) {
        if (!this->hasSubLevel()) {
            return false;
        }

        CAutoLevel level(*this);
        try {
            return f(*this);
        } catch (const std::exception& e) {
            LOG_ERROR("Restoration failed: " << e.what());
            level.setBadState();
            return false;
        }
    }

    //! Get the name of the current element - the returned reference is only
    //! valid for as long as the traverser is pointing at the same element
    virtual const std::string& name(void) const = 0;

    //! Get the value of the current element - the returned reference is
    //! only valid for as long as the traverser is pointing at the same
    //! element
    virtual const std::string& value(void) const = 0;

    //! Has the end of the inputstream been reached?
    virtual bool isEof(void) const = 0;

    //! Is the state document unintelligible?
    bool haveBadState(void) const;

protected:
    //! Set the bad state flag, which indicates that the state document was
    //! unintelligible.
    void setBadState(void);

    //! Navigate to the start of the sub-level of the current element, or
    //! return false if there isn't one
    virtual bool descend(void) = 0;

    //! Navigate to the element of the level above from which descend() was
    //! called, or return false if there isn't a level above
    virtual bool ascend(void) = 0;

private:
    //! Class to implement RAII for traversing the next level down
    class CORE_EXPORT CAutoLevel : private CNonCopyable {
    public:
        CAutoLevel(CStateRestoreTraverser& traverser);
        ~CAutoLevel(void);
=======
class CORE_EXPORT CStateRestoreTraverser : private CNonCopyable
{
    public:
        CStateRestoreTraverser();

        //! Virtual destructor for abstract class
        virtual ~CStateRestoreTraverser();

        //! Navigate to the next element at the current level, or return false
        //! if there isn't one
        virtual bool next() = 0;

        //! Does the current element have a sub-level?
        virtual bool hasSubLevel() const = 0;

        //! Traverse the sub-level of the current element.  The supplied
        //! function will be called with the traverser pointing at the first
        //! element of the sub-level.  When the function returns, the traverser
        //! will ascend back to the element at the higher level.  The supplied
        //! should return a bool and this will be passed on as the return value
        //! of this method.
        template <typename FUNC>
        bool traverseSubLevel(FUNC f)
        {
            if (!this->hasSubLevel())
            {
                return false;
            }

            CAutoLevel level(*this);
            try
            {
                return f(*this);
            }
            catch (const std::exception &e)
            {
                LOG_ERROR("Restoration failed: " << e.what());
                level.setBadState();
                return false;
            }
        }

        //! Get the name of the current element - the returned reference is only
        //! valid for as long as the traverser is pointing at the same element
        virtual const std::string &name() const = 0;

        //! Get the value of the current element - the returned reference is
        //! only valid for as long as the traverser is pointing at the same
        //! element
        virtual const std::string &value() const = 0;

        //! Has the end of the inputstream been reached?
        virtual bool isEof() const = 0;

        //! Is the state document unintelligible?
        bool haveBadState() const;

    protected:
        //! Set the bad state flag, which indicates that the state document was
        //! unintelligible.
        void setBadState();

        //! Navigate to the start of the sub-level of the current element, or
        //! return false if there isn't one
        virtual bool descend() = 0;

        //! Navigate to the element of the level above from which descend() was
        //! called, or return false if there isn't a level above
        virtual bool ascend() = 0;

    private:
        //! Class to implement RAII for traversing the next level down
        class CORE_EXPORT CAutoLevel : private CNonCopyable
        {
            public:
                CAutoLevel(CStateRestoreTraverser &traverser);
                ~CAutoLevel();

                //! Set the bad state flag, called from an exception handler
                //! further up, so that we don't try and read from the stream
                //! in the destructor
                void setBadState();
>>>>>>> d4e4cca7

        //! Set the bad state flag, called from an exception handler
        //! further up, so that we don't try and read from the stream
        //! in the destructor
        void setBadState(void);

    private:
        CStateRestoreTraverser& m_Traverser;

        //! Remember whether descent on construction succeeded
        bool m_Descended;

        //! If a stream parsing error occurs, don't try and descend
        //! in the destructor
        bool m_BadState;
    };

private:
    //! Flag that should be set when the state document is unintelligible.
    bool m_BadState;
};
}
}

#endif // INCLUDED_ml_core_CStateRestoreTraverser_h<|MERGE_RESOLUTION|>--- conflicted
+++ resolved
@@ -46,20 +46,19 @@
 //!
 //! All values are returned as strings.
 //!
-<<<<<<< HEAD
 class CORE_EXPORT CStateRestoreTraverser : private CNonCopyable {
 public:
-    CStateRestoreTraverser(void);
+    CStateRestoreTraverser();
 
     //! Virtual destructor for abstract class
-    virtual ~CStateRestoreTraverser(void);
+    virtual ~CStateRestoreTraverser();
 
     //! Navigate to the next element at the current level, or return false
     //! if there isn't one
-    virtual bool next(void) = 0;
+    virtual bool next() = 0;
 
     //! Does the current element have a sub-level?
-    virtual bool hasSubLevel(void) const = 0;
+    virtual bool hasSubLevel() const = 0;
 
     //! Traverse the sub-level of the current element.  The supplied
     //! function will be called with the traverser pointing at the first
@@ -85,127 +84,43 @@
 
     //! Get the name of the current element - the returned reference is only
     //! valid for as long as the traverser is pointing at the same element
-    virtual const std::string& name(void) const = 0;
+    virtual const std::string& name() const = 0;
 
     //! Get the value of the current element - the returned reference is
     //! only valid for as long as the traverser is pointing at the same
     //! element
-    virtual const std::string& value(void) const = 0;
+    virtual const std::string& value() const = 0;
 
     //! Has the end of the inputstream been reached?
-    virtual bool isEof(void) const = 0;
+    virtual bool isEof() const = 0;
 
     //! Is the state document unintelligible?
-    bool haveBadState(void) const;
+    bool haveBadState() const;
 
 protected:
     //! Set the bad state flag, which indicates that the state document was
     //! unintelligible.
-    void setBadState(void);
+    void setBadState();
 
     //! Navigate to the start of the sub-level of the current element, or
     //! return false if there isn't one
-    virtual bool descend(void) = 0;
+    virtual bool descend() = 0;
 
     //! Navigate to the element of the level above from which descend() was
     //! called, or return false if there isn't a level above
-    virtual bool ascend(void) = 0;
+    virtual bool ascend() = 0;
 
 private:
     //! Class to implement RAII for traversing the next level down
     class CORE_EXPORT CAutoLevel : private CNonCopyable {
     public:
         CAutoLevel(CStateRestoreTraverser& traverser);
-        ~CAutoLevel(void);
-=======
-class CORE_EXPORT CStateRestoreTraverser : private CNonCopyable
-{
-    public:
-        CStateRestoreTraverser();
-
-        //! Virtual destructor for abstract class
-        virtual ~CStateRestoreTraverser();
-
-        //! Navigate to the next element at the current level, or return false
-        //! if there isn't one
-        virtual bool next() = 0;
-
-        //! Does the current element have a sub-level?
-        virtual bool hasSubLevel() const = 0;
-
-        //! Traverse the sub-level of the current element.  The supplied
-        //! function will be called with the traverser pointing at the first
-        //! element of the sub-level.  When the function returns, the traverser
-        //! will ascend back to the element at the higher level.  The supplied
-        //! should return a bool and this will be passed on as the return value
-        //! of this method.
-        template <typename FUNC>
-        bool traverseSubLevel(FUNC f)
-        {
-            if (!this->hasSubLevel())
-            {
-                return false;
-            }
-
-            CAutoLevel level(*this);
-            try
-            {
-                return f(*this);
-            }
-            catch (const std::exception &e)
-            {
-                LOG_ERROR("Restoration failed: " << e.what());
-                level.setBadState();
-                return false;
-            }
-        }
-
-        //! Get the name of the current element - the returned reference is only
-        //! valid for as long as the traverser is pointing at the same element
-        virtual const std::string &name() const = 0;
-
-        //! Get the value of the current element - the returned reference is
-        //! only valid for as long as the traverser is pointing at the same
-        //! element
-        virtual const std::string &value() const = 0;
-
-        //! Has the end of the inputstream been reached?
-        virtual bool isEof() const = 0;
-
-        //! Is the state document unintelligible?
-        bool haveBadState() const;
-
-    protected:
-        //! Set the bad state flag, which indicates that the state document was
-        //! unintelligible.
-        void setBadState();
-
-        //! Navigate to the start of the sub-level of the current element, or
-        //! return false if there isn't one
-        virtual bool descend() = 0;
-
-        //! Navigate to the element of the level above from which descend() was
-        //! called, or return false if there isn't a level above
-        virtual bool ascend() = 0;
-
-    private:
-        //! Class to implement RAII for traversing the next level down
-        class CORE_EXPORT CAutoLevel : private CNonCopyable
-        {
-            public:
-                CAutoLevel(CStateRestoreTraverser &traverser);
-                ~CAutoLevel();
-
-                //! Set the bad state flag, called from an exception handler
-                //! further up, so that we don't try and read from the stream
-                //! in the destructor
-                void setBadState();
->>>>>>> d4e4cca7
+        ~CAutoLevel();
 
         //! Set the bad state flag, called from an exception handler
         //! further up, so that we don't try and read from the stream
         //! in the destructor
-        void setBadState(void);
+        void setBadState();
 
     private:
         CStateRestoreTraverser& m_Traverser;
