--- conflicted
+++ resolved
@@ -54,18 +54,17 @@
 //! binary search on the first character, moving on to the node indicated by
 //! the characters next index, applying binary search on the second character,
 //! and so on.
-<<<<<<< HEAD
 class CORE_EXPORT CFlatPrefixTree {
 public:
-    typedef std::vector<std::string> TStrVec;
-    typedef TStrVec::const_iterator TStrVecCItr;
-    typedef std::string::const_iterator TStrCItr;
-    typedef std::string::const_reverse_iterator TStrCRItr;
+    using TStrVec = std::vector<std::string>;
+    using TStrVecCItr = TStrVec::const_iterator;
+    using TStrCItr = std::string::const_iterator;
+    using TStrCRItr = std::string::const_reverse_iterator;
 
 private:
     struct SNode {
         //! See CMemory.
-        static bool dynamicSizeAlwaysZero(void) { return true; }
+        static bool dynamicSizeAlwaysZero() { return true; }
 
         SNode(char c, char type, uint32_t next);
 
@@ -85,13 +84,13 @@
     };
 
 private:
-    typedef std::vector<SNode> TNodeVec;
-    typedef TNodeVec::const_iterator TNodeVecCItr;
-    typedef std::vector<SDistinctChar> TDistinctCharVec;
+    using TNodeVec = std::vector<SNode>;
+    using TNodeVecCItr = TNodeVec::const_iterator;
+    using TDistinctCharVec = std::vector<SDistinctChar>;
 
 public:
     //! Default constructor.
-    CFlatPrefixTree(void);
+    CFlatPrefixTree();
 
     //! Builds the tree from a list of \p prefixes. The \p prefixes
     //! vector is required to be lexicographically sorted.
@@ -121,10 +120,10 @@
     bool matchesFully(TStrCRItr start, TStrCRItr end) const;
 
     //! Clears the tree.
-    void clear(void);
+    void clear();
 
     //! Pretty-prints the tree.
-    std::string print(void) const;
+    std::string print() const;
 
 private:
     //! The recursive building helper.
@@ -145,105 +144,6 @@
 private:
     //! The vector representing the trie tree.
     TNodeVec m_FlatTree;
-=======
-class CORE_EXPORT CFlatPrefixTree
-{
-    public:
-        using TStrVec = std::vector<std::string>;
-        using TStrVecCItr = TStrVec::const_iterator;
-        using TStrCItr = std::string::const_iterator;
-        using TStrCRItr = std::string::const_reverse_iterator;
-
-    private:
-        struct SNode
-        {
-            //! See CMemory.
-            static bool dynamicSizeAlwaysZero()
-            {
-                return true;
-            }
-
-            SNode(char c, char type, uint32_t next);
-
-            bool operator<(char rhs) const;
-            char s_Char;
-            char s_Type;
-            uint32_t s_Next;
-        };
-
-        struct SDistinctChar
-        {
-            SDistinctChar(char c, char type, std::size_t start, std::size_t end);
-
-            char s_Char;
-            char s_Type;
-            std::size_t s_Start;
-            std::size_t s_End;
-        };
-
-    private:
-        using TNodeVec = std::vector<SNode>;
-        using TNodeVecCItr = TNodeVec::const_iterator;
-        using TDistinctCharVec = std::vector<SDistinctChar>;
-
-    public:
-        //! Default constructor.
-        CFlatPrefixTree();
-
-        //! Builds the tree from a list of \p prefixes. The \p prefixes
-        //! vector is required to be lexicographically sorted.
-        //! Returns true if the tree was build successfully.
-        bool build(const TStrVec &prefixes);
-
-        //! Returns true if the \p key starts with a prefix present in the tree.
-        bool matchesStart(const std::string &key) const;
-
-        //! Returns true if the \p key fully matches a prefix present in the tree.
-        bool matchesFully(const std::string &key) const;
-
-        //! Returns true if the string described by \p start, \p end
-        //! starts with a prefix present in the tree.
-        bool matchesStart(TStrCItr start, TStrCItr end) const;
-
-        //! Returns true if the string described by \p start, \p end
-        //! fully matches a prefix present in the tree.
-        bool matchesFully(TStrCItr start, TStrCItr end) const;
-
-        //! Returns true if the string described by \p start, \p end
-        //! starts with a prefix present in the tree.
-        bool matchesStart(TStrCRItr start, TStrCRItr end) const;
-
-        //! Returns true if the string described by \p start, \p end
-        //! fully matches a prefix present in the tree.
-        bool matchesFully(TStrCRItr start, TStrCRItr end) const;
-
-        //! Clears the tree.
-        void clear();
-
-        //! Pretty-prints the tree.
-        std::string print() const;
-    private:
-        //! The recursive building helper.
-        void buildRecursively(const TStrVec &prefixes,
-                              std::size_t prefixesStart,
-                              std::size_t prefixesEnd,
-                              std::size_t charPos);
-
-        //! Extracts the distinct characters and stores it in \p distinctChars
-        //! along with the start and end index in the \p prefixes vector.
-        void extractDistinctCharacters(const TStrVec &prefixes,
-                                       std::size_t prefixesStart,
-                                       std::size_t prefixesEnd,
-                                       std::size_t charPos,
-                                       TDistinctCharVec &distinctChars);
-
-        //! Implementation of the search algorithm.
-        template<typename ITR>
-        bool matches(ITR start, ITR end, bool requireFullMatch) const;
-    private:
-        //! The vector representing the trie tree.
-        TNodeVec m_FlatTree;
->>>>>>> d4e4cca7
 };
 }
 }
