/*
 * Copyright Elasticsearch B.V. and/or licensed to Elasticsearch B.V. under one
 * or more contributor license agreements. Licensed under the Elastic License
 * 2.0 and the following additional limitation. Functionality enabled by the
 * files subject to the Elastic License 2.0 may only be used in production when
 * invoked by an Elasticsearch process with a license key installed that permits
 * use of machine learning features. You may not use this file except in
 * compliance with the Elastic License 2.0 and the foregoing additional
 * limitation.
 */

#ifndef INCLUDED_ml_core_CBoostJsonWriterBase_h
#define INCLUDED_ml_core_CBoostJsonWriterBase_h

#include <core/CBoostJsonPoolAllocator.h>
#include <core/CFunctional.h>
#include <core/CLogger.h>
#include <core/CTimeUtils.h>
#include <core/CoreTypes.h>
#include <core/ImportExport.h>

#include <boost/iterator/indirect_iterator.hpp>
#include <boost/unordered_map.hpp>
#include <boost/unordered_set.hpp>

#include <cmath>
#include <memory>
<<<<<<< HEAD
#include <numeric>
#include <regex>
=======
>>>>>>> d78c078a
#include <stack>

namespace json = boost::json;

namespace ml {
namespace core {
//! \brief
//! A Json writer with fixed length allocator pool
//! With utility functions for adding fields to JSON objects.
//!
//! DESCRIPTION:\n
//! Wraps up the code needed to add various types of values to JSON
//! objects.
//!
//! IMPLEMENTATION DECISIONS:\n
//! Empty string fields are not written to the output unless specifically
//! requested.
//!
template<typename OUTPUT_STREAM>
class CBoostJsonWriterBase {
public:
    using TTimeVec = std::vector<core_t::TTime>;
    using TStrVec = std::vector<std::string>;
    using TDoubleVec = std::vector<double>;
    using TDoubleDoublePr = std::pair<double, double>;
    using TDoubleDoublePrVec = std::vector<TDoubleDoublePr>;
    using TDoubleDoubleDoublePrPr = std::pair<double, TDoubleDoublePr>;
    using TDoubleDoubleDoublePrPrVec = std::vector<TDoubleDoubleDoublePrPr>;
    using TStrUSet = boost::unordered_set<std::string>;
    using TDocument = json::object;
    using TValue = json::value;
    using TValuePtr = std::shared_ptr<json::value>;
    using TDocumentWeakPtr = std::weak_ptr<TDocument>;
    using TDocumentPtr = std::shared_ptr<TDocument>;
    using TPoolAllocatorPtr = std::shared_ptr<CBoostJsonPoolAllocator>;
    using TPoolAllocatorPtrStack = std::stack<TPoolAllocatorPtr>;
    using TStrPoolAllocatorPtrMap = boost::unordered_map<std::string, TPoolAllocatorPtr>;
    using TStrPoolAllocatorPtrMapItr = TStrPoolAllocatorPtrMap::iterator;
    using TStrPoolAllocatorPtrMapItrBoolPr = std::pair<TStrPoolAllocatorPtrMapItr, bool>;

public:
    explicit CBoostJsonWriterBase(OUTPUT_STREAM& os) : m_Os(&os) {

        // push a default boost::json allocator onto our stack
        m_JsonPoolAllocators.push(std::make_shared<CBoostJsonPoolAllocator>());
    }

    CBoostJsonWriterBase() : m_Os(nullptr) {

        // push a default boost::json allocator onto our stack
        m_JsonPoolAllocators.push(std::make_shared<CBoostJsonPoolAllocator>());
    }

    // No need for an explicit destructor here as the allocators clear themselves
    // on destruction.
    virtual ~CBoostJsonWriterBase() = default;

    void reset(OUTPUT_STREAM& os) { m_Os = &os; }

    std::size_t getJsonMemoryAllocatorUsage() const {
        return std::accumulate(m_AllocatorCache.begin(), m_AllocatorCache.end(),
                               0l, [](std::size_t a, auto& b) {
                                   return a + b.second->getAllocatedBytes();
                               });
    }

    //! Push a named allocator on to the stack
    //! Look in the cache for the allocator - creating it if not present
    void pushAllocator(const std::string& allocatorName) {
        TPoolAllocatorPtr& ptr = m_AllocatorCache[allocatorName];
        if (ptr == nullptr) {
            ptr = std::make_shared<CBoostJsonPoolAllocator>();
        }
        m_JsonPoolAllocators.push(ptr);
    }

    //! Remove the last pushed allocator from the stack
    void popAllocator() {
        if (!m_JsonPoolAllocators.empty()) {
            m_JsonPoolAllocators.pop();
        }
    }

    //! Get a valid allocator from the stack
    //! If no valid allocator can be found then store and return a freshly minted one
    std::shared_ptr<CBoostJsonPoolAllocator> getAllocator() const {
        TPoolAllocatorPtr allocator;
        CBoostJsonPoolAllocator* rawAllocator = nullptr;
        while (!m_JsonPoolAllocators.empty()) {
            allocator = m_JsonPoolAllocators.top();

            if (allocator && (rawAllocator = allocator.get())) {
                break;
            } else {
                LOG_ERROR(<< "Invalid JSON memory allocator encountered. Removing.");
                m_JsonPoolAllocators.pop();
            }
        }

        // shouldn't ever happen as it indicates that the default allocator is invalid
        if (rawAllocator == nullptr) {
            LOG_ERROR(<< "No viable JSON memory allocator encountered. Recreating.");
            allocator = std::make_shared<CBoostJsonPoolAllocator>();
            m_JsonPoolAllocators.push(allocator);
        }

        return allocator;
    }

    boost::json::storage_ptr& getStoragePointer() const {
        return this->getAllocator()->get();
    }

    void removeAllocator(const std::string& allocatorName) {
        auto allocator = m_AllocatorCache.find(allocatorName);
        if (allocator != m_AllocatorCache.end()) {
            allocator->second.reset();
            m_AllocatorCache.erase(allocator);
        }
    }

    bool isComplete() const {
        bool ret = m_Levels.empty() || m_Levels.top() == 0;
        return ret;
    }

    bool checkPrerequisites() {
        if (m_Levels.empty()) {
            HANDLE_FATAL(<< "Level stack unexpectedly empty.");
            return false;
        }
        if (m_ContainerType.empty()) {
            HANDLE_FATAL(<< "Container type stack unexpectedly empty.");
            return false;
        }
        return true;
    }

    bool isObject() {
        if (this->checkPrerequisites() == false) {
            return false;
        }
        if (m_ContainerType.top() != E_Object) {
            return false;
        }
        return true;
    }

    bool isArray() {
        if (this->checkPrerequisites() == false) {
            return false;
        }
        if (m_ContainerType.top() != E_Array) {
            return false;
        }
        return true;
    }

    bool maybeHandleArrayElement() {
        if (this->checkPrerequisites() == false) {
            return false;
        }
        if (m_ContainerType.top() == E_Array) {
            this->append((isComplete() ? "" : ","));
        }
        return true;
    }

    virtual void append(const std::string_view& str) = 0;

    virtual bool onKey(const std::string& key) {
        this->append((isComplete() ? "" : ","));
        this->append(json::serialize(key) + ":");
        return true;
    }

    virtual bool writeRawValue(const std::string& rawValue) {
        this->append(rawValue);
        return true;
    }

    virtual bool onDocumentBegin() {
        this->append("{");
        m_Levels.push(0);
        m_ContainerType.push(E_Object);
        return true;
    }

    virtual bool onObjectBegin() {
        if (m_ContainerType.empty() == false && m_ContainerType.top() == E_Array) {
            this->append(isComplete() ? "" : ",");
        }
        this->append("{");
        if (m_Levels.empty()) {
            m_Levels.push(0);
        } else {
            m_Levels.top()++;
            m_Levels.push(0);
        }
        m_ContainerType.push(E_Object);
        return true;
    }

    virtual bool onObjectEnd(std::size_t) {
        if (this->checkPrerequisites() == false) {
            return false;
        }
        this->append("}");
        m_Levels.pop();
        m_ContainerType.pop();
        return true;
    }

    bool m_IsArrayDoc{false};

    virtual bool onArrayBegin() {
        if (m_Levels.empty() == false) {
            if (m_ContainerType.top() == E_Array) {
                this->append((isComplete() ? "" : ","));
            }
            m_Levels.top()++;
        } else {
            m_IsArrayDoc = true;
        }
        this->append("[");
        m_Levels.push(0);
        m_ContainerType.push(E_Array);
        return true;
    }

    virtual bool onArrayEnd() {
        if (this->checkPrerequisites() == false) {
            return false;
        }
        this->append("]");
        m_Levels.pop();
        m_ContainerType.pop();
        return true;
    }

    virtual bool onBool(bool boolVal) {
        if (this->maybeHandleArrayElement() == false) {
            return false;
        }

        m_Levels.top()++;

        this->append(boolVal ? "true" : "false");
        return true;
    }

    virtual bool onNull() {
        if (this->maybeHandleArrayElement() == false) {
            return false;
        }

        m_Levels.top()++;

        this->append("null");
        return true;
    }

    virtual bool onInt(std::int64_t intVal) {
        if (this->maybeHandleArrayElement() == false) {
            return false;
        }

        m_Levels.top()++;

        this->append(core::CStringUtils::typeToString(intVal));
        return true;
    }

    virtual bool onInt64(std::int64_t int64Val) {
        if (this->maybeHandleArrayElement() == false) {
            return false;
        }

        m_Levels.top()++;

        this->append(core::CStringUtils::typeToString(int64Val));
        return true;
    }

    virtual bool onUint(std::uint64_t uintVal) {
        if (this->maybeHandleArrayElement() == false) {
            return false;
        }

        m_Levels.top()++;

        this->append(core::CStringUtils::typeToString(uintVal));
        return true;
    }

    virtual bool onUint64(std::uint64_t uint64Val) {
        if (this->maybeHandleArrayElement() == false) {
            return false;
        }

        m_Levels.top()++;

        this->append(core::CStringUtils::typeToString(uint64Val));
        return true;
    }

    virtual bool onRawString(const std::string& str) {
        if (this->maybeHandleArrayElement() == false) {
            return false;
        }

        m_Levels.top()++;

        this->writeRawValue(str);
        return true;
    }

    virtual bool onString(const std::string& str) {
        if (this->maybeHandleArrayElement() == false) {
            return false;
        }

        m_Levels.top()++;

        std::string serializedStr{json::serialize(str)};
        return this->writeRawValue(serializedStr);
    }

    virtual bool onString(const std::string_view& str) {
        if (this->maybeHandleArrayElement() == false) {
            return false;
        }

        m_Levels.top()++;

        this->append(json::serialize(str));

        return true;
    }

    virtual bool onDouble(double d) {
        if (this->maybeHandleArrayElement() == false) {
            return false;
        }

        // rewrite NaN and Infinity to 0
        if (std::isfinite(d) == false) {
            d = 0.0;
        }
        m_Levels.top()++;
        this->append(CStringUtils::typeToStringPrecise(d, CIEEE754::E_DoublePrecision));
        return true;
    }

    //! Writes an epoch second timestamp as an epoch millis timestamp
    virtual bool onTime(core_t::TTime t) {
        if (this->maybeHandleArrayElement() == false) {
            return false;
        }

        m_Levels.top()++;

        this->append(CStringUtils::typeToString(CTimeUtils::toEpochMs(t)));
        return true;
    }

    virtual void flush() {
        // no-op
    }

    //! Push a constant string into a supplied boost::json array value
    //! \p[in] value constant string
    //! \p[out] obj boost::json array to contain the \p value
    //! \p name must outlive \p obj or memory corruption will occur.
    void pushBack(const char* value, json::array& obj) const {
        obj.push_back(value);
    }

    //! Push a json::value into a supplied boost::json array value
    //! \p[in] value json::value
    //! \p[out] obj boost::json array to contain the \p value
    void pushBack(const json::value& value, json::array& obj) const {
        obj.push_back(value);
    }

    //! Push a generic boost::json value object into a supplied boost::json object value
    //! \p[in] value generic boost::json value object
    //! \p[out] obj boost::json value to contain the \p value
    //! \p name must outlive \p obj or memory corruption will occur.
    template<typename T>
    void pushBack(T&& value, TValue& obj) const {
        obj.as_array().push_back(value);
    }

    //! Push a generic boost::json value object into a supplied boost::json object value
    //! \p[in] value generic boost::json value object
    //! \p[out] obj shared pointer to a boost::json value to contain the \p value
    //! \p name must outlive \p obj or memory corruption will occur.
    template<typename T>
    void pushBack(T&& value, const TValuePtr& obj) const {
        obj->as_array().push_back(value);
    }

    //! Add an array of doubles to an object.
    //! \p fieldName must outlive \p obj or memory corruption will occur.
    template<typename CONTAINER>
    void addDoubleArrayFieldToObj(const std::string& fieldName,
                                  const CONTAINER& values,
                                  TDocument& obj) const {
        TValue array = this->makeArray(values.size());

        bool considerLogging(true);
        for (const auto& value : values) {
            this->checkArrayNumberFinite(value, fieldName, considerLogging);
            if (std::isfinite(value) == false) { // TODO tidy into virtual method allowing behaviour override
                this->pushBack(0, array);
            } else {
                this->pushBack(value, array);
            }
        }

        this->addMember(fieldName, array, obj);
    }

    //! write the boost::json value document to the output stream
    //! \p[in] doc boost::json document value to write out
    virtual bool writeSerialized(const TValue& doc) {
        std::string docStr = json::serialize(doc);
        this->append(docStr);
        this->put('\n');
        return true;
    }

    //! write the boost::json value document to the output stream
    //! \p[in] doc boost::json document value to write out
    virtual bool write(const TValue& doc) {
        switch (doc.kind()) {
        case json::kind::bool_:
            return this->onBool(doc.as_bool());
        case json::kind::null:
            return this->onNull();
        case json::kind::object:
            if (this->onObjectBegin() == false) {
                return false;
            }
            for (const auto& member : doc.as_object()) {
                if (this->onKey(member.key()) == false) {
                    return false;
                }
                if (this->write(member.value()) == false) {
                    return false;
                }
            }
            return this->onObjectEnd(doc.as_object().size());
        case json::kind::array:
            if (this->onArrayBegin() == false) {
                return false;
            }
            for (const auto& member : doc.as_array()) {
                if (this->write(member) == false) {
                    return false;
                }
            }
            return this->onArrayEnd();
        case json::kind::string: {
            std::string str{json::serialize(doc)};
            return this->onRawString(str);
        }
        case json::kind::double_:
            return this->onDouble(doc.to_number<double>());
        case json::kind::int64:
            return this->onInt64(doc.to_number<std::int64_t>());
        case json::kind::uint64:
            return this->onUint64(doc.to_number<std::uint64_t>());
        }
        return true;
    }

    //! Return a new boost::json document
    TDocument makeDoc() const { return TDocument(this->getStoragePointer()); }

    //! Return a weak pointer to a new boost::json document
    //! This is a convenience function to simplify the (temporary)
    //! storage of newly created documents in containers.
    //! Note: Be aware that the lifetime of the document
    //! should not exceed that of the writer lest the document
    //! be invalidated.
    std::weak_ptr<json::object> makeStorableDoc() const {
        return this->getAllocator()->makeStorableDoc();
    }

    //! Return a new boost::json array
    json::array makeArray(size_t length = 0) const {
        json::array array;
        if (length > 0) {
            array.reserve(length);
        }
        return array;
    }

    //! Return a new boost::json object
    json::object makeObject() const { return json::object(); }

    //! Adds a generic boost::json value field to an object.
    //! \p[in] name field name
    //! \p[in] value generic boost::json value
    //! \p[out] obj shared pointer to boost::json object to contain the \p name \p value pair
    TValuePtr addMember(const std::string& name, TValue& value, const TValuePtr& obj) const {
        obj->as_object()[name] = value;
        return obj;
    }

    //! Adds a generic boost::json value field to a supplied json value.
    //! \p[in] name field name
    //! \p[in] value generic boost::json value
    //! \p[out] obj boost::json value to contain the \p name \p value pair
    TValue& addMember(const std::string& name, TValue& value, TValue& obj) const {
        obj.as_object()[name] = value;
        return obj;
    }

    //! Adds a generic boost::json value field to an object.
    //! \p[in] name field name
    //! \p[in] value generic boost::json value
    //! \p[out] obj boost::json object to contain the \p name \p value pair
    TDocument& addMember(const std::string& name, const TValue& value, TDocument& obj) const {
        obj[name] = value;
        return obj;
    }

    //! Adds a boost::json object field to another supplied object.
    //! \p[in] name field name
    //! \p[in] value boost::json object to add
    //! \p[out] obj boost::json object to contain the \p name \p value pair
    TDocument& addMember(const std::string& name, TDocument value, TDocument& obj) const {
        obj[name] = value;
        return obj;
    }

    //! Adds a boost::json array field to a supplied object.
    //! \p[in] name field name
    //! \p[in] value boost::json array to add
    //! \p[out] obj boost::json object to contain the \p name \p value pair
    TDocument& addMember(const std::string& name, const json::array& value, TDocument& obj) const {
        obj[name] = value;
        return obj;
    }

    //! Adds a copy of a string field to an object.
    //! \p[in] name field name
    //! \p[in] value string field to be copied
    //! \p[out] obj shared pointer to boost::json object to contain the \p name \p value pair
    TValuePtr addMember(const std::string& name,
                        const std::string& value,
                        const TValuePtr& obj) const {
        obj->as_object()[name] = value;
        return obj;
    }

    //! Adds a copy of a string field to a supplied json::value.
    //! \p[in] name field name
    //! \p[in] value string field to be copied
    //! \p[out] obj boost::json value to contain the \p name \p value pair
    TValue addMember(const std::string& name, const std::string& value, TValue& obj) const {
        obj.as_object()[name] = value;
        return obj;
    }

    //! Adds a json::array field to a supplied json::value.
    //! \p[in] name field name
    //! \p[in] value array field to be added
    //! \p[out] obj boost::json value to contain the \p name \p value pair
    TValue addMember(const std::string& name, const json::array& value, TValue& obj) const {
        obj.as_object()[name] = value;
        return obj;
    }

    //! Adds a string field as a reference to an object (use for adding constant strings).
    //! \p[in] name field name
    //! \p[in] value string field
    //! \p[out] obj shared pointer to boost::json object to contain the \p name \p value pair
    TValuePtr addMemberRef(const std::string& name,
                           const std::string& value,
                           const TValuePtr& obj) const {
        obj->as_object()[name] = value;
        return obj;
    }

    //! Adds a copy of a string field to an object.
    //! \p[in] name field name
    //! \p[in] value string field to be copied
    //! \p[out] obj boost::json object to contain the \p name \p value pair
    void addMember(const std::string& name, const std::string& value, TDocument& obj) const {
        obj[name] = value;
    }

    //! Adds a string field as a reference to an object (use for adding constant strings).
    //! \p[in] name field name
    //! \p[in] value string field
    //! \p[out] obj boost::json object to contain the \p name \p value pair
    void addMemberRef(const std::string& name, const std::string& value, TDocument& obj) const {
        obj[name] = value;
    }

    //! Adds a copy of a string field with the name fieldname to an object.
    //! \p fieldName must outlive \p obj or memory corruption will occur.
    void addStringFieldCopyToObj(const std::string& fieldName,
                                 const std::string& value,
                                 TDocument& obj,
                                 bool allowEmptyString = false) const {
        // Don't add empty strings unless explicitly told to
        if (!allowEmptyString && value.empty()) {
            return;
        }

        this->addMember(fieldName, value, obj);
    }

    //! Adds a reference to a string field with the name fieldname to an object.
    //! \p fieldName AND \p value must outlive \p obj or memory corruption will occur.
    //! This is an optimized version of addStringFieldToObj() avoiding
    //! the string copy for the value. Use with care.
    void addStringFieldReferenceToObj(const std::string& fieldName,
                                      const std::string& value,
                                      TDocument& obj,
                                      bool allowEmptyString = false) const {
        // Don't add empty strings unless explicitly told to
        if (!allowEmptyString && value.empty()) {
            return;
        }

        this->addMemberRef(fieldName, value, obj);
    }

    //! Adds a time field with the name fieldname to an object.
    //! Automatically turns time from 'seconds_since_epoch' into 'milliseconds_since_epoch'
    //! \p fieldName must outlive \p obj or memory corruption will occur.
    void addTimeFieldToObj(const std::string& fieldName, core_t::TTime value, TDocument& obj) const {
        TValue v(CTimeUtils::toEpochMs(value));
        this->addMember(fieldName, v, obj);
    }

    //! Adds a double field with the name fieldname to an object.
    //! \p fieldName must outlive \p obj or memory corruption will occur.
    void addDoubleFieldToObj(const std::string& fieldName, double value, TDocument& obj) const {
        TValue v;
        if (std::isfinite(value) == false) {
            LOG_ERROR(<< "Adding " << value << " to the \"" << fieldName
                      << "\" field of a JSON document");
            // Don't return - make a best effort to add the value
            v = TValue(0);
        } else {
            v = TValue(value);
        }
        this->addMember(fieldName, v, obj);
    }

    //! Adds a bool field with the name fieldname to an object.
    //! \p fieldName must outlive \p obj or memory corruption will occur.
    void addBoolFieldToObj(const std::string& fieldName, bool value, TDocument& obj) const {
        TValue v(value);
        this->addMember(fieldName, v, obj);
    }

    //! Adds a signed integer field with the name fieldname to an object.
    //! \p fieldName must outlive \p obj or memory corruption will occur.
    void addIntFieldToObj(const std::string& fieldName, std::int64_t value, TDocument& obj) const {
        TValue v(value);
        this->addMember(fieldName, v, obj);
    }

    //! Adds an unsigned integer field with the name fieldname to an object.
    //! \p fieldName must outlive \p obj or memory corruption will occur.
    void addUIntFieldToObj(const std::string& fieldName, std::uint64_t value, TDocument& obj) const {
        TValue v(value);
        this->addMember(fieldName, v, obj);
    }

    //! Add an array of strings to an object.
    //! \p fieldName must outlive \p obj or memory corruption will occur.
    void addStringArrayFieldToObj(const std::string& fieldName,
                                  const TStrVec& values,
                                  TDocument& obj) const {
        this->addMember(fieldName, json::value_from(values), obj);
    }

    void addStringArrayFieldToObj(const std::string& fieldName,
                                  const json::array& values,
                                  TDocument& obj) const {
        this->addMember(fieldName, values, obj);
    }

    //! Add an array of strings to an object.
    //! \p fieldName must outlive \p obj or memory corruption will occur.
    void addStringArrayFieldToObj(const std::string& fieldName,
                                  const TStrUSet& values,
                                  TValue& obj) const {
        using TStrCPtrVec = std::vector<const std::string*>;

        TStrCPtrVec ordered;
        ordered.reserve(values.size());
        for (const auto& value : values) {
            ordered.push_back(&value);
        }
        std::sort(ordered.begin(), ordered.end(),
                  CFunctional::SDereference<std::less<std::string>>());

        addArrayToObj(fieldName,
                      boost::iterators::make_indirect_iterator(ordered.begin()),
                      boost::iterators::make_indirect_iterator(ordered.end()), obj);
    }

    //! Add an array of pair double, pair double double to an object.
    //! \p fieldName must outlive \p obj or memory corruption will occur.
    void addDoubleDoubleDoublePrPrArrayFieldToObj(const std::string& fieldName,
                                                  const TDoubleDoubleDoublePrPrVec& values,
                                                  TValue& obj) const {
        TValue array = this->makeArray(values.size());

        bool considerLogging(true);
        for (const auto& value : values) {
            double firstVal = value.first;
            this->checkArrayNumberFinite(firstVal, fieldName, considerLogging);
            this->pushBack(firstVal, array);
            double secondFirstVal = value.second.first;
            this->checkArrayNumberFinite(secondFirstVal, fieldName, considerLogging);
            this->pushBack(secondFirstVal, array);
            double secondSecondVal = value.second.second;
            this->checkArrayNumberFinite(secondSecondVal, fieldName, considerLogging);
            this->pushBack(secondSecondVal, array);
        }

        this->addMember(fieldName, array, obj);
    }

    //! Add an array of pair double double to an object.
    //! \p fieldName must outlive \p obj or memory corruption will occur.
    void addDoubleDoublePrArrayFieldToObj(const std::string& firstFieldName,
                                          const std::string& secondFieldName,
                                          const TDoubleDoublePrVec& values,
                                          TValue& obj) const {
        TValue firstArray = this->makeArray(values.size());
        TValue secondArray = this->makeArray(values.size());

        bool considerLoggingFirst(true);
        bool considerLoggingSecond(true);
        for (const auto& value : values) {
            double firstVal = value.first;
            this->checkArrayNumberFinite(firstVal, firstFieldName, considerLoggingFirst);
            this->pushBack(firstVal, firstArray);
            double secondVal = value.second;
            this->checkArrayNumberFinite(secondVal, secondFieldName, considerLoggingSecond);
            this->pushBack(secondVal, secondArray);
        }

        this->addMember(firstFieldName, firstArray, obj);
        this->addMember(secondFieldName, secondArray, obj);
    }

    //! Add an array of TTimes to an object.
    //! \p fieldName must outlive \p obj or memory corruption will occur.
    //! Note: The time values are adjusted to be in standard Java format
    //!i.e. milliseconds since epoch
    void addTimeArrayFieldToObj(const std::string& fieldName,
                                const TTimeVec& values,
                                TDocument& obj) const {
        TValue array = this->makeArray(values.size());

        for (const auto& value : values) {
            this->pushBack(CTimeUtils::toEpochMs(value), array);
        }

        this->addMember(fieldName, array, obj);
    }

    //! Checks if the \p obj has a member named \p fieldName and
    //! removes it if it does.
    void removeMemberIfPresent(const std::string& fieldName, TDocument& obj) const {
        auto pos = obj.find(fieldName);
        if (pos != obj.end()) {
            obj.erase(pos);
        }
    }

    virtual void put(char c) = 0;

    bool topLevel() {
        if (m_IsArrayDoc) {
            return isComplete();
        }
        return m_Levels.empty();
    }

protected:
    OUTPUT_STREAM& outputStream() { return *m_Os; }

private:
    //! Log a message if we're trying to add nan/infinity to a JSON array
    template<typename NUMBER>
    void checkArrayNumberFinite(NUMBER val, const std::string& fieldName, bool& considerLogging) const {
        if (considerLogging && (std::isfinite(val) == false)) {
            LOG_ERROR(<< "Adding " << val << " to the \"" << fieldName
                      << "\" array in a JSON document");
            // Don't return - make a best effort to add the value
            // Some writers derived from this class may defend themselves by converting to 0
            considerLogging = false;
        }
    }

    //! Convert the range [\p begin, \p end) to a JSON array and add to \p obj.
    template<typename ITR>
    void addArrayToObj(const std::string& fieldName, ITR begin, ITR end, TValue& obj) const {
        json::array array = this->makeArray(std::distance(begin, end));
        for (/**/; begin != end; ++begin) {
            this->pushBack(json::value(*begin), array);
        }
        this->addMember(fieldName, array, obj);
    }

protected:
    OUTPUT_STREAM* m_Os;

    //! cache allocators for potential reuse
    TStrPoolAllocatorPtrMap m_AllocatorCache;

    //! Allow for different batches of documents to use independent allocators
    mutable TPoolAllocatorPtrStack m_JsonPoolAllocators;

private:
    enum E_ContainerType { E_Object = 0, E_Array = 1 };
    std::stack<E_ContainerType> m_ContainerType;

    std::stack<std::size_t> m_Levels;
};
}
}

#endif /*  INCLUDED_ml_core_CBoostJsonWriterBase_h */<|MERGE_RESOLUTION|>--- conflicted
+++ resolved
@@ -25,11 +25,8 @@
 
 #include <cmath>
 #include <memory>
-<<<<<<< HEAD
 #include <numeric>
 #include <regex>
-=======
->>>>>>> d78c078a
 #include <stack>
 
 namespace json = boost::json;
