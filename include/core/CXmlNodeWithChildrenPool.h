--- conflicted
+++ resolved
@@ -46,11 +46,10 @@
 //! allocation is in locking.  Where multiple threads are dealing
 //! with XML, it is better to have one node pool per thread.
 //!
-<<<<<<< HEAD
 class CORE_EXPORT CXmlNodeWithChildrenPool {
 public:
     //! Construct a pool that will accept as many nodes as a vector will hold
-    CXmlNodeWithChildrenPool(void);
+    CXmlNodeWithChildrenPool();
 
     //! Construct a pool that will never contain more than the specified
     //! number of recycled nodes - any nodes that are recycled once the
@@ -60,7 +59,7 @@
     //! Allocate a new XML node - callers MUST set the name and value of the
     //! returned node, as recycled nodes will still have their old name and
     //! value
-    CXmlNodeWithChildren::TXmlNodeWithChildrenP newNode(void);
+    CXmlNodeWithChildren::TXmlNodeWithChildrenP newNode();
 
     //! Allocate a new XML node with the provided name and value
     CXmlNodeWithChildren::TXmlNodeWithChildrenP newNode(std::string name, std::string value);
@@ -86,53 +85,6 @@
 
     //! The maximum number of nodes that will ever be cached by this pool
     size_t m_MaxRecycled;
-=======
-class CORE_EXPORT CXmlNodeWithChildrenPool
-{
-    public:
-        //! Construct a pool that will accept as many nodes as a vector will hold
-        CXmlNodeWithChildrenPool();
-
-        //! Construct a pool that will never contain more than the specified
-        //! number of recycled nodes - any nodes that are recycled once the
-        //! limit is reached will be deleted rather than cached
-        CXmlNodeWithChildrenPool(size_t maxRecycled);
-
-        //! Allocate a new XML node - callers MUST set the name and value of the
-        //! returned node, as recycled nodes will still have their old name and
-        //! value
-        CXmlNodeWithChildren::TXmlNodeWithChildrenP newNode();
-
-        //! Allocate a new XML node with the provided name and value
-        CXmlNodeWithChildren::TXmlNodeWithChildrenP newNode(std::string name,
-                                                            std::string value);
-
-        //! Allocate a new XML node with the provided name and value
-        template <typename TYPE>
-        CXmlNodeWithChildren::TXmlNodeWithChildrenP newNode(std::string name,
-                                                            const TYPE &value)
-        {
-            return this->newNode(name, CStringUtils::typeToString(value));
-        }
-
-        //! Allocate a new XML node with the provided name and value, specifying
-        //! whether the double should be output with full precision (e.g. for
-        //! persistence) or not (e.g. for human readability)
-        CXmlNodeWithChildren::TXmlNodeWithChildrenP newNode(const std::string &name,
-                                                            double value,
-                                                            CIEEE754::EPrecision precision);
-
-        //! Recycle an XML node, plus any children it may have
-        void recycle(CXmlNodeWithChildren::TXmlNodeWithChildrenP &nodePtr);
-
-    private:
-        //! Vector of recycled nodes that can be quickly provided
-        //! without performing any memory allocations.
-        CXmlNodeWithChildren::TChildNodePVec m_Recycled;
-
-        //! The maximum number of nodes that will ever be cached by this pool
-        size_t                               m_MaxRecycled;
->>>>>>> d4e4cca7
 };
 }
 }
