/*
 * ELASTICSEARCH CONFIDENTIAL
 *
 * Copyright (c) 2016 Elasticsearch BV. All Rights Reserved.
 *
 * Notice: this software, and all information contained
 * therein, is the exclusive property of Elasticsearch BV
 * and its licensors, if any, and is protected under applicable
 * domestic and foreign law, and international treaties.
 *
 * Reproduction, republication or distribution without the
 * express written consent of Elasticsearch BV is
 * strictly prohibited.
 */
#ifndef INCLUDED_ml_core_CProgName_h
#define INCLUDED_ml_core_CProgName_h

#include <core/CNonInstantiatable.h>
#include <core/ImportExport.h>

#include <string>

namespace ml {
namespace core {

//! \brief
//! Get the name/location of the current program.
//!
//! DESCRIPTION:\n
//! Get the simple name of the current program and the absolute
//! path of the directory that it was loaded from.
//!
//! Being able to find out where the program executable is located
//! means other files can be picked up relative to this location.
//!
//! IMPLEMENTATION DECISIONS:\n
//! For the name, just the program name is returned, with no path
//! or extension.
//!
<<<<<<< HEAD
class CORE_EXPORT CProgName : private CNonInstantiatable {
public:
    //! Get the name of the current program.  On error, an empty string is
    //! returned.
    static std::string progName(void);

    //! Get the directory where the current program's executable image is
    //! located.  On error, an empty string is returned.
    static std::string progDir(void);
=======
class CORE_EXPORT CProgName : private CNonInstantiatable
{
    public:
        //! Get the name of the current program.  On error, an empty string is
        //! returned.
        static std::string progName();

        //! Get the directory where the current program's executable image is
        //! located.  On error, an empty string is returned.
        static std::string progDir();
>>>>>>> d4e4cca7
};
}
}

#endif // INCLUDED_ml_core_CProgName_h<|MERGE_RESOLUTION|>--- conflicted
+++ resolved
@@ -37,28 +37,15 @@
 //! For the name, just the program name is returned, with no path
 //! or extension.
 //!
-<<<<<<< HEAD
 class CORE_EXPORT CProgName : private CNonInstantiatable {
 public:
     //! Get the name of the current program.  On error, an empty string is
     //! returned.
-    static std::string progName(void);
+    static std::string progName();
 
     //! Get the directory where the current program's executable image is
     //! located.  On error, an empty string is returned.
-    static std::string progDir(void);
-=======
-class CORE_EXPORT CProgName : private CNonInstantiatable
-{
-    public:
-        //! Get the name of the current program.  On error, an empty string is
-        //! returned.
-        static std::string progName();
-
-        //! Get the directory where the current program's executable image is
-        //! located.  On error, an empty string is returned.
-        static std::string progDir();
->>>>>>> d4e4cca7
+    static std::string progDir();
 };
 }
 }
