/*
 * ELASTICSEARCH CONFIDENTIAL
 *
 * Copyright (c) 2016 Elasticsearch BV. All Rights Reserved.
 *
 * Notice: this software, and all information contained
 * therein, is the exclusive property of Elasticsearch BV
 * and its licensors, if any, and is protected under applicable
 * domestic and foreign law, and international treaties.
 *
 * Reproduction, republication or distribution without the
 * express written consent of Elasticsearch BV is
 * strictly prohibited.
 */
#ifndef INCLUDED_ml_learn_CMessageBuffer_h
#define INCLUDED_ml_learn_CMessageBuffer_h

#include <core/CCondition.h>
#include <core/CLogger.h>
#include <core/CMutex.h>
#include <core/CScopedLock.h>
#include <core/CThread.h>
#include <core/CoreTypes.h>

#include <limits>

namespace ml {
namespace core {

//! \brief
//! A thread safe message buffer.
//!
//! DESCRIPTION:\n
//! A thread safe message buffer.
//!
//! IMPLEMENTATION DECISIONS:\n
//! A generic interface for a buffer where data
//! can be added in one thread (addMessage) and
//! flushed and processed in another (flush) and (process)
//!
template<typename MESSAGE, typename BUFFER>
class CMessageBuffer {
public:
    CMessageBuffer(BUFFER& buffer) : m_Thread(*this), m_Condition(m_Mutex), m_Buffer(buffer) {}

<<<<<<< HEAD
    virtual ~CMessageBuffer(void) {}

    //! Initialise - create the receiving thread
    bool start(void) {
        CScopedLock lock(m_Mutex);
=======
        virtual ~CMessageBuffer()
        {
        }

        //! Initialise - create the receiving thread
        bool start()
        {
            CScopedLock lock(m_Mutex);
>>>>>>> d4e4cca7

        if (m_Thread.start() == false) {
            LOG_ERROR("Unable to initialise thread");
            return false;
        }

        m_Condition.wait();

        return true;
    }

<<<<<<< HEAD
    //! Shutdown - kill thread
    bool stop(void) {
        m_Thread.stop();
=======
        //! Shutdown - kill thread
        bool stop()
        {
            m_Thread.stop();
>>>>>>> d4e4cca7

        return true;
    }

    void addMessage(const MESSAGE& msg) {
        CScopedLock lock(m_Mutex);

        m_Buffer.addMessage(msg);
    }

private:
    class CMessageBufferThread : public CThread {
    public:
        CMessageBufferThread(CMessageBuffer<MESSAGE, BUFFER>& messageBuffer)
            : m_MessageBuffer(messageBuffer), m_Shutdown(false), m_IsRunning(false) {}

<<<<<<< HEAD
        //! The queue must have the mutex for this to be called
        bool isRunning(void) const {
            // Assumes lock
            return m_IsRunning;
        }

    protected:
        void run(void) {
            typedef std::vector<MESSAGE> TMessageVec;
=======
                //! The queue must have the mutex for this to be called
                bool isRunning() const
                {
                    // Assumes lock
                    return m_IsRunning;
                }

            protected:
                void run()
                {
                    using TMessageVec = std::vector<MESSAGE>;
>>>>>>> d4e4cca7

            m_MessageBuffer.m_Mutex.lock();

            m_IsRunning = true;

            m_MessageBuffer.m_Condition.signal();

            while (!m_Shutdown) {
                m_MessageBuffer.m_Condition.wait(m_MessageBuffer.m_Buffer.flushInterval());

                TMessageVec data;

                core_t::TTime flushedTime(m_MessageBuffer.m_Buffer.flushMessages(data));
                m_MessageBuffer.m_Mutex.unlock();
                m_MessageBuffer.m_Buffer.processMessages(data, flushedTime);
                m_MessageBuffer.m_Mutex.lock();
            }

            // Flush outstanding messages (maintain lock)
            TMessageVec data;

            m_MessageBuffer.m_Buffer.flushAllMessages(data);
            m_MessageBuffer.m_Buffer.processMessages(data, std::numeric_limits<core_t::TTime>::max());

            m_IsRunning = false;

            m_MessageBuffer.m_Mutex.unlock();
        }

<<<<<<< HEAD
        void shutdown(void) {
            CScopedLock lock(m_MessageBuffer.m_Mutex);
=======
                void shutdown()
                {
                    CScopedLock lock(m_MessageBuffer.m_Mutex);
>>>>>>> d4e4cca7

            m_Shutdown = true;
            m_MessageBuffer.m_Condition.signal();
        }

    private:
        CMessageBuffer<MESSAGE, BUFFER>& m_MessageBuffer;
        bool m_Shutdown;
        bool m_IsRunning;
    };

    CMessageBufferThread m_Thread;
    CMutex m_Mutex;
    CCondition m_Condition;
    BUFFER& m_Buffer;

    friend class CMessageBufferThread;
};
}
}

#endif // INCLUDED_ml_learn_CMessageBuffer_h<|MERGE_RESOLUTION|>--- conflicted
+++ resolved
@@ -43,22 +43,11 @@
 public:
     CMessageBuffer(BUFFER& buffer) : m_Thread(*this), m_Condition(m_Mutex), m_Buffer(buffer) {}
 
-<<<<<<< HEAD
-    virtual ~CMessageBuffer(void) {}
+    virtual ~CMessageBuffer() {}
 
     //! Initialise - create the receiving thread
-    bool start(void) {
+    bool start() {
         CScopedLock lock(m_Mutex);
-=======
-        virtual ~CMessageBuffer()
-        {
-        }
-
-        //! Initialise - create the receiving thread
-        bool start()
-        {
-            CScopedLock lock(m_Mutex);
->>>>>>> d4e4cca7
 
         if (m_Thread.start() == false) {
             LOG_ERROR("Unable to initialise thread");
@@ -70,16 +59,9 @@
         return true;
     }
 
-<<<<<<< HEAD
     //! Shutdown - kill thread
-    bool stop(void) {
+    bool stop() {
         m_Thread.stop();
-=======
-        //! Shutdown - kill thread
-        bool stop()
-        {
-            m_Thread.stop();
->>>>>>> d4e4cca7
 
         return true;
     }
@@ -96,29 +78,15 @@
         CMessageBufferThread(CMessageBuffer<MESSAGE, BUFFER>& messageBuffer)
             : m_MessageBuffer(messageBuffer), m_Shutdown(false), m_IsRunning(false) {}
 
-<<<<<<< HEAD
         //! The queue must have the mutex for this to be called
-        bool isRunning(void) const {
+        bool isRunning() const {
             // Assumes lock
             return m_IsRunning;
         }
 
     protected:
-        void run(void) {
-            typedef std::vector<MESSAGE> TMessageVec;
-=======
-                //! The queue must have the mutex for this to be called
-                bool isRunning() const
-                {
-                    // Assumes lock
-                    return m_IsRunning;
-                }
-
-            protected:
-                void run()
-                {
-                    using TMessageVec = std::vector<MESSAGE>;
->>>>>>> d4e4cca7
+        void run() {
+            using TMessageVec = std::vector<MESSAGE>;
 
             m_MessageBuffer.m_Mutex.lock();
 
@@ -148,14 +116,8 @@
             m_MessageBuffer.m_Mutex.unlock();
         }
 
-<<<<<<< HEAD
-        void shutdown(void) {
+        void shutdown() {
             CScopedLock lock(m_MessageBuffer.m_Mutex);
-=======
-                void shutdown()
-                {
-                    CScopedLock lock(m_MessageBuffer.m_Mutex);
->>>>>>> d4e4cca7
 
             m_Shutdown = true;
             m_MessageBuffer.m_Condition.signal();
