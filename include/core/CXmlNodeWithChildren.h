/*
 * ELASTICSEARCH CONFIDENTIAL
 *
 * Copyright (c) 2016 Elasticsearch BV. All Rights Reserved.
 *
 * Notice: this software, and all information contained
 * therein, is the exclusive property of Elasticsearch BV
 * and its licensors, if any, and is protected under applicable
 * domestic and foreign law, and international treaties.
 *
 * Reproduction, republication or distribution without the
 * express written consent of Elasticsearch BV is
 * strictly prohibited.
 */
#ifndef INCLUDED_ml_core_CXmlNodeWithChildren_h
#define INCLUDED_ml_core_CXmlNodeWithChildren_h

#include <core/CXmlNode.h>
#include <core/ImportExport.h>

#include <boost/shared_ptr.hpp>

#include <vector>

namespace ml {
namespace core {
class CXmlNodeWithChildrenPool;

//! \brief
//! Representation of a XML node that can model a hierarchy.
//!
//! DESCRIPTION:\n
//! Representation of a XML node that can model a hierarchy.
//!
//! IMPLEMENTATION DECISIONS:\n
//! Currently no support for sorting children into any order.
//!
<<<<<<< HEAD
class CORE_EXPORT CXmlNodeWithChildren : public CXmlNode {
public:
    typedef boost::shared_ptr<CXmlNodeWithChildren> TXmlNodeWithChildrenP;

    typedef std::vector<TXmlNodeWithChildrenP> TChildNodePVec;
    typedef TChildNodePVec::iterator TChildNodePVecItr;
    typedef TChildNodePVec::const_iterator TChildNodePVecCItr;

public:
    CXmlNodeWithChildren(void);
=======
class CORE_EXPORT CXmlNodeWithChildren : public CXmlNode
{
    public:
        using TXmlNodeWithChildrenP = boost::shared_ptr<CXmlNodeWithChildren>;

        using TChildNodePVec = std::vector<TXmlNodeWithChildrenP>;
        using TChildNodePVecItr = TChildNodePVec::iterator;
        using TChildNodePVecCItr = TChildNodePVec::const_iterator;

    public:
        CXmlNodeWithChildren();
>>>>>>> d4e4cca7

    CXmlNodeWithChildren(const std::string& name);

    CXmlNodeWithChildren(const std::string& name, const std::string& value);

    CXmlNodeWithChildren(const std::string& name, const std::string& value, const CXmlNode::TStrStrMap& attributes);

    CXmlNodeWithChildren(const CXmlNodeWithChildren& arg);

<<<<<<< HEAD
    virtual ~CXmlNodeWithChildren(void);
=======
        virtual ~CXmlNodeWithChildren();
>>>>>>> d4e4cca7

    CXmlNodeWithChildren& operator=(const CXmlNodeWithChildren& rhs);

    //! Add a child with no children of its own
    void addChild(const CXmlNode& child);

    //! Add a child
    void addChild(const CXmlNodeWithChildren& child);

    //! Add a child wrapped in a shared pointer
    void addChildP(const TXmlNodeWithChildrenP& childP);

<<<<<<< HEAD
    //! Get children
    const TChildNodePVec& children(void) const;

    //! Debug dump of hierarchy
    virtual std::string dump(void) const;
    virtual std::string dump(size_t indent) const;
=======
        //! Get children
        const TChildNodePVec &children() const;

        //! Debug dump of hierarchy
        virtual std::string dump() const;
        virtual std::string dump(size_t indent) const;
>>>>>>> d4e4cca7

private:
    //! Vector of children of this node - stored by pointer
    //! rather than by value to avoid slicing if derived classes
    //! are ever added
    TChildNodePVec m_Children;

    friend class CXmlNodeWithChildrenPool;
};
}
}

#endif // INCLUDED_ml_core_CXmlNodeWithChildren_h<|MERGE_RESOLUTION|>--- conflicted
+++ resolved
@@ -35,30 +35,16 @@
 //! IMPLEMENTATION DECISIONS:\n
 //! Currently no support for sorting children into any order.
 //!
-<<<<<<< HEAD
 class CORE_EXPORT CXmlNodeWithChildren : public CXmlNode {
 public:
-    typedef boost::shared_ptr<CXmlNodeWithChildren> TXmlNodeWithChildrenP;
+    using TXmlNodeWithChildrenP = boost::shared_ptr<CXmlNodeWithChildren>;
 
-    typedef std::vector<TXmlNodeWithChildrenP> TChildNodePVec;
-    typedef TChildNodePVec::iterator TChildNodePVecItr;
-    typedef TChildNodePVec::const_iterator TChildNodePVecCItr;
+    using TChildNodePVec = std::vector<TXmlNodeWithChildrenP>;
+    using TChildNodePVecItr = TChildNodePVec::iterator;
+    using TChildNodePVecCItr = TChildNodePVec::const_iterator;
 
 public:
-    CXmlNodeWithChildren(void);
-=======
-class CORE_EXPORT CXmlNodeWithChildren : public CXmlNode
-{
-    public:
-        using TXmlNodeWithChildrenP = boost::shared_ptr<CXmlNodeWithChildren>;
-
-        using TChildNodePVec = std::vector<TXmlNodeWithChildrenP>;
-        using TChildNodePVecItr = TChildNodePVec::iterator;
-        using TChildNodePVecCItr = TChildNodePVec::const_iterator;
-
-    public:
-        CXmlNodeWithChildren();
->>>>>>> d4e4cca7
+    CXmlNodeWithChildren();
 
     CXmlNodeWithChildren(const std::string& name);
 
@@ -68,11 +54,7 @@
 
     CXmlNodeWithChildren(const CXmlNodeWithChildren& arg);
 
-<<<<<<< HEAD
-    virtual ~CXmlNodeWithChildren(void);
-=======
-        virtual ~CXmlNodeWithChildren();
->>>>>>> d4e4cca7
+    virtual ~CXmlNodeWithChildren();
 
     CXmlNodeWithChildren& operator=(const CXmlNodeWithChildren& rhs);
 
@@ -85,21 +67,12 @@
     //! Add a child wrapped in a shared pointer
     void addChildP(const TXmlNodeWithChildrenP& childP);
 
-<<<<<<< HEAD
     //! Get children
-    const TChildNodePVec& children(void) const;
+    const TChildNodePVec& children() const;
 
     //! Debug dump of hierarchy
-    virtual std::string dump(void) const;
+    virtual std::string dump() const;
     virtual std::string dump(size_t indent) const;
-=======
-        //! Get children
-        const TChildNodePVec &children() const;
-
-        //! Debug dump of hierarchy
-        virtual std::string dump() const;
-        virtual std::string dump(size_t indent) const;
->>>>>>> d4e4cca7
 
 private:
     //! Vector of children of this node - stored by pointer
