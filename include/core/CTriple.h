--- conflicted
+++ resolved
@@ -40,17 +40,16 @@
 //! meaning it can be used as a boost::unordered_map key provided the
 //! underlying types can be hashed using a boost::hasher.
 template<typename T1, typename T2, typename T3>
-<<<<<<< HEAD
 class CTriple : private boost::equality_comparable<CTriple<T1, T2, T3>, boost::partially_ordered<CTriple<T1, T2, T3>>> {
 public:
     //! See CMemory.
-    static bool dynamicSizeAlwaysZero(void) {
+    static bool dynamicSizeAlwaysZero() {
         return memory_detail::SDynamicSizeAlwaysZero<T1>::value() && memory_detail::SDynamicSizeAlwaysZero<T2>::value() &&
                memory_detail::SDynamicSizeAlwaysZero<T3>::value();
     }
 
 public:
-    CTriple(void) : first(), second(), third() {}
+    CTriple() : first(), second(), third() {}
     CTriple(const T1& first_, const T2& second_, const T3& third_) : first(first_), second(second_), third(third_) {}
 
     bool operator==(const CTriple& other) const { return first == other.first && second == other.second && third == other.third; }
@@ -59,49 +58,13 @@
         if (first == other.first) {
             if (second == other.second) {
                 return third < other.third;
-=======
-class CTriple : private boost::equality_comparable< CTriple<T1, T2, T3>,
-                        boost::partially_ordered< CTriple<T1, T2, T3> > >
-{
-    public:
-        //! See CMemory.
-        static bool dynamicSizeAlwaysZero()
-        {
-            return    memory_detail::SDynamicSizeAlwaysZero<T1>::value()
-                   && memory_detail::SDynamicSizeAlwaysZero<T2>::value()
-                   && memory_detail::SDynamicSizeAlwaysZero<T3>::value();
-        }
-
-    public:
-        CTriple() : first(), second(), third() {}
-        CTriple(const T1 &first_, const T2 &second_, const T3 &third_) :
-                first(first_), second(second_), third(third_)
-        {
-        }
-
-        bool operator==(const CTriple &other) const
-        {
-            return first == other.first && second == other.second && third == other.third;
-        }
-
-        bool operator<(const CTriple &other) const
-        {
-            if (first == other.first)
-            {
-                if (second == other.second)
-                {
-                    return third < other.third;
-                }
-                return second < other.second;
->>>>>>> d4e4cca7
             }
             return second < other.second;
         }
-<<<<<<< HEAD
         return first < other.first;
     }
 
-    std::size_t hash(void) const {
+    std::size_t hash() const {
         std::size_t seed = 0;
         boost::hash_combine(seed, first);
         boost::hash_combine(seed, second);
@@ -116,7 +79,7 @@
         CMemoryDebug::dynamicSize("third", third, mem);
     }
 
-    std::size_t memoryUsage(void) const {
+    std::size_t memoryUsage() const {
         std::size_t mem = 0;
         mem += CMemory::dynamicSize(first);
         mem += CMemory::dynamicSize(second);
@@ -128,39 +91,6 @@
     T1 first;
     T2 second;
     T3 third;
-=======
-
-        std::size_t hash() const
-        {
-            std::size_t seed = 0;
-            boost::hash_combine(seed, first);
-            boost::hash_combine(seed, second);
-            boost::hash_combine(seed, third);
-            return seed;
-        }
-
-        void debugMemoryUsage(CMemoryUsage::TMemoryUsagePtr mem) const
-        {
-            mem->setName("CTriple");
-            CMemoryDebug::dynamicSize("first", first, mem);
-            CMemoryDebug::dynamicSize("second", second, mem);
-            CMemoryDebug::dynamicSize("third", third, mem);
-        }
-
-        std::size_t memoryUsage() const
-        {
-            std::size_t mem = 0;
-            mem += CMemory::dynamicSize(first);
-            mem += CMemory::dynamicSize(second);
-            mem += CMemory::dynamicSize(third);
-            return mem;
-        }
-
-    public:
-        T1 first;
-        T2 second;
-        T3 third;
->>>>>>> d4e4cca7
 };
 
 template<typename T1, typename T2, typename T3>
