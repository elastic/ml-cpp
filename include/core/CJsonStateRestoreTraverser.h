--- conflicted
+++ resolved
@@ -45,66 +45,65 @@
 //! have attributes).  This may complicate code that needs to be 100%
 //! JSON/XML agnostic.
 //!
-<<<<<<< HEAD
 class CORE_EXPORT CJsonStateRestoreTraverser : public CStateRestoreTraverser {
 public:
     CJsonStateRestoreTraverser(std::istream& inputStream);
 
     //! Navigate to the next element at the current level, or return false
     //! if there isn't one
-    virtual bool next(void);
+    virtual bool next();
 
     //! Go to the start of the next object
     //! Stops at the first '}' character so this will not
     //! work with nested objects
-    bool nextObject(void);
+    bool nextObject();
 
     //! Does the current element have a sub-level?
-    virtual bool hasSubLevel(void) const;
+    virtual bool hasSubLevel() const;
 
     //! Get the name of the current element - the returned reference is only
     //! valid for as long as the traverser is pointing at the same element
-    virtual const std::string& name(void) const;
+    virtual const std::string& name() const;
 
     //! Get the value of the current element - the returned reference is
     //! only valid for as long as the traverser is pointing at the same
     //! element
-    virtual const std::string& value(void) const;
+    virtual const std::string& value() const;
 
     //! Is the traverser at the end of the inputstream?
-    virtual bool isEof(void) const;
+    virtual bool isEof() const;
 
 protected:
     //! Navigate to the start of the sub-level of the current element, or
     //! return false if there isn't one
-    virtual bool descend(void);
+    virtual bool descend();
 
     //! Navigate to the element of the level above from which descend() was
     //! called, or return false if there isn't a level above
-    virtual bool ascend(void);
+    virtual bool ascend();
 
     //! Print debug
-    void debug(void) const;
+    void debug() const;
 
 private:
     //! Accessors for alternating state variables
-    size_t currentLevel(void) const;
-    bool currentIsEndOfLevel(void) const;
-    const std::string& currentName(void) const;
-    const std::string& currentValue(void) const;
-    size_t nextLevel(void) const;
-    bool nextIsEndOfLevel(void) const;
-    const std::string& nextName(void) const;
-    const std::string& nextValue(void) const;
+    size_t currentLevel() const;
+    bool currentIsEndOfLevel() const;
+    const std::string& currentName() const;
+    const std::string& currentValue() const;
+    size_t nextLevel() const;
+    bool nextIsEndOfLevel() const;
+    const std::string& nextName() const;
+    const std::string& nextValue() const;
 
     //! Start off the parsing process
-    bool start(void);
+    bool start();
 
     //! Get the next token
     bool advance();
 
     //! Log an error that the JSON parser has detected
-    void logError(void);
+    void logError();
 
     //! Continue parsing the JSON structure
     bool parseNext(bool remember);
@@ -147,127 +146,6 @@
             E_TokenObjectEnd = 10,
             E_TokenArrayStart = 11,
             E_TokenArrayEnd = 12
-=======
-class CORE_EXPORT CJsonStateRestoreTraverser : public CStateRestoreTraverser
-{
-    public:
-        CJsonStateRestoreTraverser(std::istream &inputStream);
-
-        //! Navigate to the next element at the current level, or return false
-        //! if there isn't one
-        virtual bool next();
-
-        //! Go to the start of the next object
-        //! Stops at the first '}' character so this will not
-        //! work with nested objects
-        bool nextObject();
-
-        //! Does the current element have a sub-level?
-        virtual bool hasSubLevel() const;
-
-        //! Get the name of the current element - the returned reference is only
-        //! valid for as long as the traverser is pointing at the same element
-        virtual const std::string &name() const;
-
-        //! Get the value of the current element - the returned reference is
-        //! only valid for as long as the traverser is pointing at the same
-        //! element
-        virtual const std::string &value() const;
-
-        //! Is the traverser at the end of the inputstream?
-        virtual bool isEof() const;
-
-    protected:
-        //! Navigate to the start of the sub-level of the current element, or
-        //! return false if there isn't one
-        virtual bool descend();
-
-        //! Navigate to the element of the level above from which descend() was
-        //! called, or return false if there isn't a level above
-        virtual bool ascend();
-
-        //! Print debug
-        void debug() const;
-
-    private:
-        //! Accessors for alternating state variables
-        size_t currentLevel() const;
-        bool currentIsEndOfLevel() const;
-        const std::string &currentName() const;
-        const std::string &currentValue() const;
-        size_t nextLevel() const;
-        bool nextIsEndOfLevel() const;
-        const std::string &nextName() const;
-        const std::string &nextValue() const;
-
-        //! Start off the parsing process
-        bool start();
-
-        //! Get the next token
-        bool advance();
-
-        //! Log an error that the JSON parser has detected
-        void logError();
-
-        //! Continue parsing the JSON structure
-        bool parseNext(bool remember);
-
-        //! Skip the (JSON) array until it ends
-        bool skipArray();
-
-    private:
-
-        //! <a href="http://rapidjson.org/classrapidjson_1_1_handler.html">Handler</a>
-        //! for events fired by rapidjson during parsing.
-        struct SRapidJsonHandler final
-        {
-            SRapidJsonHandler();
-
-            bool Null();
-            bool Bool(bool b);
-            bool Int(int i);
-            bool Uint(unsigned u);
-            bool Int64(int64_t i);
-            bool Uint64(uint64_t u);
-            bool Double(double d);
-            bool RawNumber(const char*, rapidjson::SizeType, bool);
-            bool String(const char *str, rapidjson::SizeType length, bool);
-            bool StartObject();
-            bool Key(const char *str, rapidjson::SizeType length, bool);
-            bool EndObject(rapidjson::SizeType);
-            bool StartArray();
-            bool EndArray(rapidjson::SizeType);
-
-            enum ETokenType
-            {
-                E_TokenNull = 0,
-                E_TokenKey = 1,
-                E_TokenBool = 2,
-                E_TokenInt = 3,
-                E_TokenUInt = 4,
-                E_TokenInt64 = 5,
-                E_TokenUInt64 = 6,
-                E_TokenDouble = 7,
-                E_TokenString = 8,
-                E_TokenObjectStart = 9,
-                E_TokenObjectEnd = 10,
-                E_TokenArrayStart = 11,
-                E_TokenArrayEnd = 12
-            };
-
-            ETokenType                   s_Type;
-
-            size_t                       s_Level[2];
-            bool                         s_IsEndOfLevel[2];
-            std::string                  s_Name[2];
-            std::string                  s_Value[2];
-
-            //! Setting m_NextIndex = (1 - m_NextIndex) advances the
-            //! stored details.
-            size_t                       s_NextIndex;
-
-            bool                         s_RememberValue;
->>>>>>> d4e4cca7
         };
 
         ETokenType s_Type;
