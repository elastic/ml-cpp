--- conflicted
+++ resolved
@@ -70,69 +70,27 @@
 //! MyPenaltyA and MyPenaltyB.
 class CONFIG_EXPORT CPenalty {
 public:
-    typedef std::vector<double> TDoubleVec;
-    typedef std::vector<std::size_t> TSizeVec;
-    typedef std::vector<core_t::TTime> TTimeVec;
-    typedef std::vector<std::string> TStrVec;
-    typedef boost::shared_ptr<CPenalty> TPenaltyPtr;
-    typedef boost::shared_ptr<const CPenalty> TPenaltyCPtr;
-    typedef std::vector<TPenaltyCPtr> TPenaltyCPtrVec;
+    using TDoubleVec = std::vector<double>;
+    using TSizeVec = std::vector<std::size_t>;
+    using TTimeVec = std::vector<core_t::TTime>;
+    using TStrVec = std::vector<std::string>;
+    using TPenaltyPtr = boost::shared_ptr<CPenalty>;
+    using TPenaltyCPtr = boost::shared_ptr<const CPenalty>;
+    using TPenaltyCPtrVec = std::vector<TPenaltyCPtr>;
 
     //! \brief Represents the result of multiplying penalties.
     class CClosure {
     public:
-<<<<<<< HEAD
         CClosure(const CPenalty& penalty);
 
         //! Create a penalty on the heap from this closure.
-        CPenalty* clone(void) const;
+        CPenalty* clone() const;
 
         //! Add a penalty to the closure.
         CClosure& add(const CPenalty& penalty);
 
         //! Get the closure's penalties.
-        TPenaltyCPtrVec& penalties(void);
-=======
-        using TDoubleVec = std::vector<double>;
-        using TSizeVec = std::vector<std::size_t>;
-        using TTimeVec = std::vector<core_t::TTime>;
-        using TStrVec = std::vector<std::string>;
-        using TPenaltyPtr = boost::shared_ptr<CPenalty>;
-        using TPenaltyCPtr = boost::shared_ptr<const CPenalty>;
-        using TPenaltyCPtrVec = std::vector<TPenaltyCPtr>;
-
-        //! \brief Represents the result of multiplying penalties.
-        class CClosure
-        {
-            public:
-                CClosure(const CPenalty &penalty);
-
-                //! Create a penalty on the heap from this closure.
-                CPenalty *clone() const;
-
-                //! Add a penalty to the closure.
-                CClosure &add(const CPenalty &penalty);
-
-                //! Get the closure's penalties.
-                TPenaltyCPtrVec &penalties();
-
-            private:
-                //! The penalties in the closure.
-                TPenaltyCPtrVec m_Penalties;
-        };
-
-    public:
-        CPenalty(const CAutoconfigurerParams &params);
-        CPenalty(const CPenalty &other);
-        explicit CPenalty(CClosure other);
-        virtual ~CPenalty();
-
-        //! Create a copy on the heap.
-        virtual CPenalty *clone() const;
-
-        //! Get the name of this penalty.
-        virtual std::string name() const;
->>>>>>> d4e4cca7
+        TPenaltyCPtrVec& penalties();
 
     private:
         //! The penalties in the closure.
@@ -143,13 +101,13 @@
     CPenalty(const CAutoconfigurerParams& params);
     CPenalty(const CPenalty& other);
     explicit CPenalty(CClosure other);
-    virtual ~CPenalty(void);
+    virtual ~CPenalty();
 
     //! Create a copy on the heap.
-    virtual CPenalty* clone(void) const;
+    virtual CPenalty* clone() const;
 
     //! Get the name of this penalty.
-    virtual std::string name(void) const;
+    virtual std::string name() const;
 
     //! Get the product penalty of this and \p rhs.
     const CPenalty& operator*=(const CPenalty& rhs);
@@ -163,20 +121,11 @@
         this->penalty(stats, penalty, ignore);
     }
 
-<<<<<<< HEAD
     //! Compute the penalty to apply for the first property.
     void penalty(const CFieldStatistics& stats, double& penalty, std::string& description) const;
 
     //! Update the penalties of \p detector.
     void penalize(CDetectorSpecification& spec) const;
-=======
-    protected:
-        using TAutoconfigurerParamsCRef = boost::reference_wrapper<const CAutoconfigurerParams>;
-
-    protected:
-        //! Get the parameters.
-        const CAutoconfigurerParams &params() const;
->>>>>>> d4e4cca7
 
     //! Compute the score for \p penalty.
     static double score(double penalty);
@@ -185,11 +134,11 @@
     static bool scoreIsZeroFor(double penalty);
 
 protected:
-    typedef boost::reference_wrapper<const CAutoconfigurerParams> TAutoconfigurerParamsCRef;
+    using TAutoconfigurerParamsCRef = boost::reference_wrapper<const CAutoconfigurerParams>;
 
 protected:
     //! Get the parameters.
-    const CAutoconfigurerParams& params(void) const;
+    const CAutoconfigurerParams& params() const;
 
 private:
     //! Not assignable.
