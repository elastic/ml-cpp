/*
 * ELASTICSEARCH CONFIDENTIAL
 *
 * Copyright (c) 2016 Elasticsearch BV. All Rights Reserved.
 *
 * Notice: this software, and all information contained
 * therein, is the exclusive property of Elasticsearch BV
 * and its licensors, if any, and is protected under applicable
 * domestic and foreign law, and international treaties.
 *
 * Reproduction, republication or distribution without the
 * express written consent of Elasticsearch BV is
 * strictly prohibited.
 */

#ifndef INCLUDED_ml_config_CDataSummaryStatistics_h
#define INCLUDED_ml_config_CDataSummaryStatistics_h

#include <core/CoreTypes.h>

#include <maths/CBasicStatistics.h>
#include <maths/CBjkstUniqueValues.h>
#include <maths/CCountMinSketch.h>
#include <maths/CEntropySketch.h>
#include <maths/CPRNG.h>
#include <maths/CQuantileSketch.h>
#include <maths/CXMeansOnline1d.h>

#include <config/ImportExport.h>

#include <boost/unordered_map.hpp>

#include <stdint.h>

namespace ml {
namespace config {

//! \brief Basic summary statistics for both categorical and numerical
//! data.
//!
//! DESCRIPTION:\n
//! This gets the time range of the data set and computes the mean rate
//! of records in the data set.
<<<<<<< HEAD
class CONFIG_EXPORT CDataSummaryStatistics {
public:
    CDataSummaryStatistics(void);
=======
class CONFIG_EXPORT CDataSummaryStatistics
{
    public:
        CDataSummaryStatistics();
>>>>>>> d4e4cca7

    //! Add an example arriving at \p time.
    void add(core_t::TTime time);

<<<<<<< HEAD
    //! Get the total count of examples.
    uint64_t count(void) const;

    //! Get the earliest time of any example.
    core_t::TTime earliest(void) const;

    //! Get the latest time of any example.
    core_t::TTime latest(void) const;

    //! The mean rate of examples in the data set.
    double meanRate(void) const;

protected:
    typedef maths::CBasicStatistics::COrderStatisticsStack<core_t::TTime, 1> TMinTimeAccumulator;
    typedef maths::CBasicStatistics::COrderStatisticsStack<core_t::TTime, 1, std::greater<core_t::TTime>> TMaxTimeAccumulator;
=======
        //! Get the total count of examples.
        uint64_t count() const;

        //! Get the earliest time of any example.
        core_t::TTime earliest() const;

        //! Get the latest time of any example.
        core_t::TTime latest() const;

        //! The mean rate of examples in the data set.
        double meanRate() const;

    protected:
        using TMinTimeAccumulator = maths::CBasicStatistics::COrderStatisticsStack<core_t::TTime, 1>;
        using TMaxTimeAccumulator = maths::CBasicStatistics::COrderStatisticsStack<core_t::TTime, 1, std::greater<core_t::TTime> >;
>>>>>>> d4e4cca7

private:
    //! The earliest example time.
    TMinTimeAccumulator m_Earliest;
    //! The latest example time.
    TMaxTimeAccumulator m_Latest;
    //! The total count of examples.
    uint64_t m_Count;
};

//! \brief Computes simple summary statistics for a categorical data set.
//!
//! DESCRIPTION:\n
//! This computes simple summary statistics of a categorical data set.
//! In particular, it computes count, distinct count, the count of a
//! specified number of the most frequent categories and mean rate.
//!
//! IMPLEMENTATION:\n
//! The estimates of distinct count and most frequent category counts
//! are exact for small data sets and then switch seemlessly to using
//! appropriate sketch data structures for very high distinct counts.
<<<<<<< HEAD
class CONFIG_EXPORT CCategoricalDataSummaryStatistics : public CDataSummaryStatistics {
public:
    typedef std::pair<std::string, std::size_t> TStrSizePr;
    typedef std::vector<TStrSizePr> TStrSizePrVec;
=======
class CONFIG_EXPORT CCategoricalDataSummaryStatistics : public CDataSummaryStatistics
{
    public:
        using TStrSizePr = std::pair<std::string, std::size_t>;
        using TStrSizePrVec = std::vector<TStrSizePr>;
>>>>>>> d4e4cca7

    //! The smallest cardinality at which we'll approximate the statistics.
    static const std::size_t TO_APPROXIMATE = 5000000;

public:
    explicit CCategoricalDataSummaryStatistics(std::size_t n, std::size_t toApproximate = TO_APPROXIMATE);
    CCategoricalDataSummaryStatistics(const CDataSummaryStatistics& other, std::size_t n, std::size_t toApproximate = TO_APPROXIMATE);

    //! Add an example at \p time.
    void add(core_t::TTime time, const std::string& example);

<<<<<<< HEAD
    //! Get the distinct count of categories.
    std::size_t distinctCount(void) const;

    //! Get the minimum length of any category.
    std::size_t minimumLength(void) const;

    //! Get the maximum length of any category.
    std::size_t maximumLength(void) const;

    //! Get the estimated empirical entropy of the categories.
    double entropy(void) const;
=======
        //! Get the distinct count of categories.
        std::size_t distinctCount() const;

        //! Get the minimum length of any category.
        std::size_t minimumLength() const;

        //! Get the maximum length of any category.
        std::size_t maximumLength() const;

        //! Get the estimated empirical entropy of the categories.
        double entropy() const;
>>>>>>> d4e4cca7

    //! Get the top-n most frequent categories and their counts.
    void topN(TStrSizePrVec& result) const;

<<<<<<< HEAD
    //! Get the mean count in the remaining categories.
    double meanCountInRemainders(void) const;
=======
        //! Get the mean count in the remaining categories.
        double meanCountInRemainders() const;
>>>>>>> d4e4cca7

private:
    //! The number of n-grams on which we maintain statistics.
    static const std::size_t NUMBER_N_GRAMS = 5;

<<<<<<< HEAD
private:
    typedef std::pair<uint32_t, uint64_t> TUInt32UInt64Pr;
    typedef std::vector<TUInt32UInt64Pr> TUInt32UInt64PrVec;
    typedef boost::unordered_map<std::size_t, uint64_t> TSizeUInt64UMap;
    typedef boost::unordered_map<std::string, uint64_t> TStrUInt64UMap;
    typedef TStrUInt64UMap::iterator TStrUInt64UMapItr;
    typedef TStrUInt64UMap::const_iterator TStrUInt64UMapCItr;
    typedef std::vector<TStrUInt64UMapCItr> TStrUInt64UMapCItrVec;
    typedef maths::CBasicStatistics::COrderStatisticsStack<std::size_t, 1> TMinSizeAccumulator;
    typedef maths::CBasicStatistics::COrderStatisticsStack<std::size_t, 1, std::greater<std::size_t>> TMaxSizeAccumulator;
    typedef std::vector<maths::CBjkstUniqueValues> TBjkstUniqueValuesVec;
    typedef std::vector<maths::CEntropySketch> TEntropySketchVec;
=======
    private:
        using TUInt32UInt64Pr = std::pair<uint32_t, uint64_t>;
        using TUInt32UInt64PrVec = std::vector<TUInt32UInt64Pr>;
        using TSizeUInt64UMap = boost::unordered_map<std::size_t, uint64_t>;
        using TStrUInt64UMap = boost::unordered_map<std::string, uint64_t>;
        using TStrUInt64UMapItr = TStrUInt64UMap::iterator;
        using TStrUInt64UMapCItr = TStrUInt64UMap::const_iterator;
        using TStrUInt64UMapCItrVec = std::vector<TStrUInt64UMapCItr>;
        using TMinSizeAccumulator = maths::CBasicStatistics::COrderStatisticsStack<std::size_t, 1>;
        using TMaxSizeAccumulator = maths::CBasicStatistics::COrderStatisticsStack<std::size_t, 1, std::greater<std::size_t> >;
        using TBjkstUniqueValuesVec = std::vector<maths::CBjkstUniqueValues>;
        using TEntropySketchVec = std::vector<maths::CEntropySketch>;
>>>>>>> d4e4cca7

private:
    //! Extract the \p n grams and update the relevant statistics.
    void addNGrams(std::size_t n, const std::string& example);

<<<<<<< HEAD
    //! If the cardinality is too high approximate the statistics.
    void approximateIfCardinalityTooHigh(void);
=======
        //! If the cardinality is too high approximate the statistics.
        void approximateIfCardinalityTooHigh();
>>>>>>> d4e4cca7

    //! Update the counts of the calibrators.
    void updateCalibrators(std::size_t category);

    //! Get the calibrated estimate of the count of \p category.
    double calibratedCount(std::size_t category) const;

<<<<<<< HEAD
    //! Fill in the lowest top-n vector.
    void findLowestTopN(void);
=======
        //! Fill in the lowest top-n vector.
        void findLowestTopN();
>>>>>>> d4e4cca7

    //! Get the top-n most frequent categories.
    void topN(TStrUInt64UMapCItrVec& result) const;

private:
    //! A pseudo r.n.g. for deciding whether to sample the n-grams.
    maths::CPRNG::CXorOShiro128Plus m_Rng;

    //! The smallest cardinality at which we'll approximate the statistics.
    std::size_t m_ToApproximate;

    //! Set to true if we are approximating the statistics.
    bool m_Approximating;

    //! The distinct field values and their counts in the data set.
    TSizeUInt64UMap m_ValueCounts;

    //! The approximate distinct count of values.
    maths::CBjkstUniqueValues m_DistinctValues;

    //! A set of exact counts for a small number of categories
    //! which are used to calibrate the count sketch counts.
    TUInt32UInt64PrVec m_Calibrators;

    //! A min-sketch of the category counts.
    maths::CCountMinSketch m_CountSketch;

    //! The number of top-n distinct categories to count.
    std::size_t m_N;

    //! The top n categories by count and their counts.
    TStrUInt64UMap m_TopN;

    //! The smallest count in the top n category counts collection.
    TStrUInt64UMapCItr m_LowestTopN;

    //! The minimum category length.
    TMinSizeAccumulator m_MinLength;

    //! The maximum category length.
    TMaxSizeAccumulator m_MaxLength;

    //! The approximate empirical entropy of the categories.
    maths::CEntropySketch m_EmpiricalEntropy;

    //! The count of distinct n-grams in the categories.
    TBjkstUniqueValuesVec m_DistinctNGrams;

    //! The approximate empirical entropy of the n-grams in the categories.
    TEntropySketchVec m_NGramEmpricalEntropy;
};

//! \brief Computes simple summary statistics of a metric data set.
//!
//! DESCRIPTION:\n
//! Maintains the count of non-numeric values and a fine grained
//! clustering of the data used for estimating the density function
//! of the values.
//!
//! IMPLEMENTATION:\n
//! We use our standard streaming x-means implementation but force
//! it to use only Gaussian modes and allow many more clusters since
//! we want an accurate description of the bulk of the distribution
//! and don't care about over fitting as we do for anomaly detection.
<<<<<<< HEAD
class CONFIG_EXPORT CNumericDataSummaryStatistics : public CDataSummaryStatistics {
public:
    typedef std::pair<double, double> TDoubleDoublePr;
    typedef std::vector<TDoubleDoublePr> TDoubleDoublePrVec;
=======
class CONFIG_EXPORT CNumericDataSummaryStatistics : public CDataSummaryStatistics
{
    public:
        using TDoubleDoublePr = std::pair<double, double>;
        using TDoubleDoublePrVec = std::vector<TDoubleDoublePr>;
>>>>>>> d4e4cca7

public:
    CNumericDataSummaryStatistics(bool integer);
    CNumericDataSummaryStatistics(const CDataSummaryStatistics& other, bool integer);

    //! Add an example at \p time.
    void add(core_t::TTime time, const std::string& example);

<<<<<<< HEAD
    //! Get the minimum value.
    double minimum(void) const;

    //! Get the approximate median of the values.
    double median(void) const;

    //! Get the maximum value.
    double maximum(void) const;
=======
        //! Get the minimum value.
        double minimum() const;

        //! Get the approximate median of the values.
        double median() const;

        //! Get the maximum value.
        double maximum() const;
>>>>>>> d4e4cca7

    //! Get a chart of the density function we have estimated.
    bool densityChart(TDoubleDoublePrVec& result) const;

private:
    //! The count of non-numeric values.
    uint64_t m_NonNumericCount;

    //! A quantile sketch used for estimating the median of the
    //! data in a space efficient manner.
    maths::CQuantileSketch m_QuantileSketch;

    //! The principle clusters present in the data.
    maths::CXMeansOnline1d m_Clusters;
};
}
}

#endif // INCLUDED_ml_config_CDataSummaryStatistics_h<|MERGE_RESOLUTION|>--- conflicted
+++ resolved
@@ -41,53 +41,28 @@
 //! DESCRIPTION:\n
 //! This gets the time range of the data set and computes the mean rate
 //! of records in the data set.
-<<<<<<< HEAD
 class CONFIG_EXPORT CDataSummaryStatistics {
 public:
-    CDataSummaryStatistics(void);
-=======
-class CONFIG_EXPORT CDataSummaryStatistics
-{
-    public:
-        CDataSummaryStatistics();
->>>>>>> d4e4cca7
+    CDataSummaryStatistics();
 
     //! Add an example arriving at \p time.
     void add(core_t::TTime time);
 
-<<<<<<< HEAD
     //! Get the total count of examples.
-    uint64_t count(void) const;
+    uint64_t count() const;
 
     //! Get the earliest time of any example.
-    core_t::TTime earliest(void) const;
+    core_t::TTime earliest() const;
 
     //! Get the latest time of any example.
-    core_t::TTime latest(void) const;
+    core_t::TTime latest() const;
 
     //! The mean rate of examples in the data set.
-    double meanRate(void) const;
+    double meanRate() const;
 
 protected:
-    typedef maths::CBasicStatistics::COrderStatisticsStack<core_t::TTime, 1> TMinTimeAccumulator;
-    typedef maths::CBasicStatistics::COrderStatisticsStack<core_t::TTime, 1, std::greater<core_t::TTime>> TMaxTimeAccumulator;
-=======
-        //! Get the total count of examples.
-        uint64_t count() const;
-
-        //! Get the earliest time of any example.
-        core_t::TTime earliest() const;
-
-        //! Get the latest time of any example.
-        core_t::TTime latest() const;
-
-        //! The mean rate of examples in the data set.
-        double meanRate() const;
-
-    protected:
-        using TMinTimeAccumulator = maths::CBasicStatistics::COrderStatisticsStack<core_t::TTime, 1>;
-        using TMaxTimeAccumulator = maths::CBasicStatistics::COrderStatisticsStack<core_t::TTime, 1, std::greater<core_t::TTime> >;
->>>>>>> d4e4cca7
+    using TMinTimeAccumulator = maths::CBasicStatistics::COrderStatisticsStack<core_t::TTime, 1>;
+    using TMaxTimeAccumulator = maths::CBasicStatistics::COrderStatisticsStack<core_t::TTime, 1, std::greater<core_t::TTime>>;
 
 private:
     //! The earliest example time.
@@ -109,18 +84,10 @@
 //! The estimates of distinct count and most frequent category counts
 //! are exact for small data sets and then switch seemlessly to using
 //! appropriate sketch data structures for very high distinct counts.
-<<<<<<< HEAD
 class CONFIG_EXPORT CCategoricalDataSummaryStatistics : public CDataSummaryStatistics {
 public:
-    typedef std::pair<std::string, std::size_t> TStrSizePr;
-    typedef std::vector<TStrSizePr> TStrSizePrVec;
-=======
-class CONFIG_EXPORT CCategoricalDataSummaryStatistics : public CDataSummaryStatistics
-{
-    public:
-        using TStrSizePr = std::pair<std::string, std::size_t>;
-        using TStrSizePrVec = std::vector<TStrSizePr>;
->>>>>>> d4e4cca7
+    using TStrSizePr = std::pair<std::string, std::size_t>;
+    using TStrSizePrVec = std::vector<TStrSizePr>;
 
     //! The smallest cardinality at which we'll approximate the statistics.
     static const std::size_t TO_APPROXIMATE = 5000000;
@@ -132,86 +99,47 @@
     //! Add an example at \p time.
     void add(core_t::TTime time, const std::string& example);
 
-<<<<<<< HEAD
     //! Get the distinct count of categories.
-    std::size_t distinctCount(void) const;
+    std::size_t distinctCount() const;
 
     //! Get the minimum length of any category.
-    std::size_t minimumLength(void) const;
+    std::size_t minimumLength() const;
 
     //! Get the maximum length of any category.
-    std::size_t maximumLength(void) const;
+    std::size_t maximumLength() const;
 
     //! Get the estimated empirical entropy of the categories.
-    double entropy(void) const;
-=======
-        //! Get the distinct count of categories.
-        std::size_t distinctCount() const;
-
-        //! Get the minimum length of any category.
-        std::size_t minimumLength() const;
-
-        //! Get the maximum length of any category.
-        std::size_t maximumLength() const;
-
-        //! Get the estimated empirical entropy of the categories.
-        double entropy() const;
->>>>>>> d4e4cca7
+    double entropy() const;
 
     //! Get the top-n most frequent categories and their counts.
     void topN(TStrSizePrVec& result) const;
 
-<<<<<<< HEAD
     //! Get the mean count in the remaining categories.
-    double meanCountInRemainders(void) const;
-=======
-        //! Get the mean count in the remaining categories.
-        double meanCountInRemainders() const;
->>>>>>> d4e4cca7
+    double meanCountInRemainders() const;
 
 private:
     //! The number of n-grams on which we maintain statistics.
     static const std::size_t NUMBER_N_GRAMS = 5;
 
-<<<<<<< HEAD
-private:
-    typedef std::pair<uint32_t, uint64_t> TUInt32UInt64Pr;
-    typedef std::vector<TUInt32UInt64Pr> TUInt32UInt64PrVec;
-    typedef boost::unordered_map<std::size_t, uint64_t> TSizeUInt64UMap;
-    typedef boost::unordered_map<std::string, uint64_t> TStrUInt64UMap;
-    typedef TStrUInt64UMap::iterator TStrUInt64UMapItr;
-    typedef TStrUInt64UMap::const_iterator TStrUInt64UMapCItr;
-    typedef std::vector<TStrUInt64UMapCItr> TStrUInt64UMapCItrVec;
-    typedef maths::CBasicStatistics::COrderStatisticsStack<std::size_t, 1> TMinSizeAccumulator;
-    typedef maths::CBasicStatistics::COrderStatisticsStack<std::size_t, 1, std::greater<std::size_t>> TMaxSizeAccumulator;
-    typedef std::vector<maths::CBjkstUniqueValues> TBjkstUniqueValuesVec;
-    typedef std::vector<maths::CEntropySketch> TEntropySketchVec;
-=======
-    private:
-        using TUInt32UInt64Pr = std::pair<uint32_t, uint64_t>;
-        using TUInt32UInt64PrVec = std::vector<TUInt32UInt64Pr>;
-        using TSizeUInt64UMap = boost::unordered_map<std::size_t, uint64_t>;
-        using TStrUInt64UMap = boost::unordered_map<std::string, uint64_t>;
-        using TStrUInt64UMapItr = TStrUInt64UMap::iterator;
-        using TStrUInt64UMapCItr = TStrUInt64UMap::const_iterator;
-        using TStrUInt64UMapCItrVec = std::vector<TStrUInt64UMapCItr>;
-        using TMinSizeAccumulator = maths::CBasicStatistics::COrderStatisticsStack<std::size_t, 1>;
-        using TMaxSizeAccumulator = maths::CBasicStatistics::COrderStatisticsStack<std::size_t, 1, std::greater<std::size_t> >;
-        using TBjkstUniqueValuesVec = std::vector<maths::CBjkstUniqueValues>;
-        using TEntropySketchVec = std::vector<maths::CEntropySketch>;
->>>>>>> d4e4cca7
+private:
+    using TUInt32UInt64Pr = std::pair<uint32_t, uint64_t>;
+    using TUInt32UInt64PrVec = std::vector<TUInt32UInt64Pr>;
+    using TSizeUInt64UMap = boost::unordered_map<std::size_t, uint64_t>;
+    using TStrUInt64UMap = boost::unordered_map<std::string, uint64_t>;
+    using TStrUInt64UMapItr = TStrUInt64UMap::iterator;
+    using TStrUInt64UMapCItr = TStrUInt64UMap::const_iterator;
+    using TStrUInt64UMapCItrVec = std::vector<TStrUInt64UMapCItr>;
+    using TMinSizeAccumulator = maths::CBasicStatistics::COrderStatisticsStack<std::size_t, 1>;
+    using TMaxSizeAccumulator = maths::CBasicStatistics::COrderStatisticsStack<std::size_t, 1, std::greater<std::size_t>>;
+    using TBjkstUniqueValuesVec = std::vector<maths::CBjkstUniqueValues>;
+    using TEntropySketchVec = std::vector<maths::CEntropySketch>;
 
 private:
     //! Extract the \p n grams and update the relevant statistics.
     void addNGrams(std::size_t n, const std::string& example);
 
-<<<<<<< HEAD
     //! If the cardinality is too high approximate the statistics.
-    void approximateIfCardinalityTooHigh(void);
-=======
-        //! If the cardinality is too high approximate the statistics.
-        void approximateIfCardinalityTooHigh();
->>>>>>> d4e4cca7
+    void approximateIfCardinalityTooHigh();
 
     //! Update the counts of the calibrators.
     void updateCalibrators(std::size_t category);
@@ -219,13 +147,8 @@
     //! Get the calibrated estimate of the count of \p category.
     double calibratedCount(std::size_t category) const;
 
-<<<<<<< HEAD
     //! Fill in the lowest top-n vector.
-    void findLowestTopN(void);
-=======
-        //! Fill in the lowest top-n vector.
-        void findLowestTopN();
->>>>>>> d4e4cca7
+    void findLowestTopN();
 
     //! Get the top-n most frequent categories.
     void topN(TStrUInt64UMapCItrVec& result) const;
@@ -290,18 +213,10 @@
 //! it to use only Gaussian modes and allow many more clusters since
 //! we want an accurate description of the bulk of the distribution
 //! and don't care about over fitting as we do for anomaly detection.
-<<<<<<< HEAD
 class CONFIG_EXPORT CNumericDataSummaryStatistics : public CDataSummaryStatistics {
 public:
-    typedef std::pair<double, double> TDoubleDoublePr;
-    typedef std::vector<TDoubleDoublePr> TDoubleDoublePrVec;
-=======
-class CONFIG_EXPORT CNumericDataSummaryStatistics : public CDataSummaryStatistics
-{
-    public:
-        using TDoubleDoublePr = std::pair<double, double>;
-        using TDoubleDoublePrVec = std::vector<TDoubleDoublePr>;
->>>>>>> d4e4cca7
+    using TDoubleDoublePr = std::pair<double, double>;
+    using TDoubleDoublePrVec = std::vector<TDoubleDoublePr>;
 
 public:
     CNumericDataSummaryStatistics(bool integer);
@@ -310,25 +225,14 @@
     //! Add an example at \p time.
     void add(core_t::TTime time, const std::string& example);
 
-<<<<<<< HEAD
     //! Get the minimum value.
-    double minimum(void) const;
+    double minimum() const;
 
     //! Get the approximate median of the values.
-    double median(void) const;
+    double median() const;
 
     //! Get the maximum value.
-    double maximum(void) const;
-=======
-        //! Get the minimum value.
-        double minimum() const;
-
-        //! Get the approximate median of the values.
-        double median() const;
-
-        //! Get the maximum value.
-        double maximum() const;
->>>>>>> d4e4cca7
+    double maximum() const;
 
     //! Get a chart of the density function we have estimated.
     bool densityChart(TDoubleDoublePrVec& result) const;
