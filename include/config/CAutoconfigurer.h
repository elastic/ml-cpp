/*
 * ELASTICSEARCH CONFIDENTIAL
 *
 * Copyright (c) 2016 Elasticsearch BV. All Rights Reserved.
 *
 * Notice: this software, and all information contained
 * therein, is the exclusive property of Elasticsearch BV
 * and its licensors, if any, and is protected under applicable
 * domestic and foreign law, and international treaties.
 *
 * Reproduction, republication or distribution without the
 * express written consent of Elasticsearch BV is
 * strictly prohibited.
 */

#ifndef INCLUDED_ml_config_CAutoconfigurer_h
#define INCLUDED_ml_config_CAutoconfigurer_h

#include <api/CDataProcessor.h>

#include <config/ImportExport.h>

#include <boost/shared_ptr.hpp>

namespace ml {
namespace config {
class CAutoconfigurerImpl;
class CAutoconfigurerParams;
class CReportWriter;

//! \brief Responsible for automatic configuration.
//!
//! DESCRTIPTION:\n
//! This is the main entry point to automatic configuration. It delegates
//! the various tasks, such as discovering data semantics, creating summary
//! statistics and performing the analysis needed to define candidate searches
//! to other objects.
//!
//! IMPLEMENTATION:\n
//! This is a member of the api::CDataProcessor hierarchy so that commands
//! using this can make use of api::CCmdSkeleton.
//!
//! We use the pimpl idiom to isolate the internals of this library from the
//! automatic configuration commands.
class CONFIG_EXPORT CAutoconfigurer : public api::CDataProcessor {
public:
    CAutoconfigurer(const CAutoconfigurerParams& params, CReportWriter& reportWriter);

<<<<<<< HEAD
    //! We're going to be writing to a new output stream.
    virtual void newOutputStream(void);
=======
        //! We're going to be writing to a new output stream.
        virtual void newOutputStream();
>>>>>>> d4e4cca7

    //! Receive a single record to be processed.
    virtual bool handleRecord(const TStrStrUMap& fieldValues);

<<<<<<< HEAD
    //! Generate the report.
    virtual void finalise(void);
=======
        //! Generate the report.
        virtual void finalise();
>>>>>>> d4e4cca7

    //! No-op.
    virtual bool restoreState(core::CDataSearcher& restoreSearcher, core_t::TTime& completeToTime);

    //! No-op.
    virtual bool persistState(core::CDataAdder& persister);

<<<<<<< HEAD
    //! How many records did we handle?
    virtual uint64_t numRecordsHandled(void) const;

    //! Access the output handler.
    virtual api::COutputHandler& outputHandler(void);

private:
    typedef boost::shared_ptr<CAutoconfigurerImpl> TImplPtr;
=======
        //! How many records did we handle?
        virtual uint64_t numRecordsHandled() const;

        //! Access the output handler.
        virtual api::COutputHandler &outputHandler();

    private:
        using TImplPtr = boost::shared_ptr<CAutoconfigurerImpl>;
>>>>>>> d4e4cca7

private:
    //! The pointer to the actual implementation.
    TImplPtr m_Impl;
};
}
}

#endif // INCLUDED_ml_config_CAutoconfigurer_h<|MERGE_RESOLUTION|>--- conflicted
+++ resolved
@@ -46,24 +46,14 @@
 public:
     CAutoconfigurer(const CAutoconfigurerParams& params, CReportWriter& reportWriter);
 
-<<<<<<< HEAD
     //! We're going to be writing to a new output stream.
-    virtual void newOutputStream(void);
-=======
-        //! We're going to be writing to a new output stream.
-        virtual void newOutputStream();
->>>>>>> d4e4cca7
+    virtual void newOutputStream();
 
     //! Receive a single record to be processed.
     virtual bool handleRecord(const TStrStrUMap& fieldValues);
 
-<<<<<<< HEAD
     //! Generate the report.
-    virtual void finalise(void);
-=======
-        //! Generate the report.
-        virtual void finalise();
->>>>>>> d4e4cca7
+    virtual void finalise();
 
     //! No-op.
     virtual bool restoreState(core::CDataSearcher& restoreSearcher, core_t::TTime& completeToTime);
@@ -71,25 +61,14 @@
     //! No-op.
     virtual bool persistState(core::CDataAdder& persister);
 
-<<<<<<< HEAD
     //! How many records did we handle?
-    virtual uint64_t numRecordsHandled(void) const;
+    virtual uint64_t numRecordsHandled() const;
 
     //! Access the output handler.
-    virtual api::COutputHandler& outputHandler(void);
+    virtual api::COutputHandler& outputHandler();
 
 private:
-    typedef boost::shared_ptr<CAutoconfigurerImpl> TImplPtr;
-=======
-        //! How many records did we handle?
-        virtual uint64_t numRecordsHandled() const;
-
-        //! Access the output handler.
-        virtual api::COutputHandler &outputHandler();
-
-    private:
-        using TImplPtr = boost::shared_ptr<CAutoconfigurerImpl>;
->>>>>>> d4e4cca7
+    using TImplPtr = boost::shared_ptr<CAutoconfigurerImpl>;
 
 private:
     //! The pointer to the actual implementation.
