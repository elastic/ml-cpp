--- conflicted
+++ resolved
@@ -49,16 +49,9 @@
 //! examples from a single data type, to be identified, are
 //! supplied. If multiple data types need to be identified then
 //! a different object should be used for each.
-<<<<<<< HEAD
 class CONFIG_EXPORT CDataSemantics {
 public:
-    typedef boost::optional<config_t::EUserDataType> TOptionalUserDataType;
-=======
-class CONFIG_EXPORT CDataSemantics
-{
-    public:
-        using TOptionalUserDataType = boost::optional<config_t::EUserDataType>;
->>>>>>> d4e4cca7
+    using TOptionalUserDataType = boost::optional<config_t::EUserDataType>;
 
 public:
     //! The proportion of values which must be numeric for the
@@ -80,12 +73,11 @@
     //! Add an example from the data set.
     void add(const std::string& example);
 
-<<<<<<< HEAD
     //! Compute the type of the data based on the examples added so far.
-    void computeType(void);
+    void computeType();
 
     //! Get the last inferred data type set by computeType.
-    config_t::EDataType type(void) const;
+    config_t::EDataType type() const;
 
 private:
     //! \brief Hashes an ordinal type.
@@ -93,79 +85,35 @@
     public:
         std::size_t operator()(maths::COrdinal value) const { return value.hash(); }
     };
-    typedef std::vector<std::string> TStrVec;
-    typedef boost::unordered_map<maths::COrdinal, std::size_t, CHashOrdinal> TOrdinalSizeUMap;
-    typedef maths::CBasicStatistics::COrderStatisticsStack<maths::COrdinal, 1> TMinAccumulator;
-    typedef maths::CBasicStatistics::COrderStatisticsStack<maths::COrdinal, 1, std::greater<maths::COrdinal>> TMaxAccumulator;
-=======
-        //! Compute the type of the data based on the examples added so far.
-        void computeType();
-
-        //! Get the last inferred data type set by computeType.
-        config_t::EDataType type() const;
-
-    private:
-        //! \brief Hashes an ordinal type.
-        class CONFIG_EXPORT CHashOrdinal
-        {
-            public:
-                std::size_t operator()(maths::COrdinal value) const
-                {
-                    return value.hash();
-                }
-        };
-        using TStrVec = std::vector<std::string>;
-        using TOrdinalSizeUMap = boost::unordered_map<maths::COrdinal, std::size_t, CHashOrdinal>;
-        using TMinAccumulator = maths::CBasicStatistics::COrderStatisticsStack<maths::COrdinal, 1>;
-        using TMaxAccumulator = maths::CBasicStatistics::COrderStatisticsStack<maths::COrdinal, 1, std::greater<maths::COrdinal> >;
->>>>>>> d4e4cca7
+    using TStrVec = std::vector<std::string>;
+    using TOrdinalSizeUMap = boost::unordered_map<maths::COrdinal, std::size_t, CHashOrdinal>;
+    using TMinAccumulator = maths::CBasicStatistics::COrderStatisticsStack<maths::COrdinal, 1>;
+    using TMaxAccumulator = maths::CBasicStatistics::COrderStatisticsStack<maths::COrdinal, 1, std::greater<maths::COrdinal>>;
 
 private:
     //! The maximum number of values we'll hold in the empirical
     //! distribution.
     static const std::size_t MAXIMUM_EMPIRICAL_DISTRIBUTION_SIZE;
 
-<<<<<<< HEAD
 private:
     //! Get the categorical type.
-    config_t::EDataType categoricalType(void) const;
+    config_t::EDataType categoricalType() const;
 
     //! Get the real type.
-    config_t::EDataType realType(void) const;
+    config_t::EDataType realType() const;
 
     //! Get the integer type.
-    config_t::EDataType integerType(void) const;
+    config_t::EDataType integerType() const;
 
     //! Check if the field is numeric.
-    bool isNumeric(void) const;
+    bool isNumeric() const;
 
     //! Check if the field is integer.
-    bool isInteger(void) const;
+    bool isInteger() const;
 
     //! Check how well the data is approximated by a Gaussian
     //! mixture model.
-    bool GMMGoodFit(void) const;
-=======
-    private:
-        //! Get the categorical type.
-        config_t::EDataType categoricalType() const;
-
-        //! Get the real type.
-        config_t::EDataType realType() const;
-
-        //! Get the integer type.
-        config_t::EDataType integerType() const;
-
-        //! Check if the field is numeric.
-        bool isNumeric() const;
-
-        //! Check if the field is integer.
-        bool isInteger() const;
-
-        //! Check how well the data is approximated by a Gaussian
-        //! mixture model.
-        bool GMMGoodFit() const;
->>>>>>> d4e4cca7
+    bool GMMGoodFit() const;
 
     //! Add an integer value.
     template<typename INT>
