/*
 * ELASTICSEARCH CONFIDENTIAL
 *
 * Copyright (c) 2016 Elasticsearch BV. All Rights Reserved.
 *
 * Notice: this software, and all information contained
 * therein, is the exclusive property of Elasticsearch BV
 * and its licensors, if any, and is protected under applicable
 * domestic and foreign law, and international treaties.
 *
 * Reproduction, republication or distribution without the
 * express written consent of Elasticsearch BV is
 * strictly prohibited.
 */

#ifndef INCLUDED_ml_config_CDetectorEnumerator_h
#define INCLUDED_ml_config_CDetectorEnumerator_h

#include <config/ConfigTypes.h>
#include <config/ImportExport.h>

#include <boost/optional.hpp>
#include <boost/ref.hpp>

#include <string>
#include <vector>

namespace ml {
namespace config {
class CAutoconfigurerParams;
class CDetectorSpecification;

//! \brief Generates  detector configurations.
//!
//! DESCRIPTION:\n
//! This generates all candidate detectors using sets of candidate function
//! argument and partitioning fields.
//!
//! IMPLEMENTATION:\n
//! This is essentially the builder pattern. The intention is that suitable
//! fields are added one at a time based on their statistical properties
//! and once all fields have been added the configurations are generated.
<<<<<<< HEAD
class CONFIG_EXPORT CDetectorEnumerator {
public:
    typedef std::vector<CDetectorSpecification> TDetectorSpecificationVec;

public:
    CDetectorEnumerator(const CAutoconfigurerParams& params);

    //! \name Builder Interface
    //@{
    //! Add a function.
    void addFunction(config_t::EFunctionCategory category);

    //! Add a candidate for a categorical function argument.
    void addCategoricalFunctionArgument(const std::string& argument);

    //! Add a candidate for a metric function argument.
    void addMetricFunctionArgument(const std::string& argument);

    //! Add a candidate by field.
    void addByField(const std::string& by);

    //! Add a candidate by field for a rare detector.
    void addRareByField(const std::string& by);

    //! Add a candidate over field.
    void addOverField(const std::string& over);

    //! Add a candidate partition field.
    void addPartitionField(const std::string& partition);
    //@}

    //! Generate all the  detectors.
    //!
    //! All detectors which can be built out of the functions and argument,
    //! by, over and partition fields added so far are appended to \p result.
    void generate(TDetectorSpecificationVec& result);

private:
    typedef std::vector<std::string> TStrVec;
    typedef boost::optional<std::string> TOptionalStr;
    typedef std::vector<config_t::EFunctionCategory> TFunctionCategoryVec;
    typedef boost::reference_wrapper<const CAutoconfigurerParams> TAutoconfigurerParamsCRef;

private:
    //! Add the detectors with no partitioning fields.
    void generateNoPartitioning(TDetectorSpecificationVec& result) const;

    //! Add the detectors with one partitioning field.
    //!
    //! The indices \p a and \p b define the start and end of the seed
    //! detectors in \p result used to generate detectors with one
    //! partitioning field.
    void addOnePartitioning(std::size_t a, std::size_t b, TDetectorSpecificationVec& result) const;

    //! Add the detectors with two partitioning fields.
    //!
    //! The indices \p a and \p b define the start and end of the seed
    //! detectors in \p result used to generate detectors with two
    //! partitioning fields.
    void addTwoPartitioning(std::size_t a, std::size_t b, TDetectorSpecificationVec& result) const;

    //! Add the detectors with three partitioning fields.
    //!
    //! The indices \p a and \p b define the start and end of the seed
    //! detectors in \p result used to generate detectors with three
    //! partitioning fields.
    void addThreePartitioning(std::size_t a, std::size_t b, TDetectorSpecificationVec& result) const;

private:
    //! The parameters.
    TAutoconfigurerParamsCRef m_Params;

    //! The list of functions to be considered.
    TFunctionCategoryVec m_Functions;

    //! Candidate field names for arguments categorical functions.
    TStrVec m_CandidateCategoricalFunctionArguments;

    //! Candidate arguments for metric functions.
    TStrVec m_CandidateMetricFunctionArguments;

    //! Candidate by fields.
    TStrVec m_CandidateByFields;

    //! Candidate by fields for rare commands.
    TStrVec m_CandidateRareByFields;

    //! Candidate over fields.
    TStrVec m_CandidateOverFields;

    //! Candidate partition fields.
    TStrVec m_CandidatePartitionFields;
=======
class CONFIG_EXPORT CDetectorEnumerator
{
    public:
        using TDetectorSpecificationVec = std::vector<CDetectorSpecification>;

    public:
        CDetectorEnumerator(const CAutoconfigurerParams &params);

        //! \name Builder Interface
        //@{
        //! Add a function.
        void addFunction(config_t::EFunctionCategory category);

        //! Add a candidate for a categorical function argument.
        void addCategoricalFunctionArgument(const std::string &argument);

        //! Add a candidate for a metric function argument.
        void addMetricFunctionArgument(const std::string &argument);

        //! Add a candidate by field.
        void addByField(const std::string &by);

        //! Add a candidate by field for a rare detector.
        void addRareByField(const std::string &by);

        //! Add a candidate over field.
        void addOverField(const std::string &over);

        //! Add a candidate partition field.
        void addPartitionField(const std::string &partition);
        //@}

        //! Generate all the  detectors.
        //!
        //! All detectors which can be built out of the functions and argument,
        //! by, over and partition fields added so far are appended to \p result.
        void generate(TDetectorSpecificationVec &result);

    private:
        using TStrVec = std::vector<std::string>;
        using TOptionalStr = boost::optional<std::string>;
        using TFunctionCategoryVec = std::vector<config_t::EFunctionCategory>;
        using TAutoconfigurerParamsCRef = boost::reference_wrapper<const CAutoconfigurerParams>;

    private:
        //! Add the detectors with no partitioning fields.
        void generateNoPartitioning(TDetectorSpecificationVec &result) const;

        //! Add the detectors with one partitioning field.
        //!
        //! The indices \p a and \p b define the start and end of the seed
        //! detectors in \p result used to generate detectors with one
        //! partitioning field.
        void addOnePartitioning(std::size_t a, std::size_t b,
                                TDetectorSpecificationVec &result) const;

        //! Add the detectors with two partitioning fields.
        //!
        //! The indices \p a and \p b define the start and end of the seed
        //! detectors in \p result used to generate detectors with two
        //! partitioning fields.
        void addTwoPartitioning(std::size_t a, std::size_t b,
                                TDetectorSpecificationVec &result) const;

        //! Add the detectors with three partitioning fields.
        //!
        //! The indices \p a and \p b define the start and end of the seed
        //! detectors in \p result used to generate detectors with three
        //! partitioning fields.
        void addThreePartitioning(std::size_t a, std::size_t b,
                                  TDetectorSpecificationVec &result) const;

    private:
        //! The parameters.
        TAutoconfigurerParamsCRef m_Params;

        //! The list of functions to be considered.
        TFunctionCategoryVec m_Functions;

        //! Candidate field names for arguments categorical functions.
        TStrVec m_CandidateCategoricalFunctionArguments;

        //! Candidate arguments for metric functions.
        TStrVec m_CandidateMetricFunctionArguments;

        //! Candidate by fields.
        TStrVec m_CandidateByFields;

        //! Candidate by fields for rare commands.
        TStrVec m_CandidateRareByFields;

        //! Candidate over fields.
        TStrVec m_CandidateOverFields;

        //! Candidate partition fields.
        TStrVec m_CandidatePartitionFields;
>>>>>>> d4e4cca7
};
}
}

#endif // INCLUDED_ml_config_CDetectorEnumerator_h<|MERGE_RESOLUTION|>--- conflicted
+++ resolved
@@ -40,10 +40,9 @@
 //! This is essentially the builder pattern. The intention is that suitable
 //! fields are added one at a time based on their statistical properties
 //! and once all fields have been added the configurations are generated.
-<<<<<<< HEAD
 class CONFIG_EXPORT CDetectorEnumerator {
 public:
-    typedef std::vector<CDetectorSpecification> TDetectorSpecificationVec;
+    using TDetectorSpecificationVec = std::vector<CDetectorSpecification>;
 
 public:
     CDetectorEnumerator(const CAutoconfigurerParams& params);
@@ -79,10 +78,10 @@
     void generate(TDetectorSpecificationVec& result);
 
 private:
-    typedef std::vector<std::string> TStrVec;
-    typedef boost::optional<std::string> TOptionalStr;
-    typedef std::vector<config_t::EFunctionCategory> TFunctionCategoryVec;
-    typedef boost::reference_wrapper<const CAutoconfigurerParams> TAutoconfigurerParamsCRef;
+    using TStrVec = std::vector<std::string>;
+    using TOptionalStr = boost::optional<std::string>;
+    using TFunctionCategoryVec = std::vector<config_t::EFunctionCategory>;
+    using TAutoconfigurerParamsCRef = boost::reference_wrapper<const CAutoconfigurerParams>;
 
 private:
     //! Add the detectors with no partitioning fields.
@@ -133,104 +132,6 @@
 
     //! Candidate partition fields.
     TStrVec m_CandidatePartitionFields;
-=======
-class CONFIG_EXPORT CDetectorEnumerator
-{
-    public:
-        using TDetectorSpecificationVec = std::vector<CDetectorSpecification>;
-
-    public:
-        CDetectorEnumerator(const CAutoconfigurerParams &params);
-
-        //! \name Builder Interface
-        //@{
-        //! Add a function.
-        void addFunction(config_t::EFunctionCategory category);
-
-        //! Add a candidate for a categorical function argument.
-        void addCategoricalFunctionArgument(const std::string &argument);
-
-        //! Add a candidate for a metric function argument.
-        void addMetricFunctionArgument(const std::string &argument);
-
-        //! Add a candidate by field.
-        void addByField(const std::string &by);
-
-        //! Add a candidate by field for a rare detector.
-        void addRareByField(const std::string &by);
-
-        //! Add a candidate over field.
-        void addOverField(const std::string &over);
-
-        //! Add a candidate partition field.
-        void addPartitionField(const std::string &partition);
-        //@}
-
-        //! Generate all the  detectors.
-        //!
-        //! All detectors which can be built out of the functions and argument,
-        //! by, over and partition fields added so far are appended to \p result.
-        void generate(TDetectorSpecificationVec &result);
-
-    private:
-        using TStrVec = std::vector<std::string>;
-        using TOptionalStr = boost::optional<std::string>;
-        using TFunctionCategoryVec = std::vector<config_t::EFunctionCategory>;
-        using TAutoconfigurerParamsCRef = boost::reference_wrapper<const CAutoconfigurerParams>;
-
-    private:
-        //! Add the detectors with no partitioning fields.
-        void generateNoPartitioning(TDetectorSpecificationVec &result) const;
-
-        //! Add the detectors with one partitioning field.
-        //!
-        //! The indices \p a and \p b define the start and end of the seed
-        //! detectors in \p result used to generate detectors with one
-        //! partitioning field.
-        void addOnePartitioning(std::size_t a, std::size_t b,
-                                TDetectorSpecificationVec &result) const;
-
-        //! Add the detectors with two partitioning fields.
-        //!
-        //! The indices \p a and \p b define the start and end of the seed
-        //! detectors in \p result used to generate detectors with two
-        //! partitioning fields.
-        void addTwoPartitioning(std::size_t a, std::size_t b,
-                                TDetectorSpecificationVec &result) const;
-
-        //! Add the detectors with three partitioning fields.
-        //!
-        //! The indices \p a and \p b define the start and end of the seed
-        //! detectors in \p result used to generate detectors with three
-        //! partitioning fields.
-        void addThreePartitioning(std::size_t a, std::size_t b,
-                                  TDetectorSpecificationVec &result) const;
-
-    private:
-        //! The parameters.
-        TAutoconfigurerParamsCRef m_Params;
-
-        //! The list of functions to be considered.
-        TFunctionCategoryVec m_Functions;
-
-        //! Candidate field names for arguments categorical functions.
-        TStrVec m_CandidateCategoricalFunctionArguments;
-
-        //! Candidate arguments for metric functions.
-        TStrVec m_CandidateMetricFunctionArguments;
-
-        //! Candidate by fields.
-        TStrVec m_CandidateByFields;
-
-        //! Candidate by fields for rare commands.
-        TStrVec m_CandidateRareByFields;
-
-        //! Candidate over fields.
-        TStrVec m_CandidateOverFields;
-
-        //! Candidate partition fields.
-        TStrVec m_CandidatePartitionFields;
->>>>>>> d4e4cca7
 };
 }
 }
