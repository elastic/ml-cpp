/*
 * ELASTICSEARCH CONFIDENTIAL
 *
 * Copyright (c) 2016 Elasticsearch BV. All Rights Reserved.
 *
 * Notice: this software, and all information contained
 * therein, is the exclusive property of Elasticsearch BV
 * and its licensors, if any, and is protected under applicable
 * domestic and foreign law, and international treaties.
 *
 * Reproduction, republication or distribution without the
 * express written consent of Elasticsearch BV is
 * strictly prohibited.
 */

#ifndef INCLUDED_ml_config_CAutoconfigurerFieldRolePenalties_h
#define INCLUDED_ml_config_CAutoconfigurerFieldRolePenalties_h

#include <core/CNonCopyable.h>

#include <config/ImportExport.h>

#include <boost/shared_ptr.hpp>

namespace ml {
namespace config {
class CAutoconfigurerParams;
class CPenalty;

//! \brief Defines the functions for penalizing field roles.
//!
//! DESCRIPTION:\n
//! This defines the penalties for using a field as either a function argument,
//! "by", "over" or "partition" field in a detector.
//!
//! IMPLEMENTATION:\n
//! This provides a single definition point for a logical group of penalties
//! and has been factored into its own class to avoid CAutoconfigurer becoming
//! monolithic.
class CONFIG_EXPORT CAutoconfigurerFieldRolePenalties : core::CNonCopyable {
public:
    CAutoconfigurerFieldRolePenalties(const CAutoconfigurerParams& params);

<<<<<<< HEAD
    //! Get the penalty for categorical function arguments.
    const CPenalty& categoricalFunctionArgumentPenalty(void) const;

    //! Get the penalty for metric function arguments.
    const CPenalty& metricFunctionArgumentPenalty(void) const;

    //! Get the penalty for "by" fields.
    const CPenalty& byPenalty(void) const;

    //! Get the penalty for "by" fields of rare commands.
    const CPenalty& rareByPenalty(void) const;

    //! Get the penalty for "over" fields.
    const CPenalty& overPenalty(void) const;

    //! Get the penalty for "partition" fields.
    const CPenalty& partitionPenalty(void) const;

private:
    typedef boost::shared_ptr<const CPenalty> TPenaltyCPtr;
=======
        //! Get the penalty for categorical function arguments.
        const CPenalty &categoricalFunctionArgumentPenalty() const;

        //! Get the penalty for metric function arguments.
        const CPenalty &metricFunctionArgumentPenalty() const;

        //! Get the penalty for "by" fields.
        const CPenalty &byPenalty() const;

        //! Get the penalty for "by" fields of rare commands.
        const CPenalty &rareByPenalty() const;

        //! Get the penalty for "over" fields.
        const CPenalty &overPenalty() const;

        //! Get the penalty for "partition" fields.
        const CPenalty &partitionPenalty() const;

    private:
        using TPenaltyCPtr = boost::shared_ptr<const CPenalty>;
>>>>>>> d4e4cca7

private:
    //! The penalties.
    TPenaltyCPtr m_Penalties[6];
};
}
}

#endif // INCLUDED_ml_config_CAutoconfigurerFieldRolePenalties_h<|MERGE_RESOLUTION|>--- conflicted
+++ resolved
@@ -41,49 +41,26 @@
 public:
     CAutoconfigurerFieldRolePenalties(const CAutoconfigurerParams& params);
 
-<<<<<<< HEAD
     //! Get the penalty for categorical function arguments.
-    const CPenalty& categoricalFunctionArgumentPenalty(void) const;
+    const CPenalty& categoricalFunctionArgumentPenalty() const;
 
     //! Get the penalty for metric function arguments.
-    const CPenalty& metricFunctionArgumentPenalty(void) const;
+    const CPenalty& metricFunctionArgumentPenalty() const;
 
     //! Get the penalty for "by" fields.
-    const CPenalty& byPenalty(void) const;
+    const CPenalty& byPenalty() const;
 
     //! Get the penalty for "by" fields of rare commands.
-    const CPenalty& rareByPenalty(void) const;
+    const CPenalty& rareByPenalty() const;
 
     //! Get the penalty for "over" fields.
-    const CPenalty& overPenalty(void) const;
+    const CPenalty& overPenalty() const;
 
     //! Get the penalty for "partition" fields.
-    const CPenalty& partitionPenalty(void) const;
+    const CPenalty& partitionPenalty() const;
 
 private:
-    typedef boost::shared_ptr<const CPenalty> TPenaltyCPtr;
-=======
-        //! Get the penalty for categorical function arguments.
-        const CPenalty &categoricalFunctionArgumentPenalty() const;
-
-        //! Get the penalty for metric function arguments.
-        const CPenalty &metricFunctionArgumentPenalty() const;
-
-        //! Get the penalty for "by" fields.
-        const CPenalty &byPenalty() const;
-
-        //! Get the penalty for "by" fields of rare commands.
-        const CPenalty &rareByPenalty() const;
-
-        //! Get the penalty for "over" fields.
-        const CPenalty &overPenalty() const;
-
-        //! Get the penalty for "partition" fields.
-        const CPenalty &partitionPenalty() const;
-
-    private:
-        using TPenaltyCPtr = boost::shared_ptr<const CPenalty>;
->>>>>>> d4e4cca7
+    using TPenaltyCPtr = boost::shared_ptr<const CPenalty>;
 
 private:
     //! The penalties.
