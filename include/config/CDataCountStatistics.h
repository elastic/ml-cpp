/*
 * ELASTICSEARCH CONFIDENTIAL
 *
 * Copyright (c) 2016 Elasticsearch BV. All Rights Reserved.
 *
 * Notice: this software, and all information contained
 * therein, is the exclusive property of Elasticsearch BV
 * and its licensors, if any, and is protected under applicable
 * domestic and foreign law, and international treaties.
 *
 * Reproduction, republication or distribution without the
 * express written consent of Elasticsearch BV is
 * strictly prohibited.
 */

#ifndef INCLUDED_ml_config_CDataCountStatistics_h
#define INCLUDED_ml_config_CDataCountStatistics_h

#include <core/CMaskIterator.h>
#include <core/CTriple.h>
#include <core/CoreTypes.h>

#include <maths/CBasicStatistics.h>
#include <maths/CBjkstUniqueValues.h>
#include <maths/CPRNG.h>
#include <maths/CQuantileSketch.h>

#include <config/ImportExport.h>

#include <boost/optional.hpp>
#include <boost/ref.hpp>
#include <boost/shared_ptr.hpp>
#include <boost/unordered_map.hpp>
#include <boost/unordered_set.hpp>

#include <cstddef>
#include <stdint.h>
#include <vector>

namespace ml {
namespace config {
class CAutoconfigurerParams;
class CDetectorRecord;
class CDetectorSpecification;

//! \brief Statistics for the bucketed data.
<<<<<<< HEAD
class CONFIG_EXPORT CBucketCountStatistics {
public:
    typedef std::pair<std::size_t, std::size_t> TSizeSizePr;
    typedef core::CTriple<std::size_t, std::size_t, std::size_t> TSizeSizeSizeTr;
    typedef boost::unordered_map<TSizeSizePr, uint64_t> TSizeSizePrUInt64UMap;
    typedef boost::unordered_map<TSizeSizeSizeTr, uint64_t> TSizeSizeSizeTrUInt64UMap;
    typedef std::vector<CDetectorRecord> TDetectorRecordVec;
    typedef core::CMaskIterator<TDetectorRecordVec::const_iterator> TDetectorRecordCItr;
    typedef maths::CBasicStatistics::SSampleMeanVarSkew<double>::TAccumulator TMoments;

    //! \brief The moments of a categorical function argument field.
    struct CONFIG_EXPORT SArgumentMoments {
        //! The distinct count moments.
        TMoments s_DistinctCount;
        //! The information content moments.
        TMoments s_InfoContent;
    };

    typedef boost::unordered_map<TSizeSizePr, TMoments> TSizeSizePrMomentsUMap;
    typedef boost::unordered_map<TSizeSizePr, SArgumentMoments> TSizeSizePrArgumentMomentsUMap;
    typedef std::pair<const std::string*, TSizeSizePrArgumentMomentsUMap> TStrCPtrSizeSizePrArgumentMomentsUMapPr;
    typedef std::vector<TStrCPtrSizeSizePrArgumentMomentsUMapPr> TStrCPtrSizeSizePrArgumentMomentsUMapPrVec;
    typedef boost::unordered_map<TSizeSizePr, maths::CQuantileSketch> TSizeSizePrQuantileUMap;

public:
    //! Add the record for \p partition.
    void add(const TSizeSizeSizeTr& partition, TDetectorRecordCItr beginRecords, TDetectorRecordCItr endRecords);

    //! Capture the current bucket statistics.
    void capture(void);

    //! Get the total count of distinct partitions and buckets seen to date.
    uint64_t bucketPartitionCount(void) const;

    //! Get the moments of the count distribution per partition.
    const TSizeSizePrMomentsUMap& countMomentsPerPartition(void) const;

    //! Get the quantile summary for the count distribution per partition.
    const TSizeSizePrQuantileUMap& countQuantilesPerPartition(void) const;

    //! Get the moments of the distribution of the distinct count of argument
    //! field values for \p name.
    const TSizeSizePrArgumentMomentsUMap& argumentMomentsPerPartition(const std::string& name) const;

private:
    typedef maths::CBasicStatistics::SSampleMean<double>::TAccumulator TMean;

    //! \brief Bucket data stored about argument field.
    struct CONFIG_EXPORT SBucketArgumentData {
        SBucketArgumentData(const maths::CBjkstUniqueValues distinctValues) : s_DistinctValues(distinctValues) {}
        //! The approximate distinct values.
        maths::CBjkstUniqueValues s_DistinctValues;
        //! A sample of the unique strings in the bucket.
        TMean s_MeanStringLength;
    };

    typedef boost::unordered_map<TSizeSizeSizeTr, SBucketArgumentData> TSizeSizeSizeTrArgumentDataUMap;
    typedef std::pair<const std::string*, TSizeSizeSizeTrArgumentDataUMap> TStrCPtrSizeSizeSizeTrBjkstArgumentDataUMapPr;
    typedef std::vector<TStrCPtrSizeSizeSizeTrBjkstArgumentDataUMapPr> TStrCPtrSizeSizeSizeTrArgumentDataUMapPrVec;

private:
    //! The distinct partitions seen this bucket.
    TSizeSizeSizeTrUInt64UMap m_CurrentBucketPartitionCounts;

    //! The distinct counts of the argument fields for each partition
    //! for the current bucket.
    TStrCPtrSizeSizeSizeTrArgumentDataUMapPrVec m_CurrentBucketArgumentDataPerPartition;

    //! The total count of distinct partitions and buckets seen to date.
    uint64_t m_BucketPartitionCount;

    //! The moments of the distribution of partition counts.
    TSizeSizePrMomentsUMap m_CountMomentsPerPartition;

    //! The count quantiles.
    TSizeSizePrQuantileUMap m_CountQuantiles;

    //! The moments of the distribution of distinct counts of the argument
    //! fields per partition and bucket length.
    TStrCPtrSizeSizePrArgumentMomentsUMapPrVec m_ArgumentMomentsPerPartition;
=======
class CONFIG_EXPORT CBucketCountStatistics
{
    public:
        using TSizeSizePr = std::pair<std::size_t, std::size_t>;
        using TSizeSizeSizeTr = core::CTriple<std::size_t, std::size_t, std::size_t>;
        using TSizeSizePrUInt64UMap = boost::unordered_map<TSizeSizePr, uint64_t>;
        using TSizeSizeSizeTrUInt64UMap = boost::unordered_map<TSizeSizeSizeTr, uint64_t>;
        using TDetectorRecordVec = std::vector<CDetectorRecord>;
        using TDetectorRecordCItr = core::CMaskIterator<TDetectorRecordVec::const_iterator>;
        using TMoments = maths::CBasicStatistics::SSampleMeanVarSkew<double>::TAccumulator;

        //! \brief The moments of a categorical function argument field.
        struct CONFIG_EXPORT SArgumentMoments
        {
            //! The distinct count moments.
            TMoments s_DistinctCount;
            //! The information content moments.
            TMoments s_InfoContent;
        };

        using TSizeSizePrMomentsUMap = boost::unordered_map<TSizeSizePr, TMoments>;
        using TSizeSizePrArgumentMomentsUMap = boost::unordered_map<TSizeSizePr, SArgumentMoments>;
        using TStrCPtrSizeSizePrArgumentMomentsUMapPr = std::pair<const std::string*, TSizeSizePrArgumentMomentsUMap>;
        using TStrCPtrSizeSizePrArgumentMomentsUMapPrVec = std::vector<TStrCPtrSizeSizePrArgumentMomentsUMapPr>;
        using TSizeSizePrQuantileUMap = boost::unordered_map<TSizeSizePr, maths::CQuantileSketch>;

    public:
        //! Add the record for \p partition.
        void add(const TSizeSizeSizeTr &partition,
                 TDetectorRecordCItr beginRecords,
                 TDetectorRecordCItr endRecords);

        //! Capture the current bucket statistics.
        void capture();

        //! Get the total count of distinct partitions and buckets seen to date.
        uint64_t bucketPartitionCount() const;

        //! Get the moments of the count distribution per partition.
        const TSizeSizePrMomentsUMap &countMomentsPerPartition() const;

        //! Get the quantile summary for the count distribution per partition.
        const TSizeSizePrQuantileUMap &countQuantilesPerPartition() const;

        //! Get the moments of the distribution of the distinct count of argument
        //! field values for \p name.
        const TSizeSizePrArgumentMomentsUMap &argumentMomentsPerPartition(const std::string &name) const;

    private:
        using TMean = maths::CBasicStatistics::SSampleMean<double>::TAccumulator;

        //! \brief Bucket data stored about argument field.
        struct CONFIG_EXPORT SBucketArgumentData
        {
            SBucketArgumentData(const maths::CBjkstUniqueValues distinctValues) :
                    s_DistinctValues(distinctValues)
            {}
            //! The approximate distinct values.
            maths::CBjkstUniqueValues s_DistinctValues;
            //! A sample of the unique strings in the bucket.
            TMean s_MeanStringLength;
        };

        using TSizeSizeSizeTrArgumentDataUMap = boost::unordered_map<TSizeSizeSizeTr, SBucketArgumentData>;
        using TStrCPtrSizeSizeSizeTrBjkstArgumentDataUMapPr = std::pair<const std::string*, TSizeSizeSizeTrArgumentDataUMap>;
        using TStrCPtrSizeSizeSizeTrArgumentDataUMapPrVec = std::vector<TStrCPtrSizeSizeSizeTrBjkstArgumentDataUMapPr>;

    private:
        //! The distinct partitions seen this bucket.
        TSizeSizeSizeTrUInt64UMap m_CurrentBucketPartitionCounts;

        //! The distinct counts of the argument fields for each partition
        //! for the current bucket.
        TStrCPtrSizeSizeSizeTrArgumentDataUMapPrVec m_CurrentBucketArgumentDataPerPartition;

        //! The total count of distinct partitions and buckets seen to date.
        uint64_t m_BucketPartitionCount;

        //! The moments of the distribution of partition counts.
        TSizeSizePrMomentsUMap m_CountMomentsPerPartition;

        //! The count quantiles.
        TSizeSizePrQuantileUMap m_CountQuantiles;

        //! The moments of the distribution of distinct counts of the argument
        //! fields per partition and bucket length.
        TStrCPtrSizeSizePrArgumentMomentsUMapPrVec m_ArgumentMomentsPerPartition;
>>>>>>> d4e4cca7
};

//! \brief The root of the class hierarchy for useful count statistics.
//!
//! DESCRIPTION:\n
//! The root of the class hierarchy for all useful count statistics related
//! to combinations of fields and their various roles in detectors.
//!
//! IMPLEMENTATION:\n
//! It turns out to be useful to separate all gathering of data statistics
//! from all detector penalties because otherwise we significantly duplicate
//! information when multiple detectors share the same set of statistics.
//! Each logical set of data statistics has its own hierarchy and is managed
//! by a direct address table which enumerates unique combinations and maps
//! detectors to their appropriate statistics.
<<<<<<< HEAD
class CONFIG_EXPORT CDataCountStatistics {
public:
    typedef std::vector<uint64_t> TUInt64Vec;
    typedef std::vector<CDetectorRecord> TDetectorRecordVec;
    typedef core::CMaskIterator<TDetectorRecordVec::const_iterator> TDetectorRecordCItr;
    typedef std::vector<CBucketCountStatistics> TBucketStatisticsVec;

public:
    CDataCountStatistics(const CAutoconfigurerParams& params);
    virtual ~CDataCountStatistics(void);
=======
class CONFIG_EXPORT CDataCountStatistics
{
    public:
        using TUInt64Vec = std::vector<uint64_t>;
        using TDetectorRecordVec = std::vector<CDetectorRecord>;
        using TDetectorRecordCItr = core::CMaskIterator<TDetectorRecordVec::const_iterator>;
        using TBucketStatisticsVec = std::vector<CBucketCountStatistics>;

    public:
        CDataCountStatistics(const CAutoconfigurerParams &params);
        virtual ~CDataCountStatistics();
>>>>>>> d4e4cca7

    //! Update the statistics with [\p beginRecords, \p endRecords).
    virtual void add(TDetectorRecordCItr beginRecords, TDetectorRecordCItr endRecords) = 0;

<<<<<<< HEAD
    //! Get the total count of records added.
    uint64_t recordCount(void) const;

    //! Get the total count of each bucket length.
    const TUInt64Vec& bucketCounts(void) const;

    //! Get the arrival time distribution
    const maths::CQuantileSketch& arrivalTimeDistribution(void) const;

    //! Get the total time range.
    core_t::TTime timeRange(void) const;

    //! Get the number of time series.
    std::size_t numberSampledTimeSeries(void) const;

    //! Get the counts of distinct (bucket, by, partition) triples
    //! per bucket length seen to date.
    const TBucketStatisticsVec& bucketStatistics(void) const;
=======
        //! Get the total count of records added.
        uint64_t recordCount() const;

        //! Get the total count of each bucket length.
        const TUInt64Vec &bucketCounts() const;

        //! Get the arrival time distribution
        const maths::CQuantileSketch &arrivalTimeDistribution() const;

        //! Get the total time range.
        core_t::TTime timeRange() const;

        //! Get the number of time series.
        std::size_t numberSampledTimeSeries() const;

        //! Get the counts of distinct (bucket, by, partition) triples
        //! per bucket length seen to date.
        const TBucketStatisticsVec &bucketStatistics() const;
>>>>>>> d4e4cca7

    //! Extract the by field value.
    template<typename T>
    static std::size_t by(const std::pair<const std::pair<std::size_t, std::size_t>, T>& p) {
        return p.first.first;
    }

    //! Extract the partition field value.
    template<typename T>
    static std::size_t partition(const std::pair<const std::pair<std::size_t, std::size_t>, T>& p) {
        return p.first.second;
    }

<<<<<<< HEAD
protected:
    typedef std::vector<core_t::TTime> TTimeVec;
    typedef boost::unordered_set<std::size_t> TSizeUSet;

protected:
    //! Get the parameters.
    const CAutoconfigurerParams& params(void) const;
=======
    protected:
        using TTimeVec = std::vector<core_t::TTime>;
        using TSizeUSet = boost::unordered_set<std::size_t>;

    protected:
        //! Get the parameters.
        const CAutoconfigurerParams &params() const;
>>>>>>> d4e4cca7

    //! Check if we should sample the partition.
    bool samplePartition(std::size_t partition) const;

<<<<<<< HEAD
private:
    typedef std::vector<bool> TBoolVec;
    typedef std::vector<TBoolVec> TBoolVecVec;
    typedef std::vector<std::size_t> TSizeVec;
    typedef std::pair<std::size_t, std::size_t> TSizeSizePr;
    typedef boost::unordered_set<TSizeSizePr> TSizeSizePrUSet;
    typedef boost::optional<core_t::TTime> TOptionalTime;
    typedef boost::reference_wrapper<const CAutoconfigurerParams> TAutoconfigurerParamsCRef;
    typedef maths::CBasicStatistics::COrderStatisticsStack<core_t::TTime, 1> TMinTimeAccumulator;
    typedef maths::CBasicStatistics::COrderStatisticsStack<core_t::TTime, 1, std::greater<core_t::TTime>> TMaxTimeAccumulator;
=======
    private:
        using TBoolVec = std::vector<bool>;
        using TBoolVecVec = std::vector<TBoolVec>;
        using TSizeVec = std::vector<std::size_t>;
        using TSizeSizePr = std::pair<std::size_t, std::size_t>;
        using TSizeSizePrUSet = boost::unordered_set<TSizeSizePr>;
        using TOptionalTime = boost::optional<core_t::TTime>;
        using TAutoconfigurerParamsCRef = boost::reference_wrapper<const CAutoconfigurerParams>;
        using TMinTimeAccumulator = maths::CBasicStatistics::COrderStatisticsStack<core_t::TTime, 1>;
        using TMaxTimeAccumulator = maths::CBasicStatistics::COrderStatisticsStack<core_t::TTime, 1, std::greater<core_t::TTime> >;
>>>>>>> d4e4cca7

private:
    //! Fill in the last bucket end times if they are empty.
    void fillLastBucketEndTimes(core_t::TTime time);

private:
    //! The parameters.
    TAutoconfigurerParamsCRef m_Params;

    //! The total count of records added.
    uint64_t m_RecordCount;

    //! The last record time.
    TOptionalTime m_LastRecordTime;

    //! The approximate distribution function of arrival times.
    maths::CQuantileSketch m_ArrivalTimeDistribution;

    //! The earliest example time.
    TMinTimeAccumulator m_Earliest;

    //! The latest example time.
    TMaxTimeAccumulator m_Latest;

    //! The times of the ends of the last complete buckets.
    TTimeVec m_LastBucketEndTimes;

    //! The set of all partitions.
    TSizeUSet m_Partitions;

    //! The partitions which are being sampled.
    TSizeUSet m_SampledPartitions;

    //! The sampled distinct time series.
    TSizeSizePrUSet m_SampledTimeSeries;

    //! The pseudo r.n.g. for generating permutations of the masks.
    maths::CPRNG::CXorOShiro128Plus m_Rng;

    //! The current index into the masks.
    TSizeVec m_BucketIndices;

    //! The bucket sampling masks.
    TBoolVecVec m_BucketMasks;

    //! The total count of complete buckets seen.
    TUInt64Vec m_BucketCounts;

    //! The bucket statistics.
    TBucketStatisticsVec m_BucketStatistics;
};

//! \brief The count statistics for detectors with no "by" or "over" field.
class CONFIG_EXPORT CPartitionDataCountStatistics : public CDataCountStatistics {
public:
    CPartitionDataCountStatistics(const CAutoconfigurerParams& params);

    //! Update the statistics with [\p beginRecords, \p endRecords).
    virtual void add(TDetectorRecordCItr beginRecords, TDetectorRecordCItr endRecords);
};

//! \brief The count statistics for detectors with no "over" field.
<<<<<<< HEAD
class CONFIG_EXPORT CByAndPartitionDataCountStatistics : public CDataCountStatistics {
public:
    typedef std::pair<std::size_t, std::size_t> TSizeSizePr;
    typedef boost::unordered_set<TSizeSizePr> TSizeSizePrUSet;
    typedef boost::unordered_map<TSizeSizePr, uint64_t> TSizeSizePrUInt64UMap;
    typedef TSizeSizePrUInt64UMap::const_iterator TSizeSizePrUInt64UMapCItr;

public:
    CByAndPartitionDataCountStatistics(const CAutoconfigurerParams& params);

    //! Update the statistics with [\p beginRecords, \p endRecords).
    virtual void add(TDetectorRecordCItr beginRecords, TDetectorRecordCItr endRecords);
};

//! \brief The count statistics for detectors with a "by" and an "over" field.
class CONFIG_EXPORT CByOverAndPartitionDataCountStatistics : public CDataCountStatistics {
public:
    typedef boost::unordered_map<std::size_t, uint64_t> TSizeUInt64UMap;
    typedef std::pair<std::size_t, std::size_t> TSizeSizePr;
    typedef boost::unordered_map<TSizeSizePr, maths::CBjkstUniqueValues> TSizeSizePrCBjkstUMap;
    typedef TSizeSizePrCBjkstUMap::const_iterator TSizeSizePrCBjkstUMapCItr;

public:
    CByOverAndPartitionDataCountStatistics(const CAutoconfigurerParams& params);

    //! Update the statistics with [\p beginRecords, \p endRecords).
    virtual void add(TDetectorRecordCItr beginRecords, TDetectorRecordCItr endRecords);

    //! Get the distinct count of over field values per (by, partition) pair.
    const TSizeSizePrCBjkstUMap& sampledByAndPartitionDistinctOverCounts(void) const;

private:
    //! The distinct count of over values per (by, partition) pair.
    TSizeSizePrCBjkstUMap m_DistinctOverValues;
=======
class CONFIG_EXPORT CByAndPartitionDataCountStatistics : public CDataCountStatistics
{
    public:
        using TSizeSizePr = std::pair<std::size_t, std::size_t>;
        using TSizeSizePrUSet = boost::unordered_set<TSizeSizePr>;
        using TSizeSizePrUInt64UMap = boost::unordered_map<TSizeSizePr, uint64_t>;
        using TSizeSizePrUInt64UMapCItr = TSizeSizePrUInt64UMap::const_iterator;

    public:
        CByAndPartitionDataCountStatistics(const CAutoconfigurerParams &params);

        //! Update the statistics with [\p beginRecords, \p endRecords).
        virtual void add(TDetectorRecordCItr beginRecords, TDetectorRecordCItr endRecords);
};

//! \brief The count statistics for detectors with a "by" and an "over" field.
class CONFIG_EXPORT CByOverAndPartitionDataCountStatistics : public CDataCountStatistics
{
    public:
        using TSizeUInt64UMap = boost::unordered_map<std::size_t, uint64_t>;
        using TSizeSizePr = std::pair<std::size_t, std::size_t>;
        using TSizeSizePrCBjkstUMap = boost::unordered_map<TSizeSizePr, maths::CBjkstUniqueValues>;
        using TSizeSizePrCBjkstUMapCItr = TSizeSizePrCBjkstUMap::const_iterator;

    public:
        CByOverAndPartitionDataCountStatistics(const CAutoconfigurerParams &params);

        //! Update the statistics with [\p beginRecords, \p endRecords).
        virtual void add(TDetectorRecordCItr beginRecords, TDetectorRecordCItr endRecords);

        //! Get the distinct count of over field values per (by, partition) pair.
        const TSizeSizePrCBjkstUMap &sampledByAndPartitionDistinctOverCounts() const;

    private:
        //! The distinct count of over values per (by, partition) pair.
        TSizeSizePrCBjkstUMap m_DistinctOverValues;
>>>>>>> d4e4cca7
};

//! \brief Responsible for creating unique data count statistics and providing
//! a fast scheme for looking up the detectors' statistics and updating the
//! statistics with the detectors' records.
//!
//! DESCRIPTION:\n
//! There are many more distinct detectors than data count statistics and we
//! only want to create update each distinct statistics once. To do this we
//! maintain a direct address table from every detector, built once up front
//! on the set of initial candidate detectors, to a corresponding collection
//! unique data count statistics.
<<<<<<< HEAD
class CONFIG_EXPORT CDataCountStatisticsDirectAddressTable {
public:
    typedef std::vector<CDetectorRecord> TDetectorRecordVec;
    typedef std::vector<CDetectorSpecification> TDetectorSpecificationVec;
=======
class CONFIG_EXPORT CDataCountStatisticsDirectAddressTable
{
    public:
        using TDetectorRecordVec = std::vector<CDetectorRecord>;
        using TDetectorSpecificationVec = std::vector<CDetectorSpecification>;
>>>>>>> d4e4cca7

public:
    CDataCountStatisticsDirectAddressTable(const CAutoconfigurerParams& params);

    //! Build the table from \p specs.
    void build(const TDetectorSpecificationVec& specs);

    //! Clear the state (as a precursor to build).
    void pruneUnsed(const TDetectorSpecificationVec& specs);

    //! Update the statistics with \p records.
    void add(const TDetectorRecordVec& records);

    //! Get the detector \p spec's statistics.
    const CDataCountStatistics& statistics(const CDetectorSpecification& spec) const;

<<<<<<< HEAD
private:
    typedef std::vector<std::size_t> TSizeVec;
    typedef std::vector<ptrdiff_t> TPtrDiffVec;
    typedef std::vector<TPtrDiffVec> TPtrDiffVecVec;
    typedef boost::reference_wrapper<const CAutoconfigurerParams> TAutoconfigurerParamsCRef;
    typedef std::shared_ptr<CDataCountStatistics> TDataCountStatisticsPtr;
    typedef std::vector<TDataCountStatisticsPtr> TDataCountStatisticsPtrVec;
=======
    private:
        using TSizeVec = std::vector<std::size_t>;
        using TPtrDiffVec = std::vector<ptrdiff_t>;
        using TPtrDiffVecVec = std::vector<TPtrDiffVec>;
        using TAutoconfigurerParamsCRef = boost::reference_wrapper<const CAutoconfigurerParams>;
        using TDataCountStatisticsPtr = std::shared_ptr<CDataCountStatistics>;
        using TDataCountStatisticsPtrVec = std::vector<TDataCountStatisticsPtr>;
>>>>>>> d4e4cca7

private:
    //! Get the statistics for \p spec.
    TDataCountStatisticsPtr stats(const CDetectorSpecification& spec) const;

private:
    //! The parameters.
    TAutoconfigurerParamsCRef m_Params;

    //! The many-to-one map from detector to data count statistic.
    TSizeVec m_DetectorSchema;

    //! The one-to-one map from data count statistic to first detector.
    TPtrDiffVecVec m_RecordSchema;

    //! The actual count statistics.
    TDataCountStatisticsPtrVec m_DataCountStatistics;
};
}
}

#endif // INCLUDED_ml_config_CDataCountStatistics_h<|MERGE_RESOLUTION|>--- conflicted
+++ resolved
@@ -44,16 +44,15 @@
 class CDetectorSpecification;
 
 //! \brief Statistics for the bucketed data.
-<<<<<<< HEAD
 class CONFIG_EXPORT CBucketCountStatistics {
 public:
-    typedef std::pair<std::size_t, std::size_t> TSizeSizePr;
-    typedef core::CTriple<std::size_t, std::size_t, std::size_t> TSizeSizeSizeTr;
-    typedef boost::unordered_map<TSizeSizePr, uint64_t> TSizeSizePrUInt64UMap;
-    typedef boost::unordered_map<TSizeSizeSizeTr, uint64_t> TSizeSizeSizeTrUInt64UMap;
-    typedef std::vector<CDetectorRecord> TDetectorRecordVec;
-    typedef core::CMaskIterator<TDetectorRecordVec::const_iterator> TDetectorRecordCItr;
-    typedef maths::CBasicStatistics::SSampleMeanVarSkew<double>::TAccumulator TMoments;
+    using TSizeSizePr = std::pair<std::size_t, std::size_t>;
+    using TSizeSizeSizeTr = core::CTriple<std::size_t, std::size_t, std::size_t>;
+    using TSizeSizePrUInt64UMap = boost::unordered_map<TSizeSizePr, uint64_t>;
+    using TSizeSizeSizeTrUInt64UMap = boost::unordered_map<TSizeSizeSizeTr, uint64_t>;
+    using TDetectorRecordVec = std::vector<CDetectorRecord>;
+    using TDetectorRecordCItr = core::CMaskIterator<TDetectorRecordVec::const_iterator>;
+    using TMoments = maths::CBasicStatistics::SSampleMeanVarSkew<double>::TAccumulator;
 
     //! \brief The moments of a categorical function argument field.
     struct CONFIG_EXPORT SArgumentMoments {
@@ -63,34 +62,34 @@
         TMoments s_InfoContent;
     };
 
-    typedef boost::unordered_map<TSizeSizePr, TMoments> TSizeSizePrMomentsUMap;
-    typedef boost::unordered_map<TSizeSizePr, SArgumentMoments> TSizeSizePrArgumentMomentsUMap;
-    typedef std::pair<const std::string*, TSizeSizePrArgumentMomentsUMap> TStrCPtrSizeSizePrArgumentMomentsUMapPr;
-    typedef std::vector<TStrCPtrSizeSizePrArgumentMomentsUMapPr> TStrCPtrSizeSizePrArgumentMomentsUMapPrVec;
-    typedef boost::unordered_map<TSizeSizePr, maths::CQuantileSketch> TSizeSizePrQuantileUMap;
+    using TSizeSizePrMomentsUMap = boost::unordered_map<TSizeSizePr, TMoments>;
+    using TSizeSizePrArgumentMomentsUMap = boost::unordered_map<TSizeSizePr, SArgumentMoments>;
+    using TStrCPtrSizeSizePrArgumentMomentsUMapPr = std::pair<const std::string*, TSizeSizePrArgumentMomentsUMap>;
+    using TStrCPtrSizeSizePrArgumentMomentsUMapPrVec = std::vector<TStrCPtrSizeSizePrArgumentMomentsUMapPr>;
+    using TSizeSizePrQuantileUMap = boost::unordered_map<TSizeSizePr, maths::CQuantileSketch>;
 
 public:
     //! Add the record for \p partition.
     void add(const TSizeSizeSizeTr& partition, TDetectorRecordCItr beginRecords, TDetectorRecordCItr endRecords);
 
     //! Capture the current bucket statistics.
-    void capture(void);
+    void capture();
 
     //! Get the total count of distinct partitions and buckets seen to date.
-    uint64_t bucketPartitionCount(void) const;
+    uint64_t bucketPartitionCount() const;
 
     //! Get the moments of the count distribution per partition.
-    const TSizeSizePrMomentsUMap& countMomentsPerPartition(void) const;
+    const TSizeSizePrMomentsUMap& countMomentsPerPartition() const;
 
     //! Get the quantile summary for the count distribution per partition.
-    const TSizeSizePrQuantileUMap& countQuantilesPerPartition(void) const;
+    const TSizeSizePrQuantileUMap& countQuantilesPerPartition() const;
 
     //! Get the moments of the distribution of the distinct count of argument
     //! field values for \p name.
     const TSizeSizePrArgumentMomentsUMap& argumentMomentsPerPartition(const std::string& name) const;
 
 private:
-    typedef maths::CBasicStatistics::SSampleMean<double>::TAccumulator TMean;
+    using TMean = maths::CBasicStatistics::SSampleMean<double>::TAccumulator;
 
     //! \brief Bucket data stored about argument field.
     struct CONFIG_EXPORT SBucketArgumentData {
@@ -101,9 +100,9 @@
         TMean s_MeanStringLength;
     };
 
-    typedef boost::unordered_map<TSizeSizeSizeTr, SBucketArgumentData> TSizeSizeSizeTrArgumentDataUMap;
-    typedef std::pair<const std::string*, TSizeSizeSizeTrArgumentDataUMap> TStrCPtrSizeSizeSizeTrBjkstArgumentDataUMapPr;
-    typedef std::vector<TStrCPtrSizeSizeSizeTrBjkstArgumentDataUMapPr> TStrCPtrSizeSizeSizeTrArgumentDataUMapPrVec;
+    using TSizeSizeSizeTrArgumentDataUMap = boost::unordered_map<TSizeSizeSizeTr, SBucketArgumentData>;
+    using TStrCPtrSizeSizeSizeTrBjkstArgumentDataUMapPr = std::pair<const std::string*, TSizeSizeSizeTrArgumentDataUMap>;
+    using TStrCPtrSizeSizeSizeTrArgumentDataUMapPrVec = std::vector<TStrCPtrSizeSizeSizeTrBjkstArgumentDataUMapPr>;
 
 private:
     //! The distinct partitions seen this bucket.
@@ -125,95 +124,6 @@
     //! The moments of the distribution of distinct counts of the argument
     //! fields per partition and bucket length.
     TStrCPtrSizeSizePrArgumentMomentsUMapPrVec m_ArgumentMomentsPerPartition;
-=======
-class CONFIG_EXPORT CBucketCountStatistics
-{
-    public:
-        using TSizeSizePr = std::pair<std::size_t, std::size_t>;
-        using TSizeSizeSizeTr = core::CTriple<std::size_t, std::size_t, std::size_t>;
-        using TSizeSizePrUInt64UMap = boost::unordered_map<TSizeSizePr, uint64_t>;
-        using TSizeSizeSizeTrUInt64UMap = boost::unordered_map<TSizeSizeSizeTr, uint64_t>;
-        using TDetectorRecordVec = std::vector<CDetectorRecord>;
-        using TDetectorRecordCItr = core::CMaskIterator<TDetectorRecordVec::const_iterator>;
-        using TMoments = maths::CBasicStatistics::SSampleMeanVarSkew<double>::TAccumulator;
-
-        //! \brief The moments of a categorical function argument field.
-        struct CONFIG_EXPORT SArgumentMoments
-        {
-            //! The distinct count moments.
-            TMoments s_DistinctCount;
-            //! The information content moments.
-            TMoments s_InfoContent;
-        };
-
-        using TSizeSizePrMomentsUMap = boost::unordered_map<TSizeSizePr, TMoments>;
-        using TSizeSizePrArgumentMomentsUMap = boost::unordered_map<TSizeSizePr, SArgumentMoments>;
-        using TStrCPtrSizeSizePrArgumentMomentsUMapPr = std::pair<const std::string*, TSizeSizePrArgumentMomentsUMap>;
-        using TStrCPtrSizeSizePrArgumentMomentsUMapPrVec = std::vector<TStrCPtrSizeSizePrArgumentMomentsUMapPr>;
-        using TSizeSizePrQuantileUMap = boost::unordered_map<TSizeSizePr, maths::CQuantileSketch>;
-
-    public:
-        //! Add the record for \p partition.
-        void add(const TSizeSizeSizeTr &partition,
-                 TDetectorRecordCItr beginRecords,
-                 TDetectorRecordCItr endRecords);
-
-        //! Capture the current bucket statistics.
-        void capture();
-
-        //! Get the total count of distinct partitions and buckets seen to date.
-        uint64_t bucketPartitionCount() const;
-
-        //! Get the moments of the count distribution per partition.
-        const TSizeSizePrMomentsUMap &countMomentsPerPartition() const;
-
-        //! Get the quantile summary for the count distribution per partition.
-        const TSizeSizePrQuantileUMap &countQuantilesPerPartition() const;
-
-        //! Get the moments of the distribution of the distinct count of argument
-        //! field values for \p name.
-        const TSizeSizePrArgumentMomentsUMap &argumentMomentsPerPartition(const std::string &name) const;
-
-    private:
-        using TMean = maths::CBasicStatistics::SSampleMean<double>::TAccumulator;
-
-        //! \brief Bucket data stored about argument field.
-        struct CONFIG_EXPORT SBucketArgumentData
-        {
-            SBucketArgumentData(const maths::CBjkstUniqueValues distinctValues) :
-                    s_DistinctValues(distinctValues)
-            {}
-            //! The approximate distinct values.
-            maths::CBjkstUniqueValues s_DistinctValues;
-            //! A sample of the unique strings in the bucket.
-            TMean s_MeanStringLength;
-        };
-
-        using TSizeSizeSizeTrArgumentDataUMap = boost::unordered_map<TSizeSizeSizeTr, SBucketArgumentData>;
-        using TStrCPtrSizeSizeSizeTrBjkstArgumentDataUMapPr = std::pair<const std::string*, TSizeSizeSizeTrArgumentDataUMap>;
-        using TStrCPtrSizeSizeSizeTrArgumentDataUMapPrVec = std::vector<TStrCPtrSizeSizeSizeTrBjkstArgumentDataUMapPr>;
-
-    private:
-        //! The distinct partitions seen this bucket.
-        TSizeSizeSizeTrUInt64UMap m_CurrentBucketPartitionCounts;
-
-        //! The distinct counts of the argument fields for each partition
-        //! for the current bucket.
-        TStrCPtrSizeSizeSizeTrArgumentDataUMapPrVec m_CurrentBucketArgumentDataPerPartition;
-
-        //! The total count of distinct partitions and buckets seen to date.
-        uint64_t m_BucketPartitionCount;
-
-        //! The moments of the distribution of partition counts.
-        TSizeSizePrMomentsUMap m_CountMomentsPerPartition;
-
-        //! The count quantiles.
-        TSizeSizePrQuantileUMap m_CountQuantiles;
-
-        //! The moments of the distribution of distinct counts of the argument
-        //! fields per partition and bucket length.
-        TStrCPtrSizeSizePrArgumentMomentsUMapPrVec m_ArgumentMomentsPerPartition;
->>>>>>> d4e4cca7
 };
 
 //! \brief The root of the class hierarchy for useful count statistics.
@@ -229,73 +139,38 @@
 //! Each logical set of data statistics has its own hierarchy and is managed
 //! by a direct address table which enumerates unique combinations and maps
 //! detectors to their appropriate statistics.
-<<<<<<< HEAD
 class CONFIG_EXPORT CDataCountStatistics {
 public:
-    typedef std::vector<uint64_t> TUInt64Vec;
-    typedef std::vector<CDetectorRecord> TDetectorRecordVec;
-    typedef core::CMaskIterator<TDetectorRecordVec::const_iterator> TDetectorRecordCItr;
-    typedef std::vector<CBucketCountStatistics> TBucketStatisticsVec;
+    using TUInt64Vec = std::vector<uint64_t>;
+    using TDetectorRecordVec = std::vector<CDetectorRecord>;
+    using TDetectorRecordCItr = core::CMaskIterator<TDetectorRecordVec::const_iterator>;
+    using TBucketStatisticsVec = std::vector<CBucketCountStatistics>;
 
 public:
     CDataCountStatistics(const CAutoconfigurerParams& params);
-    virtual ~CDataCountStatistics(void);
-=======
-class CONFIG_EXPORT CDataCountStatistics
-{
-    public:
-        using TUInt64Vec = std::vector<uint64_t>;
-        using TDetectorRecordVec = std::vector<CDetectorRecord>;
-        using TDetectorRecordCItr = core::CMaskIterator<TDetectorRecordVec::const_iterator>;
-        using TBucketStatisticsVec = std::vector<CBucketCountStatistics>;
-
-    public:
-        CDataCountStatistics(const CAutoconfigurerParams &params);
-        virtual ~CDataCountStatistics();
->>>>>>> d4e4cca7
+    virtual ~CDataCountStatistics();
 
     //! Update the statistics with [\p beginRecords, \p endRecords).
     virtual void add(TDetectorRecordCItr beginRecords, TDetectorRecordCItr endRecords) = 0;
 
-<<<<<<< HEAD
     //! Get the total count of records added.
-    uint64_t recordCount(void) const;
+    uint64_t recordCount() const;
 
     //! Get the total count of each bucket length.
-    const TUInt64Vec& bucketCounts(void) const;
+    const TUInt64Vec& bucketCounts() const;
 
     //! Get the arrival time distribution
-    const maths::CQuantileSketch& arrivalTimeDistribution(void) const;
+    const maths::CQuantileSketch& arrivalTimeDistribution() const;
 
     //! Get the total time range.
-    core_t::TTime timeRange(void) const;
+    core_t::TTime timeRange() const;
 
     //! Get the number of time series.
-    std::size_t numberSampledTimeSeries(void) const;
+    std::size_t numberSampledTimeSeries() const;
 
     //! Get the counts of distinct (bucket, by, partition) triples
     //! per bucket length seen to date.
-    const TBucketStatisticsVec& bucketStatistics(void) const;
-=======
-        //! Get the total count of records added.
-        uint64_t recordCount() const;
-
-        //! Get the total count of each bucket length.
-        const TUInt64Vec &bucketCounts() const;
-
-        //! Get the arrival time distribution
-        const maths::CQuantileSketch &arrivalTimeDistribution() const;
-
-        //! Get the total time range.
-        core_t::TTime timeRange() const;
-
-        //! Get the number of time series.
-        std::size_t numberSampledTimeSeries() const;
-
-        //! Get the counts of distinct (bucket, by, partition) triples
-        //! per bucket length seen to date.
-        const TBucketStatisticsVec &bucketStatistics() const;
->>>>>>> d4e4cca7
+    const TBucketStatisticsVec& bucketStatistics() const;
 
     //! Extract the by field value.
     template<typename T>
@@ -309,50 +184,27 @@
         return p.first.second;
     }
 
-<<<<<<< HEAD
 protected:
-    typedef std::vector<core_t::TTime> TTimeVec;
-    typedef boost::unordered_set<std::size_t> TSizeUSet;
+    using TTimeVec = std::vector<core_t::TTime>;
+    using TSizeUSet = boost::unordered_set<std::size_t>;
 
 protected:
     //! Get the parameters.
-    const CAutoconfigurerParams& params(void) const;
-=======
-    protected:
-        using TTimeVec = std::vector<core_t::TTime>;
-        using TSizeUSet = boost::unordered_set<std::size_t>;
-
-    protected:
-        //! Get the parameters.
-        const CAutoconfigurerParams &params() const;
->>>>>>> d4e4cca7
+    const CAutoconfigurerParams& params() const;
 
     //! Check if we should sample the partition.
     bool samplePartition(std::size_t partition) const;
 
-<<<<<<< HEAD
-private:
-    typedef std::vector<bool> TBoolVec;
-    typedef std::vector<TBoolVec> TBoolVecVec;
-    typedef std::vector<std::size_t> TSizeVec;
-    typedef std::pair<std::size_t, std::size_t> TSizeSizePr;
-    typedef boost::unordered_set<TSizeSizePr> TSizeSizePrUSet;
-    typedef boost::optional<core_t::TTime> TOptionalTime;
-    typedef boost::reference_wrapper<const CAutoconfigurerParams> TAutoconfigurerParamsCRef;
-    typedef maths::CBasicStatistics::COrderStatisticsStack<core_t::TTime, 1> TMinTimeAccumulator;
-    typedef maths::CBasicStatistics::COrderStatisticsStack<core_t::TTime, 1, std::greater<core_t::TTime>> TMaxTimeAccumulator;
-=======
-    private:
-        using TBoolVec = std::vector<bool>;
-        using TBoolVecVec = std::vector<TBoolVec>;
-        using TSizeVec = std::vector<std::size_t>;
-        using TSizeSizePr = std::pair<std::size_t, std::size_t>;
-        using TSizeSizePrUSet = boost::unordered_set<TSizeSizePr>;
-        using TOptionalTime = boost::optional<core_t::TTime>;
-        using TAutoconfigurerParamsCRef = boost::reference_wrapper<const CAutoconfigurerParams>;
-        using TMinTimeAccumulator = maths::CBasicStatistics::COrderStatisticsStack<core_t::TTime, 1>;
-        using TMaxTimeAccumulator = maths::CBasicStatistics::COrderStatisticsStack<core_t::TTime, 1, std::greater<core_t::TTime> >;
->>>>>>> d4e4cca7
+private:
+    using TBoolVec = std::vector<bool>;
+    using TBoolVecVec = std::vector<TBoolVec>;
+    using TSizeVec = std::vector<std::size_t>;
+    using TSizeSizePr = std::pair<std::size_t, std::size_t>;
+    using TSizeSizePrUSet = boost::unordered_set<TSizeSizePr>;
+    using TOptionalTime = boost::optional<core_t::TTime>;
+    using TAutoconfigurerParamsCRef = boost::reference_wrapper<const CAutoconfigurerParams>;
+    using TMinTimeAccumulator = maths::CBasicStatistics::COrderStatisticsStack<core_t::TTime, 1>;
+    using TMaxTimeAccumulator = maths::CBasicStatistics::COrderStatisticsStack<core_t::TTime, 1, std::greater<core_t::TTime>>;
 
 private:
     //! Fill in the last bucket end times if they are empty.
@@ -415,13 +267,12 @@
 };
 
 //! \brief The count statistics for detectors with no "over" field.
-<<<<<<< HEAD
 class CONFIG_EXPORT CByAndPartitionDataCountStatistics : public CDataCountStatistics {
 public:
-    typedef std::pair<std::size_t, std::size_t> TSizeSizePr;
-    typedef boost::unordered_set<TSizeSizePr> TSizeSizePrUSet;
-    typedef boost::unordered_map<TSizeSizePr, uint64_t> TSizeSizePrUInt64UMap;
-    typedef TSizeSizePrUInt64UMap::const_iterator TSizeSizePrUInt64UMapCItr;
+    using TSizeSizePr = std::pair<std::size_t, std::size_t>;
+    using TSizeSizePrUSet = boost::unordered_set<TSizeSizePr>;
+    using TSizeSizePrUInt64UMap = boost::unordered_map<TSizeSizePr, uint64_t>;
+    using TSizeSizePrUInt64UMapCItr = TSizeSizePrUInt64UMap::const_iterator;
 
 public:
     CByAndPartitionDataCountStatistics(const CAutoconfigurerParams& params);
@@ -433,10 +284,10 @@
 //! \brief The count statistics for detectors with a "by" and an "over" field.
 class CONFIG_EXPORT CByOverAndPartitionDataCountStatistics : public CDataCountStatistics {
 public:
-    typedef boost::unordered_map<std::size_t, uint64_t> TSizeUInt64UMap;
-    typedef std::pair<std::size_t, std::size_t> TSizeSizePr;
-    typedef boost::unordered_map<TSizeSizePr, maths::CBjkstUniqueValues> TSizeSizePrCBjkstUMap;
-    typedef TSizeSizePrCBjkstUMap::const_iterator TSizeSizePrCBjkstUMapCItr;
+    using TSizeUInt64UMap = boost::unordered_map<std::size_t, uint64_t>;
+    using TSizeSizePr = std::pair<std::size_t, std::size_t>;
+    using TSizeSizePrCBjkstUMap = boost::unordered_map<TSizeSizePr, maths::CBjkstUniqueValues>;
+    using TSizeSizePrCBjkstUMapCItr = TSizeSizePrCBjkstUMap::const_iterator;
 
 public:
     CByOverAndPartitionDataCountStatistics(const CAutoconfigurerParams& params);
@@ -445,49 +296,11 @@
     virtual void add(TDetectorRecordCItr beginRecords, TDetectorRecordCItr endRecords);
 
     //! Get the distinct count of over field values per (by, partition) pair.
-    const TSizeSizePrCBjkstUMap& sampledByAndPartitionDistinctOverCounts(void) const;
+    const TSizeSizePrCBjkstUMap& sampledByAndPartitionDistinctOverCounts() const;
 
 private:
     //! The distinct count of over values per (by, partition) pair.
     TSizeSizePrCBjkstUMap m_DistinctOverValues;
-=======
-class CONFIG_EXPORT CByAndPartitionDataCountStatistics : public CDataCountStatistics
-{
-    public:
-        using TSizeSizePr = std::pair<std::size_t, std::size_t>;
-        using TSizeSizePrUSet = boost::unordered_set<TSizeSizePr>;
-        using TSizeSizePrUInt64UMap = boost::unordered_map<TSizeSizePr, uint64_t>;
-        using TSizeSizePrUInt64UMapCItr = TSizeSizePrUInt64UMap::const_iterator;
-
-    public:
-        CByAndPartitionDataCountStatistics(const CAutoconfigurerParams &params);
-
-        //! Update the statistics with [\p beginRecords, \p endRecords).
-        virtual void add(TDetectorRecordCItr beginRecords, TDetectorRecordCItr endRecords);
-};
-
-//! \brief The count statistics for detectors with a "by" and an "over" field.
-class CONFIG_EXPORT CByOverAndPartitionDataCountStatistics : public CDataCountStatistics
-{
-    public:
-        using TSizeUInt64UMap = boost::unordered_map<std::size_t, uint64_t>;
-        using TSizeSizePr = std::pair<std::size_t, std::size_t>;
-        using TSizeSizePrCBjkstUMap = boost::unordered_map<TSizeSizePr, maths::CBjkstUniqueValues>;
-        using TSizeSizePrCBjkstUMapCItr = TSizeSizePrCBjkstUMap::const_iterator;
-
-    public:
-        CByOverAndPartitionDataCountStatistics(const CAutoconfigurerParams &params);
-
-        //! Update the statistics with [\p beginRecords, \p endRecords).
-        virtual void add(TDetectorRecordCItr beginRecords, TDetectorRecordCItr endRecords);
-
-        //! Get the distinct count of over field values per (by, partition) pair.
-        const TSizeSizePrCBjkstUMap &sampledByAndPartitionDistinctOverCounts() const;
-
-    private:
-        //! The distinct count of over values per (by, partition) pair.
-        TSizeSizePrCBjkstUMap m_DistinctOverValues;
->>>>>>> d4e4cca7
 };
 
 //! \brief Responsible for creating unique data count statistics and providing
@@ -500,18 +313,10 @@
 //! maintain a direct address table from every detector, built once up front
 //! on the set of initial candidate detectors, to a corresponding collection
 //! unique data count statistics.
-<<<<<<< HEAD
 class CONFIG_EXPORT CDataCountStatisticsDirectAddressTable {
 public:
-    typedef std::vector<CDetectorRecord> TDetectorRecordVec;
-    typedef std::vector<CDetectorSpecification> TDetectorSpecificationVec;
-=======
-class CONFIG_EXPORT CDataCountStatisticsDirectAddressTable
-{
-    public:
-        using TDetectorRecordVec = std::vector<CDetectorRecord>;
-        using TDetectorSpecificationVec = std::vector<CDetectorSpecification>;
->>>>>>> d4e4cca7
+    using TDetectorRecordVec = std::vector<CDetectorRecord>;
+    using TDetectorSpecificationVec = std::vector<CDetectorSpecification>;
 
 public:
     CDataCountStatisticsDirectAddressTable(const CAutoconfigurerParams& params);
@@ -528,23 +333,13 @@
     //! Get the detector \p spec's statistics.
     const CDataCountStatistics& statistics(const CDetectorSpecification& spec) const;
 
-<<<<<<< HEAD
-private:
-    typedef std::vector<std::size_t> TSizeVec;
-    typedef std::vector<ptrdiff_t> TPtrDiffVec;
-    typedef std::vector<TPtrDiffVec> TPtrDiffVecVec;
-    typedef boost::reference_wrapper<const CAutoconfigurerParams> TAutoconfigurerParamsCRef;
-    typedef std::shared_ptr<CDataCountStatistics> TDataCountStatisticsPtr;
-    typedef std::vector<TDataCountStatisticsPtr> TDataCountStatisticsPtrVec;
-=======
-    private:
-        using TSizeVec = std::vector<std::size_t>;
-        using TPtrDiffVec = std::vector<ptrdiff_t>;
-        using TPtrDiffVecVec = std::vector<TPtrDiffVec>;
-        using TAutoconfigurerParamsCRef = boost::reference_wrapper<const CAutoconfigurerParams>;
-        using TDataCountStatisticsPtr = std::shared_ptr<CDataCountStatistics>;
-        using TDataCountStatisticsPtrVec = std::vector<TDataCountStatisticsPtr>;
->>>>>>> d4e4cca7
+private:
+    using TSizeVec = std::vector<std::size_t>;
+    using TPtrDiffVec = std::vector<ptrdiff_t>;
+    using TPtrDiffVecVec = std::vector<TPtrDiffVec>;
+    using TAutoconfigurerParamsCRef = boost::reference_wrapper<const CAutoconfigurerParams>;
+    using TDataCountStatisticsPtr = std::shared_ptr<CDataCountStatistics>;
+    using TDataCountStatisticsPtrVec = std::vector<TDataCountStatisticsPtr>;
 
 private:
     //! Get the statistics for \p spec.
