/*
 * ELASTICSEARCH CONFIDENTIAL
 *
 * Copyright (c) 2016 Elasticsearch BV. All Rights Reserved.
 *
 * Notice: this software, and all information contained
 * therein, is the exclusive property of Elasticsearch BV
 * and its licensors, if any, and is protected under applicable
 * domestic and foreign law, and international treaties.
 *
 * Reproduction, republication or distribution without the
 * express written consent of Elasticsearch BV is
 * strictly prohibited.
 */

#ifndef INCLUDED_ml_config_CPolledDataPenalty_h
#define INCLUDED_ml_config_CPolledDataPenalty_h

#include <core/CoreTypes.h>

#include <config/CPenalty.h>
#include <config/ImportExport.h>

#include <boost/optional.hpp>

namespace ml {
namespace config {
class CAutoconfigurerParams;
class CDataCountStatistics;

//! \brief A penalty for using detectors which have a bucket length shorter
//! than the polling interval for regular data.
//!
//! DESCRIPTION:\n
//! If the data arrive at very uniform intervals then there is no point in
//! having bucket lengths less than the arrival interval. This tests this
//! condition and applies a decreasing penalty based on the number of intervals
//! for which this behavior has been observed.
class CONFIG_EXPORT CPolledDataPenalty : public CPenalty {
public:
    CPolledDataPenalty(const CAutoconfigurerParams& params);

<<<<<<< HEAD
    //! Create a copy on the heap.
    virtual CPolledDataPenalty* clone(void) const;

    //! Get the name of this penalty.
    virtual std::string name(void) const;

private:
    typedef boost::optional<core_t::TTime> TOptionalTime;
=======
        //! Create a copy on the heap.
        virtual CPolledDataPenalty *clone() const;

        //! Get the name of this penalty.
        virtual std::string name() const;

    private:
        using TOptionalTime = boost::optional<core_t::TTime>;
>>>>>>> d4e4cca7

private:
    //! Compute a penalty for rare detectors.
    virtual void penaltyFromMe(CDetectorSpecification& spec) const;

    //! Get the interval at which the data are polled if there is one.
    TOptionalTime pollingInterval(const CDataCountStatistics& stats) const;
};
}
}

#endif // INCLUDED_ml_config_CPolledDataPenalty_h<|MERGE_RESOLUTION|>--- conflicted
+++ resolved
@@ -40,25 +40,14 @@
 public:
     CPolledDataPenalty(const CAutoconfigurerParams& params);
 
-<<<<<<< HEAD
     //! Create a copy on the heap.
-    virtual CPolledDataPenalty* clone(void) const;
+    virtual CPolledDataPenalty* clone() const;
 
     //! Get the name of this penalty.
-    virtual std::string name(void) const;
+    virtual std::string name() const;
 
 private:
-    typedef boost::optional<core_t::TTime> TOptionalTime;
-=======
-        //! Create a copy on the heap.
-        virtual CPolledDataPenalty *clone() const;
-
-        //! Get the name of this penalty.
-        virtual std::string name() const;
-
-    private:
-        using TOptionalTime = boost::optional<core_t::TTime>;
->>>>>>> d4e4cca7
+    using TOptionalTime = boost::optional<core_t::TTime>;
 
 private:
     //! Compute a penalty for rare detectors.
