/*
 * ELASTICSEARCH CONFIDENTIAL
 *
 * Copyright (c) 2016 Elasticsearch BV. All Rights Reserved.
 *
 * Notice: this software, and all information contained
 * therein, is the exclusive property of Elasticsearch BV
 * and its licensors, if any, and is protected under applicable
 * domestic and foreign law, and international treaties.
 *
 * Reproduction, republication or distribution without the
 * express written consent of Elasticsearch BV is
 * strictly prohibited.
 */

#ifndef INCLUDED_ml_config_CLowVariationPenalty_h
#define INCLUDED_ml_config_CLowVariationPenalty_h

#include <config/CPenalty.h>

#include <config/ImportExport.h>

namespace ml {
namespace config {
class CPartitionDataCountStatistics;
class CByAndPartitionDataCountStatistics;
class CByOverAndPartitionDataCountStatistics;

//! \brief A penalty for function values which have very low coefficient of
//! variation and are unlikely to produce anomalies.
//!
//! DESCRIPTION:\n
//! In certain cases, the coefficient of variation of data is very low and anomaly
//! detection will not find anything interesting. Examples include, the case that
//! every category of a distinct count function argument appears in every bucket,
//! say because it labels a monitor, and the case that polled data is analyzed for
//! count anomalies.
class CONFIG_EXPORT CLowVariationPenalty : public CPenalty {
public:
    CLowVariationPenalty(const CAutoconfigurerParams& params);

<<<<<<< HEAD
    //! Create a copy on the heap.
    virtual CLowVariationPenalty* clone(void) const;

    //! Get the name of this penalty.
    virtual std::string name(void) const;
=======
        //! Create a copy on the heap.
        virtual CLowVariationPenalty *clone() const;

        //! Get the name of this penalty.
        virtual std::string name() const;
>>>>>>> d4e4cca7

private:
    //! Apply a penalty for features with very little variation.
    virtual void penaltyFromMe(CDetectorSpecification& spec) const;

    //! Apply the penalty for count with optionally a partition.
    void penaltiesForCount(const CPartitionDataCountStatistics& stats, CDetectorSpecification& spec) const;

    //! Apply the penalty for count with a by field and optionally a partition.
    void penaltiesForCount(const CByAndPartitionDataCountStatistics& stats, CDetectorSpecification& spec) const;

    //! Apply the penalty for count with a by, over and optionally a partition field.
    void penaltiesForCount(const CByOverAndPartitionDataCountStatistics& stats, CDetectorSpecification& spec) const;

    //! Apply the penalty for distinct count with optionally a partition.
    void penaltyForDistinctCount(const CPartitionDataCountStatistics& stats, CDetectorSpecification& spec) const;

    //! Apply the penalty for distinct count with by and optionally a partition.
    void penaltyForDistinctCount(const CByAndPartitionDataCountStatistics& stats, CDetectorSpecification& spec) const;

    //! Apply the penalty for distinct count with by, over and optionally a partition.
    void penaltyForDistinctCount(const CByOverAndPartitionDataCountStatistics& stats, CDetectorSpecification& spec) const;

    //! Apply the penalty for info content with optionally a partition.
    void penaltyForInfoContent(const CPartitionDataCountStatistics& stats, CDetectorSpecification& spec) const;

    //! Apply the penalty for info content with a by field and optionally a partition.
    void penaltyForInfoContent(const CByAndPartitionDataCountStatistics& stats, CDetectorSpecification& spec) const;

    //! Apply the penalty for info content with a by, over and optionally a partition field.
    void penaltyForInfoContent(const CByOverAndPartitionDataCountStatistics& stats, CDetectorSpecification& spec) const;
};
}
}

#endif // INCLUDED_ml_config_CLowVariationPenalty_h<|MERGE_RESOLUTION|>--- conflicted
+++ resolved
@@ -39,19 +39,11 @@
 public:
     CLowVariationPenalty(const CAutoconfigurerParams& params);
 
-<<<<<<< HEAD
     //! Create a copy on the heap.
-    virtual CLowVariationPenalty* clone(void) const;
+    virtual CLowVariationPenalty* clone() const;
 
     //! Get the name of this penalty.
-    virtual std::string name(void) const;
-=======
-        //! Create a copy on the heap.
-        virtual CLowVariationPenalty *clone() const;
-
-        //! Get the name of this penalty.
-        virtual std::string name() const;
->>>>>>> d4e4cca7
+    virtual std::string name() const;
 
 private:
     //! Apply a penalty for features with very little variation.
