--- conflicted
+++ resolved
@@ -39,20 +39,11 @@
 //! The state from a record need to update a detector's penalty functions.
 //! This is its time and its field values corresponding to the argument
 //! and partitioning field(s) used by the detector.
-<<<<<<< HEAD
 class CONFIG_EXPORT CDetectorRecord {
 public:
-    typedef boost::array<std::size_t, constants::NUMBER_FIELD_INDICES> TSizeAry;
-    typedef boost::array<const std::string*, constants::NUMBER_FIELD_INDICES> TStrCPtrAry;
-    typedef boost::unordered_map<std::string, std::string> TStrStrUMap;
-=======
-class CONFIG_EXPORT CDetectorRecord
-{
-    public:
-        using TSizeAry = boost::array<std::size_t, constants::NUMBER_FIELD_INDICES>;
-        using TStrCPtrAry = boost::array<const std::string*, constants::NUMBER_FIELD_INDICES>;
-        using TStrStrUMap = boost::unordered_map<std::string, std::string>;
->>>>>>> d4e4cca7
+    using TSizeAry = boost::array<std::size_t, constants::NUMBER_FIELD_INDICES>;
+    using TStrCPtrAry = boost::array<const std::string*, constants::NUMBER_FIELD_INDICES>;
+    using TStrStrUMap = boost::unordered_map<std::string, std::string>;
 
 public:
     CDetectorRecord(core_t::TTime time,
@@ -61,97 +52,50 @@
                     const TStrCPtrAry& fieldValues,
                     const TSizeAry& hashedFieldValues);
 
-<<<<<<< HEAD
     //! Get the record time.
-    core_t::TTime time(void) const;
+    core_t::TTime time() const;
 
     //! Get the function of the record detector.
-    config_t::EFunctionCategory function(void) const;
+    config_t::EFunctionCategory function() const;
 
     //! Get the name of the argument field.
-    const std::string* argumentFieldName(void) const;
+    const std::string* argumentFieldName() const;
 
     //! Get the name of the by field.
-    const std::string* byFieldName(void) const;
+    const std::string* byFieldName() const;
 
     //! Get the name of the over field.
-    const std::string* overFieldName(void) const;
+    const std::string* overFieldName() const;
 
     //! Get the name of the partition field.
-    const std::string* partitionFieldName(void) const;
+    const std::string* partitionFieldName() const;
 
     //! Get the argument field value if there is one or null.
-    const std::string* argumentFieldValue(void) const;
+    const std::string* argumentFieldValue() const;
 
     //! Get the by field value if there is one or null.
-    const std::string* byFieldValue(void) const;
+    const std::string* byFieldValue() const;
 
     //! Get the over field value if there is one or null.
-    const std::string* overFieldValue(void) const;
+    const std::string* overFieldValue() const;
 
     //! Get the partition field value if there is one or null.
-    const std::string* partitionFieldValue(void) const;
+    const std::string* partitionFieldValue() const;
 
     //! Get the argument field value hash.
-    std::size_t argumentFieldValueHash(void) const;
+    std::size_t argumentFieldValueHash() const;
 
     //! Get the by field value hash.
-    std::size_t byFieldValueHash(void) const;
+    std::size_t byFieldValueHash() const;
 
     //! Get the over field value hash.
-    std::size_t overFieldValueHash(void) const;
+    std::size_t overFieldValueHash() const;
 
     //! Get the partition field value hash.
-    std::size_t partitionFieldValueHash(void) const;
+    std::size_t partitionFieldValueHash() const;
 
     //! Print a description of this record for debug.
-    std::string print(void) const;
-=======
-        //! Get the record time.
-        core_t::TTime time() const;
-
-        //! Get the function of the record detector.
-        config_t::EFunctionCategory function() const;
-
-        //! Get the name of the argument field.
-        const std::string *argumentFieldName() const;
-
-        //! Get the name of the by field.
-        const std::string *byFieldName() const;
-
-        //! Get the name of the over field.
-        const std::string *overFieldName() const;
-
-        //! Get the name of the partition field.
-        const std::string *partitionFieldName() const;
-
-        //! Get the argument field value if there is one or null.
-        const std::string *argumentFieldValue() const;
-
-        //! Get the by field value if there is one or null.
-        const std::string *byFieldValue() const;
-
-        //! Get the over field value if there is one or null.
-        const std::string *overFieldValue() const;
-
-        //! Get the partition field value if there is one or null.
-        const std::string *partitionFieldValue() const;
-
-        //! Get the argument field value hash.
-        std::size_t argumentFieldValueHash() const;
-
-        //! Get the by field value hash.
-        std::size_t byFieldValueHash() const;
-
-        //! Get the over field value hash.
-        std::size_t overFieldValueHash() const;
-
-        //! Get the partition field value hash.
-        std::size_t partitionFieldValueHash() const;
-
-        //! Print a description of this record for debug.
-        std::string print() const;
->>>>>>> d4e4cca7
+    std::string print() const;
 
 private:
     //! The record time.
@@ -179,12 +123,11 @@
 //! address table from every detector, built once up front on the set of initial
 //! candidate detectors, to a corresponding collection of entries in a field
 //! value vector which we populate once per record.
-<<<<<<< HEAD
 class CONFIG_EXPORT CDetectorRecordDirectAddressTable {
 public:
-    typedef boost::unordered_map<std::string, std::string> TStrStrUMap;
-    typedef std::vector<CDetectorSpecification> TDetectorSpecificationVec;
-    typedef std::vector<CDetectorRecord> TDetectorRecordVec;
+    using TStrStrUMap = boost::unordered_map<std::string, std::string>;
+    using TDetectorSpecificationVec = std::vector<CDetectorSpecification>;
+    using TDetectorRecordVec = std::vector<CDetectorRecord>;
 
 public:
     //! Build the table from \p specs.
@@ -196,15 +139,15 @@
 
 private:
     //! Clear the state (as a precursor to build).
-    void clear(void);
+    void clear();
 
 private:
-    typedef std::vector<std::size_t> TSizeVec;
-    typedef std::pair<std::string, std::size_t> TStrSizePr;
-    typedef std::vector<TStrSizePr> TStrSizePrVec;
-    typedef boost::array<std::size_t, constants::NUMBER_FIELD_INDICES> TSizeAry;
-    typedef std::vector<TSizeAry> TSizeAryVec;
-    typedef std::vector<const std::string*> TStrCPtrVec;
+    using TSizeVec = std::vector<std::size_t>;
+    using TStrSizePr = std::pair<std::string, std::size_t>;
+    using TStrSizePrVec = std::vector<TStrSizePr>;
+    using TSizeAry = boost::array<std::size_t, constants::NUMBER_FIELD_INDICES>;
+    using TSizeAryVec = std::vector<TSizeAry>;
+    using TStrCPtrVec = std::vector<const std::string*>;
 
 private:
     //! A map from field to its value entry in the field value table.
@@ -219,50 +162,6 @@
 
     //! The table of field value hashes populated once per record.
     TSizeVec m_HashedFieldValueTable;
-=======
-class CONFIG_EXPORT CDetectorRecordDirectAddressTable
-{
-    public:
-        using TStrStrUMap = boost::unordered_map<std::string, std::string>;
-        using TDetectorSpecificationVec = std::vector<CDetectorSpecification>;
-        using TDetectorRecordVec = std::vector<CDetectorRecord>;
-
-    public:
-        //! Build the table from \p specs.
-        void build(const TDetectorSpecificationVec &specs);
-
-        //! Get the unique records from \p time and \p fieldValues for \p specs.
-        void detectorRecords(core_t::TTime time,
-                             const TStrStrUMap &fieldValues,
-                             const TDetectorSpecificationVec &specs,
-                             TDetectorRecordVec &result);
-
-    private:
-        //! Clear the state (as a precursor to build).
-        void clear();
-
-    private:
-        using TSizeVec = std::vector<std::size_t>;
-        using TStrSizePr = std::pair<std::string, std::size_t>;
-        using TStrSizePrVec = std::vector<TStrSizePr>;
-        using TSizeAry = boost::array<std::size_t, constants::NUMBER_FIELD_INDICES>;
-        using TSizeAryVec = std::vector<TSizeAry>;
-        using TStrCPtrVec = std::vector<const std::string*>;
-
-    private:
-        //! A map from field to its value entry in the field value table.
-        TStrSizePrVec m_FieldSchema;
-
-        //! A map from detectors to their field value entries in the field
-        //! value table.
-        TSizeAryVec m_DetectorFieldSchema;
-
-        //! The table of field values populated once per record.
-        TStrCPtrVec m_FieldValueTable;
-
-        //! The table of field value hashes populated once per record.
-        TSizeVec m_HashedFieldValueTable;
->>>>>>> d4e4cca7
 };
 }
 }
