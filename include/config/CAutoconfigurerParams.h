--- conflicted
+++ resolved
@@ -53,64 +53,16 @@
 //!
 //! Because supplying parameters via the config file is optional the
 //! boost property_tree is copied into separate member variables.
-<<<<<<< HEAD
 class CONFIG_EXPORT CAutoconfigurerParams {
 public:
-    typedef std::vector<core_t::TTime> TTimeVec;
-    typedef std::vector<std::size_t> TSizeVec;
-    typedef std::vector<std::string> TStrVec;
-    typedef boost::optional<TStrVec> TOptionalStrVec;
-    typedef std::pair<std::string, config_t::EUserDataType> TStrUserDataTypePr;
-    typedef std::vector<TStrUserDataTypePr> TStrUserDataTypePrVec;
-    typedef boost::optional<config_t::EUserDataType> TOptionalUserDataType;
-    typedef std::vector<config_t::EFunctionCategory> TFunctionCategoryVec;
-=======
-class CONFIG_EXPORT CAutoconfigurerParams
-{
-    public:
-        using TTimeVec = std::vector<core_t::TTime>;
-        using TSizeVec = std::vector<std::size_t>;
-        using TStrVec = std::vector<std::string>;
-        using TOptionalStrVec = boost::optional<TStrVec>;
-        using TStrUserDataTypePr = std::pair<std::string, config_t::EUserDataType>;
-        using TStrUserDataTypePrVec = std::vector<TStrUserDataTypePr>;
-        using TOptionalUserDataType = boost::optional<config_t::EUserDataType>;
-        using TFunctionCategoryVec = std::vector<config_t::EFunctionCategory>;
-
-    public:
-        CAutoconfigurerParams(const std::string &timeFieldName,
-                              const std::string &timeFieldFormat,
-                              bool verbose,
-                              bool writeDetectorConfigs);
-
-        //! Initialize from the specified file.
-        bool init(const std::string &file);
-
-        //! Get the name of field holding the time.
-        const std::string &timeFieldName() const;
-
-        //! Get the time field format. Blank means seconds since the epoch, i.e.
-        //! the time field can be converted to a time_t by simply converting the
-        //! string to a number. Otherwise, it is assumed to be suitable for passing
-        //! to strptime.
-        const std::string &timeFieldFormat() const;
-
-        //! Check if we should be outputting all detectors including those that
-        //! have been discarded.
-        bool verbose() const;
-
-        //! Check if we should output the top detectors in JSON format.
-        bool writeDetectorConfigs() const;
-
-        //! Get the line ending to use when writing detectors in JSON format.
-        const std::string &detectorConfigLineEnding() const;
-
-        //! \name Scoping
-        //@{
-        //! Check that \p field is not one of the fields in the data set we've
-        //! been told to ignore.
-        bool fieldOfInterest(const std::string &field) const;
->>>>>>> d4e4cca7
+    using TTimeVec = std::vector<core_t::TTime>;
+    using TSizeVec = std::vector<std::size_t>;
+    using TStrVec = std::vector<std::string>;
+    using TOptionalStrVec = boost::optional<TStrVec>;
+    using TStrUserDataTypePr = std::pair<std::string, config_t::EUserDataType>;
+    using TStrUserDataTypePrVec = std::vector<TStrUserDataTypePr>;
+    using TOptionalUserDataType = boost::optional<config_t::EUserDataType>;
+    using TFunctionCategoryVec = std::vector<config_t::EFunctionCategory>;
 
 public:
     CAutoconfigurerParams(const std::string& timeFieldName, const std::string& timeFieldFormat, bool verbose, bool writeDetectorConfigs);
@@ -119,30 +71,23 @@
     bool init(const std::string& file);
 
     //! Get the name of field holding the time.
-    const std::string& timeFieldName(void) const;
-
-<<<<<<< HEAD
+    const std::string& timeFieldName() const;
+
     //! Get the time field format. Blank means seconds since the epoch, i.e.
     //! the time field can be converted to a time_t by simply converting the
     //! string to a number. Otherwise, it is assumed to be suitable for passing
     //! to strptime.
-    const std::string& timeFieldFormat(void) const;
-=======
-        //! Get the function categories to configure.
-        const TFunctionCategoryVec &functionsCategoriesToConfigure() const;
-        //@}
->>>>>>> d4e4cca7
+    const std::string& timeFieldFormat() const;
 
     //! Check if we should be outputting all detectors including those that
     //! have been discarded.
-    bool verbose(void) const;
-
-<<<<<<< HEAD
+    bool verbose() const;
+
     //! Check if we should output the top detectors in JSON format.
-    bool writeDetectorConfigs(void) const;
+    bool writeDetectorConfigs() const;
 
     //! Get the line ending to use when writing detectors in JSON format.
-    const std::string& detectorConfigLineEnding(void) const;
+    const std::string& detectorConfigLineEnding() const;
 
     //! \name Scoping
     //@{
@@ -163,7 +108,7 @@
     bool canUseForPartitionField(const std::string& partition) const;
 
     //! Get the function categories to configure.
-    const TFunctionCategoryVec& functionsCategoriesToConfigure(void) const;
+    const TFunctionCategoryVec& functionsCategoriesToConfigure() const;
     //@}
 
     //! \name Statistics
@@ -172,126 +117,64 @@
     TOptionalUserDataType dataType(const std::string& field) const;
 
     //! The minimum number of records to classify a field.
-    uint64_t minimumExamplesToClassify(void) const;
+    uint64_t minimumExamplesToClassify() const;
 
     //! The minimum number of records to classify a field.
-    std::size_t numberOfMostFrequentFieldsCounts(void) const;
-    //@}
-=======
-        //! The minimum number of records to classify a field.
-        uint64_t minimumExamplesToClassify() const;
-
-        //! The minimum number of records to classify a field.
-        std::size_t numberOfMostFrequentFieldsCounts() const;
-        //@}
-
-        //! \name General Configuration
-        //@{
-        //! The minimum number of records to classify a field.
-        uint64_t minimumRecordsToAttemptConfig() const;
-
-        //! The minimum permitted detector score.
-        double minimumDetectorScore() const;
-        //@}
-
-        //! A number of by field values which is considered high so
-        //! larger numbers will be penalized.
-        std::size_t highNumberByFieldValues() const;
-
-        //! The highest permitted number of by field values.
-        std::size_t maximumNumberByFieldValues() const;
-
-        //! A number of by field values for rare commands which is considered
-        //! high so larger numbers will be penalized.
-        std::size_t highNumberRareByFieldValues() const;
-
-        //! The highest permitted number of by field values for rare commands.
-        std::size_t maximumNumberRareByFieldValues() const;
-
-        //! A number of partition field values which is considered high
-        //! so larger numbers will be penalized.
-        std::size_t highNumberPartitionFieldValues() const;
-
-        //! The highest permitted number of partition field values.
-        std::size_t maximumNumberPartitionFieldValues() const;
-
-        //! A number of over field values which is considered small so
-        //! that smaller numbers will be penalized.
-        std::size_t lowNumberOverFieldValues() const;
-
-        //! The lowest permitted number of over field values.
-        std::size_t minimumNumberOverFieldValues() const;
-
-        //! The factor, as a multiple of the lowest field value count, which is
-        //! an upper bound for a field value being in the low frequency tail.
-        double highCardinalityInTailFactor() const;
-
-        //! The margin, as an increment on the lowest field value count, which
-        //! is an upper bound for a field value being in the low frequency tail.
-        uint64_t highCardinalityInTailIncrement() const;
-
-        //! A proportion of records in the low frequency tail for rare analysis
-        //! which is considered large so that larger proportions will be penalized.
-        double highCardinalityHighTailFraction() const;
-
-        //! The highest permitted proportion of records in the low frequency
-        //! tail for rare analysis.
-        double highCardinalityMaximumTailFraction() const;
->>>>>>> d4e4cca7
+    std::size_t numberOfMostFrequentFieldsCounts() const;
+    //@}
 
     //! \name General Configuration
     //@{
     //! The minimum number of records to classify a field.
-    uint64_t minimumRecordsToAttemptConfig(void) const;
+    uint64_t minimumRecordsToAttemptConfig() const;
 
     //! The minimum permitted detector score.
-    double minimumDetectorScore(void) const;
+    double minimumDetectorScore() const;
     //@}
 
     //! A number of by field values which is considered high so
     //! larger numbers will be penalized.
-    std::size_t highNumberByFieldValues(void) const;
+    std::size_t highNumberByFieldValues() const;
 
     //! The highest permitted number of by field values.
-    std::size_t maximumNumberByFieldValues(void) const;
-
-<<<<<<< HEAD
+    std::size_t maximumNumberByFieldValues() const;
+
     //! A number of by field values for rare commands which is considered
     //! high so larger numbers will be penalized.
-    std::size_t highNumberRareByFieldValues(void) const;
+    std::size_t highNumberRareByFieldValues() const;
 
     //! The highest permitted number of by field values for rare commands.
-    std::size_t maximumNumberRareByFieldValues(void) const;
+    std::size_t maximumNumberRareByFieldValues() const;
 
     //! A number of partition field values which is considered high
     //! so larger numbers will be penalized.
-    std::size_t highNumberPartitionFieldValues(void) const;
+    std::size_t highNumberPartitionFieldValues() const;
 
     //! The highest permitted number of partition field values.
-    std::size_t maximumNumberPartitionFieldValues(void) const;
+    std::size_t maximumNumberPartitionFieldValues() const;
 
     //! A number of over field values which is considered small so
     //! that smaller numbers will be penalized.
-    std::size_t lowNumberOverFieldValues(void) const;
+    std::size_t lowNumberOverFieldValues() const;
 
     //! The lowest permitted number of over field values.
-    std::size_t minimumNumberOverFieldValues(void) const;
+    std::size_t minimumNumberOverFieldValues() const;
 
     //! The factor, as a multiple of the lowest field value count, which is
     //! an upper bound for a field value being in the low frequency tail.
-    double highCardinalityInTailFactor(void) const;
+    double highCardinalityInTailFactor() const;
 
     //! The margin, as an increment on the lowest field value count, which
     //! is an upper bound for a field value being in the low frequency tail.
-    uint64_t highCardinalityInTailIncrement(void) const;
+    uint64_t highCardinalityInTailIncrement() const;
 
     //! A proportion of records in the low frequency tail for rare analysis
     //! which is considered large so that larger proportions will be penalized.
-    double highCardinalityHighTailFraction(void) const;
+    double highCardinalityHighTailFraction() const;
 
     //! The highest permitted proportion of records in the low frequency
     //! tail for rare analysis.
-    double highCardinalityMaximumTailFraction(void) const;
+    double highCardinalityMaximumTailFraction() const;
 
     //! A fraction of populated buckets that is considered small for \p function
     //! and \p ignoreEmpty so that smaller proportions will be penalized.
@@ -310,146 +193,68 @@
     double maximumPopulatedBucketFraction(config_t::EFunctionCategory function, bool ignoreEmpty) const;
 
     //! Get the candidate bucket lengths to test for each detector.
-    const TTimeVec& candidateBucketLengths(void) const;
+    const TTimeVec& candidateBucketLengths() const;
 
     //! Get a number of buckets considered small to configure a detector.
-    double lowNumberOfBucketsForConfig(void) const;
+    double lowNumberOfBucketsForConfig() const;
 
     //! Get the lowest permitted number of buckets we'll use to configure
     //! a detector.
-    double minimumNumberOfBucketsForConfig(void) const;
+    double minimumNumberOfBucketsForConfig() const;
 
     //! Get the minimum possible proportion of values in the jitter interval
     //! surrounding the polling interval to classify data as polled.
-    double polledDataMinimumMassAtInterval(void) const;
-=======
-        //! Get the candidate bucket lengths to test for each detector.
-        const TTimeVec &candidateBucketLengths() const;
-
-        //! Get a number of buckets considered small to configure a detector.
-        double lowNumberOfBucketsForConfig() const;
-
-        //! Get the lowest permitted number of buckets we'll use to configure
-        //! a detector.
-        double minimumNumberOfBucketsForConfig() const;
-
-        //! Get the minimum possible proportion of values in the jitter interval
-        //! surrounding the polling interval to classify data as polled.
-        double polledDataMinimumMassAtInterval() const;
-
-        //! Get the maximum amount that polled data times can jitter about the
-        //! polling interval.
-        double polledDataJitter() const;
-
-        //! Get a coefficient of variation for a bucketed statistic which is
-        //! considered low such that lower values are penalized.
-        double lowCoefficientOfVariation() const;
-
-        //! Get the minimum coefficient of variation for a bucketed statistic
-        //! to be worthwhile modeling.
-        double minimumCoefficientOfVariation() const;
-
-        //! Get a low range for the category lengths to be a suitable argument
-        //! for information content such that lower values are penalized.
-        double lowLengthRangeForInfoContent() const;
-
-        //! Get the minimum range for the category lengths to be a suitable
-        //! argument for information content.
-        double minimumLengthRangeForInfoContent() const;
-
-        //! Get a low maximum category length for it to be a suitable argument
-        //! for information content such that lower values are penalized.
-        double lowMaximumLengthForInfoContent() const;
-
-        //! Get the minimum category length for it to be a suitable argument
-        //! for information content.
-        double minimumMaximumLengthForInfoContent() const;
-
-        //! Get a low empirical entropy for a field to be a suitable argument
-        //! for information content such that lower values will be penalized.
-        //!
-        //! \note This is as a portion of the maximum possible entropy based
-        //! on the distinct count.
-        double lowEntropyForInfoContent() const;
-
-        //! Get the minimum empirical entropy for a field to be a suitable
-        //! argument for information content.
-        //!
-        //! \note This is as a portion of the maximum possible entropy based
-        //! on the distinct count.
-        double minimumEntropyForInfoContent() const;
-
-        //! Get a low distinct count for a field to be a suitable argument
-        //! for information content such that lower values will be penalized.
-        double lowDistinctCountForInfoContent() const;
-
-        //! Get the minimum distinct count for a field to be a suitable
-        //! argument for information content.
-        double minimumDistinctCountForInfoContent() const;
->>>>>>> d4e4cca7
+    double polledDataMinimumMassAtInterval() const;
 
     //! Get the maximum amount that polled data times can jitter about the
     //! polling interval.
-    double polledDataJitter(void) const;
+    double polledDataJitter() const;
 
     //! Get a coefficient of variation for a bucketed statistic which is
     //! considered low such that lower values are penalized.
-    double lowCoefficientOfVariation(void) const;
+    double lowCoefficientOfVariation() const;
 
     //! Get the minimum coefficient of variation for a bucketed statistic
     //! to be worthwhile modeling.
-    double minimumCoefficientOfVariation(void) const;
-
-<<<<<<< HEAD
+    double minimumCoefficientOfVariation() const;
+
     //! Get a low range for the category lengths to be a suitable argument
     //! for information content such that lower values are penalized.
-    double lowLengthRangeForInfoContent(void) const;
+    double lowLengthRangeForInfoContent() const;
 
     //! Get the minimum range for the category lengths to be a suitable
     //! argument for information content.
-    double minimumLengthRangeForInfoContent(void) const;
+    double minimumLengthRangeForInfoContent() const;
 
     //! Get a low maximum category length for it to be a suitable argument
     //! for information content such that lower values are penalized.
-    double lowMaximumLengthForInfoContent(void) const;
-=======
-        //! Get a string describing all the parameters.
-        std::string print() const;
-
-    private:
-        using TDoubleVec = std::vector<double>;
-        using TSizeVecVec = std::vector<TSizeVec>;
-
-    private:
-        //! Refresh the penalty indices.
-        void refreshPenaltyIndices();
->>>>>>> d4e4cca7
+    double lowMaximumLengthForInfoContent() const;
 
     //! Get the minimum category length for it to be a suitable argument
     //! for information content.
-    double minimumMaximumLengthForInfoContent(void) const;
+    double minimumMaximumLengthForInfoContent() const;
 
     //! Get a low empirical entropy for a field to be a suitable argument
     //! for information content such that lower values will be penalized.
     //!
     //! \note This is as a portion of the maximum possible entropy based
     //! on the distinct count.
-    double lowEntropyForInfoContent(void) const;
+    double lowEntropyForInfoContent() const;
 
     //! Get the minimum empirical entropy for a field to be a suitable
     //! argument for information content.
     //!
     //! \note This is as a portion of the maximum possible entropy based
     //! on the distinct count.
-    double minimumEntropyForInfoContent(void) const;
+    double minimumEntropyForInfoContent() const;
 
     //! Get a low distinct count for a field to be a suitable argument
     //! for information content such that lower values will be penalized.
-    double lowDistinctCountForInfoContent(void) const;
+    double lowDistinctCountForInfoContent() const;
 
     //! Get the minimum distinct count for a field to be a suitable
     //! argument for information content.
-    double minimumDistinctCountForInfoContent(void) const;
+    double minimumDistinctCountForInfoContent() const;
 
     //! Get the penalty indices for the candidate bucket length identified
     //! by \p bid.
@@ -464,15 +269,15 @@
     std::size_t penaltyIndexFor(std::size_t bid, bool ignoreEmpty) const;
 
     //! Get a string describing all the parameters.
-    std::string print(void) const;
+    std::string print() const;
 
 private:
-    typedef std::vector<double> TDoubleVec;
-    typedef std::vector<TSizeVec> TSizeVecVec;
+    using TDoubleVec = std::vector<double>;
+    using TSizeVecVec = std::vector<TSizeVec>;
 
 private:
     //! Refresh the penalty indices.
-    void refreshPenaltyIndices(void);
+    void refreshPenaltyIndices();
 
 private:
     //! The name of field holding the time.
