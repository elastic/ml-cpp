--- conflicted
+++ resolved
@@ -17,24 +17,13 @@
 
 #include <cppunit/extensions/HelperMacros.h>
 
-<<<<<<< HEAD
 class CCommandProcessorTest : public CppUnit::TestFixture {
 public:
-    void testStartPermitted(void);
-    void testStartNonPermitted(void);
-    void testStartNonExistent(void);
-    void testKillDisallowed(void);
-    void testInvalidVerb(void);
-=======
-class CCommandProcessorTest : public CppUnit::TestFixture
-{
-    public:
-        void testStartPermitted();
-        void testStartNonPermitted();
-        void testStartNonExistent();
-        void testKillDisallowed();
-        void testInvalidVerb();
->>>>>>> d4e4cca7
+    void testStartPermitted();
+    void testStartNonPermitted();
+    void testStartNonExistent();
+    void testKillDisallowed();
+    void testInvalidVerb();
 
     static CppUnit::Test* suite();
 };
