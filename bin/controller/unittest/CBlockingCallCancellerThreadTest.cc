/*
 * ELASTICSEARCH CONFIDENTIAL
 *
 * Copyright (c) 2016 Elasticsearch BV. All Rights Reserved.
 *
 * Notice: this software, and all information contained
 * therein, is the exclusive property of Elasticsearch BV
 * and its licensors, if any, and is protected under applicable
 * domestic and foreign law, and international treaties.
 *
 * Reproduction, republication or distribution without the
 * express written consent of Elasticsearch BV is
 * strictly prohibited.
 */
#include "CBlockingCallCancellerThreadTest.h"

#include <core/CDualThreadStreamBuf.h>
#include <core/CNamedPipeFactory.h>
#include <core/CSleep.h>
#include <core/CThread.h>

#include "../CBlockingCallCancellerThread.h"

#include <istream>

namespace {

class CEofThread : public ml::core::CThread {
public:
    CEofThread(ml::core::CDualThreadStreamBuf& buf) : m_Buf(buf) {}

protected:
    virtual void run(void) {
        ml::core::CSleep::sleep(200);

<<<<<<< HEAD
        m_Buf.signalEndOfFile();
    }
=======
    protected:
        virtual void run()
        {
            ml::core::CSleep::sleep(200);
>>>>>>> d4e4cca7

    virtual void shutdown(void) {}

<<<<<<< HEAD
private:
    ml::core::CDualThreadStreamBuf& m_Buf;
=======
        virtual void shutdown()
        {
        }

    private:
        ml::core::CDualThreadStreamBuf &m_Buf;
>>>>>>> d4e4cca7
};
}

CppUnit::Test* CBlockingCallCancellerThreadTest::suite() {
    CppUnit::TestSuite* suiteOfTests = new CppUnit::TestSuite("CBlockingCallCancellerThreadTest");

    suiteOfTests->addTest(new CppUnit::TestCaller<CBlockingCallCancellerThreadTest>("CBlockingCallCancellerThreadTest::testCancelBlock",
                                                                                    &CBlockingCallCancellerThreadTest::testCancelBlock));

    return suiteOfTests;
}

<<<<<<< HEAD
void CBlockingCallCancellerThreadTest::testCancelBlock(void) {
=======
void CBlockingCallCancellerThreadTest::testCancelBlock()
{
>>>>>>> d4e4cca7
    ml::core::CDualThreadStreamBuf buf;
    std::istream monStrm(&buf);

    ml::controller::CBlockingCallCancellerThread cancellerThread(ml::core::CThread::currentThreadId(), monStrm);
    CPPUNIT_ASSERT(cancellerThread.start());

    // The CBlockingCallCancellerThread should wake up the blocking open of the
    // named pipe "test_pipe".  Without this wake up, it would block
    // indefinitely as nothing will ever connect to the other end.  The wake up
    // happens when a stream being monitored encounters end-of-file.  In the
    // real program this would be STDIN, but in this test another thread is the
    // source, and it runs out of data after 0.2 seconds.

    CEofThread eofThread(buf);
    CPPUNIT_ASSERT(eofThread.start());

    ml::core::CNamedPipeFactory::TIStreamP pipeStrm =
        ml::core::CNamedPipeFactory::openPipeStreamRead(ml::core::CNamedPipeFactory::defaultPath() + "test_pipe");
    CPPUNIT_ASSERT(pipeStrm == 0);

    CPPUNIT_ASSERT(cancellerThread.stop());

    CPPUNIT_ASSERT(eofThread.stop());
}<|MERGE_RESOLUTION|>--- conflicted
+++ resolved
@@ -30,32 +30,16 @@
     CEofThread(ml::core::CDualThreadStreamBuf& buf) : m_Buf(buf) {}
 
 protected:
-    virtual void run(void) {
+    virtual void run() {
         ml::core::CSleep::sleep(200);
 
-<<<<<<< HEAD
         m_Buf.signalEndOfFile();
     }
-=======
-    protected:
-        virtual void run()
-        {
-            ml::core::CSleep::sleep(200);
->>>>>>> d4e4cca7
 
-    virtual void shutdown(void) {}
+    virtual void shutdown() {}
 
-<<<<<<< HEAD
 private:
     ml::core::CDualThreadStreamBuf& m_Buf;
-=======
-        virtual void shutdown()
-        {
-        }
-
-    private:
-        ml::core::CDualThreadStreamBuf &m_Buf;
->>>>>>> d4e4cca7
 };
 }
 
@@ -68,12 +52,7 @@
     return suiteOfTests;
 }
 
-<<<<<<< HEAD
-void CBlockingCallCancellerThreadTest::testCancelBlock(void) {
-=======
-void CBlockingCallCancellerThreadTest::testCancelBlock()
-{
->>>>>>> d4e4cca7
+void CBlockingCallCancellerThreadTest::testCancelBlock() {
     ml::core::CDualThreadStreamBuf buf;
     std::istream monStrm(&buf);
 
