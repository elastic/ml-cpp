--- conflicted
+++ resolved
@@ -17,16 +17,9 @@
 
 #include <cppunit/extensions/HelperMacros.h>
 
-<<<<<<< HEAD
 class CBlockingCallCancellerThreadTest : public CppUnit::TestFixture {
 public:
-    void testCancelBlock(void);
-=======
-class CBlockingCallCancellerThreadTest : public CppUnit::TestFixture
-{
-    public:
-        void testCancelBlock();
->>>>>>> d4e4cca7
+    void testCancelBlock();
 
     static CppUnit::Test* suite();
 };
