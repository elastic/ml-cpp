--- conflicted
+++ resolved
@@ -140,16 +140,8 @@
         return EXIT_FAILURE;
     }
 
-<<<<<<< HEAD
     ml::controller::CCommandProcessor::TStrVec permittedProcessPaths{
-        "./autoconfig", "./autodetect", "./categorize", "./data_frame_analyzer", "./normalize"};
-=======
-    ml::controller::CCommandProcessor::TStrVec permittedProcessPaths;
-    permittedProcessPaths.push_back("./autodetect");
-    permittedProcessPaths.push_back("./categorize");
-    permittedProcessPaths.push_back("./data_frame_analyzer");
-    permittedProcessPaths.push_back("./normalize");
->>>>>>> 85662157
+        "./autodetect", "./categorize", "./data_frame_analyzer", "./normalize"};
 
     ml::controller::CCommandProcessor processor{permittedProcessPaths};
     processor.processCommands(*commandStream);
