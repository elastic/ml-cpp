/*
 * ELASTICSEARCH CONFIDENTIAL
 *
 * Copyright (c) 2016 Elasticsearch BV. All Rights Reserved.
 *
 * Notice: this software, and all information contained
 * therein, is the exclusive property of Elasticsearch BV
 * and its licensors, if any, and is protected under applicable
 * domestic and foreign law, and international treaties.
 *
 * Reproduction, republication or distribution without the
 * express written consent of Elasticsearch BV is
 * strictly prohibited.
 */
#include "CBlockingCallCancellerThread.h"

#include <core/CLogger.h>

#include <istream>

namespace ml {
namespace controller {

CBlockingCallCancellerThread::CBlockingCallCancellerThread(core::CThread::TThreadId potentiallyBlockedThreadId, std::istream& monitorStream)
    : m_PotentiallyBlockedThreadId(potentiallyBlockedThreadId), m_MonitorStream(monitorStream), m_Shutdown(false) {
}

<<<<<<< HEAD
void CBlockingCallCancellerThread::run(void) {
=======
void CBlockingCallCancellerThread::run()
{
>>>>>>> d4e4cca7
    char c;
    while (m_MonitorStream >> c) {
        if (m_Shutdown) {
            return;
        }
    }

    if (core::CThread::cancelBlockedIo(m_PotentiallyBlockedThreadId) == false) {
        LOG_WARN("Failed to cancel blocked IO in thread " << m_PotentiallyBlockedThreadId);
    }
}

<<<<<<< HEAD
void CBlockingCallCancellerThread::shutdown(void) {
=======
void CBlockingCallCancellerThread::shutdown()
{
>>>>>>> d4e4cca7
    m_Shutdown = true;

    // This is to wake up the stream reading in the run() method of this object.
    // If this has an effect then the assumption is that the program is exiting
    // due to a reason other than the stream this object is monitoring ending.
    if (this->cancelBlockedIo() == false) {
        LOG_WARN("Failed to cancel blocked IO in thread " << this->currentThreadId());
    }
}
}
}<|MERGE_RESOLUTION|>--- conflicted
+++ resolved
@@ -25,12 +25,7 @@
     : m_PotentiallyBlockedThreadId(potentiallyBlockedThreadId), m_MonitorStream(monitorStream), m_Shutdown(false) {
 }
 
-<<<<<<< HEAD
-void CBlockingCallCancellerThread::run(void) {
-=======
-void CBlockingCallCancellerThread::run()
-{
->>>>>>> d4e4cca7
+void CBlockingCallCancellerThread::run() {
     char c;
     while (m_MonitorStream >> c) {
         if (m_Shutdown) {
@@ -43,12 +38,7 @@
     }
 }
 
-<<<<<<< HEAD
-void CBlockingCallCancellerThread::shutdown(void) {
-=======
-void CBlockingCallCancellerThread::shutdown()
-{
->>>>>>> d4e4cca7
+void CBlockingCallCancellerThread::shutdown() {
     m_Shutdown = true;
 
     // This is to wake up the stream reading in the run() method of this object.
