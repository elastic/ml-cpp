'''
Reads a TorchScript model from file and restores it to the C++
app, together with the encoded tokens from the input_tokens
file.  Then it checks the model's response matches the expected.

This script reads the input files and expected outputs, then
launches the C++ pytorch_inference program which handles and
sends the request. The response is checked against the expected
defined in the test file

The test file must have the format:
[
    {
        "input": {"request_id": "foo", "tokens": [1, 2, 3]},
        "expected_output": {"request_id": "foo", "inference": [1, 2, 3]}
    },
    ...
]

BENCHMARK MODE
-----------
Benchmarking reports the average inference time.

The inference result docs contain timing information which can be used 
for benchmarking. Benchmark mode accepts the same format JSON documents
used in evaluation but the expected results are not checked only the 
inference time is used.

When benchmarking a warm up phase is used before any measurements are 
taken. The size of the warm up phase and the number of request used in
the actual benchmarking are controlled by the hard coded values
`NUM_WARM_UP_REQUESTS` and `NUM_BENCHMARK_REQUEST`.

Switch to benchmark mode by passing the `--benchmark` argument.

Setting the number of threads used by inference has the biggest affect
on performance and is controlled by the `--numThreads` argument. If not
set LibTorch will choose the defaults.

EXAMPLES
--------
Run this script with input from one of the example directories.

For test evaluation:
    python3 evaluate.py /path/to/conll03_traced_ner.pt examples/ner/test_run.json

For Benchmarking:
    python3 evaluate.py /path/to/conll03_traced_ner.pt examples/ner/test_run.json --benchmark --numThreads=2
'''

import argparse
import json
import math
import os
import platform
import subprocess
import sys

NUM_WARM_UP_REQUESTS = 100
NUM_BENCHMARK_REQUEST = 100

def parse_arguments():
    parser = argparse.ArgumentParser()
    parser.add_argument('model', help='A TorchScript model with .pt extension')
    parser.add_argument('test_file', help='JSON file with an array of objects each '
     'containing "input" and "expected_output" subobjects')
    parser.add_argument('--restore_file', default='restore_file')
    parser.add_argument('--input_file', default='input_file')
    parser.add_argument('--output_file', default='output_file')
    parser.add_argument('--numThreads', type=int, help='The number of inference threads. The system default is used if not set')
    parser.add_argument('--benchmark', action='store_true', help='Benchmark inference time rather than evaluting expected results')

    return parser.parse_args()

def path_to_app():

    os_platform = platform.system()
    if os_platform == 'Darwin':
        sub_path = 'darwin-x86_64/controller.app/Contents/MacOS/'
    elif os_platform == 'Linux':
        if platform.machine() == 'aarch64':
            sub_path = 'linux-aarch64/bin/'
        else:
            sub_path = 'linux-x86_64/bin/'
    elif os_platform == 'Windows':
        sub_path = 'windows-x86_64/bin/'
    else:
        raise RuntimeError('Unknown platform')

    return "../../build/distribution/platform/" + sub_path + "pytorch_inference"

def launch_pytorch_app(args):

    command = [path_to_app(),
        '--restore=' + args.restore_file,
        '--input=' + args.input_file,
        '--output=' + args.output_file,
        '--validElasticLicenseKeyConfirmed=true'
        ]

    if args.numThreads:
        command.append('--numThreads=' + str(args.numThreads))
        command.append('--numInterOpThreads=1')

    subprocess.Popen(command).communicate()

def stream_file(source, destination) :
    while True:
        piece = source.read(8192)
        if not piece:
            break

        destination.write(piece)

def write_request(request, destination):
    json.dump(request, destination)


def restore_model(model, restore):
    # create the restore file
    with open(restore, 'wb') as restore_file:
        file_stats = os.stat(model)
        file_size = file_stats.st_size

        # 4 byte unsigned int
        b = (file_size).to_bytes(4, 'big')
        restore_file.write(b)

        print("streaming model of size", file_size, flush=True)

        with open(model, 'rb') as source_file:
            stream_file(source_file, restore_file) 
            

def compare_results(expected, actual, tolerance):
    try:
        if expected['request_id'] != actual['request_id']:
            print("request_ids do not match [{}], [{}]".format(expected['request_id'], actual['request_id']), flush=True)
            return False

        request_id = actual['request_id']

        if len(expected['inference']) != len(actual['inference']):
            print("[{}] len(inference) does not match [{}], [{}]".format(request_id, len(expected['inference']), len(actual['inference'])), flush=True)
            return False

        for i in range(len(expected['inference'])):
            expected_array = expected['inference'][i]
            actual_array = actual['inference'][i]

            if len(expected_array) != len(actual_array):
                print("[{}] array [{}] lengths are not equal [{}], [{}]".format(request_id, i, len(expected_array), len(actual_array)), flush=True)
                return False

            for j in range(len(expected_array)):
                expected_row = expected_array[j]
                actual_row = actual_array[j]

                if len(expected_row) != len(actual_row):
                    print("[{}] row [{}] lengths are not equal [{}], [{}]".format(request_id, i, len(expected_row), len(actual_row)), flush=True)
                    return False

                are_close = True
                for k in range(len(expected_row)):
                    are_close = are_close and math.isclose(expected_row[k], actual_row[k], abs_tol=tolerance)

                if are_close == False:
                    print("[{}] row [{}] values are not close {}, {}".format(request_id, j, expected_row, actual_row), flush=True)
                    return False

    except KeyError as e:
        print("ERROR: comparing results {}. Actual = {}".format(e, actual))
        return False

    return True


<<<<<<< HEAD
def run_benchmark(args):
    # Write the requests
    with open(args.input_file, 'w') as input_file:
        with open(args.test_file) as test_file:
            test_requests = json.load(test_file)
        
            print(f"warming up with {NUM_WARM_UP_REQUESTS} docs", flush=True)
            warmup_count = 0
            while warmup_count < NUM_WARM_UP_REQUESTS:
                for doc in test_requests:
                    write_request(doc['input'], input_file)
                    warmup_count += 1
                    if warmup_count == NUM_WARM_UP_REQUESTS:
                        break


            print(f"benchmarking with {NUM_BENCHMARK_REQUEST} docs", flush=True)
            benchmark_count = 0
            while benchmark_count < NUM_BENCHMARK_REQUEST:
                for doc in test_requests:
                    write_request(doc['input'], input_file)
                    benchmark_count += 1
                    if benchmark_count == NUM_BENCHMARK_REQUEST:
                        break
   
    launch_pytorch_app(args)

    print()
    print("reading benchmark results...", flush=True)
    with open(args.output_file) as output_file:
        result_docs = json.load(output_file)

        total_time_ms = 0
        doc_count = 0

        # ignore the warmup results
        for i in range(NUM_WARM_UP_REQUESTS, len(result_docs)):
            print(result_docs[i]['time_ms'])
            total_time_ms += result_docs[i]['time_ms']
            doc_count += 1

        
        print()
        print(f'{doc_count} requests evaluated in {total_time_ms} ms, avg time {total_time_ms / doc_count}')
        print()

def test_evaluation(args):
    with open(args.input_file, 'w') as input_file:
        with open(args.test_file) as test_file:          
            test_evaluation = json.load(test_file)
        print("writing query", flush=True)
        for doc in test_evaluation:
            write_request(doc['input'], input_file)
=======
def main():

    args = parse_arguments()

    try:
        # create the restore file
        with open(args.restore_file, 'wb') as restore_file:
            file_stats = os.stat(args.model)
            file_size = file_stats.st_size

            # 4 byte unsigned int
            b = (file_size).to_bytes(4, 'big')
            restore_file.write(b)

            print("streaming model of size", file_size, flush=True)

            with open(args.model, 'rb') as source_file:
                stream_file(source_file, restore_file)
>>>>>>> f809eedc

    launch_pytorch_app(args)

    print()
    print("reading results...", flush=True)
    print()
    with open(args.output_file) as output_file:

        total_time_ms = 0
        doc_count = 0
        results_match = True
        try:
            result_docs = json.load(output_file)
        except:
            print("Error parsing json: ", sys.exc_info()[0])
            return

        for result in result_docs:
            expected = test_evaluation[doc_count]['expected_output']
                
            tolerance = 1e-04
            if 'how_close' in test_evaluation[doc_count]:
                tolerance = test_evaluation[doc_count]['how_close']                    

<<<<<<< HEAD

            total_time_ms += result['time_ms']


            # compare to expected
            if compare_results(expected, result, tolerance) == False:
                print()
                print('ERROR: inference result [{}] does not match expected results'.format(doc_count))
                print()
                results_match = False

            doc_count = doc_count +1
=======
            for result in result_docs:                
                if 'error' in result: 
                    print('Inference failed. Request: {}, Msg: {}'.format(result['request_id'], result['error']))
                    results_match = False
                    continue;

                expected = test_evaluation[doc_count]['expected_output']
                 
                tolerance = 1e-04
                if 'how_close' in test_evaluation[doc_count]:
                    tolerance = test_evaluation[doc_count]['how_close']                    

                total_time_ms += result['time_ms']

                # compare to expected
                if compare_results(expected, result, tolerance) == False:
                    print()
                    print('ERROR: inference result [{}] does not match expected results'.format(doc_count))
                    print()
                    results_match = False
>>>>>>> f809eedc

        print()
        print('{} requests evaluated in {} ms'.format(doc_count, total_time_ms))
        print()

        if doc_count != len(test_evaluation): 
            print()
            print('ERROR: The number of inference results [{}] does not match expected count [{}]'.format(doc_count, len(test_evaluation)))
            print()
            results_match = False

        if results_match:
            print()
            print('SUCCESS: inference results match expected', flush=True)
            print()

def main():

    args = parse_arguments()
    try:
        restore_model(args.model, args.restore_file)
        if args.benchmark: 
            run_benchmark(args)
        else:
            test_evaluation(args)
    finally:
        if os.path.isfile(args.restore_file):
            os.remove(args.restore_file)
        if os.path.isfile(args.input_file):
            os.remove(args.input_file)
        if os.path.isfile(args.output_file):
            os.remove(args.output_file)

if __name__ == "__main__":
    main()
<|MERGE_RESOLUTION|>--- conflicted
+++ resolved
@@ -175,7 +175,6 @@
     return True
 
 
-<<<<<<< HEAD
 def run_benchmark(args):
     # Write the requests
     with open(args.input_file, 'w') as input_file:
@@ -219,8 +218,9 @@
 
         
         print()
-        print(f'{doc_count} requests evaluated in {total_time_ms} ms, avg time {total_time_ms / doc_count}')
+        print(f'{doc_count} requests evaluated in {total_time_ms} ms, avg time {total_time_ms / doc_count} ms')
         print()
+
 
 def test_evaluation(args):
     with open(args.input_file, 'w') as input_file:
@@ -229,26 +229,6 @@
         print("writing query", flush=True)
         for doc in test_evaluation:
             write_request(doc['input'], input_file)
-=======
-def main():
-
-    args = parse_arguments()
-
-    try:
-        # create the restore file
-        with open(args.restore_file, 'wb') as restore_file:
-            file_stats = os.stat(args.model)
-            file_size = file_stats.st_size
-
-            # 4 byte unsigned int
-            b = (file_size).to_bytes(4, 'big')
-            restore_file.write(b)
-
-            print("streaming model of size", file_size, flush=True)
-
-            with open(args.model, 'rb') as source_file:
-                stream_file(source_file, restore_file)
->>>>>>> f809eedc
 
     launch_pytorch_app(args)
 
@@ -267,55 +247,36 @@
             return
 
         for result in result_docs:
+            if 'error' in result: 
+                print(f"Inference failed. Request: {result['request_id']}, Msg: {result['error']}")
+                results_match = False
+                continue
+
             expected = test_evaluation[doc_count]['expected_output']
                 
             tolerance = 1e-04
             if 'how_close' in test_evaluation[doc_count]:
-                tolerance = test_evaluation[doc_count]['how_close']                    
-
-<<<<<<< HEAD
+                tolerance = test_evaluation[doc_count]['how_close']                                   
 
             total_time_ms += result['time_ms']
-
 
             # compare to expected
             if compare_results(expected, result, tolerance) == False:
                 print()
-                print('ERROR: inference result [{}] does not match expected results'.format(doc_count))
+                print(f'ERROR: inference result [{doc_count}] does not match expected results')
                 print()
                 results_match = False
 
             doc_count = doc_count +1
-=======
-            for result in result_docs:                
-                if 'error' in result: 
-                    print('Inference failed. Request: {}, Msg: {}'.format(result['request_id'], result['error']))
-                    results_match = False
-                    continue;
-
-                expected = test_evaluation[doc_count]['expected_output']
-                 
-                tolerance = 1e-04
-                if 'how_close' in test_evaluation[doc_count]:
-                    tolerance = test_evaluation[doc_count]['how_close']                    
-
-                total_time_ms += result['time_ms']
-
-                # compare to expected
-                if compare_results(expected, result, tolerance) == False:
-                    print()
-                    print('ERROR: inference result [{}] does not match expected results'.format(doc_count))
-                    print()
-                    results_match = False
->>>>>>> f809eedc
+
 
         print()
-        print('{} requests evaluated in {} ms'.format(doc_count, total_time_ms))
+        print(f'{doc_count} requests evaluated in {total_time_ms} ms')
         print()
 
         if doc_count != len(test_evaluation): 
             print()
-            print('ERROR: The number of inference results [{}] does not match expected count [{}]'.format(doc_count, len(test_evaluation)))
+            print(f'ERROR: The number of inference results [{doc_count}] does not match expected count [{len(test_evaluation)}]')
             print()
             results_match = False
 
