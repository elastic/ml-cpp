'''
Reads a TorchScript model from file and restores it to the C++
app, together with the encoded tokens from the input_tokens
file.  Then it checks the model's response matches the expected.

This script reads the input files and expected outputs, then
launches the C++ pytorch_inference program which handles and
sends the request. The response is checked against the expected
defined in the test file

The test file must have the format:
[
    {
        "input": {"request_id": "foo", "tokens": [1, 2, 3]},
        "expected_output": {"request_id": "foo", "inference": [1, 2, 3]}
    },
    ...
]

BENCHMARK MODE
-----------
Benchmarking reports the average inference time.

The inference result docs contain timing information which can be used 
for benchmarking. Benchmark mode accepts the same format JSON documents
used in evaluation but the expected results are not checked only the 
inference time is used.

When benchmarking a warm up phase is used before any measurements are 
taken. The size of the warm up phase and the number of request used in
the actual benchmarking are controlled by the hard coded values
`NUM_WARM_UP_REQUESTS` and `NUM_BENCHMARK_REQUEST`.

Switch to benchmark mode by passing the `--benchmark` argument.

Setting the number of threads used by inference has the biggest affect
on performance and is controlled by the `--numThreads` argument. If not
set LibTorch will choose the defaults.

EXAMPLES
--------
Run this script with input from one of the example directories.

For test evaluation:
    python3 evaluate.py /path/to/conll03_traced_ner.pt examples/ner/test_run.json

For Benchmarking:
    python3 evaluate.py /path/to/conll03_traced_ner.pt examples/ner/test_run.json --benchmark --numThreads=2
'''

import argparse
import json
import math
import os
import platform
import subprocess
import sys

NUM_WARM_UP_REQUESTS = 100
NUM_BENCHMARK_REQUEST = 100

def parse_arguments():
    parser = argparse.ArgumentParser()
    parser.add_argument('model', help='A TorchScript model with .pt extension')
    parser.add_argument('test_file', help='JSON file with an array of objects each '
     'containing "input" and "expected_output" subobjects')
    parser.add_argument('--restore_file', default='restore_file')
    parser.add_argument('--input_file', default='input_file')
    parser.add_argument('--output_file', default='output_file')
    parser.add_argument('--numThreads', type=int, help='The number of inference threads. The system default is used if not set')
    parser.add_argument('--benchmark', action='store_true', help='Benchmark inference time rather than evaluting expected results')

    return parser.parse_args()

def path_to_app():

    os_platform = platform.system()
    if os_platform == 'Darwin':
        sub_path = 'darwin-x86_64/controller.app/Contents/MacOS/'
    elif os_platform == 'Linux':
        if platform.machine() == 'aarch64':
            sub_path = 'linux-aarch64/bin/'
        else:
            sub_path = 'linux-x86_64/bin/'
    elif os_platform == 'Windows':
        sub_path = 'windows-x86_64/bin/'
    else:
        raise RuntimeError('Unknown platform')

    return "../../build/distribution/platform/" + sub_path + "pytorch_inference"

def launch_pytorch_app(args):

    command = [path_to_app(),
        '--restore=' + args.restore_file,
        '--input=' + args.input_file,
<<<<<<< HEAD
        '--output=' + args.output_file
=======
        '--output=' + args.output_file,
        '--validElasticLicenseKeyConfirmed=true',
        '--numThreads=4',
        '--numInterOpThreads=1'
>>>>>>> b43cd36c
        ]

    if args.numThreads:
        command.append('--numThreads=' + str(args.numThreads))
        command.append('--numInterOpThreads=1')

    subprocess.Popen(command).communicate()

def stream_file(source, destination) :
    while True:
        piece = source.read(8192)
        if not piece:
            break

        destination.write(piece)

def write_request(request, destination):
    json.dump(request, destination)


def restore_model(model, restore):
    # create the restore file
    with open(restore, 'wb') as restore_file:
        file_stats = os.stat(model)
        file_size = file_stats.st_size

        # 4 byte unsigned int
        b = (file_size).to_bytes(4, 'big')
        restore_file.write(b)

        print("streaming model of size", file_size, flush=True)

        with open(model, 'rb') as source_file:
            stream_file(source_file, restore_file) 
            

def compare_results(expected, actual, tolerance):
    try:
        if expected['request_id'] != actual['request_id']:
            print("request_ids do not match [{}], [{}]".format(expected['request_id'], actual['request_id']), flush=True)
            return False

        if len(expected['inference']) != len(actual['inference']):
            print("len(inference) does not match [{}], [{}]".format(len(expected['inference']), len(actual['inference'])), flush=True)
            return False

        for i in range(len(expected['inference'])):
            expected_row = expected['inference'][i]
            actual_row = actual['inference'][i]

            if len(expected_row) != len(actual_row):
                print("row [{}] lengths are not equal [{}], [{}]".format(i, len(expected_row), len(actual_row)), flush=True)
                return False

            are_close = True
            for j in range(len(expected_row)):
                are_close = are_close and math.isclose(expected_row[j], actual_row[j], abs_tol=tolerance)

            if are_close == False:
                print("row [{}] values are not close {}, {}".format(i, expected_row, actual_row), flush=True)
                return False
    except KeyError as e:
        print("ERROR: comparing results {}. Actual = {}".format(e, actual))
        return False

    return True


def run_benchmark(args):
    # Write the requests
    with open(args.input_file, 'w') as input_file:
        with open(args.test_file) as test_file:
            test_requests = json.load(test_file)
        
            print(f"warming up with {NUM_WARM_UP_REQUESTS} docs", flush=True)
            warmup_count = 0
            while warmup_count < NUM_WARM_UP_REQUESTS:
                for doc in test_requests:
                    write_request(doc['input'], input_file)
                    warmup_count += 1
                    if warmup_count == NUM_WARM_UP_REQUESTS:
                        break


            print(f"benchmarking with {NUM_BENCHMARK_REQUEST} docs", flush=True)
            benchmark_count = 0
            while benchmark_count < NUM_BENCHMARK_REQUEST:
                for doc in test_requests:
                    write_request(doc['input'], input_file)
                    benchmark_count += 1
                    if benchmark_count == NUM_BENCHMARK_REQUEST:
                        break
   
    launch_pytorch_app(args)

    print()
    print("reading benchmark results...", flush=True)
    with open(args.output_file) as output_file:
        result_docs = json.load(output_file)

        total_time_ms = 0
        doc_count = 0

        # ignore the warmup results
        for i in range(NUM_WARM_UP_REQUESTS, len(result_docs)):
            print(result_docs[i]['time_ms'])
            total_time_ms += result_docs[i]['time_ms']
            doc_count += 1

        
        print()
        print(f'{doc_count} requests evaluated in {total_time_ms} ms, avg time {total_time_ms / doc_count}')
        print()

def test_evaluation(args):
    with open(args.input_file, 'w') as input_file:
        with open(args.test_file) as test_file:          
            test_evaluation = json.load(test_file)
        print("writing query", flush=True)
        for doc in test_evaluation:
            write_request(doc['input'], input_file)

    launch_pytorch_app(args)

    print()
    print("reading results...", flush=True)
    print()
    with open(args.output_file) as output_file:

        total_time_ms = 0
        doc_count = 0
        results_match = True
        try:
            result_docs = json.load(output_file)
        except:
            print("Error parsing json: ", sys.exc_info()[0])
            return

        for result in result_docs:
            expected = test_evaluation[doc_count]['expected_output']
                
            tolerance = 1e-04
            if 'how_close' in test_evaluation[doc_count]:
                tolerance = test_evaluation[doc_count]['how_close']                    


            total_time_ms += result['time_ms']


            # compare to expected
            if compare_results(expected, result, tolerance) == False:
                print()
                print('ERROR: inference result [{}] does not match expected results'.format(doc_count))
                print()
                results_match = False

            doc_count = doc_count +1

        print()
        print('{} requests evaluated in {} ms'.format(doc_count, total_time_ms))
        print()

        if doc_count != len(test_evaluation): 
            print()
            print('ERROR: The number of inference results [{}] does not match expected count [{}]'.format(doc_count, len(test_evaluation)))
            print()
            results_match = False

        if results_match:
            print()
            print('SUCCESS: inference results match expected', flush=True)
            print()

def main():

    args = parse_arguments()
    try:
        restore_model(args.model, args.restore_file)
        if args.benchmark: 
            run_benchmark(args)
        else:
            test_evaluation(args)
    finally:
        if os.path.isfile(args.restore_file):
            os.remove(args.restore_file)
        if os.path.isfile(args.input_file):
            os.remove(args.input_file)
        if os.path.isfile(args.output_file):
            os.remove(args.output_file)

if __name__ == "__main__":
    main()
<|MERGE_RESOLUTION|>--- conflicted
+++ resolved
@@ -94,14 +94,10 @@
     command = [path_to_app(),
         '--restore=' + args.restore_file,
         '--input=' + args.input_file,
-<<<<<<< HEAD
-        '--output=' + args.output_file
-=======
         '--output=' + args.output_file,
         '--validElasticLicenseKeyConfirmed=true',
         '--numThreads=4',
         '--numInterOpThreads=1'
->>>>>>> b43cd36c
         ]
 
     if args.numThreads:
