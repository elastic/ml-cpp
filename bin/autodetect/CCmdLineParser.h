--- conflicted
+++ resolved
@@ -64,11 +64,6 @@
                       bool& memoryUsage,
                       std::size_t& bucketResultsDelay,
                       bool& multivariateByFields,
-<<<<<<< HEAD
-                      std::string& multipleBucketspans,
-=======
-                      bool& perPartitionNormalization,
->>>>>>> 548222b2
                       TStrVec& clauseTokens);
 
 private:
