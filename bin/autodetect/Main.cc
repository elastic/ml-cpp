/*
 * ELASTICSEARCH CONFIDENTIAL
 *
 * Copyright (c) 2016 Elasticsearch BV. All Rights Reserved.
 *
 * Notice: this software, and all information contained
 * therein, is the exclusive property of Elasticsearch BV
 * and its licensors, if any, and is protected under applicable
 * domestic and foreign law, and international treaties.
 *
 * Reproduction, republication or distribution without the
 * express written consent of Elasticsearch BV is
 * strictly prohibited.
 */
//! \brief
//! Analyse event rates and metrics
//!
//! DESCRIPTION:\n
//! Expects to be streamed CSV or length encoded data on STDIN or a named pipe,
//! and sends its JSON results to STDOUT or another named pipe.
//!
//! IMPLEMENTATION DECISIONS:\n
//! Standalone program.
//!
#include <core/CDataAdder.h>
#include <core/CDataSearcher.h>
#include <core/CJsonOutputStreamWrapper.h>
#include <core/CLogger.h>
#include <core/CProcessPriority.h>
#include <core/CStatistics.h>
#include <core/CoreTypes.h>

#include <ver/CBuildInfo.h>

#include <model/CAnomalyDetectorModelConfig.h>
#include <model/CLimits.h>
#include <model/ModelTypes.h>

#include <api/CAnomalyJob.h>
#include <api/CBackgroundPersister.h>
#include <api/CCmdSkeleton.h>
#include <api/CCsvInputParser.h>
#include <api/CFieldConfig.h>
#include <api/CFieldDataTyper.h>
#include <api/CIoManager.h>
#include <api/CJsonOutputWriter.h>
#include <api/CLengthEncodedInputParser.h>
#include <api/CModelSnapshotJsonWriter.h>
#include <api/COutputChainer.h>
#include <api/CSingleStreamDataAdder.h>
#include <api/CSingleStreamSearcher.h>
#include <api/CStateRestoreStreamFilter.h>

#include "CCmdLineParser.h"

#include <boost/bind.hpp>
#include <boost/make_shared.hpp>
#include <boost/scoped_ptr.hpp>

#include <string>

#include <stdio.h>
#include <stdlib.h>

<<<<<<< HEAD
int main(int argc, char** argv) {
    typedef ml::autodetect::CCmdLineParser::TStrVec TStrVec;
=======

int main(int argc, char **argv)
{
    using TStrVec = ml::autodetect::CCmdLineParser::TStrVec;
>>>>>>> d4e4cca7

    // Read command line options
    std::string limitConfigFile;
    std::string modelConfigFile;
    std::string fieldConfigFile;
    std::string modelPlotConfigFile;
    std::string jobId;
    std::string logProperties;
    std::string logPipe;
    ml::core_t::TTime bucketSpan(0);
    ml::core_t::TTime latency(0);
    std::string summaryCountFieldName;
    char delimiter('\t');
    bool lengthEncodedInput(false);
    std::string timeField(ml::api::CAnomalyJob::DEFAULT_TIME_FIELD_NAME);
    std::string timeFormat;
    std::string quantilesStateFile;
    bool deleteStateFiles(false);
    ml::core_t::TTime persistInterval(-1);
    ml::core_t::TTime maxQuantileInterval(-1);
    std::string inputFileName;
    bool isInputFileNamedPipe(false);
    std::string outputFileName;
    bool isOutputFileNamedPipe(false);
    std::string restoreFileName;
    bool isRestoreFileNamedPipe(false);
    std::string persistFileName;
    bool isPersistFileNamedPipe(false);
    size_t maxAnomalyRecords(100u);
    bool memoryUsage(false);
    std::size_t bucketResultsDelay(0);
    bool multivariateByFields(false);
    std::string multipleBucketspans;
    bool perPartitionNormalization(false);
    TStrVec clauseTokens;
    if (ml::autodetect::CCmdLineParser::parse(argc,
                                              argv,
                                              limitConfigFile,
                                              modelConfigFile,
                                              fieldConfigFile,
                                              modelPlotConfigFile,
                                              jobId,
                                              logProperties,
                                              logPipe,
                                              bucketSpan,
                                              latency,
                                              summaryCountFieldName,
                                              delimiter,
                                              lengthEncodedInput,
                                              timeField,
                                              timeFormat,
                                              quantilesStateFile,
                                              deleteStateFiles,
                                              persistInterval,
                                              maxQuantileInterval,
                                              inputFileName,
                                              isInputFileNamedPipe,
                                              outputFileName,
                                              isOutputFileNamedPipe,
                                              restoreFileName,
                                              isRestoreFileNamedPipe,
                                              persistFileName,
                                              isPersistFileNamedPipe,
                                              maxAnomalyRecords,
                                              memoryUsage,
                                              bucketResultsDelay,
                                              multivariateByFields,
                                              multipleBucketspans,
                                              perPartitionNormalization,
                                              clauseTokens) == false) {
        return EXIT_FAILURE;
    }

    // Construct the IO manager before reconfiguring the logger, as it performs
    // std::ios actions that only work before first use
    ml::api::CIoManager ioMgr(inputFileName,
                              isInputFileNamedPipe,
                              outputFileName,
                              isOutputFileNamedPipe,
                              restoreFileName,
                              isRestoreFileNamedPipe,
                              persistFileName,
                              isPersistFileNamedPipe);

    if (ml::core::CLogger::instance().reconfigure(logPipe, logProperties) == false) {
        LOG_FATAL("Could not reconfigure logging");
        return EXIT_FAILURE;
    }

    // Log the program version immediately after reconfiguring the logger.  This
    // must be done from the program, and NOT a shared library, as each program
    // statically links its own version library.
    LOG_DEBUG(ml::ver::CBuildInfo::fullInfo());

    ml::core::CProcessPriority::reducePriority();

    if (ioMgr.initIo() == false) {
        LOG_FATAL("Failed to initialise IO");
        return EXIT_FAILURE;
    }

    if (jobId.empty()) {
        LOG_FATAL("No job ID specified");
        return EXIT_FAILURE;
    }

    ml::model::CLimits limits;
    if (!limitConfigFile.empty() && limits.init(limitConfigFile) == false) {
        LOG_FATAL("Ml limit config file '" << limitConfigFile << "' could not be loaded");
        return EXIT_FAILURE;
    }

    ml::api::CFieldConfig fieldConfig;

    ml::model_t::ESummaryMode summaryMode(summaryCountFieldName.empty() ? ml::model_t::E_None : ml::model_t::E_Manual);
    ml::model::CAnomalyDetectorModelConfig modelConfig = ml::model::CAnomalyDetectorModelConfig::defaultConfig(
        bucketSpan, summaryMode, summaryCountFieldName, latency, bucketResultsDelay, multivariateByFields, multipleBucketspans);
    modelConfig.perPartitionNormalization(perPartitionNormalization);
    modelConfig.detectionRules(ml::model::CAnomalyDetectorModelConfig::TIntDetectionRuleVecUMapCRef(fieldConfig.detectionRules()));
    modelConfig.scheduledEvents(ml::model::CAnomalyDetectorModelConfig::TStrDetectionRulePrVecCRef(fieldConfig.scheduledEvents()));

    if (!modelConfigFile.empty() && modelConfig.init(modelConfigFile) == false) {
        LOG_FATAL("Ml model config file '" << modelConfigFile << "' could not be loaded");
        return EXIT_FAILURE;
    }

    if (!modelPlotConfigFile.empty() && modelConfig.configureModelPlot(modelPlotConfigFile) == false) {
        LOG_FATAL("Ml model plot config file '" << modelPlotConfigFile << "' could not be loaded");
        return EXIT_FAILURE;
    }

    using TScopedDataSearcherP = boost::scoped_ptr<ml::core::CDataSearcher>;
    TScopedDataSearcherP restoreSearcher;
    if (ioMgr.restoreStream() != 0) {
        // Check whether state is restored from a file, if so we assume that this is a debugging case
        // and therefore does not originate from X-Pack.
        if (!isRestoreFileNamedPipe) {
            // apply a filter to overcome differences in the way persistence vs. restore works
            auto strm = boost::make_shared<boost::iostreams::filtering_istream>();
            strm->push(ml::api::CStateRestoreStreamFilter());
            strm->push(*ioMgr.restoreStream());
            restoreSearcher.reset(new ml::api::CSingleStreamSearcher(strm));
        } else {
            restoreSearcher.reset(new ml::api::CSingleStreamSearcher(ioMgr.restoreStream()));
        }
    }

    using TScopedDataAdderP = boost::scoped_ptr<ml::core::CDataAdder>;
    TScopedDataAdderP persister;
    if (ioMgr.persistStream() != 0) {
        persister.reset(new ml::api::CSingleStreamDataAdder(ioMgr.persistStream()));
    }

    using TScopedBackgroundPersisterP = boost::scoped_ptr<ml::api::CBackgroundPersister>;
    TScopedBackgroundPersisterP periodicPersister;
    if (persistInterval >= 0) {
        if (persister == 0) {
            LOG_FATAL("Periodic persistence cannot be enabled using the 'persistInterval' argument "
                      "unless a place to persist to has been specified using the 'persist' argument");
            return EXIT_FAILURE;
        }

        periodicPersister.reset(new ml::api::CBackgroundPersister(persistInterval, *persister));
    }

    using TScopedInputParserP = boost::scoped_ptr<ml::api::CInputParser>;
    TScopedInputParserP inputParser;
    if (lengthEncodedInput) {
        inputParser.reset(new ml::api::CLengthEncodedInputParser(ioMgr.inputStream()));
    } else {
        inputParser.reset(new ml::api::CCsvInputParser(ioMgr.inputStream(), delimiter));
    }

    ml::core::CJsonOutputStreamWrapper wrappedOutputStream(ioMgr.outputStream());

<<<<<<< HEAD
    // output writer for CFieldDataTyper and persistence callback
    ml::api::CJsonOutputWriter outputWriter(jobId, wrappedOutputStream);
    if (fieldConfig.initFromCmdLine(fieldConfigFile, clauseTokens) == false) {
=======
    ml::api::CModelSnapshotJsonWriter modelSnapshotWriter(jobId, wrappedOutputStream);
    if (fieldConfig.initFromCmdLine(fieldConfigFile,
                                    clauseTokens) == false)
    {
>>>>>>> d4e4cca7
        LOG_FATAL("Field config could not be interpreted");
        return EXIT_FAILURE;
    }

    // The anomaly job knows how to detect anomalies
    ml::api::CAnomalyJob job(jobId,
                             limits,
                             fieldConfig,
                             modelConfig,
                             wrappedOutputStream,
<<<<<<< HEAD
                             boost::bind(&ml::api::CJsonOutputWriter::reportPersistComplete, &outputWriter, _1, _2, _3, _4, _5, _6, _7, _8),
=======
                             boost::bind(&ml::api::CModelSnapshotJsonWriter::write, &modelSnapshotWriter, _1),
>>>>>>> d4e4cca7
                             periodicPersister.get(),
                             maxQuantileInterval,
                             timeField,
                             timeFormat,
                             maxAnomalyRecords);

    if (!quantilesStateFile.empty()) {
        if (job.initNormalizer(quantilesStateFile) == false) {
            LOG_FATAL("Failed to restore quantiles and initialize normalizer");
            return EXIT_FAILURE;
        }
        if (deleteStateFiles) {
            ::remove(quantilesStateFile.c_str());
        }
    }

    ml::api::CDataProcessor* firstProcessor(&job);

    // Chain the categorizer's output to the anomaly detector's input
    ml::api::COutputChainer outputChainer(job);

    ml::api::CJsonOutputWriter fieldDataTyperOutputWriter(jobId, wrappedOutputStream);

    // The typer knows how to assign categories to records
    ml::api::CFieldDataTyper typer(jobId, fieldConfig, limits, outputChainer, fieldDataTyperOutputWriter);

    if (fieldConfig.fieldNameSuperset().count(ml::api::CFieldDataTyper::MLCATEGORY_NAME) > 0) {
        LOG_DEBUG("Applying the categorization typer for anomaly detection");
        firstProcessor = &typer;
    }

    if (periodicPersister != nullptr) {
        periodicPersister->firstProcessorPeriodicPersistFunc(
            boost::bind(&ml::api::CDataProcessor::periodicPersistState, firstProcessor, _1));
    }

    // The skeleton avoids the need to duplicate a lot of boilerplate code
    ml::api::CCmdSkeleton skeleton(restoreSearcher.get(), persister.get(), *inputParser, *firstProcessor);
    bool ioLoopSucceeded(skeleton.ioLoop());

    // Unfortunately we cannot rely on destruction to finalise the output writer
    // as it must be finalised before the skeleton is destroyed, and C++
    // destruction order means the skeleton will be destroyed before the output
    // writer as it was constructed last.
    fieldDataTyperOutputWriter.finalise();

    if (!ioLoopSucceeded) {
        LOG_FATAL("Ml anomaly detector job failed");
        return EXIT_FAILURE;
    }

    if (memoryUsage) {
        job.descriptionAndDebugMemoryUsage();
    }

    // Print out the runtime stats generated during this execution context
    LOG_DEBUG(ml::core::CStatistics::instance());

    // This message makes it easier to spot process crashes in a log file - if
    // this isn't present in the log for a given PID and there's no other log
    // message indicating early exit then the process has probably core dumped
    LOG_DEBUG("Ml anomaly detector job exiting");

    return EXIT_SUCCESS;
}<|MERGE_RESOLUTION|>--- conflicted
+++ resolved
@@ -62,15 +62,8 @@
 #include <stdio.h>
 #include <stdlib.h>
 
-<<<<<<< HEAD
 int main(int argc, char** argv) {
-    typedef ml::autodetect::CCmdLineParser::TStrVec TStrVec;
-=======
-
-int main(int argc, char **argv)
-{
     using TStrVec = ml::autodetect::CCmdLineParser::TStrVec;
->>>>>>> d4e4cca7
 
     // Read command line options
     std::string limitConfigFile;
@@ -246,16 +239,8 @@
 
     ml::core::CJsonOutputStreamWrapper wrappedOutputStream(ioMgr.outputStream());
 
-<<<<<<< HEAD
-    // output writer for CFieldDataTyper and persistence callback
-    ml::api::CJsonOutputWriter outputWriter(jobId, wrappedOutputStream);
+    ml::api::CModelSnapshotJsonWriter modelSnapshotWriter(jobId, wrappedOutputStream);
     if (fieldConfig.initFromCmdLine(fieldConfigFile, clauseTokens) == false) {
-=======
-    ml::api::CModelSnapshotJsonWriter modelSnapshotWriter(jobId, wrappedOutputStream);
-    if (fieldConfig.initFromCmdLine(fieldConfigFile,
-                                    clauseTokens) == false)
-    {
->>>>>>> d4e4cca7
         LOG_FATAL("Field config could not be interpreted");
         return EXIT_FAILURE;
     }
@@ -266,11 +251,7 @@
                              fieldConfig,
                              modelConfig,
                              wrappedOutputStream,
-<<<<<<< HEAD
-                             boost::bind(&ml::api::CJsonOutputWriter::reportPersistComplete, &outputWriter, _1, _2, _3, _4, _5, _6, _7, _8),
-=======
                              boost::bind(&ml::api::CModelSnapshotJsonWriter::write, &modelSnapshotWriter, _1),
->>>>>>> d4e4cca7
                              periodicPersister.get(),
                              maxQuantileInterval,
                              timeField,
