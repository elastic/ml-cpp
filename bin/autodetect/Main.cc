/*
 * Copyright Elasticsearch B.V. and/or licensed to Elasticsearch B.V. under one
 * or more contributor license agreements. Licensed under the Elastic License;
 * you may not use this file except in compliance with the Elastic License.
 */
//! \brief
//! Analyse event rates and metric time series for anomalies
//!
//! DESCRIPTION:\n
//! Expects to be streamed CSV or length encoded data on STDIN or a named pipe,
//! and sends its JSON results to STDOUT or another named pipe.
//!
//! IMPLEMENTATION DECISIONS:\n
//! Standalone program.
//!
#include <core/CDataAdder.h>
#include <core/CDataSearcher.h>
#include <core/CJsonOutputStreamWrapper.h>
#include <core/CLogger.h>
#include <core/CProcessPriority.h>
#include <core/CProgramCounters.h>
#include <core/CoreTypes.h>

#include <ver/CBuildInfo.h>

#include <model/CAnomalyDetectorModelConfig.h>
#include <model/CLimits.h>
#include <model/ModelTypes.h>

#include <api/CAnomalyJob.h>
#include <api/CCmdSkeleton.h>
#include <api/CCsvInputParser.h>
#include <api/CFieldConfig.h>
#include <api/CFieldDataTyper.h>
#include <api/CIoManager.h>
#include <api/CJsonOutputWriter.h>
#include <api/CLengthEncodedInputParser.h>
#include <api/CModelSnapshotJsonWriter.h>
#include <api/COutputChainer.h>
#include <api/CPersistenceManager.h>
#include <api/CSingleStreamDataAdder.h>
#include <api/CSingleStreamSearcher.h>
#include <api/CStateRestoreStreamFilter.h>

#include <seccomp/CSystemCallFilter.h>

#include "CCmdLineParser.h"

#include <functional>
#include <memory>
#include <string>

#include <stdio.h>
#include <stdlib.h>

int main(int argc, char** argv) {

    // Register the set of counters in which this program is interested
    const ml::counter_t::TCounterTypeSet counters{
        ml::counter_t::E_TSADNumberNewPeopleNotAllowed,
        ml::counter_t::E_TSADNumberNewPeople,
        ml::counter_t::E_TSADNumberNewPeopleRecycled,
        ml::counter_t::E_TSADNumberApiRecordsHandled,
        ml::counter_t::E_TSADMemoryUsage,
        ml::counter_t::E_TSADNumberMemoryUsageChecks,
        ml::counter_t::E_TSADNumberMemoryUsageEstimates,
        ml::counter_t::E_TSADNumberRecordsNoTimeField,
        ml::counter_t::E_TSADNumberTimeFieldConversionErrors,
        ml::counter_t::E_TSADNumberTimeOrderErrors,
        ml::counter_t::E_TSADNumberNewAttributesNotAllowed,
        ml::counter_t::E_TSADNumberNewAttributes,
        ml::counter_t::E_TSADNumberNewAttributesRecycled,
        ml::counter_t::E_TSADNumberByFields,
        ml::counter_t::E_TSADNumberOverFields,
        ml::counter_t::E_TSADNumberExcludedFrequentInvocations,
        ml::counter_t::E_TSADNumberSamplesOutsideLatencyWindow,
        ml::counter_t::E_TSADNumberMemoryLimitModelCreationFailures,
        ml::counter_t::E_TSADNumberPrunedItems};

    ml::core::CProgramCounters::registerProgramCounterTypes(counters);

    using TStrVec = ml::autodetect::CCmdLineParser::TStrVec;

    // Read command line options
    std::string limitConfigFile;
    std::string modelConfigFile;
    std::string fieldConfigFile;
    std::string modelPlotConfigFile;
    std::string jobId;
    std::string logProperties;
    std::string logPipe;
    ml::core_t::TTime bucketSpan(0);
    ml::core_t::TTime latency(0);
    std::string summaryCountFieldName;
    char delimiter('\t');
    bool lengthEncodedInput(false);
    std::string timeField(ml::api::CAnomalyJob::DEFAULT_TIME_FIELD_NAME);
    std::string timeFormat;
    std::string quantilesStateFile;
    bool deleteStateFiles(false);
    ml::core_t::TTime persistInterval(-1);
    std::size_t bucketPersistInterval(0);
    ml::core_t::TTime maxQuantileInterval(-1);
    std::string inputFileName;
    bool isInputFileNamedPipe(false);
    std::string outputFileName;
    bool isOutputFileNamedPipe(false);
    std::string restoreFileName;
    bool isRestoreFileNamedPipe(false);
    std::string persistFileName;
    bool isPersistFileNamedPipe(false);
    bool isPersistInForeground(false);
    size_t maxAnomalyRecords(100u);
    bool memoryUsage(false);
    bool multivariateByFields(false);
    TStrVec clauseTokens;
    if (ml::autodetect::CCmdLineParser::parse(
            argc, argv, limitConfigFile, modelConfigFile, fieldConfigFile,
            modelPlotConfigFile, jobId, logProperties, logPipe, bucketSpan, latency,
            summaryCountFieldName, delimiter, lengthEncodedInput, timeField, timeFormat,
            quantilesStateFile, deleteStateFiles, persistInterval, bucketPersistInterval,
            maxQuantileInterval, inputFileName, isInputFileNamedPipe, outputFileName,
            isOutputFileNamedPipe, restoreFileName, isRestoreFileNamedPipe, persistFileName,
            isPersistFileNamedPipe, isPersistInForeground, maxAnomalyRecords,
            memoryUsage, multivariateByFields, clauseTokens) == false) {
        return EXIT_FAILURE;
    }

    // Construct the IO manager before reconfiguring the logger, as it performs
    // std::ios actions that only work before first use
    ml::api::CIoManager ioMgr(inputFileName, isInputFileNamedPipe, outputFileName,
                              isOutputFileNamedPipe, restoreFileName, isRestoreFileNamedPipe,
                              persistFileName, isPersistFileNamedPipe);

    if (ml::core::CLogger::instance().reconfigure(logPipe, logProperties) == false) {
        LOG_FATAL(<< "Could not reconfigure logging");
        return EXIT_FAILURE;
    }

    // Log the program version immediately after reconfiguring the logger.  This
    // must be done from the program, and NOT a shared library, as each program
    // statically links its own version library.
    LOG_DEBUG(<< ml::ver::CBuildInfo::fullInfo());

    ml::core::CProcessPriority::reducePriority();

    ml::seccomp::CSystemCallFilter::installSystemCallFilter();

    if (ioMgr.initIo() == false) {
        LOG_FATAL(<< "Failed to initialise IO");
        return EXIT_FAILURE;
    }

    if (jobId.empty()) {
        LOG_FATAL(<< "No job ID specified");
        return EXIT_FAILURE;
    }

    ml::model::CLimits limits(isPersistInForeground);
    if (!limitConfigFile.empty() && limits.init(limitConfigFile) == false) {
        LOG_FATAL(<< "Ml limit config file '" << limitConfigFile << "' could not be loaded");
        return EXIT_FAILURE;
    }

    ml::api::CFieldConfig fieldConfig;

    ml::model_t::ESummaryMode summaryMode(
        summaryCountFieldName.empty() ? ml::model_t::E_None : ml::model_t::E_Manual);
    ml::model::CAnomalyDetectorModelConfig modelConfig =
        ml::model::CAnomalyDetectorModelConfig::defaultConfig(
            bucketSpan, summaryMode, summaryCountFieldName, latency, multivariateByFields);
    modelConfig.detectionRules(ml::model::CAnomalyDetectorModelConfig::TIntDetectionRuleVecUMapCRef(
        fieldConfig.detectionRules()));
    modelConfig.scheduledEvents(ml::model::CAnomalyDetectorModelConfig::TStrDetectionRulePrVecCRef(
        fieldConfig.scheduledEvents()));

    if (!modelConfigFile.empty() && modelConfig.init(modelConfigFile) == false) {
        LOG_FATAL(<< "Ml model config file '" << modelConfigFile << "' could not be loaded");
        return EXIT_FAILURE;
    }

    if (!modelPlotConfigFile.empty() &&
        modelConfig.configureModelPlot(modelPlotConfigFile) == false) {
        LOG_FATAL(<< "Ml model plot config file '" << modelPlotConfigFile
                  << "' could not be loaded");
        return EXIT_FAILURE;
    }

    using TDataSearcherUPtr = std::unique_ptr<ml::core::CDataSearcher>;
    const TDataSearcherUPtr restoreSearcher{[isRestoreFileNamedPipe, &ioMgr]() -> TDataSearcherUPtr {
        if (ioMgr.restoreStream()) {
            // Check whether state is restored from a file, if so we assume that this is a debugging case
            // and therefore does not originate from the ML Java code.
            if (!isRestoreFileNamedPipe) {
                // apply a filter to overcome differences in the way persistence vs. restore works
                auto strm = std::make_shared<boost::iostreams::filtering_istream>();
                strm->push(ml::api::CStateRestoreStreamFilter());
                strm->push(*ioMgr.restoreStream());
                return std::make_unique<ml::api::CSingleStreamSearcher>(strm);
            }
            return std::make_unique<ml::api::CSingleStreamSearcher>(ioMgr.restoreStream());
        }
        return nullptr;
    }()};

    using TDataAdderUPtr = std::unique_ptr<ml::core::CDataAdder>;
    const TDataAdderUPtr persister{[&ioMgr]() -> TDataAdderUPtr {
        if (ioMgr.persistStream()) {
            return std::make_unique<ml::api::CSingleStreamDataAdder>(ioMgr.persistStream());
        }
        return nullptr;
    }()};

    if ((bucketPersistInterval > 0 || persistInterval >= 0) && persister == nullptr) {
        LOG_FATAL(<< "Periodic persistence cannot be enabled using the '"
                  << ((persistInterval >= 0) ? "persistInterval" : "bucketPersistInterval")
                  << "' argument "
                     "unless a place to persist to has been specified using the 'persist' argument");
        return EXIT_FAILURE;
    }

<<<<<<< HEAD
    using TBackgroundPersisterUPtr = std::unique_ptr<ml::api::CBackgroundPersister>;
    const TBackgroundPersisterUPtr periodicPersister{
        [persistInterval, bucketPersistInterval, &persister]() -> TBackgroundPersisterUPtr {
            if (persistInterval >= 0 || bucketPersistInterval > 0) {
                return std::make_unique<ml::api::CBackgroundPersister>(
                    persistInterval, *persister, bucketPersistInterval);
=======
    using TPersistenceManagerUPtr = std::unique_ptr<ml::api::CPersistenceManager>;
    const TPersistenceManagerUPtr periodicPersister{
        [persistInterval, isPersistInForeground, &persister]() -> TPersistenceManagerUPtr {
            if (persistInterval >= 0) {
                return std::make_unique<ml::api::CPersistenceManager>(
                    persistInterval, isPersistInForeground, *persister);
>>>>>>> 0961edde
            }
            return nullptr;
        }()};

    using InputParserCUPtr = std::unique_ptr<ml::api::CInputParser>;
    const InputParserCUPtr inputParser{[lengthEncodedInput, &ioMgr, delimiter]() -> InputParserCUPtr {
        if (lengthEncodedInput) {
            return std::make_unique<ml::api::CLengthEncodedInputParser>(ioMgr.inputStream());
        }
        return std::make_unique<ml::api::CCsvInputParser>(ioMgr.inputStream(), delimiter);
    }()};

    ml::core::CJsonOutputStreamWrapper wrappedOutputStream(ioMgr.outputStream());

    ml::api::CModelSnapshotJsonWriter modelSnapshotWriter(jobId, wrappedOutputStream);
    if (fieldConfig.initFromCmdLine(fieldConfigFile, clauseTokens) == false) {
        LOG_FATAL(<< "Field config could not be interpreted");
        return EXIT_FAILURE;
    }

    // The anomaly job knows how to detect anomalies
    ml::api::CAnomalyJob job(jobId, limits, fieldConfig, modelConfig, wrappedOutputStream,
                             std::bind(&ml::api::CModelSnapshotJsonWriter::write,
                                       &modelSnapshotWriter, std::placeholders::_1),
                             periodicPersister.get(), maxQuantileInterval,
                             timeField, timeFormat, maxAnomalyRecords);

    if (!quantilesStateFile.empty()) {
        if (job.initNormalizer(quantilesStateFile) == false) {
            LOG_FATAL(<< "Failed to restore quantiles and initialize normalizer");
            return EXIT_FAILURE;
        }
        if (deleteStateFiles) {
            ::remove(quantilesStateFile.c_str());
        }
    }

    ml::api::CDataProcessor* firstProcessor(&job);

    // Chain the categorizer's output to the anomaly detector's input
    ml::api::COutputChainer outputChainer(job);

    ml::api::CJsonOutputWriter fieldDataTyperOutputWriter(jobId, wrappedOutputStream);

    // The typer knows how to assign categories to records
    ml::api::CFieldDataTyper typer(jobId, fieldConfig, limits, outputChainer,
                                   fieldDataTyperOutputWriter);

    if (fieldConfig.fieldNameSuperset().count(ml::api::CFieldDataTyper::MLCATEGORY_NAME) > 0) {
        LOG_DEBUG(<< "Applying the categorization typer for anomaly detection");
        firstProcessor = &typer;
    }

    if (periodicPersister != nullptr) {
        periodicPersister->firstProcessorBackgroundPeriodicPersistFunc(std::bind(
            &ml::api::CDataProcessor::periodicPersistStateInBackground, firstProcessor));

        periodicPersister->firstProcessorForegroundPeriodicPersistFunc(std::bind(
            &ml::api::CDataProcessor::periodicPersistStateInForeground, firstProcessor));
    }

    // The skeleton avoids the need to duplicate a lot of boilerplate code
    ml::api::CCmdSkeleton skeleton(restoreSearcher.get(), persister.get(),
                                   *inputParser, *firstProcessor);
    bool ioLoopSucceeded(skeleton.ioLoop());

    // Unfortunately we cannot rely on destruction to finalise the output writer
    // as it must be finalised before the skeleton is destroyed, and C++
    // destruction order means the skeleton will be destroyed before the output
    // writer as it was constructed last.
    fieldDataTyperOutputWriter.finalise();

    if (!ioLoopSucceeded) {
        LOG_FATAL(<< "Ml anomaly detector job failed");
        return EXIT_FAILURE;
    }

    if (memoryUsage) {
        job.descriptionAndDebugMemoryUsage();
    }

    // Print out the runtime counters generated during this execution context
    LOG_DEBUG(<< ml::core::CProgramCounters::instance());

    // This message makes it easier to spot process crashes in a log file - if
    // this isn't present in the log for a given PID and there's no other log
    // message indicating early exit then the process has probably core dumped
    LOG_DEBUG(<< "Ml anomaly detector job exiting");

    return EXIT_SUCCESS;
}<|MERGE_RESOLUTION|>--- conflicted
+++ resolved
@@ -109,7 +109,6 @@
     bool isRestoreFileNamedPipe(false);
     std::string persistFileName;
     bool isPersistFileNamedPipe(false);
-    bool isPersistInForeground(false);
     size_t maxAnomalyRecords(100u);
     bool memoryUsage(false);
     bool multivariateByFields(false);
@@ -219,21 +218,12 @@
         return EXIT_FAILURE;
     }
 
-<<<<<<< HEAD
-    using TBackgroundPersisterUPtr = std::unique_ptr<ml::api::CBackgroundPersister>;
-    const TBackgroundPersisterUPtr periodicPersister{
-        [persistInterval, bucketPersistInterval, &persister]() -> TBackgroundPersisterUPtr {
-            if (persistInterval >= 0 || bucketPersistInterval > 0) {
-                return std::make_unique<ml::api::CBackgroundPersister>(
-                    persistInterval, *persister, bucketPersistInterval);
-=======
     using TPersistenceManagerUPtr = std::unique_ptr<ml::api::CPersistenceManager>;
     const TPersistenceManagerUPtr periodicPersister{
         [persistInterval, isPersistInForeground, &persister]() -> TPersistenceManagerUPtr {
-            if (persistInterval >= 0) {
+            if (persistInterval >= 0 || bucketPersistInterval > 0) {
                 return std::make_unique<ml::api::CPersistenceManager>(
-                    persistInterval, isPersistInForeground, *persister);
->>>>>>> 0961edde
+                    persistInterval, isPersistInForeground, *persister, bucketPersistInterval);
             }
             return nullptr;
         }()};
