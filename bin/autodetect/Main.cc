/*
 * Copyright Elasticsearch B.V. and/or licensed to Elasticsearch B.V. under one
 * or more contributor license agreements. Licensed under the Elastic License
 * 2.0 and the following additional limitation. Functionality enabled by the
 * files subject to the Elastic License 2.0 may only be used in production when
 * invoked by an Elasticsearch process with a license key installed that permits
 * use of machine learning features. You may not use this file except in
 * compliance with the Elastic License 2.0 and the foregoing additional
 * limitation.
 */
//! \brief
//! Analyse event rates and metric time series for anomalies
//!
//! DESCRIPTION:\n
//! Expects to be streamed CSV or length encoded data on STDIN or a named pipe,
//! and sends its JSON results to STDOUT or another named pipe.
//!
//! IMPLEMENTATION DECISIONS:\n
//! Standalone program.
//!
#include <core/CBlockingCallCancellingTimer.h>
#include <core/CDataAdder.h>
#include <core/CDataSearcher.h>
#include <core/CJsonOutputStreamWrapper.h>
#include <core/CLogger.h>
#include <core/CProcessPriority.h>
#include <core/CProcessStats.h>
#include <core/CProgramCounters.h>
#include <core/CStringUtils.h>
#include <core/CoreTypes.h>

#include <ver/CBuildInfo.h>

#include <model/CAnomalyDetectorModelConfig.h>
#include <model/CLimits.h>
#include <model/ModelTypes.h>

#include <api/CAnomalyJob.h>
#include <api/CAnomalyJobConfig.h>
#include <api/CCmdSkeleton.h>
#include <api/CCsvInputParser.h>
#include <api/CFieldDataCategorizer.h>
#include <api/CIoManager.h>
#include <api/CJsonOutputWriter.h>
#include <api/CLengthEncodedInputParser.h>
#include <api/CModelSnapshotJsonWriter.h>
#include <api/CPersistenceManager.h>
#include <api/CSingleStreamDataAdder.h>
#include <api/CSingleStreamSearcher.h>
#include <api/CStateRestoreStreamFilter.h>

#include <seccomp/CSystemCallFilter.h>

#include "CCmdLineParser.h"

#include <chrono>
#include <cstdio>
#include <cstdlib>
#include <functional>
#include <memory>

int main(int argc, char** argv) {

    // Register the set of counters in which this program is interested
    const ml::counter_t::TCounterTypeSet counters{
        ml::counter_t::E_TSADNumberNewPeopleNotAllowed,
        ml::counter_t::E_TSADNumberNewPeople,
        ml::counter_t::E_TSADNumberNewPeopleRecycled,
        ml::counter_t::E_TSADNumberApiRecordsHandled,
        ml::counter_t::E_TSADMemoryUsage,
        ml::counter_t::E_TSADPeakMemoryUsage,
        ml::counter_t::E_TSADNumberMemoryUsageChecks,
        ml::counter_t::E_TSADNumberMemoryUsageEstimates,
        ml::counter_t::E_TSADNumberRecordsNoTimeField,
        ml::counter_t::E_TSADNumberTimeFieldConversionErrors,
        ml::counter_t::E_TSADNumberTimeOrderErrors,
        ml::counter_t::E_TSADNumberNewAttributesNotAllowed,
        ml::counter_t::E_TSADNumberNewAttributes,
        ml::counter_t::E_TSADNumberNewAttributesRecycled,
        ml::counter_t::E_TSADNumberByFields,
        ml::counter_t::E_TSADNumberOverFields,
        ml::counter_t::E_TSADNumberExcludedFrequentInvocations,
        ml::counter_t::E_TSADNumberSamplesOutsideLatencyWindow,
        ml::counter_t::E_TSADNumberMemoryLimitModelCreationFailures,
        ml::counter_t::E_TSADNumberPrunedItems,
        ml::counter_t::E_TSADAssignmentMemoryBasis,
        ml::counter_t::E_TSADOutputMemoryAllocatorUsage,
        ml::counter_t::E_TSADSystemMemoryUsage,
        ml::counter_t::E_TSADMaxSystemMemoryUsage};

    ml::core::CProgramCounters::registerProgramCounterTypes(counters);

    using TStrVec = ml::autodetect::CCmdLineParser::TStrVec;

    // Read command line options
    std::string configFile;
    std::string filtersConfigFile;
    std::string eventsConfigFile;
    std::string modelConfigFile;
    std::string logProperties;
    std::string logPipe;
    char delimiter{'\t'};
    bool lengthEncodedInput{false};
    std::string timeFormat;
    std::string quantilesStateFile;
    bool deleteStateFiles{false};
    std::size_t bucketPersistInterval{0};
    ml::core_t::TTime namedPipeConnectTimeout{
        ml::core::CBlockingCallCancellingTimer::DEFAULT_TIMEOUT_SECONDS};
    std::string inputFileName;
    bool isInputFileNamedPipe{false};
    std::string outputFileName;
    bool isOutputFileNamedPipe{false};
    std::string restoreFileName;
    bool isRestoreFileNamedPipe{false};
    std::string persistFileName;
    bool isPersistFileNamedPipe{false};
    bool isPersistInForeground{false};
    std::size_t maxAnomalyRecords{100};
    bool memoryUsage{false};
    bool validElasticLicenseKeyConfirmed{false};
    if (ml::autodetect::CCmdLineParser::parse(
            argc, argv, configFile, filtersConfigFile, eventsConfigFile,
            modelConfigFile, logProperties, logPipe, delimiter, lengthEncodedInput,
            timeFormat, quantilesStateFile, deleteStateFiles, bucketPersistInterval,
            namedPipeConnectTimeout, inputFileName, isInputFileNamedPipe, outputFileName,
            isOutputFileNamedPipe, restoreFileName, isRestoreFileNamedPipe,
            persistFileName, isPersistFileNamedPipe, isPersistInForeground,
            maxAnomalyRecords, memoryUsage, validElasticLicenseKeyConfirmed) == false) {
        return EXIT_FAILURE;
    }

    ml::core::CBlockingCallCancellingTimer cancellerThread{
        ml::core::CThread::currentThreadId(), std::chrono::seconds{namedPipeConnectTimeout}};

    // Construct the IO manager before reconfiguring the logger, as it performs
    // std::ios actions that only work before first use
    ml::api::CIoManager ioMgr{
        cancellerThread,        inputFileName,         isInputFileNamedPipe,
        outputFileName,         isOutputFileNamedPipe, restoreFileName,
        isRestoreFileNamedPipe, persistFileName,       isPersistFileNamedPipe};

    if (cancellerThread.start() == false) {
        // This log message will probably never been seen as it will go to the
        // real stderr of this process rather than the log pipe...
        LOG_FATAL(<< "Could not start blocking call canceller thread");
        return EXIT_FAILURE;
    }
    if (ml::core::CLogger::instance().reconfigure(
            logPipe, logProperties, cancellerThread.hasCancelledBlockingCall()) == false) {
        LOG_FATAL(<< "Could not reconfigure logging");
        cancellerThread.stop();
        return EXIT_FAILURE;
    }
    cancellerThread.stop();

<<<<<<< HEAD
    LOG_DEBUG(<< "Resident Set Size: " << ml::core::CProcessStats::residentSetSize());

=======
    LOG_DEBUG(<< "Max Resident Set Size: " << ml::core::CProcessStats::maxResidentSetSize());
LOG_DEBUG(<< "Resident Set Size: " << ml::core::CProcessStats::residentSetSize());
>>>>>>> 582430ea
    // Log the program version immediately after reconfiguring the logger.  This
    // must be done from the program, and NOT a shared library, as each program
    // statically links its own version library.
    LOG_DEBUG(<< ml::ver::CBuildInfo::fullInfo());

    if (validElasticLicenseKeyConfirmed == false) {
        LOG_FATAL(<< "Failed to confirm valid license key.");
        return EXIT_FAILURE;
    }

    // Reduce memory priority before installing system call filters.
    ml::core::CProcessPriority::reduceMemoryPriority();

    ml::seccomp::CSystemCallFilter::installSystemCallFilter();

    if (ioMgr.initIo() == false) {
        LOG_FATAL(<< "Failed to initialise IO");
        return EXIT_FAILURE;
    }

    // Reduce CPU priority after connecting named pipes so the JVM gets more
    // time when CPU is constrained.  Named pipe connection is time-sensitive,
    // hence is done before reducing CPU priority.
    ml::core::CProcessPriority::reduceCpuPriority();

    ml::api::CAnomalyJobConfig jobConfig;
    if (jobConfig.initFromFiles(configFile, filtersConfigFile, eventsConfigFile) == false) {
        LOG_FATAL(<< "JSON config could not be interpreted");
        return EXIT_FAILURE;
    }

    const ml::api::CAnomalyJobConfig::CAnalysisLimits& analysisLimits =
        jobConfig.analysisLimits();
    ml::model::CLimits limits{isPersistInForeground};
    limits.init(analysisLimits.categorizationExamplesLimit(),
                analysisLimits.modelMemoryLimitMb());

    const ml::api::CAnomalyJobConfig::CAnalysisConfig& analysisConfig =
        jobConfig.analysisConfig();

    bool doingCategorization{analysisConfig.categorizationFieldName().empty() == false};
    TStrVec mutableFields;
    if (doingCategorization) {
        mutableFields.push_back(ml::api::CFieldDataCategorizer::MLCATEGORY_NAME);
    }

    ml::model::CAnomalyDetectorModelConfig modelConfig = analysisConfig.makeModelConfig();

    if (!modelConfigFile.empty() && modelConfig.init(modelConfigFile) == false) {
        LOG_FATAL(<< "ML model config file '" << modelConfigFile << "' could not be loaded");
        return EXIT_FAILURE;
    }

    const ml::api::CAnomalyJobConfig::CModelPlotConfig& modelPlotConfig =
        jobConfig.modelPlotConfig();
    modelConfig.configureModelPlot(modelPlotConfig.enabled(),
                                   modelPlotConfig.annotationsEnabled(),
                                   modelPlotConfig.terms());

    using TDataSearcherUPtr = std::unique_ptr<ml::core::CDataSearcher>;
    const TDataSearcherUPtr restoreSearcher{[isRestoreFileNamedPipe, &ioMgr]() -> TDataSearcherUPtr {
        if (ioMgr.restoreStream()) {
            // Check whether state is restored from a file, if so we assume that this is a debugging case
            // and therefore does not originate from the ML Java code.
            if (!isRestoreFileNamedPipe) {
                // apply a filter to overcome differences in the way persistence vs. restore works
                auto strm = std::make_shared<boost::iostreams::filtering_istream>();
                strm->push(ml::api::CStateRestoreStreamFilter());
                strm->push(*ioMgr.restoreStream());
                return std::make_unique<ml::api::CSingleStreamSearcher>(strm);
            }
            return std::make_unique<ml::api::CSingleStreamSearcher>(ioMgr.restoreStream());
        }
        return nullptr;
    }()};

    using TDataAdderUPtr = std::unique_ptr<ml::core::CDataAdder>;
    const TDataAdderUPtr persister{[&ioMgr]() -> TDataAdderUPtr {
        if (ioMgr.persistStream()) {
            return std::make_unique<ml::api::CSingleStreamDataAdder>(ioMgr.persistStream());
        }
        return nullptr;
    }()};

    ml::core_t::TTime persistInterval{jobConfig.persistInterval()};
    if ((bucketPersistInterval > 0 || persistInterval >= 0) && persister == nullptr) {
        LOG_FATAL(<< "Periodic persistence cannot be enabled using the '"
                  << ((persistInterval >= 0) ? "persistInterval" : "bucketPersistInterval")
                  << "' argument unless a place to persist to has been specified using the 'persist' argument");
        return EXIT_FAILURE;
    }

    using TPersistenceManagerUPtr = std::unique_ptr<ml::api::CPersistenceManager>;
    const TPersistenceManagerUPtr persistenceManager{
        [persistInterval, isPersistInForeground, &persister,
         &bucketPersistInterval]() -> TPersistenceManagerUPtr {
            if (persistInterval >= 0 || bucketPersistInterval > 0) {
                return std::make_unique<ml::api::CPersistenceManager>(
                    persistInterval, isPersistInForeground, *persister, bucketPersistInterval);
            }
            return nullptr;
        }()};

    using InputParserCUPtr = std::unique_ptr<ml::api::CInputParser>;
    const InputParserCUPtr inputParser{[lengthEncodedInput, &mutableFields,
                                        &ioMgr, delimiter]() -> InputParserCUPtr {
        if (lengthEncodedInput) {
            return std::make_unique<ml::api::CLengthEncodedInputParser>(
                mutableFields, ioMgr.inputStream());
        }
        return std::make_unique<ml::api::CCsvInputParser>(
            mutableFields, ioMgr.inputStream(), delimiter);
    }()};

    const std::string jobId{jobConfig.jobId()};
    ml::core::CJsonOutputStreamWrapper wrappedOutputStream{ioMgr.outputStream()};
    ml::api::CModelSnapshotJsonWriter modelSnapshotWriter{jobId, wrappedOutputStream};

    // The anomaly job knows how to detect anomalies
    ml::api::CAnomalyJob job{jobId,
                             limits,
                             jobConfig,
                             modelConfig,
                             wrappedOutputStream,
                             std::bind(&ml::api::CModelSnapshotJsonWriter::write,
                                       &modelSnapshotWriter, std::placeholders::_1),
                             persistenceManager.get(),
                             jobConfig.quantilePersistInterval(),
                             jobConfig.dataDescription().timeField(),
                             timeFormat,
                             maxAnomalyRecords};

    if (!quantilesStateFile.empty()) {
        if (job.initNormalizer(quantilesStateFile) == false) {
            LOG_FATAL(<< "Failed to restore quantiles and initialize normalizer");
            return EXIT_FAILURE;
        }
        if (deleteStateFiles) {
            std::remove(quantilesStateFile.c_str());
        }
    }

    // The categorizer knows how to assign categories to records
    ml::api::CFieldDataCategorizer categorizer{
        jobId,
        analysisConfig,
        limits,
        jobConfig.dataDescription().timeField(),
        timeFormat,
        &job,
        wrappedOutputStream,
        persistenceManager.get(),
        analysisConfig.perPartitionCategorizationStopOnWarn()};

    ml::api::CDataProcessor* firstProcessor{nullptr};
    if (doingCategorization) {
        LOG_DEBUG(<< "Applying the categorizer for anomaly detection");
        firstProcessor = &categorizer;
    } else {
        firstProcessor = &job;
    }

    if (persistenceManager != nullptr) {
        persistenceManager->firstProcessorBackgroundPeriodicPersistFunc(std::bind(
            &ml::api::CDataProcessor::periodicPersistStateInBackground, firstProcessor));

        persistenceManager->firstProcessorForegroundPeriodicPersistFunc(std::bind(
            &ml::api::CDataProcessor::periodicPersistStateInForeground, firstProcessor));
    }

    // The skeleton avoids the need to duplicate a lot of boilerplate code
    ml::api::CCmdSkeleton skeleton{restoreSearcher.get(), persister.get(),
                                   *inputParser, *firstProcessor};
    if (skeleton.ioLoop() == false) {
        LOG_FATAL(<< "ML anomaly detector job failed");
        return EXIT_FAILURE;
    }

    if (memoryUsage) {
        job.descriptionAndDebugMemoryUsage();
    }

    // Print out the runtime counters generated during this execution context
    LOG_DEBUG(<< ml::core::CProgramCounters::instance());

    // This message makes it easier to spot process crashes in a log file - if
    // this isn't present in the log for a given PID and there's no other log
    // message indicating early exit then the process has probably core dumped
    LOG_DEBUG(<< "ML anomaly detector job exiting");

    return EXIT_SUCCESS;
}<|MERGE_RESOLUTION|>--- conflicted
+++ resolved
@@ -154,13 +154,8 @@
     }
     cancellerThread.stop();
 
-<<<<<<< HEAD
+    LOG_DEBUG(<< "Max Resident Set Size: " << ml::core::CProcessStats::maxResidentSetSize());
     LOG_DEBUG(<< "Resident Set Size: " << ml::core::CProcessStats::residentSetSize());
-
-=======
-    LOG_DEBUG(<< "Max Resident Set Size: " << ml::core::CProcessStats::maxResidentSetSize());
-LOG_DEBUG(<< "Resident Set Size: " << ml::core::CProcessStats::residentSetSize());
->>>>>>> 582430ea
     // Log the program version immediately after reconfiguring the logger.  This
     // must be done from the program, and NOT a shared library, as each program
     // statically links its own version library.
