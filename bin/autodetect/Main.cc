/*
 * Copyright Elasticsearch B.V. and/or licensed to Elasticsearch B.V. under one
 * or more contributor license agreements. Licensed under the Elastic License;
 * you may not use this file except in compliance with the Elastic License.
 */
//! \brief
//! Analyse event rates and metrics
//!
//! DESCRIPTION:\n
//! Expects to be streamed CSV or length encoded data on STDIN or a named pipe,
//! and sends its JSON results to STDOUT or another named pipe.
//!
//! IMPLEMENTATION DECISIONS:\n
//! Standalone program.
//!
#include <core/CDataAdder.h>
#include <core/CDataSearcher.h>
#include <core/CJsonOutputStreamWrapper.h>
#include <core/CLogger.h>
#include <core/CProcessPriority.h>
#include <core/CStatistics.h>
#include <core/CoreTypes.h>

#include <ver/CBuildInfo.h>

#include <model/CAnomalyDetectorModelConfig.h>
#include <model/CLimits.h>
#include <model/ModelTypes.h>

#include <api/CAnomalyJob.h>
#include <api/CBackgroundPersister.h>
#include <api/CCmdSkeleton.h>
#include <api/CCsvInputParser.h>
#include <api/CFieldConfig.h>
#include <api/CFieldDataTyper.h>
#include <api/CIoManager.h>
#include <api/CJsonOutputWriter.h>
#include <api/CLengthEncodedInputParser.h>
#include <api/CModelSnapshotJsonWriter.h>
#include <api/COutputChainer.h>
#include <api/CSingleStreamDataAdder.h>
#include <api/CSingleStreamSearcher.h>
#include <api/CStateRestoreStreamFilter.h>

#include <seccomp/CSystemCallFilter.h>

#include "CCmdLineParser.h"

#include <boost/bind.hpp>

#include <memory>
#include <string>

#include <stdio.h>
#include <stdlib.h>

int main(int argc, char** argv) {
    using TStrVec = ml::autodetect::CCmdLineParser::TStrVec;

    // Read command line options
    std::string limitConfigFile;
    std::string modelConfigFile;
    std::string fieldConfigFile;
    std::string modelPlotConfigFile;
    std::string jobId;
    std::string logProperties;
    std::string logPipe;
    ml::core_t::TTime bucketSpan(0);
    ml::core_t::TTime latency(0);
    std::string summaryCountFieldName;
    char delimiter('\t');
    bool lengthEncodedInput(false);
    std::string timeField(ml::api::CAnomalyJob::DEFAULT_TIME_FIELD_NAME);
    std::string timeFormat;
    std::string quantilesStateFile;
    bool deleteStateFiles(false);
    ml::core_t::TTime persistInterval(-1);
    ml::core_t::TTime maxQuantileInterval(-1);
    std::string inputFileName;
    bool isInputFileNamedPipe(false);
    std::string outputFileName;
    bool isOutputFileNamedPipe(false);
    std::string restoreFileName;
    bool isRestoreFileNamedPipe(false);
    std::string persistFileName;
    bool isPersistFileNamedPipe(false);
    size_t maxAnomalyRecords(100u);
    bool memoryUsage(false);
    std::size_t bucketResultsDelay(0);
    bool multivariateByFields(false);
<<<<<<< HEAD
    std::string multipleBucketspans;
=======
    bool perPartitionNormalization(false);
>>>>>>> 548222b2
    TStrVec clauseTokens;
    if (ml::autodetect::CCmdLineParser::parse(
            argc, argv, limitConfigFile, modelConfigFile, fieldConfigFile,
            modelPlotConfigFile, jobId, logProperties, logPipe, bucketSpan, latency,
            summaryCountFieldName, delimiter, lengthEncodedInput, timeField,
            timeFormat, quantilesStateFile, deleteStateFiles, persistInterval,
            maxQuantileInterval, inputFileName, isInputFileNamedPipe, outputFileName,
            isOutputFileNamedPipe, restoreFileName, isRestoreFileNamedPipe, persistFileName,
            isPersistFileNamedPipe, maxAnomalyRecords, memoryUsage, bucketResultsDelay,
<<<<<<< HEAD
            multivariateByFields, multipleBucketspans, clauseTokens) == false) {
=======
            multivariateByFields, perPartitionNormalization, clauseTokens) == false) {
>>>>>>> 548222b2
        return EXIT_FAILURE;
    }

    // Construct the IO manager before reconfiguring the logger, as it performs
    // std::ios actions that only work before first use
    ml::api::CIoManager ioMgr(inputFileName, isInputFileNamedPipe, outputFileName,
                              isOutputFileNamedPipe, restoreFileName, isRestoreFileNamedPipe,
                              persistFileName, isPersistFileNamedPipe);

    if (ml::core::CLogger::instance().reconfigure(logPipe, logProperties) == false) {
        LOG_FATAL(<< "Could not reconfigure logging");
        return EXIT_FAILURE;
    }

    // Log the program version immediately after reconfiguring the logger.  This
    // must be done from the program, and NOT a shared library, as each program
    // statically links its own version library.
    LOG_DEBUG(<< ml::ver::CBuildInfo::fullInfo());

    ml::core::CProcessPriority::reducePriority();

    ml::seccomp::CSystemCallFilter::installSystemCallFilter();

    if (ioMgr.initIo() == false) {
        LOG_FATAL(<< "Failed to initialise IO");
        return EXIT_FAILURE;
    }

    if (jobId.empty()) {
        LOG_FATAL(<< "No job ID specified");
        return EXIT_FAILURE;
    }

    ml::model::CLimits limits;
    if (!limitConfigFile.empty() && limits.init(limitConfigFile) == false) {
        LOG_FATAL(<< "Ml limit config file '" << limitConfigFile << "' could not be loaded");
        return EXIT_FAILURE;
    }

    ml::api::CFieldConfig fieldConfig;

    ml::model_t::ESummaryMode summaryMode(
        summaryCountFieldName.empty() ? ml::model_t::E_None : ml::model_t::E_Manual);
    ml::model::CAnomalyDetectorModelConfig modelConfig =
        ml::model::CAnomalyDetectorModelConfig::defaultConfig(
            bucketSpan, summaryMode, summaryCountFieldName, latency,
<<<<<<< HEAD
            bucketResultsDelay, multivariateByFields, multipleBucketspans);
=======
            bucketResultsDelay, multivariateByFields);
    modelConfig.perPartitionNormalization(perPartitionNormalization);
>>>>>>> 548222b2
    modelConfig.detectionRules(ml::model::CAnomalyDetectorModelConfig::TIntDetectionRuleVecUMapCRef(
        fieldConfig.detectionRules()));
    modelConfig.scheduledEvents(ml::model::CAnomalyDetectorModelConfig::TStrDetectionRulePrVecCRef(
        fieldConfig.scheduledEvents()));

    if (!modelConfigFile.empty() && modelConfig.init(modelConfigFile) == false) {
        LOG_FATAL(<< "Ml model config file '" << modelConfigFile << "' could not be loaded");
        return EXIT_FAILURE;
    }

    if (!modelPlotConfigFile.empty() &&
        modelConfig.configureModelPlot(modelPlotConfigFile) == false) {
        LOG_FATAL(<< "Ml model plot config file '" << modelPlotConfigFile
                  << "' could not be loaded");
        return EXIT_FAILURE;
    }

    using TDataSearcherUPtr = std::unique_ptr<ml::core::CDataSearcher>;
    const TDataSearcherUPtr restoreSearcher{[isRestoreFileNamedPipe, &ioMgr]() -> TDataSearcherUPtr {
        if (ioMgr.restoreStream()) {
            // Check whether state is restored from a file, if so we assume that this is a debugging case
            // and therefore does not originate from X-Pack.
            if (!isRestoreFileNamedPipe) {
                // apply a filter to overcome differences in the way persistence vs. restore works
                auto strm = std::make_shared<boost::iostreams::filtering_istream>();
                strm->push(ml::api::CStateRestoreStreamFilter());
                strm->push(*ioMgr.restoreStream());
                return std::make_unique<ml::api::CSingleStreamSearcher>(strm);
            }
            return std::make_unique<ml::api::CSingleStreamSearcher>(ioMgr.restoreStream());
        }
        return nullptr;
    }()};

    using TDataAdderUPtr = std::unique_ptr<ml::core::CDataAdder>;
    const TDataAdderUPtr persister{[&ioMgr]() -> TDataAdderUPtr {
        if (ioMgr.persistStream()) {
            return std::make_unique<ml::api::CSingleStreamDataAdder>(ioMgr.persistStream());
        }
        return nullptr;
    }()};

    if (persistInterval >= 0 && persister == nullptr) {
        LOG_FATAL(<< "Periodic persistence cannot be enabled using the 'persistInterval' argument "
                     "unless a place to persist to has been specified using the 'persist' argument");
        return EXIT_FAILURE;
    }

    using TBackgroundPersisterUPtr = std::unique_ptr<ml::api::CBackgroundPersister>;
    const TBackgroundPersisterUPtr periodicPersister{[persistInterval, &persister]() -> TBackgroundPersisterUPtr {
        if (persistInterval >= 0) {
            return std::make_unique<ml::api::CBackgroundPersister>(persistInterval, *persister);
        }
        return nullptr;
    }()};

    using InputParserCUPtr = std::unique_ptr<ml::api::CInputParser>;
    const InputParserCUPtr inputParser{[lengthEncodedInput, &ioMgr, delimiter]() -> InputParserCUPtr {
        if (lengthEncodedInput) {
            return std::make_unique<ml::api::CLengthEncodedInputParser>(ioMgr.inputStream());
        }
        return std::make_unique<ml::api::CCsvInputParser>(ioMgr.inputStream(), delimiter);
    }()};

    ml::core::CJsonOutputStreamWrapper wrappedOutputStream(ioMgr.outputStream());

    ml::api::CModelSnapshotJsonWriter modelSnapshotWriter(jobId, wrappedOutputStream);
    if (fieldConfig.initFromCmdLine(fieldConfigFile, clauseTokens) == false) {
        LOG_FATAL(<< "Field config could not be interpreted");
        return EXIT_FAILURE;
    }

    // The anomaly job knows how to detect anomalies
    ml::api::CAnomalyJob job(jobId, limits, fieldConfig, modelConfig, wrappedOutputStream,
                             boost::bind(&ml::api::CModelSnapshotJsonWriter::write,
                                         &modelSnapshotWriter, _1),
                             periodicPersister.get(), maxQuantileInterval,
                             timeField, timeFormat, maxAnomalyRecords);

    if (!quantilesStateFile.empty()) {
        if (job.initNormalizer(quantilesStateFile) == false) {
            LOG_FATAL(<< "Failed to restore quantiles and initialize normalizer");
            return EXIT_FAILURE;
        }
        if (deleteStateFiles) {
            ::remove(quantilesStateFile.c_str());
        }
    }

    ml::api::CDataProcessor* firstProcessor(&job);

    // Chain the categorizer's output to the anomaly detector's input
    ml::api::COutputChainer outputChainer(job);

    ml::api::CJsonOutputWriter fieldDataTyperOutputWriter(jobId, wrappedOutputStream);

    // The typer knows how to assign categories to records
    ml::api::CFieldDataTyper typer(jobId, fieldConfig, limits, outputChainer,
                                   fieldDataTyperOutputWriter);

    if (fieldConfig.fieldNameSuperset().count(ml::api::CFieldDataTyper::MLCATEGORY_NAME) > 0) {
        LOG_DEBUG(<< "Applying the categorization typer for anomaly detection");
        firstProcessor = &typer;
    }

    if (periodicPersister != nullptr) {
        periodicPersister->firstProcessorPeriodicPersistFunc(boost::bind(
            &ml::api::CDataProcessor::periodicPersistState, firstProcessor, _1));
    }

    // The skeleton avoids the need to duplicate a lot of boilerplate code
    ml::api::CCmdSkeleton skeleton(restoreSearcher.get(), persister.get(),
                                   *inputParser, *firstProcessor);
    bool ioLoopSucceeded(skeleton.ioLoop());

    // Unfortunately we cannot rely on destruction to finalise the output writer
    // as it must be finalised before the skeleton is destroyed, and C++
    // destruction order means the skeleton will be destroyed before the output
    // writer as it was constructed last.
    fieldDataTyperOutputWriter.finalise();

    if (!ioLoopSucceeded) {
        LOG_FATAL(<< "Ml anomaly detector job failed");
        return EXIT_FAILURE;
    }

    if (memoryUsage) {
        job.descriptionAndDebugMemoryUsage();
    }

    // Print out the runtime stats generated during this execution context
    LOG_DEBUG(<< ml::core::CStatistics::instance());

    // This message makes it easier to spot process crashes in a log file - if
    // this isn't present in the log for a given PID and there's no other log
    // message indicating early exit then the process has probably core dumped
    LOG_DEBUG(<< "Ml anomaly detector job exiting");

    return EXIT_SUCCESS;
}<|MERGE_RESOLUTION|>--- conflicted
+++ resolved
@@ -88,11 +88,6 @@
     bool memoryUsage(false);
     std::size_t bucketResultsDelay(0);
     bool multivariateByFields(false);
-<<<<<<< HEAD
-    std::string multipleBucketspans;
-=======
-    bool perPartitionNormalization(false);
->>>>>>> 548222b2
     TStrVec clauseTokens;
     if (ml::autodetect::CCmdLineParser::parse(
             argc, argv, limitConfigFile, modelConfigFile, fieldConfigFile,
@@ -102,11 +97,7 @@
             maxQuantileInterval, inputFileName, isInputFileNamedPipe, outputFileName,
             isOutputFileNamedPipe, restoreFileName, isRestoreFileNamedPipe, persistFileName,
             isPersistFileNamedPipe, maxAnomalyRecords, memoryUsage, bucketResultsDelay,
-<<<<<<< HEAD
-            multivariateByFields, multipleBucketspans, clauseTokens) == false) {
-=======
-            multivariateByFields, perPartitionNormalization, clauseTokens) == false) {
->>>>>>> 548222b2
+            multivariateByFields, clauseTokens) == false) {
         return EXIT_FAILURE;
     }
 
@@ -153,12 +144,7 @@
     ml::model::CAnomalyDetectorModelConfig modelConfig =
         ml::model::CAnomalyDetectorModelConfig::defaultConfig(
             bucketSpan, summaryMode, summaryCountFieldName, latency,
-<<<<<<< HEAD
-            bucketResultsDelay, multivariateByFields, multipleBucketspans);
-=======
             bucketResultsDelay, multivariateByFields);
-    modelConfig.perPartitionNormalization(perPartitionNormalization);
->>>>>>> 548222b2
     modelConfig.detectionRules(ml::model::CAnomalyDetectorModelConfig::TIntDetectionRuleVecUMapCRef(
         fieldConfig.detectionRules()));
     modelConfig.scheduledEvents(ml::model::CAnomalyDetectorModelConfig::TStrDetectionRulePrVecCRef(
