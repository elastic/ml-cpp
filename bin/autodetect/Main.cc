--- conflicted
+++ resolved
@@ -142,26 +142,12 @@
 
     ml::api::CFieldConfig fieldConfig;
 
-<<<<<<< HEAD
-    ml::model_t::ESummaryMode summaryMode(summaryCountFieldName.empty() ? ml::model_t::E_None
-                                                                        : ml::model_t::E_Manual);
-    ml::model::CAnomalyDetectorModelConfig modelConfig =
-            ml::model::CAnomalyDetectorModelConfig::defaultConfig(bucketSpan,
-                                                                  summaryMode,
-                                                                  summaryCountFieldName,
-                                                                  latency,
-                                                                  bucketResultsDelay,
-                                                                  multivariateByFields,
-                                                                  multipleBucketspans);
-
-=======
     ml::model_t::ESummaryMode summaryMode(
         summaryCountFieldName.empty() ? ml::model_t::E_None : ml::model_t::E_Manual);
     ml::model::CAnomalyDetectorModelConfig modelConfig =
         ml::model::CAnomalyDetectorModelConfig::defaultConfig(
             bucketSpan, summaryMode, summaryCountFieldName, latency,
             bucketResultsDelay, multivariateByFields, multipleBucketspans);
->>>>>>> 601f3449
     modelConfig.perPartitionNormalization(perPartitionNormalization);
     modelConfig.detectionRules(ml::model::CAnomalyDetectorModelConfig::TIntDetectionRuleVecUMapCRef(
         fieldConfig.detectionRules()));
@@ -219,22 +205,6 @@
         return nullptr;
     }()};
 
-<<<<<<< HEAD
-        periodicPersister.reset(new ml::api::CBackgroundPersister(persistInterval,
-                                                                  *persister));
-    }
-
-    typedef boost::scoped_ptr<ml::api::CInputParser> TScopedInputParserP;
-    TScopedInputParserP inputParser;
-    if (lengthEncodedInput)
-    {
-        inputParser.reset(new ml::api::CLengthEncodedInputParser(ioMgr.inputStream()));
-    }
-    else
-    {
-        inputParser.reset(new ml::api::CCsvInputParser(ioMgr.inputStream(), delimiter));
-    }
-=======
     using InputParserCUPtr = std::unique_ptr<ml::api::CInputParser>;
     const InputParserCUPtr inputParser{[lengthEncodedInput, &ioMgr, delimiter]() -> InputParserCUPtr {
         if (lengthEncodedInput) {
@@ -242,7 +212,6 @@
         }
         return std::make_unique<ml::api::CCsvInputParser>(ioMgr.inputStream(), delimiter);
     }()};
->>>>>>> 601f3449
 
     ml::core::CJsonOutputStreamWrapper wrappedOutputStream(ioMgr.outputStream());
 
