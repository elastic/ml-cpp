--- conflicted
+++ resolved
@@ -243,16 +243,12 @@
 set(Boost_USE_DEBUG_RUNTIME OFF)
 set(Boost_COMPILER "${ML_BOOST_COMPILER_VER}")
 
-<<<<<<< HEAD
-find_package(Boost 1.86.0 EXACT REQUIRED COMPONENTS iostreams filesystem program_options regex date_time log log_setup thread unit_test_framework)
-=======
 set(Boost_VERSION 1.83.0)
-if (CMAKE_SYSTEM_NAME STREQUAL "Windows")
-  message(WARNING "Using Boost 1.86.0 on Windows only.")
+if (CMAKE_SYSTEM_NAME STREQUAL "Windows" OR CMAKE_SYSTEM_NAME STREQUAL "Linux")
+  message(WARNING "Using Boost 1.86.0 on Windows or Linux only.")
   set(Boost_VERSION 1.86.0)
 endif()
 find_package(Boost ${Boost_VERSION} EXACT REQUIRED COMPONENTS iostreams filesystem program_options regex date_time log log_setup thread unit_test_framework)
->>>>>>> 73b51868
 if(Boost_FOUND)
   list(APPEND ML_SYSTEM_INCLUDE_DIRECTORIES ${Boost_INCLUDE_DIRS})
 endif()
