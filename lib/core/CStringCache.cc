/*
 * ELASTICSEARCH CONFIDENTIAL
 *
 * Copyright (c) 2016 Elasticsearch BV. All Rights Reserved.
 *
 * Notice: this software, and all information contained
 * therein, is the exclusive property of Elasticsearch BV
 * and its licensors, if any, and is protected under applicable
 * domestic and foreign law, and international treaties.
 *
 * Reproduction, republication or distribution without the
 * express written consent of Elasticsearch BV is
 * strictly prohibited.
 */
#include <core/CStringCache.h>

#include <core/CLogger.h>

#include <string.h>

namespace ml {
namespace core {

const std::string CStringCache::EMPTY_STRING;

<<<<<<< HEAD
CStringCache::CStringCache(void) : m_HaveCopyOnWriteStrings(false) {
=======

CStringCache::CStringCache()
    : m_HaveCopyOnWriteStrings(false)
{
>>>>>>> d4e4cca7
    // Detect whether strings have copy-on-write semantics - if they don't then
    // this class may be of little value
    std::string test1("test copy-on-write");
    std::string test2(test1);
    if (test2.data() == test1.data()) {
        m_HaveCopyOnWriteStrings = true;
    }
}

<<<<<<< HEAD
bool CStringCache::haveCopyOnWriteStrings(void) const {
=======
bool CStringCache::haveCopyOnWriteStrings() const
{
>>>>>>> d4e4cca7
    return m_HaveCopyOnWriteStrings;
}

const std::string& CStringCache::stringFor(const char* str) {
    // Stop processing NULL input immediately so that subsequent code doesn't
    // have to worry about NULL pointers
    if (str == 0) {
        return EMPTY_STRING;
    }

    return this->stringFor(str, ::strlen(str));
}

const std::string& CStringCache::stringFor(const char* str, size_t length) {
    // Stop processing NULL input immediately so that subsequent code doesn't
    // have to worry about NULL pointers
    if (length == 0 || str == 0) {
        return EMPTY_STRING;
    }

    CCharPHash hash(str, str + length);
    CCharPStrEqual equal(length);

    TStrUSetCItr iter = m_Cache.find(str, hash, equal);
    if (iter == m_Cache.end()) {
        // This involves a temporary string creation, rehash, and other
        // processing.  This is why using this class is only worthwhile if a
        // small number of cached strings are seen repeatedly.
        iter = m_Cache.insert(std::string(str, length)).first;
    }

    return *iter;
}

size_t CStringCache::CStrHash::operator()(const std::string& str) const {
    // It is essential that the result of this hash matches that of the method
    // below
    size_t hash(0);
    for (std::string::const_iterator iter = str.begin(); iter != str.end(); ++iter) {
        hash *= 17;
        hash += *iter;
    }
    return hash;
}

// Caller is responsible for ensuring that str is not NULL and end > str
inline CStringCache::CCharPHash::CCharPHash(const char* str, const char* end) : m_Hash(0) {
    // It is essential that the result of this hash matches that of the method
    // above
    size_t hash(*str);
    while (++str != end) {
        hash *= 17;
        hash += *str;
    }
    m_Hash = hash;
}

inline size_t CStringCache::CCharPHash::operator()(const char*) const {
    return m_Hash;
}

inline CStringCache::CCharPStrEqual::CCharPStrEqual(size_t length) : m_Length(length) {
}

// Caller is responsible for ensuring that lhs is not NULL
inline bool CStringCache::CCharPStrEqual::operator()(const char* lhs, const std::string& rhs) const {
    return m_Length == rhs.length() && ::memcmp(lhs, rhs.data(), m_Length) == 0;
}
}
}<|MERGE_RESOLUTION|>--- conflicted
+++ resolved
@@ -23,14 +23,7 @@
 
 const std::string CStringCache::EMPTY_STRING;
 
-<<<<<<< HEAD
-CStringCache::CStringCache(void) : m_HaveCopyOnWriteStrings(false) {
-=======
-
-CStringCache::CStringCache()
-    : m_HaveCopyOnWriteStrings(false)
-{
->>>>>>> d4e4cca7
+CStringCache::CStringCache() : m_HaveCopyOnWriteStrings(false) {
     // Detect whether strings have copy-on-write semantics - if they don't then
     // this class may be of little value
     std::string test1("test copy-on-write");
@@ -40,12 +33,7 @@
     }
 }
 
-<<<<<<< HEAD
-bool CStringCache::haveCopyOnWriteStrings(void) const {
-=======
-bool CStringCache::haveCopyOnWriteStrings() const
-{
->>>>>>> d4e4cca7
+bool CStringCache::haveCopyOnWriteStrings() const {
     return m_HaveCopyOnWriteStrings;
 }
 
