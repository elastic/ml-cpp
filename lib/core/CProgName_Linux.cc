--- conflicted
+++ resolved
@@ -22,33 +22,15 @@
 namespace ml {
 namespace core {
 
-<<<<<<< HEAD
-std::string CProgName::progName(void) {
+std::string CProgName::progName() {
     if (__progname == 0) {
-=======
-namespace ml
-{
-namespace core
-{
-
-
-std::string CProgName::progName()
-{
-    if (__progname == 0)
-    {
->>>>>>> d4e4cca7
         return std::string();
     }
 
     return __progname;
 }
 
-<<<<<<< HEAD
-std::string CProgName::progDir(void) {
-=======
-std::string CProgName::progDir()
-{
->>>>>>> d4e4cca7
+std::string CProgName::progDir() {
     static const size_t BUFFER_SIZE(2048);
     std::string path(BUFFER_SIZE, '\0');
     ssize_t len(::readlink("/proc/self/exe", &path[0], BUFFER_SIZE));
