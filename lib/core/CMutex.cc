--- conflicted
+++ resolved
@@ -22,18 +22,7 @@
 namespace ml {
 namespace core {
 
-<<<<<<< HEAD
-CMutex::CMutex(void) {
-=======
-namespace ml
-{
-namespace core
-{
-
-
-CMutex::CMutex()
-{
->>>>>>> d4e4cca7
+CMutex::CMutex() {
     pthread_mutexattr_t attr;
 
     int ret(pthread_mutexattr_init(&attr));
@@ -57,36 +46,21 @@
     }
 }
 
-<<<<<<< HEAD
-CMutex::~CMutex(void) {
-=======
-CMutex::~CMutex()
-{
->>>>>>> d4e4cca7
+CMutex::~CMutex() {
     int ret(pthread_mutex_destroy(&m_Mutex));
     if (ret != 0) {
         LOG_WARN(::strerror(ret));
     }
 }
 
-<<<<<<< HEAD
-void CMutex::lock(void) {
-=======
-void CMutex::lock()
-{
->>>>>>> d4e4cca7
+void CMutex::lock() {
     int ret(pthread_mutex_lock(&m_Mutex));
     if (ret != 0) {
         LOG_WARN(::strerror(ret));
     }
 }
 
-<<<<<<< HEAD
-void CMutex::unlock(void) {
-=======
-void CMutex::unlock()
-{
->>>>>>> d4e4cca7
+void CMutex::unlock() {
     int ret(pthread_mutex_unlock(&m_Mutex));
     if (ret != 0) {
         LOG_WARN(::strerror(ret));
