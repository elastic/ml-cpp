--- conflicted
+++ resolved
@@ -27,15 +27,8 @@
     }
 }
 
-<<<<<<< HEAD
-void CStopWatch::start(void) {
+void CStopWatch::start() {
     if (m_IsRunning) {
-=======
-void CStopWatch::start()
-{
-    if (m_IsRunning)
-    {
->>>>>>> d4e4cca7
         LOG_ERROR("Stop watch already running");
         return;
     }
@@ -44,15 +37,8 @@
     m_Start = m_MonotonicTime.milliseconds();
 }
 
-<<<<<<< HEAD
-uint64_t CStopWatch::stop(void) {
+uint64_t CStopWatch::stop() {
     if (!m_IsRunning) {
-=======
-uint64_t CStopWatch::stop()
-{
-    if (!m_IsRunning)
-    {
->>>>>>> d4e4cca7
         LOG_ERROR("Stop watch not running");
         return m_AccumulatedTime;
     }
@@ -64,15 +50,8 @@
     return m_AccumulatedTime;
 }
 
-<<<<<<< HEAD
-uint64_t CStopWatch::lap(void) {
+uint64_t CStopWatch::lap() {
     if (!m_IsRunning) {
-=======
-uint64_t CStopWatch::lap()
-{
-    if (!m_IsRunning)
-    {
->>>>>>> d4e4cca7
         LOG_ERROR("Stop watch not running");
         return m_AccumulatedTime;
     }
@@ -80,12 +59,7 @@
     return m_AccumulatedTime + this->calcDuration();
 }
 
-<<<<<<< HEAD
-bool CStopWatch::isRunning(void) const {
-=======
-bool CStopWatch::isRunning() const
-{
->>>>>>> d4e4cca7
+bool CStopWatch::isRunning() const {
     return m_IsRunning;
 }
 
@@ -98,12 +72,7 @@
     }
 }
 
-<<<<<<< HEAD
-uint64_t CStopWatch::calcDuration(void) {
-=======
-uint64_t CStopWatch::calcDuration()
-{
->>>>>>> d4e4cca7
+uint64_t CStopWatch::calcDuration() {
     uint64_t current(m_MonotonicTime.milliseconds());
     if (current < m_Start) {
         LOG_WARN("Monotonic timer has gone backwards - "
