/*
 * ELASTICSEARCH CONFIDENTIAL
 *
 * Copyright (c) 2016 Elasticsearch BV. All Rights Reserved.
 *
 * Notice: this software, and all information contained
 * therein, is the exclusive property of Elasticsearch BV
 * and its licensors, if any, and is protected under applicable
 * domestic and foreign law, and international treaties.
 *
 * Reproduction, republication or distribution without the
 * express written consent of Elasticsearch BV is
 * strictly prohibited.
 */
#include <core/CDelimiter.h>

#include <core/CLogger.h>

#include <algorithm>
#include <ostream>

namespace ml {
namespace core {

const std::string CDelimiter::DEFAULT_DELIMITER(",");

<<<<<<< HEAD
CDelimiter::CDelimiter(void)
=======

CDelimiter::CDelimiter()
>>>>>>> d4e4cca7
    : m_Valid(m_Delimiter.init(DEFAULT_DELIMITER)),
      m_HaveFollowingRegex(false),
      m_WaiveFollowingRegexAfterTime(false),
      m_Quote('\0'),
      m_Escape('\0') {
}

CDelimiter::CDelimiter(const std::string& delimiter)
    : m_Valid(m_Delimiter.init(delimiter)),
      m_HaveFollowingRegex(false),
      m_WaiveFollowingRegexAfterTime(false),
      m_Quote('\0'),
      m_Escape('\0') {
    if (!m_Valid) {
        LOG_ERROR("Unable to set delimiter regex to " << delimiter);
    }
}

CDelimiter::CDelimiter(const std::string& delimiter, const std::string& followingRegex, bool orTime)
    : m_Valid(m_Delimiter.init(delimiter)),
      m_HaveFollowingRegex(m_FollowingRegex.init(followingRegex)),
      m_WaiveFollowingRegexAfterTime(orTime),
      m_Quote('\0'),
      m_Escape('\0') {
    if (!m_Valid) {
        LOG_ERROR("Unable to set delimiter regex to " << delimiter);
    }

    if (!m_HaveFollowingRegex) {
        LOG_ERROR("Unable to set following regex to " << followingRegex);
    }
}

bool CDelimiter::operator==(const CDelimiter& rhs) const {
    if (m_Valid != rhs.m_Valid || m_HaveFollowingRegex != rhs.m_HaveFollowingRegex ||
        m_WaiveFollowingRegexAfterTime != rhs.m_WaiveFollowingRegexAfterTime || m_Quote != rhs.m_Quote || m_Escape != rhs.m_Escape) {
        return false;
    }

    // Only test more complex conditions if simple ones passed
    if (m_Valid) {
        if (m_Delimiter.str() != rhs.m_Delimiter.str()) {
            return false;
        }
    }

    if (m_HaveFollowingRegex) {
        if (m_FollowingRegex.str() != rhs.m_FollowingRegex.str()) {
            return false;
        }
    }

    return true;
}

bool CDelimiter::operator!=(const CDelimiter& rhs) const {
    return !this->operator==(rhs);
}

// Check whether the text that followed the primary delimiter was acceptable
bool CDelimiter::isFollowingTextAcceptable(size_t searchPos, const std::string& str, bool timePassed) const {
    bool answer(false);

    if (m_HaveFollowingRegex) {
        if (m_WaiveFollowingRegexAfterTime && timePassed && searchPos == str.length()) {
            answer = true;
        } else {
            size_t foundPos(0);
            bool found = m_FollowingRegex.search(searchPos, str, foundPos);
            if (found && foundPos == searchPos) {
                answer = true;
            }
        }
    } else {
        answer = true;
    }

    return answer;
}

<<<<<<< HEAD
bool CDelimiter::valid(void) const {
    return m_Valid;
}

std::string CDelimiter::delimiter(void) const {
=======
bool CDelimiter::valid() const
{
    return m_Valid;
}

std::string CDelimiter::delimiter() const
{
>>>>>>> d4e4cca7
    return m_Delimiter.str();
}

void CDelimiter::tokenise(const std::string& str, CStringUtils::TStrVec& tokens, std::string& remainder) const {
    std::string exampleDelimiter;
    this->tokenise(str, false, tokens, exampleDelimiter, remainder);
}

void CDelimiter::tokenise(const std::string& str, bool timePassed, CStringUtils::TStrVec& tokens, std::string& remainder) const {
    std::string exampleDelimiter;
    this->tokenise(str, timePassed, tokens, exampleDelimiter, remainder);
}

void CDelimiter::tokenise(const std::string& str,
                          CStringUtils::TStrVec& tokens,
                          std::string& exampleDelimiter,
                          std::string& remainder) const {
    this->tokenise(str, false, tokens, exampleDelimiter, remainder);
}

void CDelimiter::tokenise(const std::string& str,
                          bool timePassed,
                          CStringUtils::TStrVec& tokens,
                          std::string& exampleDelimiter,
                          std::string& remainder) const {
    tokens.clear();
    exampleDelimiter.clear();

    if (!m_Valid) {
        LOG_ERROR("Cannot tokenise using invalid delimiter");
        remainder.clear();
        return;
    }

    size_t tokenStartPos(0);
    size_t delimStartPos(0);
    size_t delimLength(0);
    size_t searchPos(0);

    bool expectingQuote(false);

    for (;;) {
        size_t quotePos(this->getNextQuote(str, searchPos));

        // Check if the very first character is a quote
        if (quotePos == 0) {
            searchPos = 1;
            tokenStartPos = 1;
            expectingQuote = true;
            continue;
        }

        // If we're expecting a quote and don't find one, the rest of the string
        // is remainder
        if (expectingQuote && quotePos == std::string::npos) {
            // Don't unescape the result, as this might be from a partial read
            // that needs to be prepended to the next read
            remainder.assign(str, tokenStartPos, std::string::npos);

            return;
        }

        // Search for the delimiter
        bool found(m_Delimiter.search(expectingQuote ? (quotePos + 1) : searchPos, str, delimStartPos, delimLength));
        if (!found) {
            if (expectingQuote && quotePos < str.length()) {
                // If we're expecting a quote and find one, treat this as
                // another token
                remainder.assign(str, tokenStartPos, quotePos - tokenStartPos);
                CStringUtils::unEscape(m_Escape, remainder);
            } else {
                // If we're not expecting a quote, don't unescape the result,
                // as this might be from a partial read that needs to be
                // prepended to the next read
                remainder.assign(str, tokenStartPos, std::string::npos);
            }

            return;
        }

        // Check for stray quotes
        if (!expectingQuote && quotePos <= delimStartPos) {
            LOG_WARN("String to be delimited does not conform to config:"
                     " quote pos "
                     << quotePos << " delim pos " << delimStartPos);
        }

        // Move the search position beyond the last, regardless of
        // whether it's acceptable as the end of the token
        searchPos = delimStartPos + delimLength;
        if (this->isFollowingTextAcceptable(searchPos, str, timePassed)) {
            if (exampleDelimiter.empty()) {
                exampleDelimiter.assign(str, delimStartPos, delimLength);
            }

            size_t tokenLength(delimStartPos - tokenStartPos);
            if (expectingQuote) {
                tokenLength = quotePos - tokenStartPos;
            }

            // Following text was acceptable, so keep what we've
            // accumulated to date.  The following text is NOT passed
            // over, so that it can become part of the next token.
            tokens.push_back(str.substr(tokenStartPos, tokenLength));
            CStringUtils::unEscape(m_Escape, tokens.back());

            if (this->getNextQuote(str, searchPos) == searchPos) {
                // Quote comes immediately after delimiter, so skip and
                // expect a quote next
                ++searchPos;
                expectingQuote = true;
            } else {
                expectingQuote = false;
            }

            tokenStartPos = searchPos;
        } else {
            if (this->getNextQuote(str, searchPos) == searchPos) {
                // Quote comes immediately after delimiter, so skip and
                // expect a quote next
                ++searchPos;
                expectingQuote = true;
            } else {
                expectingQuote = false;
            }
        }
    }
}

void CDelimiter::quote(char quote, char escape) {
    m_Quote = quote;
    m_Escape = escape;
}

<<<<<<< HEAD
char CDelimiter::quote(void) const {
=======
char CDelimiter::quote() const
{
>>>>>>> d4e4cca7
    return m_Quote;
}

size_t CDelimiter::getNextQuote(const std::string& str, size_t startPos) const {
    size_t result(std::string::npos);

    if (m_Quote != '\0') {
        while (startPos < str.length()) {
            size_t quotePos(str.find(m_Quote, startPos));

            // If no quote found at all then give up
            if (quotePos == std::string::npos) {
                break;
            }

            // If quote is not escaped, set result and stop - different logic is
            // needed for the case where the escape character is the same as the
            // quote character
            if (m_Quote == m_Escape) {
                if (quotePos == str.length() - 1 || str[quotePos + 1] != m_Escape) {
                    result = quotePos;
                    break;
                }

                // Continue searching beyond the escaped quote
                startPos = quotePos + 2;
            } else {
                if (quotePos == startPos || str[quotePos - 1] != m_Escape) {
                    result = quotePos;
                    break;
                }

                // Continue searching beyond the escaped quote
                startPos = quotePos + 1;
            }
        }
    }

    return result;
}

std::ostream& operator<<(std::ostream& strm, const CDelimiter& delimiter) {
    strm << "Delimiter { ";

    if (delimiter.m_Valid) {
        strm << "Regex " << delimiter.m_Delimiter.str();

        if (delimiter.m_Quote != '\0') {
            strm << ", Quote " << delimiter.m_Quote;

            if (delimiter.m_Escape != '\0') {
                strm << ", Escape " << delimiter.m_Escape;
            }
        }

        if (delimiter.m_HaveFollowingRegex) {
            strm << ", Following Regex " << delimiter.m_FollowingRegex.str();
        }

        if (delimiter.m_WaiveFollowingRegexAfterTime) {
            strm << ", Following Regex Waived After Time";
        }
    } else {
        strm << "Invalid!";
    }

    strm << " }";

    return strm;
}
}
}<|MERGE_RESOLUTION|>--- conflicted
+++ resolved
@@ -24,12 +24,7 @@
 
 const std::string CDelimiter::DEFAULT_DELIMITER(",");
 
-<<<<<<< HEAD
-CDelimiter::CDelimiter(void)
-=======
-
 CDelimiter::CDelimiter()
->>>>>>> d4e4cca7
     : m_Valid(m_Delimiter.init(DEFAULT_DELIMITER)),
       m_HaveFollowingRegex(false),
       m_WaiveFollowingRegexAfterTime(false),
@@ -110,21 +105,11 @@
     return answer;
 }
 
-<<<<<<< HEAD
-bool CDelimiter::valid(void) const {
+bool CDelimiter::valid() const {
     return m_Valid;
 }
 
-std::string CDelimiter::delimiter(void) const {
-=======
-bool CDelimiter::valid() const
-{
-    return m_Valid;
-}
-
-std::string CDelimiter::delimiter() const
-{
->>>>>>> d4e4cca7
+std::string CDelimiter::delimiter() const {
     return m_Delimiter.str();
 }
 
@@ -259,12 +244,7 @@
     m_Escape = escape;
 }
 
-<<<<<<< HEAD
-char CDelimiter::quote(void) const {
-=======
-char CDelimiter::quote() const
-{
->>>>>>> d4e4cca7
+char CDelimiter::quote() const {
     return m_Quote;
 }
 
