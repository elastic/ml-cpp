--- conflicted
+++ resolved
@@ -32,36 +32,18 @@
 namespace ml {
 namespace core {
 
-<<<<<<< HEAD
-CTimezone::CTimezone(void) {
+CTimezone::CTimezone() {
 }
 
-CTimezone::~CTimezone(void) {
+CTimezone::~CTimezone() {
 }
 
-CTimezone& CTimezone::instance(void) {
-=======
-CTimezone::CTimezone()
-{
-}
-
-CTimezone::~CTimezone()
-{
-}
-
-CTimezone &CTimezone::instance()
-{
->>>>>>> d4e4cca7
+CTimezone& CTimezone::instance() {
     static CTimezone instance;
     return instance;
 }
 
-<<<<<<< HEAD
-const std::string& CTimezone::timezoneName(void) const {
-=======
-const std::string &CTimezone::timezoneName() const
-{
->>>>>>> d4e4cca7
+const std::string& CTimezone::timezoneName() const {
     CScopedFastLock lock(m_Mutex);
 
     return m_Name;
@@ -87,23 +69,13 @@
     return CTimezone::instance().timezoneName(timezone);
 }
 
-<<<<<<< HEAD
-std::string CTimezone::stdAbbrev(void) const {
-=======
-std::string CTimezone::stdAbbrev() const
-{
->>>>>>> d4e4cca7
+std::string CTimezone::stdAbbrev() const {
     CScopedFastLock lock(m_Mutex);
 
     return ::tzname[0];
 }
 
-<<<<<<< HEAD
-std::string CTimezone::dstAbbrev(void) const {
-=======
-std::string CTimezone::dstAbbrev() const
-{
->>>>>>> d4e4cca7
+std::string CTimezone::dstAbbrev() const {
     CScopedFastLock lock(m_Mutex);
 
     return ::tzname[1];
