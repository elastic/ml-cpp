--- conflicted
+++ resolved
@@ -23,12 +23,7 @@
     m_ReadWriteLock.readLock();
 }
 
-<<<<<<< HEAD
-CScopedReadLock::~CScopedReadLock(void) {
-=======
-CScopedReadLock::~CScopedReadLock()
-{
->>>>>>> d4e4cca7
+CScopedReadLock::~CScopedReadLock() {
     m_ReadWriteLock.readUnlock();
 }
 }
