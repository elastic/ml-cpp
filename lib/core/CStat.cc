/*
 * ELASTICSEARCH CONFIDENTIAL
 *
 * Copyright (c) 2016 Elasticsearch BV. All Rights Reserved.
 *
 * Notice: this software, and all information contained
 * therein, is the exclusive property of Elasticsearch BV
 * and its licensors, if any, and is protected under applicable
 * domestic and foreign law, and international treaties.
 *
 * Reproduction, republication or distribution without the
 * express written consent of Elasticsearch BV is
 * strictly prohibited.
 */
#include <core/CStat.h>

namespace ml {
namespace core {

<<<<<<< HEAD
CStat::CStat(void) : m_Value(uint64_t(0)) {
}

void CStat::increment(void) {
=======
CStat::CStat() : m_Value(uint64_t(0))
{
}

void CStat::increment()
{
>>>>>>> d4e4cca7
    m_Value.fetch_add(1);
}

void CStat::increment(uint64_t value) {
    m_Value.fetch_add(value);
}

<<<<<<< HEAD
void CStat::decrement(void) {
=======
void CStat::decrement()
{
>>>>>>> d4e4cca7
    m_Value.fetch_sub(1);
}

void CStat::set(uint64_t value) {
    m_Value.store(value);
}

<<<<<<< HEAD
uint64_t CStat::value(void) const {
=======
uint64_t CStat::value() const
{
>>>>>>> d4e4cca7
    return m_Value;
}

} // core

} // ml<|MERGE_RESOLUTION|>--- conflicted
+++ resolved
@@ -17,19 +17,10 @@
 namespace ml {
 namespace core {
 
-<<<<<<< HEAD
-CStat::CStat(void) : m_Value(uint64_t(0)) {
+CStat::CStat() : m_Value(uint64_t(0)) {
 }
 
-void CStat::increment(void) {
-=======
-CStat::CStat() : m_Value(uint64_t(0))
-{
-}
-
-void CStat::increment()
-{
->>>>>>> d4e4cca7
+void CStat::increment() {
     m_Value.fetch_add(1);
 }
 
@@ -37,12 +28,7 @@
     m_Value.fetch_add(value);
 }
 
-<<<<<<< HEAD
-void CStat::decrement(void) {
-=======
-void CStat::decrement()
-{
->>>>>>> d4e4cca7
+void CStat::decrement() {
     m_Value.fetch_sub(1);
 }
 
@@ -50,12 +36,7 @@
     m_Value.store(value);
 }
 
-<<<<<<< HEAD
-uint64_t CStat::value(void) const {
-=======
-uint64_t CStat::value() const
-{
->>>>>>> d4e4cca7
+uint64_t CStat::value() const {
     return m_Value;
 }
 
