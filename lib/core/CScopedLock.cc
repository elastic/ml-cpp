--- conflicted
+++ resolved
@@ -23,12 +23,7 @@
     m_Mutex.lock();
 }
 
-<<<<<<< HEAD
-CScopedLock::~CScopedLock(void) {
-=======
-CScopedLock::~CScopedLock()
-{
->>>>>>> d4e4cca7
+CScopedLock::~CScopedLock() {
     m_Mutex.unlock();
 }
 }
