--- conflicted
+++ resolved
@@ -41,38 +41,18 @@
 // The number of spaces in this constant MUST match the maximum above
 const char* CXmlParser::INDENT_SPACE_STR("          ");
 
-<<<<<<< HEAD
-CXmlParser::CXmlParser(void) : m_Doc(0), m_XPathContext(0), m_NavigatedNode(0) {
-=======
-CXmlParser::CXmlParser()
-    : m_Doc(0),
-      m_XPathContext(0),
-      m_NavigatedNode(0)
-{
->>>>>>> d4e4cca7
+CXmlParser::CXmlParser() : m_Doc(0), m_XPathContext(0), m_NavigatedNode(0) {
     // Note that xmlLoadExtDtdDefaultValue needs to be set before parsing,
     // but is a per-thread setting
     // xmlLoadExtDtdDefaultValue = 1;
 }
 
-<<<<<<< HEAD
-CXmlParser::~CXmlParser(void) {
+CXmlParser::~CXmlParser() {
     this->destroy();
 }
 
-void CXmlParser::destroy(void) {
+void CXmlParser::destroy() {
     if (m_XPathContext != 0) {
-=======
-CXmlParser::~CXmlParser()
-{
-    this->destroy();
-}
-
-void CXmlParser::destroy()
-{
-    if (m_XPathContext != 0)
-    {
->>>>>>> d4e4cca7
         xmlXPathFreeContext(m_XPathContext);
         m_XPathContext = 0;
     }
@@ -164,15 +144,8 @@
     return this->parseBuffer(begin, length);
 }
 
-<<<<<<< HEAD
-std::string CXmlParser::rootElementName(void) const {
+std::string CXmlParser::rootElementName() const {
     if (m_Doc == 0) {
-=======
-std::string CXmlParser::rootElementName() const
-{
-    if (m_Doc == 0)
-    {
->>>>>>> d4e4cca7
         LOG_ERROR("Cannot get root element for unparsed document");
         return std::string();
     }
@@ -353,12 +326,7 @@
     return true;
 }
 
-<<<<<<< HEAD
-std::string CXmlParser::dumpToString(void) const {
-=======
-std::string CXmlParser::dumpToString() const
-{
->>>>>>> d4e4cca7
+std::string CXmlParser::dumpToString() const {
     // The xmlTreeIndentString "global" is really a per-thread variable.
     // 4 spaces per indent to match Ml standard.
     xmlTreeIndentString = "    ";
@@ -382,12 +350,7 @@
     return result;
 }
 
-<<<<<<< HEAD
-void CXmlParser::dumpToStdout(void) const {
-=======
-void CXmlParser::dumpToStdout() const
-{
->>>>>>> d4e4cca7
+void CXmlParser::dumpToStdout() const {
     // The xmlTreeIndentString "global" is really a per-thread variable.
     // 4 spaces per indent to match Ml standard.
     xmlTreeIndentString = "    ";
@@ -642,29 +605,15 @@
     return this->toNodeHierarchy(*root, pool, cachePtr, rootNodePtr);
 }
 
-<<<<<<< HEAD
-bool CXmlParser::navigateRoot(void) {
+bool CXmlParser::navigateRoot() {
     if (m_Doc != 0) {
-=======
-bool CXmlParser::navigateRoot()
-{
-    if (m_Doc != 0)
-    {
->>>>>>> d4e4cca7
         m_NavigatedNode = xmlDocGetRootElement(m_Doc);
     }
     return m_NavigatedNode != 0;
 }
 
-<<<<<<< HEAD
-bool CXmlParser::navigateFirstChild(void) {
+bool CXmlParser::navigateFirstChild() {
     if (m_NavigatedNode == 0) {
-=======
-bool CXmlParser::navigateFirstChild()
-{
-    if (m_NavigatedNode == 0)
-    {
->>>>>>> d4e4cca7
         return false;
     }
 
@@ -681,15 +630,8 @@
     return false;
 }
 
-<<<<<<< HEAD
-bool CXmlParser::navigateNext(void) {
+bool CXmlParser::navigateNext() {
     if (m_NavigatedNode == 0) {
-=======
-bool CXmlParser::navigateNext()
-{
-    if (m_NavigatedNode == 0)
-    {
->>>>>>> d4e4cca7
         return false;
     }
 
@@ -706,15 +648,8 @@
     return false;
 }
 
-<<<<<<< HEAD
-bool CXmlParser::navigateParent(void) {
+bool CXmlParser::navigateParent() {
     if (m_NavigatedNode == 0) {
-=======
-bool CXmlParser::navigateParent()
-{
-    if (m_NavigatedNode == 0)
-    {
->>>>>>> d4e4cca7
         return false;
     }
 
