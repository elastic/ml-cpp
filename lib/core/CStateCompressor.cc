/*
 * ELASTICSEARCH CONFIDENTIAL
 *
 * Copyright (c) 2016 Elasticsearch BV. All Rights Reserved.
 *
 * Notice: this software, and all information contained
 * therein, is the exclusive property of Elasticsearch BV
 * and its licensors, if any, and is protected under applicable
 * domestic and foreign law, and international treaties.
 *
 * Reproduction, republication or distribution without the
 * express written consent of Elasticsearch BV is
 * strictly prohibited.
 */
#include <core/CStateCompressor.h>

#include <core/CCompressOStream.h>
#include <core/CLogger.h>

#include <boost/make_shared.hpp>
#include <boost/ref.hpp>

namespace ml {
namespace core {

const std::string CStateCompressor::COMPRESSED_ATTRIBUTE("compressed");
const std::string CStateCompressor::END_OF_STREAM_ATTRIBUTE("eos");

CStateCompressor::CStateCompressor(CDataAdder& compressedAdder)
    : m_FilterSink(compressedAdder), m_OutStream(boost::make_shared<CCompressOStream>(boost::ref(m_FilterSink))) {
    LOG_TRACE("New compressor");
}

CDataAdder::TOStreamP CStateCompressor::addStreamed(const std::string& index, const std::string& baseId) {
    LOG_TRACE("StateCompressor asking for index " << index);

    m_FilterSink.index(index, baseId);
    return m_OutStream;
}

bool CStateCompressor::streamComplete(CDataAdder::TOStreamP& /*strm*/, bool /*force*/) {
    LOG_TRACE("Stream Complete");
    m_OutStream->close();
    return m_FilterSink.allWritesSuccessful();
}

<<<<<<< HEAD
size_t CStateCompressor::numCompressedDocs(void) const {
=======
size_t CStateCompressor::numCompressedDocs() const
{
>>>>>>> d4e4cca7
    return m_FilterSink.numCompressedDocs();
}

CStateCompressor::CChunkFilter::CChunkFilter(CDataAdder& adder)
    : m_Adder(adder), m_CurrentDocNum(1), m_BytesDone(0), m_MaxDocSize(adder.maxDocumentSize()), m_WritesSuccessful(true) {
}

std::streamsize CStateCompressor::CChunkFilter::write(const char* s, std::streamsize n) {
    // Write up to n characters from the buffer
    // s to the output sequence, returning the
    // number of characters written
    std::streamsize written = 0;
    while (n > 0) {
        if (!m_OStream) {
            const std::string& currentDocId = m_Adder.makeCurrentDocId(m_BaseId, m_CurrentDocNum);
            LOG_TRACE("Add streamed: " << m_Index << ", " << currentDocId);

            m_OStream = m_Adder.addStreamed(m_Index, currentDocId);
            if (!m_OStream) {
                LOG_ERROR("Failed to connect to store");
                return 0;
            }
            if (m_OStream->bad()) {
                LOG_ERROR("Error connecting to store");
                return 0;
            }

            std::string header(1, '{');

            header += '\"';
            header += COMPRESSED_ATTRIBUTE;
            header += "\" : [ ";

            LOG_TRACE("Write: " << header);
            m_OStream->write(header.c_str(), header.size());
            m_BytesDone += header.size();
        } else {
            LOG_TRACE("Write: ,");
            m_OStream->write(",", 1);
            m_BytesDone += 1;
        }
        this->writeInternal(s, written, n);
        if (m_BytesDone >= (m_MaxDocSize - 1)) {
            LOG_TRACE("Terminated stream " << m_CurrentDocNum);
            this->closeStream(false);
            m_OStream.reset();
            m_BytesDone = 0;
        }
    }
    LOG_TRACE("Returning " << written);
    return written;
}

<<<<<<< HEAD
void CStateCompressor::CChunkFilter::close(void) {
=======
void CStateCompressor::CChunkFilter::close()
{
>>>>>>> d4e4cca7
    this->closeStream(true);
}

void CStateCompressor::CChunkFilter::closeStream(bool isFinal) {
    if (m_OStream) {
        std::string footer(1, ']');
        if (isFinal) {
            footer += ",\"";
            footer += END_OF_STREAM_ATTRIBUTE;
            footer += "\":true";
        }
        footer += '}';
        LOG_TRACE("Write: " << footer);
        m_OStream->write(footer.c_str(), footer.size());

        // always evaluate streamComplete(...)
        m_WritesSuccessful = m_Adder.streamComplete(m_OStream, isFinal) && m_WritesSuccessful;
        ++m_CurrentDocNum;
    }
}

void CStateCompressor::CChunkFilter::index(const std::string& index, const std::string& baseId) {
    m_Index = index;
    m_BaseId = baseId;
}

void CStateCompressor::CChunkFilter::writeInternal(const char* s, std::streamsize& written, std::streamsize& n) {
    std::size_t bytesToWrite = std::min(std::size_t(n), m_MaxDocSize - m_BytesDone);
    LOG_TRACE("Writing string: " << std::string(&s[written], bytesToWrite));
    m_OStream->write("\"", 1);
    m_OStream->write(&s[written], bytesToWrite);
    m_OStream->write("\"", 1);
    written += bytesToWrite;
    n -= bytesToWrite;
    m_BytesDone += bytesToWrite + 2;
}

<<<<<<< HEAD
bool CStateCompressor::CChunkFilter::allWritesSuccessful(void) {
    return m_WritesSuccessful;
}

size_t CStateCompressor::CChunkFilter::numCompressedDocs(void) const {
=======
bool CStateCompressor::CChunkFilter::allWritesSuccessful()
{
    return m_WritesSuccessful;
}

size_t CStateCompressor::CChunkFilter::numCompressedDocs() const
{
>>>>>>> d4e4cca7
    return m_CurrentDocNum - 1;
}

} // core
} // ml<|MERGE_RESOLUTION|>--- conflicted
+++ resolved
@@ -44,12 +44,7 @@
     return m_FilterSink.allWritesSuccessful();
 }
 
-<<<<<<< HEAD
-size_t CStateCompressor::numCompressedDocs(void) const {
-=======
-size_t CStateCompressor::numCompressedDocs() const
-{
->>>>>>> d4e4cca7
+size_t CStateCompressor::numCompressedDocs() const {
     return m_FilterSink.numCompressedDocs();
 }
 
@@ -103,12 +98,7 @@
     return written;
 }
 
-<<<<<<< HEAD
-void CStateCompressor::CChunkFilter::close(void) {
-=======
-void CStateCompressor::CChunkFilter::close()
-{
->>>>>>> d4e4cca7
+void CStateCompressor::CChunkFilter::close() {
     this->closeStream(true);
 }
 
@@ -146,21 +136,11 @@
     m_BytesDone += bytesToWrite + 2;
 }
 
-<<<<<<< HEAD
-bool CStateCompressor::CChunkFilter::allWritesSuccessful(void) {
+bool CStateCompressor::CChunkFilter::allWritesSuccessful() {
     return m_WritesSuccessful;
 }
 
-size_t CStateCompressor::CChunkFilter::numCompressedDocs(void) const {
-=======
-bool CStateCompressor::CChunkFilter::allWritesSuccessful()
-{
-    return m_WritesSuccessful;
-}
-
-size_t CStateCompressor::CChunkFilter::numCompressedDocs() const
-{
->>>>>>> d4e4cca7
+size_t CStateCompressor::CChunkFilter::numCompressedDocs() const {
     return m_CurrentDocNum - 1;
 }
 
