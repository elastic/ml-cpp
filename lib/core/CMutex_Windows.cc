/*
 * ELASTICSEARCH CONFIDENTIAL
 *
 * Copyright (c) 2016 Elasticsearch BV. All Rights Reserved.
 *
 * Notice: this software, and all information contained
 * therein, is the exclusive property of Elasticsearch BV
 * and its licensors, if any, and is protected under applicable
 * domestic and foreign law, and international treaties.
 *
 * Reproduction, republication or distribution without the
 * express written consent of Elasticsearch BV is
 * strictly prohibited.
 */
#include <core/CMutex.h>

namespace {
// 4000 is a value that Microsoft uses in some of their code, so it's
// hopefully a reasonably sensible setting
static const DWORD SPIN_COUNT(4000);
}

namespace ml {
namespace core {

<<<<<<< HEAD
CMutex::CMutex(void) {
=======
CMutex::CMutex()
{
>>>>>>> d4e4cca7
    // On Windows Vista and above this function cannot fail, hence no need to
    // check the return code
    InitializeCriticalSectionAndSpinCount(&m_Mutex, SPIN_COUNT);
}

<<<<<<< HEAD
CMutex::~CMutex(void) {
    DeleteCriticalSection(&m_Mutex);
}

void CMutex::lock(void) {
    EnterCriticalSection(&m_Mutex);
}

void CMutex::unlock(void) {
=======
CMutex::~CMutex()
{
    DeleteCriticalSection(&m_Mutex);
}

void CMutex::lock()
{
    EnterCriticalSection(&m_Mutex);
}

void CMutex::unlock()
{
>>>>>>> d4e4cca7
    LeaveCriticalSection(&m_Mutex);
}
}
}<|MERGE_RESOLUTION|>--- conflicted
+++ resolved
@@ -23,41 +23,21 @@
 namespace ml {
 namespace core {
 
-<<<<<<< HEAD
-CMutex::CMutex(void) {
-=======
-CMutex::CMutex()
-{
->>>>>>> d4e4cca7
+CMutex::CMutex() {
     // On Windows Vista and above this function cannot fail, hence no need to
     // check the return code
     InitializeCriticalSectionAndSpinCount(&m_Mutex, SPIN_COUNT);
 }
 
-<<<<<<< HEAD
-CMutex::~CMutex(void) {
+CMutex::~CMutex() {
     DeleteCriticalSection(&m_Mutex);
 }
 
-void CMutex::lock(void) {
+void CMutex::lock() {
     EnterCriticalSection(&m_Mutex);
 }
 
-void CMutex::unlock(void) {
-=======
-CMutex::~CMutex()
-{
-    DeleteCriticalSection(&m_Mutex);
-}
-
-void CMutex::lock()
-{
-    EnterCriticalSection(&m_Mutex);
-}
-
-void CMutex::unlock()
-{
->>>>>>> d4e4cca7
+void CMutex::unlock() {
     LeaveCriticalSection(&m_Mutex);
 }
 }
