--- conflicted
+++ resolved
@@ -40,12 +40,7 @@
 //! handling then we could change the signal we use in this class to another
 //! (maybe SIGURG).  However, it's bad practice for reusable libraries to
 //! unconditionally install signal handlers, so unlikely to be a problem.
-<<<<<<< HEAD
-bool installNoOpSigIoHandler(void) {
-=======
-bool installNoOpSigIoHandler()
-{
->>>>>>> d4e4cca7
+bool installNoOpSigIoHandler() {
     struct sigaction sa;
     sigemptyset(&sa.sa_mask);
     sa.sa_handler = &noOpHandler;
@@ -59,20 +54,10 @@
 namespace ml {
 namespace core {
 
-<<<<<<< HEAD
-CThread::CThread(void) : m_ThreadId(0) {
-}
-
-CThread::~CThread(void) {
-=======
-CThread::CThread()
-    : m_ThreadId(0)
-{
-}
-
-CThread::~CThread()
-{
->>>>>>> d4e4cca7
+CThread::CThread() : m_ThreadId(0) {
+}
+
+CThread::~CThread() {
     CScopedLock lock(m_IdMutex);
 
     if (m_ThreadId != 0) {
@@ -80,12 +65,7 @@
     }
 }
 
-<<<<<<< HEAD
-bool CThread::start(void) {
-=======
-bool CThread::start()
-{
->>>>>>> d4e4cca7
+bool CThread::start() {
     TThreadId dummy(0);
 
     return this->start(dummy);
@@ -112,12 +92,7 @@
     return true;
 }
 
-<<<<<<< HEAD
-bool CThread::stop(void) {
-=======
-bool CThread::stop()
-{
->>>>>>> d4e4cca7
+bool CThread::stop() {
     CScopedLock lock(m_IdMutex);
 
     if (m_ThreadId == 0) {
@@ -143,12 +118,7 @@
     return true;
 }
 
-<<<<<<< HEAD
-bool CThread::waitForFinish(void) {
-=======
-bool CThread::waitForFinish()
-{
->>>>>>> d4e4cca7
+bool CThread::waitForFinish() {
     CScopedLock lock(m_IdMutex);
 
     if (m_ThreadId == 0) {
@@ -171,23 +141,13 @@
     return true;
 }
 
-<<<<<<< HEAD
-bool CThread::isStarted(void) const {
-=======
-bool CThread::isStarted() const
-{
->>>>>>> d4e4cca7
+bool CThread::isStarted() const {
     CScopedLock lock(m_IdMutex);
 
     return (m_ThreadId != 0);
 }
 
-<<<<<<< HEAD
-bool CThread::cancelBlockedIo(void) {
-=======
-bool CThread::cancelBlockedIo()
-{
->>>>>>> d4e4cca7
+bool CThread::cancelBlockedIo() {
     CScopedLock lock(m_IdMutex);
 
     if (m_ThreadId == 0) {
@@ -234,12 +194,7 @@
     return true;
 }
 
-<<<<<<< HEAD
-CThread::TThreadId CThread::currentThreadId(void) {
-=======
-CThread::TThreadId CThread::currentThreadId()
-{
->>>>>>> d4e4cca7
+CThread::TThreadId CThread::currentThreadId() {
     return pthread_self();
 }
 
