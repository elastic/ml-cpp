/*
 * ELASTICSEARCH CONFIDENTIAL
 *
 * Copyright (c) 2017 Elasticsearch BV. All Rights Reserved.
 *
 * Notice: this software, and all information contained
 * therein, is the exclusive property of Elasticsearch BV
 * and its licensors, if any, and is protected under applicable
 * domestic and foreign law, and international treaties.
 *
 * Reproduction, republication or distribution without the
 * express written consent of Elasticsearch BV is
 * strictly prohibited.
 */
#include <core/CCrashHandler.h>

#include <cstring>

#include <dlfcn.h>
#include <execinfo.h>
#include <signal.h>
#include <stdio.h>
#include <unistd.h>

namespace ml {
namespace core {

//! get useful information for debugging
void crashHandler(int sig, siginfo_t* info, void* context) {
    // reset all handlers
    signal(SIGILL, SIG_DFL);
    signal(SIGABRT, SIG_DFL);
    signal(SIGBUS, SIG_DFL);
    signal(SIGFPE, SIG_DFL);
    signal(SIGSEGV, SIG_DFL);
    signal(SIGSTKFLT, SIG_DFL);

    // note: Not using backtrace(...) as it does only contain information for the main thread,
    // but the segfault could have happened on a different thread.
    ucontext_t* uContext = static_cast<ucontext_t*>(context);
    void* errorAddress = 0;

// various platform specifics, although we do not need all of them
#ifdef REG_RIP // x86_64
    errorAddress = reinterpret_cast<void*>(uContext->uc_mcontext.gregs[REG_RIP]);
#elif defined(REG_EIP) // x86_32
    errorAddress = reinterpret_cast<void*>(uContext->uc_mcontext.gregs[REG_EIP]);
#elif defined(__arm__)
    errorAddress = reinterpret_cast<void*>(uContext->uc_mcontext.arm_pc);
#elif defined(__aarch64__)
    errorAddress = reinterpret_cast<void*>(uContext->uc_mcontext.pc);
#elif defined(__ppc__) || defined(__powerpc) || defined(__powerpc__) || defined(__POWERPC__)
    errorAddress = reinterpret_cast<void*>(uContext->uc_mcontext.regs->nip);
#else
#error ":/ sorry, ain't know no nothing none not of your architecture!"
#endif

    Dl_info symbolInfo;
    dladdr(errorAddress, &symbolInfo);

    fprintf(stderr,
            "si_signo %d, si_code: %d, si_errno: %d, address: %p, library: %s, base: %p, normalized address: %p\n",
            info->si_signo,
            info->si_code,
            info->si_errno,
            errorAddress,
            symbolInfo.dli_fname,
            symbolInfo.dli_fbase,
            reinterpret_cast<void*>(reinterpret_cast<intptr_t>(errorAddress) - reinterpret_cast<intptr_t>(symbolInfo.dli_fbase)));

    // Still generate a core dump,
    // see http://www.alexonlinux.com/how-to-handle-sigsegv-but-also-generate-core-dump
    raise(sig);
}

<<<<<<< HEAD
void CCrashHandler::installCrashHandler(void) {
=======
void CCrashHandler::installCrashHandler()
{
>>>>>>> d4e4cca7
    struct sigaction actionOnCrash;
    std::memset(&actionOnCrash, 0, sizeof actionOnCrash);
    actionOnCrash.sa_flags = (SA_SIGINFO | SA_ONSTACK | SA_NODEFER);
    sigemptyset(&actionOnCrash.sa_mask);
    actionOnCrash.sa_sigaction = &crashHandler;

    sigaction(SIGILL, &actionOnCrash, nullptr);
    sigaction(SIGABRT, &actionOnCrash, nullptr);
    sigaction(SIGBUS, &actionOnCrash, nullptr);
    sigaction(SIGFPE, &actionOnCrash, nullptr);
    sigaction(SIGSEGV, &actionOnCrash, nullptr);
    sigaction(SIGSTKFLT, &actionOnCrash, nullptr);
}
}
}<|MERGE_RESOLUTION|>--- conflicted
+++ resolved
@@ -73,12 +73,7 @@
     raise(sig);
 }
 
-<<<<<<< HEAD
-void CCrashHandler::installCrashHandler(void) {
-=======
-void CCrashHandler::installCrashHandler()
-{
->>>>>>> d4e4cca7
+void CCrashHandler::installCrashHandler() {
     struct sigaction actionOnCrash;
     std::memset(&actionOnCrash, 0, sizeof actionOnCrash);
     actionOnCrash.sa_flags = (SA_SIGINFO | SA_ONSTACK | SA_NODEFER);
