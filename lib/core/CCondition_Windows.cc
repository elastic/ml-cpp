--- conflicted
+++ resolved
@@ -25,28 +25,13 @@
     InitializeConditionVariable(&m_Condition);
 }
 
-<<<<<<< HEAD
-CCondition::~CCondition(void) {
+CCondition::~CCondition() {
     // There's no need to explicitly destroy a Windows condition variable
 }
 
-bool CCondition::wait(void) {
+bool CCondition::wait() {
     BOOL success(SleepConditionVariableCS(&m_Condition, &m_Mutex.m_Mutex, INFINITE));
     if (success == FALSE) {
-=======
-CCondition::~CCondition()
-{
-    // There's no need to explicitly destroy a Windows condition variable
-}
-
-bool CCondition::wait()
-{
-    BOOL success(SleepConditionVariableCS(&m_Condition,
-                                          &m_Mutex.m_Mutex,
-                                          INFINITE));
-    if (success == FALSE)
-    {
->>>>>>> d4e4cca7
         LOG_WARN("Condition wait failed : " << CWindowsError());
         return false;
     }
@@ -67,21 +52,11 @@
     return true;
 }
 
-<<<<<<< HEAD
-void CCondition::signal(void) {
+void CCondition::signal() {
     WakeConditionVariable(&m_Condition);
 }
 
-void CCondition::broadcast(void) {
-=======
-void CCondition::signal()
-{
-    WakeConditionVariable(&m_Condition);
-}
-
-void CCondition::broadcast()
-{
->>>>>>> d4e4cca7
+void CCondition::broadcast() {
     WakeAllConditionVariable(&m_Condition);
 }
 }
