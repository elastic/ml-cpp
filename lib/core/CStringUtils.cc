/*
 * ELASTICSEARCH CONFIDENTIAL
 *
 * Copyright (c) 2016 Elasticsearch BV. All Rights Reserved.
 *
 * Notice: this software, and all information contained
 * therein, is the exclusive property of Elasticsearch BV
 * and its licensors, if any, and is protected under applicable
 * domestic and foreign law, and international treaties.
 *
 * Reproduction, republication or distribution without the
 * express written consent of Elasticsearch BV is
 * strictly prohibited.
 */
#include <core/CStringUtils.h>

#include <core/CLogger.h>
#include <core/CStrCaseCmp.h>

#include <boost/multi_array.hpp>

#include <algorithm>
#include <cmath>
#include <limits>

#include <ctype.h>
#include <errno.h>
#include <limits.h>
#include <stdio.h>
#include <stdlib.h>
#include <string.h>

namespace {
//! In order to avoid a failure on read we need to account for the rounding
//! performed by strtod which can result in the rounded value being outside
//! the representable range for values near minimum and maximum double.
double clampToReadable(double x) {
    static const double SMALLEST = -(1.0 - 5e-16) * std::numeric_limits<double>::max();
    static const double LARGEST = (1.0 - 5e-16) * std::numeric_limits<double>::max();
    return (x < SMALLEST ? SMALLEST : x > LARGEST ? LARGEST : x);
}

// To ensure the singleton locale is constructed before multiple threads may
// require it, call locale() during the static initialisation phase of the
// program.  Of course, the locale may already be constructed before this if
// another static object has used it.
const std::locale& DO_NOT_USE_THIS_VARIABLE = ml::core::CStringUtils::locale();
}

namespace ml {
namespace core {

// Initialise static class members
const std::string CStringUtils::WHITESPACE_CHARS(" \t\r\n\v\f");

int CStringUtils::utf8ByteType(char c) {
    unsigned char u = static_cast<unsigned char>(c);

    if ((u & 0x80) == 0) {
        // Single byte character
        return 1;
    }
    if ((u & 0xC0) == 0x80) {
        // Continuation character
        return -1;
    }
    if ((u & 0xE0) == 0xC0) {
        // Start of two byte character
        return 2;
    }
    if ((u & 0xF0) == 0xE0) {
        // Start of three byte character
        return 3;
    }
    if ((u & 0xF8) == 0xF0) {
        // Start of four byte character
        return 4;
    }
    if ((u & 0xFC) == 0xF8) {
        // Start of five byte character
        return 5;
    }

    return 6;
}

std::string CStringUtils::toLower(std::string str) {
    std::transform(str.begin(), str.end(), str.begin(), &::tolower);
    return str;
}

std::string CStringUtils::toUpper(std::string str) {
    std::transform(str.begin(), str.end(), str.begin(), &::toupper);
    return str;
}

size_t CStringUtils::numMatches(const std::string& str, const std::string& word) {
    size_t count(0);
    std::string::size_type pos(0);

    while (pos != std::string::npos) {
        pos = str.find(word, pos);
        if (pos != std::string::npos) {
            ++count;

            // start next search after this word
            pos += word.length();
        }
    }

    return count;
}

void CStringUtils::trimWhitespace(std::string& str) {
    CStringUtils::trim(WHITESPACE_CHARS, str);
}

void CStringUtils::trim(const std::string& toTrim, std::string& str) {
    if (toTrim.empty() || str.empty()) {
        return;
    }

    std::string::size_type pos = str.find_last_not_of(toTrim);
    if (pos == std::string::npos) {
        // Special case - entire string is being trimmed
        str.clear();
        return;
    }

    str.erase(pos + 1);

    pos = str.find_first_not_of(toTrim);
    if (pos != std::string::npos && pos > 0) {
        str.erase(0, pos);
    }
}

std::string CStringUtils::normaliseWhitespace(const std::string& str) {
    std::string result;
    result.reserve(str.length());

    bool outputSpace(true);
    for (std::string::const_iterator iter = str.begin(); iter != str.end(); ++iter) {
        char current(*iter);
        if (::isspace(static_cast<unsigned char>(current))) {
            if (outputSpace) {
                outputSpace = false;
                result += ' ';
            }
        } else {
            outputSpace = true;
            result += current;
        }
    }

    return result;
}

size_t CStringUtils::replace(const std::string& from, const std::string& to, std::string& str) {
    if (from == to) {
        return 0;
    }

    size_t count(0);
    std::string::size_type pos(0);
    while (pos != std::string::npos) {
        pos = str.find(from, pos);

        if (pos == std::string::npos) {
            return count;
        }

        str.replace(pos, from.size(), to);
        ++count;

        pos += to.size();
    }

    return count;
}

size_t CStringUtils::replaceFirst(const std::string& from, const std::string& to, std::string& str) {
    if (from == to) {
        return 0;
    }

    std::string::size_type pos = str.find(from);
    if (pos == std::string::npos) {
        return 0;
    }

    str.replace(pos, from.size(), to);

    return 1;
}

void CStringUtils::escape(char escape, const std::string& toEscape, std::string& str) {
    if (escape == '\0' || toEscape.empty()) {
        return;
    }

    std::string::size_type pos(0);
    while (pos < str.length()) {
        pos = str.find_first_of(toEscape, pos);
        if (pos == std::string::npos) {
            break;
        }

        str.insert(pos, 1, escape);

        // Skip the next 2 characters as we don't want to process the same one
        // twice and we've just inserted one
        pos += 2;
    }
}

void CStringUtils::unEscape(char escape, std::string& str) {
    if (escape == '\0') {
        return;
    }

    std::string::size_type pos(0);
    while (pos < str.length()) {
        pos = str.find(escape, pos);
        if (pos == std::string::npos) {
            break;
        } else if (pos + 1 == str.length()) {
            LOG_WARN("String to be unescaped ends with escape character: " << str);
        }

        str.erase(pos, 1);

        // Skip the next character so that an escaped escape character
        // is converted to a single escape character
        ++pos;
    }
}

std::string CStringUtils::_typeToString(const unsigned long long& i) {
    char buf[4 * sizeof(unsigned long long)];
    ::memset(buf, 0, sizeof(buf));

    ::sprintf(buf, "%llu", i);

    return buf;
}

std::string CStringUtils::_typeToString(const unsigned long& i) {
    char buf[4 * sizeof(unsigned long)];
    ::memset(buf, 0, sizeof(buf));

    ::sprintf(buf, "%lu", i);

    return buf;
}

std::string CStringUtils::_typeToString(const unsigned int& i) {
    char buf[4 * sizeof(unsigned int)];
    ::memset(buf, 0, sizeof(buf));

    ::sprintf(buf, "%u", i);

    return buf;
}

std::string CStringUtils::_typeToString(const unsigned short& i) {
    char buf[4 * sizeof(unsigned short)];
    ::memset(buf, 0, sizeof(buf));

    ::sprintf(buf, "%hu", i);

    return buf;
}

std::string CStringUtils::_typeToString(const long long& i) {
    char buf[4 * sizeof(long long)];
    ::memset(buf, 0, sizeof(buf));

    ::sprintf(buf, "%lld", i);

    return buf;
}

std::string CStringUtils::_typeToString(const long& i) {
    char buf[4 * sizeof(long)];
    ::memset(buf, 0, sizeof(buf));

    ::sprintf(buf, "%ld", i);

    return buf;
}

std::string CStringUtils::_typeToString(const int& i) {
    char buf[4 * sizeof(int)];
    ::memset(buf, 0, sizeof(buf));

    ::sprintf(buf, "%d", i);

    return buf;
}

std::string CStringUtils::_typeToString(const short& i) {
    char buf[4 * sizeof(short)];
    ::memset(buf, 0, sizeof(buf));

    ::sprintf(buf, "%hd", i);

    return buf;
}

std::string CStringUtils::_typeToString(const bool& b) {
    return (b ? "true" : "false");
}

std::string CStringUtils::_typeToString(const double& i) {
    // Note the extra large buffer here, which is because the format string is
    // "%f" rather than "%g", which means we could be printing a 308 digit
    // number without resorting to scientific notation
    char buf[64 * sizeof(double)];
    ::memset(buf, 0, sizeof(buf));

    ::sprintf(buf, "%f", i);

    return buf;
}

std::string CStringUtils::_typeToString(const char* str) {
    return str;
}

std::string CStringUtils::_typeToString(const char& c) {
    return std::string(1, c);
}

// This may seem silly, but it allows generic code to be written
const std::string& CStringUtils::_typeToString(const std::string& str) {
    return str;
}

std::string CStringUtils::typeToStringPretty(double d) {
    // Maximum size =   1  (for sign)
    //                + 7  (for # s.f.)
    //                + 1  (for decimal point)
    //                + 5  (for w.c. e+308)
    //                + 1  (for terminating character)
    //              =  16

    char buf[16];
    ::memset(buf, 0, sizeof(buf));
    ::sprintf(buf, "%.7g", d);
    return buf;
}

std::string CStringUtils::typeToStringPrecise(double d, CIEEE754::EPrecision precision) {
    // Just use a large enough buffer to hold maximum precision.
    char buf[4 * sizeof(double)];
    ::memset(buf, 0, sizeof(buf));

    // To retain the correct number of significant figures this uses
    // scientific notation format when d < 1. Note that the number
    // specifier in e format is number of points after the decimal
    // place so number of significant figures + 1. Note also that
    // when printing to limited precision we must correctly round
    // the value before printing because printing just truncates;
    // for example,
    //   sprintf(buf, "%.6e", 0.49999998)
    // gives 4.999999e-1 rather than the correctly rounded value 0.5.

    int ret = 0;
    switch (precision) {
    case CIEEE754::E_HalfPrecision:
<<<<<<< HEAD
        ret = ::fabs(d) < 1.0 && d != 0.0 ? ::sprintf(buf, "%.2e", clampToReadable(CIEEE754::round(d, CIEEE754::E_HalfPrecision)))
                                          : ::sprintf(buf, "%.3g", clampToReadable(CIEEE754::round(d, CIEEE754::E_HalfPrecision)));
        break;

    case CIEEE754::E_SinglePrecision:
        ret = ::fabs(d) < 1.0 && d != 0.0 ? ::sprintf(buf, "%.6e", clampToReadable(CIEEE754::round(d, CIEEE754::E_SinglePrecision)))
                                          : ::sprintf(buf, "%.7g", clampToReadable(CIEEE754::round(d, CIEEE754::E_SinglePrecision)));
        break;

    case CIEEE754::E_DoublePrecision:
        ret = ::fabs(d) < 1.0 && d != 0.0 ? ::sprintf(buf, "%.14e", clampToReadable(d)) : ::sprintf(buf, "%.15g", clampToReadable(d));
=======
        ret = std::fabs(d) < 1.0 && d != 0.0 ?
              ::sprintf(buf, "%.2e", clampToReadable(CIEEE754::round(d, CIEEE754::E_HalfPrecision))) :
              ::sprintf(buf, "%.3g", clampToReadable(CIEEE754::round(d, CIEEE754::E_HalfPrecision)));
        break;

    case CIEEE754::E_SinglePrecision:
        ret = std::fabs(d) < 1.0 && d != 0.0 ?
              ::sprintf(buf, "%.6e", clampToReadable(CIEEE754::round(d, CIEEE754::E_SinglePrecision))) :
              ::sprintf(buf, "%.7g", clampToReadable(CIEEE754::round(d, CIEEE754::E_SinglePrecision)));
        break;

    case CIEEE754::E_DoublePrecision:
        ret = std::fabs(d) < 1.0 && d != 0.0 ?
              ::sprintf(buf, "%.14e", clampToReadable(d)) :
              ::sprintf(buf, "%.15g", clampToReadable(d));
>>>>>>> d4e4cca7
        break;
    }

    // Workaround for Visual C++ 2010 misformatting - replace
    // 123.45e010 with 123.45e10 and 123.45e-010 with 123.45e-10.
    // Also it is inefficient to output trailing zeros, i.e.
    // 1.23456000000000e-11 so we strip these off in the following.
    if (ret > 2) {
        // Look for an 'e'
        char* ptr(static_cast<char*>(::memchr(buf, 'e', ret - 1)));
        if (ptr != 0) {
            bool edit = false;
            bool minus = false;

            // Strip off any trailing zeros and a trailing point.
            char* bwd = ptr;
            for (;;) {
                --bwd;
                if (*bwd == '0' || *bwd == '.') {
                    edit = true;
                } else {
                    break;
                }
            }

            // Strip off any leading zeros in the exponent.
            char* fwd = ptr;
            for (;;) {
                ++fwd;
                if (*fwd == '-') {
                    minus = true;
                } else if (*fwd == '+' || *fwd == '0') {
                    edit = true;
                } else {
                    break;
                }
            }

            if (edit) {
                std::string adjResult;
                adjResult.reserve(ret - 1);
                // mantissa
                adjResult.assign(buf, bwd + 1);
                if (::isdigit(static_cast<unsigned char>(*fwd))) {
                    adjResult.append(minus ? "e-" : "e");
                    // exponent
                    adjResult.append(fwd);
                }
                return adjResult;
            }
        }
    }

    return buf;
}

bool CStringUtils::_stringToType(bool silent, const std::string& str, unsigned long long& i) {
    if (str.empty()) {
        if (!silent) {
            LOG_ERROR("Unable to convert empty string to unsigned long long");
        }
        return false;
    }

    char* endPtr(0);
    errno = 0;
    unsigned long long ret(::strtoull(str.c_str(), &endPtr, 0));

    if (ret == 0 && errno == EINVAL) {
        if (!silent) {
            LOG_ERROR("Unable to convert string '" << str
                                                   << "'"
                                                      " to unsigned long long: "
                                                   << ::strerror(errno));
        }
        return false;
    }

    if (ret == ULLONG_MAX && errno == ERANGE) // note ULLONG_MAX used for compatability with strtoull
    {
        if (!silent) {
            LOG_ERROR("Unable to convert string '" << str
                                                   << "'"
                                                      " to unsigned long long: "
                                                   << ::strerror(errno));
        }
        return false;
    }

    if (endPtr != 0 && *endPtr != '\0') {
        if (!silent) {
            LOG_ERROR("Unable to convert string '" << str
                                                   << "'"
                                                      " to unsigned long long: first invalid character "
                                                   << endPtr);
        }
        return false;
    }

    i = ret;

    return true;
}

bool CStringUtils::_stringToType(bool silent, const std::string& str, unsigned long& i) {
    if (str.empty()) {
        if (!silent) {
            LOG_ERROR("Unable to convert empty string to unsigned long");
        }
        return false;
    }

    char* endPtr(0);
    errno = 0;
    unsigned long ret(::strtoul(str.c_str(), &endPtr, 0));

    if (ret == 0 && errno == EINVAL) {
        if (!silent) {
            LOG_ERROR("Unable to convert string '" << str
                                                   << "'"
                                                      " to unsigned long: "
                                                   << ::strerror(errno));
        }
        return false;
    }

    if (ret == ULONG_MAX && errno == ERANGE) // note ULONG_MAX used for compatability with strtoul
    {
        if (!silent) {
            LOG_ERROR("Unable to convert string '" << str
                                                   << "'"
                                                      " to unsigned long: "
                                                   << ::strerror(errno));
        }
        return false;
    }

    if (endPtr != 0 && *endPtr != '\0') {
        if (!silent) {
            LOG_ERROR("Unable to convert string '" << str
                                                   << "'"
                                                      " to unsigned long: first invalid character "
                                                   << endPtr);
        }
        return false;
    }

    i = ret;

    return true;
}

bool CStringUtils::_stringToType(bool silent, const std::string& str, unsigned int& i) {
    // First try to convert to unsigned long.
    // If that works check the range for unsigned int.
    unsigned long ret(0);
    if (CStringUtils::_stringToType(silent, str, ret) == false) {
        return false;
    }

    // Now check if the result is in range for unsigned int
    if (ret > std::numeric_limits<unsigned int>::max()) {
        if (!silent) {
            LOG_ERROR("Unable to convert string '" << str
                                                   << "'"
                                                      " to unsigned int - out of range");
        }
        return false;
    }

    i = static_cast<unsigned int>(ret);

    return true;
}

bool CStringUtils::_stringToType(bool silent, const std::string& str, unsigned short& i) {
    // First try to convert to unsigned long.
    // If that works check the range for unsigned short.
    unsigned long ret(0);
    if (CStringUtils::_stringToType(silent, str, ret) == false) {
        return false;
    }

    // Now check if the result is in range for unsigned short
    if (ret > std::numeric_limits<unsigned short>::max()) {
        if (!silent) {
            LOG_ERROR("Unable to convert string '" << str
                                                   << "'"
                                                      " to unsigned short - out of range");
        }
        return false;
    }

    i = static_cast<unsigned short>(ret);

    return true;
}

bool CStringUtils::_stringToType(bool silent, const std::string& str, long long& i) {
    if (str.empty()) {
        if (!silent) {
            LOG_ERROR("Unable to convert empty string to long long");
        }
        return false;
    }

    char* endPtr(0);
    errno = 0;
    long long ret(::strtoll(str.c_str(), &endPtr, 0));

    if (ret == 0 && errno == EINVAL) {
        if (!silent) {
            LOG_ERROR("Unable to convert string '" << str
                                                   << "'"
                                                      " to long long: "
                                                   << ::strerror(errno));
        }
        return false;
    }

    if ((ret == LLONG_MIN || ret == LLONG_MAX) && errno == ERANGE) // note LLONG_MAX used for compatability with strtoll
    {
        if (!silent) {
            LOG_ERROR("Unable to convert string '" << str
                                                   << "'"
                                                      " to long long: "
                                                   << ::strerror(errno));
        }
        return false;
    }

    if (endPtr != 0 && *endPtr != '\0') {
        if (!silent) {
            LOG_ERROR("Unable to convert string '" << str
                                                   << "'"
                                                      " to long long: first invalid character "
                                                   << endPtr);
        }
        return false;
    }

    i = ret;

    return true;
}

bool CStringUtils::_stringToType(bool silent, const std::string& str, long& i) {
    if (str.empty()) {
        if (!silent) {
            LOG_ERROR("Unable to convert empty string to long");
        }
        return false;
    }

    char* endPtr(0);
    errno = 0;
    long ret(::strtol(str.c_str(), &endPtr, 0));

    if (ret == 0 && errno == EINVAL) {
        if (!silent) {
            LOG_ERROR("Unable to convert string '" << str
                                                   << "'"
                                                      " to long: "
                                                   << ::strerror(errno));
        }
        return false;
    }

    if ((ret == LONG_MIN || ret == LONG_MAX) && errno == ERANGE) // note LONG_MAX used for compatability with strtol
    {
        if (!silent) {
            LOG_ERROR("Unable to convert string '" << str
                                                   << "'"
                                                      " to long: "
                                                   << ::strerror(errno));
        }
        return false;
    }

    if (endPtr != 0 && *endPtr != '\0') {
        if (!silent) {
            LOG_ERROR("Unable to convert string '" << str
                                                   << "'"
                                                      " to long: first invalid character "
                                                   << endPtr);
        }
        return false;
    }

    i = ret;

    return true;
}

bool CStringUtils::_stringToType(bool silent, const std::string& str, int& i) {
    // First try to convert to long.  If that works check the range for int.
    long ret(0);
    if (CStringUtils::_stringToType(silent, str, ret) == false) {
        return false;
    }

    // Now check if the result is in range for int
    if (ret < std::numeric_limits<int>::min() || ret > std::numeric_limits<int>::max()) {
        if (!silent) {
            LOG_ERROR("Unable to convert string '" << str
                                                   << "'"
                                                      " to int - out of range");
        }
        return false;
    }

    i = static_cast<int>(ret);

    return true;
}

bool CStringUtils::_stringToType(bool silent, const std::string& str, short& i) {
    // First try to convert to long.  If that works check the range for short.
    long ret(0);
    if (CStringUtils::_stringToType(silent, str, ret) == false) {
        return false;
    }

    // Now check if the result is in range for short
    if (ret < std::numeric_limits<short>::min() || ret > std::numeric_limits<short>::max()) {
        if (!silent) {
            LOG_ERROR("Unable to convert string '" << str
                                                   << "'"
                                                      " to short - out of range");
        }
        return false;
    }

    i = static_cast<short>(ret);

    return true;
}

bool CStringUtils::_stringToType(bool silent, const std::string& str, bool& ret) {
    switch (str.length()) {
    case 0:
        if (!silent) {
            LOG_ERROR("Cannot convert empty string to bool");
        }
        return false;
    case 1:
        switch (str[0]) {
        case 'T':
        case 'Y':
        case 't':
        case 'y':
            ret = true;
            return true;
        case 'F':
        case 'N':
        case 'f':
        case 'n':
            ret = false;
            return true;
        }
        break;
    case 2:
        if (CStrCaseCmp::strCaseCmp(str.c_str(), "no") == 0) {
            ret = false;
            return true;
        }
        if (CStrCaseCmp::strCaseCmp(str.c_str(), "on") == 0) {
            ret = true;
            return true;
        }
        break;
    case 3:
        if (CStrCaseCmp::strCaseCmp(str.c_str(), "yes") == 0) {
            ret = true;
            return true;
        }
        if (CStrCaseCmp::strCaseCmp(str.c_str(), "off") == 0) {
            ret = false;
            return true;
        }
        break;
    case 4:
        if (CStrCaseCmp::strCaseCmp(str.c_str(), "true") == 0) {
            ret = true;
            return true;
        }
        break;
    case 5:
        if (CStrCaseCmp::strCaseCmp(str.c_str(), "false") == 0) {
            ret = false;
            return true;
        }
        break;
    }

    long l(0);
    if (CStringUtils::_stringToType(silent, str, l) == false) {
        if (!silent) {
            LOG_ERROR("Cannot convert " << str << " to bool");
        }
        return false;
    }

    ret = (l != 0);

    return true;
}

bool CStringUtils::_stringToType(bool silent, const std::string& str, double& d) {
    if (str.empty()) {
        if (!silent) {
            LOG_ERROR("Unable to convert empty string to double");
        }
        return false;
    }

    char* endPtr(0);
    errno = 0;
    double ret(::strtod(str.c_str(), &endPtr));

    if (ret == 0 && errno == EINVAL) {
        if (!silent) {
            LOG_ERROR("Unable to convert string '" << str
                                                   << "'"
                                                      " to double: "
                                                   << ::strerror(errno));
        }
        return false;
    }

    if ((ret == HUGE_VAL || ret == -HUGE_VAL) && errno == ERANGE) {
        if (!silent) {
            LOG_ERROR("Unable to convert string '" << str
                                                   << "'"
                                                      " to double: "
                                                   << ::strerror(errno));
        }
        return false;
    }

    if (endPtr != 0 && *endPtr != '\0') {
        if (!silent) {
            LOG_ERROR("Unable to convert string '" << str
                                                   << "'"
                                                      " to double: first invalid character "
                                                   << endPtr);
        }
        return false;
    }

    d = ret;

    return true;
}

bool CStringUtils::_stringToType(bool silent, const std::string& str, char& c) {
    if (str.length() != 1) {
        if (!silent) {
            LOG_ERROR("Unable to convert string '" << str << "' to char: " << (str.empty() ? "too short" : "too long"));
        }
        return false;
    }

    c = str[0];

    return true;
}

// This may seem silly, but it allows generic code to be written
bool CStringUtils::_stringToType(bool /* silent */, const std::string& str, std::string& outStr) {
    outStr = str;

    return true;
}

void CStringUtils::tokenise(const std::string& delim, const std::string& str, TStrVec& tokens, std::string& remainder) {
    std::string::size_type pos(0);

    for (;;) {
        std::string::size_type pos2(str.find(delim, pos));
        if (pos2 == std::string::npos) {
            remainder.assign(str, pos, str.size() - pos);
            break;
        } else {
            tokens.push_back(str.substr(pos, pos2 - pos));
            pos = pos2 + delim.size();
        }
    }
}

std::string CStringUtils::longestCommonSubstr(const std::string& str1, const std::string& str2) {
    std::string common;
    if (str1.empty() || str2.empty()) {
        return common;
    }

    size_t firstLen(str1.length());
    size_t secondLen(str2.length());

    // Set up the matrix
    using T2DSizeArray = boost::multi_array<size_t, 2>;
    T2DSizeArray matrix(boost::extents[firstLen][secondLen]);

    size_t maxLen(0);
    size_t lastSubstrBegin(0);

    for (size_t i = 0; i < firstLen; ++i) {
        for (size_t j = 0; j < secondLen; ++j) {
            if (str1[i] != str2[j]) {
                matrix[i][j] = 0;
            } else {
                if (i == 0 || j == 0) {
                    matrix[i][j] = 1;
                } else {
                    matrix[i][j] = 1 + matrix[i - 1][j - 1];
                }

                if (matrix[i][j] > maxLen) {
                    maxLen = matrix[i][j];
                    size_t thisSubstrBegin(i - maxLen + 1);

                    if (lastSubstrBegin == thisSubstrBegin) {
                        // We're continuing the current longest common substring
                        common += str1[i];
                    } else {
                        // We're starting a new longest common substring
                        common.assign(str1, thisSubstrBegin, maxLen);
                        lastSubstrBegin = thisSubstrBegin;
                    }
                }
            }
        }
    }

    return common;
}

std::string CStringUtils::longestCommonSubsequence(const std::string& str1, const std::string& str2) {
    std::string common;
    if (str1.empty() || str2.empty()) {
        return common;
    }

    size_t firstLen(str1.length());
    size_t secondLen(str2.length());

    // Set up the matrix - dimensions are one bigger than the string lengths
    using T2DSizeArray = boost::multi_array<size_t, 2>;
    T2DSizeArray matrix(boost::extents[firstLen + 1][secondLen + 1]);

    // Initialise the top row and left column of the matrix to zero
    for (size_t i = 0; i <= firstLen; ++i) {
        matrix[i][0] = 0;
    }

    for (size_t j = 0; j <= secondLen; ++j) {
        matrix[0][j] = 0;
    }

    // Fill in the rest of the matrix
    for (size_t i = 1; i <= firstLen; ++i) {
        for (size_t j = 1; j <= secondLen; ++j) {
            if (str1[i - 1] == str2[j - 1]) {
                matrix[i][j] = matrix[i - 1][j - 1] + 1;
            } else {
                matrix[i][j] = std::max(matrix[i][j - 1], matrix[i - 1][j]);
            }
        }
    }

    // Find the length of the longest common subsequence from the bottom right
    // corner of the matrix - if this length is zero, we don't need to backtrack
    // to find the actual characters
    size_t seqLen(matrix[firstLen][secondLen]);
    if (seqLen > 0) {
        // Create a string of NULLs to be overwritten (in reverse order) by the
        // actual characters
        common.resize(seqLen);
        size_t resPos(seqLen - 1);

        // Now backtrack through the matrix to find the common sequence
        size_t i(firstLen);
        size_t j(secondLen);
        while (i > 0 && j > 0) {
            if (str1[i - 1] == str2[j - 1]) {
                common[resPos] = str1[i - 1];

                // If we've got all the characters we need we can stop early
                if (resPos == 0) {
                    break;
                }

                --i;
                --j;
                --resPos;
            } else {
                if (matrix[i][j - 1] >= matrix[i - 1][j]) {
                    --j;
                } else {
                    --i;
                }
            }
        }
    }

    return common;
}

std::string CStringUtils::wideToNarrow(const std::wstring& wideStr) {
    // Annoyingly, the STL character transformations only work on
    // character arrays, and not std::string objects
    std::string narrowStr(wideStr.length(), '\0');

    // Note: this won't always work for non-ASCII data, and it can't
    // cope with UTF8 either, so we should replace it with a proper
    // string conversion library, e.g. ICU
<<<<<<< HEAD
    typedef std::ctype<wchar_t> TWCharTCType;
    std::use_facet<TWCharTCType>(CStringUtils::locale()).narrow(wideStr.data(), wideStr.data() + wideStr.length(), '?', &narrowStr[0]);
=======
    using TWCharTCType = std::ctype<wchar_t>;
    std::use_facet<TWCharTCType>(CStringUtils::locale()).narrow(wideStr.data(),
                                                                wideStr.data() + wideStr.length(),
                                                                '?',
                                                                &narrowStr[0]);
>>>>>>> d4e4cca7
    return narrowStr;
}

std::wstring CStringUtils::narrowToWide(const std::string& narrowStr) {
    // Annoyingly, the STL character transformations only work on
    // character arrays, and not std::string objects
    std::wstring wideStr(narrowStr.length(), L'\0');

    // Note: this won't always work for non-ASCII data, and it can't
    // cope with UTF8 either, so we should replace it with a proper
    // string conversion library, e.g. ICU
<<<<<<< HEAD
    typedef std::ctype<wchar_t> TWCharTCType;
    std::use_facet<TWCharTCType>(CStringUtils::locale()).widen(narrowStr.data(), narrowStr.data() + narrowStr.length(), &wideStr[0]);
    return wideStr;
}

const std::locale& CStringUtils::locale(void) {
=======
    using TWCharTCType = std::ctype<wchar_t>;
    std::use_facet<TWCharTCType>(CStringUtils::locale()).widen(narrowStr.data(),
                                                               narrowStr.data() + narrowStr.length(),
                                                               &wideStr[0]);
    return wideStr;
}

const std::locale &CStringUtils::locale()
{
>>>>>>> d4e4cca7
    static std::locale loc;
    return loc;
}
}
}<|MERGE_RESOLUTION|>--- conflicted
+++ resolved
@@ -369,35 +369,17 @@
     int ret = 0;
     switch (precision) {
     case CIEEE754::E_HalfPrecision:
-<<<<<<< HEAD
-        ret = ::fabs(d) < 1.0 && d != 0.0 ? ::sprintf(buf, "%.2e", clampToReadable(CIEEE754::round(d, CIEEE754::E_HalfPrecision)))
-                                          : ::sprintf(buf, "%.3g", clampToReadable(CIEEE754::round(d, CIEEE754::E_HalfPrecision)));
+        ret = std::fabs(d) < 1.0 && d != 0.0 ? ::sprintf(buf, "%.2e", clampToReadable(CIEEE754::round(d, CIEEE754::E_HalfPrecision)))
+                                             : ::sprintf(buf, "%.3g", clampToReadable(CIEEE754::round(d, CIEEE754::E_HalfPrecision)));
         break;
 
     case CIEEE754::E_SinglePrecision:
-        ret = ::fabs(d) < 1.0 && d != 0.0 ? ::sprintf(buf, "%.6e", clampToReadable(CIEEE754::round(d, CIEEE754::E_SinglePrecision)))
-                                          : ::sprintf(buf, "%.7g", clampToReadable(CIEEE754::round(d, CIEEE754::E_SinglePrecision)));
+        ret = std::fabs(d) < 1.0 && d != 0.0 ? ::sprintf(buf, "%.6e", clampToReadable(CIEEE754::round(d, CIEEE754::E_SinglePrecision)))
+                                             : ::sprintf(buf, "%.7g", clampToReadable(CIEEE754::round(d, CIEEE754::E_SinglePrecision)));
         break;
 
     case CIEEE754::E_DoublePrecision:
-        ret = ::fabs(d) < 1.0 && d != 0.0 ? ::sprintf(buf, "%.14e", clampToReadable(d)) : ::sprintf(buf, "%.15g", clampToReadable(d));
-=======
-        ret = std::fabs(d) < 1.0 && d != 0.0 ?
-              ::sprintf(buf, "%.2e", clampToReadable(CIEEE754::round(d, CIEEE754::E_HalfPrecision))) :
-              ::sprintf(buf, "%.3g", clampToReadable(CIEEE754::round(d, CIEEE754::E_HalfPrecision)));
-        break;
-
-    case CIEEE754::E_SinglePrecision:
-        ret = std::fabs(d) < 1.0 && d != 0.0 ?
-              ::sprintf(buf, "%.6e", clampToReadable(CIEEE754::round(d, CIEEE754::E_SinglePrecision))) :
-              ::sprintf(buf, "%.7g", clampToReadable(CIEEE754::round(d, CIEEE754::E_SinglePrecision)));
-        break;
-
-    case CIEEE754::E_DoublePrecision:
-        ret = std::fabs(d) < 1.0 && d != 0.0 ?
-              ::sprintf(buf, "%.14e", clampToReadable(d)) :
-              ::sprintf(buf, "%.15g", clampToReadable(d));
->>>>>>> d4e4cca7
+        ret = std::fabs(d) < 1.0 && d != 0.0 ? ::sprintf(buf, "%.14e", clampToReadable(d)) : ::sprintf(buf, "%.15g", clampToReadable(d));
         break;
     }
 
@@ -1014,16 +996,8 @@
     // Note: this won't always work for non-ASCII data, and it can't
     // cope with UTF8 either, so we should replace it with a proper
     // string conversion library, e.g. ICU
-<<<<<<< HEAD
-    typedef std::ctype<wchar_t> TWCharTCType;
+    using TWCharTCType = std::ctype<wchar_t>;
     std::use_facet<TWCharTCType>(CStringUtils::locale()).narrow(wideStr.data(), wideStr.data() + wideStr.length(), '?', &narrowStr[0]);
-=======
-    using TWCharTCType = std::ctype<wchar_t>;
-    std::use_facet<TWCharTCType>(CStringUtils::locale()).narrow(wideStr.data(),
-                                                                wideStr.data() + wideStr.length(),
-                                                                '?',
-                                                                &narrowStr[0]);
->>>>>>> d4e4cca7
     return narrowStr;
 }
 
@@ -1035,24 +1009,12 @@
     // Note: this won't always work for non-ASCII data, and it can't
     // cope with UTF8 either, so we should replace it with a proper
     // string conversion library, e.g. ICU
-<<<<<<< HEAD
-    typedef std::ctype<wchar_t> TWCharTCType;
+    using TWCharTCType = std::ctype<wchar_t>;
     std::use_facet<TWCharTCType>(CStringUtils::locale()).widen(narrowStr.data(), narrowStr.data() + narrowStr.length(), &wideStr[0]);
     return wideStr;
 }
 
-const std::locale& CStringUtils::locale(void) {
-=======
-    using TWCharTCType = std::ctype<wchar_t>;
-    std::use_facet<TWCharTCType>(CStringUtils::locale()).widen(narrowStr.data(),
-                                                               narrowStr.data() + narrowStr.length(),
-                                                               &wideStr[0]);
-    return wideStr;
-}
-
-const std::locale &CStringUtils::locale()
-{
->>>>>>> d4e4cca7
+const std::locale& CStringUtils::locale() {
     static std::locale loc;
     return loc;
 }
