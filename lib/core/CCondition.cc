/*
 * ELASTICSEARCH CONFIDENTIAL
 *
 * Copyright (c) 2016 Elasticsearch BV. All Rights Reserved.
 *
 * Notice: this software, and all information contained
 * therein, is the exclusive property of Elasticsearch BV
 * and its licensors, if any, and is protected under applicable
 * domestic and foreign law, and international treaties.
 *
 * Reproduction, republication or distribution without the
 * express written consent of Elasticsearch BV is
 * strictly prohibited.
 */
#include <core/CCondition.h>

#include <core/CLogger.h>
#include <core/CMutex.h>

#include <errno.h>
#include <string.h>
#include <sys/time.h>

namespace ml {
namespace core {

CCondition::CCondition(CMutex& mutex) : m_Mutex(mutex) {
    int ret(::pthread_cond_init(&m_Condition, 0));
    if (ret != 0) {
        LOG_WARN(::strerror(ret));
    }
}

<<<<<<< HEAD
CCondition::~CCondition(void) {
=======
CCondition::~CCondition()
{
>>>>>>> d4e4cca7
    int ret(::pthread_cond_destroy(&m_Condition));
    if (ret != 0) {
        LOG_WARN(::strerror(ret));
    }
}

<<<<<<< HEAD
bool CCondition::wait(void) {
=======
bool CCondition::wait()
{
>>>>>>> d4e4cca7
    // Note: pthread_cond_wait() returns 0 if interrupted by a signal, so the
    // caller must check a condition that will detect spurious wakeups
    int ret(::pthread_cond_wait(&m_Condition, &m_Mutex.m_Mutex));
    if (ret != 0) {
        LOG_WARN(::strerror(errno));
        return false;
    }

    return true;
}

bool CCondition::wait(uint32_t t) {
    timespec tm;

    if (CCondition::convert(t, tm) == false) {
        return false;
    }

    // Note: pthread_cond_timedwait() returns 0 if interrupted by a signal, so
    // the caller must check a condition that will detect spurious wakeups
    int ret(::pthread_cond_timedwait(&m_Condition, &m_Mutex.m_Mutex, &tm));
    if (ret != 0) {
        if (ret != ETIMEDOUT) {
            LOG_WARN(t << ' ' << ::strerror(errno));
            return false;
        }
    }

    return true;
}

<<<<<<< HEAD
void CCondition::signal(void) {
=======
void CCondition::signal()
{
>>>>>>> d4e4cca7
    int ret(::pthread_cond_signal(&m_Condition));
    if (ret != 0) {
        LOG_WARN(::strerror(ret));
    }
}

<<<<<<< HEAD
void CCondition::broadcast(void) {
=======
void CCondition::broadcast()
{
>>>>>>> d4e4cca7
    int ret(::pthread_cond_broadcast(&m_Condition));
    if (ret != 0) {
        LOG_WARN(::strerror(ret));
    }
}

bool CCondition::convert(uint32_t t, timespec& tm) {
    timeval now;
    if (::gettimeofday(&now, 0) < 0) {
        LOG_WARN(::strerror(errno));
        return false;
    }

    // We can't just add 't' to now as we need to deal
    // with overflows + convert timeval to timespec
    tm.tv_sec = now.tv_sec + (t / 1000);

    uint32_t remainder(static_cast<uint32_t>(t % 1000));
    if (remainder == 0) {
        tm.tv_nsec = now.tv_usec * 1000;
    } else {
        // s is in microseconds
        uint32_t s((remainder * 1000U) + static_cast<uint32_t>(now.tv_usec));

        tm.tv_sec = tm.tv_sec + (s / 1000000U);
        tm.tv_nsec = (s % 1000000U) * 1000U;
    }

    return true;
}
}
}<|MERGE_RESOLUTION|>--- conflicted
+++ resolved
@@ -31,24 +31,14 @@
     }
 }
 
-<<<<<<< HEAD
-CCondition::~CCondition(void) {
-=======
-CCondition::~CCondition()
-{
->>>>>>> d4e4cca7
+CCondition::~CCondition() {
     int ret(::pthread_cond_destroy(&m_Condition));
     if (ret != 0) {
         LOG_WARN(::strerror(ret));
     }
 }
 
-<<<<<<< HEAD
-bool CCondition::wait(void) {
-=======
-bool CCondition::wait()
-{
->>>>>>> d4e4cca7
+bool CCondition::wait() {
     // Note: pthread_cond_wait() returns 0 if interrupted by a signal, so the
     // caller must check a condition that will detect spurious wakeups
     int ret(::pthread_cond_wait(&m_Condition, &m_Mutex.m_Mutex));
@@ -80,24 +70,14 @@
     return true;
 }
 
-<<<<<<< HEAD
-void CCondition::signal(void) {
-=======
-void CCondition::signal()
-{
->>>>>>> d4e4cca7
+void CCondition::signal() {
     int ret(::pthread_cond_signal(&m_Condition));
     if (ret != 0) {
         LOG_WARN(::strerror(ret));
     }
 }
 
-<<<<<<< HEAD
-void CCondition::broadcast(void) {
-=======
-void CCondition::broadcast()
-{
->>>>>>> d4e4cca7
+void CCondition::broadcast() {
     int ret(::pthread_cond_broadcast(&m_Condition));
     if (ret != 0) {
         LOG_WARN(::strerror(ret));
