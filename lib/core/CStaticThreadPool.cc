--- conflicted
+++ resolved
@@ -53,20 +53,9 @@
 
 void CStaticThreadPool::shutdown() {
 
-<<<<<<< HEAD
     // Signal to each thread that it is finished.
     for (std::size_t id = 0; id < m_Pool.size(); ++id) {
         m_TaskQueue.push(CWrappedTask{[&] { m_Done = true; }});
-=======
-    // Drain the queues before starting to shut down in order to maximise throughput.
-    this->drainQueuesWithoutBlocking();
-
-    // Signal to each thread that it is finished. We bind each task to a thread so
-    // so each thread executes exactly one shutdown task.
-    for (std::size_t id = 0; id < m_TaskQueues.size(); ++id) {
-        TTask done{[this] { m_Done = true; }};
-        m_TaskQueues[id].push(CWrappedTask{std::move(done), id});
->>>>>>> 654d34b0
     }
 
     for (auto& thread : m_Pool) {
@@ -79,7 +68,7 @@
 }
 
 void CStaticThreadPool::worker(std::size_t id) {
-    for (std::size_t i{id}; m_Done == false; ++i) {
+    for (std::size_t i = id; m_Done == false; ++i) {
         CWrappedTask task{m_TaskQueue.pop()};
         task();
         // One gets the highest throughput without yielding if the task size is
