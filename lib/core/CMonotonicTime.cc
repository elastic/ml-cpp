--- conflicted
+++ resolved
@@ -26,12 +26,7 @@
     : m_ScalingFactor1(0), m_ScalingFactor2(0), m_ScalingFactor3(0) {
 }
 
-<<<<<<< HEAD
-uint64_t CMonotonicTime::milliseconds(void) const {
-=======
-uint64_t CMonotonicTime::milliseconds() const
-{
->>>>>>> d4e4cca7
+uint64_t CMonotonicTime::milliseconds() const {
     struct timespec ts;
 
     int rc(-1);
@@ -63,12 +58,7 @@
     return result;
 }
 
-<<<<<<< HEAD
-uint64_t CMonotonicTime::nanoseconds(void) const {
-=======
-uint64_t CMonotonicTime::nanoseconds() const
-{
->>>>>>> d4e4cca7
+uint64_t CMonotonicTime::nanoseconds() const {
     struct timespec ts;
 
     int rc(-1);
