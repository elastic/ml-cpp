/*
 * ELASTICSEARCH CONFIDENTIAL
 *
 * Copyright (c) 2016 Elasticsearch BV. All Rights Reserved.
 *
 * Notice: this software, and all information contained
 * therein, is the exclusive property of Elasticsearch BV
 * and its licensors, if any, and is protected under applicable
 * domestic and foreign law, and international treaties.
 *
 * Reproduction, republication or distribution without the
 * express written consent of Elasticsearch BV is
 * strictly prohibited.
 */
#include <core/CXmlNode.h>

namespace ml {
namespace core {

<<<<<<< HEAD
CXmlNode::CXmlNode(void) {
=======
namespace ml
{
namespace core
{


CXmlNode::CXmlNode()
{
>>>>>>> d4e4cca7
}

CXmlNode::CXmlNode(const std::string& name) : m_Name(name) {
}

CXmlNode::CXmlNode(const std::string& name, const std::string& value) : m_Name(name), m_Value(value) {
}

CXmlNode::CXmlNode(const std::string& name, const std::string& value, const TStrStrMap& attributes)
    : m_Name(name), m_Value(value), m_Attributes(attributes.begin(), attributes.end()) {
}

<<<<<<< HEAD
CXmlNode::~CXmlNode(void) {
}

const std::string& CXmlNode::name(void) const {
    return m_Name;
}

const std::string& CXmlNode::value(void) const {
    return m_Value;
}

const CXmlNode::TStrStrPrVec& CXmlNode::attributes(void) const {
=======
CXmlNode::~CXmlNode()
{
}

const std::string &CXmlNode::name() const
{
    return m_Name;
}

const std::string &CXmlNode::value() const
{
    return m_Value;
}

const CXmlNode::TStrStrPrVec &CXmlNode::attributes() const
{
>>>>>>> d4e4cca7
    return m_Attributes;
}

void CXmlNode::name(const std::string& name) {
    m_Name = name;
}

void CXmlNode::value(const std::string& value) {
    m_Value = value;
}

<<<<<<< HEAD
std::string CXmlNode::dump(void) const {
=======
std::string CXmlNode::dump() const
{
>>>>>>> d4e4cca7
    std::string strRep("name=");
    strRep += m_Name;
    strRep += ";value=";
    strRep += m_Value;
    strRep += ';';

    for (TStrStrPrVecCItr itr = m_Attributes.begin(); itr != m_Attributes.end(); ++itr) {
        strRep += itr->first;
        strRep += '=';
        strRep += itr->second;
        strRep += ';';
    }

    return strRep;
}
}
}<|MERGE_RESOLUTION|>--- conflicted
+++ resolved
@@ -17,18 +17,7 @@
 namespace ml {
 namespace core {
 
-<<<<<<< HEAD
-CXmlNode::CXmlNode(void) {
-=======
-namespace ml
-{
-namespace core
-{
-
-
-CXmlNode::CXmlNode()
-{
->>>>>>> d4e4cca7
+CXmlNode::CXmlNode() {
 }
 
 CXmlNode::CXmlNode(const std::string& name) : m_Name(name) {
@@ -41,37 +30,18 @@
     : m_Name(name), m_Value(value), m_Attributes(attributes.begin(), attributes.end()) {
 }
 
-<<<<<<< HEAD
-CXmlNode::~CXmlNode(void) {
+CXmlNode::~CXmlNode() {
 }
 
-const std::string& CXmlNode::name(void) const {
+const std::string& CXmlNode::name() const {
     return m_Name;
 }
 
-const std::string& CXmlNode::value(void) const {
+const std::string& CXmlNode::value() const {
     return m_Value;
 }
 
-const CXmlNode::TStrStrPrVec& CXmlNode::attributes(void) const {
-=======
-CXmlNode::~CXmlNode()
-{
-}
-
-const std::string &CXmlNode::name() const
-{
-    return m_Name;
-}
-
-const std::string &CXmlNode::value() const
-{
-    return m_Value;
-}
-
-const CXmlNode::TStrStrPrVec &CXmlNode::attributes() const
-{
->>>>>>> d4e4cca7
+const CXmlNode::TStrStrPrVec& CXmlNode::attributes() const {
     return m_Attributes;
 }
 
@@ -83,12 +53,7 @@
     m_Value = value;
 }
 
-<<<<<<< HEAD
-std::string CXmlNode::dump(void) const {
-=======
-std::string CXmlNode::dump() const
-{
->>>>>>> d4e4cca7
+std::string CXmlNode::dump() const {
     std::string strRep("name=");
     strRep += m_Name;
     strRep += ";value=";
