/*
 * ELASTICSEARCH CONFIDENTIAL
 *
 * Copyright (c) 2016 Elasticsearch BV. All Rights Reserved.
 *
 * Notice: this software, and all information contained
 * therein, is the exclusive property of Elasticsearch BV
 * and its licensors, if any, and is protected under applicable
 * domestic and foreign law, and international treaties.
 *
 * Reproduction, republication or distribution without the
 * express written consent of Elasticsearch BV is
 * strictly prohibited.
 */
#include <core/CNamedPipeFactory.h>

#include <core/CLogger.h>
#include <core/COsFileFuncs.h>

#include <boost/iostreams/device/file_descriptor.hpp>
#include <boost/iostreams/stream.hpp>
#include <boost/throw_exception.hpp>

#include <errno.h>
#include <paths.h>
#include <signal.h>
#include <stdlib.h>
#include <string.h>
#include <sys/stat.h>
#include <unistd.h>

namespace {

//! fclose() doesn't check for NULL pointers, so wrap it for use as a shared_ptr
//! deleter
void safeFClose(FILE* file) {
    if (file != 0) {
        ::fclose(file);
    }
}

//! Ignore SIGPIPE, as we don't ever want a process (or even a different thread
//! in the same process) at the other end of one of our named pipes to abruptly
//! terminate our processes.  Instead we should handle remote reader death by
//! gracefully reacting to write failures.
<<<<<<< HEAD
bool ignoreSigPipe(void) {
=======
bool ignoreSigPipe()
{
>>>>>>> d4e4cca7
    struct sigaction sa;
    sigemptyset(&sa.sa_mask);
    sa.sa_handler = SIG_IGN;
    sa.sa_flags = 0;
    // Error reporting is deferred, as the logger won't be logging to the right
    // place when this function runs
    return ::sigaction(SIGPIPE, &sa, 0) == 0;
}

const bool SIGPIPE_IGNORED(ignoreSigPipe());

//! \brief
//! Replacement for boost::iostreams::file_descriptor_sink that retries on EINTR.
//!
//! DESCRIPTION:\n
//! boost::iostreams::file_descriptor_sink is Boost's implementation of the Sink
//! concept for file descriptors.  However, unfortunately it considers EINTR to
//! be a fatal error (see https://svn.boost.org/trac10/ticket/4913).
//!
//! This class is a reimplementation of the Sink concept (see
//! http://www.boost.org/doc/libs/1_65_1/libs/iostreams/doc/concepts/sink.html)
//! that will retry writes that get interrupted.
//!
class CRetryingFileDescriptorSink : private boost::iostreams::file_descriptor {
public:
    //! These don't conform to the coding standards because they are
    //! dictated by the Boost.Iostreams library
    using char_type = char;
    using category = boost::iostreams::sink_tag;
    using boost::iostreams::file_descriptor::handle_type;

public:
    CRetryingFileDescriptorSink(handle_type fd, boost::iostreams::file_descriptor_flags flags) {
        // This is confusing naming in the (Boost) base class.  It doesn't
        // open the file; the file must already be open.  Effectively this
        // means "take ownership of the file".
        this->open(fd, flags);
    }

    //! Write to the file descriptor provided to the constructor, retrying
    //! in the event of an interrupted system call.  The method signature is
    //! defined by Boost's Sink concept.
    std::streamsize write(const char* s, std::streamsize n) {
        std::streamsize totalBytesWritten = 0;
        while (n > 0) {
            ssize_t ret = ::write(this->handle(), s, static_cast<size_t>(n));
            if (ret == -1) {
                if (errno != EINTR) {
                    std::string reason("Failed writing to named pipe: ");
                    reason += ::strerror(errno);
                    LOG_ERROR(reason);
                    // We don't usually throw exceptions, but Boost.Iostreams
                    // requires it here
                    boost::throw_exception(std::ios_base::failure(reason));
                }
            } else {
                totalBytesWritten += ret;
                s += ret;
                n -= ret;
            }
        }
        return totalBytesWritten;
    }
};
}

namespace ml {
namespace core {

// Initialise static
const char CNamedPipeFactory::TEST_CHAR('\n');

CNamedPipeFactory::TIStreamP CNamedPipeFactory::openPipeStreamRead(const std::string& fileName) {
    TPipeHandle fd = CNamedPipeFactory::initPipeHandle(fileName, false);
    if (fd == -1) {
        return TIStreamP();
    }
<<<<<<< HEAD
    typedef boost::iostreams::stream<boost::iostreams::file_descriptor_source> TFileDescriptorSourceStream;
    return TIStreamP(new TFileDescriptorSourceStream(boost::iostreams::file_descriptor_source(fd, boost::iostreams::close_handle)));
=======
    using TFileDescriptorSourceStream = boost::iostreams::stream<boost::iostreams::file_descriptor_source>;
    return TIStreamP(new TFileDescriptorSourceStream(
            boost::iostreams::file_descriptor_source(fd, boost::iostreams::close_handle)));
>>>>>>> d4e4cca7
}

CNamedPipeFactory::TOStreamP CNamedPipeFactory::openPipeStreamWrite(const std::string& fileName) {
    TPipeHandle fd = CNamedPipeFactory::initPipeHandle(fileName, true);
    if (fd == -1) {
        return TOStreamP();
    }
<<<<<<< HEAD
    typedef boost::iostreams::stream<CRetryingFileDescriptorSink> TRetryingFileDescriptorSinkStream;
    return TOStreamP(new TRetryingFileDescriptorSinkStream(CRetryingFileDescriptorSink(fd, boost::iostreams::close_handle)));
=======
    using TRetryingFileDescriptorSinkStream = boost::iostreams::stream<CRetryingFileDescriptorSink>;
    return TOStreamP(new TRetryingFileDescriptorSinkStream(
            CRetryingFileDescriptorSink(fd, boost::iostreams::close_handle)));
>>>>>>> d4e4cca7
}

CNamedPipeFactory::TFileP CNamedPipeFactory::openPipeFileRead(const std::string& fileName) {
    TPipeHandle fd = CNamedPipeFactory::initPipeHandle(fileName, false);
    if (fd == -1) {
        return TFileP();
    }
    return TFileP(::fdopen(fd, "r"), safeFClose);
}

CNamedPipeFactory::TFileP CNamedPipeFactory::openPipeFileWrite(const std::string& fileName) {
    TPipeHandle fd = CNamedPipeFactory::initPipeHandle(fileName, true);
    if (fd == -1) {
        return TFileP();
    }
    return TFileP(::fdopen(fd, "w"), safeFClose);
}

bool CNamedPipeFactory::isNamedPipe(const std::string& fileName) {
    COsFileFuncs::TStat statbuf;
    if (COsFileFuncs::stat(fileName.c_str(), &statbuf) < 0) {
        return false;
    }

    return (statbuf.st_mode & S_IFMT) == S_IFIFO;
}

<<<<<<< HEAD
std::string CNamedPipeFactory::defaultPath(void) {
=======
std::string CNamedPipeFactory::defaultPath()
{
>>>>>>> d4e4cca7
    // In production this needs to match the setting of java.io.tmpdir.  We rely
    // on the JVM that spawns our controller daemon setting TMPDIR in the
    // environment of the spawned process.  For unit testing and adhoc testing
    // $TMPDIR is generally set on Mac OS X (to something like
    // /var/folders/k5/5sqcdlps5sg3cvlp783gcz740000h0/T/) and not set on other
    // platforms.
    const char* tmpDir(::getenv("TMPDIR"));

    // Make sure path ends with a slash so it's ready to have a file name
    // appended.  (_PATH_VARTMP already has this on all platforms I've seen,
    // but a user-defined $TMPDIR might not.)
    std::string path((tmpDir == 0) ? _PATH_VARTMP : tmpDir);
    if (path[path.length() - 1] != '/') {
        path += '/';
    }
    return path;
}

CNamedPipeFactory::TPipeHandle CNamedPipeFactory::initPipeHandle(const std::string& fileName, bool forWrite) {
    if (!SIGPIPE_IGNORED) {
        LOG_WARN("Failed to ignore SIGPIPE - this process will not terminate "
                 "gracefully if a process it is writing to via a named pipe dies");
    }

    bool madeFifo(false);

    // If the name already exists, ensure it refers directly (i.e. not via a
    // symlink) to a named pipe
    COsFileFuncs::TStat statbuf;
    if (COsFileFuncs::lstat(fileName.c_str(), &statbuf) == 0) {
        if ((statbuf.st_mode & S_IFMT) != S_IFIFO) {
            LOG_ERROR("Unable to create named pipe " << fileName
                                                     << " - a file "
                                                        "of this name already exists, but it is not a FIFO");
            return -1;
        }
        if ((statbuf.st_mode & (S_IRGRP | S_IWGRP | S_IXGRP | S_IROTH | S_IWOTH | S_IXOTH)) != 0) {
            LOG_ERROR("Will not use pre-existing named pipe " << fileName << " - it has permissions that are too open");
            return -1;
        }
    } else {
        // The file didn't exist, so create a new FIFO for it, with permissions
        // for the current user only
        if (::mkfifo(fileName.c_str(), S_IRUSR | S_IWUSR) == -1) {
            LOG_ERROR("Unable to create named pipe " << fileName << ": " << ::strerror(errno));
            return -1;
        }
        madeFifo = true;
    }

    // The open call here will block if there is no other connection to the
    // named pipe
    int fd = COsFileFuncs::open(fileName.c_str(), forWrite ? COsFileFuncs::WRONLY : COsFileFuncs::RDONLY);
    if (fd == -1) {
        LOG_ERROR("Unable to open named pipe " << fileName << (forWrite ? " for writing: " : " for reading: ") << ::strerror(errno));
    } else {
        // Write a test character to the pipe - this is really only necessary on
        // Windows, but doing it on *nix too will mean the inability of the Java
        // code to tolerate the test character will be discovered sooner.
        if (forWrite && COsFileFuncs::write(fd, &TEST_CHAR, sizeof(TEST_CHAR)) <= 0) {
            LOG_ERROR("Unable to test named pipe " << fileName << ": " << ::strerror(errno));
            COsFileFuncs::close(fd);
            fd = -1;
        }
    }

    // Since the open call above blocked until the other end of the pipe
    // was connected or failed, we can unlink the file name from the directory
    // structure at this point.  This avoids the need to unlink it later.  A
    // deleted file should still be accessible on *nix to the file handles that
    // already had it open when it was deleted.
    if (madeFifo) {
        ::unlink(fileName.c_str());
    }

    return fd;
}
}
}<|MERGE_RESOLUTION|>--- conflicted
+++ resolved
@@ -43,12 +43,7 @@
 //! in the same process) at the other end of one of our named pipes to abruptly
 //! terminate our processes.  Instead we should handle remote reader death by
 //! gracefully reacting to write failures.
-<<<<<<< HEAD
-bool ignoreSigPipe(void) {
-=======
-bool ignoreSigPipe()
-{
->>>>>>> d4e4cca7
+bool ignoreSigPipe() {
     struct sigaction sa;
     sigemptyset(&sa.sa_mask);
     sa.sa_handler = SIG_IGN;
@@ -126,14 +121,8 @@
     if (fd == -1) {
         return TIStreamP();
     }
-<<<<<<< HEAD
-    typedef boost::iostreams::stream<boost::iostreams::file_descriptor_source> TFileDescriptorSourceStream;
+    using TFileDescriptorSourceStream = boost::iostreams::stream<boost::iostreams::file_descriptor_source>;
     return TIStreamP(new TFileDescriptorSourceStream(boost::iostreams::file_descriptor_source(fd, boost::iostreams::close_handle)));
-=======
-    using TFileDescriptorSourceStream = boost::iostreams::stream<boost::iostreams::file_descriptor_source>;
-    return TIStreamP(new TFileDescriptorSourceStream(
-            boost::iostreams::file_descriptor_source(fd, boost::iostreams::close_handle)));
->>>>>>> d4e4cca7
 }
 
 CNamedPipeFactory::TOStreamP CNamedPipeFactory::openPipeStreamWrite(const std::string& fileName) {
@@ -141,14 +130,8 @@
     if (fd == -1) {
         return TOStreamP();
     }
-<<<<<<< HEAD
-    typedef boost::iostreams::stream<CRetryingFileDescriptorSink> TRetryingFileDescriptorSinkStream;
+    using TRetryingFileDescriptorSinkStream = boost::iostreams::stream<CRetryingFileDescriptorSink>;
     return TOStreamP(new TRetryingFileDescriptorSinkStream(CRetryingFileDescriptorSink(fd, boost::iostreams::close_handle)));
-=======
-    using TRetryingFileDescriptorSinkStream = boost::iostreams::stream<CRetryingFileDescriptorSink>;
-    return TOStreamP(new TRetryingFileDescriptorSinkStream(
-            CRetryingFileDescriptorSink(fd, boost::iostreams::close_handle)));
->>>>>>> d4e4cca7
 }
 
 CNamedPipeFactory::TFileP CNamedPipeFactory::openPipeFileRead(const std::string& fileName) {
@@ -176,12 +159,7 @@
     return (statbuf.st_mode & S_IFMT) == S_IFIFO;
 }
 
-<<<<<<< HEAD
-std::string CNamedPipeFactory::defaultPath(void) {
-=======
-std::string CNamedPipeFactory::defaultPath()
-{
->>>>>>> d4e4cca7
+std::string CNamedPipeFactory::defaultPath() {
     // In production this needs to match the setting of java.io.tmpdir.  We rely
     // on the JVM that spawns our controller daemon setting TMPDIR in the
     // environment of the spawned process.  For unit testing and adhoc testing
