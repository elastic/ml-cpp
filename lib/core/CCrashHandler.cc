/*
 * ELASTICSEARCH CONFIDENTIAL
 *
 * Copyright (c) 2017 Elasticsearch BV. All Rights Reserved.
 *
 * Notice: this software, and all information contained
 * therein, is the exclusive property of Elasticsearch BV
 * and its licensors, if any, and is protected under applicable
 * domestic and foreign law, and international treaties.
 *
 * Reproduction, republication or distribution without the
 * express written consent of Elasticsearch BV is
 * strictly prohibited.
 */
#include <core/CCrashHandler.h>

namespace ml {
namespace core {

<<<<<<< HEAD
void CCrashHandler::installCrashHandler(void) {
=======
void CCrashHandler::installCrashHandler()
{
>>>>>>> d4e4cca7
    // do nothing, see platform specific actions
}
}
}<|MERGE_RESOLUTION|>--- conflicted
+++ resolved
@@ -17,12 +17,7 @@
 namespace ml {
 namespace core {
 
-<<<<<<< HEAD
-void CCrashHandler::installCrashHandler(void) {
-=======
-void CCrashHandler::installCrashHandler()
-{
->>>>>>> d4e4cca7
+void CCrashHandler::installCrashHandler() {
     // do nothing, see platform specific actions
 }
 }
