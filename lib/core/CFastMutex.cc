--- conflicted
+++ resolved
@@ -22,54 +22,28 @@
 namespace ml {
 namespace core {
 
-<<<<<<< HEAD
-CFastMutex::CFastMutex(void) {
-=======
-namespace ml
-{
-namespace core
-{
-
-
-CFastMutex::CFastMutex()
-{
->>>>>>> d4e4cca7
+CFastMutex::CFastMutex() {
     int ret(pthread_mutex_init(&m_Mutex, 0));
     if (ret != 0) {
         LOG_WARN(::strerror(ret));
     }
 }
 
-<<<<<<< HEAD
-CFastMutex::~CFastMutex(void) {
-=======
-CFastMutex::~CFastMutex()
-{
->>>>>>> d4e4cca7
+CFastMutex::~CFastMutex() {
     int ret(pthread_mutex_destroy(&m_Mutex));
     if (ret != 0) {
         LOG_WARN(::strerror(ret));
     }
 }
 
-<<<<<<< HEAD
-void CFastMutex::lock(void) {
-=======
-void CFastMutex::lock()
-{
->>>>>>> d4e4cca7
+void CFastMutex::lock() {
     int ret(pthread_mutex_lock(&m_Mutex));
     if (ret != 0) {
         LOG_WARN(::strerror(ret));
     }
 }
 
-<<<<<<< HEAD
-void CFastMutex::unlock(void) {
-=======
-void CFastMutex::unlock()
-{
->>>>>>> d4e4cca7
+void CFastMutex::unlock() {
     int ret(pthread_mutex_unlock(&m_Mutex));
     if (ret != 0) {
         LOG_WARN(::strerror(ret));
