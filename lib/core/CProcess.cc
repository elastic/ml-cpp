--- conflicted
+++ resolved
@@ -27,57 +27,23 @@
 const char* CProcess::STOPPING_MSG("Process Shutting Down.");
 const char* CProcess::STOPPED_MSG("Process Exiting.");
 
-<<<<<<< HEAD
-CProcess::CProcess(void) : m_IsService(false), m_Initialised(false), m_Running(false), m_MlMainFunc(0) {
+CProcess::CProcess() : m_IsService(false), m_Initialised(false), m_Running(false), m_MlMainFunc(0) {
 }
 
-CProcess& CProcess::instance(void) {
-=======
-const char *CProcess::STARTING_MSG("Process Starting.");
-const char *CProcess::STARTED_MSG("Process Started.");
-const char *CProcess::STOPPING_MSG("Process Shutting Down.");
-const char *CProcess::STOPPED_MSG("Process Exiting.");
-
-
-CProcess::CProcess()
-    : m_IsService(false),
-      m_Initialised(false),
-      m_Running(false),
-      m_MlMainFunc(0)
-{
-}
-
-CProcess &CProcess::instance()
-{
->>>>>>> d4e4cca7
+CProcess& CProcess::instance() {
     static CProcess instance;
     return instance;
 }
 
-<<<<<<< HEAD
-bool CProcess::isService(void) const {
+bool CProcess::isService() const {
     return m_IsService;
 }
 
-CProcess::TPid CProcess::id(void) const {
+CProcess::TPid CProcess::id() const {
     return ::getpid();
 }
 
-CProcess::TPid CProcess::parentId(void) const {
-=======
-bool CProcess::isService() const
-{
-    return m_IsService;
-}
-
-CProcess::TPid CProcess::id() const
-{
-    return ::getpid();
-}
-
-CProcess::TPid CProcess::parentId() const
-{
->>>>>>> d4e4cca7
+CProcess::TPid CProcess::parentId() const {
     return ::getppid();
 }
 
@@ -107,12 +73,7 @@
     return success;
 }
 
-<<<<<<< HEAD
-bool CProcess::isInitialised(void) const {
-=======
-bool CProcess::isInitialised() const
-{
->>>>>>> d4e4cca7
+bool CProcess::isInitialised() const {
     return m_Initialised;
 }
 
@@ -129,12 +90,7 @@
     m_ShutdownFunc = shutdownFunc;
 }
 
-<<<<<<< HEAD
-void CProcess::initialisationComplete(void) {
-=======
-void CProcess::initialisationComplete()
-{
->>>>>>> d4e4cca7
+void CProcess::initialisationComplete() {
     CScopedFastLock lock(m_ShutdownFuncMutex);
 
     if (!m_Initialised) {
@@ -149,24 +105,12 @@
     m_ShutdownFunc.swap(emptyFunc);
 }
 
-<<<<<<< HEAD
-bool CProcess::isRunning(void) const {
+bool CProcess::isRunning() const {
     return m_Running;
 }
 
-bool CProcess::shutdown(void) {
+bool CProcess::shutdown() {
     if (CLogger::instance().hasBeenReconfigured()) {
-=======
-bool CProcess::isRunning() const
-{
-    return m_Running;
-}
-
-bool CProcess::shutdown()
-{
-    if (CLogger::instance().hasBeenReconfigured())
-    {
->>>>>>> d4e4cca7
         LOG_INFO(STOPPING_MSG);
     }
 
