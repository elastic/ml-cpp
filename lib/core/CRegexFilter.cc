--- conflicted
+++ resolved
@@ -19,13 +19,7 @@
 namespace ml {
 namespace core {
 
-<<<<<<< HEAD
-CRegexFilter::CRegexFilter(void) : m_Regex() {
-=======
-CRegexFilter::CRegexFilter()
-    : m_Regex()
-{
->>>>>>> d4e4cca7
+CRegexFilter::CRegexFilter() : m_Regex() {
 }
 
 bool CRegexFilter::configure(const TStrVec& regularExpressions) {
@@ -59,12 +53,7 @@
     return result;
 }
 
-<<<<<<< HEAD
-bool CRegexFilter::empty(void) const {
-=======
-bool CRegexFilter::empty() const
-{
->>>>>>> d4e4cca7
+bool CRegexFilter::empty() const {
     return m_Regex.empty();
 }
 }
