/*
 * ELASTICSEARCH CONFIDENTIAL
 *
 * Copyright (c) 2017 Elasticsearch BV. All Rights Reserved.
 *
 * Notice: this software, and all information contained
 * therein, is the exclusive property of Elasticsearch BV
 * and its licensors, if any, and is protected under applicable
 * domestic and foreign law, and international treaties.
 *
 * Reproduction, republication or distribution without the
 * express written consent of Elasticsearch BV is
 * strictly prohibited.
 */
#include <core/CProcessPriority.h>

#include <core/CLogger.h>

#include <errno.h>
#include <fcntl.h>
#include <string.h>
#include <unistd.h>

namespace ml {
namespace core {

namespace {

bool writeToSystemFile(const std::string& fileName, const std::string& value) {
    // Use low level functions to write rather than C++ wrappers, as these are
    // system files.
    int fd = ::open(fileName.c_str(), O_WRONLY);
    if (fd == -1) {
        return false;
    }

    if (::write(fd, value.c_str(), value.length()) < static_cast<ssize_t>(value.length())) {
        ::close(fd);
        return false;
    }

    LOG_DEBUG("Successfully increased OOM killer adjustment via " << fileName);

    ::close(fd);

    return true;
}

<<<<<<< HEAD
void increaseOomKillerAdj(void) {
=======
void increaseOomKillerAdj()
{
>>>>>>> d4e4cca7
    // oom_score_adj is supported by newer kernels and oom_adj by older kernels.
    // oom_score_adj is on a scale of -1000 to 1000.
    // oom_adj is on a scale of -16 to 15.
    // In both cases higher numbers mean the process is more likely to be killed
    // in low memory situations.
    if (writeToSystemFile("/proc/self/oom_score_adj", "667\n") == false && writeToSystemFile("/proc/self/oom_adj", "10\n") == false) {
        LOG_WARN("Could not increase OOM killer adjustment using "
                 "/proc/self/oom_score_adj or /proc/self/oom_adj: "
                 << ::strerror(errno));
    }
}
}

<<<<<<< HEAD
void CProcessPriority::reducePriority(void) {
=======
void CProcessPriority::reducePriority()
{
>>>>>>> d4e4cca7
    // Currently the only action is to increase the OOM killer adjustment, but
    // there could be others in the future.
    increaseOomKillerAdj();
}
}
}<|MERGE_RESOLUTION|>--- conflicted
+++ resolved
@@ -46,12 +46,7 @@
     return true;
 }
 
-<<<<<<< HEAD
-void increaseOomKillerAdj(void) {
-=======
-void increaseOomKillerAdj()
-{
->>>>>>> d4e4cca7
+void increaseOomKillerAdj() {
     // oom_score_adj is supported by newer kernels and oom_adj by older kernels.
     // oom_score_adj is on a scale of -1000 to 1000.
     // oom_adj is on a scale of -16 to 15.
@@ -65,12 +60,7 @@
 }
 }
 
-<<<<<<< HEAD
-void CProcessPriority::reducePriority(void) {
-=======
-void CProcessPriority::reducePriority()
-{
->>>>>>> d4e4cca7
+void CProcessPriority::reducePriority() {
     // Currently the only action is to increase the OOM killer adjustment, but
     // there could be others in the future.
     increaseOomKillerAdj();
