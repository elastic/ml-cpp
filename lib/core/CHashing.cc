--- conflicted
+++ resolved
@@ -32,105 +32,52 @@
 
 namespace {
 
-<<<<<<< HEAD
-typedef boost::random::uniform_int_distribution<uint32_t> TUniform32;
-=======
 using TUniform32 = boost::random::uniform_int_distribution<uint32_t>;
-
->>>>>>> d4e4cca7
 }
 
 const uint64_t CHashing::CUniversalHash::BIG_PRIME = 4294967291ull;
 boost::random::mt11213b CHashing::CUniversalHash::ms_Generator;
 CFastMutex CHashing::CUniversalHash::ms_Mutex;
 
-<<<<<<< HEAD
-CHashing::CUniversalHash::CUInt32Hash::CUInt32Hash(void) : m_M(1000), m_A(1), m_B(0) {
-=======
-CHashing::CUniversalHash::CUInt32Hash::CUInt32Hash() :
-        m_M(1000), m_A(1), m_B(0)
-{
->>>>>>> d4e4cca7
+CHashing::CUniversalHash::CUInt32Hash::CUInt32Hash() : m_M(1000), m_A(1), m_B(0) {
 }
 
 CHashing::CUniversalHash::CUInt32Hash::CUInt32Hash(uint32_t m, uint32_t a, uint32_t b) : m_M(m), m_A(a), m_B(b) {
 }
 
-<<<<<<< HEAD
-uint32_t CHashing::CUniversalHash::CUInt32Hash::m(void) const {
+uint32_t CHashing::CUniversalHash::CUInt32Hash::m() const {
     return m_M;
 }
 
-uint32_t CHashing::CUniversalHash::CUInt32Hash::a(void) const {
+uint32_t CHashing::CUniversalHash::CUInt32Hash::a() const {
     return m_A;
 }
 
-uint32_t CHashing::CUniversalHash::CUInt32Hash::b(void) const {
+uint32_t CHashing::CUniversalHash::CUInt32Hash::b() const {
     return m_B;
 }
 
-std::string CHashing::CUniversalHash::CUInt32Hash::print(void) const {
-=======
-uint32_t CHashing::CUniversalHash::CUInt32Hash::m() const
-{
-    return m_M;
-}
-
-uint32_t CHashing::CUniversalHash::CUInt32Hash::a() const
-{
-    return m_A;
-}
-
-uint32_t CHashing::CUniversalHash::CUInt32Hash::b() const
-{
-    return m_B;
-}
-
-std::string CHashing::CUniversalHash::CUInt32Hash::print() const
-{
->>>>>>> d4e4cca7
+std::string CHashing::CUniversalHash::CUInt32Hash::print() const {
     std::ostringstream result;
     result << "\"((" << m_A << " * x + " << m_B << ") mod " << BIG_PRIME << ") mod " << m_M << "\"";
     return result.str();
 }
 
-<<<<<<< HEAD
-CHashing::CUniversalHash::CUInt32UnrestrictedHash::CUInt32UnrestrictedHash(void) : m_A(1), m_B(0) {
-=======
-
-CHashing::CUniversalHash::CUInt32UnrestrictedHash::CUInt32UnrestrictedHash() :
-        m_A(1), m_B(0)
-{
->>>>>>> d4e4cca7
+CHashing::CUniversalHash::CUInt32UnrestrictedHash::CUInt32UnrestrictedHash() : m_A(1), m_B(0) {
 }
 
 CHashing::CUniversalHash::CUInt32UnrestrictedHash::CUInt32UnrestrictedHash(uint32_t a, uint32_t b) : m_A(a), m_B(b) {
 }
 
-<<<<<<< HEAD
-uint32_t CHashing::CUniversalHash::CUInt32UnrestrictedHash::a(void) const {
+uint32_t CHashing::CUniversalHash::CUInt32UnrestrictedHash::a() const {
     return m_A;
 }
 
-uint32_t CHashing::CUniversalHash::CUInt32UnrestrictedHash::b(void) const {
+uint32_t CHashing::CUniversalHash::CUInt32UnrestrictedHash::b() const {
     return m_B;
 }
 
-std::string CHashing::CUniversalHash::CUInt32UnrestrictedHash::print(void) const {
-=======
-uint32_t CHashing::CUniversalHash::CUInt32UnrestrictedHash::a() const
-{
-    return m_A;
-}
-
-uint32_t CHashing::CUniversalHash::CUInt32UnrestrictedHash::b() const
-{
-    return m_B;
-}
-
-std::string CHashing::CUniversalHash::CUInt32UnrestrictedHash::print() const
-{
->>>>>>> d4e4cca7
+std::string CHashing::CUniversalHash::CUInt32UnrestrictedHash::print() const {
     std::ostringstream result;
     result << "\"(" << m_A << " * x + " << m_B << ") mod " << BIG_PRIME << "\"";
     return result.str();
@@ -139,40 +86,19 @@
 CHashing::CUniversalHash::CUInt32VecHash::CUInt32VecHash(uint32_t m, const TUInt32Vec& a, uint32_t b) : m_M(m), m_A(a), m_B(b) {
 }
 
-<<<<<<< HEAD
-uint32_t CHashing::CUniversalHash::CUInt32VecHash::m(void) const {
+uint32_t CHashing::CUniversalHash::CUInt32VecHash::m() const {
     return m_M;
 }
 
-const CHashing::CUniversalHash::TUInt32Vec& CHashing::CUniversalHash::CUInt32VecHash::a(void) const {
+const CHashing::CUniversalHash::TUInt32Vec& CHashing::CUniversalHash::CUInt32VecHash::a() const {
     return m_A;
 }
 
-uint32_t CHashing::CUniversalHash::CUInt32VecHash::b(void) const {
+uint32_t CHashing::CUniversalHash::CUInt32VecHash::b() const {
     return m_B;
 }
 
-std::string CHashing::CUniversalHash::CUInt32VecHash::print(void) const {
-=======
-uint32_t CHashing::CUniversalHash::CUInt32VecHash::m() const
-{
-    return m_M;
-}
-
-const CHashing::CUniversalHash::TUInt32Vec &
-CHashing::CUniversalHash::CUInt32VecHash::a() const
-{
-    return m_A;
-}
-
-uint32_t CHashing::CUniversalHash::CUInt32VecHash::b() const
-{
-    return m_B;
-}
-
-std::string CHashing::CUniversalHash::CUInt32VecHash::print() const
-{
->>>>>>> d4e4cca7
+std::string CHashing::CUniversalHash::CUInt32VecHash::print() const {
     std::ostringstream result;
     result << "\"((" << m_A[0] << "* x0";
     for (std::size_t i = 1u; i < m_A.size(); ++i) {
@@ -309,17 +235,8 @@
     }
 }
 
-<<<<<<< HEAD
 void CHashing::CUniversalHash::generateHashes(std::size_t k, std::size_t n, uint32_t m, TUInt32VecHashVec& result) {
-    typedef std::vector<TUInt32Vec> TUInt32VecVec;
-=======
-void CHashing::CUniversalHash::generateHashes(std::size_t k,
-                                              std::size_t n,
-                                              uint32_t m,
-                                              TUInt32VecHashVec &result)
-{
     using TUInt32VecVec = std::vector<TUInt32Vec>;
->>>>>>> d4e4cca7
 
     TUInt32VecVec a;
     TUInt32Vec b;
