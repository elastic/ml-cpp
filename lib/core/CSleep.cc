/*
 * ELASTICSEARCH CONFIDENTIAL
 *
 * Copyright (c) 2016 Elasticsearch BV. All Rights Reserved.
 *
 * Notice: this software, and all information contained
 * therein, is the exclusive property of Elasticsearch BV
 * and its licensors, if any, and is protected under applicable
 * domestic and foreign law, and international treaties.
 *
 * Reproduction, republication or distribution without the
 * express written consent of Elasticsearch BV is
 * strictly prohibited.
 */
#include <core/CSleep.h>

#include <core/CLogger.h>

#include <time.h>

namespace ml {
namespace core {

// Default processing delay is 100 milliseconds
const uint32_t CSleep::DEFAULT_PROCESSING_DELAY(100);

void CSleep::sleep(uint32_t milliseconds) {
    if (milliseconds > 0) {
        struct timespec delay = {milliseconds / 1000, (milliseconds % 1000) * 1000000};

        if (::nanosleep(&delay, 0) < 0) {
            LOG_WARN("nanosleep interrupted");
        }
    }
}

<<<<<<< HEAD
void CSleep::delayProcessing(void) {
=======
void CSleep::delayProcessing()
{
>>>>>>> d4e4cca7
    // 0.1 seconds is a good length of time to delay processing.
    CSleep::sleep(DEFAULT_PROCESSING_DELAY);
}
}
}<|MERGE_RESOLUTION|>--- conflicted
+++ resolved
@@ -34,12 +34,7 @@
     }
 }
 
-<<<<<<< HEAD
-void CSleep::delayProcessing(void) {
-=======
-void CSleep::delayProcessing()
-{
->>>>>>> d4e4cca7
+void CSleep::delayProcessing() {
     // 0.1 seconds is a good length of time to delay processing.
     CSleep::sleep(DEFAULT_PROCESSING_DELAY);
 }
