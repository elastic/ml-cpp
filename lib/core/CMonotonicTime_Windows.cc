/*
 * ELASTICSEARCH CONFIDENTIAL
 *
 * Copyright (c) 2016 Elasticsearch BV. All Rights Reserved.
 *
 * Notice: this software, and all information contained
 * therein, is the exclusive property of Elasticsearch BV
 * and its licensors, if any, and is protected under applicable
 * domestic and foreign law, and international treaties.
 *
 * Reproduction, republication or distribution without the
 * express written consent of Elasticsearch BV is
 * strictly prohibited.
 */
#include <core/CMonotonicTime.h>

#include <core/CLogger.h>
#include <core/WindowsSafe.h>

namespace ml {
namespace core {

CMonotonicTime::CMonotonicTime()
    : m_ScalingFactor1(0),
      // Only one variable scaling factor is needed on Windows
      m_ScalingFactor2(0),
      m_ScalingFactor3(0) {
    LARGE_INTEGER largeInt;
    if (QueryPerformanceFrequency(&largeInt) == FALSE) {
        LOG_WARN("High frequency performance counters not available");
    } else {
        // The high frequency counter ticks this many times per second
        m_ScalingFactor1 = static_cast<uint64_t>(largeInt.QuadPart);
    }
}

<<<<<<< HEAD
uint64_t CMonotonicTime::milliseconds(void) const {
=======
uint64_t CMonotonicTime::milliseconds() const
{
>>>>>>> d4e4cca7
    // This is only accurate to about 15 milliseconds
    return GetTickCount64();
}

<<<<<<< HEAD
uint64_t CMonotonicTime::nanoseconds(void) const {
    if (m_ScalingFactor1 == 0) {
=======
uint64_t CMonotonicTime::nanoseconds() const
{
    if (m_ScalingFactor1 == 0)
    {
>>>>>>> d4e4cca7
        // High frequency performance counters are not available, so return an
        // approximation
        return GetTickCount64() * 1000000ULL;
    }

    LARGE_INTEGER largeInt;

    // This function call is slow
    if (QueryPerformanceCounter(&largeInt) == FALSE) {
        // Failed to obtain high frequency performance counter reading, so
        // return an approximation
        return GetTickCount64() * 1000000ULL;
    }

    // To get nanoseconds, we need to divide by the counter frequency and then
    // multiply by 1 billion, but literally doing it this way will lose accuracy
    // due to integer division.  To avoid losing accuracy we need to multiply
    // first and then divide, but that may overflow.  To avoid both problems
    // we divide then multiply for the bulk of the result, but also add on an
    // adjustment for the remainder of the initial division.

    // Doing the division first here truncates the result to the number of
    // nanoseconds in a number of full seconds
    uint64_t fullSecondNanoseconds((static_cast<uint64_t>(largeInt.QuadPart) / m_ScalingFactor1) * 1000000000ULL);

    // This is the number of ticks over and above the last full second
    uint64_t remainder(static_cast<uint64_t>(largeInt.QuadPart) % m_ScalingFactor1);

    // Assuming the counter ticks less than 18.4 billion times per second, this
    // won't overflow when we do the multiplication first (and on Windows 2008
    // it ticks about 3.75 million times per second, so there's a fair amount
    // of leeway here)
    uint64_t extraNanoseconds((remainder * 1000000000ULL) / m_ScalingFactor1);

    return fullSecondNanoseconds + extraNanoseconds;
}
}
}<|MERGE_RESOLUTION|>--- conflicted
+++ resolved
@@ -34,25 +34,13 @@
     }
 }
 
-<<<<<<< HEAD
-uint64_t CMonotonicTime::milliseconds(void) const {
-=======
-uint64_t CMonotonicTime::milliseconds() const
-{
->>>>>>> d4e4cca7
+uint64_t CMonotonicTime::milliseconds() const {
     // This is only accurate to about 15 milliseconds
     return GetTickCount64();
 }
 
-<<<<<<< HEAD
-uint64_t CMonotonicTime::nanoseconds(void) const {
+uint64_t CMonotonicTime::nanoseconds() const {
     if (m_ScalingFactor1 == 0) {
-=======
-uint64_t CMonotonicTime::nanoseconds() const
-{
-    if (m_ScalingFactor1 == 0)
-    {
->>>>>>> d4e4cca7
         // High frequency performance counters are not available, so return an
         // approximation
         return GetTickCount64() * 1000000ULL;
