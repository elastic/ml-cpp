--- conflicted
+++ resolved
@@ -79,19 +79,8 @@
 CFastMutex CWordDictionary::ms_LoadMutex;
 volatile CWordDictionary* CWordDictionary::ms_Instance(0);
 
-<<<<<<< HEAD
-const CWordDictionary& CWordDictionary::instance(void) {
+const CWordDictionary& CWordDictionary::instance() {
     if (ms_Instance == 0) {
-=======
-CFastMutex               CWordDictionary::ms_LoadMutex;
-volatile CWordDictionary *CWordDictionary::ms_Instance(0);
-
-
-const CWordDictionary &CWordDictionary::instance()
-{
-    if (ms_Instance == 0)
-    {
->>>>>>> d4e4cca7
         CScopedFastLock lock(ms_LoadMutex);
 
         // Even if we get into this code block in more than one thread, whatever
@@ -119,12 +108,7 @@
     return iter->second;
 }
 
-<<<<<<< HEAD
-CWordDictionary::CWordDictionary(void) {
-=======
-CWordDictionary::CWordDictionary()
-{
->>>>>>> d4e4cca7
+CWordDictionary::CWordDictionary() {
     std::string fileToLoad(CResourceLocator::resourceDir() + '/' + DICTIONARY_FILE);
 
     // If the file can't be read for some reason, we just end up with an empty
@@ -168,12 +152,7 @@
     }
 }
 
-<<<<<<< HEAD
-CWordDictionary::~CWordDictionary(void) {
-=======
-CWordDictionary::~CWordDictionary()
-{
->>>>>>> d4e4cca7
+CWordDictionary::~CWordDictionary() {
     ms_Instance = 0;
 }
 
