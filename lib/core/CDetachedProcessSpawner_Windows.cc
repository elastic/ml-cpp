--- conflicted
+++ resolved
@@ -31,59 +31,25 @@
 namespace core {
 namespace detail {
 
-<<<<<<< HEAD
 class CTrackerThread : public CThread {
 public:
-    typedef std::map<CProcess::TPid, HANDLE> TPidHandleMap;
+    using TPidHandleMap = std::map<CProcess::TPid, HANDLE>;
 
 public:
-    CTrackerThread(void) : m_Shutdown(false), m_Condition(m_Mutex) {}
-=======
-namespace ml
-{
-namespace core
-{
-namespace detail
-{
-
-class CTrackerThread : public CThread
-{
-    public:
-        using TPidHandleMap = std::map<CProcess::TPid, HANDLE>;
-
-    public:
-        CTrackerThread()
-            : m_Shutdown(false),
-              m_Condition(m_Mutex)
-        {
-        }
-
-        virtual ~CTrackerThread()
-        {
-            // Close the handles to any child processes that outlived us
-            CScopedLock lock(m_Mutex);
->>>>>>> d4e4cca7
-
-    virtual ~CTrackerThread(void) {
+    CTrackerThread() : m_Shutdown(false), m_Condition(m_Mutex) {}
+
+    virtual ~CTrackerThread() {
         // Close the handles to any child processes that outlived us
         CScopedLock lock(m_Mutex);
 
-<<<<<<< HEAD
         for (const auto& entry : m_Pids) {
             CloseHandle(entry.second);
-=======
-        //! Mutex is accessible so the code outside the class can avoid race
-        //! conditions.
-        CMutex &mutex()
-        {
-            return m_Mutex;
->>>>>>> d4e4cca7
         }
     }
 
     //! Mutex is accessible so the code outside the class can avoid race
     //! conditions.
-    CMutex& mutex(void) { return m_Mutex; }
+    CMutex& mutex() { return m_Mutex; }
 
     //! Add a PID to track, together with its corresponding process handle.
     void addPid(CProcess::TPid pid, HANDLE processHandle) {
@@ -114,7 +80,6 @@
             return INVALID_HANDLE_VALUE;
         }
 
-<<<<<<< HEAD
         CScopedLock lock(m_Mutex);
         // Do an extra cycle of waiting for zombies, so we give the most
         // up-to-date answer possible
@@ -124,7 +89,7 @@
     }
 
 protected:
-    virtual void run(void) {
+    virtual void run() {
         CScopedLock lock(m_Mutex);
 
         while (!m_Shutdown) {
@@ -134,54 +99,23 @@
                 m_Condition.wait();
             } else {
                 m_Condition.wait(50);
-=======
-    protected:
-        virtual void run()
-        {
-            CScopedLock lock(m_Mutex);
-
-            while (!m_Shutdown)
-            {
-                // Reap zombies every 50ms if child processes are running,
-                // otherwise wait for a child process to start.
-                if (m_Pids.empty())
-                {
-                    m_Condition.wait();
-                }
-                else
-                {
-                    m_Condition.wait(50);
-                }
-
-                this->checkForDeadChildren();
->>>>>>> d4e4cca7
             }
 
-<<<<<<< HEAD
             this->checkForDeadChildren();
-=======
-        virtual void shutdown()
-        {
-            LOG_DEBUG("Shutting down spawned process tracker thread");
-            CScopedLock lock(m_Mutex);
-            m_Shutdown = true;
-            m_Condition.signal();
->>>>>>> d4e4cca7
-        }
-    }
-
-    virtual void shutdown(void) {
+        }
+    }
+
+    virtual void shutdown() {
         LOG_DEBUG("Shutting down spawned process tracker thread");
         CScopedLock lock(m_Mutex);
         m_Shutdown = true;
         m_Condition.signal();
     }
 
-<<<<<<< HEAD
 private:
     //! Reap zombie child processes and adjust the set of live child PIDs
     //! accordingly.  MUST be called with m_Mutex locked.
-    void checkForDeadChildren(void) {
+    void checkForDeadChildren() {
         auto iter = m_Pids.begin();
         while (iter != m_Pids.end()) {
             // The reason for using WaitForSingleObject() here instead of
@@ -197,33 +131,6 @@
                 iter = m_Pids.erase(iter);
             } else {
                 ++iter;
-=======
-    private:
-        //! Reap zombie child processes and adjust the set of live child PIDs
-        //! accordingly.  MUST be called with m_Mutex locked.
-        void checkForDeadChildren()
-        {
-            auto iter = m_Pids.begin();
-            while (iter != m_Pids.end())
-            {
-                // The reason for using WaitForSingleObject() here instead of
-                // WaitForMultipleObjects() (which would avoid the need to wait
-                // on a condition variable above) is that the latter function
-                // can only wait for 64 objects simultaneously.  We could easily
-                // have more child processes than this, so it would lead to code
-                // complexity and headaches getting test coverage to use
-                // WaitForMultipleObjects().
-                HANDLE processHandle = iter->second;
-                if (WaitForSingleObject(processHandle, 0) == WAIT_OBJECT_0)
-                {
-                    CloseHandle(processHandle);
-                    iter = m_Pids.erase(iter);
-                }
-                else
-                {
-                    ++iter;
-                }
->>>>>>> d4e4cca7
             }
         }
     }
@@ -243,15 +150,8 @@
     }
 }
 
-<<<<<<< HEAD
-CDetachedProcessSpawner::~CDetachedProcessSpawner(void) {
+CDetachedProcessSpawner::~CDetachedProcessSpawner() {
     if (m_TrackerThread->stop() == false) {
-=======
-CDetachedProcessSpawner::~CDetachedProcessSpawner()
-{
-    if (m_TrackerThread->stop() == false)
-    {
->>>>>>> d4e4cca7
         LOG_ERROR("Failed to stop spawned process tracker thread");
     }
 }
