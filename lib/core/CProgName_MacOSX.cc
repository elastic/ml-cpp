/*
 * ELASTICSEARCH CONFIDENTIAL
 *
 * Copyright (c) 2016 Elasticsearch BV. All Rights Reserved.
 *
 * Notice: this software, and all information contained
 * therein, is the exclusive property of Elasticsearch BV
 * and its licensors, if any, and is protected under applicable
 * domestic and foreign law, and international treaties.
 *
 * Reproduction, republication or distribution without the
 * express written consent of Elasticsearch BV is
 * strictly prohibited.
 */
#include <core/CProgName.h>

#include <boost/filesystem.hpp>

#include <mach-o/dyld.h>
#include <stdint.h>
#include <stdlib.h>

namespace ml {
namespace core {

<<<<<<< HEAD
std::string CProgName::progName(void) {
    const char* progName(::getprogname());
    if (progName == 0) {
=======
namespace ml
{
namespace core
{


std::string CProgName::progName()
{
    const char *progName(::getprogname());
    if (progName == 0)
    {
>>>>>>> d4e4cca7
        return std::string();
    }

    return progName;
}

<<<<<<< HEAD
std::string CProgName::progDir(void) {
=======
std::string CProgName::progDir()
{
>>>>>>> d4e4cca7
    uint32_t bufferSize(2048);
    std::string path(bufferSize, '\0');
    if (_NSGetExecutablePath(&path[0], &bufferSize) != 0) {
        return std::string();
    }
    size_t lastSlash(path.rfind('/'));
    if (lastSlash == std::string::npos) {
        return std::string();
    }
    path.resize(lastSlash);

    // On Mac OS X the path returned from _NSGetExecutablePath() is not always
    // canonical, e.g. containing /./
    return boost::filesystem::canonical(boost::filesystem::path(path)).string();
}
}
}<|MERGE_RESOLUTION|>--- conflicted
+++ resolved
@@ -23,35 +23,16 @@
 namespace ml {
 namespace core {
 
-<<<<<<< HEAD
-std::string CProgName::progName(void) {
+std::string CProgName::progName() {
     const char* progName(::getprogname());
     if (progName == 0) {
-=======
-namespace ml
-{
-namespace core
-{
-
-
-std::string CProgName::progName()
-{
-    const char *progName(::getprogname());
-    if (progName == 0)
-    {
->>>>>>> d4e4cca7
         return std::string();
     }
 
     return progName;
 }
 
-<<<<<<< HEAD
-std::string CProgName::progDir(void) {
-=======
-std::string CProgName::progDir()
-{
->>>>>>> d4e4cca7
+std::string CProgName::progDir() {
     uint32_t bufferSize(2048);
     std::string path(bufferSize, '\0');
     if (_NSGetExecutablePath(&path[0], &bufferSize) != 0) {
