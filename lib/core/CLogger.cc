--- conflicted
+++ resolved
@@ -57,32 +57,12 @@
 namespace ml {
 namespace core {
 
-<<<<<<< HEAD
-CLogger::CLogger(void) : m_Logger(0), m_Reconfigured(false), m_ProgramName(CProgName::progName()), m_OrigStderrFd(-1) {
-=======
-namespace ml
-{
-namespace core
-{
-
-
-CLogger::CLogger()
-    : m_Logger(0),
-      m_Reconfigured(false),
-      m_ProgramName(CProgName::progName()),
-      m_OrigStderrFd(-1)
-{
->>>>>>> d4e4cca7
+CLogger::CLogger() : m_Logger(0), m_Reconfigured(false), m_ProgramName(CProgName::progName()), m_OrigStderrFd(-1) {
     CCrashHandler::installCrashHandler();
     this->reset();
 }
 
-<<<<<<< HEAD
-CLogger::~CLogger(void) {
-=======
-CLogger::~CLogger()
-{
->>>>>>> d4e4cca7
+CLogger::~CLogger() {
     log4cxx::LogManager::shutdown();
     m_Logger = 0;
 
@@ -161,31 +141,16 @@
     }
 }
 
-<<<<<<< HEAD
-CLogger& CLogger::instance(void) {
-=======
-CLogger &CLogger::instance()
-{
->>>>>>> d4e4cca7
+CLogger& CLogger::instance() {
     static CLogger instance;
     return instance;
 }
 
-<<<<<<< HEAD
-bool CLogger::hasBeenReconfigured(void) const {
+bool CLogger::hasBeenReconfigured() const {
     return m_Reconfigured;
 }
 
-void CLogger::logEnvironment(void) const {
-=======
-bool CLogger::hasBeenReconfigured() const
-{
-    return m_Reconfigured;
-}
-
-void CLogger::logEnvironment() const
-{
->>>>>>> d4e4cca7
+void CLogger::logEnvironment() const {
     std::string env("Environment variables:");
     // environ is a global variable from the C runtime library
     if (environ == 0) {
@@ -199,21 +164,11 @@
     LOG_INFO(env);
 }
 
-<<<<<<< HEAD
-log4cxx::LoggerPtr CLogger::logger(void) {
+log4cxx::LoggerPtr CLogger::logger() {
     return m_Logger;
 }
 
-void CLogger::fatal(void) {
-=======
-log4cxx::LoggerPtr CLogger::logger()
-{
-    return m_Logger;
-}
-
-void CLogger::fatal()
-{
->>>>>>> d4e4cca7
+void CLogger::fatal() {
     throw std::runtime_error("Ml Fatal Exception");
 }
 
@@ -312,12 +267,7 @@
     return true;
 }
 
-<<<<<<< HEAD
-bool CLogger::reconfigureLogJson(void) {
-=======
-bool CLogger::reconfigureLogJson()
-{
->>>>>>> d4e4cca7
+bool CLogger::reconfigureLogJson() {
     log4cxx::helpers::Properties props;
     log4cxx::LogString logStr;
     log4cxx::helpers::Transcoder::decode(m_ProgramName, logStr);
@@ -420,13 +370,8 @@
     mappings.insert(TLogCharLogStrMap::value_type(static_cast<log4cxx::logchar>('P'), logStr));
 
     // Map the properties
-<<<<<<< HEAD
-    typedef std::vector<log4cxx::LogString> TLogStringVec;
-    typedef TLogStringVec::const_iterator TLogStringVecCItr;
-=======
     using TLogStringVec = std::vector<log4cxx::LogString>;
     using TLogStringVecCItr = TLogStringVec::const_iterator;
->>>>>>> d4e4cca7
 
     TLogStringVec propNames(props.propertyNames());
     for (TLogStringVecCItr iter = propNames.begin(); iter != propNames.end(); ++iter) {
