--- conflicted
+++ resolved
@@ -17,45 +17,19 @@
 namespace ml {
 namespace core {
 
-<<<<<<< HEAD
-CFastMutex::CFastMutex(void) {
+CFastMutex::CFastMutex() {
     InitializeSRWLock(&m_Mutex);
 }
 
-CFastMutex::~CFastMutex(void) {
+CFastMutex::~CFastMutex() {
     // There is no function to destroy the read/write lock on Windows
 }
 
-void CFastMutex::lock(void) {
+void CFastMutex::lock() {
     AcquireSRWLockExclusive(&m_Mutex);
 }
 
-void CFastMutex::unlock(void) {
-=======
-namespace ml
-{
-namespace core
-{
-
-
-CFastMutex::CFastMutex()
-{
-    InitializeSRWLock(&m_Mutex);
-}
-
-CFastMutex::~CFastMutex()
-{
-    // There is no function to destroy the read/write lock on Windows
-}
-
-void CFastMutex::lock()
-{
-    AcquireSRWLockExclusive(&m_Mutex);
-}
-
-void CFastMutex::unlock()
-{
->>>>>>> d4e4cca7
+void CFastMutex::unlock() {
     ReleaseSRWLockExclusive(&m_Mutex);
 }
 }
