/*
 * ELASTICSEARCH CONFIDENTIAL
 *
 * Copyright (c) 2016 Elasticsearch BV. All Rights Reserved.
 *
 * Notice: this software, and all information contained
 * therein, is the exclusive property of Elasticsearch BV
 * and its licensors, if any, and is protected under applicable
 * domestic and foreign law, and international treaties.
 *
 * Reproduction, republication or distribution without the
 * express written consent of Elasticsearch BV is
 * strictly prohibited.
 */
#include <core/CStateDecompressor.h>

#include <core/CBase64Filter.h>
#include <core/CStateCompressor.h>

#include <rapidjson/document.h>
#include <rapidjson/error/en.h>

#include <boost/iostreams/filter/gzip.hpp>

#include <cstring>
#include <string>

namespace ml {
namespace core {

const std::string CStateDecompressor::EMPTY_DATA("H4sIAAAAAAAA/4uOBQApu0wNAgAAAA==");

CStateDecompressor::CStateDecompressor(CDataSearcher& compressedSearcher)
    : m_Searcher(compressedSearcher), m_FilterSource(compressedSearcher) {
    m_InFilter.reset(new TFilteredInput);
    m_InFilter->push(boost::iostreams::gzip_decompressor());
    m_InFilter->push(CBase64Decoder());
    m_InFilter->push(boost::ref(m_FilterSource));
}

CDataSearcher::TIStreamP CStateDecompressor::search(size_t /*currentDocNum*/, size_t /*limit*/) {
    return m_InFilter;
}

void CStateDecompressor::setStateRestoreSearch(const std::string& index) {
    m_Searcher.setStateRestoreSearch(index);
}

void CStateDecompressor::setStateRestoreSearch(const std::string& index, const std::string& id) {
    m_Searcher.setStateRestoreSearch(index, id);
}

CStateDecompressor::CDechunkFilter::CDechunkFilter(CDataSearcher& searcher)
    : m_Initialised(false),
      m_SentData(false),
      m_Searcher(searcher),
      m_CurrentDocNum(1),
      m_EndOfStream(false),
      m_BufferOffset(0),
      m_NestedLevel(1) {
}

std::streamsize CStateDecompressor::CDechunkFilter::read(char* s, std::streamsize n) {
    if (m_EndOfStream) {
        LOG_TRACE("EOS -1");
        return -1;
    }
    // return number of bytes read, -1 for EOF
    std::streamsize bytesDone = 0;
    while (bytesDone < n) {
        if (!m_IStream) {
            // Get a new input stream
            LOG_TRACE("Getting new stream, for document number " << m_CurrentDocNum);

            m_IStream = m_Searcher.search(m_CurrentDocNum, 1);
            if (!m_IStream) {
                LOG_ERROR("Unable to connect to data store");
                return this->endOfStream(s, n, bytesDone);
            }
            if (m_IStream->bad()) {
                LOG_ERROR("Error connecting to data store");
                return this->endOfStream(s, n, bytesDone);
            }

            if (m_IStream->fail()) {
                m_EndOfStream = true;
                // This is not fatal - we just didn't find the given document number
                // Presume that we have finished
                LOG_TRACE("No more documents to find");
                return this->endOfStream(s, n, bytesDone);
            }

            m_InputStreamWrapper.reset(new rapidjson::IStreamWrapper(*m_IStream));
            m_Reader.reset(new rapidjson::Reader);

            if (!this->readHeader()) {
                return this->endOfStream(s, n, bytesDone);
            }
        }

        this->handleRead(s, n, bytesDone);
        if (m_EndOfStream) {
            return this->endOfStream(s, n, bytesDone);
        }

        if ((m_IStream) && (m_IStream->eof())) {
            LOG_TRACE("Stream EOF");
            m_IStream.reset();
            ++m_CurrentDocNum;
        }
    }
    LOG_TRACE("Returning " << bytesDone << ": " << std::string(s, bytesDone));
    return bytesDone;
}

bool CStateDecompressor::CDechunkFilter::parseNext() {
    if (m_Reader->HasParseError()) {
        const char* error(rapidjson::GetParseError_En(m_Reader->GetParseErrorCode()));
        LOG_ERROR("Error parsing JSON at offset " << m_Reader->GetErrorOffset() << ": " << ((error != 0) ? error : "No message"));
        return false;
    }

    const int parseFlags = rapidjson::kParseDefaultFlags;

    return m_Reader->IterativeParseNext<parseFlags>(*m_InputStreamWrapper, m_Handler);
}

<<<<<<< HEAD
bool CStateDecompressor::CDechunkFilter::readHeader(void) {
=======
bool CStateDecompressor::CDechunkFilter::readHeader()
{
>>>>>>> d4e4cca7
    m_Reader->IterativeParseInit();

    if (this->parseNext() == false) {
        LOG_ERROR("Failed to find valid JSON");
        m_Initialised = false;
        m_IStream.reset();
        ++m_CurrentDocNum;
        return false;
    }

    while (this->parseNext()) {
        if (m_Handler.s_Type == SRapidJsonHandler::E_TokenKey &&
            CStateCompressor::COMPRESSED_ATTRIBUTE.compare(
                0, CStateCompressor::COMPRESSED_ATTRIBUTE.length(), m_Handler.s_CompressedChunk, m_Handler.s_CompressedChunkLength) == 0) {
            if (this->parseNext() && m_Handler.s_Type == SRapidJsonHandler::E_TokenArrayStart) {
                m_Initialised = true;
                m_BufferOffset = 0;
                return true;
            }
        } else if (m_Handler.s_Type == SRapidJsonHandler::E_TokenObjectStart) {
            ++m_NestedLevel;
        }
    }
    // If we are here, we have got an empty document from downstream,
    // so the stream is finished
    LOG_TRACE("Failed to find 'compressed' data array!");
    m_Initialised = false;
    m_IStream.reset();
    ++m_CurrentDocNum;
    return false;
}

void CStateDecompressor::CDechunkFilter::handleRead(char* s, std::streamsize n, std::streamsize& bytesDone) {
    // Extract data from the JSON array "compressed"
    if (!m_Initialised) {
        return;
    }

    // Copy any outstanding data
    if (m_BufferOffset > 0) {
        std::streamsize toCopy = std::min((n - bytesDone), (m_Handler.s_CompressedChunkLength - m_BufferOffset));
        std::memcpy(s + bytesDone, m_Handler.s_CompressedChunk + m_BufferOffset, toCopy);
        bytesDone += toCopy;
        m_BufferOffset += toCopy;
    }

    // Expect to have data in an array
    while (bytesDone < n && this->parseNext()) {
        m_BufferOffset = 0;
        if (m_Handler.s_Type == SRapidJsonHandler::E_TokenArrayEnd) {
            LOG_TRACE("Come to end of array");
            if (this->parseNext() && m_Handler.s_Type == SRapidJsonHandler::E_TokenKey &&
                CStateCompressor::END_OF_STREAM_ATTRIBUTE.compare(0,
                                                                  CStateCompressor::END_OF_STREAM_ATTRIBUTE.length(),
                                                                  m_Handler.s_CompressedChunk,
                                                                  m_Handler.s_CompressedChunkLength) == 0) {
                LOG_DEBUG("Explicit end-of-stream marker found in document with index " << m_CurrentDocNum);

                // Read the value of the CStateCompressor::END_OF_STREAM_ATTRIBUTE field and the closing brace
                if (this->parseNext() && m_Handler.s_Type != SRapidJsonHandler::E_TokenBool) {
                    LOG_ERROR("Expecting bool value to follow  " << CStateCompressor::END_OF_STREAM_ATTRIBUTE << ", got "
                                                                 << m_Handler.s_Type);
                }

                while (m_NestedLevel > 0) {
                    if (this->parseNext() && m_Handler.s_Type != SRapidJsonHandler::E_TokenObjectEnd) {
                        LOG_ERROR("Expecting end object to follow " << CStateCompressor::END_OF_STREAM_ATTRIBUTE << ", got "
                                                                    << m_Handler.s_Type);
                    }

                    --m_NestedLevel;
                }

                // Don't search for any more documents after seeing this - any
                // that exist will be stale - see bug 1248 in Bugzilla
                m_EndOfStream = true;
            }
            m_IStream.reset();
            ++m_CurrentDocNum;
            break;
        }
        m_SentData = true;
        if (m_Handler.s_CompressedChunkLength <= (n - bytesDone)) {
            std::memcpy(s + bytesDone, m_Handler.s_CompressedChunk, m_Handler.s_CompressedChunkLength);
            bytesDone += m_Handler.s_CompressedChunkLength;
        } else {
            std::streamsize toCopy = n - bytesDone;
            std::memcpy(s + bytesDone, m_Handler.s_CompressedChunk, toCopy);
            bytesDone += toCopy;
            m_BufferOffset = toCopy;
            break;
        }
    }
}

std::streamsize CStateDecompressor::CDechunkFilter::endOfStream(char* s, std::streamsize n, std::streamsize bytesDone) {
    // return [ ] if not m_Initialised
    m_EndOfStream = true;
    if (!m_SentData && bytesDone == 0) {
        std::streamsize toCopy = std::min(std::streamsize(EMPTY_DATA.size()), n);
        ::memcpy(s, EMPTY_DATA.c_str(), toCopy);
        return toCopy;
    }

    LOG_TRACE("Returning " << bytesDone << " of " << n << " bytes");

    return (bytesDone == 0) ? -1 : bytesDone;
}

<<<<<<< HEAD
void CStateDecompressor::CDechunkFilter::close(void) {
=======
void CStateDecompressor::CDechunkFilter::close()
{
>>>>>>> d4e4cca7
}

bool CStateDecompressor::CDechunkFilter::SRapidJsonHandler::Bool(bool) {
    s_Type = E_TokenBool;
    return true;
}

bool CStateDecompressor::CDechunkFilter::SRapidJsonHandler::String(const char* str, rapidjson::SizeType length, bool) {
    s_Type = E_TokenString;
    s_CompressedChunk = str;
    s_CompressedChunkLength = length;
    return true;
}

bool CStateDecompressor::CDechunkFilter::SRapidJsonHandler::Key(const char* str, rapidjson::SizeType length, bool) {
    s_Type = E_TokenKey;
    s_CompressedChunk = str;
    s_CompressedChunkLength = length;
    return true;
}

bool CStateDecompressor::CDechunkFilter::SRapidJsonHandler::StartObject() {
    s_Type = E_TokenObjectStart;
    return true;
}

bool CStateDecompressor::CDechunkFilter::SRapidJsonHandler::EndObject(rapidjson::SizeType) {
    s_Type = E_TokenObjectEnd;
    return true;
}

bool CStateDecompressor::CDechunkFilter::SRapidJsonHandler::StartArray() {
    s_Type = E_TokenArrayStart;
    return true;
}

bool CStateDecompressor::CDechunkFilter::SRapidJsonHandler::EndArray(rapidjson::SizeType) {
    s_Type = E_TokenArrayEnd;
    return true;
}

} // core
} // ml<|MERGE_RESOLUTION|>--- conflicted
+++ resolved
@@ -125,12 +125,7 @@
     return m_Reader->IterativeParseNext<parseFlags>(*m_InputStreamWrapper, m_Handler);
 }
 
-<<<<<<< HEAD
-bool CStateDecompressor::CDechunkFilter::readHeader(void) {
-=======
-bool CStateDecompressor::CDechunkFilter::readHeader()
-{
->>>>>>> d4e4cca7
+bool CStateDecompressor::CDechunkFilter::readHeader() {
     m_Reader->IterativeParseInit();
 
     if (this->parseNext() == false) {
@@ -240,12 +235,7 @@
     return (bytesDone == 0) ? -1 : bytesDone;
 }
 
-<<<<<<< HEAD
-void CStateDecompressor::CDechunkFilter::close(void) {
-=======
-void CStateDecompressor::CDechunkFilter::close()
-{
->>>>>>> d4e4cca7
+void CStateDecompressor::CDechunkFilter::close() {
 }
 
 bool CStateDecompressor::CDechunkFilter::SRapidJsonHandler::Bool(bool) {
