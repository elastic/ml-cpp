/*
 * ELASTICSEARCH CONFIDENTIAL
 *
 * Copyright (c) 2016 Elasticsearch BV. All Rights Reserved.
 *
 * Notice: this software, and all information contained
 * therein, is the exclusive property of Elasticsearch BV
 * and its licensors, if any, and is protected under applicable
 * domestic and foreign law, and international treaties.
 *
 * Reproduction, republication or distribution without the
 * express written consent of Elasticsearch BV is
 * strictly prohibited.
 */

#include <core/CStateMachine.h>

#include <core/CContainerPrinter.h>
#include <core/CFastMutex.h>
#include <core/CHashing.h>
#include <core/CLogger.h>
#include <core/CScopedFastLock.h>
#include <core/CStatePersistInserter.h>
#include <core/CStateRestoreTraverser.h>
#include <core/CoreTypes.h>
#include <core/RestoreMacros.h>

#include <boost/numeric/conversion/bounds.hpp>

#include <sstream>

namespace ml {
namespace core {
namespace {

// CStateMachine
const std::string MACHINE_TAG("a");
const std::string STATE_TAG("b");

// CStateMachine::SMachine
const std::string ALPHABET_TAG("a");
const std::string STATES_TAG("b");
const std::string TRANSITION_FUNCTION_TAG("c");

std::size_t BAD_MACHINE = boost::numeric::bounds<std::size_t>::highest();
CFastMutex mutex;
}

void CStateMachine::expectedNumberMachines(std::size_t number) {
    CScopedFastLock lock(mutex);
    ms_Machines.capacity(number);
}

CStateMachine
CStateMachine::create(const TStrVec& alphabet, const TStrVec& states, const TSizeVecVec& transitionFunction, std::size_t state) {
    // Validate that the alphabet, states, transition function,
    // and initial state are consistent.

    CStateMachine result;

    if (state >= states.size()) {
        LOG_ERROR("Invalid initial state: " << state);
        return result;
    }
    if (alphabet.empty() || alphabet.size() != transitionFunction.size()) {
        LOG_ERROR("Bad alphabet: " << core::CContainerPrinter::print(alphabet));
        return result;
    }
    for (const auto& function : transitionFunction) {
        if (states.size() != function.size()) {
            LOG_ERROR("Bad transition function row: " << core::CContainerPrinter::print(function));
            return result;
        }
    }

    // We use the standard double lock pattern with an atomic size to
    // indicate that a machine is ready to use. Because we are storing
    // the machines in a custom deque container a concurrent push_back
    // doesn't invalidate access to any other existing machine.

    SLookupMachine machine(alphabet, states, transitionFunction);
    std::size_t size = ms_Machines.size();
    std::size_t m = find(0, size, machine);
    if (m == size || machine != ms_Machines[m]) {
        CScopedFastLock lock(mutex);
        m = find(0, ms_Machines.size(), machine);
        if (m == ms_Machines.size()) {
            ms_Machines.push_back(SMachine(alphabet, states, transitionFunction));
        }
    }

    result.m_Machine = m;
    result.m_State = state;
    return result;
}

bool CStateMachine::acceptRestoreTraverser(core::CStateRestoreTraverser& traverser) {
    do {
        const std::string& name = traverser.name();
        RESTORE_BUILT_IN(MACHINE_TAG, m_Machine)
        RESTORE_BUILT_IN(STATE_TAG, m_State)
    } while (traverser.next());
    return true;
}

void CStateMachine::acceptPersistInserter(core::CStatePersistInserter& inserter) const {
    inserter.insertValue(MACHINE_TAG, m_Machine);
    inserter.insertValue(STATE_TAG, m_State);
}

<<<<<<< HEAD
bool CStateMachine::bad(void) const {
=======
bool CStateMachine::bad() const
{
>>>>>>> d4e4cca7
    return m_Machine == BAD_MACHINE;
}

bool CStateMachine::apply(std::size_t symbol) {
    const TSizeVecVec& table = ms_Machines[m_Machine].s_TransitionFunction;

    if (symbol >= table.size()) {
        LOG_ERROR("Bad symbol " << symbol << " not in alphabet [" << table.size() << "]");
        return false;
    }
    if (m_State >= table[symbol].size()) {
        LOG_ERROR("Bad state " << m_State << " not in states [" << table[symbol].size() << "]");
        return false;
    }

    m_State = table[symbol][m_State];
    return true;
}

<<<<<<< HEAD
std::size_t CStateMachine::state(void) const {
=======
std::size_t CStateMachine::state() const
{
>>>>>>> d4e4cca7
    return m_State;
}

std::string CStateMachine::printState(std::size_t state) const {
    if (state >= ms_Machines[m_Machine].s_States.size()) {
        return "State Not Found";
    }
    return ms_Machines[m_Machine].s_States[state];
}

std::string CStateMachine::printSymbol(std::size_t symbol) const {
    if (symbol >= ms_Machines[m_Machine].s_Alphabet.size()) {
        return "Symbol Not Found";
    }
    return ms_Machines[m_Machine].s_Alphabet[symbol];
}

<<<<<<< HEAD
uint64_t CStateMachine::checksum(void) const {
    return CHashing::hashCombine(static_cast<uint64_t>(m_Machine), static_cast<uint64_t>(m_State));
}

std::size_t CStateMachine::numberMachines(void) {
=======
uint64_t CStateMachine::checksum() const
{
    return CHashing::hashCombine(static_cast<uint64_t>(m_Machine),
                                 static_cast<uint64_t>(m_State));
}

std::size_t CStateMachine::numberMachines()
{
>>>>>>> d4e4cca7
    CScopedFastLock lock(mutex);
    return ms_Machines.size();
}

<<<<<<< HEAD
void CStateMachine::clear(void) {
=======
void CStateMachine::clear()
{
>>>>>>> d4e4cca7
    CScopedFastLock lock(mutex);
    ms_Machines.clear();
}

std::size_t CStateMachine::find(std::size_t begin, std::size_t end, const SLookupMachine& machine) {
    for (std::size_t i = begin; i < end; ++i) {
        if (machine == ms_Machines[i]) {
            return i;
        }
    }
    return end;
}

<<<<<<< HEAD
CStateMachine::CStateMachine(void) : m_Machine(BAD_MACHINE), m_State(0) {
}

CStateMachine::SMachine::SMachine(const TStrVec& alphabet, const TStrVec& states, const TSizeVecVec& transitionFunction)
    : s_Alphabet(alphabet), s_States(states), s_TransitionFunction(transitionFunction) {
}

CStateMachine::SMachine::SMachine(const SMachine& other)
    : s_Alphabet(other.s_Alphabet), s_States(other.s_States), s_TransitionFunction(other.s_TransitionFunction) {
}

CStateMachine::SLookupMachine::SLookupMachine(const TStrVec& alphabet, const TStrVec& states, const TSizeVecVec& transitionFunction)
    : s_Alphabet(alphabet), s_States(states), s_TransitionFunction(transitionFunction) {
}

bool CStateMachine::SLookupMachine::operator==(const SMachine& rhs) const {
    return boost::unwrap_ref(s_TransitionFunction) == rhs.s_TransitionFunction && boost::unwrap_ref(s_Alphabet) == rhs.s_Alphabet &&
           boost::unwrap_ref(s_States) == rhs.s_States;
}

CStateMachine::CMachineDeque::CMachineDeque(void) : m_Capacity(DEFAULT_CAPACITY), m_NumberMachines(0) {
=======
CStateMachine::CStateMachine() :
        m_Machine(BAD_MACHINE),
        m_State(0)
{}

CStateMachine::SMachine::SMachine(const TStrVec &alphabet,
                                  const TStrVec &states,
                                  const TSizeVecVec &transitionFunction) :
        s_Alphabet(alphabet),
        s_States(states),
        s_TransitionFunction(transitionFunction)
{}

CStateMachine::SMachine::SMachine(const SMachine &other) :
        s_Alphabet(other.s_Alphabet),
        s_States(other.s_States),
        s_TransitionFunction(other.s_TransitionFunction)
{}

CStateMachine::SLookupMachine::SLookupMachine(const TStrVec &alphabet,
                                              const TStrVec &states,
                                              const TSizeVecVec &transitionFunction) :
        s_Alphabet(alphabet),
        s_States(states),
        s_TransitionFunction(transitionFunction)
{}

bool CStateMachine::SLookupMachine::operator==(const SMachine &rhs) const
{
    return   boost::unwrap_ref(s_TransitionFunction) == rhs.s_TransitionFunction
          && boost::unwrap_ref(s_Alphabet) == rhs.s_Alphabet
          && boost::unwrap_ref(s_States) == rhs.s_States;
}

CStateMachine::CMachineDeque::CMachineDeque() :
        m_Capacity(DEFAULT_CAPACITY),
        m_NumberMachines(0)
{
>>>>>>> d4e4cca7
    m_Machines.push_back(TMachineVec());
    m_Machines.back().reserve(m_Capacity);
}

void CStateMachine::CMachineDeque::capacity(std::size_t capacity) {
    m_Capacity = capacity;
}

const CStateMachine::SMachine& CStateMachine::CMachineDeque::operator[](std::size_t pos) const {
    for (const auto& machines : m_Machines) {
        if (pos < machines.size()) {
            return machines[pos];
        }
        pos -= machines.size();
    }
    LOG_ABORT("Invalid index '" << pos << "'");
}

<<<<<<< HEAD
std::size_t CStateMachine::CMachineDeque::size(void) const {
=======
std::size_t CStateMachine::CMachineDeque::size() const
{
>>>>>>> d4e4cca7
    return m_NumberMachines.load(std::memory_order_acquire);
}

void CStateMachine::CMachineDeque::push_back(const SMachine& machine) {
    if (m_Machines.back().size() == m_Capacity) {
        m_Machines.push_back(TMachineVec());
        m_Machines.back().reserve(m_Capacity);
    }
    m_Machines.back().push_back(machine);
    m_NumberMachines.store(this->size() + 1, std::memory_order_release);
}

<<<<<<< HEAD
void CStateMachine::CMachineDeque::clear(void) {
=======
void CStateMachine::CMachineDeque::clear()
{
>>>>>>> d4e4cca7
    m_NumberMachines.store(0);
    m_Machines.clear();
    m_Machines.push_back(TMachineVec());
    m_Machines.back().reserve(m_Capacity);
}

CStateMachine::CMachineDeque CStateMachine::ms_Machines;
}
}<|MERGE_RESOLUTION|>--- conflicted
+++ resolved
@@ -108,12 +108,7 @@
     inserter.insertValue(STATE_TAG, m_State);
 }
 
-<<<<<<< HEAD
-bool CStateMachine::bad(void) const {
-=======
-bool CStateMachine::bad() const
-{
->>>>>>> d4e4cca7
+bool CStateMachine::bad() const {
     return m_Machine == BAD_MACHINE;
 }
 
@@ -133,12 +128,7 @@
     return true;
 }
 
-<<<<<<< HEAD
-std::size_t CStateMachine::state(void) const {
-=======
-std::size_t CStateMachine::state() const
-{
->>>>>>> d4e4cca7
+std::size_t CStateMachine::state() const {
     return m_State;
 }
 
@@ -156,32 +146,16 @@
     return ms_Machines[m_Machine].s_Alphabet[symbol];
 }
 
-<<<<<<< HEAD
-uint64_t CStateMachine::checksum(void) const {
+uint64_t CStateMachine::checksum() const {
     return CHashing::hashCombine(static_cast<uint64_t>(m_Machine), static_cast<uint64_t>(m_State));
 }
 
-std::size_t CStateMachine::numberMachines(void) {
-=======
-uint64_t CStateMachine::checksum() const
-{
-    return CHashing::hashCombine(static_cast<uint64_t>(m_Machine),
-                                 static_cast<uint64_t>(m_State));
-}
-
-std::size_t CStateMachine::numberMachines()
-{
->>>>>>> d4e4cca7
+std::size_t CStateMachine::numberMachines() {
     CScopedFastLock lock(mutex);
     return ms_Machines.size();
 }
 
-<<<<<<< HEAD
-void CStateMachine::clear(void) {
-=======
-void CStateMachine::clear()
-{
->>>>>>> d4e4cca7
+void CStateMachine::clear() {
     CScopedFastLock lock(mutex);
     ms_Machines.clear();
 }
@@ -195,8 +169,7 @@
     return end;
 }
 
-<<<<<<< HEAD
-CStateMachine::CStateMachine(void) : m_Machine(BAD_MACHINE), m_State(0) {
+CStateMachine::CStateMachine() : m_Machine(BAD_MACHINE), m_State(0) {
 }
 
 CStateMachine::SMachine::SMachine(const TStrVec& alphabet, const TStrVec& states, const TSizeVecVec& transitionFunction)
@@ -216,47 +189,7 @@
            boost::unwrap_ref(s_States) == rhs.s_States;
 }
 
-CStateMachine::CMachineDeque::CMachineDeque(void) : m_Capacity(DEFAULT_CAPACITY), m_NumberMachines(0) {
-=======
-CStateMachine::CStateMachine() :
-        m_Machine(BAD_MACHINE),
-        m_State(0)
-{}
-
-CStateMachine::SMachine::SMachine(const TStrVec &alphabet,
-                                  const TStrVec &states,
-                                  const TSizeVecVec &transitionFunction) :
-        s_Alphabet(alphabet),
-        s_States(states),
-        s_TransitionFunction(transitionFunction)
-{}
-
-CStateMachine::SMachine::SMachine(const SMachine &other) :
-        s_Alphabet(other.s_Alphabet),
-        s_States(other.s_States),
-        s_TransitionFunction(other.s_TransitionFunction)
-{}
-
-CStateMachine::SLookupMachine::SLookupMachine(const TStrVec &alphabet,
-                                              const TStrVec &states,
-                                              const TSizeVecVec &transitionFunction) :
-        s_Alphabet(alphabet),
-        s_States(states),
-        s_TransitionFunction(transitionFunction)
-{}
-
-bool CStateMachine::SLookupMachine::operator==(const SMachine &rhs) const
-{
-    return   boost::unwrap_ref(s_TransitionFunction) == rhs.s_TransitionFunction
-          && boost::unwrap_ref(s_Alphabet) == rhs.s_Alphabet
-          && boost::unwrap_ref(s_States) == rhs.s_States;
-}
-
-CStateMachine::CMachineDeque::CMachineDeque() :
-        m_Capacity(DEFAULT_CAPACITY),
-        m_NumberMachines(0)
-{
->>>>>>> d4e4cca7
+CStateMachine::CMachineDeque::CMachineDeque() : m_Capacity(DEFAULT_CAPACITY), m_NumberMachines(0) {
     m_Machines.push_back(TMachineVec());
     m_Machines.back().reserve(m_Capacity);
 }
@@ -275,12 +208,7 @@
     LOG_ABORT("Invalid index '" << pos << "'");
 }
 
-<<<<<<< HEAD
-std::size_t CStateMachine::CMachineDeque::size(void) const {
-=======
-std::size_t CStateMachine::CMachineDeque::size() const
-{
->>>>>>> d4e4cca7
+std::size_t CStateMachine::CMachineDeque::size() const {
     return m_NumberMachines.load(std::memory_order_acquire);
 }
 
@@ -293,12 +221,7 @@
     m_NumberMachines.store(this->size() + 1, std::memory_order_release);
 }
 
-<<<<<<< HEAD
-void CStateMachine::CMachineDeque::clear(void) {
-=======
-void CStateMachine::CMachineDeque::clear()
-{
->>>>>>> d4e4cca7
+void CStateMachine::CMachineDeque::clear() {
     m_NumberMachines.store(0);
     m_Machines.clear();
     m_Machines.push_back(TMachineVec());
