/*
 * ELASTICSEARCH CONFIDENTIAL
 *
 * Copyright (c) 2016 Elasticsearch BV. All Rights Reserved.
 *
 * Notice: this software, and all information contained
 * therein, is the exclusive property of Elasticsearch BV
 * and its licensors, if any, and is protected under applicable
 * domestic and foreign law, and international treaties.
 *
 * Reproduction, republication or distribution without the
 * express written consent of Elasticsearch BV is
 * strictly prohibited.
 */
#include "CShellArgQuoterTest.h"

#include <core/CLogger.h>
#include <core/CShellArgQuoter.h>

CppUnit::Test* CShellArgQuoterTest::suite() {
    CppUnit::TestSuite* suiteOfTests = new CppUnit::TestSuite("CShellArgQuoterTest");

    suiteOfTests->addTest(new CppUnit::TestCaller<CShellArgQuoterTest>("CShellArgQuoterTest::testQuote", &CShellArgQuoterTest::testQuote));

    return suiteOfTests;
}

<<<<<<< HEAD
void CShellArgQuoterTest::testQuote(void) {
=======
void CShellArgQuoterTest::testQuote()
{
>>>>>>> d4e4cca7
    LOG_DEBUG("\n"
              "echo "
              << ml::core::CShellArgQuoter::quote("")
              << "\n"
                 "echo "
              << ml::core::CShellArgQuoter::quote("hello")
              << "\n"
                 "echo "
              << ml::core::CShellArgQuoter::quote("\"hello\" there")
              << "\n"
                 "echo "
              << ml::core::CShellArgQuoter::quote("'hello' there")
              << "\n"
                 "echo "
              << ml::core::CShellArgQuoter::quote("hello! there")
              << "\n"
                 "echo "
              << ml::core::CShellArgQuoter::quote("don't want this to fail!")
              << "\n"
                 "echo "
              << ml::core::CShellArgQuoter::quote("don't want this expanded: $HOME")
              << "\n"
                 "echo "
              << ml::core::CShellArgQuoter::quote("don't want this expanded: %windir%")
              << "\n"
                 "echo "
              << ml::core::CShellArgQuoter::quote("don't want this expanded: \"$HOME\"")
              << "\n"
                 "echo "
              << ml::core::CShellArgQuoter::quote("don't want this expanded: \"%windir%\"")
              << "\n"
                 "echo "
              << ml::core::CShellArgQuoter::quote("don't want this expanded: '$HOME'")
              << "\n"
                 "echo "
              << ml::core::CShellArgQuoter::quote("don't want this expanded: '%windir%'")
              << "\n"
                 "echo "
              << ml::core::CShellArgQuoter::quote("top ^ hat!"));

    // Paste the output of the above into a command prompt and check what
    // happens...
}<|MERGE_RESOLUTION|>--- conflicted
+++ resolved
@@ -25,12 +25,7 @@
     return suiteOfTests;
 }
 
-<<<<<<< HEAD
-void CShellArgQuoterTest::testQuote(void) {
-=======
-void CShellArgQuoterTest::testQuote()
-{
->>>>>>> d4e4cca7
+void CShellArgQuoterTest::testQuote() {
     LOG_DEBUG("\n"
               "echo "
               << ml::core::CShellArgQuoter::quote("")
