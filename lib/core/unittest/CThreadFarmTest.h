/*
 * ELASTICSEARCH CONFIDENTIAL
 *
 * Copyright (c) 2016 Elasticsearch BV. All Rights Reserved.
 *
 * Notice: this software, and all information contained
 * therein, is the exclusive property of Elasticsearch BV
 * and its licensors, if any, and is protected under applicable
 * domestic and foreign law, and international treaties.
 *
 * Reproduction, republication or distribution without the
 * express written consent of Elasticsearch BV is
 * strictly prohibited.
 */
#ifndef INCLUDED_CThreadFarmTest_h
#define INCLUDED_CThreadFarmTest_h

#include <cppunit/extensions/HelperMacros.h>

class CThreadFarmTest : public CppUnit::TestFixture {
public:
    void testNumCpus(void);
    void testSendReceive(void);

<<<<<<< HEAD
    static CppUnit::Test* suite();
=======
class CThreadFarmTest : public CppUnit::TestFixture
{
    public:
        void testNumCpus();
        void testSendReceive();

        static CppUnit::Test *suite();
>>>>>>> d4e4cca7
};

#endif // INCLUDED_CThreadFarmTest_h<|MERGE_RESOLUTION|>--- conflicted
+++ resolved
@@ -19,20 +19,10 @@
 
 class CThreadFarmTest : public CppUnit::TestFixture {
 public:
-    void testNumCpus(void);
-    void testSendReceive(void);
+    void testNumCpus();
+    void testSendReceive();
 
-<<<<<<< HEAD
     static CppUnit::Test* suite();
-=======
-class CThreadFarmTest : public CppUnit::TestFixture
-{
-    public:
-        void testNumCpus();
-        void testSendReceive();
-
-        static CppUnit::Test *suite();
->>>>>>> d4e4cca7
 };
 
 #endif // INCLUDED_CThreadFarmTest_h