/* ELASTICSEARCH CONFIDENTIAL
 *
 * Copyright (c) 2017 Elasticsearch BV. All Rights Reserved.
 *
 * Notice: this software, and all information contained
 * therein, is the exclusive property of Elasticsearch BV
 * and its licensors, if any, and is protected under applicable
 * domestic and foreign law, and international treaties.
 *
 * Reproduction, republication or distribution without the
 * express written consent of Elasticsearch BV is
 * strictly prohibited.
 */

#include "CVectorRangeTest.h"

#include <core/CContainerPrinter.h>
#include <core/CLogger.h>
#include <core/CVectorRange.h>

#include <cstddef>
#include <vector>

using namespace ml;

using TDoubleVec = std::vector<double>;
using TDoubleRng = core::CVectorRange<TDoubleVec>;
using TDoubleCRng = core::CVectorRange<const TDoubleVec>;

<<<<<<< HEAD
void CVectorRangeTest::testCreation(void) {
=======
void CVectorRangeTest::testCreation()
{
>>>>>>> d4e4cca7
    LOG_DEBUG("*** CVectorRangeTest::testCreation ***");

    {
        TDoubleVec values1{1.0, 0.1, 0.7, 9.8};
        TDoubleVec values2{3.1, 1.4, 5.7, 1.2};

        TDoubleRng range13{values1, 1, 3};
        range13 = core::make_range(values1, 0, 3);
        CPPUNIT_ASSERT_EQUAL(std::string("[1, 1, 0.1, 0.7, 9.8]"), core::CContainerPrinter::print(values1));

        range13 = core::make_range(values2, 1, 4);
        CPPUNIT_ASSERT_EQUAL(std::string("[1, 1.4, 5.7, 1.2, 9.8]"), core::CContainerPrinter::print(values1));

        range13.assign(2, 2.0);
        CPPUNIT_ASSERT_EQUAL(std::string("[1, 2, 2, 9.8]"), core::CContainerPrinter::print(values1));

        range13.assign(values2.begin(), values2.end());
        CPPUNIT_ASSERT_EQUAL(std::string("[1, 3.1, 1.4, 5.7, 1.2, 9.8]"), core::CContainerPrinter::print(values1));
    }
    {
        TDoubleVec values1{1.0, 0.1, 0.7, 9.8};
        TDoubleVec values2{3.1, 1.4, 5.7, 1.2};

        TDoubleCRng range1{values1, 1, 3};
        range1 = TDoubleCRng(values2, 0, 3);
        CPPUNIT_ASSERT_EQUAL(std::string("[1, 0.1, 0.7, 9.8]"), core::CContainerPrinter::print(values1));
        CPPUNIT_ASSERT_EQUAL(std::string("[3.1, 1.4, 5.7]"), core::CContainerPrinter::print(range1));
    }
}

<<<<<<< HEAD
void CVectorRangeTest::testAccessors(void) {
=======
void CVectorRangeTest::testAccessors()
{
>>>>>>> d4e4cca7
    LOG_DEBUG("*** CVectorRangeTest::testAccessors ***");

    TDoubleVec values{1.0, 0.1, 0.7, 9.8, 8.0};

    TDoubleRng range14{values, 1, 4};
    const TDoubleRng crange14{values, 1, 4};

    CPPUNIT_ASSERT_EQUAL(0.1, range14.at(0));
    CPPUNIT_ASSERT_EQUAL(0.7, range14.at(1));
    CPPUNIT_ASSERT_EQUAL(9.8, range14.at(2));
    CPPUNIT_ASSERT_THROW_MESSAGE(std::string("out of range: 3 >= 3"), range14.at(3), std::out_of_range);
    CPPUNIT_ASSERT_EQUAL(0.1, crange14.at(0));
    CPPUNIT_ASSERT_EQUAL(0.7, crange14.at(1));
    CPPUNIT_ASSERT_EQUAL(9.8, crange14.at(2));
    CPPUNIT_ASSERT_THROW_MESSAGE(std::string("out of range: 4 >= 3"), crange14.at(4), std::out_of_range);

    CPPUNIT_ASSERT_EQUAL(0.1, range14[0]);
    CPPUNIT_ASSERT_EQUAL(0.7, range14[1]);
    CPPUNIT_ASSERT_EQUAL(9.8, range14[2]);
    CPPUNIT_ASSERT_EQUAL(0.1, crange14[0]);
    CPPUNIT_ASSERT_EQUAL(0.7, crange14[1]);
    CPPUNIT_ASSERT_EQUAL(9.8, crange14[2]);

    CPPUNIT_ASSERT_EQUAL(0.1, range14.front());
    CPPUNIT_ASSERT_EQUAL(0.1, crange14.front());

    CPPUNIT_ASSERT_EQUAL(9.8, range14.back());
    CPPUNIT_ASSERT_EQUAL(9.8, crange14.back());
}

<<<<<<< HEAD
void CVectorRangeTest::testIterators(void) {
=======
void CVectorRangeTest::testIterators()
{
>>>>>>> d4e4cca7
    LOG_DEBUG("*** CVectorRangeTest::testIterators ***");

    TDoubleVec values{1.0, 0.1, 0.7, 9.8, 8.0};

    TDoubleRng range14{values, 1, 4};
    const TDoubleRng crange14{values, 1, 4};

    for (auto i = range14.begin(), j = values.begin() + 1; i != range14.end(); ++i, ++j) {
        CPPUNIT_ASSERT_EQUAL(*j, *i);
    }
    CPPUNIT_ASSERT_EQUAL(std::ptrdiff_t(3), range14.end() - range14.begin());

    for (auto i = range14.cbegin(), j = values.cbegin() + 1; i != range14.cend(); ++i, ++j) {
        CPPUNIT_ASSERT_EQUAL(*j, *i);
    }
    CPPUNIT_ASSERT_EQUAL(std::ptrdiff_t(3), range14.end() - range14.begin());

    for (auto i = crange14.begin(), j = values.cbegin() + 1; i != crange14.end(); ++i, ++j) {
        CPPUNIT_ASSERT_EQUAL(*j, *i);
    }
    CPPUNIT_ASSERT_EQUAL(std::ptrdiff_t(3), crange14.end() - crange14.begin());
}

<<<<<<< HEAD
void CVectorRangeTest::testSizing(void) {
=======
void CVectorRangeTest::testSizing()
{
>>>>>>> d4e4cca7
    LOG_DEBUG("*** CVectorRangeTest::testSizing ***");

    TDoubleVec values{1.0, 0.1, 0.7, 9.8, 8.0};

    TDoubleRng range11{values, 1, 1};
    CPPUNIT_ASSERT(range11.empty());
    CPPUNIT_ASSERT_EQUAL(std::size_t(0), range11.size());

    const TDoubleRng crange23{values, 1, 2};
    CPPUNIT_ASSERT(!crange23.empty());
    CPPUNIT_ASSERT_EQUAL(std::size_t(1), crange23.size());

    CPPUNIT_ASSERT_EQUAL(values.max_size(), range11.max_size());

    LOG_DEBUG("range capacity = " << range11.capacity());
    CPPUNIT_ASSERT_EQUAL(values.capacity() - values.size(), range11.capacity());

    range11.reserve(10);
    LOG_DEBUG("new range capacity = " << range11.capacity());
    CPPUNIT_ASSERT(range11.capacity() >= 10);
    LOG_DEBUG("new values capacity = " << values.capacity());
    CPPUNIT_ASSERT(values.capacity() >= 15);
}

<<<<<<< HEAD
void CVectorRangeTest::testModifiers(void) {
=======
void CVectorRangeTest::testModifiers()
{
>>>>>>> d4e4cca7
    LOG_DEBUG("*** CVectorRangeTest::testModifiers ***");

    TDoubleVec values1{1.0, 0.1, 0.7, 9.8, 8.0};
    TDoubleVec values2{2.0, 3.5, 8.1, 1.8};

    TDoubleRng range111{values1, 1, 1};
    range111.clear();
    CPPUNIT_ASSERT(range111.empty());
    range111.push_back(1.2);
    range111.push_back(2.2);
    CPPUNIT_ASSERT_EQUAL(std::size_t(2), range111.size());
    range111.clear();
    CPPUNIT_ASSERT(range111.empty());
    CPPUNIT_ASSERT_EQUAL(std::string("[1, 0.1, 0.7, 9.8, 8]"), core::CContainerPrinter::print(values1));

    TDoubleRng range125{values1, 2, 5};
    range125.insert(range125.begin(), values2.begin(), values2.end());
    CPPUNIT_ASSERT_EQUAL(std::string("[1, 0.1, 2, 3.5, 8.1, 1.8, 0.7, 9.8, 8]"), core::CContainerPrinter::print(values1));
    CPPUNIT_ASSERT_EQUAL(std::string("[2, 3.5, 8.1, 1.8, 0.7, 9.8, 8]"), core::CContainerPrinter::print(range125));
    CPPUNIT_ASSERT_EQUAL(std::size_t(7), range125.size());
    range125.erase(range125.begin(), range125.begin() + 4);
    CPPUNIT_ASSERT_EQUAL(std::string("[1, 0.1, 0.7, 9.8, 8]"), core::CContainerPrinter::print(values1));
    CPPUNIT_ASSERT_EQUAL(std::string("[0.7, 9.8, 8]"), core::CContainerPrinter::print(range125));

    TDoubleRng range203{values2, 0, 3};
    range203.push_back(5.0);
    CPPUNIT_ASSERT_EQUAL(std::string("[2, 3.5, 8.1, 5, 1.8]"), core::CContainerPrinter::print(values2));
    CPPUNIT_ASSERT_EQUAL(std::string("[2, 3.5, 8.1, 5]"), core::CContainerPrinter::print(range203));
    CPPUNIT_ASSERT_EQUAL(std::size_t(4), range203.size());
    range203.push_back(3.2);
    CPPUNIT_ASSERT_EQUAL(std::string("[2, 3.5, 8.1, 5, 3.2, 1.8]"), core::CContainerPrinter::print(values2));
    CPPUNIT_ASSERT_EQUAL(std::string("[2, 3.5, 8.1, 5, 3.2]"), core::CContainerPrinter::print(range203));
    CPPUNIT_ASSERT_EQUAL(std::size_t(5), range203.size());
    range203.pop_back();
    CPPUNIT_ASSERT_EQUAL(std::string("[2, 3.5, 8.1, 5, 1.8]"), core::CContainerPrinter::print(values2));
    CPPUNIT_ASSERT_EQUAL(std::string("[2, 3.5, 8.1, 5]"), core::CContainerPrinter::print(range203));
    CPPUNIT_ASSERT_EQUAL(std::size_t(4), range203.size());
    range203.pop_back();
    CPPUNIT_ASSERT_EQUAL(std::string("[2, 3.5, 8.1, 1.8]"), core::CContainerPrinter::print(values2));
    CPPUNIT_ASSERT_EQUAL(std::string("[2, 3.5, 8.1]"), core::CContainerPrinter::print(range203));
    CPPUNIT_ASSERT_EQUAL(std::size_t(3), range203.size());

    TDoubleRng range102{values1, 0, 2};
    range102.resize(3, 5.0);
    CPPUNIT_ASSERT_EQUAL(std::string("[1, 0.1, 5, 0.7, 9.8, 8]"), core::CContainerPrinter::print(values1));
    CPPUNIT_ASSERT_EQUAL(std::string("[1, 0.1, 5]"), core::CContainerPrinter::print(range102));
    range102.resize(1);
    CPPUNIT_ASSERT_EQUAL(std::string("[1, 0.7, 9.8, 8]"), core::CContainerPrinter::print(values1));
    CPPUNIT_ASSERT_EQUAL(std::string("[1]"), core::CContainerPrinter::print(range102));

    TDoubleRng range113{values1, 1, 3};
    TDoubleRng range223{values2, 2, 3};
    std::string s1 = core::CContainerPrinter::print(values1);
    std::string s2 = core::CContainerPrinter::print(values2);
    std::string s113 = core::CContainerPrinter::print(range113);
    std::string s223 = core::CContainerPrinter::print(range223);

    range113.swap(range223);

    CPPUNIT_ASSERT_EQUAL(s1, core::CContainerPrinter::print(values1));
    CPPUNIT_ASSERT_EQUAL(s2, core::CContainerPrinter::print(values2));
    CPPUNIT_ASSERT_EQUAL(s113, core::CContainerPrinter::print(range223));
    CPPUNIT_ASSERT_EQUAL(s223, core::CContainerPrinter::print(range113));
}

<<<<<<< HEAD
void CVectorRangeTest::testComparisons(void) {
=======
void CVectorRangeTest::testComparisons()
{
>>>>>>> d4e4cca7
    LOG_DEBUG("*** CVectorRangeTest::testComparisons ***");

    TDoubleVec values1{1.0, 0.1, 0.7, 9.8, 8.0};
    TDoubleVec values2{1.2, 0.1, 0.7, 9.8, 18.0};

    TDoubleRng range103{values1, 0, 3};
    TDoubleRng range202{values2, 0, 2};
    LOG_DEBUG("range103 = " << core::CContainerPrinter::print(range103));
    LOG_DEBUG("range202 = " << core::CContainerPrinter::print(range202));

    CPPUNIT_ASSERT(range103 != range202);
    CPPUNIT_ASSERT(!(range103 == range202));

    TDoubleRng range114{values1, 1, 4};
    TDoubleRng range214{values2, 1, 4};
    LOG_DEBUG("range114 = " << core::CContainerPrinter::print(range114));
    LOG_DEBUG("range214 = " << core::CContainerPrinter::print(range214));

    CPPUNIT_ASSERT(range114 == range214);
    CPPUNIT_ASSERT(!(range114 < range214));
    CPPUNIT_ASSERT(!(range214 < range114));
    CPPUNIT_ASSERT(range114 <= range214);
    CPPUNIT_ASSERT(range114 >= range214);
    CPPUNIT_ASSERT(!(range114 != range214));

    CPPUNIT_ASSERT(range103 < range202);
    CPPUNIT_ASSERT(range202 > range103);
    CPPUNIT_ASSERT(range202 >= range103);
    CPPUNIT_ASSERT(range103 <= range202);
    CPPUNIT_ASSERT(!(range202 < range103));
    CPPUNIT_ASSERT(!(range103 >= range202));
}

<<<<<<< HEAD
CppUnit::Test* CVectorRangeTest::suite(void) {
    CppUnit::TestSuite* suiteOfTests = new CppUnit::TestSuite("CVectorRangeTest");

    suiteOfTests->addTest(new CppUnit::TestCaller<CVectorRangeTest>("CVectorRangeTest::testCreation", &CVectorRangeTest::testCreation));
    suiteOfTests->addTest(new CppUnit::TestCaller<CVectorRangeTest>("CVectorRangeTest::testAccessors", &CVectorRangeTest::testAccessors));
    suiteOfTests->addTest(new CppUnit::TestCaller<CVectorRangeTest>("CVectorRangeTest::testIterators", &CVectorRangeTest::testIterators));
    suiteOfTests->addTest(new CppUnit::TestCaller<CVectorRangeTest>("CVectorRangeTest::testSizing", &CVectorRangeTest::testSizing));
    suiteOfTests->addTest(new CppUnit::TestCaller<CVectorRangeTest>("CVectorRangeTest::testModifiers", &CVectorRangeTest::testModifiers));
    suiteOfTests->addTest(
        new CppUnit::TestCaller<CVectorRangeTest>("CVectorRangeTest::testComparisons", &CVectorRangeTest::testComparisons));
=======
CppUnit::Test *CVectorRangeTest::suite()
{
    CppUnit::TestSuite *suiteOfTests = new CppUnit::TestSuite("CVectorRangeTest");

    suiteOfTests->addTest( new CppUnit::TestCaller<CVectorRangeTest>(
                                   "CVectorRangeTest::testCreation",
                                   &CVectorRangeTest::testCreation) );
    suiteOfTests->addTest( new CppUnit::TestCaller<CVectorRangeTest>(
                                   "CVectorRangeTest::testAccessors",
                                   &CVectorRangeTest::testAccessors) );
    suiteOfTests->addTest( new CppUnit::TestCaller<CVectorRangeTest>(
                                   "CVectorRangeTest::testIterators",
                                   &CVectorRangeTest::testIterators) );
    suiteOfTests->addTest( new CppUnit::TestCaller<CVectorRangeTest>(
                                   "CVectorRangeTest::testSizing",
                                   &CVectorRangeTest::testSizing) );
    suiteOfTests->addTest( new CppUnit::TestCaller<CVectorRangeTest>(
                                   "CVectorRangeTest::testModifiers",
                                   &CVectorRangeTest::testModifiers) );
    suiteOfTests->addTest( new CppUnit::TestCaller<CVectorRangeTest>(
                                   "CVectorRangeTest::testComparisons",
                                   &CVectorRangeTest::testComparisons) );
>>>>>>> d4e4cca7

    return suiteOfTests;
}<|MERGE_RESOLUTION|>--- conflicted
+++ resolved
@@ -27,12 +27,7 @@
 using TDoubleRng = core::CVectorRange<TDoubleVec>;
 using TDoubleCRng = core::CVectorRange<const TDoubleVec>;
 
-<<<<<<< HEAD
-void CVectorRangeTest::testCreation(void) {
-=======
-void CVectorRangeTest::testCreation()
-{
->>>>>>> d4e4cca7
+void CVectorRangeTest::testCreation() {
     LOG_DEBUG("*** CVectorRangeTest::testCreation ***");
 
     {
@@ -63,12 +58,7 @@
     }
 }
 
-<<<<<<< HEAD
-void CVectorRangeTest::testAccessors(void) {
-=======
-void CVectorRangeTest::testAccessors()
-{
->>>>>>> d4e4cca7
+void CVectorRangeTest::testAccessors() {
     LOG_DEBUG("*** CVectorRangeTest::testAccessors ***");
 
     TDoubleVec values{1.0, 0.1, 0.7, 9.8, 8.0};
@@ -99,12 +89,7 @@
     CPPUNIT_ASSERT_EQUAL(9.8, crange14.back());
 }
 
-<<<<<<< HEAD
-void CVectorRangeTest::testIterators(void) {
-=======
-void CVectorRangeTest::testIterators()
-{
->>>>>>> d4e4cca7
+void CVectorRangeTest::testIterators() {
     LOG_DEBUG("*** CVectorRangeTest::testIterators ***");
 
     TDoubleVec values{1.0, 0.1, 0.7, 9.8, 8.0};
@@ -128,12 +113,7 @@
     CPPUNIT_ASSERT_EQUAL(std::ptrdiff_t(3), crange14.end() - crange14.begin());
 }
 
-<<<<<<< HEAD
-void CVectorRangeTest::testSizing(void) {
-=======
-void CVectorRangeTest::testSizing()
-{
->>>>>>> d4e4cca7
+void CVectorRangeTest::testSizing() {
     LOG_DEBUG("*** CVectorRangeTest::testSizing ***");
 
     TDoubleVec values{1.0, 0.1, 0.7, 9.8, 8.0};
@@ -158,12 +138,7 @@
     CPPUNIT_ASSERT(values.capacity() >= 15);
 }
 
-<<<<<<< HEAD
-void CVectorRangeTest::testModifiers(void) {
-=======
-void CVectorRangeTest::testModifiers()
-{
->>>>>>> d4e4cca7
+void CVectorRangeTest::testModifiers() {
     LOG_DEBUG("*** CVectorRangeTest::testModifiers ***");
 
     TDoubleVec values1{1.0, 0.1, 0.7, 9.8, 8.0};
@@ -229,12 +204,7 @@
     CPPUNIT_ASSERT_EQUAL(s223, core::CContainerPrinter::print(range113));
 }
 
-<<<<<<< HEAD
-void CVectorRangeTest::testComparisons(void) {
-=======
-void CVectorRangeTest::testComparisons()
-{
->>>>>>> d4e4cca7
+void CVectorRangeTest::testComparisons() {
     LOG_DEBUG("*** CVectorRangeTest::testComparisons ***");
 
     TDoubleVec values1{1.0, 0.1, 0.7, 9.8, 8.0};
@@ -268,8 +238,7 @@
     CPPUNIT_ASSERT(!(range103 >= range202));
 }
 
-<<<<<<< HEAD
-CppUnit::Test* CVectorRangeTest::suite(void) {
+CppUnit::Test* CVectorRangeTest::suite() {
     CppUnit::TestSuite* suiteOfTests = new CppUnit::TestSuite("CVectorRangeTest");
 
     suiteOfTests->addTest(new CppUnit::TestCaller<CVectorRangeTest>("CVectorRangeTest::testCreation", &CVectorRangeTest::testCreation));
@@ -279,30 +248,6 @@
     suiteOfTests->addTest(new CppUnit::TestCaller<CVectorRangeTest>("CVectorRangeTest::testModifiers", &CVectorRangeTest::testModifiers));
     suiteOfTests->addTest(
         new CppUnit::TestCaller<CVectorRangeTest>("CVectorRangeTest::testComparisons", &CVectorRangeTest::testComparisons));
-=======
-CppUnit::Test *CVectorRangeTest::suite()
-{
-    CppUnit::TestSuite *suiteOfTests = new CppUnit::TestSuite("CVectorRangeTest");
-
-    suiteOfTests->addTest( new CppUnit::TestCaller<CVectorRangeTest>(
-                                   "CVectorRangeTest::testCreation",
-                                   &CVectorRangeTest::testCreation) );
-    suiteOfTests->addTest( new CppUnit::TestCaller<CVectorRangeTest>(
-                                   "CVectorRangeTest::testAccessors",
-                                   &CVectorRangeTest::testAccessors) );
-    suiteOfTests->addTest( new CppUnit::TestCaller<CVectorRangeTest>(
-                                   "CVectorRangeTest::testIterators",
-                                   &CVectorRangeTest::testIterators) );
-    suiteOfTests->addTest( new CppUnit::TestCaller<CVectorRangeTest>(
-                                   "CVectorRangeTest::testSizing",
-                                   &CVectorRangeTest::testSizing) );
-    suiteOfTests->addTest( new CppUnit::TestCaller<CVectorRangeTest>(
-                                   "CVectorRangeTest::testModifiers",
-                                   &CVectorRangeTest::testModifiers) );
-    suiteOfTests->addTest( new CppUnit::TestCaller<CVectorRangeTest>(
-                                   "CVectorRangeTest::testComparisons",
-                                   &CVectorRangeTest::testComparisons) );
->>>>>>> d4e4cca7
 
     return suiteOfTests;
 }