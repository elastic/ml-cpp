--- conflicted
+++ resolved
@@ -58,12 +58,7 @@
     return suiteOfTests;
 }
 
-<<<<<<< HEAD
-void CXmlParserTest::testParse1File(void) {
-=======
-void CXmlParserTest::testParse1File()
-{
->>>>>>> d4e4cca7
+void CXmlParserTest::testParse1File() {
     std::string badFileName = "./testfiles/CXmlParser_bad.xml";
     std::string goodFileName = "./testfiles/CXmlParser1.xml";
 
@@ -75,12 +70,7 @@
     this->testParse1(parser);
 }
 
-<<<<<<< HEAD
-void CXmlParserTest::testParse1String(void) {
-=======
-void CXmlParserTest::testParse1String()
-{
->>>>>>> d4e4cca7
+void CXmlParserTest::testParse1String() {
     std::string goodString = CXmlParserTest::fileToString("./testfiles/CXmlParser1.xml");
 
     ml::core::CXmlParser parser;
@@ -90,12 +80,7 @@
     this->testParse1(parser);
 }
 
-<<<<<<< HEAD
-void CXmlParserTest::testParse2(void) {
-=======
-void CXmlParserTest::testParse2()
-{
->>>>>>> d4e4cca7
+void CXmlParserTest::testParse2() {
     std::string goodFileName = "./testfiles/CXmlParser2.xml";
 
     ml::core::CXmlParser parser;
@@ -143,12 +128,7 @@
     CPPUNIT_ASSERT(nodes[1].attributes().empty());
 }
 
-<<<<<<< HEAD
-void CXmlParserTest::testNavigate(void) {
-=======
-void CXmlParserTest::testNavigate()
-{
->>>>>>> d4e4cca7
+void CXmlParserTest::testNavigate() {
     std::string goodFileName = "./testfiles/CXmlParser2.xml";
 
     ml::core::CXmlParser parser;
@@ -182,12 +162,7 @@
     CPPUNIT_ASSERT(!parser.navigateNext());
 }
 
-<<<<<<< HEAD
-void CXmlParserTest::testParseXInclude(void) {
-=======
-void CXmlParserTest::testParseXInclude()
-{
->>>>>>> d4e4cca7
+void CXmlParserTest::testParseXInclude() {
     std::string goodFileName = "./testfiles/CXmlParser3.xml";
     std::string badFileName = "./testfiles/CXmlParser4.xml";
 
@@ -237,12 +212,7 @@
     CPPUNIT_ASSERT(nodes[1].attributes().empty());
 }
 
-<<<<<<< HEAD
-void CXmlParserTest::testParse3(void) {
-=======
-void CXmlParserTest::testParse3()
-{
->>>>>>> d4e4cca7
+void CXmlParserTest::testParse3() {
     std::string fileName = "./testfiles/CXmlParser5.xml";
 
     ml::core::CXmlParser parser;
@@ -275,12 +245,7 @@
     }
 }
 
-<<<<<<< HEAD
-void CXmlParserTest::testParse4(void) {
-=======
-void CXmlParserTest::testParse4()
-{
->>>>>>> d4e4cca7
+void CXmlParserTest::testParse4() {
     std::string fileName = "./testfiles/CXmlParser1.xml";
 
     ml::core::CXmlParser parser;
@@ -310,12 +275,7 @@
     CPPUNIT_ASSERT(!parser.evalXPathExpression("/ItemSearchResponse/Items/Request/ItemSearchRequest/Author", i));
 }
 
-<<<<<<< HEAD
-void CXmlParserTest::testParse5(void) {
-=======
-void CXmlParserTest::testParse5()
-{
->>>>>>> d4e4cca7
+void CXmlParserTest::testParse5() {
     ml::core::CXmlParser parser;
 
     std::string xml = "\
@@ -344,12 +304,7 @@
     CPPUNIT_ASSERT_EQUAL(itr->second, std::string("value3"));
 }
 
-<<<<<<< HEAD
-void CXmlParserTest::testParse6(void) {
-=======
-void CXmlParserTest::testParse6()
-{
->>>>>>> d4e4cca7
+void CXmlParserTest::testParse6() {
 
     {
         ml::core::CXmlParser parser;
@@ -426,12 +381,7 @@
     }
 }
 
-<<<<<<< HEAD
-void CXmlParserTest::testConvert1(void) {
-=======
-void CXmlParserTest::testConvert1()
-{
->>>>>>> d4e4cca7
+void CXmlParserTest::testConvert1() {
     ml::core::CXmlParser::TStrStrMap values;
 
     values.insert(ml::core::CXmlParser::TStrStrMap::value_type("key", "<&sdacasdc"));
@@ -457,12 +407,7 @@
     CPPUNIT_ASSERT_EQUAL(std::string("sdac asdc asdc\nadsc\nasdc\n"), node.value());
 }
 
-<<<<<<< HEAD
-void CXmlParserTest::testConvert2(void) {
-=======
-void CXmlParserTest::testConvert2()
-{
->>>>>>> d4e4cca7
+void CXmlParserTest::testConvert2() {
     ml::core::CXmlParser::TStrStrMap values;
 
     values.insert(ml::core::CXmlParser::TStrStrMap::value_type("key", "<&sdacasdc"));
@@ -483,12 +428,7 @@
     CPPUNIT_ASSERT_EQUAL(std::string("sdac asdc asdc\nadsc\nasdc\n"), node.value());
 }
 
-<<<<<<< HEAD
-void CXmlParserTest::testConvert3(void) {
-=======
-void CXmlParserTest::testConvert3()
-{
->>>>>>> d4e4cca7
+void CXmlParserTest::testConvert3() {
     ml::core::CXmlParser::TStrStrMap values;
 
     values.insert(ml::core::CXmlParser::TStrStrMap::value_type("key", "<&sdacasdc"));
@@ -520,12 +460,7 @@
     CPPUNIT_ASSERT_EQUAL(std::string("1"), node.value());
 }
 
-<<<<<<< HEAD
-void CXmlParserTest::testConvert4(void) {
-=======
-void CXmlParserTest::testConvert4()
-{
->>>>>>> d4e4cca7
+void CXmlParserTest::testConvert4() {
     // Use a standard node hierarchy to allow for comparison with the
     // standards-compliant XML parser
     ml::core::CXmlNodeWithChildren::TXmlNodeWithChildrenP root(CRapidXmlParserTest::makeTestNodeHierarchy());
@@ -557,12 +492,7 @@
     CPPUNIT_ASSERT(converted.find("</dual>") != std::string::npos);
 }
 
-<<<<<<< HEAD
-void CXmlParserTest::testAddNewChildNode(void) {
-=======
-void CXmlParserTest::testAddNewChildNode()
-{
->>>>>>> d4e4cca7
+void CXmlParserTest::testAddNewChildNode() {
     ml::core::CXmlParser parser;
 
     std::string xml = "\
@@ -589,12 +519,7 @@
     CPPUNIT_ASSERT_EQUAL(std::string("value4"), value);
 }
 
-<<<<<<< HEAD
-void CXmlParserTest::testSetRootNode(void) {
-=======
-void CXmlParserTest::testSetRootNode()
-{
->>>>>>> d4e4cca7
+void CXmlParserTest::testSetRootNode() {
 
     {
         ml::core::CXmlParser parser;
@@ -623,12 +548,7 @@
     }
 }
 
-<<<<<<< HEAD
-void CXmlParserTest::testDump(void) {
-=======
-void CXmlParserTest::testDump()
-{
->>>>>>> d4e4cca7
+void CXmlParserTest::testDump() {
     std::string fileName = "./testfiles/CXmlParser1.xml";
 
     ml::core::CXmlParser parser1;
@@ -665,8 +585,8 @@
 
     CPPUNIT_ASSERT(parser.evalXPathExpression("/ItemSearchResponse/OperationRequest/HTTPHeaders/Header/@Value", node));
     CPPUNIT_ASSERT_EQUAL(std::string("Value"), node.name());
-    CPPUNIT_ASSERT_EQUAL(std::string("Mozilla/4.0 (compatible; MSIE 7.0; Windows NT 5.1; Avant Browser; Avant Browser; .NET CLR "
-                                     "1.0.3705; .NET CLR 2.0.50727; .NET CLR 1.1.4322; Media Center PC 4.0; InfoPath.2)"),
+    CPPUNIT_ASSERT_EQUAL(std::string("Mozilla/4.0 (compatible; MSIE 7.0; Windows NT 5.1; Avant Browser; Avant Browser; .NET CLR 1.0.3705; "
+                                     ".NET CLR 2.0.50727; .NET CLR 1.1.4322; Media Center PC 4.0; InfoPath.2)"),
                          node.value());
     CPPUNIT_ASSERT(node.attributes().empty());
 
@@ -707,12 +627,7 @@
     return true;
 }
 
-<<<<<<< HEAD
-void CXmlParserTest::testMakeValidName(void) {
-=======
-void CXmlParserTest::testMakeValidName()
-{
->>>>>>> d4e4cca7
+void CXmlParserTest::testMakeValidName() {
     CPPUNIT_ASSERT_EQUAL(std::string("name"), ml::core::CXmlParser::makeValidName("name"));
     CPPUNIT_ASSERT_EQUAL(std::string("name1"), ml::core::CXmlParser::makeValidName("name1"));
     CPPUNIT_ASSERT_EQUAL(std::string("_name"), ml::core::CXmlParser::makeValidName("1name"));
@@ -722,12 +637,7 @@
                          ml::core::CXmlParser::makeValidName("\\\\cencl01b\\System\\System Calls/sec"));
 }
 
-<<<<<<< HEAD
-void CXmlParserTest::testChangeChild(void) {
-=======
-void CXmlParserTest::testChangeChild()
-{
->>>>>>> d4e4cca7
+void CXmlParserTest::testChangeChild() {
     ml::core::CXmlParser parser;
 
     CPPUNIT_ASSERT(parser.setRootNode("root"));
@@ -781,12 +691,7 @@
     CPPUNIT_ASSERT_EQUAL(std::string("changed3"), value);
 }
 
-<<<<<<< HEAD
-void CXmlParserTest::testHugeDoc(void) {
-=======
-void CXmlParserTest::testHugeDoc()
-{
->>>>>>> d4e4cca7
+void CXmlParserTest::testHugeDoc() {
     // libxml2 can exhibit O(n^2.42) behaviour if the xmlXPathOrderDocElems()
     // function hasn't been called on the document.  Obviously this only shows
     // up as a problem in huge XML documents.
@@ -827,12 +732,7 @@
     ::remove(fileName.c_str());
 }
 
-<<<<<<< HEAD
-void CXmlParserTest::testParseSpeed(void) {
-=======
-void CXmlParserTest::testParseSpeed()
-{
->>>>>>> d4e4cca7
+void CXmlParserTest::testParseSpeed() {
     static const size_t TEST_SIZE(25000);
 
     std::string testString(CXmlParserTest::fileToString("./testfiles/CXmlParser2.xml"));
@@ -860,12 +760,7 @@
     LOG_INFO("Parsing " << TEST_SIZE << " documents took " << (end - start) << " seconds");
 }
 
-<<<<<<< HEAD
-void CXmlParserTest::testConvertSpeed(void) {
-=======
-void CXmlParserTest::testConvertSpeed()
-{
->>>>>>> d4e4cca7
+void CXmlParserTest::testConvertSpeed() {
     static const size_t TEST_SIZE(100000);
 
     // Use a standard node hierarchy to allow for comparison with the
@@ -886,12 +781,7 @@
     LOG_INFO("Converting " << TEST_SIZE << " documents took " << (end - start) << " seconds");
 }
 
-<<<<<<< HEAD
-void CXmlParserTest::testComplexXPath(void) {
-=======
-void CXmlParserTest::testComplexXPath()
-{
->>>>>>> d4e4cca7
+void CXmlParserTest::testComplexXPath() {
     ml::core::CXmlParser parser;
     CPPUNIT_ASSERT(parser.parseFile("testfiles/withNs.xml"));
 
