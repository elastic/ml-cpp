/*
 * ELASTICSEARCH CONFIDENTIAL
 *
 * Copyright (c) 2016 Elasticsearch BV. All Rights Reserved.
 *
 * Notice: this software, and all information contained
 * therein, is the exclusive property of Elasticsearch BV
 * and its licensors, if any, and is protected under applicable
 * domestic and foreign law, and international treaties.
 *
 * Reproduction, republication or distribution without the
 * express written consent of Elasticsearch BV is
 * strictly prohibited.
 */
#include "CContainerThroughputTest.h"

#include <core/BoostMultiIndex.h>
#include <core/CLogger.h>
#include <core/CTimeUtils.h>

#include <boost/circular_buffer.hpp>

#include <deque>
#include <list>
#include <map>
#include <vector>

const size_t CContainerThroughputTest::FILL_SIZE(2);
const size_t CContainerThroughputTest::TEST_SIZE(10000000);

CppUnit::Test* CContainerThroughputTest::suite() {
    CppUnit::TestSuite* suiteOfTests = new CppUnit::TestSuite("CContainerThroughputTest");

    suiteOfTests->addTest(
        new CppUnit::TestCaller<CContainerThroughputTest>("CContainerThroughputTest::testVector", &CContainerThroughputTest::testVector));
    suiteOfTests->addTest(
        new CppUnit::TestCaller<CContainerThroughputTest>("CContainerThroughputTest::testList", &CContainerThroughputTest::testList));
    suiteOfTests->addTest(
        new CppUnit::TestCaller<CContainerThroughputTest>("CContainerThroughputTest::testDeque", &CContainerThroughputTest::testDeque));
    suiteOfTests->addTest(
        new CppUnit::TestCaller<CContainerThroughputTest>("CContainerThroughputTest::testMap", &CContainerThroughputTest::testMap));
    suiteOfTests->addTest(
        new CppUnit::TestCaller<CContainerThroughputTest>("CContainerThroughputTest::testCircBuf", &CContainerThroughputTest::testCircBuf));
    suiteOfTests->addTest(new CppUnit::TestCaller<CContainerThroughputTest>("CContainerThroughputTest::testMultiIndex",
                                                                            &CContainerThroughputTest::testMultiIndex));

    return suiteOfTests;
}

<<<<<<< HEAD
void CContainerThroughputTest::setUp(void) {
=======
void CContainerThroughputTest::setUp()
{
>>>>>>> d4e4cca7
    CPPUNIT_ASSERT(FILL_SIZE > 0);
    CPPUNIT_ASSERT(TEST_SIZE > FILL_SIZE);
}

<<<<<<< HEAD
void CContainerThroughputTest::testVector(void) {
    typedef std::vector<SContent> TContentVec;
=======
void CContainerThroughputTest::testVector()
{
    using TContentVec = std::vector<SContent>;
>>>>>>> d4e4cca7
    TContentVec testVec;
    testVec.reserve(FILL_SIZE);

    ml::core_t::TTime start(ml::core::CTimeUtils::now());
    LOG_INFO("Starting vector throughput test at " << ml::core::CTimeUtils::toTimeString(start));

    size_t count(0);
    while (count < FILL_SIZE) {
        ++count;
        testVec.push_back(SContent(count));
    }

    while (count < TEST_SIZE) {
        testVec.erase(testVec.begin());
        ++count;
        testVec.push_back(SContent(count));
    }

    ml::core_t::TTime end(ml::core::CTimeUtils::now());
    LOG_INFO("Finished vector throughput test at " << ml::core::CTimeUtils::toTimeString(end));

    CPPUNIT_ASSERT_EQUAL(FILL_SIZE, testVec.size());

    LOG_INFO("Vector throughput test with fill size " << FILL_SIZE << " and test size " << TEST_SIZE << " took " << (end - start)
                                                      << " seconds");
}

<<<<<<< HEAD
void CContainerThroughputTest::testList(void) {
    typedef std::list<SContent> TContentList;
=======
void CContainerThroughputTest::testList()
{
    using TContentList = std::list<SContent>;
>>>>>>> d4e4cca7
    TContentList testList;

    ml::core_t::TTime start(ml::core::CTimeUtils::now());
    LOG_INFO("Starting list throughput test at " << ml::core::CTimeUtils::toTimeString(start));

    size_t count(0);
    while (count < FILL_SIZE) {
        ++count;
        testList.push_back(SContent(count));
    }

    while (count < TEST_SIZE) {
        testList.pop_front();
        ++count;
        testList.push_back(SContent(count));
    }

    ml::core_t::TTime end(ml::core::CTimeUtils::now());
    LOG_INFO("Finished list throughput test at " << ml::core::CTimeUtils::toTimeString(end));

    CPPUNIT_ASSERT_EQUAL(FILL_SIZE, testList.size());

    LOG_INFO("List throughput test with fill size " << FILL_SIZE << " and test size " << TEST_SIZE << " took " << (end - start)
                                                    << " seconds");
}

<<<<<<< HEAD
void CContainerThroughputTest::testDeque(void) {
    typedef std::deque<SContent> TContentDeque;
=======
void CContainerThroughputTest::testDeque()
{
    using TContentDeque = std::deque<SContent>;
>>>>>>> d4e4cca7
    TContentDeque testDeque;

    ml::core_t::TTime start(ml::core::CTimeUtils::now());
    LOG_INFO("Starting deque throughput test at " << ml::core::CTimeUtils::toTimeString(start));

    size_t count(0);
    while (count < FILL_SIZE) {
        ++count;
        testDeque.push_back(SContent(count));
    }

    while (count < TEST_SIZE) {
        testDeque.pop_front();
        ++count;
        testDeque.push_back(SContent(count));
    }

    ml::core_t::TTime end(ml::core::CTimeUtils::now());
    LOG_INFO("Finished deque throughput test at " << ml::core::CTimeUtils::toTimeString(end));

    CPPUNIT_ASSERT_EQUAL(FILL_SIZE, testDeque.size());

    LOG_INFO("Deque throughput test with fill size " << FILL_SIZE << " and test size " << TEST_SIZE << " took " << (end - start)
                                                     << " seconds");
}

<<<<<<< HEAD
void CContainerThroughputTest::testMap(void) {
    typedef std::map<size_t, SContent> TSizeContentMap;
=======
void CContainerThroughputTest::testMap()
{
    using TSizeContentMap = std::map<size_t, SContent>;
>>>>>>> d4e4cca7
    TSizeContentMap testMap;

    ml::core_t::TTime start(ml::core::CTimeUtils::now());
    LOG_INFO("Starting map throughput test at " << ml::core::CTimeUtils::toTimeString(start));

    size_t count(0);
    while (count < FILL_SIZE) {
        ++count;
        testMap.insert(TSizeContentMap::value_type(count, SContent(count)));
    }

    while (count < TEST_SIZE) {
        testMap.erase(testMap.begin());
        ++count;
        testMap.insert(TSizeContentMap::value_type(count, SContent(count)));
    }

    ml::core_t::TTime end(ml::core::CTimeUtils::now());
    LOG_INFO("Finished map throughput test at " << ml::core::CTimeUtils::toTimeString(end));

    CPPUNIT_ASSERT_EQUAL(FILL_SIZE, testMap.size());

    LOG_INFO("Map throughput test with fill size " << FILL_SIZE << " and test size " << TEST_SIZE << " took " << (end - start)
                                                   << " seconds");
}

<<<<<<< HEAD
void CContainerThroughputTest::testCircBuf(void) {
    typedef boost::circular_buffer<SContent> TContentCircBuf;
=======
void CContainerThroughputTest::testCircBuf()
{
    using TContentCircBuf = boost::circular_buffer<SContent>;
>>>>>>> d4e4cca7
    TContentCircBuf testCircBuf(FILL_SIZE);

    ml::core_t::TTime start(ml::core::CTimeUtils::now());
    LOG_INFO("Starting circular buffer throughput test at " << ml::core::CTimeUtils::toTimeString(start));

    size_t count(0);
    while (count < FILL_SIZE) {
        ++count;
        testCircBuf.push_back(SContent(count));
    }

    while (count < TEST_SIZE) {
        testCircBuf.pop_front();
        ++count;
        testCircBuf.push_back(SContent(count));
    }

    ml::core_t::TTime end(ml::core::CTimeUtils::now());
    LOG_INFO("Finished circular buffer throughput test at " << ml::core::CTimeUtils::toTimeString(end));

    CPPUNIT_ASSERT_EQUAL(FILL_SIZE, testCircBuf.size());

    LOG_INFO("Circular buffer throughput test with fill size " << FILL_SIZE << " and test size " << TEST_SIZE << " took " << (end - start)
                                                               << " seconds");
}

<<<<<<< HEAD
void CContainerThroughputTest::testMultiIndex(void) {
    typedef boost::multi_index::multi_index_container<
        SContent,
        boost::multi_index::indexed_by<boost::multi_index::hashed_unique<BOOST_MULTI_INDEX_MEMBER(SContent, size_t, s_Size)>>>
        TContentMIndex;
=======
void CContainerThroughputTest::testMultiIndex()
{
    using TContentMIndex = boost::multi_index::multi_index_container<
        SContent,
        boost::multi_index::indexed_by<
            boost::multi_index::hashed_unique<
                BOOST_MULTI_INDEX_MEMBER(SContent, size_t, s_Size)
            >
        >
    >;
>>>>>>> d4e4cca7
    TContentMIndex testMultiIndex;

    ml::core_t::TTime start(ml::core::CTimeUtils::now());
    LOG_INFO("Starting multi-index throughput test at " << ml::core::CTimeUtils::toTimeString(start));

    size_t count(0);
    while (count < FILL_SIZE) {
        ++count;
        testMultiIndex.insert(SContent(count));
    }

    while (count < TEST_SIZE) {
        testMultiIndex.erase(testMultiIndex.begin());
        ++count;
        testMultiIndex.insert(SContent(count));
    }

    ml::core_t::TTime end(ml::core::CTimeUtils::now());
    LOG_INFO("Finished multi-index throughput test at " << ml::core::CTimeUtils::toTimeString(end));

    CPPUNIT_ASSERT_EQUAL(FILL_SIZE, testMultiIndex.size());

    LOG_INFO("Multi-index throughput test with fill size " << FILL_SIZE << " and test size " << TEST_SIZE << " took " << (end - start)
                                                           << " seconds");
}

CContainerThroughputTest::SContent::SContent(size_t count) : s_Size(count), s_Ptr(this), s_Double(double(count)) {
}<|MERGE_RESOLUTION|>--- conflicted
+++ resolved
@@ -47,24 +47,13 @@
     return suiteOfTests;
 }
 
-<<<<<<< HEAD
-void CContainerThroughputTest::setUp(void) {
-=======
-void CContainerThroughputTest::setUp()
-{
->>>>>>> d4e4cca7
+void CContainerThroughputTest::setUp() {
     CPPUNIT_ASSERT(FILL_SIZE > 0);
     CPPUNIT_ASSERT(TEST_SIZE > FILL_SIZE);
 }
 
-<<<<<<< HEAD
-void CContainerThroughputTest::testVector(void) {
-    typedef std::vector<SContent> TContentVec;
-=======
-void CContainerThroughputTest::testVector()
-{
+void CContainerThroughputTest::testVector() {
     using TContentVec = std::vector<SContent>;
->>>>>>> d4e4cca7
     TContentVec testVec;
     testVec.reserve(FILL_SIZE);
 
@@ -92,14 +81,8 @@
                                                       << " seconds");
 }
 
-<<<<<<< HEAD
-void CContainerThroughputTest::testList(void) {
-    typedef std::list<SContent> TContentList;
-=======
-void CContainerThroughputTest::testList()
-{
+void CContainerThroughputTest::testList() {
     using TContentList = std::list<SContent>;
->>>>>>> d4e4cca7
     TContentList testList;
 
     ml::core_t::TTime start(ml::core::CTimeUtils::now());
@@ -126,14 +109,8 @@
                                                     << " seconds");
 }
 
-<<<<<<< HEAD
-void CContainerThroughputTest::testDeque(void) {
-    typedef std::deque<SContent> TContentDeque;
-=======
-void CContainerThroughputTest::testDeque()
-{
+void CContainerThroughputTest::testDeque() {
     using TContentDeque = std::deque<SContent>;
->>>>>>> d4e4cca7
     TContentDeque testDeque;
 
     ml::core_t::TTime start(ml::core::CTimeUtils::now());
@@ -160,14 +137,8 @@
                                                      << " seconds");
 }
 
-<<<<<<< HEAD
-void CContainerThroughputTest::testMap(void) {
-    typedef std::map<size_t, SContent> TSizeContentMap;
-=======
-void CContainerThroughputTest::testMap()
-{
+void CContainerThroughputTest::testMap() {
     using TSizeContentMap = std::map<size_t, SContent>;
->>>>>>> d4e4cca7
     TSizeContentMap testMap;
 
     ml::core_t::TTime start(ml::core::CTimeUtils::now());
@@ -194,14 +165,8 @@
                                                    << " seconds");
 }
 
-<<<<<<< HEAD
-void CContainerThroughputTest::testCircBuf(void) {
-    typedef boost::circular_buffer<SContent> TContentCircBuf;
-=======
-void CContainerThroughputTest::testCircBuf()
-{
+void CContainerThroughputTest::testCircBuf() {
     using TContentCircBuf = boost::circular_buffer<SContent>;
->>>>>>> d4e4cca7
     TContentCircBuf testCircBuf(FILL_SIZE);
 
     ml::core_t::TTime start(ml::core::CTimeUtils::now());
@@ -228,24 +193,10 @@
                                                                << " seconds");
 }
 
-<<<<<<< HEAD
-void CContainerThroughputTest::testMultiIndex(void) {
-    typedef boost::multi_index::multi_index_container<
-        SContent,
-        boost::multi_index::indexed_by<boost::multi_index::hashed_unique<BOOST_MULTI_INDEX_MEMBER(SContent, size_t, s_Size)>>>
-        TContentMIndex;
-=======
-void CContainerThroughputTest::testMultiIndex()
-{
+void CContainerThroughputTest::testMultiIndex() {
     using TContentMIndex = boost::multi_index::multi_index_container<
         SContent,
-        boost::multi_index::indexed_by<
-            boost::multi_index::hashed_unique<
-                BOOST_MULTI_INDEX_MEMBER(SContent, size_t, s_Size)
-            >
-        >
-    >;
->>>>>>> d4e4cca7
+        boost::multi_index::indexed_by<boost::multi_index::hashed_unique<BOOST_MULTI_INDEX_MEMBER(SContent, size_t, s_Size)>>>;
     TContentMIndex testMultiIndex;
 
     ml::core_t::TTime start(ml::core::CTimeUtils::now());
