--- conflicted
+++ resolved
@@ -29,12 +29,7 @@
     return suiteOfTests;
 }
 
-<<<<<<< HEAD
-void CTripleTest::testOperators(void) {
-=======
-void CTripleTest::testOperators()
-{
->>>>>>> d4e4cca7
+void CTripleTest::testOperators() {
     {
         // Assignment
         ml::core::CTriple<std::string, std::size_t, std::size_t> triple1("foo", 10, 8);
@@ -71,16 +66,9 @@
     }
 }
 
-<<<<<<< HEAD
-void CTripleTest::testBoostHashReady(void) {
-    typedef ml::core::CTriple<std::string, std::size_t, short> TStringSizeShortTriple;
-    typedef boost::unordered_map<TStringSizeShortTriple, std::size_t> TStringSizeShortTripleSizeMap;
-=======
-void CTripleTest::testBoostHashReady()
-{
+void CTripleTest::testBoostHashReady() {
     using TStringSizeShortTriple = ml::core::CTriple<std::string, std::size_t, short>;
     using TStringSizeShortTripleSizeMap = boost::unordered_map<TStringSizeShortTriple, std::size_t>;
->>>>>>> d4e4cca7
 
     TStringSizeShortTripleSizeMap map;
     map.emplace(ml::core::make_triple(std::string("foo"), std::size_t(10), short(3)), 1);
