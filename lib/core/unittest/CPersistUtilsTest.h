--- conflicted
+++ resolved
@@ -18,24 +18,13 @@
 
 #include <cppunit/extensions/HelperMacros.h>
 
-<<<<<<< HEAD
 class CPersistUtilsTest : public CppUnit::TestFixture {
 public:
-    void testPersistContainers(void);
-    void testPersistIterators(void);
-    void testAppend(void);
+    void testPersistContainers();
+    void testPersistIterators();
+    void testAppend();
 
-    static CppUnit::Test* suite(void);
-=======
-class CPersistUtilsTest : public CppUnit::TestFixture
-{
-    public:
-        void testPersistContainers();
-        void testPersistIterators();
-        void testAppend();
-
-        static CppUnit::Test *suite();
->>>>>>> d4e4cca7
+    static CppUnit::Test* suite();
 };
 
 #endif // INCLUDED_CPersistUtilsTest_h