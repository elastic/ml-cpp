/*
 * ELASTICSEARCH CONFIDENTIAL
 *
 * Copyright (c) 2016 Elasticsearch BV. All Rights Reserved.
 *
 * Notice: this software, and all information contained
 * therein, is the exclusive property of Elasticsearch BV
 * and its licensors, if any, and is protected under applicable
 * domestic and foreign law, and international treaties.
 *
 * Reproduction, republication or distribution without the
 * express written consent of Elasticsearch BV is
 * strictly prohibited.
 */
#include "CMutexTest.h"

#include <core/CMutex.h>

CppUnit::Test* CMutexTest::suite() {
    CppUnit::TestSuite* suiteOfTests = new CppUnit::TestSuite("CMutexTest");

    suiteOfTests->addTest(new CppUnit::TestCaller<CMutexTest>("CMutexTest::testRecursive", &CMutexTest::testRecursive));

    return suiteOfTests;
}

<<<<<<< HEAD
void CMutexTest::testRecursive(void) {
=======
void CMutexTest::testRecursive()
{
>>>>>>> d4e4cca7
    ml::core::CMutex mutex;

    mutex.lock();
    mutex.unlock();

    mutex.lock();
    mutex.lock();
    mutex.unlock();
    mutex.unlock();
}<|MERGE_RESOLUTION|>--- conflicted
+++ resolved
@@ -24,12 +24,7 @@
     return suiteOfTests;
 }
 
-<<<<<<< HEAD
-void CMutexTest::testRecursive(void) {
-=======
-void CMutexTest::testRecursive()
-{
->>>>>>> d4e4cca7
+void CMutexTest::testRecursive() {
     ml::core::CMutex mutex;
 
     mutex.lock();
