/*
 * ELASTICSEARCH CONFIDENTIAL
 *
 * Copyright (c) 2016 Elasticsearch BV. All Rights Reserved.
 *
 * Notice: this software, and all information contained
 * therein, is the exclusive property of Elasticsearch BV
 * and its licensors, if any, and is protected under applicable
 * domestic and foreign law, and international treaties.
 *
 * Reproduction, republication or distribution without the
 * express written consent of Elasticsearch BV is
 * strictly prohibited.
 */
#ifndef INCLUDED_CXmlParserTest_h
#define INCLUDED_CXmlParserTest_h

#include <cppunit/extensions/HelperMacros.h>

#include <string>

namespace ml {
namespace core {
class CXmlNode;
class CXmlParser;
}
}

<<<<<<< HEAD
class CXmlParserTest : public CppUnit::TestFixture {
public:
    void testParse1File(void);
    void testParse1String(void);
    void testParse2(void);
    void testNavigate(void);
    void testParseXInclude(void);
    void testParse3(void);
    void testParse4(void);
    void testParse5(void);
    void testParse6(void);
    void testConvert1(void);
    void testConvert2(void);
    void testConvert3(void);
    void testConvert4(void);
    void testAddNewChildNode(void);
    void testSetRootNode(void);
    void testDump(void);
    void testMakeValidName(void);
    void testChangeChild(void);
    void testHugeDoc(void);
    void testParseSpeed(void);
    void testConvertSpeed(void);
    void testComplexXPath(void);
=======
class CXmlParserTest : public CppUnit::TestFixture
{
    public:
        void testParse1File();
        void testParse1String();
        void testParse2();
        void testNavigate();
        void testParseXInclude();
        void testParse3();
        void testParse4();
        void testParse5();
        void testParse6();
        void testConvert1();
        void testConvert2();
        void testConvert3();
        void testConvert4();
        void testAddNewChildNode();
        void testSetRootNode();
        void testDump();
        void testMakeValidName();
        void testChangeChild();
        void testHugeDoc();
        void testParseSpeed();
        void testConvertSpeed();
        void testComplexXPath();
>>>>>>> d4e4cca7

    static CppUnit::Test* suite();

private:
    static void testParse1(const ml::core::CXmlParser& parser);

    static std::string fileToString(const std::string& fileName);

    static bool testAttribute(const ml::core::CXmlNode& node, const std::string& key, const std::string& expected);
};

#endif // INCLUDED_CXmlParserTest_h<|MERGE_RESOLUTION|>--- conflicted
+++ resolved
@@ -26,58 +26,30 @@
 }
 }
 
-<<<<<<< HEAD
 class CXmlParserTest : public CppUnit::TestFixture {
 public:
-    void testParse1File(void);
-    void testParse1String(void);
-    void testParse2(void);
-    void testNavigate(void);
-    void testParseXInclude(void);
-    void testParse3(void);
-    void testParse4(void);
-    void testParse5(void);
-    void testParse6(void);
-    void testConvert1(void);
-    void testConvert2(void);
-    void testConvert3(void);
-    void testConvert4(void);
-    void testAddNewChildNode(void);
-    void testSetRootNode(void);
-    void testDump(void);
-    void testMakeValidName(void);
-    void testChangeChild(void);
-    void testHugeDoc(void);
-    void testParseSpeed(void);
-    void testConvertSpeed(void);
-    void testComplexXPath(void);
-=======
-class CXmlParserTest : public CppUnit::TestFixture
-{
-    public:
-        void testParse1File();
-        void testParse1String();
-        void testParse2();
-        void testNavigate();
-        void testParseXInclude();
-        void testParse3();
-        void testParse4();
-        void testParse5();
-        void testParse6();
-        void testConvert1();
-        void testConvert2();
-        void testConvert3();
-        void testConvert4();
-        void testAddNewChildNode();
-        void testSetRootNode();
-        void testDump();
-        void testMakeValidName();
-        void testChangeChild();
-        void testHugeDoc();
-        void testParseSpeed();
-        void testConvertSpeed();
-        void testComplexXPath();
->>>>>>> d4e4cca7
+    void testParse1File();
+    void testParse1String();
+    void testParse2();
+    void testNavigate();
+    void testParseXInclude();
+    void testParse3();
+    void testParse4();
+    void testParse5();
+    void testParse6();
+    void testConvert1();
+    void testConvert2();
+    void testConvert3();
+    void testConvert4();
+    void testAddNewChildNode();
+    void testSetRootNode();
+    void testDump();
+    void testMakeValidName();
+    void testChangeChild();
+    void testHugeDoc();
+    void testParseSpeed();
+    void testConvertSpeed();
+    void testComplexXPath();
 
     static CppUnit::Test* suite();
 
