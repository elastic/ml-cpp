/*
 * ELASTICSEARCH CONFIDENTIAL
 *
 * Copyright (c) 2016 Elasticsearch BV. All Rights Reserved.
 *
 * Notice: this software, and all information contained
 * therein, is the exclusive property of Elasticsearch BV
 * and its licensors, if any, and is protected under applicable
 * domestic and foreign law, and international treaties.
 *
 * Reproduction, republication or distribution without the
 * express written consent of Elasticsearch BV is
 * strictly prohibited.
 */
#ifndef INCLUDED_CStringSimilarityTesterTest_h
#define INCLUDED_CStringSimilarityTesterTest_h

#include <cppunit/extensions/HelperMacros.h>

<<<<<<< HEAD
class CStringSimilarityTesterTest : public CppUnit::TestFixture {
public:
    void testStringSimilarity(void);
    void testLevensteinDistance(void);
    void testLevensteinDistance2(void);
    void testLevensteinDistanceThroughputDifferent(void);
    void testLevensteinDistanceThroughputSimilar(void);
    void testLevensteinDistanceAlgorithmEquivalence(void);
    void testWeightedEditDistance(void);
=======
class CStringSimilarityTesterTest : public CppUnit::TestFixture
{
    public:
        void testStringSimilarity();
        void testLevensteinDistance();
        void testLevensteinDistance2();
        void testLevensteinDistanceThroughputDifferent();
        void testLevensteinDistanceThroughputSimilar();
        void testLevensteinDistanceAlgorithmEquivalence();
        void testWeightedEditDistance();
>>>>>>> d4e4cca7

    static CppUnit::Test* suite();
};

#endif // INCLUDED_CStringSimilarityTesterTest_h<|MERGE_RESOLUTION|>--- conflicted
+++ resolved
@@ -17,28 +17,15 @@
 
 #include <cppunit/extensions/HelperMacros.h>
 
-<<<<<<< HEAD
 class CStringSimilarityTesterTest : public CppUnit::TestFixture {
 public:
-    void testStringSimilarity(void);
-    void testLevensteinDistance(void);
-    void testLevensteinDistance2(void);
-    void testLevensteinDistanceThroughputDifferent(void);
-    void testLevensteinDistanceThroughputSimilar(void);
-    void testLevensteinDistanceAlgorithmEquivalence(void);
-    void testWeightedEditDistance(void);
-=======
-class CStringSimilarityTesterTest : public CppUnit::TestFixture
-{
-    public:
-        void testStringSimilarity();
-        void testLevensteinDistance();
-        void testLevensteinDistance2();
-        void testLevensteinDistanceThroughputDifferent();
-        void testLevensteinDistanceThroughputSimilar();
-        void testLevensteinDistanceAlgorithmEquivalence();
-        void testWeightedEditDistance();
->>>>>>> d4e4cca7
+    void testStringSimilarity();
+    void testLevensteinDistance();
+    void testLevensteinDistance2();
+    void testLevensteinDistanceThroughputDifferent();
+    void testLevensteinDistanceThroughputSimilar();
+    void testLevensteinDistanceAlgorithmEquivalence();
+    void testWeightedEditDistance();
 
     static CppUnit::Test* suite();
 };
