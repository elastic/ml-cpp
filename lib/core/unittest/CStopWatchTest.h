/*
 * ELASTICSEARCH CONFIDENTIAL
 *
 * Copyright (c) 2016 Elasticsearch BV. All Rights Reserved.
 *
 * Notice: this software, and all information contained
 * therein, is the exclusive property of Elasticsearch BV
 * and its licensors, if any, and is protected under applicable
 * domestic and foreign law, and international treaties.
 *
 * Reproduction, republication or distribution without the
 * express written consent of Elasticsearch BV is
 * strictly prohibited.
 */
#ifndef INCLUDED_CStopWatchTest_h
#define INCLUDED_CStopWatchTest_h

#include <cppunit/extensions/HelperMacros.h>

class CStopWatchTest : public CppUnit::TestFixture {
public:
    void testStopWatch(void);

<<<<<<< HEAD
    static CppUnit::Test* suite();
=======
class CStopWatchTest : public CppUnit::TestFixture
{
    public:
        void testStopWatch();

        static CppUnit::Test *suite();
>>>>>>> d4e4cca7
};

#endif // INCLUDED_CStopWatchTest_h<|MERGE_RESOLUTION|>--- conflicted
+++ resolved
@@ -19,18 +19,9 @@
 
 class CStopWatchTest : public CppUnit::TestFixture {
 public:
-    void testStopWatch(void);
+    void testStopWatch();
 
-<<<<<<< HEAD
     static CppUnit::Test* suite();
-=======
-class CStopWatchTest : public CppUnit::TestFixture
-{
-    public:
-        void testStopWatch();
-
-        static CppUnit::Test *suite();
->>>>>>> d4e4cca7
 };
 
 #endif // INCLUDED_CStopWatchTest_h