--- conflicted
+++ resolved
@@ -65,12 +65,7 @@
     return suiteOfTests;
 }
 
-<<<<<<< HEAD
-void CDetachedProcessSpawnerTest::testSpawn(void) {
-=======
-void CDetachedProcessSpawnerTest::testSpawn()
-{
->>>>>>> d4e4cca7
+void CDetachedProcessSpawnerTest::testSpawn() {
     // The intention of this test is to copy a file by spawning an external
     // program and then make sure the file has been copied
 
@@ -95,12 +90,7 @@
     CPPUNIT_ASSERT_EQUAL(0, ::remove(OUTPUT_FILE.c_str()));
 }
 
-<<<<<<< HEAD
-void CDetachedProcessSpawnerTest::testKill(void) {
-=======
-void CDetachedProcessSpawnerTest::testKill()
-{
->>>>>>> d4e4cca7
+void CDetachedProcessSpawnerTest::testKill() {
     // The intention of this test is to spawn a process that sleeps for 10
     // seconds, but kill it before it exits by itself and prove that its death
     // has been detected
@@ -130,12 +120,7 @@
     CPPUNIT_ASSERT(!spawner.terminateChild(static_cast<ml::core::CProcess::TPid>(-1)));
 }
 
-<<<<<<< HEAD
-void CDetachedProcessSpawnerTest::testPermitted(void) {
-=======
-void CDetachedProcessSpawnerTest::testPermitted()
-{
->>>>>>> d4e4cca7
+void CDetachedProcessSpawnerTest::testPermitted() {
     ml::core::CDetachedProcessSpawner::TStrVec permittedPaths(1, PROCESS_PATH1);
     ml::core::CDetachedProcessSpawner spawner(permittedPaths);
 
@@ -143,12 +128,7 @@
     CPPUNIT_ASSERT(!spawner.spawn("./ml_test", ml::core::CDetachedProcessSpawner::TStrVec()));
 }
 
-<<<<<<< HEAD
-void CDetachedProcessSpawnerTest::testNonExistent(void) {
-=======
-void CDetachedProcessSpawnerTest::testNonExistent()
-{
->>>>>>> d4e4cca7
+void CDetachedProcessSpawnerTest::testNonExistent() {
     ml::core::CDetachedProcessSpawner::TStrVec permittedPaths(1, "./does_not_exist");
     ml::core::CDetachedProcessSpawner spawner(permittedPaths);
 
