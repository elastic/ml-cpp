/*
 * ELASTICSEARCH CONFIDENTIAL
 *
 * Copyright (c) 2017 Elasticsearch BV. All Rights Reserved.
 *
 * Notice: this software, and all information contained
 * therein, is the exclusive property of Elasticsearch BV
 * and its licensors, if any, and is protected under applicable
 * domestic and foreign law, and international treaties.
 *
 * Reproduction, republication or distribution without the
 * express written consent of Elasticsearch BV is
 * strictly prohibited.
 */

#ifndef INCLUDED_CConcurrentWrapperTest_h
#define INCLUDED_CConcurrentWrapperTest_h

#include <cppunit/extensions/HelperMacros.h>

<<<<<<< HEAD
class CConcurrentWrapperTest : public CppUnit::TestFixture {
public:
    void testBasic(void);
    void testThreads(void);
    void testThreadsSlow(void);
    void testThreadsSlowLowCapacity(void);
    void testThreadsLowCapacity(void);
    void testMemoryDebug(void);
=======
class CConcurrentWrapperTest : public CppUnit::TestFixture
{
    public:
        void testBasic();
        void testThreads();
        void testThreadsSlow();
        void testThreadsSlowLowCapacity();
        void testThreadsLowCapacity();
        void testMemoryDebug();
>>>>>>> d4e4cca7

    static CppUnit::Test* suite();
};

#endif /* INCLUDED_CConcurrentWrapperTest_h */<|MERGE_RESOLUTION|>--- conflicted
+++ resolved
@@ -18,26 +18,14 @@
 
 #include <cppunit/extensions/HelperMacros.h>
 
-<<<<<<< HEAD
 class CConcurrentWrapperTest : public CppUnit::TestFixture {
 public:
-    void testBasic(void);
-    void testThreads(void);
-    void testThreadsSlow(void);
-    void testThreadsSlowLowCapacity(void);
-    void testThreadsLowCapacity(void);
-    void testMemoryDebug(void);
-=======
-class CConcurrentWrapperTest : public CppUnit::TestFixture
-{
-    public:
-        void testBasic();
-        void testThreads();
-        void testThreadsSlow();
-        void testThreadsSlowLowCapacity();
-        void testThreadsLowCapacity();
-        void testMemoryDebug();
->>>>>>> d4e4cca7
+    void testBasic();
+    void testThreads();
+    void testThreadsSlow();
+    void testThreadsSlowLowCapacity();
+    void testThreadsLowCapacity();
+    void testMemoryDebug();
 
     static CppUnit::Test* suite();
 };
