/*
 * ELASTICSEARCH CONFIDENTIAL
 *
 * Copyright (c) 2017 Elasticsearch BV. All Rights Reserved.
 *
 * Notice: this software, and all information contained
 * therein, is the exclusive property of Elasticsearch BV
 * and its licensors, if any, and is protected under applicable
 * domestic and foreign law, and international treaties.
 *
 * Reproduction, republication or distribution without the
 * express written consent of Elasticsearch BV is
 * strictly prohibited.
 */

#ifndef INCLUDED_CTrendTestsTest_h
#define INCLUDED_CTrendTestsTest_h

#include <cppunit/extensions/HelperMacros.h>

<<<<<<< HEAD
class CVectorRangeTest : public CppUnit::TestFixture {
public:
    void testCreation(void);
    void testAccessors(void);
    void testIterators(void);
    void testSizing(void);
    void testModifiers(void);
    void testComparisons(void);

    static CppUnit::Test* suite(void);
=======
class CVectorRangeTest : public CppUnit::TestFixture
{
    public:
        void testCreation();
        void testAccessors();
        void testIterators();
        void testSizing();
        void testModifiers();
        void testComparisons();

        static CppUnit::Test *suite();
>>>>>>> d4e4cca7
};

#endif // INCLUDED_CTrendTestsTest_h<|MERGE_RESOLUTION|>--- conflicted
+++ resolved
@@ -18,30 +18,16 @@
 
 #include <cppunit/extensions/HelperMacros.h>
 
-<<<<<<< HEAD
 class CVectorRangeTest : public CppUnit::TestFixture {
 public:
-    void testCreation(void);
-    void testAccessors(void);
-    void testIterators(void);
-    void testSizing(void);
-    void testModifiers(void);
-    void testComparisons(void);
+    void testCreation();
+    void testAccessors();
+    void testIterators();
+    void testSizing();
+    void testModifiers();
+    void testComparisons();
 
-    static CppUnit::Test* suite(void);
-=======
-class CVectorRangeTest : public CppUnit::TestFixture
-{
-    public:
-        void testCreation();
-        void testAccessors();
-        void testIterators();
-        void testSizing();
-        void testModifiers();
-        void testComparisons();
-
-        static CppUnit::Test *suite();
->>>>>>> d4e4cca7
+    static CppUnit::Test* suite();
 };
 
 #endif // INCLUDED_CTrendTestsTest_h