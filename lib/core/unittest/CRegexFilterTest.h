/*
 * ELASTICSEARCH CONFIDENTIAL
 *
 * Copyright (c) 2016 Elasticsearch BV. All Rights Reserved.
 *
 * Notice: this software, and all information contained
 * therein, is the exclusive property of Elasticsearch BV
 * and its licensors, if any, and is protected under applicable
 * domestic and foreign law, and international treaties.
 *
 * Reproduction, republication or distribution without the
 * express written consent of Elasticsearch BV is
 * strictly prohibited.
 */
#ifndef INCLUDED_CRegexFilterTest_h
#define INCLUDED_CRegexFilterTest_h

#include <cppunit/extensions/HelperMacros.h>

<<<<<<< HEAD
class CRegexFilterTest : public CppUnit::TestFixture {
public:
    void testConfigure_GivenInvalidRegex(void);
    void testApply_GivenEmptyFilter(void);
    void testApply_GivenSingleMatchAllRegex(void);
    void testApply_GivenSingleRegex(void);
    void testApply_GivenMultipleRegex(void);
=======
class CRegexFilterTest : public CppUnit::TestFixture
{
    public:
        void testConfigure_GivenInvalidRegex();
        void testApply_GivenEmptyFilter();
        void testApply_GivenSingleMatchAllRegex();
        void testApply_GivenSingleRegex();
        void testApply_GivenMultipleRegex();
>>>>>>> d4e4cca7

    static CppUnit::Test* suite();
};

#endif // INCLUDED_CRegexFilterTest_h<|MERGE_RESOLUTION|>--- conflicted
+++ resolved
@@ -17,24 +17,13 @@
 
 #include <cppunit/extensions/HelperMacros.h>
 
-<<<<<<< HEAD
 class CRegexFilterTest : public CppUnit::TestFixture {
 public:
-    void testConfigure_GivenInvalidRegex(void);
-    void testApply_GivenEmptyFilter(void);
-    void testApply_GivenSingleMatchAllRegex(void);
-    void testApply_GivenSingleRegex(void);
-    void testApply_GivenMultipleRegex(void);
-=======
-class CRegexFilterTest : public CppUnit::TestFixture
-{
-    public:
-        void testConfigure_GivenInvalidRegex();
-        void testApply_GivenEmptyFilter();
-        void testApply_GivenSingleMatchAllRegex();
-        void testApply_GivenSingleRegex();
-        void testApply_GivenMultipleRegex();
->>>>>>> d4e4cca7
+    void testConfigure_GivenInvalidRegex();
+    void testApply_GivenEmptyFilter();
+    void testApply_GivenSingleMatchAllRegex();
+    void testApply_GivenSingleRegex();
+    void testApply_GivenMultipleRegex();
 
     static CppUnit::Test* suite();
 };
