/*
 * ELASTICSEARCH CONFIDENTIAL
 *
 * Copyright (c) 2018 Elasticsearch BV. All Rights Reserved.
 *
 * Notice: this software, and all information contained
 * therein, is the exclusive property of Elasticsearch BV
 * and its licensors, if any, and is protected under applicable
 * domestic and foreign law, and international treaties.
 *
 * Reproduction, republication or distribution without the
 * express written consent of Elasticsearch BV is
 * strictly prohibited.
 */
#include "CRapidJsonWriterBaseTest.h"

#include <core/CLogger.h>
#include <core/CRapidJsonWriterBase.h>
#include <core/CStringUtils.h>

#include <rapidjson/document.h>
#include <rapidjson/ostreamwrapper.h>

#include <limits>
#include <sstream>

CppUnit::Test* CRapidJsonWriterBaseTest::suite() {
    CppUnit::TestSuite* suiteOfTests = new CppUnit::TestSuite("CRapidJsonWriterBaseTest");

    suiteOfTests->addTest(new CppUnit::TestCaller<CRapidJsonWriterBaseTest>("CRapidJsonWriterBaseTest::testAddFields",
                                                                            &CRapidJsonWriterBaseTest::testAddFields));
    suiteOfTests->addTest(new CppUnit::TestCaller<CRapidJsonWriterBaseTest>("CRapidJsonWriterBaseTest::testRemoveMemberIfPresent",
                                                                            &CRapidJsonWriterBaseTest::testRemoveMemberIfPresent));

    return suiteOfTests;
}

namespace {
const std::string STR_NAME("str");
const std::string EMPTY1_NAME("empty1");
const std::string EMPTY2_NAME("empty2");
const std::string DOUBLE_NAME("double");
const std::string NAN_NAME("nan");
const std::string INFINITY_NAME("infinity");
const std::string BOOL_NAME("bool");
const std::string INT_NAME("int");
const std::string TIME_NAME("time");
const std::string UINT_NAME("uint");
const std::string STR_ARRAY_NAME("str[]");
const std::string DOUBLE_ARRAY_NAME("double[]");
const std::string NAN_ARRAY_NAME("nan[]");
const std::string TTIME_ARRAY_NAME("TTime[]");
}

<<<<<<< HEAD
void CRapidJsonWriterBaseTest::testAddFields(void) {
    std::ostringstream strm;
    rapidjson::OStreamWrapper writeStream(strm);
    typedef ml::core::CRapidJsonWriterBase<rapidjson::OStreamWrapper, rapidjson::UTF8<>, rapidjson::UTF8<>, rapidjson::CrtAllocator>
        TGenericLineWriter;
=======
void CRapidJsonWriterBaseTest::testAddFields()
{
    std::ostringstream strm;
    rapidjson::OStreamWrapper writeStream(strm);
    using TGenericLineWriter =
         ml::core::CRapidJsonWriterBase<rapidjson::OStreamWrapper, rapidjson::UTF8<>, rapidjson::UTF8<>,
                                        rapidjson::CrtAllocator>;
>>>>>>> d4e4cca7
    TGenericLineWriter writer(writeStream);

    rapidjson::Document doc = writer.makeDoc();
    ;

    writer.addStringFieldCopyToObj(STR_NAME, "hello", doc);
    writer.addStringFieldCopyToObj(EMPTY1_NAME, "", doc);
    writer.addStringFieldCopyToObj(EMPTY2_NAME, "", doc, true);
    writer.addDoubleFieldToObj(DOUBLE_NAME, 1.77e-156, doc);
    writer.addDoubleFieldToObj(NAN_NAME, std::numeric_limits<double>::quiet_NaN(), doc);
    writer.addDoubleFieldToObj(INFINITY_NAME, std::numeric_limits<double>::infinity(), doc);
    writer.addBoolFieldToObj(BOOL_NAME, false, doc);
    writer.addIntFieldToObj(INT_NAME, -9, doc);
    writer.addTimeFieldToObj(TIME_NAME, ml::core_t::TTime(1521035866), doc);
    writer.addUIntFieldToObj(UINT_NAME, 999999999999999ull, doc);
    writer.addStringArrayFieldToObj(STR_ARRAY_NAME, TGenericLineWriter::TStrVec(3, "blah"), doc);
    writer.addDoubleArrayFieldToObj(DOUBLE_ARRAY_NAME, TGenericLineWriter::TDoubleVec(10, 1.5), doc);
    writer.addDoubleArrayFieldToObj(NAN_ARRAY_NAME, TGenericLineWriter::TDoubleVec(2, std::numeric_limits<double>::quiet_NaN()), doc);
    writer.addTimeArrayFieldToObj(TTIME_ARRAY_NAME, TGenericLineWriter::TTimeVec(2, 1421421421), doc);

    writer.write(doc);
    writer.Flush();

    std::string printedDoc(strm.str());
    ml::core::CStringUtils::trimWhitespace(printedDoc);

    LOG_DEBUG("Printed doc is: " << printedDoc);

    std::string expectedDoc("{"
<<<<<<< HEAD
                            "\"str\":\"hello\","
                            "\"empty2\":\"\","
                            "\"double\":1.77e-156,"
                            "\"nan\":0,"
                            "\"infinity\":0,"
                            "\"bool\":false,"
                            "\"int\":-9,"
                            "\"uint\":999999999999999,"
                            "\"str[]\":[\"blah\",\"blah\",\"blah\"],"
                            "\"double[]\":[1.5,1.5,1.5,1.5,1.5,1.5,1.5,1.5,1.5,1.5],"
                            "\"nan[]\":[0,0],"
                            "\"TTime[]\":[1421421421000,1421421421000]"
=======
                                "\"str\":\"hello\","
                                "\"empty2\":\"\","
                                "\"double\":1.77e-156,"
                                "\"nan\":0,"
                                "\"infinity\":0,"
                                "\"bool\":false,"
                                "\"int\":-9,"
                                "\"time\":1521035866000,"
                                "\"uint\":999999999999999,"
                                "\"str[]\":[\"blah\",\"blah\",\"blah\"],"
                                "\"double[]\":[1.5,1.5,1.5,1.5,1.5,1.5,1.5,1.5,1.5,1.5],"
                                "\"nan[]\":[0,0],"
                                "\"TTime[]\":[1421421421000,1421421421000]"
>>>>>>> d4e4cca7
                            "}");

    CPPUNIT_ASSERT_EQUAL(expectedDoc, printedDoc);
}

<<<<<<< HEAD
void CRapidJsonWriterBaseTest::testRemoveMemberIfPresent(void) {
    std::ostringstream strm;
    rapidjson::OStreamWrapper writeStream(strm);
    typedef ml::core::CRapidJsonWriterBase<rapidjson::OStreamWrapper, rapidjson::UTF8<>, rapidjson::UTF8<>, rapidjson::CrtAllocator>
        TGenericLineWriter;
=======

void CRapidJsonWriterBaseTest::testRemoveMemberIfPresent()
{
    std::ostringstream strm;
    rapidjson::OStreamWrapper writeStream(strm);
    using TGenericLineWriter =
        ml::core::CRapidJsonWriterBase<rapidjson::OStreamWrapper, rapidjson::UTF8<>, rapidjson::UTF8<>,
                                       rapidjson::CrtAllocator>;
>>>>>>> d4e4cca7
    TGenericLineWriter writer(writeStream);

    rapidjson::Document doc = writer.makeDoc();
    ;

    std::string foo("foo");

    writer.addStringFieldCopyToObj(foo, "42", doc);
    CPPUNIT_ASSERT(doc.HasMember(foo));

    writer.removeMemberIfPresent(foo, doc);
    CPPUNIT_ASSERT(doc.HasMember(foo) == false);

    writer.removeMemberIfPresent(foo, doc);
    CPPUNIT_ASSERT(doc.HasMember(foo) == false);
}<|MERGE_RESOLUTION|>--- conflicted
+++ resolved
@@ -52,21 +52,11 @@
 const std::string TTIME_ARRAY_NAME("TTime[]");
 }
 
-<<<<<<< HEAD
-void CRapidJsonWriterBaseTest::testAddFields(void) {
-    std::ostringstream strm;
-    rapidjson::OStreamWrapper writeStream(strm);
-    typedef ml::core::CRapidJsonWriterBase<rapidjson::OStreamWrapper, rapidjson::UTF8<>, rapidjson::UTF8<>, rapidjson::CrtAllocator>
-        TGenericLineWriter;
-=======
-void CRapidJsonWriterBaseTest::testAddFields()
-{
+void CRapidJsonWriterBaseTest::testAddFields() {
     std::ostringstream strm;
     rapidjson::OStreamWrapper writeStream(strm);
     using TGenericLineWriter =
-         ml::core::CRapidJsonWriterBase<rapidjson::OStreamWrapper, rapidjson::UTF8<>, rapidjson::UTF8<>,
-                                        rapidjson::CrtAllocator>;
->>>>>>> d4e4cca7
+        ml::core::CRapidJsonWriterBase<rapidjson::OStreamWrapper, rapidjson::UTF8<>, rapidjson::UTF8<>, rapidjson::CrtAllocator>;
     TGenericLineWriter writer(writeStream);
 
     rapidjson::Document doc = writer.makeDoc();
@@ -96,7 +86,6 @@
     LOG_DEBUG("Printed doc is: " << printedDoc);
 
     std::string expectedDoc("{"
-<<<<<<< HEAD
                             "\"str\":\"hello\","
                             "\"empty2\":\"\","
                             "\"double\":1.77e-156,"
@@ -104,47 +93,22 @@
                             "\"infinity\":0,"
                             "\"bool\":false,"
                             "\"int\":-9,"
+                            "\"time\":1521035866000,"
                             "\"uint\":999999999999999,"
                             "\"str[]\":[\"blah\",\"blah\",\"blah\"],"
                             "\"double[]\":[1.5,1.5,1.5,1.5,1.5,1.5,1.5,1.5,1.5,1.5],"
                             "\"nan[]\":[0,0],"
                             "\"TTime[]\":[1421421421000,1421421421000]"
-=======
-                                "\"str\":\"hello\","
-                                "\"empty2\":\"\","
-                                "\"double\":1.77e-156,"
-                                "\"nan\":0,"
-                                "\"infinity\":0,"
-                                "\"bool\":false,"
-                                "\"int\":-9,"
-                                "\"time\":1521035866000,"
-                                "\"uint\":999999999999999,"
-                                "\"str[]\":[\"blah\",\"blah\",\"blah\"],"
-                                "\"double[]\":[1.5,1.5,1.5,1.5,1.5,1.5,1.5,1.5,1.5,1.5],"
-                                "\"nan[]\":[0,0],"
-                                "\"TTime[]\":[1421421421000,1421421421000]"
->>>>>>> d4e4cca7
                             "}");
 
     CPPUNIT_ASSERT_EQUAL(expectedDoc, printedDoc);
 }
 
-<<<<<<< HEAD
-void CRapidJsonWriterBaseTest::testRemoveMemberIfPresent(void) {
-    std::ostringstream strm;
-    rapidjson::OStreamWrapper writeStream(strm);
-    typedef ml::core::CRapidJsonWriterBase<rapidjson::OStreamWrapper, rapidjson::UTF8<>, rapidjson::UTF8<>, rapidjson::CrtAllocator>
-        TGenericLineWriter;
-=======
-
-void CRapidJsonWriterBaseTest::testRemoveMemberIfPresent()
-{
+void CRapidJsonWriterBaseTest::testRemoveMemberIfPresent() {
     std::ostringstream strm;
     rapidjson::OStreamWrapper writeStream(strm);
     using TGenericLineWriter =
-        ml::core::CRapidJsonWriterBase<rapidjson::OStreamWrapper, rapidjson::UTF8<>, rapidjson::UTF8<>,
-                                       rapidjson::CrtAllocator>;
->>>>>>> d4e4cca7
+        ml::core::CRapidJsonWriterBase<rapidjson::OStreamWrapper, rapidjson::UTF8<>, rapidjson::UTF8<>, rapidjson::CrtAllocator>;
     TGenericLineWriter writer(writeStream);
 
     rapidjson::Document doc = writer.makeDoc();
