--- conflicted
+++ resolved
@@ -19,18 +19,9 @@
 
 class CProcessTest : public CppUnit::TestFixture {
 public:
-    void testPids(void);
+    void testPids();
 
-<<<<<<< HEAD
     static CppUnit::Test* suite();
-=======
-class CProcessTest : public CppUnit::TestFixture
-{
-    public:
-        void testPids();
-
-        static CppUnit::Test *suite();
->>>>>>> d4e4cca7
 };
 
 #endif // INCLUDED_CProcessTest_h