--- conflicted
+++ resolved
@@ -17,18 +17,10 @@
 
 #include <cppunit/extensions/HelperMacros.h>
 
-<<<<<<< HEAD
 class CThreadMutexConditionTest : public CppUnit::TestFixture {
 public:
-    void testThread(void);
-    void testThreadCondition(void);
-=======
-class CThreadMutexConditionTest : public CppUnit::TestFixture
-{
-    public:
-        void    testThread();
-        void    testThreadCondition();
->>>>>>> d4e4cca7
+    void testThread();
+    void testThreadCondition();
 
     static CppUnit::Test* suite();
 };
