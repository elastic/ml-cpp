/*
 * ELASTICSEARCH CONFIDENTIAL
 *
 * Copyright (c) 2016 Elasticsearch BV. All Rights Reserved.
 *
 * Notice: this software, and all information contained
 * therein, is the exclusive property of Elasticsearch BV
 * and its licensors, if any, and is protected under applicable
 * domestic and foreign law, and international treaties.
 *
 * Reproduction, republication or distribution without the
 * express written consent of Elasticsearch BV is
 * strictly prohibited.
 */
#ifndef INCLUDED_CXmlNodeWithChildrenTest_h
#define INCLUDED_CXmlNodeWithChildrenTest_h

#include <cppunit/extensions/HelperMacros.h>

<<<<<<< HEAD
class CXmlNodeWithChildrenTest : public CppUnit::TestFixture {
public:
    void testNodeHierarchyToXml(void);
    void testParserToNodeHierarchy(void);
    void testPerformanceNoPool(void);
    void testPerformanceWithPool(void);
=======
class CXmlNodeWithChildrenTest : public CppUnit::TestFixture
{
    public:
        void testNodeHierarchyToXml();
        void testParserToNodeHierarchy();
        void testPerformanceNoPool();
        void testPerformanceWithPool();
>>>>>>> d4e4cca7

    static CppUnit::Test* suite();
};

#endif // INCLUDED_CXmlNodeWithChildrenTest_h<|MERGE_RESOLUTION|>--- conflicted
+++ resolved
@@ -17,22 +17,12 @@
 
 #include <cppunit/extensions/HelperMacros.h>
 
-<<<<<<< HEAD
 class CXmlNodeWithChildrenTest : public CppUnit::TestFixture {
 public:
-    void testNodeHierarchyToXml(void);
-    void testParserToNodeHierarchy(void);
-    void testPerformanceNoPool(void);
-    void testPerformanceWithPool(void);
-=======
-class CXmlNodeWithChildrenTest : public CppUnit::TestFixture
-{
-    public:
-        void testNodeHierarchyToXml();
-        void testParserToNodeHierarchy();
-        void testPerformanceNoPool();
-        void testPerformanceWithPool();
->>>>>>> d4e4cca7
+    void testNodeHierarchyToXml();
+    void testParserToNodeHierarchy();
+    void testPerformanceNoPool();
+    void testPerformanceWithPool();
 
     static CppUnit::Test* suite();
 };
