--- conflicted
+++ resolved
@@ -31,12 +31,7 @@
     return suiteOfTests;
 }
 
-<<<<<<< HEAD
-void CRegexTest::testInit(void) {
-=======
-void CRegexTest::testInit()
-{
->>>>>>> d4e4cca7
+void CRegexTest::testInit() {
     {
         std::string regexStr = "[[:digit: ] )";
 
@@ -96,12 +91,7 @@
     }
 }
 
-<<<<<<< HEAD
-void CRegexTest::testSearch(void) {
-=======
-void CRegexTest::testSearch()
-{
->>>>>>> d4e4cca7
+void CRegexTest::testSearch() {
     {
         // Uninitialised
         ml::core::CRegex regex;
@@ -157,12 +147,7 @@
     }
 }
 
-<<<<<<< HEAD
-void CRegexTest::testTokenise1(void) {
-=======
-void CRegexTest::testTokenise1()
-{
->>>>>>> d4e4cca7
+void CRegexTest::testTokenise1() {
     std::string str1("<ml00-4203.1.p2ps: Error: Fri Apr 11  15:53:44 2008> Transport node error on node 0x1234<END>");
     std::string str2("<ml00-4203.1.p2ps: Error: Fri Apr 11  15:30:14 2008> Transport read error (8) on node 0x1235<END>");
 
@@ -242,12 +227,12 @@
         CPPUNIT_ASSERT(!regex.tokenise(str1, tokens));
     }
 
-    std::string str3("Sep 10, 2009 3:54:12 AM org.apache.tomcat.util.http.Parameters processParameters\r\nWARNING: "
-                     "Parameters: Invalid chunk ignored.");
-
-    {
-        std::string regexStr("(\\w+\\s+\\d+,\\s+\\d+\\s+\\d+:\\d+:\\d+\\s+\\w+)\\s*([[:alnum:].]+)\\s*(\\w+)\\r?\\n("
-                             "INFO|WARNING|SEVERE|DEBUG|FATAL): Parameters: Invalid chunk ignored\\.\\s*");
+    std::string str3(
+        "Sep 10, 2009 3:54:12 AM org.apache.tomcat.util.http.Parameters processParameters\r\nWARNING: Parameters: Invalid chunk ignored.");
+
+    {
+        std::string regexStr("(\\w+\\s+\\d+,\\s+\\d+\\s+\\d+:\\d+:\\d+\\s+\\w+)\\s*([[:alnum:].]+)\\s*(\\w+)\\r?\\n(INFO|WARNING|SEVERE|"
+                             "DEBUG|FATAL): Parameters: Invalid chunk ignored\\.\\s*");
 
         ml::core::CRegex regex;
 
@@ -266,8 +251,7 @@
     std::string str4("dataview[(@name=\"Snoozed\")]/rows/row[(@name=\"796480523\")]/cell[(@column=\"managedEntity\")]");
 
     {
-        std::string regexStr(".*dataview\\[\\(@name=\"(.*)\"\\)\\]/rows/row\\[\\(@name=\"(.*)\"\\)\\]/"
-                             "cell\\[\\(@column=\"(.*)\"\\)\\].*");
+        std::string regexStr(".*dataview\\[\\(@name=\"(.*)\"\\)\\]/rows/row\\[\\(@name=\"(.*)\"\\)\\]/cell\\[\\(@column=\"(.*)\"\\)\\].*");
 
         ml::core::CRegex regex;
 
@@ -284,12 +268,7 @@
     }
 }
 
-<<<<<<< HEAD
-void CRegexTest::testTokenise2(void) {
-=======
-void CRegexTest::testTokenise2()
-{
->>>>>>> d4e4cca7
+void CRegexTest::testTokenise2() {
     std::string regexStr("(.+?)(?:\\((.*?)\\))?");
 
     ml::core::CRegex regex;
@@ -325,12 +304,7 @@
     CPPUNIT_ASSERT(tokens[1].empty());
 }
 
-<<<<<<< HEAD
-void CRegexTest::testSplit(void) {
-=======
-void CRegexTest::testSplit()
-{
->>>>>>> d4e4cca7
+void CRegexTest::testSplit() {
     std::string str1("<ml00-4203.1.p2ps: Error: Fri Apr 11  15:53:44 2008> Transport node error on node 0x1234<END>");
     std::string str2("<ml00-4203.1.p2ps: Error: Fri Apr 11  15:30:14 2008> Transport read error (8) on node 0x1235<END>");
 
@@ -361,24 +335,14 @@
     }
 }
 
-<<<<<<< HEAD
-void CRegexTest::testEscape(void) {
-=======
-void CRegexTest::testEscape()
-{
->>>>>>> d4e4cca7
+void CRegexTest::testEscape() {
     CPPUNIT_ASSERT_EQUAL(std::string("\\.\\.\\."), ml::core::CRegex::escapeRegexSpecial("..."));
     CPPUNIT_ASSERT_EQUAL(std::string("hello"), ml::core::CRegex::escapeRegexSpecial("hello"));
     CPPUNIT_ASSERT_EQUAL(std::string("\\)hello\\(\\n\\^"), ml::core::CRegex::escapeRegexSpecial(")hello(\n^"));
     CPPUNIT_ASSERT_EQUAL(std::string("\\)hello\\(\\r?\\n\\^"), ml::core::CRegex::escapeRegexSpecial(")hello(\r\n^"));
 }
 
-<<<<<<< HEAD
-void CRegexTest::testLiteralCount(void) {
-=======
-void CRegexTest::testLiteralCount()
-{
->>>>>>> d4e4cca7
+void CRegexTest::testLiteralCount() {
     {
         // Uninitialised
         ml::core::CRegex regex;
