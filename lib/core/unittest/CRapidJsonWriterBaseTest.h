/*
 * ELASTICSEARCH CONFIDENTIAL
 *
 * Copyright (c) 2016 Elasticsearch BV. All Rights Reserved.
 *
 * Notice: this software, and all information contained
 * therein, is the exclusive property of Elasticsearch BV
 * and its licensors, if any, and is protected under applicable
 * domestic and foreign law, and international treaties.
 *
 * Reproduction, republication or distribution without the
 * express written consent of Elasticsearch BV is
 * strictly prohibited.
 */
#ifndef INCLUDED_CRapidJsonWriterBaseTest_h
#define INCLUDED_CRapidJsonWriterBaseTest_h

#include <cppunit/extensions/HelperMacros.h>

<<<<<<< HEAD
class CRapidJsonWriterBaseTest : public CppUnit::TestFixture {
public:
    void testAddFields(void);
    void testRemoveMemberIfPresent(void);
=======
class CRapidJsonWriterBaseTest : public CppUnit::TestFixture
{
    public:
        void testAddFields();
        void testRemoveMemberIfPresent();
>>>>>>> d4e4cca7

    static CppUnit::Test* suite();
};

#endif // INCLUDED_CRapidJsonWriterBaseTest_h<|MERGE_RESOLUTION|>--- conflicted
+++ resolved
@@ -17,18 +17,10 @@
 
 #include <cppunit/extensions/HelperMacros.h>
 
-<<<<<<< HEAD
 class CRapidJsonWriterBaseTest : public CppUnit::TestFixture {
 public:
-    void testAddFields(void);
-    void testRemoveMemberIfPresent(void);
-=======
-class CRapidJsonWriterBaseTest : public CppUnit::TestFixture
-{
-    public:
-        void testAddFields();
-        void testRemoveMemberIfPresent();
->>>>>>> d4e4cca7
+    void testAddFields();
+    void testRemoveMemberIfPresent();
 
     static CppUnit::Test* suite();
 };
