--- conflicted
+++ resolved
@@ -43,7 +43,6 @@
     return suiteOfTests;
 }
 
-<<<<<<< HEAD
 namespace {
 
 class CInputThread : public ml::core::CThread {
@@ -51,10 +50,10 @@
     CInputThread(ml::core::CDualThreadStreamBuf& buffer, uint32_t delay = 0, size_t fatalAfter = 0)
         : m_Buffer(buffer), m_Delay(delay), m_FatalAfter(fatalAfter), m_TotalData(0) {}
 
-    size_t totalData(void) const { return m_TotalData; }
+    size_t totalData() const { return m_TotalData; }
 
 protected:
-    virtual void run(void) {
+    virtual void run() {
         std::istream strm(&m_Buffer);
         size_t count(0);
         std::string line;
@@ -66,58 +65,11 @@
             ml::core::CSleep::sleep(m_Delay);
             if (count == m_FatalAfter) {
                 m_Buffer.signalFatalError();
-=======
-namespace
-{
-
-class CInputThread : public ml::core::CThread
-{
-    public:
-        CInputThread(ml::core::CDualThreadStreamBuf &buffer,
-                     uint32_t delay = 0,
-                     size_t fatalAfter = 0)
-            : m_Buffer(buffer),
-              m_Delay(delay),
-              m_FatalAfter(fatalAfter),
-              m_TotalData(0)
-        {
-        }
-
-        size_t totalData() const
-        {
-            return m_TotalData;
-        }
-
-    protected:
-        virtual void run()
-        {
-            std::istream strm(&m_Buffer);
-            size_t count(0);
-            std::string line;
-            while (std::getline(strm, line))
-            {
-                ++count;
-                m_TotalData += line.length();
-                ++m_TotalData; // For the delimiter
-                CPPUNIT_ASSERT_EQUAL(static_cast<std::streampos>(m_TotalData), strm.tellg());
-                ml::core::CSleep::sleep(m_Delay);
-                if (count == m_FatalAfter)
-                {
-                    m_Buffer.signalFatalError();
-                }
->>>>>>> d4e4cca7
             }
         }
     }
 
-<<<<<<< HEAD
-    virtual void shutdown(void) { m_Buffer.signalFatalError(); }
-=======
-        virtual void shutdown()
-        {
-            m_Buffer.signalFatalError();
-        }
->>>>>>> d4e4cca7
+    virtual void shutdown() { m_Buffer.signalFatalError(); }
 
 private:
     ml::core::CDualThreadStreamBuf& m_Buffer;
@@ -141,12 +93,7 @@
                  "change between components that causes failure in complex IT systems.\n");
 }
 
-<<<<<<< HEAD
-void CDualThreadStreamBufTest::testThroughput(void) {
-=======
-void CDualThreadStreamBufTest::testThroughput()
-{
->>>>>>> d4e4cca7
+void CDualThreadStreamBufTest::testThroughput() {
     static const size_t TEST_SIZE(1000000);
     size_t dataSize(::strlen(DATA));
     size_t totalDataSize(TEST_SIZE * dataSize);
@@ -184,12 +131,7 @@
                                                            << (end - start) << " seconds");
 }
 
-<<<<<<< HEAD
-void CDualThreadStreamBufTest::testSlowConsumer(void) {
-=======
-void CDualThreadStreamBufTest::testSlowConsumer()
-{
->>>>>>> d4e4cca7
+void CDualThreadStreamBufTest::testSlowConsumer() {
     static const size_t TEST_SIZE(25);
     static const uint32_t DELAY(200);
     size_t dataSize(::strlen(DATA));
@@ -233,12 +175,7 @@
     CPPUNIT_ASSERT(duration <= delaySecs + TOLERANCE);
 }
 
-<<<<<<< HEAD
-void CDualThreadStreamBufTest::testPutback(void) {
-=======
-void CDualThreadStreamBufTest::testPutback()
-{
->>>>>>> d4e4cca7
+void CDualThreadStreamBufTest::testPutback() {
     size_t dataSize(::strlen(DATA));
 
     ml::core::CDualThreadStreamBuf buf;
@@ -279,12 +216,7 @@
     CPPUNIT_ASSERT_EQUAL(std::string(DATA), remainder);
 }
 
-<<<<<<< HEAD
-void CDualThreadStreamBufTest::testFatal(void) {
-=======
-void CDualThreadStreamBufTest::testFatal()
-{
->>>>>>> d4e4cca7
+void CDualThreadStreamBufTest::testFatal() {
     static const size_t TEST_SIZE(10000);
     static const size_t BUFFER_CAPACITY(16384);
     size_t dataSize(::strlen(DATA));
