/*
 * ELASTICSEARCH CONFIDENTIAL
 *
 * Copyright (c) 2016 Elasticsearch BV. All Rights Reserved.
 *
 * Notice: this software, and all information contained
 * therein, is the exclusive property of Elasticsearch BV
 * and its licensors, if any, and is protected under applicable
 * domestic and foreign law, and international treaties.
 *
 * Reproduction, republication or distribution without the
 * express written consent of Elasticsearch BV is
 * strictly prohibited.
 */
#include "CNamedPipeFactoryTest.h"

#include <core/CLogger.h>
#include <core/CNamedPipeFactory.h>
#include <core/COsFileFuncs.h>
#include <core/CSleep.h>
#include <core/CThread.h>

#include <fstream>

#include <stdio.h>
#ifndef Windows
#include <unistd.h>
#endif

namespace {

const uint32_t SLEEP_TIME_MS = 100;
const uint32_t PAUSE_TIME_MS = 10;
const size_t MAX_ATTEMPTS = 100;
const size_t TEST_SIZE = 10000;
const char TEST_CHAR = 'a';
#ifdef Windows
const char* TEST_PIPE_NAME = "\\\\.\\pipe\\testpipe";
#else
const char* TEST_PIPE_NAME = "testfiles/testpipe";
#endif

class CThreadDataWriter : public ml::core::CThread {
public:
    CThreadDataWriter(const std::string& fileName, size_t size) : m_FileName(fileName), m_Size(size) {}

<<<<<<< HEAD
protected:
    virtual void run(void) {
        // Wait for the file to exist
        ml::core::CSleep::sleep(SLEEP_TIME_MS);
=======
    protected:
        virtual void run()
        {
            // Wait for the file to exist
            ml::core::CSleep::sleep(SLEEP_TIME_MS);
>>>>>>> d4e4cca7

        std::ofstream strm(m_FileName.c_str());
        for (size_t i = 0; i < m_Size && strm.good(); ++i) {
            strm << TEST_CHAR;
        }
    }

<<<<<<< HEAD
    virtual void shutdown(void) {}
=======
        virtual void shutdown()
        {
        }
>>>>>>> d4e4cca7

private:
    std::string m_FileName;
    size_t m_Size;
};

<<<<<<< HEAD
class CThreadDataReader : public ml::core::CThread {
public:
    CThreadDataReader(const std::string& fileName) : m_FileName(fileName) {}

    const std::string& data(void) const { return m_Data; }

protected:
    virtual void run(void) {
        m_Data.clear();

        std::ifstream strm;

        // Try to open the file repeatedly to allow time for the other
        // thread to create it
        size_t attempt(1);
        do {
            CPPUNIT_ASSERT(attempt++ <= MAX_ATTEMPTS);
            ml::core::CSleep::sleep(PAUSE_TIME_MS);
            strm.open(m_FileName.c_str());
        } while (!strm.is_open());

        static const std::streamsize BUF_SIZE = 512;
        char buffer[BUF_SIZE];
        while (strm.good()) {
            strm.read(buffer, BUF_SIZE);
            CPPUNIT_ASSERT(!strm.bad());
            if (strm.gcount() > 0) {
                // This code deals with the test character we write to
                // detect the short-lived connection problem on Windows
                const char* copyFrom = buffer;
                size_t copyLen = static_cast<size_t>(strm.gcount());
                if (m_Data.empty() && *buffer == ml::core::CNamedPipeFactory::TEST_CHAR) {
                    ++copyFrom;
                    --copyLen;
                }
                if (copyLen > 0) {
                    m_Data.append(copyFrom, copyLen);
=======
class CThreadDataReader : public ml::core::CThread
{
    public:
        CThreadDataReader(const std::string &fileName)
            : m_FileName(fileName)
        {
        }

        const std::string &data() const
        {
            return m_Data;
        }

    protected:
        virtual void run()
        {
            m_Data.clear();

            std::ifstream strm;

            // Try to open the file repeatedly to allow time for the other
            // thread to create it
            size_t attempt(1);
            do
            {
                CPPUNIT_ASSERT(attempt++ <= MAX_ATTEMPTS);
                ml::core::CSleep::sleep(PAUSE_TIME_MS);
                strm.open(m_FileName.c_str());
            }
            while (!strm.is_open());

            static const std::streamsize BUF_SIZE = 512;
            char buffer[BUF_SIZE];
            while (strm.good())
            {
                strm.read(buffer, BUF_SIZE);
                CPPUNIT_ASSERT(!strm.bad());
                if (strm.gcount() > 0)
                {
                    // This code deals with the test character we write to
                    // detect the short-lived connection problem on Windows
                    const char *copyFrom = buffer;
                    size_t copyLen = static_cast<size_t>(strm.gcount());
                    if (m_Data.empty() &&
                        *buffer == ml::core::CNamedPipeFactory::TEST_CHAR)
                    {
                        ++copyFrom;
                        --copyLen;
                    }
                    if (copyLen > 0)
                    {
                        m_Data.append(copyFrom, copyLen);
                    }
>>>>>>> d4e4cca7
                }
            }
        }
    }

<<<<<<< HEAD
    virtual void shutdown(void) {}
=======
        virtual void shutdown()
        {
        }
>>>>>>> d4e4cca7

private:
    std::string m_FileName;
    std::string m_Data;
};

class CThreadBlockCanceller : public ml::core::CThread {
public:
    CThreadBlockCanceller(ml::core::CThread::TThreadId threadId) : m_ThreadId(threadId) {}

<<<<<<< HEAD
protected:
    virtual void run(void) {
        // Wait for the file to exist
        ml::core::CSleep::sleep(SLEEP_TIME_MS);
=======
    protected:
        virtual void run()
        {
            // Wait for the file to exist
            ml::core::CSleep::sleep(SLEEP_TIME_MS);
>>>>>>> d4e4cca7

        // Cancel the open() or read() operation on the file
        CPPUNIT_ASSERT(ml::core::CThread::cancelBlockedIo(m_ThreadId));
    }

<<<<<<< HEAD
    virtual void shutdown(void) {}
=======
        virtual void shutdown()
        {
        }
>>>>>>> d4e4cca7

private:
    ml::core::CThread::TThreadId m_ThreadId;
};
}

CppUnit::Test* CNamedPipeFactoryTest::suite() {
    CppUnit::TestSuite* suiteOfTests = new CppUnit::TestSuite("CNamedPipeFactoryTest");

    suiteOfTests->addTest(new CppUnit::TestCaller<CNamedPipeFactoryTest>("CNamedPipeFactoryTest::testServerIsCppReader",
                                                                         &CNamedPipeFactoryTest::testServerIsCppReader));
    suiteOfTests->addTest(new CppUnit::TestCaller<CNamedPipeFactoryTest>("CNamedPipeFactoryTest::testServerIsCReader",
                                                                         &CNamedPipeFactoryTest::testServerIsCReader));
    suiteOfTests->addTest(new CppUnit::TestCaller<CNamedPipeFactoryTest>("CNamedPipeFactoryTest::testServerIsCppWriter",
                                                                         &CNamedPipeFactoryTest::testServerIsCppWriter));
    suiteOfTests->addTest(new CppUnit::TestCaller<CNamedPipeFactoryTest>("CNamedPipeFactoryTest::testServerIsCWriter",
                                                                         &CNamedPipeFactoryTest::testServerIsCWriter));
    suiteOfTests->addTest(
        new CppUnit::TestCaller<CNamedPipeFactoryTest>("CNamedPipeFactoryTest::testCancelBlock", &CNamedPipeFactoryTest::testCancelBlock));
    suiteOfTests->addTest(new CppUnit::TestCaller<CNamedPipeFactoryTest>("CNamedPipeFactoryTest::testErrorIfRegularFile",
                                                                         &CNamedPipeFactoryTest::testErrorIfRegularFile));
    suiteOfTests->addTest(new CppUnit::TestCaller<CNamedPipeFactoryTest>("CNamedPipeFactoryTest::testErrorIfSymlink",
                                                                         &CNamedPipeFactoryTest::testErrorIfSymlink));

    return suiteOfTests;
}

<<<<<<< HEAD
void CNamedPipeFactoryTest::testServerIsCppReader(void) {
=======
void CNamedPipeFactoryTest::testServerIsCppReader()
{
>>>>>>> d4e4cca7
    CThreadDataWriter threadWriter(TEST_PIPE_NAME, TEST_SIZE);
    CPPUNIT_ASSERT(threadWriter.start());

    ml::core::CNamedPipeFactory::TIStreamP strm = ml::core::CNamedPipeFactory::openPipeStreamRead(TEST_PIPE_NAME);
    CPPUNIT_ASSERT(strm);

    static const std::streamsize BUF_SIZE = 512;
    std::string readData;
    char buffer[BUF_SIZE];
    do {
        strm->read(buffer, BUF_SIZE);
        CPPUNIT_ASSERT(!strm->bad());
        if (strm->gcount() > 0) {
            readData.append(buffer, static_cast<size_t>(strm->gcount()));
        }
    } while (!strm->eof());

    CPPUNIT_ASSERT_EQUAL(TEST_SIZE, readData.length());
    CPPUNIT_ASSERT_EQUAL(std::string(TEST_SIZE, TEST_CHAR), readData);

    CPPUNIT_ASSERT(threadWriter.stop());

    strm.reset();
}

<<<<<<< HEAD
void CNamedPipeFactoryTest::testServerIsCReader(void) {
=======
void CNamedPipeFactoryTest::testServerIsCReader()
{
>>>>>>> d4e4cca7
    CThreadDataWriter threadWriter(TEST_PIPE_NAME, TEST_SIZE);
    CPPUNIT_ASSERT(threadWriter.start());

    ml::core::CNamedPipeFactory::TFileP file = ml::core::CNamedPipeFactory::openPipeFileRead(TEST_PIPE_NAME);
    CPPUNIT_ASSERT(file);

    static const size_t BUF_SIZE = 512;
    std::string readData;
    char buffer[BUF_SIZE];
    do {
        size_t charsRead = ::fread(buffer, sizeof(char), BUF_SIZE, file.get());
        CPPUNIT_ASSERT(!::ferror(file.get()));
        if (charsRead > 0) {
            readData.append(buffer, charsRead);
        }
    } while (!::feof(file.get()));

    CPPUNIT_ASSERT_EQUAL(TEST_SIZE, readData.length());
    CPPUNIT_ASSERT_EQUAL(std::string(TEST_SIZE, TEST_CHAR), readData);

    CPPUNIT_ASSERT(threadWriter.stop());

    file.reset();
}

<<<<<<< HEAD
void CNamedPipeFactoryTest::testServerIsCppWriter(void) {
=======
void CNamedPipeFactoryTest::testServerIsCppWriter()
{
>>>>>>> d4e4cca7
    CThreadDataReader threadReader(TEST_PIPE_NAME);
    CPPUNIT_ASSERT(threadReader.start());

    ml::core::CNamedPipeFactory::TOStreamP strm = ml::core::CNamedPipeFactory::openPipeStreamWrite(TEST_PIPE_NAME);
    CPPUNIT_ASSERT(strm);

    size_t charsLeft(TEST_SIZE);
    size_t blockSize(7);
    while (charsLeft > 0) {
        if (blockSize > charsLeft) {
            blockSize = charsLeft;
        }
        (*strm) << std::string(blockSize, TEST_CHAR);
        CPPUNIT_ASSERT(!strm->bad());
        charsLeft -= blockSize;
    }

    strm.reset();

    CPPUNIT_ASSERT(threadReader.stop());

    CPPUNIT_ASSERT_EQUAL(TEST_SIZE, threadReader.data().length());
    CPPUNIT_ASSERT_EQUAL(std::string(TEST_SIZE, TEST_CHAR), threadReader.data());
}

<<<<<<< HEAD
void CNamedPipeFactoryTest::testServerIsCWriter(void) {
=======
void CNamedPipeFactoryTest::testServerIsCWriter()
{
>>>>>>> d4e4cca7
    CThreadDataReader threadReader(TEST_PIPE_NAME);
    CPPUNIT_ASSERT(threadReader.start());

    ml::core::CNamedPipeFactory::TFileP file = ml::core::CNamedPipeFactory::openPipeFileWrite(TEST_PIPE_NAME);
    CPPUNIT_ASSERT(file);

    size_t charsLeft(TEST_SIZE);
    size_t blockSize(7);
    while (charsLeft > 0) {
        if (blockSize > charsLeft) {
            blockSize = charsLeft;
        }
        CPPUNIT_ASSERT(::fputs(std::string(blockSize, TEST_CHAR).c_str(), file.get()) >= 0);
        charsLeft -= blockSize;
    }

    file.reset();

    CPPUNIT_ASSERT(threadReader.stop());

    CPPUNIT_ASSERT_EQUAL(TEST_SIZE, threadReader.data().length());
    CPPUNIT_ASSERT_EQUAL(std::string(TEST_SIZE, TEST_CHAR), threadReader.data());
}

<<<<<<< HEAD
void CNamedPipeFactoryTest::testCancelBlock(void) {
=======
void CNamedPipeFactoryTest::testCancelBlock()
{
>>>>>>> d4e4cca7
    CThreadBlockCanceller cancellerThread(ml::core::CThread::currentThreadId());
    CPPUNIT_ASSERT(cancellerThread.start());

    ml::core::CNamedPipeFactory::TOStreamP strm = ml::core::CNamedPipeFactory::openPipeStreamWrite(TEST_PIPE_NAME);
    CPPUNIT_ASSERT(strm == 0);

    CPPUNIT_ASSERT(cancellerThread.stop());
}

<<<<<<< HEAD
void CNamedPipeFactoryTest::testErrorIfRegularFile(void) {
=======
void CNamedPipeFactoryTest::testErrorIfRegularFile()
{
>>>>>>> d4e4cca7
    ml::core::CNamedPipeFactory::TIStreamP strm = ml::core::CNamedPipeFactory::openPipeStreamRead("Main.cc");
    CPPUNIT_ASSERT(strm == 0);
}

<<<<<<< HEAD
void CNamedPipeFactoryTest::testErrorIfSymlink(void) {
=======
void CNamedPipeFactoryTest::testErrorIfSymlink()
{
>>>>>>> d4e4cca7
#ifdef Windows
    // It's impossible to create a symlink to a named pipe on Windows - they
    // live under \\.\pipe\ and it's not possible to symlink to this part of
    // the file system
    LOG_DEBUG("symlink test not relevant to Windows");
#else
    static const char* TEST_SYMLINK_NAME = "test_symlink";

    // Remove any files left behind by a previous failed test, but don't check
    // the return codes as these calls will usually fail
    ::unlink(TEST_SYMLINK_NAME);
    ::unlink(TEST_PIPE_NAME);

    CPPUNIT_ASSERT_EQUAL(0, ::mkfifo(TEST_PIPE_NAME, S_IRUSR | S_IWUSR));
    CPPUNIT_ASSERT_EQUAL(0, ::symlink(TEST_PIPE_NAME, TEST_SYMLINK_NAME));

    ml::core::CNamedPipeFactory::TIStreamP strm = ml::core::CNamedPipeFactory::openPipeStreamRead(TEST_SYMLINK_NAME);
    CPPUNIT_ASSERT(strm == 0);

    CPPUNIT_ASSERT_EQUAL(0, ::unlink(TEST_SYMLINK_NAME));
    CPPUNIT_ASSERT_EQUAL(0, ::unlink(TEST_PIPE_NAME));
#endif
}<|MERGE_RESOLUTION|>--- conflicted
+++ resolved
@@ -44,18 +44,10 @@
 public:
     CThreadDataWriter(const std::string& fileName, size_t size) : m_FileName(fileName), m_Size(size) {}
 
-<<<<<<< HEAD
 protected:
-    virtual void run(void) {
+    virtual void run() {
         // Wait for the file to exist
         ml::core::CSleep::sleep(SLEEP_TIME_MS);
-=======
-    protected:
-        virtual void run()
-        {
-            // Wait for the file to exist
-            ml::core::CSleep::sleep(SLEEP_TIME_MS);
->>>>>>> d4e4cca7
 
         std::ofstream strm(m_FileName.c_str());
         for (size_t i = 0; i < m_Size && strm.good(); ++i) {
@@ -63,28 +55,21 @@
         }
     }
 
-<<<<<<< HEAD
-    virtual void shutdown(void) {}
-=======
-        virtual void shutdown()
-        {
-        }
->>>>>>> d4e4cca7
+    virtual void shutdown() {}
 
 private:
     std::string m_FileName;
     size_t m_Size;
 };
 
-<<<<<<< HEAD
 class CThreadDataReader : public ml::core::CThread {
 public:
     CThreadDataReader(const std::string& fileName) : m_FileName(fileName) {}
 
-    const std::string& data(void) const { return m_Data; }
+    const std::string& data() const { return m_Data; }
 
 protected:
-    virtual void run(void) {
+    virtual void run() {
         m_Data.clear();
 
         std::ifstream strm;
@@ -114,73 +99,12 @@
                 }
                 if (copyLen > 0) {
                     m_Data.append(copyFrom, copyLen);
-=======
-class CThreadDataReader : public ml::core::CThread
-{
-    public:
-        CThreadDataReader(const std::string &fileName)
-            : m_FileName(fileName)
-        {
-        }
-
-        const std::string &data() const
-        {
-            return m_Data;
-        }
-
-    protected:
-        virtual void run()
-        {
-            m_Data.clear();
-
-            std::ifstream strm;
-
-            // Try to open the file repeatedly to allow time for the other
-            // thread to create it
-            size_t attempt(1);
-            do
-            {
-                CPPUNIT_ASSERT(attempt++ <= MAX_ATTEMPTS);
-                ml::core::CSleep::sleep(PAUSE_TIME_MS);
-                strm.open(m_FileName.c_str());
-            }
-            while (!strm.is_open());
-
-            static const std::streamsize BUF_SIZE = 512;
-            char buffer[BUF_SIZE];
-            while (strm.good())
-            {
-                strm.read(buffer, BUF_SIZE);
-                CPPUNIT_ASSERT(!strm.bad());
-                if (strm.gcount() > 0)
-                {
-                    // This code deals with the test character we write to
-                    // detect the short-lived connection problem on Windows
-                    const char *copyFrom = buffer;
-                    size_t copyLen = static_cast<size_t>(strm.gcount());
-                    if (m_Data.empty() &&
-                        *buffer == ml::core::CNamedPipeFactory::TEST_CHAR)
-                    {
-                        ++copyFrom;
-                        --copyLen;
-                    }
-                    if (copyLen > 0)
-                    {
-                        m_Data.append(copyFrom, copyLen);
-                    }
->>>>>>> d4e4cca7
                 }
             }
         }
     }
 
-<<<<<<< HEAD
-    virtual void shutdown(void) {}
-=======
-        virtual void shutdown()
-        {
-        }
->>>>>>> d4e4cca7
+    virtual void shutdown() {}
 
 private:
     std::string m_FileName;
@@ -191,30 +115,16 @@
 public:
     CThreadBlockCanceller(ml::core::CThread::TThreadId threadId) : m_ThreadId(threadId) {}
 
-<<<<<<< HEAD
 protected:
-    virtual void run(void) {
+    virtual void run() {
         // Wait for the file to exist
         ml::core::CSleep::sleep(SLEEP_TIME_MS);
-=======
-    protected:
-        virtual void run()
-        {
-            // Wait for the file to exist
-            ml::core::CSleep::sleep(SLEEP_TIME_MS);
->>>>>>> d4e4cca7
 
         // Cancel the open() or read() operation on the file
         CPPUNIT_ASSERT(ml::core::CThread::cancelBlockedIo(m_ThreadId));
     }
 
-<<<<<<< HEAD
-    virtual void shutdown(void) {}
-=======
-        virtual void shutdown()
-        {
-        }
->>>>>>> d4e4cca7
+    virtual void shutdown() {}
 
 private:
     ml::core::CThread::TThreadId m_ThreadId;
@@ -242,12 +152,7 @@
     return suiteOfTests;
 }
 
-<<<<<<< HEAD
-void CNamedPipeFactoryTest::testServerIsCppReader(void) {
-=======
-void CNamedPipeFactoryTest::testServerIsCppReader()
-{
->>>>>>> d4e4cca7
+void CNamedPipeFactoryTest::testServerIsCppReader() {
     CThreadDataWriter threadWriter(TEST_PIPE_NAME, TEST_SIZE);
     CPPUNIT_ASSERT(threadWriter.start());
 
@@ -273,12 +178,7 @@
     strm.reset();
 }
 
-<<<<<<< HEAD
-void CNamedPipeFactoryTest::testServerIsCReader(void) {
-=======
-void CNamedPipeFactoryTest::testServerIsCReader()
-{
->>>>>>> d4e4cca7
+void CNamedPipeFactoryTest::testServerIsCReader() {
     CThreadDataWriter threadWriter(TEST_PIPE_NAME, TEST_SIZE);
     CPPUNIT_ASSERT(threadWriter.start());
 
@@ -304,12 +204,7 @@
     file.reset();
 }
 
-<<<<<<< HEAD
-void CNamedPipeFactoryTest::testServerIsCppWriter(void) {
-=======
-void CNamedPipeFactoryTest::testServerIsCppWriter()
-{
->>>>>>> d4e4cca7
+void CNamedPipeFactoryTest::testServerIsCppWriter() {
     CThreadDataReader threadReader(TEST_PIPE_NAME);
     CPPUNIT_ASSERT(threadReader.start());
 
@@ -335,12 +230,7 @@
     CPPUNIT_ASSERT_EQUAL(std::string(TEST_SIZE, TEST_CHAR), threadReader.data());
 }
 
-<<<<<<< HEAD
-void CNamedPipeFactoryTest::testServerIsCWriter(void) {
-=======
-void CNamedPipeFactoryTest::testServerIsCWriter()
-{
->>>>>>> d4e4cca7
+void CNamedPipeFactoryTest::testServerIsCWriter() {
     CThreadDataReader threadReader(TEST_PIPE_NAME);
     CPPUNIT_ASSERT(threadReader.start());
 
@@ -365,12 +255,7 @@
     CPPUNIT_ASSERT_EQUAL(std::string(TEST_SIZE, TEST_CHAR), threadReader.data());
 }
 
-<<<<<<< HEAD
-void CNamedPipeFactoryTest::testCancelBlock(void) {
-=======
-void CNamedPipeFactoryTest::testCancelBlock()
-{
->>>>>>> d4e4cca7
+void CNamedPipeFactoryTest::testCancelBlock() {
     CThreadBlockCanceller cancellerThread(ml::core::CThread::currentThreadId());
     CPPUNIT_ASSERT(cancellerThread.start());
 
@@ -380,22 +265,12 @@
     CPPUNIT_ASSERT(cancellerThread.stop());
 }
 
-<<<<<<< HEAD
-void CNamedPipeFactoryTest::testErrorIfRegularFile(void) {
-=======
-void CNamedPipeFactoryTest::testErrorIfRegularFile()
-{
->>>>>>> d4e4cca7
+void CNamedPipeFactoryTest::testErrorIfRegularFile() {
     ml::core::CNamedPipeFactory::TIStreamP strm = ml::core::CNamedPipeFactory::openPipeStreamRead("Main.cc");
     CPPUNIT_ASSERT(strm == 0);
 }
 
-<<<<<<< HEAD
-void CNamedPipeFactoryTest::testErrorIfSymlink(void) {
-=======
-void CNamedPipeFactoryTest::testErrorIfSymlink()
-{
->>>>>>> d4e4cca7
+void CNamedPipeFactoryTest::testErrorIfSymlink() {
 #ifdef Windows
     // It's impossible to create a symlink to a named pipe on Windows - they
     // live under \\.\pipe\ and it's not possible to symlink to this part of
