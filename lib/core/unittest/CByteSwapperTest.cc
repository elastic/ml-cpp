--- conflicted
+++ resolved
@@ -27,12 +27,7 @@
     return suiteOfTests;
 }
 
-<<<<<<< HEAD
-void CByteSwapperTest::testByteSwaps(void) {
-=======
-void CByteSwapperTest::testByteSwaps()
-{
->>>>>>> d4e4cca7
+void CByteSwapperTest::testByteSwaps() {
     uint8_t type1(0x12);
     CPPUNIT_ASSERT(ml::core::CByteSwapper::swapBytes(type1) == 0x12);
 
