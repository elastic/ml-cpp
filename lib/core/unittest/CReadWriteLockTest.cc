/*
 * ELASTICSEARCH CONFIDENTIAL
 *
 * Copyright (c) 2016 Elasticsearch BV. All Rights Reserved.
 *
 * Notice: this software, and all information contained
 * therein, is the exclusive property of Elasticsearch BV
 * and its licensors, if any, and is protected under applicable
 * domestic and foreign law, and international treaties.
 *
 * Reproduction, republication or distribution without the
 * express written consent of Elasticsearch BV is
 * strictly prohibited.
 */
#include "CReadWriteLockTest.h"

#include <core/CFastMutex.h>
#include <core/CLogger.h>
#include <core/CMutex.h>
#include <core/CReadWriteLock.h>
#include <core/CScopedFastLock.h>
#include <core/CScopedLock.h>
#include <core/CScopedReadLock.h>
#include <core/CScopedWriteLock.h>
#include <core/CSleep.h>
#include <core/CThread.h>
#include <core/CTimeUtils.h>

#include <atomic>

#include <stdint.h>

CppUnit::Test* CReadWriteLockTest::suite() {
    CppUnit::TestSuite* suiteOfTests = new CppUnit::TestSuite("CReadWriteLockTest");

    suiteOfTests->addTest(
        new CppUnit::TestCaller<CReadWriteLockTest>("CReadWriteLockTest::testReadLock", &CReadWriteLockTest::testReadLock));
    suiteOfTests->addTest(
        new CppUnit::TestCaller<CReadWriteLockTest>("CReadWriteLockTest::testWriteLock", &CReadWriteLockTest::testWriteLock));
    suiteOfTests->addTest(new CppUnit::TestCaller<CReadWriteLockTest>("CReadWriteLockTest::testPerformanceVersusMutex",
                                                                      &CReadWriteLockTest::testPerformanceVersusMutex));

    return suiteOfTests;
}

namespace {

class CUnprotectedAdder : public ml::core::CThread {
public:
    CUnprotectedAdder(uint32_t sleepTime, uint32_t iterations, uint32_t increment, volatile uint32_t& variable)
        : m_SleepTime(sleepTime), m_Iterations(iterations), m_Increment(increment), m_Variable(variable) {}

<<<<<<< HEAD
protected:
    void run(void) {
        for (uint32_t count = 0; count < m_Iterations; ++count) {
            m_Variable += m_Increment;
            ml::core::CSleep::sleep(m_SleepTime);
=======
    protected:
        void run()
        {
            for (uint32_t count = 0; count < m_Iterations; ++count)
            {
                m_Variable += m_Increment;
                ml::core::CSleep::sleep(m_SleepTime);
            }
>>>>>>> d4e4cca7
        }
    }

<<<<<<< HEAD
    void shutdown(void) {
        // Always just wait for run() to complete
    }
=======
        void shutdown()
        {
            // Always just wait for run() to complete
        }
>>>>>>> d4e4cca7

private:
    uint32_t m_SleepTime;
    uint32_t m_Iterations;
    uint32_t m_Increment;
    volatile uint32_t& m_Variable;
};

class CAtomicAdder : public ml::core::CThread {
public:
    CAtomicAdder(uint32_t sleepTime, uint32_t iterations, uint32_t increment, std::atomic_uint_fast32_t& variable)
        : m_SleepTime(sleepTime), m_Iterations(iterations), m_Increment(increment), m_Variable(variable) {}

<<<<<<< HEAD
protected:
    void run(void) {
        for (uint32_t count = 0; count < m_Iterations; ++count) {
            m_Variable.fetch_add(m_Increment);
            ml::core::CSleep::sleep(m_SleepTime);
=======
    protected:
        void run()
        {
            for (uint32_t count = 0; count < m_Iterations; ++count)
            {
                m_Variable.fetch_add(m_Increment);
                ml::core::CSleep::sleep(m_SleepTime);
            }
>>>>>>> d4e4cca7
        }
    }

<<<<<<< HEAD
    void shutdown(void) {
        // Always just wait for run() to complete
    }
=======
        void shutdown()
        {
            // Always just wait for run() to complete
        }
>>>>>>> d4e4cca7

private:
    uint32_t m_SleepTime;
    uint32_t m_Iterations;
    uint32_t m_Increment;
    std::atomic_uint_fast32_t& m_Variable;
};

class CFastMutexProtectedAdder : public ml::core::CThread {
public:
    CFastMutexProtectedAdder(ml::core::CFastMutex& mutex,
                             uint32_t sleepTime,
                             uint32_t iterations,
                             uint32_t increment,
                             volatile uint32_t& variable)
        : m_Mutex(mutex), m_SleepTime(sleepTime), m_Iterations(iterations), m_Increment(increment), m_Variable(variable) {}

<<<<<<< HEAD
protected:
    void run(void) {
        for (uint32_t count = 0; count < m_Iterations; ++count) {
            ml::core::CScopedFastLock lock(m_Mutex);
=======
    protected:
        void run()
        {
            for (uint32_t count = 0; count < m_Iterations; ++count)
            {
                ml::core::CScopedFastLock lock(m_Mutex);
>>>>>>> d4e4cca7

            m_Variable += m_Increment;
            ml::core::CSleep::sleep(m_SleepTime);
        }
    }

<<<<<<< HEAD
    void shutdown(void) {
        // Always just wait for run() to complete
    }
=======
        void shutdown()
        {
            // Always just wait for run() to complete
        }
>>>>>>> d4e4cca7

private:
    ml::core::CFastMutex& m_Mutex;
    uint32_t m_SleepTime;
    uint32_t m_Iterations;
    uint32_t m_Increment;
    volatile uint32_t& m_Variable;
};

class CMutexProtectedAdder : public ml::core::CThread {
public:
    CMutexProtectedAdder(ml::core::CMutex& mutex, uint32_t sleepTime, uint32_t iterations, uint32_t increment, volatile uint32_t& variable)
        : m_Mutex(mutex), m_SleepTime(sleepTime), m_Iterations(iterations), m_Increment(increment), m_Variable(variable) {}

<<<<<<< HEAD
protected:
    void run(void) {
        for (uint32_t count = 0; count < m_Iterations; ++count) {
            ml::core::CScopedLock lock(m_Mutex);
=======
    protected:
        void run()
        {
            for (uint32_t count = 0; count < m_Iterations; ++count)
            {
                ml::core::CScopedLock lock(m_Mutex);
>>>>>>> d4e4cca7

            m_Variable += m_Increment;
            ml::core::CSleep::sleep(m_SleepTime);
        }
    }

<<<<<<< HEAD
    void shutdown(void) {
        // Always just wait for run() to complete
    }
=======
        void shutdown()
        {
            // Always just wait for run() to complete
        }
>>>>>>> d4e4cca7

private:
    ml::core::CMutex& m_Mutex;
    uint32_t m_SleepTime;
    uint32_t m_Iterations;
    uint32_t m_Increment;
    volatile uint32_t& m_Variable;
};

class CWriteLockProtectedAdder : public ml::core::CThread {
public:
    CWriteLockProtectedAdder(ml::core::CReadWriteLock& readWriteLock,
                             uint32_t sleepTime,
                             uint32_t iterations,
                             uint32_t increment,
                             volatile uint32_t& variable)
        : m_ReadWriteLock(readWriteLock), m_SleepTime(sleepTime), m_Iterations(iterations), m_Increment(increment), m_Variable(variable) {}

<<<<<<< HEAD
protected:
    void run(void) {
        for (uint32_t count = 0; count < m_Iterations; ++count) {
            ml::core::CScopedWriteLock lock(m_ReadWriteLock);
=======
    protected:
        void run()
        {
            for (uint32_t count = 0; count < m_Iterations; ++count)
            {
                ml::core::CScopedWriteLock lock(m_ReadWriteLock);
>>>>>>> d4e4cca7

            m_Variable += m_Increment;
            ml::core::CSleep::sleep(m_SleepTime);
        }
    }

<<<<<<< HEAD
    void shutdown(void) {
        // Always just wait for run() to complete
    }
=======
        void shutdown()
        {
            // Always just wait for run() to complete
        }
>>>>>>> d4e4cca7

private:
    ml::core::CReadWriteLock& m_ReadWriteLock;
    uint32_t m_SleepTime;
    uint32_t m_Iterations;
    uint32_t m_Increment;
    volatile uint32_t& m_Variable;
};

class CReadLockProtectedReader : public ml::core::CThread {
public:
    CReadLockProtectedReader(ml::core::CReadWriteLock& readWriteLock, uint32_t sleepTime, uint32_t iterations, volatile uint32_t& variable)
        : m_ReadWriteLock(readWriteLock), m_SleepTime(sleepTime), m_Iterations(iterations), m_Variable(variable), m_LastRead(variable) {}

<<<<<<< HEAD
    uint32_t lastRead(void) const { return m_LastRead; }

protected:
    void run(void) {
        for (uint32_t count = 0; count < m_Iterations; ++count) {
            ml::core::CScopedReadLock lock(m_ReadWriteLock);
=======
        uint32_t lastRead() const
        {
            return m_LastRead;
        }

    protected:
        void run()
        {
            for (uint32_t count = 0; count < m_Iterations; ++count)
            {
                ml::core::CScopedReadLock lock(m_ReadWriteLock);
>>>>>>> d4e4cca7

            m_LastRead = m_Variable;
            ml::core::CSleep::sleep(m_SleepTime);
        }
    }

<<<<<<< HEAD
    void shutdown(void) {
        // Always just wait for run() to complete
    }
=======
        void shutdown()
        {
            // Always just wait for run() to complete
        }
>>>>>>> d4e4cca7

private:
    ml::core::CReadWriteLock& m_ReadWriteLock;
    uint32_t m_SleepTime;
    uint32_t m_Iterations;
    volatile uint32_t& m_Variable;
    uint32_t m_LastRead;
};
}

<<<<<<< HEAD
void CReadWriteLockTest::testReadLock(void) {
=======

void CReadWriteLockTest::testReadLock()
{
>>>>>>> d4e4cca7
    uint32_t testVariable(0);
    ml::core::CReadWriteLock readWriteLock;

    // Each reader will do 1 second of "work" inside a read lock.  If they all
    // work at the same time (which they should) then the test will take around
    // 1 second.  If they block each other, the test will take around 3
    // seconds.
    CReadLockProtectedReader reader1(readWriteLock, 100, 10, testVariable);
    CReadLockProtectedReader reader2(readWriteLock, 100, 10, testVariable);
    CReadLockProtectedReader reader3(readWriteLock, 100, 10, testVariable);

    ml::core_t::TTime start(ml::core::CTimeUtils::now());

    reader1.start();
    reader2.start();
    reader3.start();

    testVariable = 42;

    reader1.stop();
    reader2.stop();
    reader3.stop();

    ml::core_t::TTime end(ml::core::CTimeUtils::now());
    ml::core_t::TTime duration(end - start);

    LOG_INFO("Reader concurrency test took " << duration << " seconds");

    // Allow the test to run slightly over 1 second, as there is processing
    // other than the sleeping.
    CPPUNIT_ASSERT(duration <= 2);
    CPPUNIT_ASSERT(duration >= 1);

    CPPUNIT_ASSERT_EQUAL(testVariable, reader1.lastRead());
    CPPUNIT_ASSERT_EQUAL(testVariable, reader2.lastRead());
    CPPUNIT_ASSERT_EQUAL(testVariable, reader3.lastRead());
}

<<<<<<< HEAD
void CReadWriteLockTest::testWriteLock(void) {
=======
void CReadWriteLockTest::testWriteLock()
{
>>>>>>> d4e4cca7
    static const uint32_t TEST_SIZE(50000);

    uint32_t testVariable(0);
    ml::core::CReadWriteLock readWriteLock;

    CWriteLockProtectedAdder writer1(readWriteLock, 0, TEST_SIZE, 1, testVariable);
    CWriteLockProtectedAdder writer2(readWriteLock, 0, TEST_SIZE, 5, testVariable);
    CWriteLockProtectedAdder writer3(readWriteLock, 0, TEST_SIZE, 9, testVariable);

    writer1.start();
    writer2.start();
    writer3.start();

    writer1.stop();
    writer2.stop();
    writer3.stop();

    LOG_INFO("Write lock protected variable incremented to " << testVariable);

    CPPUNIT_ASSERT_EQUAL(TEST_SIZE * (1 + 5 + 9), testVariable);
}

<<<<<<< HEAD
void CReadWriteLockTest::testPerformanceVersusMutex(void) {
=======
void CReadWriteLockTest::testPerformanceVersusMutex()
{
>>>>>>> d4e4cca7
    static const uint32_t TEST_SIZE(1000000);

    {
        uint32_t testVariable(0);

        ml::core_t::TTime start(ml::core::CTimeUtils::now());
        LOG_INFO("Starting unlocked throughput test at " << ml::core::CTimeUtils::toTimeString(start));

        CUnprotectedAdder writer1(0, TEST_SIZE, 1, testVariable);
        CUnprotectedAdder writer2(0, TEST_SIZE, 5, testVariable);
        CUnprotectedAdder writer3(0, TEST_SIZE, 9, testVariable);

        writer1.start();
        writer2.start();
        writer3.start();

        writer1.stop();
        writer2.stop();
        writer3.stop();

        ml::core_t::TTime end(ml::core::CTimeUtils::now());
        LOG_INFO("Finished unlocked throughput test at " << ml::core::CTimeUtils::toTimeString(end));

        LOG_INFO("Unlocked throughput test with test size " << TEST_SIZE << " took " << (end - start) << " seconds");

        LOG_INFO("Unlocked variable incremented to " << testVariable);

        if (testVariable != TEST_SIZE * (1 + 5 + 9)) {
            // Obviously this would be unacceptable in production code, but this
            // unit test is showing the cost of different types of lock compared
            // to the unlocked case
            LOG_INFO("Lack of locking caused race condition");
        }
    }
    {
        std::atomic_uint_fast32_t testVariable(0);

        ml::core_t::TTime start(ml::core::CTimeUtils::now());
        LOG_INFO("Starting atomic throughput test at " << ml::core::CTimeUtils::toTimeString(start));

        CAtomicAdder writer1(0, TEST_SIZE, 1, testVariable);
        CAtomicAdder writer2(0, TEST_SIZE, 5, testVariable);
        CAtomicAdder writer3(0, TEST_SIZE, 9, testVariable);

        writer1.start();
        writer2.start();
        writer3.start();

        writer1.stop();
        writer2.stop();
        writer3.stop();

        ml::core_t::TTime end(ml::core::CTimeUtils::now());
        LOG_INFO("Finished atomic throughput test at " << ml::core::CTimeUtils::toTimeString(end));

        LOG_INFO("Atomic throughput test with test size " << TEST_SIZE << " took " << (end - start) << " seconds");

        LOG_INFO("Atomic variable incremented to " << testVariable.load());

        CPPUNIT_ASSERT_EQUAL(uint_fast32_t(TEST_SIZE * (1 + 5 + 9)), testVariable.load());
    }
    {
        uint32_t testVariable(0);
        ml::core::CFastMutex mutex;

        ml::core_t::TTime start(ml::core::CTimeUtils::now());
        LOG_INFO("Starting fast mutex lock throughput test at " << ml::core::CTimeUtils::toTimeString(start));

        CFastMutexProtectedAdder writer1(mutex, 0, TEST_SIZE, 1, testVariable);
        CFastMutexProtectedAdder writer2(mutex, 0, TEST_SIZE, 5, testVariable);
        CFastMutexProtectedAdder writer3(mutex, 0, TEST_SIZE, 9, testVariable);

        writer1.start();
        writer2.start();
        writer3.start();

        writer1.stop();
        writer2.stop();
        writer3.stop();

        ml::core_t::TTime end(ml::core::CTimeUtils::now());
        LOG_INFO("Finished fast mutex lock throughput test at " << ml::core::CTimeUtils::toTimeString(end));

        LOG_INFO("Fast mutex lock throughput test with test size " << TEST_SIZE << " took " << (end - start) << " seconds");

        LOG_INFO("Fast mutex lock protected variable incremented to " << testVariable);

        CPPUNIT_ASSERT_EQUAL(TEST_SIZE * (1 + 5 + 9), testVariable);
    }
    {
        uint32_t testVariable(0);
        ml::core::CMutex mutex;

        ml::core_t::TTime start(ml::core::CTimeUtils::now());
        LOG_INFO("Starting mutex lock throughput test at " << ml::core::CTimeUtils::toTimeString(start));

        CMutexProtectedAdder writer1(mutex, 0, TEST_SIZE, 1, testVariable);
        CMutexProtectedAdder writer2(mutex, 0, TEST_SIZE, 5, testVariable);
        CMutexProtectedAdder writer3(mutex, 0, TEST_SIZE, 9, testVariable);

        writer1.start();
        writer2.start();
        writer3.start();

        writer1.stop();
        writer2.stop();
        writer3.stop();

        ml::core_t::TTime end(ml::core::CTimeUtils::now());
        LOG_INFO("Finished mutex lock throughput test at " << ml::core::CTimeUtils::toTimeString(end));

        LOG_INFO("Mutex lock throughput test with test size " << TEST_SIZE << " took " << (end - start) << " seconds");

        LOG_INFO("Mutex lock protected variable incremented to " << testVariable);

        CPPUNIT_ASSERT_EQUAL(TEST_SIZE * (1 + 5 + 9), testVariable);
    }
    {
        uint32_t testVariable(0);
        ml::core::CReadWriteLock readWriteLock;

        ml::core_t::TTime start(ml::core::CTimeUtils::now());
        LOG_INFO("Starting read-write lock throughput test at " << ml::core::CTimeUtils::toTimeString(start));

        CWriteLockProtectedAdder writer1(readWriteLock, 0, TEST_SIZE, 1, testVariable);
        CWriteLockProtectedAdder writer2(readWriteLock, 0, TEST_SIZE, 5, testVariable);
        CWriteLockProtectedAdder writer3(readWriteLock, 0, TEST_SIZE, 9, testVariable);

        writer1.start();
        writer2.start();
        writer3.start();

        writer1.stop();
        writer2.stop();
        writer3.stop();

        ml::core_t::TTime end(ml::core::CTimeUtils::now());
        LOG_INFO("Finished read-write lock throughput test at " << ml::core::CTimeUtils::toTimeString(end));

        LOG_INFO("Read-write lock throughput test with test size " << TEST_SIZE << " took " << (end - start) << " seconds");

        LOG_INFO("Write lock protected variable incremented to " << testVariable);

        CPPUNIT_ASSERT_EQUAL(TEST_SIZE * (1 + 5 + 9), testVariable);
    }
}<|MERGE_RESOLUTION|>--- conflicted
+++ resolved
@@ -50,35 +50,17 @@
     CUnprotectedAdder(uint32_t sleepTime, uint32_t iterations, uint32_t increment, volatile uint32_t& variable)
         : m_SleepTime(sleepTime), m_Iterations(iterations), m_Increment(increment), m_Variable(variable) {}
 
-<<<<<<< HEAD
-protected:
-    void run(void) {
+protected:
+    void run() {
         for (uint32_t count = 0; count < m_Iterations; ++count) {
             m_Variable += m_Increment;
             ml::core::CSleep::sleep(m_SleepTime);
-=======
-    protected:
-        void run()
-        {
-            for (uint32_t count = 0; count < m_Iterations; ++count)
-            {
-                m_Variable += m_Increment;
-                ml::core::CSleep::sleep(m_SleepTime);
-            }
->>>>>>> d4e4cca7
-        }
-    }
-
-<<<<<<< HEAD
-    void shutdown(void) {
-        // Always just wait for run() to complete
-    }
-=======
-        void shutdown()
-        {
-            // Always just wait for run() to complete
-        }
->>>>>>> d4e4cca7
+        }
+    }
+
+    void shutdown() {
+        // Always just wait for run() to complete
+    }
 
 private:
     uint32_t m_SleepTime;
@@ -92,35 +74,17 @@
     CAtomicAdder(uint32_t sleepTime, uint32_t iterations, uint32_t increment, std::atomic_uint_fast32_t& variable)
         : m_SleepTime(sleepTime), m_Iterations(iterations), m_Increment(increment), m_Variable(variable) {}
 
-<<<<<<< HEAD
-protected:
-    void run(void) {
+protected:
+    void run() {
         for (uint32_t count = 0; count < m_Iterations; ++count) {
             m_Variable.fetch_add(m_Increment);
             ml::core::CSleep::sleep(m_SleepTime);
-=======
-    protected:
-        void run()
-        {
-            for (uint32_t count = 0; count < m_Iterations; ++count)
-            {
-                m_Variable.fetch_add(m_Increment);
-                ml::core::CSleep::sleep(m_SleepTime);
-            }
->>>>>>> d4e4cca7
-        }
-    }
-
-<<<<<<< HEAD
-    void shutdown(void) {
-        // Always just wait for run() to complete
-    }
-=======
-        void shutdown()
-        {
-            // Always just wait for run() to complete
-        }
->>>>>>> d4e4cca7
+        }
+    }
+
+    void shutdown() {
+        // Always just wait for run() to complete
+    }
 
 private:
     uint32_t m_SleepTime;
@@ -138,35 +102,19 @@
                              volatile uint32_t& variable)
         : m_Mutex(mutex), m_SleepTime(sleepTime), m_Iterations(iterations), m_Increment(increment), m_Variable(variable) {}
 
-<<<<<<< HEAD
-protected:
-    void run(void) {
+protected:
+    void run() {
         for (uint32_t count = 0; count < m_Iterations; ++count) {
             ml::core::CScopedFastLock lock(m_Mutex);
-=======
-    protected:
-        void run()
-        {
-            for (uint32_t count = 0; count < m_Iterations; ++count)
-            {
-                ml::core::CScopedFastLock lock(m_Mutex);
->>>>>>> d4e4cca7
 
             m_Variable += m_Increment;
             ml::core::CSleep::sleep(m_SleepTime);
         }
     }
 
-<<<<<<< HEAD
-    void shutdown(void) {
-        // Always just wait for run() to complete
-    }
-=======
-        void shutdown()
-        {
-            // Always just wait for run() to complete
-        }
->>>>>>> d4e4cca7
+    void shutdown() {
+        // Always just wait for run() to complete
+    }
 
 private:
     ml::core::CFastMutex& m_Mutex;
@@ -181,35 +129,19 @@
     CMutexProtectedAdder(ml::core::CMutex& mutex, uint32_t sleepTime, uint32_t iterations, uint32_t increment, volatile uint32_t& variable)
         : m_Mutex(mutex), m_SleepTime(sleepTime), m_Iterations(iterations), m_Increment(increment), m_Variable(variable) {}
 
-<<<<<<< HEAD
-protected:
-    void run(void) {
+protected:
+    void run() {
         for (uint32_t count = 0; count < m_Iterations; ++count) {
             ml::core::CScopedLock lock(m_Mutex);
-=======
-    protected:
-        void run()
-        {
-            for (uint32_t count = 0; count < m_Iterations; ++count)
-            {
-                ml::core::CScopedLock lock(m_Mutex);
->>>>>>> d4e4cca7
 
             m_Variable += m_Increment;
             ml::core::CSleep::sleep(m_SleepTime);
         }
     }
 
-<<<<<<< HEAD
-    void shutdown(void) {
-        // Always just wait for run() to complete
-    }
-=======
-        void shutdown()
-        {
-            // Always just wait for run() to complete
-        }
->>>>>>> d4e4cca7
+    void shutdown() {
+        // Always just wait for run() to complete
+    }
 
 private:
     ml::core::CMutex& m_Mutex;
@@ -228,35 +160,19 @@
                              volatile uint32_t& variable)
         : m_ReadWriteLock(readWriteLock), m_SleepTime(sleepTime), m_Iterations(iterations), m_Increment(increment), m_Variable(variable) {}
 
-<<<<<<< HEAD
-protected:
-    void run(void) {
+protected:
+    void run() {
         for (uint32_t count = 0; count < m_Iterations; ++count) {
             ml::core::CScopedWriteLock lock(m_ReadWriteLock);
-=======
-    protected:
-        void run()
-        {
-            for (uint32_t count = 0; count < m_Iterations; ++count)
-            {
-                ml::core::CScopedWriteLock lock(m_ReadWriteLock);
->>>>>>> d4e4cca7
 
             m_Variable += m_Increment;
             ml::core::CSleep::sleep(m_SleepTime);
         }
     }
 
-<<<<<<< HEAD
-    void shutdown(void) {
-        // Always just wait for run() to complete
-    }
-=======
-        void shutdown()
-        {
-            // Always just wait for run() to complete
-        }
->>>>>>> d4e4cca7
+    void shutdown() {
+        // Always just wait for run() to complete
+    }
 
 private:
     ml::core::CReadWriteLock& m_ReadWriteLock;
@@ -271,42 +187,21 @@
     CReadLockProtectedReader(ml::core::CReadWriteLock& readWriteLock, uint32_t sleepTime, uint32_t iterations, volatile uint32_t& variable)
         : m_ReadWriteLock(readWriteLock), m_SleepTime(sleepTime), m_Iterations(iterations), m_Variable(variable), m_LastRead(variable) {}
 
-<<<<<<< HEAD
-    uint32_t lastRead(void) const { return m_LastRead; }
-
-protected:
-    void run(void) {
+    uint32_t lastRead() const { return m_LastRead; }
+
+protected:
+    void run() {
         for (uint32_t count = 0; count < m_Iterations; ++count) {
             ml::core::CScopedReadLock lock(m_ReadWriteLock);
-=======
-        uint32_t lastRead() const
-        {
-            return m_LastRead;
-        }
-
-    protected:
-        void run()
-        {
-            for (uint32_t count = 0; count < m_Iterations; ++count)
-            {
-                ml::core::CScopedReadLock lock(m_ReadWriteLock);
->>>>>>> d4e4cca7
 
             m_LastRead = m_Variable;
             ml::core::CSleep::sleep(m_SleepTime);
         }
     }
 
-<<<<<<< HEAD
-    void shutdown(void) {
-        // Always just wait for run() to complete
-    }
-=======
-        void shutdown()
-        {
-            // Always just wait for run() to complete
-        }
->>>>>>> d4e4cca7
+    void shutdown() {
+        // Always just wait for run() to complete
+    }
 
 private:
     ml::core::CReadWriteLock& m_ReadWriteLock;
@@ -317,13 +212,7 @@
 };
 }
 
-<<<<<<< HEAD
-void CReadWriteLockTest::testReadLock(void) {
-=======
-
-void CReadWriteLockTest::testReadLock()
-{
->>>>>>> d4e4cca7
+void CReadWriteLockTest::testReadLock() {
     uint32_t testVariable(0);
     ml::core::CReadWriteLock readWriteLock;
 
@@ -362,12 +251,7 @@
     CPPUNIT_ASSERT_EQUAL(testVariable, reader3.lastRead());
 }
 
-<<<<<<< HEAD
-void CReadWriteLockTest::testWriteLock(void) {
-=======
-void CReadWriteLockTest::testWriteLock()
-{
->>>>>>> d4e4cca7
+void CReadWriteLockTest::testWriteLock() {
     static const uint32_t TEST_SIZE(50000);
 
     uint32_t testVariable(0);
@@ -390,12 +274,7 @@
     CPPUNIT_ASSERT_EQUAL(TEST_SIZE * (1 + 5 + 9), testVariable);
 }
 
-<<<<<<< HEAD
-void CReadWriteLockTest::testPerformanceVersusMutex(void) {
-=======
-void CReadWriteLockTest::testPerformanceVersusMutex()
-{
->>>>>>> d4e4cca7
+void CReadWriteLockTest::testPerformanceVersusMutex() {
     static const uint32_t TEST_SIZE(1000000);
 
     {
