--- conflicted
+++ resolved
@@ -27,12 +27,7 @@
     return suiteOfTests;
 }
 
-<<<<<<< HEAD
-void CSleepTest::testSleep(void) {
-=======
-void CSleepTest::testSleep()
-{
->>>>>>> d4e4cca7
+void CSleepTest::testSleep() {
     ml::core_t::TTime start(ml::core::CTimeUtils::now());
 
     ml::core::CSleep::sleep(7500);
