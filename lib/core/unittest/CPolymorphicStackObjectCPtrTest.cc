--- conflicted
+++ resolved
@@ -21,80 +21,38 @@
 
 using namespace ml;
 
-<<<<<<< HEAD
 namespace {
 
 class CBase {
 public:
-    virtual ~CBase(void) {}
-    virtual std::string iam(void) const = 0;
+    virtual ~CBase() {}
+    virtual std::string iam() const = 0;
 };
 
 class CDerived1 : public CBase {
 public:
-    virtual std::string iam(void) const { return "d1"; }
+    virtual std::string iam() const { return "d1"; }
 };
 
 class CDerived2 : public CBase {
 public:
-    virtual std::string iam(void) const { return "d2"; }
+    virtual std::string iam() const { return "d2"; }
 };
 
 class CDerived3 : public CBase {
 public:
-    virtual std::string iam(void) const { return "d3"; }
-=======
-namespace
-{
-
-class CBase
-{
-    public:
-        virtual ~CBase() {}
-        virtual std::string iam() const = 0;
-};
-
-class CDerived1 : public CBase
-{
-    public:
-        virtual std::string iam() const { return "d1"; }
-};
-
-class CDerived2 : public CBase
-{
-    public:
-        virtual std::string iam() const { return "d2"; }
-};
-
-class CDerived3 : public CBase
-{
-    public:
-        virtual std::string iam() const { return "d3"; }
-};
-
-class CDerived4 : public CBase
-{
-    public:
-        virtual std::string iam() const { return "d4"; }
->>>>>>> d4e4cca7
+    virtual std::string iam() const { return "d3"; }
 };
 
 class CDerived4 : public CBase {
 public:
-    virtual std::string iam(void) const { return "d4"; }
+    virtual std::string iam() const { return "d4"; }
 };
 }
 
-<<<<<<< HEAD
-void CPolymorphicStackObjectCPtrTest::testAll(void) {
-    typedef core::CPolymorphicStackObjectCPtr<CBase, CDerived1, CDerived2> TStackPtr12;
-    typedef core::CPolymorphicStackObjectCPtr<CBase, CDerived1, CDerived2, CDerived3, CDerived4> TStackPtr1234;
-=======
-void CPolymorphicStackObjectCPtrTest::testAll()
-{
+void CPolymorphicStackObjectCPtrTest::testAll() {
     using TStackPtr12 = core::CPolymorphicStackObjectCPtr<CBase, CDerived1, CDerived2>;
     using TStackPtr1234 = core::CPolymorphicStackObjectCPtr<CBase, CDerived1, CDerived2, CDerived3, CDerived4>;
->>>>>>> d4e4cca7
 
     TStackPtr12 test1((CDerived1()));
     CPPUNIT_ASSERT_EQUAL(std::string("d1"), test1->iam());
@@ -125,14 +83,8 @@
     CPPUNIT_ASSERT(!null);
 }
 
-<<<<<<< HEAD
-CppUnit::Test* CPolymorphicStackObjectCPtrTest::suite(void) {
+CppUnit::Test* CPolymorphicStackObjectCPtrTest::suite() {
     CppUnit::TestSuite* suiteOfTests = new CppUnit::TestSuite("CPolymorphicStackObjectCPtrTest");
-=======
-CppUnit::Test *CPolymorphicStackObjectCPtrTest::suite()
-{
-    CppUnit::TestSuite *suiteOfTests = new CppUnit::TestSuite("CPolymorphicStackObjectCPtrTest");
->>>>>>> d4e4cca7
 
     suiteOfTests->addTest(new CppUnit::TestCaller<CPolymorphicStackObjectCPtrTest>("CPolymorphicStackObjectCPtrTest::testAll",
                                                                                    &CPolymorphicStackObjectCPtrTest::testAll));
