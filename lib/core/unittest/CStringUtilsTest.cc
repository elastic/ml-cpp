/*
 * ELASTICSEARCH CONFIDENTIAL
 *
 * Copyright (c) 2016 Elasticsearch BV. All Rights Reserved.
 *
 * Notice: this software, and all information contained
 * therein, is the exclusive property of Elasticsearch BV
 * and its licensors, if any, and is protected under applicable
 * domestic and foreign law, and international treaties.
 *
 * Reproduction, republication or distribution without the
 * express written consent of Elasticsearch BV is
 * strictly prohibited.
 */
#include "CStringUtilsTest.h"

#include <core/CLogger.h>
#include <core/CStopWatch.h>
#include <core/CStrTokR.h>
#include <core/CStringUtils.h>

#include <boost/lexical_cast.hpp>

#include <set>
#include <vector>

#include <stdint.h>
#include <stdlib.h>
#include <string.h>

CppUnit::Test* CStringUtilsTest::suite() {
    CppUnit::TestSuite* suiteOfTests = new CppUnit::TestSuite("CStringUtilsTest");

    suiteOfTests->addTest(new CppUnit::TestCaller<CStringUtilsTest>("CStringUtilsTest::testNumMatches", &CStringUtilsTest::testNumMatches));
    suiteOfTests->addTest(new CppUnit::TestCaller<CStringUtilsTest>("CStringUtilsTest::testReplace", &CStringUtilsTest::testReplace));
    suiteOfTests->addTest(
        new CppUnit::TestCaller<CStringUtilsTest>("CStringUtilsTest::testReplaceFirst", &CStringUtilsTest::testReplaceFirst));
    suiteOfTests->addTest(
        new CppUnit::TestCaller<CStringUtilsTest>("CStringUtilsTest::testTypeToString", &CStringUtilsTest::testTypeToString));
    suiteOfTests->addTest(
        new CppUnit::TestCaller<CStringUtilsTest>("CStringUtilsTest::testTypeToStringPrecise", &CStringUtilsTest::testTypeToStringPrecise));
    suiteOfTests->addTest(
        new CppUnit::TestCaller<CStringUtilsTest>("CStringUtilsTest::testTypeToStringPretty", &CStringUtilsTest::testTypeToStringPretty));
    suiteOfTests->addTest(
        new CppUnit::TestCaller<CStringUtilsTest>("CStringUtilsTest::testStringToType", &CStringUtilsTest::testStringToType));
    suiteOfTests->addTest(new CppUnit::TestCaller<CStringUtilsTest>("CStringUtilsTest::testTokeniser", &CStringUtilsTest::testTokeniser));
    suiteOfTests->addTest(new CppUnit::TestCaller<CStringUtilsTest>("CStringUtilsTest::testTrim", &CStringUtilsTest::testTrim));
    suiteOfTests->addTest(new CppUnit::TestCaller<CStringUtilsTest>("CStringUtilsTest::testJoin", &CStringUtilsTest::testJoin));
    suiteOfTests->addTest(new CppUnit::TestCaller<CStringUtilsTest>("CStringUtilsTest::testLower", &CStringUtilsTest::testLower));
    suiteOfTests->addTest(new CppUnit::TestCaller<CStringUtilsTest>("CStringUtilsTest::testUpper", &CStringUtilsTest::testUpper));
    suiteOfTests->addTest(
        new CppUnit::TestCaller<CStringUtilsTest>("CStringUtilsTest::testNarrowWiden", &CStringUtilsTest::testNarrowWiden));
    suiteOfTests->addTest(new CppUnit::TestCaller<CStringUtilsTest>("CStringUtilsTest::testEscape", &CStringUtilsTest::testEscape));
    suiteOfTests->addTest(new CppUnit::TestCaller<CStringUtilsTest>("CStringUtilsTest::testUnEscape", &CStringUtilsTest::testUnEscape));
    suiteOfTests->addTest(
        new CppUnit::TestCaller<CStringUtilsTest>("CStringUtilsTest::testLongestSubstr", &CStringUtilsTest::testLongestSubstr));
    suiteOfTests->addTest(
        new CppUnit::TestCaller<CStringUtilsTest>("CStringUtilsTest::testLongestSubseq", &CStringUtilsTest::testLongestSubseq));
    suiteOfTests->addTest(
        new CppUnit::TestCaller<CStringUtilsTest>("CStringUtilsTest::testNormaliseWhitespace", &CStringUtilsTest::testNormaliseWhitespace));
    suiteOfTests->addTest(
        new CppUnit::TestCaller<CStringUtilsTest>("CStringUtilsTest::testPerformance", &CStringUtilsTest::testPerformance));
    suiteOfTests->addTest(
        new CppUnit::TestCaller<CStringUtilsTest>("CStringUtilsTest::testUtf8ByteType", &CStringUtilsTest::testUtf8ByteType));
    suiteOfTests->addTest(
        new CppUnit::TestCaller<CStringUtilsTest>("CStringUtilsTest::testRoundtripMaxDouble", &CStringUtilsTest::testRoundtripMaxDouble));

    return suiteOfTests;
}

<<<<<<< HEAD
void CStringUtilsTest::testNumMatches(void) {
=======
void CStringUtilsTest::testNumMatches()
{
>>>>>>> d4e4cca7
    {
        std::string str("%d %M %Y %f %D  %t");

        CPPUNIT_ASSERT_EQUAL(size_t(6), ml::core::CStringUtils::numMatches(str, "%"));
        CPPUNIT_ASSERT_EQUAL(size_t(0), ml::core::CStringUtils::numMatches(str, "q"));
    }
}

<<<<<<< HEAD
void CStringUtilsTest::testReplace(void) {
=======
void CStringUtilsTest::testReplace()
{
>>>>>>> d4e4cca7
    {
        std::string in("%d%M%Y%f%D%t");
        const std::string out(" %d %M %Y %f %D %t");

        CPPUNIT_ASSERT_EQUAL(size_t(6), ml::core::CStringUtils::replace("%", " %", in));

        CPPUNIT_ASSERT_EQUAL(out, in);
    }
    {
        std::string in("%d%M%Y%f%D%t");
        const std::string out("%d%M%Y%f%D%t");

        CPPUNIT_ASSERT_EQUAL(size_t(0), ml::core::CStringUtils::replace("X", "Y", in));

        CPPUNIT_ASSERT_EQUAL(out, in);
    }
}

<<<<<<< HEAD
void CStringUtilsTest::testReplaceFirst(void) {
=======
void CStringUtilsTest::testReplaceFirst()
{
>>>>>>> d4e4cca7
    {
        std::string in("%d%M%Y%f%D%t");
        const std::string out(" %d%M%Y%f%D%t");

        CPPUNIT_ASSERT_EQUAL(size_t(1), ml::core::CStringUtils::replaceFirst("%", " %", in));

        CPPUNIT_ASSERT_EQUAL(out, in);
    }
    {
        std::string in("%d%M%Y%f%D%t");
        const std::string out("%d%M%Y%f%D%t");

        CPPUNIT_ASSERT_EQUAL(size_t(0), ml::core::CStringUtils::replaceFirst("X", "Y", in));

        CPPUNIT_ASSERT_EQUAL(out, in);
    }
}

<<<<<<< HEAD
void CStringUtilsTest::testTypeToString(void) {
=======
void CStringUtilsTest::testTypeToString()
{
>>>>>>> d4e4cca7
    {
        uint64_t i(18446744073709551615ULL);
        std::string expected("18446744073709551615");

        std::string actual = ml::core::CStringUtils::typeToString(i);
        CPPUNIT_ASSERT_EQUAL(expected, actual);

        uint64_t j(0);
        CPPUNIT_ASSERT(ml::core::CStringUtils::stringToType(actual, j));
        CPPUNIT_ASSERT_EQUAL(i, j);
    }
    {
        uint32_t i(123456U);
        std::string expected("123456");

        std::string actual = ml::core::CStringUtils::typeToString(i);
        CPPUNIT_ASSERT_EQUAL(expected, actual);

        uint32_t j(0);
        CPPUNIT_ASSERT(ml::core::CStringUtils::stringToType(actual, j));
        CPPUNIT_ASSERT_EQUAL(i, j);
    }
    {
        uint16_t i(12345U);
        std::string expected("12345");

        std::string actual = ml::core::CStringUtils::typeToString(i);
        CPPUNIT_ASSERT_EQUAL(expected, actual);

        uint16_t j(0);
        CPPUNIT_ASSERT(ml::core::CStringUtils::stringToType(actual, j));
        CPPUNIT_ASSERT_EQUAL(i, j);
    }
    {
        int32_t i(123456);
        std::string expected("123456");

        std::string actual = ml::core::CStringUtils::typeToString(i);
        CPPUNIT_ASSERT_EQUAL(expected, actual);

        int32_t j(0);
        CPPUNIT_ASSERT(ml::core::CStringUtils::stringToType(actual, j));
        CPPUNIT_ASSERT_EQUAL(i, j);
    }
    {
        double i(0.123456);
        std::string expected("0.123456");

        std::string actual = ml::core::CStringUtils::typeToString(i);
        CPPUNIT_ASSERT_EQUAL(expected, actual);
    }
    {
        double i(0.123456e10);
        std::string expected("1234560000.000000");

        std::string actual = ml::core::CStringUtils::typeToString(i);
        CPPUNIT_ASSERT_EQUAL(expected, actual);
    }
}

<<<<<<< HEAD
void CStringUtilsTest::testTypeToStringPrecise(void) {
=======
void CStringUtilsTest::testTypeToStringPrecise()
{
>>>>>>> d4e4cca7
    {
        double i(1.0);
        std::string expected("1");

        std::string actual = ml::core::CStringUtils::typeToStringPrecise(i, ml::core::CIEEE754::E_SinglePrecision);
        CPPUNIT_ASSERT_EQUAL(expected, actual);
    }
    {
        double i(1.0);
        std::string expected("1");

        std::string actual = ml::core::CStringUtils::typeToStringPrecise(i, ml::core::CIEEE754::E_DoublePrecision);
        CPPUNIT_ASSERT_EQUAL(expected, actual);
    }
    {
        double i(0.123456);
        std::string expected("1.23456e-1");

        std::string actual = ml::core::CStringUtils::typeToStringPrecise(i, ml::core::CIEEE754::E_SinglePrecision);
        CPPUNIT_ASSERT_EQUAL(expected, actual);
    }
    {
        double i(0.123456);
        std::string expected("1.23456e-1");

        std::string actual = ml::core::CStringUtils::typeToStringPrecise(i, ml::core::CIEEE754::E_DoublePrecision);
        CPPUNIT_ASSERT_EQUAL(expected, actual);
    }
    {
        double i(0.123456e10);
        std::string expected("1.23456e9");

        std::string actual = ml::core::CStringUtils::typeToStringPrecise(i, ml::core::CIEEE754::E_SinglePrecision);
        CPPUNIT_ASSERT_EQUAL(expected, actual);
    }
    {
        double i(0.123456e10);
        std::string expected("1234560000");

        std::string actual = ml::core::CStringUtils::typeToStringPrecise(i, ml::core::CIEEE754::E_DoublePrecision);
        CPPUNIT_ASSERT_EQUAL(expected, actual);
    }
    {
        double i(0.123456e-10);
        std::string expected("1.23456e-11");

        std::string actual = ml::core::CStringUtils::typeToStringPrecise(i, ml::core::CIEEE754::E_SinglePrecision);
        CPPUNIT_ASSERT_EQUAL(expected, actual);
    }
    {
        double i(0.123456e-10);
        std::string expected("1.23456e-11");

        std::string actual = ml::core::CStringUtils::typeToStringPrecise(i, ml::core::CIEEE754::E_DoublePrecision);
        CPPUNIT_ASSERT_EQUAL(expected, actual);
    }
    {
        double i(0.123456787654321e-10);
        std::string expected("1.234568e-11");

        std::string actual = ml::core::CStringUtils::typeToStringPrecise(i, ml::core::CIEEE754::E_SinglePrecision);
        CPPUNIT_ASSERT_EQUAL(expected, actual);
    }
    {
        double i(0.123456787654321e-10);
        std::string expected("1.23456787654321e-11");

        std::string actual = ml::core::CStringUtils::typeToStringPrecise(i, ml::core::CIEEE754::E_DoublePrecision);
        CPPUNIT_ASSERT_EQUAL(expected, actual);
    }
    {
        double i(0.00000000012345678765432123456);
        std::string expected("1.234568e-10");

        std::string actual = ml::core::CStringUtils::typeToStringPrecise(i, ml::core::CIEEE754::E_SinglePrecision);
        CPPUNIT_ASSERT_EQUAL(expected, actual);
    }
    {
        double i(0.00000000012345678765432123456);
        std::string expected("1.23456787654321e-10");

        std::string actual = ml::core::CStringUtils::typeToStringPrecise(i, ml::core::CIEEE754::E_DoublePrecision);
        CPPUNIT_ASSERT_EQUAL(expected, actual);
    }
    {
        double i(123456787654321.23456);
        std::string expected("1.234568e14");

        std::string actual = ml::core::CStringUtils::typeToStringPrecise(i, ml::core::CIEEE754::E_SinglePrecision);
        CPPUNIT_ASSERT_EQUAL(expected, actual);
    }
    {
        double i(123456787654321.23456);
        std::string expected("123456787654321");

        std::string actual = ml::core::CStringUtils::typeToStringPrecise(i, ml::core::CIEEE754::E_DoublePrecision);
        CPPUNIT_ASSERT_EQUAL(expected, actual);
    }
}

<<<<<<< HEAD
void CStringUtilsTest::testTypeToStringPretty(void) {
=======
void CStringUtilsTest::testTypeToStringPretty()
{
>>>>>>> d4e4cca7
    // This doesn't assert because the format differs between operating systems
    LOG_DEBUG("1.0 -> " << ml::core::CStringUtils::typeToStringPretty(1.0));
    LOG_DEBUG("0.123456 -> " << ml::core::CStringUtils::typeToStringPretty(0.123456));
    LOG_DEBUG("0.123456e10 -> " << ml::core::CStringUtils::typeToStringPretty(0.123456e10));
    LOG_DEBUG("0.123456e-10 -> " << ml::core::CStringUtils::typeToStringPretty(0.123456e-10));
    LOG_DEBUG("0.123456787654321e-10 -> " << ml::core::CStringUtils::typeToStringPretty(0.123456787654321e-10));
    LOG_DEBUG("0.00000000012345678765432123456 -> " << ml::core::CStringUtils::typeToStringPretty(0.00000000012345678765432123456));
    LOG_DEBUG("123456787654321.23456 -> " << ml::core::CStringUtils::typeToStringPretty(123456787654321.23456));
}

<<<<<<< HEAD
void CStringUtilsTest::testStringToType(void) {
=======
void CStringUtilsTest::testStringToType()
{
>>>>>>> d4e4cca7
    {
        // All good conversions
        bool ret;
        CPPUNIT_ASSERT(ml::core::CStringUtils::stringToType("yes", ret));
        CPPUNIT_ASSERT(ret);
        CPPUNIT_ASSERT(ml::core::CStringUtils::stringToType("no", ret));
        CPPUNIT_ASSERT(!ret);
        CPPUNIT_ASSERT(ml::core::CStringUtils::stringToType("yES", ret));
        CPPUNIT_ASSERT(ret);
        CPPUNIT_ASSERT(ml::core::CStringUtils::stringToType("NO", ret));
        CPPUNIT_ASSERT(!ret);
        CPPUNIT_ASSERT(ml::core::CStringUtils::stringToType("true", ret));
        CPPUNIT_ASSERT(ret);
        CPPUNIT_ASSERT(ml::core::CStringUtils::stringToType("false", ret));
        CPPUNIT_ASSERT(!ret);
        CPPUNIT_ASSERT(ml::core::CStringUtils::stringToType("TRUE", ret));
        CPPUNIT_ASSERT(ret);
        CPPUNIT_ASSERT(ml::core::CStringUtils::stringToType("False", ret));
        CPPUNIT_ASSERT(!ret);
        CPPUNIT_ASSERT(ml::core::CStringUtils::stringToType("on", ret));
        CPPUNIT_ASSERT(ret);
        CPPUNIT_ASSERT(ml::core::CStringUtils::stringToType("off", ret));
        CPPUNIT_ASSERT(!ret);
        CPPUNIT_ASSERT(ml::core::CStringUtils::stringToType("On", ret));
        CPPUNIT_ASSERT(ret);
        CPPUNIT_ASSERT(ml::core::CStringUtils::stringToType("OFF", ret));
        CPPUNIT_ASSERT(!ret);
        CPPUNIT_ASSERT(ml::core::CStringUtils::stringToType("y", ret));
        CPPUNIT_ASSERT(ret);
        CPPUNIT_ASSERT(ml::core::CStringUtils::stringToType("n", ret));
        CPPUNIT_ASSERT(!ret);
        CPPUNIT_ASSERT(ml::core::CStringUtils::stringToType("Y", ret));
        CPPUNIT_ASSERT(ret);
        CPPUNIT_ASSERT(ml::core::CStringUtils::stringToType("N", ret));
        CPPUNIT_ASSERT(!ret);
        CPPUNIT_ASSERT(ml::core::CStringUtils::stringToType("t", ret));
        CPPUNIT_ASSERT(ret);
        CPPUNIT_ASSERT(ml::core::CStringUtils::stringToType("f", ret));
        CPPUNIT_ASSERT(!ret);
        CPPUNIT_ASSERT(ml::core::CStringUtils::stringToType("T", ret));
        CPPUNIT_ASSERT(ret);
        CPPUNIT_ASSERT(ml::core::CStringUtils::stringToType("F", ret));
        CPPUNIT_ASSERT(!ret);
        CPPUNIT_ASSERT(ml::core::CStringUtils::stringToType("1", ret));
        CPPUNIT_ASSERT(ret);
        CPPUNIT_ASSERT(ml::core::CStringUtils::stringToType("10", ret));
        CPPUNIT_ASSERT(ret);
        CPPUNIT_ASSERT(ml::core::CStringUtils::stringToType("0", ret));
        CPPUNIT_ASSERT(!ret);
    }
    {
        // All good conversions
        int32_t ret;
        CPPUNIT_ASSERT(ml::core::CStringUtils::stringToType("1000", ret));
        CPPUNIT_ASSERT_EQUAL(int32_t(1000), ret);
        CPPUNIT_ASSERT(ml::core::CStringUtils::stringToType("-1000", ret));
        CPPUNIT_ASSERT_EQUAL(int32_t(-1000), ret);
        CPPUNIT_ASSERT(ml::core::CStringUtils::stringToType("0", ret));
        CPPUNIT_ASSERT_EQUAL(int32_t(0), ret);
        CPPUNIT_ASSERT(ml::core::CStringUtils::stringToType("0x1000", ret));
        CPPUNIT_ASSERT_EQUAL(int32_t(0x1000), ret);
        CPPUNIT_ASSERT(ml::core::CStringUtils::stringToType("2147483647", ret));
        CPPUNIT_ASSERT_EQUAL(int32_t(2147483647), ret);
        CPPUNIT_ASSERT(ml::core::CStringUtils::stringToType("-2147483647", ret));
        CPPUNIT_ASSERT_EQUAL(int32_t(-2147483647), ret);
    }
    {
        // All good conversions
        uint64_t ret;
        CPPUNIT_ASSERT(ml::core::CStringUtils::stringToType("1000", ret));
        CPPUNIT_ASSERT_EQUAL(uint64_t(1000), ret);
        CPPUNIT_ASSERT(ml::core::CStringUtils::stringToType("0", ret));
        CPPUNIT_ASSERT_EQUAL(uint64_t(0), ret);
        CPPUNIT_ASSERT(ml::core::CStringUtils::stringToType("0x1000", ret));
        CPPUNIT_ASSERT_EQUAL(uint64_t(0x1000), ret);
        CPPUNIT_ASSERT(ml::core::CStringUtils::stringToType("18446744073709551615", ret));
        CPPUNIT_ASSERT_EQUAL(uint64_t(18446744073709551615ULL), ret);
    }
    {
        // All good conversions
        uint32_t ret;
        CPPUNIT_ASSERT(ml::core::CStringUtils::stringToType("1000", ret));
        CPPUNIT_ASSERT_EQUAL(uint32_t(1000), ret);
        CPPUNIT_ASSERT(ml::core::CStringUtils::stringToType("0", ret));
        CPPUNIT_ASSERT_EQUAL(uint32_t(0), ret);
        CPPUNIT_ASSERT(ml::core::CStringUtils::stringToType("0x1000", ret));
        CPPUNIT_ASSERT_EQUAL(uint32_t(0x1000), ret);
        CPPUNIT_ASSERT(ml::core::CStringUtils::stringToType("2147483650", ret));
        CPPUNIT_ASSERT_EQUAL(uint32_t(2147483650UL), ret);
    }
    {
        // All good conversions
        uint16_t ret;
        CPPUNIT_ASSERT(ml::core::CStringUtils::stringToType("1000", ret));
        CPPUNIT_ASSERT_EQUAL(uint16_t(1000), ret);
        CPPUNIT_ASSERT(ml::core::CStringUtils::stringToType("0", ret));
        CPPUNIT_ASSERT_EQUAL(uint16_t(0), ret);
        CPPUNIT_ASSERT(ml::core::CStringUtils::stringToType("0x1000", ret));
        CPPUNIT_ASSERT_EQUAL(uint16_t(0x1000), ret);
        CPPUNIT_ASSERT(ml::core::CStringUtils::stringToType("65535", ret));
        CPPUNIT_ASSERT_EQUAL(uint16_t(65535), ret);
    }
    {
        // All good conversions
        double ret;
        CPPUNIT_ASSERT(ml::core::CStringUtils::stringToType("50.256", ret));
        CPPUNIT_ASSERT_EQUAL(50.256, ret);
        CPPUNIT_ASSERT(ml::core::CStringUtils::stringToType("-50.256", ret));
        CPPUNIT_ASSERT_EQUAL(-50.256, ret);
        CPPUNIT_ASSERT(ml::core::CStringUtils::stringToType("0", ret));
        CPPUNIT_ASSERT_EQUAL(0.0, ret);
    }
    {
        // All bad conversions
        bool ret;
        CPPUNIT_ASSERT(!ml::core::CStringUtils::stringToType("tr", ret));
        CPPUNIT_ASSERT(!ml::core::CStringUtils::stringToType("fa", ret));
        CPPUNIT_ASSERT(!ml::core::CStringUtils::stringToType("s1235sd", ret));
    }
    {
        // All bad conversions
        int64_t ret;
        CPPUNIT_ASSERT(!ml::core::CStringUtils::stringToType("", ret));
        CPPUNIT_ASSERT(!ml::core::CStringUtils::stringToType("abc", ret));
        CPPUNIT_ASSERT(!ml::core::CStringUtils::stringToType("9223372036854775808", ret));
        CPPUNIT_ASSERT(!ml::core::CStringUtils::stringToType("-9223372036854775809", ret));
    }
    {
        // All bad conversions
        int32_t ret;
        CPPUNIT_ASSERT(!ml::core::CStringUtils::stringToType("abc", ret));
        CPPUNIT_ASSERT(!ml::core::CStringUtils::stringToType("2147483648", ret));
        CPPUNIT_ASSERT(!ml::core::CStringUtils::stringToType("-2147483649", ret));
    }
    {
        // All bad conversions
        int16_t ret;
        CPPUNIT_ASSERT(!ml::core::CStringUtils::stringToType("abc", ret));
        CPPUNIT_ASSERT(!ml::core::CStringUtils::stringToType("32768", ret));
        CPPUNIT_ASSERT(!ml::core::CStringUtils::stringToType("-32769", ret));
    }
    {
        // All bad conversions
        uint64_t ret;
        CPPUNIT_ASSERT(!ml::core::CStringUtils::stringToType("abc", ret));
        CPPUNIT_ASSERT(!ml::core::CStringUtils::stringToType("18446744073709551616", ret));
    }
    {
        // All bad conversions
        uint32_t ret;
        CPPUNIT_ASSERT(!ml::core::CStringUtils::stringToType("abc", ret));
        CPPUNIT_ASSERT(!ml::core::CStringUtils::stringToType("4294967296", ret));
    }
    {
        // All bad conversions
        uint16_t ret;
        CPPUNIT_ASSERT(!ml::core::CStringUtils::stringToType("", ret));
        CPPUNIT_ASSERT(!ml::core::CStringUtils::stringToType("abc", ret));
        CPPUNIT_ASSERT(!ml::core::CStringUtils::stringToType("65536", ret));
    }
}

<<<<<<< HEAD
void CStringUtilsTest::testTokeniser(void) {
=======
void CStringUtilsTest::testTokeniser()
{
>>>>>>> d4e4cca7
    std::string str = "sadcasd csac asdcasdc asdc asdc sadc sadc asd csdc ewwef f sdf sd f sdf  sdfsadfasdf\n"
                      "adscasdcadsc\n"
                      "asdfcasdcadsds<ENDsa wefasdsadc<END>asdcsadcadsc\n"
                      "asdcasdcsdcasdc\n"
                      "sdcsdacsdac\n"
                      "sdcasdacs<END>";

    // Note: the test is done with strtok, which uses ANY ONE character in the
    // delimiter string to split on, so the delimiters for this test have to be
    // one character
    this->testTokeniser(">", str);
    this->testTokeniser("\n", str);
    this->testTokeniser("f", str);
}

void CStringUtilsTest::testTokeniser(const std::string& delim, const std::string& str) {
    // Tokenise using ml
    ml::core::CStringUtils::TStrVec tokens;
    std::string remainder;

    ml::core::CStringUtils::tokenise(delim, str, tokens, remainder);

    LOG_DEBUG(str << " DELIM = '" << delim << "' REMAINDER = '" << remainder << "'");

    for (ml::core::CStringUtils::TStrVecItr itr = tokens.begin(); itr != tokens.end(); ++itr) {
        LOG_DEBUG("'" << *itr << "'");
    }

    // Tokenise using strtok
    char* test = ::strdup(str.c_str());
    CPPUNIT_ASSERT(test);

    ml::core::CStringUtils::TStrVec strtokVec;

    // Note: strtok, uses ANY ONE character in the delimiter string to split on,
    // so the delimiters for this test have to be one character
    char* brk = 0;
    for (char* line = ml::core::CStrTokR::strTokR(test, delim.c_str(), &brk); line != 0;
         line = ml::core::CStrTokR::strTokR(0, delim.c_str(), &brk)) {
        strtokVec.push_back(line);
        LOG_DEBUG("'" << line << "'");
    }

    free(test);
    test = 0;

    if (remainder.empty() == false) {
        tokens.push_back(remainder);
    }

    std::string::size_type pos = str.rfind(delim);
    if (pos != std::string::npos) {
        std::string remainderExpected = str.substr(pos + delim.size());

        CPPUNIT_ASSERT_EQUAL(remainderExpected, remainder);
    }

    // Compare ml to strtok
    CPPUNIT_ASSERT_EQUAL(strtokVec.size(), tokens.size());
    CPPUNIT_ASSERT(strtokVec == tokens);
}

<<<<<<< HEAD
void CStringUtilsTest::testTrim(void) {
=======
void CStringUtilsTest::testTrim()
{
>>>>>>> d4e4cca7
    std::string testStr;

    testStr = "  hello\r\n";
    ml::core::CStringUtils::trimWhitespace(testStr);
    CPPUNIT_ASSERT_EQUAL(std::string("hello"), testStr);

    testStr = "  hello world ";
    ml::core::CStringUtils::trimWhitespace(testStr);
    CPPUNIT_ASSERT_EQUAL(std::string("hello world"), testStr);

    testStr = "\t  hello \t world \t\n";
    ml::core::CStringUtils::trimWhitespace(testStr);
    CPPUNIT_ASSERT_EQUAL(std::string("hello \t world"), testStr);

    testStr = " ";
    ml::core::CStringUtils::trimWhitespace(testStr);
    CPPUNIT_ASSERT_EQUAL(std::string(""), testStr);

    testStr = "\t ";
    ml::core::CStringUtils::trimWhitespace(testStr);
    CPPUNIT_ASSERT_EQUAL(std::string(""), testStr);

    testStr = "\t  hello \t world \t\n";
    ml::core::CStringUtils::trim(" \th", testStr);
    CPPUNIT_ASSERT_EQUAL(std::string("ello \t world \t\n"), testStr);

    testStr = "\t h h \t  \thhh";
    ml::core::CStringUtils::trim(" \th", testStr);
    CPPUNIT_ASSERT_EQUAL(std::string(""), testStr);
}

<<<<<<< HEAD
void CStringUtilsTest::testJoin(void) {
=======
void CStringUtilsTest::testJoin()
{
>>>>>>> d4e4cca7
    LOG_DEBUG("*** testJoin ***")
    using namespace ml;
    using namespace core;
    using TStrVec = std::vector<std::string>;
    using TStrSet = std::set<std::string>;

    TStrVec strVec;

    LOG_DEBUG("Test empty container")
    CPPUNIT_ASSERT_EQUAL(std::string(""), CStringUtils::join(strVec, std::string(",")));

    LOG_DEBUG("Test container has empty strings")
    strVec.push_back(std::string());
    strVec.push_back(std::string());
    CPPUNIT_ASSERT_EQUAL(std::string(","), CStringUtils::join(strVec, std::string(",")));

    LOG_DEBUG("Test container has empty strings and delimiter is also empty")
    CPPUNIT_ASSERT_EQUAL(std::string(""), CStringUtils::join(strVec, std::string("")));

    strVec.clear();

    LOG_DEBUG("Test only one item")
    strVec.push_back(std::string("aaa"));
    CPPUNIT_ASSERT_EQUAL(std::string("aaa"), CStringUtils::join(strVec, std::string(",")));

    LOG_DEBUG("Test three items")
    strVec.push_back(std::string("bbb"));
    strVec.push_back(std::string("ccc"));

    CPPUNIT_ASSERT_EQUAL(std::string("aaa,bbb,ccc"), CStringUtils::join(strVec, std::string(",")));

    LOG_DEBUG("Test delimiter has more than one characters")
    CPPUNIT_ASSERT_EQUAL(std::string("aaa::bbb::ccc"), CStringUtils::join(strVec, std::string("::")));

    LOG_DEBUG("Test set instead of vector")
    TStrSet strSet;
    strSet.insert(std::string("aaa"));
    strSet.insert(std::string("bbb"));
    strSet.insert(std::string("ccc"));
    CPPUNIT_ASSERT_EQUAL(std::string("aaa,bbb,ccc"), CStringUtils::join(strSet, std::string(",")));
}

<<<<<<< HEAD
void CStringUtilsTest::testLower(void) {
=======
void CStringUtilsTest::testLower()
{
>>>>>>> d4e4cca7
    CPPUNIT_ASSERT_EQUAL(std::string("hello"), ml::core::CStringUtils::toLower("hello"));
    CPPUNIT_ASSERT_EQUAL(std::string("hello"), ml::core::CStringUtils::toLower("Hello"));
    CPPUNIT_ASSERT_EQUAL(std::string("hello"), ml::core::CStringUtils::toLower("HELLO"));

    CPPUNIT_ASSERT_EQUAL(std::string("123hello"), ml::core::CStringUtils::toLower("123hello"));
    CPPUNIT_ASSERT_EQUAL(std::string("hello  "), ml::core::CStringUtils::toLower("Hello  "));
    CPPUNIT_ASSERT_EQUAL(std::string("_-+hello"), ml::core::CStringUtils::toLower("_-+HELLO"));
}

<<<<<<< HEAD
void CStringUtilsTest::testUpper(void) {
=======
void CStringUtilsTest::testUpper()
{
>>>>>>> d4e4cca7
    CPPUNIT_ASSERT_EQUAL(std::string("HELLO"), ml::core::CStringUtils::toUpper("hello"));
    CPPUNIT_ASSERT_EQUAL(std::string("HELLO"), ml::core::CStringUtils::toUpper("Hello"));
    CPPUNIT_ASSERT_EQUAL(std::string("HELLO"), ml::core::CStringUtils::toUpper("HELLO"));

    CPPUNIT_ASSERT_EQUAL(std::string("123HELLO"), ml::core::CStringUtils::toUpper("123hello"));
    CPPUNIT_ASSERT_EQUAL(std::string("HELLO  "), ml::core::CStringUtils::toUpper("Hello  "));
    CPPUNIT_ASSERT_EQUAL(std::string("_-+HELLO"), ml::core::CStringUtils::toUpper("_-+HELLO"));
}

<<<<<<< HEAD
void CStringUtilsTest::testNarrowWiden(void) {
=======
void CStringUtilsTest::testNarrowWiden()
{
>>>>>>> d4e4cca7
    std::string hello1("Hello");
    std::wstring hello2(L"Hello");

    CPPUNIT_ASSERT_EQUAL(hello1.length(), ml::core::CStringUtils::narrowToWide(hello1).length());
    CPPUNIT_ASSERT_EQUAL(hello2.length(), ml::core::CStringUtils::wideToNarrow(hello2).length());

    CPPUNIT_ASSERT(ml::core::CStringUtils::narrowToWide(hello1) == hello2);
    CPPUNIT_ASSERT(ml::core::CStringUtils::wideToNarrow(hello2) == hello1);
}

<<<<<<< HEAD
void CStringUtilsTest::testEscape(void) {
=======
void CStringUtilsTest::testEscape()
{
>>>>>>> d4e4cca7
    const std::string toEscape("\"'\\");

    const std::string escaped1("\\\"quoted\\\"");
    std::string unEscaped1("\"quoted\"");

    ml::core::CStringUtils::escape('\\', toEscape, unEscaped1);
    CPPUNIT_ASSERT_EQUAL(escaped1, unEscaped1);

    const std::string escaped2("\\\\\\\"with escaped quotes\\\\\\\"");
    std::string unEscaped2("\\\"with escaped quotes\\\"");

    ml::core::CStringUtils::escape('\\', toEscape, unEscaped2);
    CPPUNIT_ASSERT_EQUAL(escaped2, unEscaped2);
}

<<<<<<< HEAD
void CStringUtilsTest::testUnEscape(void) {
=======
void CStringUtilsTest::testUnEscape()
{
>>>>>>> d4e4cca7
    std::string escaped1("\\\"quoted\\\"");
    const std::string unEscaped1("\"quoted\"");

    ml::core::CStringUtils::unEscape('\\', escaped1);
    CPPUNIT_ASSERT_EQUAL(unEscaped1, escaped1);

    std::string escaped2("\\\\\\\"with escaped quotes\\\\\\\"");
    const std::string unEscaped2("\\\"with escaped quotes\\\"");

    ml::core::CStringUtils::unEscape('\\', escaped2);
    CPPUNIT_ASSERT_EQUAL(unEscaped2, escaped2);

    // This should print a warning about the last character being an escape
    std::string dodgy("\\\"dodgy\\");
    ml::core::CStringUtils::unEscape('\\', dodgy);
}

<<<<<<< HEAD
void CStringUtilsTest::testLongestSubstr(void) {
=======
void CStringUtilsTest::testLongestSubstr()
{
>>>>>>> d4e4cca7
    {
        std::string str1;
        std::string str2;

        std::string common(ml::core::CStringUtils::longestCommonSubstr(str1, str2));

        CPPUNIT_ASSERT_EQUAL(std::string(""), common);

        LOG_DEBUG("Longest common substring of '" << str1 << "' and '" << str2 << "' is '" << common << "'");
    }
    {
        std::string str1("Hello world");
        std::string str2;

        std::string common(ml::core::CStringUtils::longestCommonSubstr(str1, str2));

        CPPUNIT_ASSERT_EQUAL(std::string(""), common);

        LOG_DEBUG("Longest common substring of '" << str1 << "' and '" << str2 << "' is '" << common << "'");
    }
    {
        std::string str1("Hello world");
        std::string str2("Hello mum");

        std::string common(ml::core::CStringUtils::longestCommonSubstr(str1, str2));

        CPPUNIT_ASSERT_EQUAL(std::string("Hello "), common);

        LOG_DEBUG("Longest common substring of '" << str1 << "' and '" << str2 << "' is '" << common << "'");
    }
    {
        std::string str1("Hello world");
        std::string str2("Say hello");

        std::string common(ml::core::CStringUtils::longestCommonSubstr(str1, str2));

        CPPUNIT_ASSERT_EQUAL(std::string("ello"), common);

        LOG_DEBUG("Longest common substring of '" << str1 << "' and '" << str2 << "' is '" << common << "'");
    }
    {
        std::string str1("abc");
        std::string str2("def");

        std::string common(ml::core::CStringUtils::longestCommonSubstr(str1, str2));

        CPPUNIT_ASSERT_EQUAL(std::string(""), common);

        LOG_DEBUG("Longest common substring of '" << str1 << "' and '" << str2 << "' is '" << common << "'");
    }
    {
        std::string str1("abc xyz defgv hij");
        std::string str2("abc w defgtu hij");

        std::string common(ml::core::CStringUtils::longestCommonSubstr(str1, str2));

        CPPUNIT_ASSERT_EQUAL(std::string(" defg"), common);

        LOG_DEBUG("Longest common substring of '" << str1 << "' and '" << str2 << "' is '" << common << "'");
    }
    {
        std::string str1("Source LOTS on 13080:742 has shut down.");
        std::string str2("Source INTERN_IPT on 13080:2260 has shut down.");

        std::string common(ml::core::CStringUtils::longestCommonSubstr(str1, str2));

        CPPUNIT_ASSERT_EQUAL(std::string(" has shut down."), common);

        LOG_DEBUG("Longest common substring of '" << str1 << "' and '" << str2 << "' is '" << common << "'");
    }
    {
        std::string str1("No filter list defined for .");
        std::string str2("No filter list defined for cube_int.");

        std::string common(ml::core::CStringUtils::longestCommonSubstr(str1, str2));

        CPPUNIT_ASSERT_EQUAL(std::string("No filter list defined for "), common);

        LOG_DEBUG("Longest common substring of '" << str1 << "' and '" << str2 << "' is '" << common << "'");
    }
}

<<<<<<< HEAD
void CStringUtilsTest::testLongestSubseq(void) {
=======
void CStringUtilsTest::testLongestSubseq()
{
>>>>>>> d4e4cca7
    {
        std::string str1;
        std::string str2;

        std::string common(ml::core::CStringUtils::longestCommonSubsequence(str1, str2));

        CPPUNIT_ASSERT_EQUAL(std::string(""), common);

        LOG_DEBUG("Longest common subsequence of '" << str1 << "' and '" << str2 << "' is '" << common << "'");
    }
    {
        std::string str1("Hello world");
        std::string str2;

        std::string common(ml::core::CStringUtils::longestCommonSubsequence(str1, str2));

        CPPUNIT_ASSERT_EQUAL(std::string(""), common);

        LOG_DEBUG("Longest common subsequence of '" << str1 << "' and '" << str2 << "' is '" << common << "'");
    }
    {
        std::string str1("Hello world");
        std::string str2("Hello mum");

        std::string common(ml::core::CStringUtils::longestCommonSubsequence(str1, str2));

        CPPUNIT_ASSERT_EQUAL(std::string("Hello "), common);

        LOG_DEBUG("Longest common subsequence of '" << str1 << "' and '" << str2 << "' is '" << common << "'");
    }
    {
        std::string str1("Hello world");
        std::string str2("Say hello");

        std::string common(ml::core::CStringUtils::longestCommonSubsequence(str1, str2));

        CPPUNIT_ASSERT_EQUAL(std::string("ello"), common);

        LOG_DEBUG("Longest common subsequence of '" << str1 << "' and '" << str2 << "' is '" << common << "'");
    }
    {
        std::string str1("abc");
        std::string str2("def");

        std::string common(ml::core::CStringUtils::longestCommonSubsequence(str1, str2));

        CPPUNIT_ASSERT_EQUAL(std::string(""), common);

        LOG_DEBUG("Longest common subsequence of '" << str1 << "' and '" << str2 << "' is '" << common << "'");
    }
    {
        std::string str1("abc xyz defgv hij");
        std::string str2("abc w defgtu hij");

        std::string common(ml::core::CStringUtils::longestCommonSubsequence(str1, str2));

        CPPUNIT_ASSERT_EQUAL(std::string("abc  defg hij"), common);

        LOG_DEBUG("Longest common subsequence of '" << str1 << "' and '" << str2 << "' is '" << common << "'");
    }
    {
        std::string str1("Source LOTS on 13080:742 has shut down.");
        std::string str2("Source INTERN_IPT on 13080:2260 has shut down.");

        std::string common(ml::core::CStringUtils::longestCommonSubsequence(str1, str2));

        CPPUNIT_ASSERT_EQUAL(std::string("Source T on 13080:2 has shut down."), common);

        LOG_DEBUG("Longest common subsequence of '" << str1 << "' and '" << str2 << "' is '" << common << "'");
    }
    {
        std::string str1("No filter list defined for .");
        std::string str2("No filter list defined for cube_int.");

        std::string common(ml::core::CStringUtils::longestCommonSubsequence(str1, str2));

        CPPUNIT_ASSERT_EQUAL(std::string("No filter list defined for ."), common);

        LOG_DEBUG("Longest common subsequence of '" << str1 << "' and '" << str2 << "' is '" << common << "'");
    }
}

<<<<<<< HEAD
void CStringUtilsTest::testNormaliseWhitespace(void) {
=======
void CStringUtilsTest::testNormaliseWhitespace()
{
>>>>>>> d4e4cca7
    std::string spacey(" what\ta   lot \tof\n"
                       "spaces");
    std::string normalised(" what a lot of spaces");

    CPPUNIT_ASSERT_EQUAL(normalised, ml::core::CStringUtils::normaliseWhitespace(spacey));
}

<<<<<<< HEAD
void CStringUtilsTest::testPerformance(void) {
=======
void CStringUtilsTest::testPerformance()
{
>>>>>>> d4e4cca7
    static const size_t TEST_SIZE(1000000);
    static const double TEST_SIZE_D(static_cast<double>(TEST_SIZE));

    ml::core::CStopWatch stopWatch;

    {
        LOG_DEBUG("Before CStringUtils::typeToString integer test");

        stopWatch.start();
        for (size_t count = 0; count < TEST_SIZE; ++count) {
            std::string result(ml::core::CStringUtils::typeToString(count));
            ml::core::CStringUtils::stringToType(result, count);
        }
        uint64_t timeMs(stopWatch.stop());
        LOG_DEBUG("After CStringUtils::typeToString integer test");
        LOG_DEBUG("CStringUtils::typeToString integer test took " << timeMs << "ms");
    }

    stopWatch.reset();

    {
        LOG_DEBUG("Before boost::lexical_cast integer test");
        stopWatch.start();
        for (size_t count = 0; count < TEST_SIZE; ++count) {
            std::string result(boost::lexical_cast<std::string>(count));
            count = boost::lexical_cast<size_t>(result);
        }
        uint64_t timeMs(stopWatch.stop());
        LOG_DEBUG("After boost::lexical_cast integer test");
        LOG_DEBUG("boost::lexical_cast integer test took " << timeMs << "ms");
    }

    stopWatch.reset();

    {
        LOG_DEBUG("Before CStringUtils::typeToString floating point test");

        stopWatch.start();
        for (double count = 0.0; count < TEST_SIZE_D; count += 1.41) {
            std::string result(ml::core::CStringUtils::typeToString(count));
            ml::core::CStringUtils::stringToType(result, count);
        }
        uint64_t timeMs(stopWatch.stop());
        LOG_DEBUG("After CStringUtils::typeToString floating point test");
        LOG_DEBUG("CStringUtils::typeToString floating point test took " << timeMs << "ms");
    }

    stopWatch.reset();

    {
        LOG_DEBUG("Before boost::lexical_cast floating point test");
        stopWatch.start();
        for (double count = 0.0; count < TEST_SIZE_D; count += 1.41) {
            std::string result(boost::lexical_cast<std::string>(count));
            count = boost::lexical_cast<double>(result);
        }
        uint64_t timeMs(stopWatch.stop());
        LOG_DEBUG("After boost::lexical_cast floating point test");
        LOG_DEBUG("boost::lexical_cast floating point test took " << timeMs << "ms");
    }
}

<<<<<<< HEAD
void CStringUtilsTest::testUtf8ByteType(void) {
=======
void CStringUtilsTest::testUtf8ByteType()
{
>>>>>>> d4e4cca7
    std::string testStr;
    // single byte UTF-8 character
    testStr += "a";
    // two byte UTF-8 character
    testStr += "é";
    // three byte UTF-8 character
    testStr += "中";
    // four byte UTF-8 character
    testStr += "𩸽";
    CPPUNIT_ASSERT_EQUAL(size_t(10), testStr.length());
    CPPUNIT_ASSERT_EQUAL(1, ml::core::CStringUtils::utf8ByteType(testStr[0]));
    CPPUNIT_ASSERT_EQUAL(2, ml::core::CStringUtils::utf8ByteType(testStr[1]));
    CPPUNIT_ASSERT_EQUAL(-1, ml::core::CStringUtils::utf8ByteType(testStr[2]));
    CPPUNIT_ASSERT_EQUAL(3, ml::core::CStringUtils::utf8ByteType(testStr[3]));
    CPPUNIT_ASSERT_EQUAL(-1, ml::core::CStringUtils::utf8ByteType(testStr[4]));
    CPPUNIT_ASSERT_EQUAL(-1, ml::core::CStringUtils::utf8ByteType(testStr[5]));
    CPPUNIT_ASSERT_EQUAL(4, ml::core::CStringUtils::utf8ByteType(testStr[6]));
    CPPUNIT_ASSERT_EQUAL(-1, ml::core::CStringUtils::utf8ByteType(testStr[7]));
    CPPUNIT_ASSERT_EQUAL(-1, ml::core::CStringUtils::utf8ByteType(testStr[8]));
    CPPUNIT_ASSERT_EQUAL(-1, ml::core::CStringUtils::utf8ByteType(testStr[9]));
}

<<<<<<< HEAD
void CStringUtilsTest::testRoundtripMaxDouble(void) {
    ml::core::CIEEE754::EPrecision precisions[] = {ml::core::CIEEE754::E_SinglePrecision, ml::core::CIEEE754::E_DoublePrecision};
    double tolerances[] = {5e-7, 5e-15};
    for (std::size_t i = 0u; i < boost::size(precisions); ++i) {
=======
void CStringUtilsTest::testRoundtripMaxDouble()
{
    ml::core::CIEEE754::EPrecision precisions[] =
        {
            ml::core::CIEEE754::E_SinglePrecision,
            ml::core::CIEEE754::E_DoublePrecision
        };
    double tolerances[] = { 5e-7, 5e-15 };
    for (std::size_t i = 0u; i < boost::size(precisions); ++i)
    {
>>>>>>> d4e4cca7
        double max = std::numeric_limits<double>::max();
        std::string str = ml::core::CStringUtils::typeToStringPrecise(max, precisions[i]);
        double d = 0.0;
        CPPUNIT_ASSERT(ml::core::CStringUtils::stringToType(str, d));
        CPPUNIT_ASSERT_DOUBLES_EQUAL(max, d, tolerances[i] * max);
    }
    for (std::size_t i = 0u; i < boost::size(precisions); ++i) {
        double min = -std::numeric_limits<double>::max();
        std::string str = ml::core::CStringUtils::typeToStringPrecise(min, precisions[i]);
        double d = 0.0;
        CPPUNIT_ASSERT(ml::core::CStringUtils::stringToType(str, d));
        CPPUNIT_ASSERT_DOUBLES_EQUAL(min, d, -tolerances[i] * min);
    }
}<|MERGE_RESOLUTION|>--- conflicted
+++ resolved
@@ -68,12 +68,7 @@
     return suiteOfTests;
 }
 
-<<<<<<< HEAD
-void CStringUtilsTest::testNumMatches(void) {
-=======
-void CStringUtilsTest::testNumMatches()
-{
->>>>>>> d4e4cca7
+void CStringUtilsTest::testNumMatches() {
     {
         std::string str("%d %M %Y %f %D  %t");
 
@@ -82,12 +77,7 @@
     }
 }
 
-<<<<<<< HEAD
-void CStringUtilsTest::testReplace(void) {
-=======
-void CStringUtilsTest::testReplace()
-{
->>>>>>> d4e4cca7
+void CStringUtilsTest::testReplace() {
     {
         std::string in("%d%M%Y%f%D%t");
         const std::string out(" %d %M %Y %f %D %t");
@@ -106,12 +96,7 @@
     }
 }
 
-<<<<<<< HEAD
-void CStringUtilsTest::testReplaceFirst(void) {
-=======
-void CStringUtilsTest::testReplaceFirst()
-{
->>>>>>> d4e4cca7
+void CStringUtilsTest::testReplaceFirst() {
     {
         std::string in("%d%M%Y%f%D%t");
         const std::string out(" %d%M%Y%f%D%t");
@@ -130,12 +115,7 @@
     }
 }
 
-<<<<<<< HEAD
-void CStringUtilsTest::testTypeToString(void) {
-=======
-void CStringUtilsTest::testTypeToString()
-{
->>>>>>> d4e4cca7
+void CStringUtilsTest::testTypeToString() {
     {
         uint64_t i(18446744073709551615ULL);
         std::string expected("18446744073709551615");
@@ -196,12 +176,7 @@
     }
 }
 
-<<<<<<< HEAD
-void CStringUtilsTest::testTypeToStringPrecise(void) {
-=======
-void CStringUtilsTest::testTypeToStringPrecise()
-{
->>>>>>> d4e4cca7
+void CStringUtilsTest::testTypeToStringPrecise() {
     {
         double i(1.0);
         std::string expected("1");
@@ -302,12 +277,7 @@
     }
 }
 
-<<<<<<< HEAD
-void CStringUtilsTest::testTypeToStringPretty(void) {
-=======
-void CStringUtilsTest::testTypeToStringPretty()
-{
->>>>>>> d4e4cca7
+void CStringUtilsTest::testTypeToStringPretty() {
     // This doesn't assert because the format differs between operating systems
     LOG_DEBUG("1.0 -> " << ml::core::CStringUtils::typeToStringPretty(1.0));
     LOG_DEBUG("0.123456 -> " << ml::core::CStringUtils::typeToStringPretty(0.123456));
@@ -318,12 +288,7 @@
     LOG_DEBUG("123456787654321.23456 -> " << ml::core::CStringUtils::typeToStringPretty(123456787654321.23456));
 }
 
-<<<<<<< HEAD
-void CStringUtilsTest::testStringToType(void) {
-=======
-void CStringUtilsTest::testStringToType()
-{
->>>>>>> d4e4cca7
+void CStringUtilsTest::testStringToType() {
     {
         // All good conversions
         bool ret;
@@ -486,12 +451,7 @@
     }
 }
 
-<<<<<<< HEAD
-void CStringUtilsTest::testTokeniser(void) {
-=======
-void CStringUtilsTest::testTokeniser()
-{
->>>>>>> d4e4cca7
+void CStringUtilsTest::testTokeniser() {
     std::string str = "sadcasd csac asdcasdc asdc asdc sadc sadc asd csdc ewwef f sdf sd f sdf  sdfsadfasdf\n"
                       "adscasdcadsc\n"
                       "asdfcasdcadsds<ENDsa wefasdsadc<END>asdcsadcadsc\n"
@@ -554,12 +514,7 @@
     CPPUNIT_ASSERT(strtokVec == tokens);
 }
 
-<<<<<<< HEAD
-void CStringUtilsTest::testTrim(void) {
-=======
-void CStringUtilsTest::testTrim()
-{
->>>>>>> d4e4cca7
+void CStringUtilsTest::testTrim() {
     std::string testStr;
 
     testStr = "  hello\r\n";
@@ -591,12 +546,7 @@
     CPPUNIT_ASSERT_EQUAL(std::string(""), testStr);
 }
 
-<<<<<<< HEAD
-void CStringUtilsTest::testJoin(void) {
-=======
-void CStringUtilsTest::testJoin()
-{
->>>>>>> d4e4cca7
+void CStringUtilsTest::testJoin() {
     LOG_DEBUG("*** testJoin ***")
     using namespace ml;
     using namespace core;
@@ -639,12 +589,7 @@
     CPPUNIT_ASSERT_EQUAL(std::string("aaa,bbb,ccc"), CStringUtils::join(strSet, std::string(",")));
 }
 
-<<<<<<< HEAD
-void CStringUtilsTest::testLower(void) {
-=======
-void CStringUtilsTest::testLower()
-{
->>>>>>> d4e4cca7
+void CStringUtilsTest::testLower() {
     CPPUNIT_ASSERT_EQUAL(std::string("hello"), ml::core::CStringUtils::toLower("hello"));
     CPPUNIT_ASSERT_EQUAL(std::string("hello"), ml::core::CStringUtils::toLower("Hello"));
     CPPUNIT_ASSERT_EQUAL(std::string("hello"), ml::core::CStringUtils::toLower("HELLO"));
@@ -654,12 +599,7 @@
     CPPUNIT_ASSERT_EQUAL(std::string("_-+hello"), ml::core::CStringUtils::toLower("_-+HELLO"));
 }
 
-<<<<<<< HEAD
-void CStringUtilsTest::testUpper(void) {
-=======
-void CStringUtilsTest::testUpper()
-{
->>>>>>> d4e4cca7
+void CStringUtilsTest::testUpper() {
     CPPUNIT_ASSERT_EQUAL(std::string("HELLO"), ml::core::CStringUtils::toUpper("hello"));
     CPPUNIT_ASSERT_EQUAL(std::string("HELLO"), ml::core::CStringUtils::toUpper("Hello"));
     CPPUNIT_ASSERT_EQUAL(std::string("HELLO"), ml::core::CStringUtils::toUpper("HELLO"));
@@ -669,12 +609,7 @@
     CPPUNIT_ASSERT_EQUAL(std::string("_-+HELLO"), ml::core::CStringUtils::toUpper("_-+HELLO"));
 }
 
-<<<<<<< HEAD
-void CStringUtilsTest::testNarrowWiden(void) {
-=======
-void CStringUtilsTest::testNarrowWiden()
-{
->>>>>>> d4e4cca7
+void CStringUtilsTest::testNarrowWiden() {
     std::string hello1("Hello");
     std::wstring hello2(L"Hello");
 
@@ -685,12 +620,7 @@
     CPPUNIT_ASSERT(ml::core::CStringUtils::wideToNarrow(hello2) == hello1);
 }
 
-<<<<<<< HEAD
-void CStringUtilsTest::testEscape(void) {
-=======
-void CStringUtilsTest::testEscape()
-{
->>>>>>> d4e4cca7
+void CStringUtilsTest::testEscape() {
     const std::string toEscape("\"'\\");
 
     const std::string escaped1("\\\"quoted\\\"");
@@ -706,12 +636,7 @@
     CPPUNIT_ASSERT_EQUAL(escaped2, unEscaped2);
 }
 
-<<<<<<< HEAD
-void CStringUtilsTest::testUnEscape(void) {
-=======
-void CStringUtilsTest::testUnEscape()
-{
->>>>>>> d4e4cca7
+void CStringUtilsTest::testUnEscape() {
     std::string escaped1("\\\"quoted\\\"");
     const std::string unEscaped1("\"quoted\"");
 
@@ -729,12 +654,7 @@
     ml::core::CStringUtils::unEscape('\\', dodgy);
 }
 
-<<<<<<< HEAD
-void CStringUtilsTest::testLongestSubstr(void) {
-=======
-void CStringUtilsTest::testLongestSubstr()
-{
->>>>>>> d4e4cca7
+void CStringUtilsTest::testLongestSubstr() {
     {
         std::string str1;
         std::string str2;
@@ -817,12 +737,7 @@
     }
 }
 
-<<<<<<< HEAD
-void CStringUtilsTest::testLongestSubseq(void) {
-=======
-void CStringUtilsTest::testLongestSubseq()
-{
->>>>>>> d4e4cca7
+void CStringUtilsTest::testLongestSubseq() {
     {
         std::string str1;
         std::string str2;
@@ -905,12 +820,7 @@
     }
 }
 
-<<<<<<< HEAD
-void CStringUtilsTest::testNormaliseWhitespace(void) {
-=======
-void CStringUtilsTest::testNormaliseWhitespace()
-{
->>>>>>> d4e4cca7
+void CStringUtilsTest::testNormaliseWhitespace() {
     std::string spacey(" what\ta   lot \tof\n"
                        "spaces");
     std::string normalised(" what a lot of spaces");
@@ -918,12 +828,7 @@
     CPPUNIT_ASSERT_EQUAL(normalised, ml::core::CStringUtils::normaliseWhitespace(spacey));
 }
 
-<<<<<<< HEAD
-void CStringUtilsTest::testPerformance(void) {
-=======
-void CStringUtilsTest::testPerformance()
-{
->>>>>>> d4e4cca7
+void CStringUtilsTest::testPerformance() {
     static const size_t TEST_SIZE(1000000);
     static const double TEST_SIZE_D(static_cast<double>(TEST_SIZE));
 
@@ -986,12 +891,7 @@
     }
 }
 
-<<<<<<< HEAD
-void CStringUtilsTest::testUtf8ByteType(void) {
-=======
-void CStringUtilsTest::testUtf8ByteType()
-{
->>>>>>> d4e4cca7
+void CStringUtilsTest::testUtf8ByteType() {
     std::string testStr;
     // single byte UTF-8 character
     testStr += "a";
@@ -1014,23 +914,10 @@
     CPPUNIT_ASSERT_EQUAL(-1, ml::core::CStringUtils::utf8ByteType(testStr[9]));
 }
 
-<<<<<<< HEAD
-void CStringUtilsTest::testRoundtripMaxDouble(void) {
+void CStringUtilsTest::testRoundtripMaxDouble() {
     ml::core::CIEEE754::EPrecision precisions[] = {ml::core::CIEEE754::E_SinglePrecision, ml::core::CIEEE754::E_DoublePrecision};
     double tolerances[] = {5e-7, 5e-15};
     for (std::size_t i = 0u; i < boost::size(precisions); ++i) {
-=======
-void CStringUtilsTest::testRoundtripMaxDouble()
-{
-    ml::core::CIEEE754::EPrecision precisions[] =
-        {
-            ml::core::CIEEE754::E_SinglePrecision,
-            ml::core::CIEEE754::E_DoublePrecision
-        };
-    double tolerances[] = { 5e-7, 5e-15 };
-    for (std::size_t i = 0u; i < boost::size(precisions); ++i)
-    {
->>>>>>> d4e4cca7
         double max = std::numeric_limits<double>::max();
         std::string str = ml::core::CStringUtils::typeToStringPrecise(max, precisions[i]);
         double d = 0.0;
