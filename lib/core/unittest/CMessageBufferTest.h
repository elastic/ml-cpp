/*
 * ELASTICSEARCH CONFIDENTIAL
 *
 * Copyright (c) 2016 Elasticsearch BV. All Rights Reserved.
 *
 * Notice: this software, and all information contained
 * therein, is the exclusive property of Elasticsearch BV
 * and its licensors, if any, and is protected under applicable
 * domestic and foreign law, and international treaties.
 *
 * Reproduction, republication or distribution without the
 * express written consent of Elasticsearch BV is
 * strictly prohibited.
 */
#ifndef INCLUDED_CMessageBufferTest_h
#define INCLUDED_CMessageBufferTest_h

#include <cppunit/extensions/HelperMacros.h>

<<<<<<< HEAD
class CMessageBufferTest : public CppUnit::TestFixture {
public:
    void testAll(void);
=======
class CMessageBufferTest : public CppUnit::TestFixture
{
    public:
        void    testAll();
>>>>>>> d4e4cca7

    static CppUnit::Test* suite();
};

#endif // INCLUDED_CMessageBufferTest_h<|MERGE_RESOLUTION|>--- conflicted
+++ resolved
@@ -17,16 +17,9 @@
 
 #include <cppunit/extensions/HelperMacros.h>
 
-<<<<<<< HEAD
 class CMessageBufferTest : public CppUnit::TestFixture {
 public:
-    void testAll(void);
-=======
-class CMessageBufferTest : public CppUnit::TestFixture
-{
-    public:
-        void    testAll();
->>>>>>> d4e4cca7
+    void testAll();
 
     static CppUnit::Test* suite();
 };
