/*
 * ELASTICSEARCH CONFIDENTIAL
 *
 * Copyright (c) 2016 Elasticsearch BV. All Rights Reserved.
 *
 * Notice: this software, and all information contained
 * therein, is the exclusive property of Elasticsearch BV
 * and its licensors, if any, and is protected under applicable
 * domestic and foreign law, and international treaties.
 *
 * Reproduction, republication or distribution without the
 * express written consent of Elasticsearch BV is
 * strictly prohibited.
 */

#ifndef INCLUDED_CHashingTest_h
#define INCLUDED_CHashingTest_h

#include <cppunit/extensions/HelperMacros.h>

<<<<<<< HEAD
class CHashingTest : public CppUnit::TestFixture {
public:
    void testUniversalHash(void);
    void testMurmurHash(void);
    void testHashCombine(void);
    void testConstructors(void);

    static CppUnit::Test* suite(void);
=======
class CHashingTest : public CppUnit::TestFixture
{
    public:
        void testUniversalHash();
        void testMurmurHash();
        void testHashCombine();
        void testConstructors();

        static CppUnit::Test *suite();
>>>>>>> d4e4cca7
};

#endif // INCLUDED_CHashingTest_h<|MERGE_RESOLUTION|>--- conflicted
+++ resolved
@@ -18,26 +18,14 @@
 
 #include <cppunit/extensions/HelperMacros.h>
 
-<<<<<<< HEAD
 class CHashingTest : public CppUnit::TestFixture {
 public:
-    void testUniversalHash(void);
-    void testMurmurHash(void);
-    void testHashCombine(void);
-    void testConstructors(void);
+    void testUniversalHash();
+    void testMurmurHash();
+    void testHashCombine();
+    void testConstructors();
 
-    static CppUnit::Test* suite(void);
-=======
-class CHashingTest : public CppUnit::TestFixture
-{
-    public:
-        void testUniversalHash();
-        void testMurmurHash();
-        void testHashCombine();
-        void testConstructors();
-
-        static CppUnit::Test *suite();
->>>>>>> d4e4cca7
+    static CppUnit::Test* suite();
 };
 
 #endif // INCLUDED_CHashingTest_h