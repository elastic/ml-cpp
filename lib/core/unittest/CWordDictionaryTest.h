/*
 * ELASTICSEARCH CONFIDENTIAL
 *
 * Copyright (c) 2016 Elasticsearch BV. All Rights Reserved.
 *
 * Notice: this software, and all information contained
 * therein, is the exclusive property of Elasticsearch BV
 * and its licensors, if any, and is protected under applicable
 * domestic and foreign law, and international treaties.
 *
 * Reproduction, republication or distribution without the
 * express written consent of Elasticsearch BV is
 * strictly prohibited.
 */
#ifndef INCLUDED_CWordDictionaryTest_h
#define INCLUDED_CWordDictionaryTest_h

#include <cppunit/extensions/HelperMacros.h>

class CWordDictionaryTest : public CppUnit::TestFixture {
public:
    void testLookups(void);
    void testPartOfSpeech(void);
    void testWeightingFunctors(void);
    void testPerformance(void);

<<<<<<< HEAD
    static CppUnit::Test* suite();
=======
class CWordDictionaryTest : public CppUnit::TestFixture
{
    public:
        void testLookups();
        void testPartOfSpeech();
        void testWeightingFunctors();
        void testPerformance();

        static CppUnit::Test *suite();
>>>>>>> d4e4cca7
};

#endif // INCLUDED_CWordDictionaryTest_h<|MERGE_RESOLUTION|>--- conflicted
+++ resolved
@@ -19,24 +19,12 @@
 
 class CWordDictionaryTest : public CppUnit::TestFixture {
 public:
-    void testLookups(void);
-    void testPartOfSpeech(void);
-    void testWeightingFunctors(void);
-    void testPerformance(void);
+    void testLookups();
+    void testPartOfSpeech();
+    void testWeightingFunctors();
+    void testPerformance();
 
-<<<<<<< HEAD
     static CppUnit::Test* suite();
-=======
-class CWordDictionaryTest : public CppUnit::TestFixture
-{
-    public:
-        void testLookups();
-        void testPartOfSpeech();
-        void testWeightingFunctors();
-        void testPerformance();
-
-        static CppUnit::Test *suite();
->>>>>>> d4e4cca7
 };
 
 #endif // INCLUDED_CWordDictionaryTest_h