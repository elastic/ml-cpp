/*
 * ELASTICSEARCH CONFIDENTIAL
 *
 * Copyright (c) 2016 Elasticsearch BV. All Rights Reserved.
 *
 * Notice: this software, and all information contained
 * therein, is the exclusive property of Elasticsearch BV
 * and its licensors, if any, and is protected under applicable
 * domestic and foreign law, and international treaties.
 *
 * Reproduction, republication or distribution without the
 * express written consent of Elasticsearch BV is
 * strictly prohibited.
 */
#include "CWindowsErrorTest.h"

#include <core/CLogger.h>
#include <core/CWindowsError.h>

CppUnit::Test* CWindowsErrorTest::suite() {
    CppUnit::TestSuite* suiteOfTests = new CppUnit::TestSuite("CWindowsErrorTest");

    suiteOfTests->addTest(new CppUnit::TestCaller<CWindowsErrorTest>("CWindowsErrorTest::testErrors", &CWindowsErrorTest::testErrors));

    return suiteOfTests;
}

<<<<<<< HEAD
void CWindowsErrorTest::testErrors(void) {
=======
void CWindowsErrorTest::testErrors()
{
>>>>>>> d4e4cca7
    LOG_INFO("Windows error 1 is : " << ml::core::CWindowsError(1));
    LOG_INFO("Windows error 2 is : " << ml::core::CWindowsError(2));
    LOG_INFO("Windows error 3 is : " << ml::core::CWindowsError(3));
    LOG_INFO("Windows error 4 is : " << ml::core::CWindowsError(4));
    LOG_INFO("Windows error 5 is : " << ml::core::CWindowsError(5));
    LOG_INFO("Windows error 6 is : " << ml::core::CWindowsError(6));
}<|MERGE_RESOLUTION|>--- conflicted
+++ resolved
@@ -25,12 +25,7 @@
     return suiteOfTests;
 }
 
-<<<<<<< HEAD
-void CWindowsErrorTest::testErrors(void) {
-=======
-void CWindowsErrorTest::testErrors()
-{
->>>>>>> d4e4cca7
+void CWindowsErrorTest::testErrors() {
     LOG_INFO("Windows error 1 is : " << ml::core::CWindowsError(1));
     LOG_INFO("Windows error 2 is : " << ml::core::CWindowsError(2));
     LOG_INFO("Windows error 3 is : " << ml::core::CWindowsError(3));
