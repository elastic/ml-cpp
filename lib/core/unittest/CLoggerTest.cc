/*
 * ELASTICSEARCH CONFIDENTIAL
 *
 * Copyright (c) 2016 Elasticsearch BV. All Rights Reserved.
 *
 * Notice: this software, and all information contained
 * therein, is the exclusive property of Elasticsearch BV
 * and its licensors, if any, and is protected under applicable
 * domestic and foreign law, and international treaties.
 *
 * Reproduction, republication or distribution without the
 * express written consent of Elasticsearch BV is
 * strictly prohibited.
 */
#include "CLoggerTest.h"

#include <core/CLogger.h>
#include <core/CNamedPipeFactory.h>
#include <core/COsFileFuncs.h>
#include <core/CSleep.h>

#include <rapidjson/document.h>

#include <algorithm>
#include <ios>
#include <iterator>
#include <stdexcept>
#include <string>
#include <thread>
#include <vector>

namespace {
#ifdef Windows
const char* TEST_PIPE_NAME = "\\\\.\\pipe\\testpipe";
#else
const char* TEST_PIPE_NAME = "testfiles/testpipe";
#endif
}

CppUnit::Test* CLoggerTest::suite() {
    CppUnit::TestSuite* suiteOfTests = new CppUnit::TestSuite("CLoggerTest");

    suiteOfTests->addTest(new CppUnit::TestCaller<CLoggerTest>("CLoggerTest::testLogging", &CLoggerTest::testLogging));
    suiteOfTests->addTest(new CppUnit::TestCaller<CLoggerTest>("CLoggerTest::testReconfiguration", &CLoggerTest::testReconfiguration));
    suiteOfTests->addTest(new CppUnit::TestCaller<CLoggerTest>("CLoggerTest::testSetLevel", &CLoggerTest::testSetLevel));
    suiteOfTests->addTest(new CppUnit::TestCaller<CLoggerTest>("CLoggerTest::testLogEnvironment", &CLoggerTest::testLogEnvironment));
    suiteOfTests->addTest(
        new CppUnit::TestCaller<CLoggerTest>("CLoggerTest::testNonAsciiJsonLogging", &CLoggerTest::testNonAsciiJsonLogging));

    return suiteOfTests;
}

<<<<<<< HEAD
void CLoggerTest::testLogging(void) {
=======
void CLoggerTest::testLogging()
{
>>>>>>> d4e4cca7
    std::string t("Test message");

    LOG_TRACE("Trace");
    LOG_AT_LEVEL("TRACE", "Dynamic TRACE " << 1);
    LOG_DEBUG("Debug");
    LOG_AT_LEVEL("DEBUG", "Dynamic DEBUG " << 2.0);
    LOG_INFO("Info " << std::boolalpha << true);
    LOG_AT_LEVEL("INFO", "Dynamic INFO " << false);
    LOG_WARN("Warn " << t);
    LOG_AT_LEVEL("WARN",
                 "Dynamic WARN "
                     << "abc");
    LOG_ERROR("Error " << 1000 << ' ' << 0.23124F);
    LOG_AT_LEVEL("ERROR", "Dynamic ERROR");
    LOG_FATAL("Fatal - application to handle exit");
    LOG_AT_LEVEL("FATAL", "Dynamic FATAL " << t);
    try {
        LOG_ABORT("Throwing exception " << 1221U << ' ' << 0.23124);

        CPPUNIT_ASSERT(false);
    } catch (std::runtime_error&) { CPPUNIT_ASSERT(true); }
}

<<<<<<< HEAD
void CLoggerTest::testReconfiguration(void) {
    ml::core::CLogger& logger = ml::core::CLogger::instance();
=======
void CLoggerTest::testReconfiguration()
{
    ml::core::CLogger &logger = ml::core::CLogger::instance();
>>>>>>> d4e4cca7

    LOG_DEBUG("Starting logger reconfiguration test");

    LOG_TRACE("This shouldn't be seen because the hardcoded default log level is DEBUG");
    CPPUNIT_ASSERT(!logger.hasBeenReconfigured());

    CPPUNIT_ASSERT(!logger.reconfigureFromFile("nonexistantfile"));

    CPPUNIT_ASSERT(logger.reconfigureLogJson());
    LOG_INFO("This should be logged as JSON!");

    // The test log4cxx.properties is very similar to the hardcoded default, but
    // with the level set to TRACE rather than DEBUG
    CPPUNIT_ASSERT(logger.reconfigureFromFile("testfiles/log4cxx.properties"));

    LOG_TRACE("This should be seen because the reconfigured log level is TRACE");
    CPPUNIT_ASSERT(logger.hasBeenReconfigured());
}

<<<<<<< HEAD
void CLoggerTest::testSetLevel(void) {
    ml::core::CLogger& logger = ml::core::CLogger::instance();
=======
void CLoggerTest::testSetLevel()
{
    ml::core::CLogger &logger = ml::core::CLogger::instance();
>>>>>>> d4e4cca7

    LOG_DEBUG("Starting logger level test");

    CPPUNIT_ASSERT(logger.setLoggingLevel(ml::core::CLogger::E_Error));

    LOG_TRACE("SHOULD NOT BE SEEN");
    LOG_DEBUG("SHOULD NOT BE SEEN");
    LOG_INFO("SHOULD NOT BE SEEN");
    LOG_WARN("SHOULD NOT BE SEEN");
    LOG_ERROR("Should be seen");
    LOG_FATAL("Should be seen");

    CPPUNIT_ASSERT(logger.setLoggingLevel(ml::core::CLogger::E_Info));

    LOG_TRACE("SHOULD NOT BE SEEN");
    LOG_DEBUG("SHOULD NOT BE SEEN");
    LOG_INFO("Should be seen");
    LOG_WARN("Should be seen");
    LOG_ERROR("Should be seen");
    LOG_FATAL("Should be seen");

    CPPUNIT_ASSERT(logger.setLoggingLevel(ml::core::CLogger::E_Trace));

    LOG_TRACE("Should be seen");
    LOG_DEBUG("Should be seen");
    LOG_INFO("Should be seen");
    LOG_WARN("Should be seen");
    LOG_ERROR("Should be seen");
    LOG_FATAL("Should be seen");

    CPPUNIT_ASSERT(logger.setLoggingLevel(ml::core::CLogger::E_Warn));

    LOG_TRACE("SHOULD NOT BE SEEN");
    LOG_DEBUG("SHOULD NOT BE SEEN");
    LOG_INFO("SHOULD NOT BE SEEN");
    LOG_WARN("Should be seen");
    LOG_ERROR("Should be seen");
    LOG_FATAL("Should be seen");

    CPPUNIT_ASSERT(logger.setLoggingLevel(ml::core::CLogger::E_Fatal));

    LOG_TRACE("SHOULD NOT BE SEEN");
    LOG_DEBUG("SHOULD NOT BE SEEN");
    LOG_INFO("SHOULD NOT BE SEEN");
    LOG_WARN("SHOULD NOT BE SEEN");
    LOG_ERROR("SHOULD NOT BE SEEN");
    LOG_FATAL("Should be seen");

    CPPUNIT_ASSERT(logger.setLoggingLevel(ml::core::CLogger::E_Debug));

    LOG_DEBUG("Finished logger level test");
}

<<<<<<< HEAD
void CLoggerTest::testNonAsciiJsonLogging(void) {
    std::vector<std::string> messages{"Non-iso8859-15: 编码", "Non-ascii: üaöä", "Non-iso8859-15: 编码 test", "surrogate pair: 𐐷 test"};
=======
void CLoggerTest::testNonAsciiJsonLogging()
{
    std::vector<std::string> messages {"Non-iso8859-15: 编码", "Non-ascii: üaöä", "Non-iso8859-15: 编码 test", "surrogate pair: 𐐷 test"};
>>>>>>> d4e4cca7

    std::ostringstream loggedData;
    std::thread reader([&loggedData] {
        // wait a bit so that pipe has been created
        ml::core::CSleep::sleep(200);
        std::ifstream strm(TEST_PIPE_NAME);
        std::copy(std::istreambuf_iterator<char>(strm), std::istreambuf_iterator<char>(), std::ostreambuf_iterator<char>(loggedData));
    });

    ml::core::CLogger& logger = ml::core::CLogger::instance();
    // logger might got reconfigured in previous tests, so reset and reconfigure it
    logger.reset();
    logger.reconfigure(TEST_PIPE_NAME, "");

    for (const auto& m : messages) {
        LOG_INFO(m);
    }

    // reset the logger to end the stream and revert state for following tests
    logger.reset();

    reader.join();
    std::istringstream inputStream(loggedData.str());
    std::string line;
    size_t foundMessages = 0;

    // test that we found the messages we put in,
    while (std::getline(inputStream, line)) {
        if (line.empty()) {
            continue;
        }
        rapidjson::Document doc;
        doc.Parse<rapidjson::kParseDefaultFlags>(line);
        CPPUNIT_ASSERT(!doc.HasParseError());
        CPPUNIT_ASSERT(doc.HasMember("message"));
        const rapidjson::Value& messageValue = doc["message"];
        std::string messageString(messageValue.GetString(), messageValue.GetStringLength());

        // we expect messages to be in order, so we only need to test the current one
        if (messageString.find(messages[foundMessages]) != std::string::npos) {
            ++foundMessages;
        } else if (foundMessages > 0) {
            CPPUNIT_FAIL(messageString + " did not contain " + messages[foundMessages]);
        }
    }
    CPPUNIT_ASSERT_EQUAL(messages.size(), foundMessages);
}

<<<<<<< HEAD
void CLoggerTest::testLogEnvironment(void) {
=======
void CLoggerTest::testLogEnvironment()
{
>>>>>>> d4e4cca7
    ml::core::CLogger::instance().logEnvironment();
}<|MERGE_RESOLUTION|>--- conflicted
+++ resolved
@@ -50,12 +50,7 @@
     return suiteOfTests;
 }
 
-<<<<<<< HEAD
-void CLoggerTest::testLogging(void) {
-=======
-void CLoggerTest::testLogging()
-{
->>>>>>> d4e4cca7
+void CLoggerTest::testLogging() {
     std::string t("Test message");
 
     LOG_TRACE("Trace");
@@ -79,14 +74,8 @@
     } catch (std::runtime_error&) { CPPUNIT_ASSERT(true); }
 }
 
-<<<<<<< HEAD
-void CLoggerTest::testReconfiguration(void) {
+void CLoggerTest::testReconfiguration() {
     ml::core::CLogger& logger = ml::core::CLogger::instance();
-=======
-void CLoggerTest::testReconfiguration()
-{
-    ml::core::CLogger &logger = ml::core::CLogger::instance();
->>>>>>> d4e4cca7
 
     LOG_DEBUG("Starting logger reconfiguration test");
 
@@ -106,14 +95,8 @@
     CPPUNIT_ASSERT(logger.hasBeenReconfigured());
 }
 
-<<<<<<< HEAD
-void CLoggerTest::testSetLevel(void) {
+void CLoggerTest::testSetLevel() {
     ml::core::CLogger& logger = ml::core::CLogger::instance();
-=======
-void CLoggerTest::testSetLevel()
-{
-    ml::core::CLogger &logger = ml::core::CLogger::instance();
->>>>>>> d4e4cca7
 
     LOG_DEBUG("Starting logger level test");
 
@@ -167,14 +150,8 @@
     LOG_DEBUG("Finished logger level test");
 }
 
-<<<<<<< HEAD
-void CLoggerTest::testNonAsciiJsonLogging(void) {
+void CLoggerTest::testNonAsciiJsonLogging() {
     std::vector<std::string> messages{"Non-iso8859-15: 编码", "Non-ascii: üaöä", "Non-iso8859-15: 编码 test", "surrogate pair: 𐐷 test"};
-=======
-void CLoggerTest::testNonAsciiJsonLogging()
-{
-    std::vector<std::string> messages {"Non-iso8859-15: 编码", "Non-ascii: üaöä", "Non-iso8859-15: 编码 test", "surrogate pair: 𐐷 test"};
->>>>>>> d4e4cca7
 
     std::ostringstream loggedData;
     std::thread reader([&loggedData] {
@@ -223,11 +200,6 @@
     CPPUNIT_ASSERT_EQUAL(messages.size(), foundMessages);
 }
 
-<<<<<<< HEAD
-void CLoggerTest::testLogEnvironment(void) {
-=======
-void CLoggerTest::testLogEnvironment()
-{
->>>>>>> d4e4cca7
+void CLoggerTest::testLogEnvironment() {
     ml::core::CLogger::instance().logEnvironment();
 }