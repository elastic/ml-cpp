--- conflicted
+++ resolved
@@ -63,11 +63,7 @@
                 return;
             }
         }
-<<<<<<< HEAD
-        BOOST_TEST_CHECK(false, "Failed to connect to logging pipe within a reasonable time");
-=======
         BOOST_FAIL("Failed to connect to logging pipe " + pipeName + " within a reasonable time");
->>>>>>> 8cffe889
     };
 }
 
