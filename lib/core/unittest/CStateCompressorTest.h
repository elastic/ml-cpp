--- conflicted
+++ resolved
@@ -19,24 +19,12 @@
 
 class CStateCompressorTest : public CppUnit::TestFixture {
 public:
-    void testForApiNoKey(void);
-    void testStreaming(void);
-    void testChunking(void);
-    void testFile(void);
+    void testForApiNoKey();
+    void testStreaming();
+    void testChunking();
+    void testFile();
 
-<<<<<<< HEAD
     static CppUnit::Test* suite();
-=======
-class CStateCompressorTest : public CppUnit::TestFixture
-{
-    public:
-        void testForApiNoKey();
-        void testStreaming();
-        void testChunking();
-        void testFile();
-
-        static CppUnit::Test *suite();
->>>>>>> d4e4cca7
 };
 
 #endif // INCLUDED_CStateCompressorTest_h