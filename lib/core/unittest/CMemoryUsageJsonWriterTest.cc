--- conflicted
+++ resolved
@@ -31,13 +31,7 @@
     return suiteOfTests;
 }
 
-<<<<<<< HEAD
-void CMemoryUsageJsonWriterTest::test(void) {
-=======
-
-void CMemoryUsageJsonWriterTest::test()
-{
->>>>>>> d4e4cca7
+void CMemoryUsageJsonWriterTest::test() {
     {
         // Check that adding nothing produces nothing
         std::ostringstream ss;
@@ -105,8 +99,8 @@
         writer.endArray();
         writer.endObject();
         writer.finalise();
-        CPPUNIT_ASSERT_EQUAL(std::string("{\"Hello\":{\"memory\":223},\"Sheeple\":[{\"Womple\":{\"memory\":44}},{"
-                                         "\"Whimple\":{\"memory\":66},\"magic\":{\"memory\":7777}}]}\n"),
+        CPPUNIT_ASSERT_EQUAL(std::string("{\"Hello\":{\"memory\":223},\"Sheeple\":[{\"Womple\":{\"memory\":44}},{\"Whimple\":{\"memory\":"
+                                         "66},\"magic\":{\"memory\":7777}}]}\n"),
                              ss.str());
     }
     {
@@ -126,8 +120,8 @@
         writer.endArray();
         writer.endObject();
         writer.finalise();
-        CPPUNIT_ASSERT_EQUAL(std::string("{\"Hello\":{\"memory\":223},\"Sheeple\":[{\"Dumplings\":{\"memory\":345},"
-                                         "\"Gravy\":{\"memory\":12341234}}]}\n"),
-                             ss.str());
+        CPPUNIT_ASSERT_EQUAL(
+            std::string("{\"Hello\":{\"memory\":223},\"Sheeple\":[{\"Dumplings\":{\"memory\":345},\"Gravy\":{\"memory\":12341234}}]}\n"),
+            ss.str());
     }
 }