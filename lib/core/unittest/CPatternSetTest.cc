/*
 * ELASTICSEARCH CONFIDENTIAL
 *
 * Copyright (c) 2016 Elasticsearch BV. All Rights Reserved.
 *
 * Notice: this software, and all information contained
 * therein, is the exclusive property of Elasticsearch BV
 * and its licensors, if any, and is protected under applicable
 * domestic and foreign law, and international treaties.
 *
 * Reproduction, republication or distribution without the
 * express written consent of Elasticsearch BV is
 * strictly prohibited.
 */
#include "CPatternSetTest.h"

#include <core/CLogger.h>
#include <core/CPatternSet.h>

using namespace ml;
using namespace core;

CppUnit::Test* CPatternSetTest::suite() {
    CppUnit::TestSuite* suiteOfTests = new CppUnit::TestSuite("CPatternSetTest");

    suiteOfTests->addTest(new CppUnit::TestCaller<CPatternSetTest>("CPatternSetTest::testInitFromJson_GivenInvalidJson",
                                                                   &CPatternSetTest::testInitFromJson_GivenInvalidJson));
    suiteOfTests->addTest(new CppUnit::TestCaller<CPatternSetTest>("CPatternSetTest::testInitFromJson_GivenNonArray",
                                                                   &CPatternSetTest::testInitFromJson_GivenNonArray));
    suiteOfTests->addTest(new CppUnit::TestCaller<CPatternSetTest>("CPatternSetTest::testInitFromJson_GivenArrayWithNonStringItem",
                                                                   &CPatternSetTest::testInitFromJson_GivenArrayWithNonStringItem));
    suiteOfTests->addTest(new CppUnit::TestCaller<CPatternSetTest>("CPatternSetTest::testInitFromJson_GivenArrayWithDuplicates",
                                                                   &CPatternSetTest::testInitFromJson_GivenArrayWithDuplicates));
    suiteOfTests->addTest(new CppUnit::TestCaller<CPatternSetTest>("CPatternSetTest::testContains_GivenFullMatchKeys",
                                                                   &CPatternSetTest::testContains_GivenFullMatchKeys));
    suiteOfTests->addTest(new CppUnit::TestCaller<CPatternSetTest>("CPatternSetTest::testContains_GivenPrefixKeys",
                                                                   &CPatternSetTest::testContains_GivenPrefixKeys));
    suiteOfTests->addTest(new CppUnit::TestCaller<CPatternSetTest>("CPatternSetTest::testContains_GivenSuffixKeys",
                                                                   &CPatternSetTest::testContains_GivenSuffixKeys));
    suiteOfTests->addTest(new CppUnit::TestCaller<CPatternSetTest>("CPatternSetTest::testContains_GivenContainsKeys",
                                                                   &CPatternSetTest::testContains_GivenContainsKeys));
    suiteOfTests->addTest(new CppUnit::TestCaller<CPatternSetTest>("CPatternSetTest::testContains_GivenMixedKeys",
                                                                   &CPatternSetTest::testContains_GivenMixedKeys));
    suiteOfTests->addTest(new CppUnit::TestCaller<CPatternSetTest>("CPatternSetTest::testClear", &CPatternSetTest::testClear));

    return suiteOfTests;
}

<<<<<<< HEAD
void CPatternSetTest::testInitFromJson_GivenInvalidJson(void) {
=======
void CPatternSetTest::testInitFromJson_GivenInvalidJson()
{
>>>>>>> d4e4cca7
    std::string json("[\"foo\"");
    CPatternSet set;
    CPPUNIT_ASSERT(set.initFromJson(json) == false);
}

<<<<<<< HEAD
void CPatternSetTest::testInitFromJson_GivenNonArray(void) {
=======
void CPatternSetTest::testInitFromJson_GivenNonArray()
{
>>>>>>> d4e4cca7
    std::string json("{}");
    CPatternSet set;
    CPPUNIT_ASSERT(set.initFromJson(json) == false);
}

<<<<<<< HEAD
void CPatternSetTest::testInitFromJson_GivenArrayWithNonStringItem(void) {
=======
void CPatternSetTest::testInitFromJson_GivenArrayWithNonStringItem()
{
>>>>>>> d4e4cca7
    std::string json("[\"foo\", 3]");
    CPatternSet set;
    CPPUNIT_ASSERT(set.initFromJson(json) == false);
}

<<<<<<< HEAD
void CPatternSetTest::testInitFromJson_GivenArrayWithDuplicates(void) {
=======
void CPatternSetTest::testInitFromJson_GivenArrayWithDuplicates()
{
>>>>>>> d4e4cca7
    std::string json("[\"foo\",\"foo\", \"bar\", \"bar\"]");

    CPatternSet set;
    CPPUNIT_ASSERT(set.initFromJson(json));

    CPPUNIT_ASSERT(set.contains("foo"));
    CPPUNIT_ASSERT(set.contains("bar"));
}

<<<<<<< HEAD
void CPatternSetTest::testContains_GivenFullMatchKeys(void) {
=======
void CPatternSetTest::testContains_GivenFullMatchKeys()
{
>>>>>>> d4e4cca7
    std::string json("[\"foo\",\"bar\"]");

    CPatternSet set;
    CPPUNIT_ASSERT(set.initFromJson(json));

    CPPUNIT_ASSERT(set.contains("foo"));
    CPPUNIT_ASSERT(set.contains("bar"));
    CPPUNIT_ASSERT(set.contains("nonItem") == false);
}

<<<<<<< HEAD
void CPatternSetTest::testContains_GivenPrefixKeys(void) {
=======
void CPatternSetTest::testContains_GivenPrefixKeys()
{
>>>>>>> d4e4cca7
    std::string json("[\"abc*\", \"foo*\"]");

    CPatternSet set;
    CPPUNIT_ASSERT(set.initFromJson(json));

    CPPUNIT_ASSERT(set.contains("abc"));
    CPPUNIT_ASSERT(set.contains("abcd"));
    CPPUNIT_ASSERT(set.contains("zabc") == false);
    CPPUNIT_ASSERT(set.contains("foo"));
    CPPUNIT_ASSERT(set.contains("foo_"));
    CPPUNIT_ASSERT(set.contains("_foo") == false);
}

<<<<<<< HEAD
void CPatternSetTest::testContains_GivenSuffixKeys(void) {
=======
void CPatternSetTest::testContains_GivenSuffixKeys()
{
>>>>>>> d4e4cca7
    std::string json("[\"*xyz\", \"*foo\"]");

    CPatternSet set;
    CPPUNIT_ASSERT(set.initFromJson(json));

    CPPUNIT_ASSERT(set.contains("xyz"));
    CPPUNIT_ASSERT(set.contains("aaaaxyz"));
    CPPUNIT_ASSERT(set.contains("xyza") == false);
    CPPUNIT_ASSERT(set.contains("foo"));
    CPPUNIT_ASSERT(set.contains("_foo"));
    CPPUNIT_ASSERT(set.contains("foo_") == false);
}

<<<<<<< HEAD
void CPatternSetTest::testContains_GivenContainsKeys(void) {
=======
void CPatternSetTest::testContains_GivenContainsKeys()
{
>>>>>>> d4e4cca7
    std::string json("[\"*foo*\", \"*456*\"]");

    CPatternSet set;
    CPPUNIT_ASSERT(set.initFromJson(json));

    CPPUNIT_ASSERT(set.contains("foo"));
    CPPUNIT_ASSERT(set.contains("_foo_"));
    CPPUNIT_ASSERT(set.contains("_foo"));
    CPPUNIT_ASSERT(set.contains("foo_"));
    CPPUNIT_ASSERT(set.contains("_fo_") == false);
    CPPUNIT_ASSERT(set.contains("456"));
    CPPUNIT_ASSERT(set.contains("123456"));
    CPPUNIT_ASSERT(set.contains("456789"));
    CPPUNIT_ASSERT(set.contains("123456789"));
    CPPUNIT_ASSERT(set.contains("12346789") == false);
}

<<<<<<< HEAD
void CPatternSetTest::testContains_GivenMixedKeys(void) {
=======
void CPatternSetTest::testContains_GivenMixedKeys()
{
>>>>>>> d4e4cca7
    std::string json("[\"foo\", \"foo*\", \"*foo\", \"*foo*\"]");

    CPatternSet set;
    CPPUNIT_ASSERT(set.initFromJson(json));

    CPPUNIT_ASSERT(set.contains("foo"));
    CPPUNIT_ASSERT(set.contains("_foo_"));
    CPPUNIT_ASSERT(set.contains("_foo"));
    CPPUNIT_ASSERT(set.contains("foo_"));
    CPPUNIT_ASSERT(set.contains("fo") == false);
}

<<<<<<< HEAD
void CPatternSetTest::testClear(void) {
=======
void CPatternSetTest::testClear()
{
>>>>>>> d4e4cca7
    std::string json("[\"foo\"]");

    CPatternSet set;
    CPPUNIT_ASSERT(set.initFromJson(json));
    CPPUNIT_ASSERT(set.contains("foo"));

    set.clear();

    CPPUNIT_ASSERT(set.contains("foo") == false);
}<|MERGE_RESOLUTION|>--- conflicted
+++ resolved
@@ -46,45 +46,25 @@
     return suiteOfTests;
 }
 
-<<<<<<< HEAD
-void CPatternSetTest::testInitFromJson_GivenInvalidJson(void) {
-=======
-void CPatternSetTest::testInitFromJson_GivenInvalidJson()
-{
->>>>>>> d4e4cca7
+void CPatternSetTest::testInitFromJson_GivenInvalidJson() {
     std::string json("[\"foo\"");
     CPatternSet set;
     CPPUNIT_ASSERT(set.initFromJson(json) == false);
 }
 
-<<<<<<< HEAD
-void CPatternSetTest::testInitFromJson_GivenNonArray(void) {
-=======
-void CPatternSetTest::testInitFromJson_GivenNonArray()
-{
->>>>>>> d4e4cca7
+void CPatternSetTest::testInitFromJson_GivenNonArray() {
     std::string json("{}");
     CPatternSet set;
     CPPUNIT_ASSERT(set.initFromJson(json) == false);
 }
 
-<<<<<<< HEAD
-void CPatternSetTest::testInitFromJson_GivenArrayWithNonStringItem(void) {
-=======
-void CPatternSetTest::testInitFromJson_GivenArrayWithNonStringItem()
-{
->>>>>>> d4e4cca7
+void CPatternSetTest::testInitFromJson_GivenArrayWithNonStringItem() {
     std::string json("[\"foo\", 3]");
     CPatternSet set;
     CPPUNIT_ASSERT(set.initFromJson(json) == false);
 }
 
-<<<<<<< HEAD
-void CPatternSetTest::testInitFromJson_GivenArrayWithDuplicates(void) {
-=======
-void CPatternSetTest::testInitFromJson_GivenArrayWithDuplicates()
-{
->>>>>>> d4e4cca7
+void CPatternSetTest::testInitFromJson_GivenArrayWithDuplicates() {
     std::string json("[\"foo\",\"foo\", \"bar\", \"bar\"]");
 
     CPatternSet set;
@@ -94,12 +74,7 @@
     CPPUNIT_ASSERT(set.contains("bar"));
 }
 
-<<<<<<< HEAD
-void CPatternSetTest::testContains_GivenFullMatchKeys(void) {
-=======
-void CPatternSetTest::testContains_GivenFullMatchKeys()
-{
->>>>>>> d4e4cca7
+void CPatternSetTest::testContains_GivenFullMatchKeys() {
     std::string json("[\"foo\",\"bar\"]");
 
     CPatternSet set;
@@ -110,12 +85,7 @@
     CPPUNIT_ASSERT(set.contains("nonItem") == false);
 }
 
-<<<<<<< HEAD
-void CPatternSetTest::testContains_GivenPrefixKeys(void) {
-=======
-void CPatternSetTest::testContains_GivenPrefixKeys()
-{
->>>>>>> d4e4cca7
+void CPatternSetTest::testContains_GivenPrefixKeys() {
     std::string json("[\"abc*\", \"foo*\"]");
 
     CPatternSet set;
@@ -129,12 +99,7 @@
     CPPUNIT_ASSERT(set.contains("_foo") == false);
 }
 
-<<<<<<< HEAD
-void CPatternSetTest::testContains_GivenSuffixKeys(void) {
-=======
-void CPatternSetTest::testContains_GivenSuffixKeys()
-{
->>>>>>> d4e4cca7
+void CPatternSetTest::testContains_GivenSuffixKeys() {
     std::string json("[\"*xyz\", \"*foo\"]");
 
     CPatternSet set;
@@ -148,12 +113,7 @@
     CPPUNIT_ASSERT(set.contains("foo_") == false);
 }
 
-<<<<<<< HEAD
-void CPatternSetTest::testContains_GivenContainsKeys(void) {
-=======
-void CPatternSetTest::testContains_GivenContainsKeys()
-{
->>>>>>> d4e4cca7
+void CPatternSetTest::testContains_GivenContainsKeys() {
     std::string json("[\"*foo*\", \"*456*\"]");
 
     CPatternSet set;
@@ -171,12 +131,7 @@
     CPPUNIT_ASSERT(set.contains("12346789") == false);
 }
 
-<<<<<<< HEAD
-void CPatternSetTest::testContains_GivenMixedKeys(void) {
-=======
-void CPatternSetTest::testContains_GivenMixedKeys()
-{
->>>>>>> d4e4cca7
+void CPatternSetTest::testContains_GivenMixedKeys() {
     std::string json("[\"foo\", \"foo*\", \"*foo\", \"*foo*\"]");
 
     CPatternSet set;
@@ -189,12 +144,7 @@
     CPPUNIT_ASSERT(set.contains("fo") == false);
 }
 
-<<<<<<< HEAD
-void CPatternSetTest::testClear(void) {
-=======
-void CPatternSetTest::testClear()
-{
->>>>>>> d4e4cca7
+void CPatternSetTest::testClear() {
     std::string json("[\"foo\"]");
 
     CPatternSet set;
