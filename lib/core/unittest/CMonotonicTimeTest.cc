/*
 * ELASTICSEARCH CONFIDENTIAL
 *
 * Copyright (c) 2016 Elasticsearch BV. All Rights Reserved.
 *
 * Notice: this software, and all information contained
 * therein, is the exclusive property of Elasticsearch BV
 * and its licensors, if any, and is protected under applicable
 * domestic and foreign law, and international treaties.
 *
 * Reproduction, republication or distribution without the
 * express written consent of Elasticsearch BV is
 * strictly prohibited.
 */
#include "CMonotonicTimeTest.h"

#include <core/CLogger.h>
#include <core/CMonotonicTime.h>
#include <core/CSleep.h>

CppUnit::Test* CMonotonicTimeTest::suite() {
    CppUnit::TestSuite* suiteOfTests = new CppUnit::TestSuite("CMonotonicTimeTest");

    suiteOfTests->addTest(
        new CppUnit::TestCaller<CMonotonicTimeTest>("CMonotonicTimeTest::testMilliseconds", &CMonotonicTimeTest::testMilliseconds));
    suiteOfTests->addTest(
        new CppUnit::TestCaller<CMonotonicTimeTest>("CMonotonicTimeTest::testNanoseconds", &CMonotonicTimeTest::testNanoseconds));

    return suiteOfTests;
}

<<<<<<< HEAD
void CMonotonicTimeTest::testMilliseconds(void) {
=======
void CMonotonicTimeTest::testMilliseconds()
{
>>>>>>> d4e4cca7
    ml::core::CMonotonicTime monoTime;

    uint64_t start(monoTime.milliseconds());

    ml::core::CSleep::sleep(1000);

    uint64_t end(monoTime.milliseconds());

    uint64_t diff(end - start);
    LOG_DEBUG("During 1 second the monotonic millisecond timer advanced by " << diff << " milliseconds");

    // Allow 10% margin of error - this is as much for the sleep as the timer
    CPPUNIT_ASSERT(diff > 900);
    CPPUNIT_ASSERT(diff < 1100);
}

<<<<<<< HEAD
void CMonotonicTimeTest::testNanoseconds(void) {
=======
void CMonotonicTimeTest::testNanoseconds()
{
>>>>>>> d4e4cca7
    ml::core::CMonotonicTime monoTime;

    uint64_t start(monoTime.nanoseconds());

    ml::core::CSleep::sleep(1000);

    uint64_t end(monoTime.nanoseconds());

    uint64_t diff(end - start);
    LOG_DEBUG("During 1 second the monotonic nanosecond timer advanced by " << diff << " nanoseconds");

    // Allow 10% margin of error - this is as much for the sleep as the timer
    CPPUNIT_ASSERT(diff > 900000000);
    CPPUNIT_ASSERT(diff < 1100000000);
}<|MERGE_RESOLUTION|>--- conflicted
+++ resolved
@@ -29,12 +29,7 @@
     return suiteOfTests;
 }
 
-<<<<<<< HEAD
-void CMonotonicTimeTest::testMilliseconds(void) {
-=======
-void CMonotonicTimeTest::testMilliseconds()
-{
->>>>>>> d4e4cca7
+void CMonotonicTimeTest::testMilliseconds() {
     ml::core::CMonotonicTime monoTime;
 
     uint64_t start(monoTime.milliseconds());
@@ -51,12 +46,7 @@
     CPPUNIT_ASSERT(diff < 1100);
 }
 
-<<<<<<< HEAD
-void CMonotonicTimeTest::testNanoseconds(void) {
-=======
-void CMonotonicTimeTest::testNanoseconds()
-{
->>>>>>> d4e4cca7
+void CMonotonicTimeTest::testNanoseconds() {
     ml::core::CMonotonicTime monoTime;
 
     uint64_t start(monoTime.nanoseconds());
