/*
 * ELASTICSEARCH CONFIDENTIAL
 *
 * Copyright (c) 2016 Elasticsearch BV. All Rights Reserved.
 *
 * Notice: this software, and all information contained
 * therein, is the exclusive property of Elasticsearch BV
 * and its licensors, if any, and is protected under applicable
 * domestic and foreign law, and international treaties.
 *
 * Reproduction, republication or distribution without the
 * express written consent of Elasticsearch BV is
 * strictly prohibited.
 */
#include "CDelimiterTest.h"

#include <core/CDelimiter.h>
#include <core/CLogger.h>

#include <algorithm>
#include <sstream>

CppUnit::Test* CDelimiterTest::suite() {
    CppUnit::TestSuite* suiteOfTests = new CppUnit::TestSuite("CDelimiterTest");

    suiteOfTests->addTest(
        new CppUnit::TestCaller<CDelimiterTest>("CDelimiterTest::testSimpleTokenise", &CDelimiterTest::testSimpleTokenise));
    suiteOfTests->addTest(new CppUnit::TestCaller<CDelimiterTest>("CDelimiterTest::testRegexTokenise", &CDelimiterTest::testRegexTokenise));
    suiteOfTests->addTest(
        new CppUnit::TestCaller<CDelimiterTest>("CDelimiterTest::testQuotedTokenise", &CDelimiterTest::testQuotedTokenise));
    suiteOfTests->addTest(
        new CppUnit::TestCaller<CDelimiterTest>("CDelimiterTest::testQuotedEscapedTokenise", &CDelimiterTest::testQuotedEscapedTokenise));
    suiteOfTests->addTest(
        new CppUnit::TestCaller<CDelimiterTest>("CDelimiterTest::testInvalidQuotedTokenise", &CDelimiterTest::testInvalidQuotedTokenise));
    suiteOfTests->addTest(new CppUnit::TestCaller<CDelimiterTest>("CDelimiterTest::testQuoteEqualsEscapeTokenise",
                                                                  &CDelimiterTest::testQuoteEqualsEscapeTokenise));
    return suiteOfTests;
}

<<<<<<< HEAD
void CDelimiterTest::testSimpleTokenise(void) {
    std::string testData("Oct 12, 2008 8:38:51 AM org.apache.tomcat.util.http.Parameters processParameters\n"
                         "WARNING: Parameters: Invalid chunk ignored.\n"
                         "Oct 12, 2008 8:38:52 AM org.apache.tomcat.util.http.Parameters processParameters\n"
                         "WARNING: Parameters: Invalid chunk ignored.\n"
                         "Oct 12, 2008 8:38:53 AM org.apache.tomcat.util.http.Parameters processParameters\n"
                         "WARNING: Parameters: Invalid chunk ignored.\n"
                         "Oct 12, 2008 8:39:03 AM org.apache.tomcat.util.http.Parameters processParameters\n"
                         "WARNING: Parameters: Invalid chunk ignored.\n"
                         "Oct 12, 2008 8:39:04 AM org.apache.tomcat.util.http.Parameters processParameters\n"
                         "WARNING: Parameters: Invalid chunk ignored.\n");
=======
void CDelimiterTest::testSimpleTokenise()
{
    std::string testData(
        "Oct 12, 2008 8:38:51 AM org.apache.tomcat.util.http.Parameters processParameters\n"
        "WARNING: Parameters: Invalid chunk ignored.\n"
        "Oct 12, 2008 8:38:52 AM org.apache.tomcat.util.http.Parameters processParameters\n"
        "WARNING: Parameters: Invalid chunk ignored.\n"
        "Oct 12, 2008 8:38:53 AM org.apache.tomcat.util.http.Parameters processParameters\n"
        "WARNING: Parameters: Invalid chunk ignored.\n"
        "Oct 12, 2008 8:39:03 AM org.apache.tomcat.util.http.Parameters processParameters\n"
        "WARNING: Parameters: Invalid chunk ignored.\n"
        "Oct 12, 2008 8:39:04 AM org.apache.tomcat.util.http.Parameters processParameters\n"
        "WARNING: Parameters: Invalid chunk ignored.\n"
    );
>>>>>>> d4e4cca7

    LOG_DEBUG("Input data:\n" << testData << '\n');

    ml::core::CDelimiter delimiter("\n", "\\w+\\s+\\d+,\\s+\\d+\\s+\\d+:\\d+:\\d+\\s+\\w+", true);

    ml::core::CStringUtils::TStrVec delimited;
    std::string remainder;

    delimiter.tokenise(testData, false, delimited, remainder);

    std::ostringstream strm1;
    std::copy(delimited.begin(), delimited.end(), TStrOStreamItr(strm1, "\n"));
    LOG_DEBUG("First output data:\nNumber of lines = " << delimited.size() << "\nLines are:\n" << strm1.str());
    LOG_DEBUG("First remainder:\n" << remainder << '\n');

    CPPUNIT_ASSERT_EQUAL(size_t(4), delimited.size());
    CPPUNIT_ASSERT(remainder.size() > 0);

    delimited.clear();

    delimiter.tokenise(testData, true, delimited, remainder);

    std::ostringstream strm2;
    std::copy(delimited.begin(), delimited.end(), TStrOStreamItr(strm2, "\n"));
    LOG_DEBUG("Second output data:\nNumber of lines = " << delimited.size() << "\nLines are:\n" << strm2.str());
    LOG_DEBUG("Second remainder:\n" << remainder << '\n');

    CPPUNIT_ASSERT_EQUAL(size_t(5), delimited.size());
    CPPUNIT_ASSERT_EQUAL(size_t(0), remainder.size());
}

<<<<<<< HEAD
void CDelimiterTest::testRegexTokenise(void) {
=======
void CDelimiterTest::testRegexTokenise()
{
>>>>>>> d4e4cca7
    // Some of the lines here are Windows text format, and others Unix text
    std::string testData("Oct 12, 2008 8:38:51 AM org.apache.tomcat.util.http.Parameters processParameters\r\n"
                         "WARNING: Parameters: Invalid chunk ignored.\r\n"
                         "Oct 12, 2008 8:38:52 AM org.apache.tomcat.util.http.Parameters processParameters\r\n"
                         "WARNING: Parameters: Invalid chunk ignored.\n"
                         "Oct 12, 2008 8:38:53 AM org.apache.tomcat.util.http.Parameters processParameters\n"
                         "WARNING: Parameters: Invalid chunk ignored.\r\n"
                         "Oct 12, 2008 8:39:03 AM org.apache.tomcat.util.http.Parameters processParameters\r\n"
                         "WARNING: Parameters: Invalid chunk ignored.\n"
                         "Oct 12, 2008 8:39:04 AM org.apache.tomcat.util.http.Parameters processParameters\n"
                         "WARNING: Parameters: Invalid chunk ignored.\n");

    LOG_DEBUG("Input data:\n" << testData << '\n');

    // Regex matches line terminator for either Windows or Unix text
    ml::core::CDelimiter delimiter("\r?\n", "\\w+\\s+\\d+,\\s+\\d+\\s+\\d+:\\d+:\\d+\\s+\\w+", true);

    ml::core::CStringUtils::TStrVec delimited;
    std::string remainder;

    delimiter.tokenise(testData, false, delimited, remainder);

    std::ostringstream strm1;
    std::copy(delimited.begin(), delimited.end(), TStrOStreamItr(strm1, "\n"));
    LOG_DEBUG("First output data:\nNumber of lines = " << delimited.size() << "\nLines are:\n" << strm1.str());
    LOG_DEBUG("First remainder:\n" << remainder << '\n');

    CPPUNIT_ASSERT_EQUAL(size_t(4), delimited.size());
    CPPUNIT_ASSERT(remainder.size() > 0);

    delimited.clear();

    delimiter.tokenise(testData, true, delimited, remainder);

    std::ostringstream strm2;
    std::copy(delimited.begin(), delimited.end(), TStrOStreamItr(strm2, "\n"));
    LOG_DEBUG("Second output data:\nNumber of lines = " << delimited.size() << "\nLines are:\n" << strm2.str());
    LOG_DEBUG("Second remainder:\n" << remainder << '\n');

    CPPUNIT_ASSERT_EQUAL(size_t(5), delimited.size());
    CPPUNIT_ASSERT_EQUAL(size_t(0), remainder.size());
}

<<<<<<< HEAD
void CDelimiterTest::testQuotedTokenise(void) {
=======
void CDelimiterTest::testQuotedTokenise()
{
>>>>>>> d4e4cca7
    // NB: The backslashes here escape the quotes for the benefit of the C++ compiler
    std::string testData("3,1,5415.1132,56135135,0x00000001,0x00000002,\"SOME_STRING\",\"\",\"\",\"\",\"\",\"\",\"\","
                         "\"\",\"\",\"\",\"\",\"\",\"\",0x0000000000000000,0x0000000000000000,\"\",\"\",\"\",\"\",\"\","
                         "\"\",\"\",\"\",\"\",\"\",\"\",\"\",\"\",\"\",\"\",\"\",\"\",\"\",\"\"");

    LOG_DEBUG("Input data:\n" << testData << '\n');

    ml::core::CDelimiter delimiter(",");
    delimiter.quote('"');

    ml::core::CStringUtils::TStrVec delimited;
    std::string remainder;

    delimiter.tokenise(testData, false, delimited, remainder);

    delimited.push_back(remainder);

    std::ostringstream strm;
    std::copy(delimited.begin(), delimited.end(), TStrOStreamItr(strm, "\n"));
    LOG_DEBUG("Quoted output data:\nNumber of lines = " << delimited.size() << "\nLines are:\n" << strm.str());

    // 40 fields (most blank)
    CPPUNIT_ASSERT_EQUAL(size_t(40), delimited.size());
}

<<<<<<< HEAD
void CDelimiterTest::testQuotedEscapedTokenise(void) {
=======
void CDelimiterTest::testQuotedEscapedTokenise()
{
>>>>>>> d4e4cca7
    // Similar to previous test, but there are four values with escaped quotes in AFTER
    // pre-processing by the C++ compiler
    std::string testData("3,1,5415.1132,56135135,0x00000001,0x00000002,\"SOME_STRING\",\"\",\"\\\"\",\"\",\"\",\"\","
                         "\"\",\"\",\"A \\\"middling\\\" "
                         "one\",\"\",\"\",\"\",\"\",0x0000000000000000,0x0000000000000000,\"\",\"\",\"\",\"\",\"\","
                         "\"\",\"\",\"\\\"start\",\"\",\"\",\"end\\\"\",\"\",\"\",\"\",\"\",\"\",\"\\\"both\\\"\",\"\","
                         "\"\"");

    LOG_DEBUG("Input data:\n" << testData << '\n');

    ml::core::CDelimiter delimiter(",");
    delimiter.quote('"');

    ml::core::CStringUtils::TStrVec delimited;
    std::string remainder;

    delimiter.tokenise(testData, false, delimited, remainder);

    delimited.push_back(remainder);

    std::ostringstream strm;
    std::copy(delimited.begin(), delimited.end(), TStrOStreamItr(strm, "\n"));
    LOG_DEBUG("Quoted output data:\nNumber of lines = " << delimited.size() << "\nLines are:\n" << strm.str());

    // 40 fields (most blank)
    CPPUNIT_ASSERT_EQUAL(size_t(40), delimited.size());
}

<<<<<<< HEAD
void CDelimiterTest::testInvalidQuotedTokenise(void) {
=======
void CDelimiterTest::testInvalidQuotedTokenise()
{
>>>>>>> d4e4cca7
    // Invalid quoting (e.g. mismatched) mustn't cause the tokeniser to go into
    // an infinite loop
    std::string testData("4/26/2011 "
                         "4:19,aaa.bbbbbb@cc.ddddd.com,\"64222\",\"/"
                         "some_action.do?param1=foo&param2=Sljahfej+kfejhafef/3931nfV");

    LOG_DEBUG("Input data:\n" << testData << '\n');

    ml::core::CDelimiter delimiter(",");
    delimiter.quote('"');

    ml::core::CStringUtils::TStrVec delimited;
    std::string remainder;

    delimiter.tokenise(testData, false, delimited, remainder);

    CPPUNIT_ASSERT_EQUAL(size_t(3), delimited.size());
    CPPUNIT_ASSERT_EQUAL(std::string("/some_action.do?param1=foo&param2=Sljahfej+kfejhafef/3931nfV"), remainder);
}

<<<<<<< HEAD
void CDelimiterTest::testQuoteEqualsEscapeTokenise(void) {
=======
void CDelimiterTest::testQuoteEqualsEscapeTokenise()
{
>>>>>>> d4e4cca7
    // In this example, double quotes are used for quoting, but they are escaped
    // by doubling them up, so the escape character is the same as the quote
    // character
    std::string testData("May 24 22:02:13 1,2012/05/24 22:02:13,724747467,SOME_STRING,url,1,2012/04/10 "
                         "02:53:17,192.168.0.3,192.168.0.1,0.0.0.0,0.0.0.0,aaa,bbbbbb,,ccccc,dddd1,eeee,ffffff,"
                         "gggggggg1/2,ggggggg1/1,aA,2012/04/10 "
                         "02:53:19,27555,1,8450,80,0,0,0x200000,hhh,jjjjjjj,\"www.somesite.com/ajax/home.php/"
                         "Pane?__a=1&data={\"\"pid\"\":34,\"\"data\"\":[\"\"a.163624624.35636.13135\"\",true,false]}&__"
                         "user=6625141\",(9999),yetuth-atrat,info,client-to-server,0,0x0,192.168.0.0-192.168.255.255,"
                         "Some Country,0,application/x-javascript");

    LOG_DEBUG("Input data:\n" << testData << '\n');

    ml::core::CDelimiter delimiter(",");
    delimiter.quote('"', '"');

    ml::core::CStringUtils::TStrVec delimited;
    std::string remainder;

    delimiter.tokenise(testData, false, delimited, remainder);

    delimited.push_back(remainder);

    std::ostringstream strm;
    std::copy(delimited.begin(), delimited.end(), TStrOStreamItr(strm, "\n"));
    LOG_DEBUG("Quoted output data:\nNumber of lines = " << delimited.size() << "\nLines are:\n" << strm.str());

    // 42 fields - in particular, the JSON data at index 31 in the vector should
    // still contain commas and double quotes
    CPPUNIT_ASSERT_EQUAL(size_t(42), delimited.size());
    CPPUNIT_ASSERT(delimited[31].find(',') != std::string::npos);
    CPPUNIT_ASSERT(delimited[31].find('"') != std::string::npos);
}<|MERGE_RESOLUTION|>--- conflicted
+++ resolved
@@ -37,8 +37,7 @@
     return suiteOfTests;
 }
 
-<<<<<<< HEAD
-void CDelimiterTest::testSimpleTokenise(void) {
+void CDelimiterTest::testSimpleTokenise() {
     std::string testData("Oct 12, 2008 8:38:51 AM org.apache.tomcat.util.http.Parameters processParameters\n"
                          "WARNING: Parameters: Invalid chunk ignored.\n"
                          "Oct 12, 2008 8:38:52 AM org.apache.tomcat.util.http.Parameters processParameters\n"
@@ -49,22 +48,6 @@
                          "WARNING: Parameters: Invalid chunk ignored.\n"
                          "Oct 12, 2008 8:39:04 AM org.apache.tomcat.util.http.Parameters processParameters\n"
                          "WARNING: Parameters: Invalid chunk ignored.\n");
-=======
-void CDelimiterTest::testSimpleTokenise()
-{
-    std::string testData(
-        "Oct 12, 2008 8:38:51 AM org.apache.tomcat.util.http.Parameters processParameters\n"
-        "WARNING: Parameters: Invalid chunk ignored.\n"
-        "Oct 12, 2008 8:38:52 AM org.apache.tomcat.util.http.Parameters processParameters\n"
-        "WARNING: Parameters: Invalid chunk ignored.\n"
-        "Oct 12, 2008 8:38:53 AM org.apache.tomcat.util.http.Parameters processParameters\n"
-        "WARNING: Parameters: Invalid chunk ignored.\n"
-        "Oct 12, 2008 8:39:03 AM org.apache.tomcat.util.http.Parameters processParameters\n"
-        "WARNING: Parameters: Invalid chunk ignored.\n"
-        "Oct 12, 2008 8:39:04 AM org.apache.tomcat.util.http.Parameters processParameters\n"
-        "WARNING: Parameters: Invalid chunk ignored.\n"
-    );
->>>>>>> d4e4cca7
 
     LOG_DEBUG("Input data:\n" << testData << '\n');
 
@@ -96,12 +79,7 @@
     CPPUNIT_ASSERT_EQUAL(size_t(0), remainder.size());
 }
 
-<<<<<<< HEAD
-void CDelimiterTest::testRegexTokenise(void) {
-=======
-void CDelimiterTest::testRegexTokenise()
-{
->>>>>>> d4e4cca7
+void CDelimiterTest::testRegexTokenise() {
     // Some of the lines here are Windows text format, and others Unix text
     std::string testData("Oct 12, 2008 8:38:51 AM org.apache.tomcat.util.http.Parameters processParameters\r\n"
                          "WARNING: Parameters: Invalid chunk ignored.\r\n"
@@ -145,16 +123,11 @@
     CPPUNIT_ASSERT_EQUAL(size_t(0), remainder.size());
 }
 
-<<<<<<< HEAD
-void CDelimiterTest::testQuotedTokenise(void) {
-=======
-void CDelimiterTest::testQuotedTokenise()
-{
->>>>>>> d4e4cca7
+void CDelimiterTest::testQuotedTokenise() {
     // NB: The backslashes here escape the quotes for the benefit of the C++ compiler
-    std::string testData("3,1,5415.1132,56135135,0x00000001,0x00000002,\"SOME_STRING\",\"\",\"\",\"\",\"\",\"\",\"\","
-                         "\"\",\"\",\"\",\"\",\"\",\"\",0x0000000000000000,0x0000000000000000,\"\",\"\",\"\",\"\",\"\","
-                         "\"\",\"\",\"\",\"\",\"\",\"\",\"\",\"\",\"\",\"\",\"\",\"\",\"\",\"\"");
+    std::string testData("3,1,5415.1132,56135135,0x00000001,0x00000002,\"SOME_STRING\",\"\",\"\",\"\",\"\",\"\",\"\",\"\",\"\",\"\",\"\","
+                         "\"\",\"\",0x0000000000000000,0x0000000000000000,\"\",\"\",\"\",\"\",\"\",\"\",\"\",\"\",\"\",\"\",\"\",\"\",\"\","
+                         "\"\",\"\",\"\",\"\",\"\",\"\"");
 
     LOG_DEBUG("Input data:\n" << testData << '\n');
 
@@ -176,19 +149,13 @@
     CPPUNIT_ASSERT_EQUAL(size_t(40), delimited.size());
 }
 
-<<<<<<< HEAD
-void CDelimiterTest::testQuotedEscapedTokenise(void) {
-=======
-void CDelimiterTest::testQuotedEscapedTokenise()
-{
->>>>>>> d4e4cca7
+void CDelimiterTest::testQuotedEscapedTokenise() {
     // Similar to previous test, but there are four values with escaped quotes in AFTER
     // pre-processing by the C++ compiler
-    std::string testData("3,1,5415.1132,56135135,0x00000001,0x00000002,\"SOME_STRING\",\"\",\"\\\"\",\"\",\"\",\"\","
-                         "\"\",\"\",\"A \\\"middling\\\" "
-                         "one\",\"\",\"\",\"\",\"\",0x0000000000000000,0x0000000000000000,\"\",\"\",\"\",\"\",\"\","
-                         "\"\",\"\",\"\\\"start\",\"\",\"\",\"end\\\"\",\"\",\"\",\"\",\"\",\"\",\"\\\"both\\\"\",\"\","
-                         "\"\"");
+    std::string testData("3,1,5415.1132,56135135,0x00000001,0x00000002,\"SOME_STRING\",\"\",\"\\\"\",\"\",\"\",\"\",\"\",\"\",\"A "
+                         "\\\"middling\\\" "
+                         "one\",\"\",\"\",\"\",\"\",0x0000000000000000,0x0000000000000000,\"\",\"\",\"\",\"\",\"\",\"\",\"\",\"\\\"start\","
+                         "\"\",\"\",\"end\\\"\",\"\",\"\",\"\",\"\",\"\",\"\\\"both\\\"\",\"\",\"\"");
 
     LOG_DEBUG("Input data:\n" << testData << '\n');
 
@@ -210,17 +177,10 @@
     CPPUNIT_ASSERT_EQUAL(size_t(40), delimited.size());
 }
 
-<<<<<<< HEAD
-void CDelimiterTest::testInvalidQuotedTokenise(void) {
-=======
-void CDelimiterTest::testInvalidQuotedTokenise()
-{
->>>>>>> d4e4cca7
+void CDelimiterTest::testInvalidQuotedTokenise() {
     // Invalid quoting (e.g. mismatched) mustn't cause the tokeniser to go into
     // an infinite loop
-    std::string testData("4/26/2011 "
-                         "4:19,aaa.bbbbbb@cc.ddddd.com,\"64222\",\"/"
-                         "some_action.do?param1=foo&param2=Sljahfej+kfejhafef/3931nfV");
+    std::string testData("4/26/2011 4:19,aaa.bbbbbb@cc.ddddd.com,\"64222\",\"/some_action.do?param1=foo&param2=Sljahfej+kfejhafef/3931nfV");
 
     LOG_DEBUG("Input data:\n" << testData << '\n');
 
@@ -236,22 +196,16 @@
     CPPUNIT_ASSERT_EQUAL(std::string("/some_action.do?param1=foo&param2=Sljahfej+kfejhafef/3931nfV"), remainder);
 }
 
-<<<<<<< HEAD
-void CDelimiterTest::testQuoteEqualsEscapeTokenise(void) {
-=======
-void CDelimiterTest::testQuoteEqualsEscapeTokenise()
-{
->>>>>>> d4e4cca7
+void CDelimiterTest::testQuoteEqualsEscapeTokenise() {
     // In this example, double quotes are used for quoting, but they are escaped
     // by doubling them up, so the escape character is the same as the quote
     // character
-    std::string testData("May 24 22:02:13 1,2012/05/24 22:02:13,724747467,SOME_STRING,url,1,2012/04/10 "
-                         "02:53:17,192.168.0.3,192.168.0.1,0.0.0.0,0.0.0.0,aaa,bbbbbb,,ccccc,dddd1,eeee,ffffff,"
-                         "gggggggg1/2,ggggggg1/1,aA,2012/04/10 "
-                         "02:53:19,27555,1,8450,80,0,0,0x200000,hhh,jjjjjjj,\"www.somesite.com/ajax/home.php/"
-                         "Pane?__a=1&data={\"\"pid\"\":34,\"\"data\"\":[\"\"a.163624624.35636.13135\"\",true,false]}&__"
-                         "user=6625141\",(9999),yetuth-atrat,info,client-to-server,0,0x0,192.168.0.0-192.168.255.255,"
-                         "Some Country,0,application/x-javascript");
+    std::string testData(
+        "May 24 22:02:13 1,2012/05/24 22:02:13,724747467,SOME_STRING,url,1,2012/04/10 "
+        "02:53:17,192.168.0.3,192.168.0.1,0.0.0.0,0.0.0.0,aaa,bbbbbb,,ccccc,dddd1,eeee,ffffff,gggggggg1/2,ggggggg1/1,aA,2012/04/10 "
+        "02:53:19,27555,1,8450,80,0,0,0x200000,hhh,jjjjjjj,\"www.somesite.com/ajax/home.php/"
+        "Pane?__a=1&data={\"\"pid\"\":34,\"\"data\"\":[\"\"a.163624624.35636.13135\"\",true,false]}&__user=6625141\",(9999),yetuth-atrat,"
+        "info,client-to-server,0,0x0,192.168.0.0-192.168.255.255,Some Country,0,application/x-javascript");
 
     LOG_DEBUG("Input data:\n" << testData << '\n');
 
