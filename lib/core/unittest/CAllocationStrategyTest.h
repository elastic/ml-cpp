/*
 * ELASTICSEARCH CONFIDENTIAL
 *
 * Copyright (c) 2016 Elasticsearch BV. All Rights Reserved.
 *
 * Notice: this software, and all information contained
 * therein, is the exclusive property of Elasticsearch BV
 * and its licensors, if any, and is protected under applicable
 * domestic and foreign law, and international treaties.
 *
 * Reproduction, republication or distribution without the
 * express written consent of Elasticsearch BV is
 * strictly prohibited.
 */
#ifndef INCLUDED_CAllocationStrategyTest_h
#define INCLUDED_CAllocationStrategyTest_h

#include <cppunit/extensions/HelperMacros.h>

<<<<<<< HEAD
class CAllocationStrategyTest : public CppUnit::TestFixture {
public:
    void test(void);
=======
class CAllocationStrategyTest : public CppUnit::TestFixture
{
    public:
        void test();
>>>>>>> d4e4cca7

    static CppUnit::Test* suite();
};

#endif // INCLUDED_CAllocationStrategyTest_h<|MERGE_RESOLUTION|>--- conflicted
+++ resolved
@@ -17,16 +17,9 @@
 
 #include <cppunit/extensions/HelperMacros.h>
 
-<<<<<<< HEAD
 class CAllocationStrategyTest : public CppUnit::TestFixture {
 public:
-    void test(void);
-=======
-class CAllocationStrategyTest : public CppUnit::TestFixture
-{
-    public:
-        void test();
->>>>>>> d4e4cca7
+    void test();
 
     static CppUnit::Test* suite();
 };
