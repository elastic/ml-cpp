--- conflicted
+++ resolved
@@ -19,24 +19,12 @@
 
 class CDualThreadStreamBufTest : public CppUnit::TestFixture {
 public:
-    void testThroughput(void);
-    void testSlowConsumer(void);
-    void testPutback(void);
-    void testFatal(void);
+    void testThroughput();
+    void testSlowConsumer();
+    void testPutback();
+    void testFatal();
 
-<<<<<<< HEAD
     static CppUnit::Test* suite();
-=======
-class CDualThreadStreamBufTest : public CppUnit::TestFixture
-{
-    public:
-        void testThroughput();
-        void testSlowConsumer();
-        void testPutback();
-        void testFatal();
-
-        static CppUnit::Test *suite();
->>>>>>> d4e4cca7
 };
 
 #endif // INCLUDED_CDualThreadStreamBufTest_h