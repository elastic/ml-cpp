/*
 * Copyright Elasticsearch B.V. and/or licensed to Elasticsearch B.V. under one
 * or more contributor license agreements. Licensed under the Elastic License
 * 2.0 and the following additional limitation. Functionality enabled by the
 * files subject to the Elastic License 2.0 may only be used in production when
 * invoked by an Elasticsearch process with a license key installed that permits
 * use of machine learning features. You may not use this file except in
 * compliance with the Elastic License 2.0 and the foregoing additional
 * limitation.
 */

#include <core/CStaticThreadPool.h>
#include <core/CStopWatch.h>

#include <test/CRandomNumbers.h>

#include <boost/test/unit_test.hpp>

#include <atomic>
#include <chrono>
#include <thread>

BOOST_AUTO_TEST_SUITE(CStaticThreadPoolTest)

using namespace ml;

namespace {
using TTaskVec = std::vector<std::function<void()>>;
void instantTask(std::atomic_uint& counter) {
    ++counter;
}
void fastTask(std::atomic_uint& counter) {
    std::chrono::milliseconds pause{1};
    std::this_thread::sleep_for(pause);
    ++counter;
}
void slowTask(std::atomic_uint& counter) {
    std::chrono::milliseconds pause{100};
    std::this_thread::sleep_for(pause);
    ++counter;
}
}

// ASSERTIONS BASED ON TIMINGS ARE NOT RELIABLE IN OUR VIRTUALISED TEST ENVIRONMENT
// SO ARE COMMENTED OUT. THESE VALUES CONSISTENTLY PASSED AT ONE POINT ON BARE METAL.
// IF YOU MAKE CHANGES TO THE THREAD POOL COMMENT THEM BACK IN AND CHECK THAT YOU
// HAVEN'T DEGRADED PERFORMANCE.

BOOST_AUTO_TEST_CASE(testScheduleDelayMinimisation) {

    // Check we have no delay in scheduling even if one thread is blocked.

    std::atomic_uint counter{0};
    {
        core::CStopWatch timeSchedule{true};

        core::CStaticThreadPool pool{2};

        TTaskVec tasks;
        tasks.push_back([&counter] { slowTask(counter); });
        tasks.resize(200, [&counter] { instantTask(counter); });

        core::CStopWatch watch{true};
        for (auto& task : tasks) {
            pool.schedule(std::move(task));
        }

        // We should get here fast because the unblocked thread should keep
        // draining the instant tasks even though they're added to both queues.

        uint64_t timeToSchedule{watch.stop()};
        LOG_DEBUG(<< "Time to schedule " << timeToSchedule);
        //BOOST_TEST_REQUIRE(timeToSchedule <= 1);
    }
    BOOST_REQUIRE_EQUAL(200u, counter.load());
}

BOOST_AUTO_TEST_CASE(testThroughputStability) {

    // Check for stability of throughput.

    core::CStopWatch totalTimeWatch{true};
    std::atomic_uint counter{0};
    for (std::size_t t = 0; t < 5; ++t) {
        core::CStaticThreadPool pool{2};

        // Arrange for slow tasks to end in the same thread's queue.
        TTaskVec tasks;
        tasks.push_back([&counter] { slowTask(counter); });
        tasks.resize(110, [&counter] { fastTask(counter); });
        tasks.push_back([&counter] { slowTask(counter); });
        tasks.resize(190, [&counter] { fastTask(counter); });
        tasks.push_back([&counter] { slowTask(counter); });
        tasks.resize(350, [&counter] { fastTask(counter); });
        tasks.push_back([&counter] { slowTask(counter); });
        tasks.resize(400, [&counter] { fastTask(counter); });

        core::CStopWatch watch{true};
        for (auto& task : tasks) {
            pool.schedule(std::move(task));
        }

        // The fastest we can get here is 300ms since the last 100 items scheduled
        // contain 200ms of delay and these are the tasks we can hold in the queues.
        // So if we're perfectly balanced we have (800 - 200) / 2 = 300ms of delay
        // to process before we can finish scheduling. We give ourselves a little
        // head room.

        uint64_t timeToSchedule{watch.stop()};
        LOG_DEBUG(<< "Time to schedule " << timeToSchedule);
<<<<<<< HEAD
        //CPPUNIT_ASSERT(timeToSchedule >= 320);
        //CPPUNIT_ASSERT(timeToSchedule <= 340);
=======
        //BOOST_TEST_REQUIRE(timeToSchedule >= 330);
        //BOOST_TEST_REQUIRE(timeToSchedule <= 350);
>>>>>>> 654d34b0
    }

    BOOST_REQUIRE_EQUAL(2000u, counter.load());

    // The best we can achieve is 2000ms ignoring all overheads.
    std::uint64_t totalTime{totalTimeWatch.stop()};
    LOG_DEBUG(<< "Total time = " << totalTime);
    //BOOST_TEST_REQUIRE(totalTime <= 2400);
}

BOOST_AUTO_TEST_CASE(testManyTasksThroughput) {

    // Check overheads for many instant tasks.

    std::atomic_uint counter{0};
    core::CStopWatch watch{true};
    {
        core::CStaticThreadPool pool{2};

        TTaskVec tasks;
        tasks.push_back([&counter] { slowTask(counter); });
        tasks.resize(2000, [&counter] { instantTask(counter); });
        tasks.push_back([&counter] { slowTask(counter); });
        tasks.push_back([&counter] { slowTask(counter); });
        tasks.resize(2500, [&counter] { fastTask(counter); });
        tasks.push_back([&counter] { slowTask(counter); });
        tasks.push_back([&counter] { slowTask(counter); });
        tasks.push_back([&counter] { slowTask(counter); });
        tasks.resize(2800, [&counter] { instantTask(counter); });
        tasks.push_back([&counter] { slowTask(counter); });
        tasks.resize(3000, [&counter] { fastTask(counter); });
        tasks.resize(10000, [&counter] { instantTask(counter); });

        for (auto& task : tasks) {
            pool.schedule(std::move(task));
        }
    }

    BOOST_REQUIRE_EQUAL(10000u, counter.load());

    // We have 1400ms of delays so the best we can achieve here is 700ms elapsed.
    std::uint64_t totalTime{watch.stop()};
    LOG_DEBUG(<< "Total time = " << totalTime);
    //BOOST_TEST_REQUIRE(totalTime <= 780);
}

// Disabled as the only assertion can fail due to VM scheduling when run in
// a virtual environment
BOOST_AUTO_TEST_CASE(testSchedulingOverhead, *boost::unit_test::disabled()) {

    // For a bare metal test on 2.9GHz i9 processor the time per task in the following
    // is consistently less than 0.15 microseconds for a range of task sizes. When the
    // tasks are effectively instantaneous we consistent get an overhead of around 0.1
    // microseconds.

    core::CStaticThreadPool pool{4};

    for (auto work : {1, 10, 20, 50, 80}) {

        core::CStopWatch watch{true};
        for (std::size_t i = 0; i < 2000000; ++i) {
            if (i % 100000 == 0) {
                LOG_DEBUG(<< i);
            }
            pool.schedule([ j = std::size_t{0}, count = i % work ]() mutable {
                double sum{0.0};
                for (j = 0; j < count; ++j) {
                    sum += std::sin(static_cast<double>(j));
                }
                count = static_cast<std::size_t>(sum);
            });
        }

<<<<<<< HEAD
        double overhead{static_cast<double>(watch.stop()) / 1000.0};
        LOG_DEBUG(<< "Total time parallel = " << overhead);
        //CPPUNIT_ASSERT(overhead < 0.3);
    }
=======
    double overhead{static_cast<double>(watch.stop()) / 1000.0};
    LOG_DEBUG(<< "Total time = " << overhead);
    BOOST_TEST_REQUIRE(overhead < 1.4);
>>>>>>> 654d34b0
}

BOOST_AUTO_TEST_CASE(testWithExceptions) {

    // Check we don't deadlock because we don't kill worker threads if we do stupid
    // things.

    std::atomic_uint counter{0};
    {
        core::CStaticThreadPool pool{2};
        for (std::size_t i = 0; i < 5; ++i) {
            core::CStaticThreadPool::TTask null;
            pool.schedule(std::move(null));
            auto throws = []() { throw std::runtime_error{"bad"}; };
            pool.schedule(throws);
        }

        // This would dealock due to lack of consumers if we'd killed our workers.
        for (std::size_t i = 0; i < 200; ++i) {
            pool.schedule([&counter] { instantTask(counter); });
        }
    }

    // We didn't lose any real tasks.
    BOOST_REQUIRE_EQUAL(200u, counter.load());
}

BOOST_AUTO_TEST_SUITE_END()<|MERGE_RESOLUTION|>--- conflicted
+++ resolved
@@ -108,13 +108,8 @@
 
         uint64_t timeToSchedule{watch.stop()};
         LOG_DEBUG(<< "Time to schedule " << timeToSchedule);
-<<<<<<< HEAD
         //CPPUNIT_ASSERT(timeToSchedule >= 320);
         //CPPUNIT_ASSERT(timeToSchedule <= 340);
-=======
-        //BOOST_TEST_REQUIRE(timeToSchedule >= 330);
-        //BOOST_TEST_REQUIRE(timeToSchedule <= 350);
->>>>>>> 654d34b0
     }
 
     BOOST_REQUIRE_EQUAL(2000u, counter.load());
@@ -188,16 +183,10 @@
             });
         }
 
-<<<<<<< HEAD
         double overhead{static_cast<double>(watch.stop()) / 1000.0};
         LOG_DEBUG(<< "Total time parallel = " << overhead);
         //CPPUNIT_ASSERT(overhead < 0.3);
     }
-=======
-    double overhead{static_cast<double>(watch.stop()) / 1000.0};
-    LOG_DEBUG(<< "Total time = " << overhead);
-    BOOST_TEST_REQUIRE(overhead < 1.4);
->>>>>>> 654d34b0
 }
 
 BOOST_AUTO_TEST_CASE(testWithExceptions) {
