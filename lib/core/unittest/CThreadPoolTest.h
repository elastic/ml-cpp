--- conflicted
+++ resolved
@@ -19,18 +19,9 @@
 
 class CThreadPoolTest : public CppUnit::TestFixture {
 public:
-    void testPool(void);
+    void testPool();
 
-<<<<<<< HEAD
     static CppUnit::Test* suite();
-=======
-class CThreadPoolTest : public CppUnit::TestFixture
-{
-    public:
-        void testPool();
-
-        static CppUnit::Test *suite();
->>>>>>> d4e4cca7
 };
 
 #endif // INCLUDED_CThreadPoolTest_h