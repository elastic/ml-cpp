--- conflicted
+++ resolved
@@ -37,12 +37,7 @@
 }
 }
 
-<<<<<<< HEAD
-void CJsonStatePersistInserterTest::testPersist(void) {
-=======
-void CJsonStatePersistInserterTest::testPersist()
-{
->>>>>>> d4e4cca7
+void CJsonStatePersistInserterTest::testPersist() {
     std::ostringstream strm;
 
     {
