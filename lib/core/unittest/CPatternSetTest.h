--- conflicted
+++ resolved
@@ -17,34 +17,18 @@
 
 #include <cppunit/extensions/HelperMacros.h>
 
-<<<<<<< HEAD
 class CPatternSetTest : public CppUnit::TestFixture {
 public:
-    void testInitFromJson_GivenInvalidJson(void);
-    void testInitFromJson_GivenNonArray(void);
-    void testInitFromJson_GivenArrayWithNonStringItem(void);
-    void testInitFromJson_GivenArrayWithDuplicates(void);
-    void testContains_GivenFullMatchKeys(void);
-    void testContains_GivenPrefixKeys(void);
-    void testContains_GivenSuffixKeys(void);
-    void testContains_GivenContainsKeys(void);
-    void testContains_GivenMixedKeys(void);
-    void testClear(void);
-=======
-class CPatternSetTest : public CppUnit::TestFixture
-{
-    public:
-        void testInitFromJson_GivenInvalidJson();
-        void testInitFromJson_GivenNonArray();
-        void testInitFromJson_GivenArrayWithNonStringItem();
-        void testInitFromJson_GivenArrayWithDuplicates();
-        void testContains_GivenFullMatchKeys();
-        void testContains_GivenPrefixKeys();
-        void testContains_GivenSuffixKeys();
-        void testContains_GivenContainsKeys();
-        void testContains_GivenMixedKeys();
-        void testClear();
->>>>>>> d4e4cca7
+    void testInitFromJson_GivenInvalidJson();
+    void testInitFromJson_GivenNonArray();
+    void testInitFromJson_GivenArrayWithNonStringItem();
+    void testInitFromJson_GivenArrayWithDuplicates();
+    void testContains_GivenFullMatchKeys();
+    void testContains_GivenPrefixKeys();
+    void testContains_GivenSuffixKeys();
+    void testContains_GivenContainsKeys();
+    void testContains_GivenMixedKeys();
+    void testClear();
 
     static CppUnit::Test* suite();
 };
