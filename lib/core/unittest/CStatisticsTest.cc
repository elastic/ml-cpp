/*
 * ELASTICSEARCH CONFIDENTIAL
 *
 * Copyright (c) 2016 Elasticsearch BV. All Rights Reserved.
 *
 * Notice: this software, and all information contained
 * therein, is the exclusive property of Elasticsearch BV
 * and its licensors, if any, and is protected under applicable
 * domestic and foreign law, and international treaties.
 *
 * Reproduction, republication or distribution without the
 * express written consent of Elasticsearch BV is
 * strictly prohibited.
 */
#include "CStatisticsTest.h"

#include <core/CLogger.h>
#include <core/CRapidXmlParser.h>
#include <core/CRapidXmlStatePersistInserter.h>
#include <core/CRapidXmlStateRestoreTraverser.h>
#include <core/CRegex.h>
#include <core/CSleep.h>
#include <core/CStatistics.h>
#include <core/CThread.h>

#include <stdint.h>

namespace {

const int TEST_STAT = 0u;

class CStatisticsTestRunner : public ml::core::CThread {
public:
<<<<<<< HEAD
    CStatisticsTestRunner(void) : m_I(0), m_N(0) {}
=======
    CStatisticsTestRunner() : m_I(0), m_N(0)
    {
    }
>>>>>>> d4e4cca7

    void initialise(int i, int n) {
        m_N = n;
        m_I = i;
    }

private:
<<<<<<< HEAD
    virtual void run(void) {
        if (m_I < 6) {
=======
    virtual void run()
    {
        if (m_I < 6)
        {
>>>>>>> d4e4cca7
            ml::core::CStatistics::stat(TEST_STAT + m_I).increment();
        } else {
            ml::core::CStatistics::stat(TEST_STAT + m_I - m_N).decrement();
        }
    }

<<<<<<< HEAD
    virtual void shutdown(void) {}
=======
    virtual void shutdown()
    {
    }
>>>>>>> d4e4cca7

    int m_I;
    int m_N;
};

} // namespace

CppUnit::Test* CStatisticsTest::suite() {
    CppUnit::TestSuite* suiteOfTests = new CppUnit::TestSuite("CStatisticsTest");

    suiteOfTests->addTest(new CppUnit::TestCaller<CStatisticsTest>("CStatisticsTest::testStatistics", &CStatisticsTest::testStatistics));
    suiteOfTests->addTest(new CppUnit::TestCaller<CStatisticsTest>("CStatisticsTest::testPersist", &CStatisticsTest::testPersist));

    return suiteOfTests;
}

<<<<<<< HEAD
void CStatisticsTest::testStatistics(void) {
=======
void CStatisticsTest::testStatistics()
{
>>>>>>> d4e4cca7
    LOG_TRACE("Starting Statistics test");
    ml::core::CStatistics& stats = ml::core::CStatistics::instance();

    static const int N = 6;
    for (int i = 0; i < N; i++) {
        CPPUNIT_ASSERT_EQUAL(uint64_t(0), stats.stat(TEST_STAT + i).value());
    }

    stats.stat(TEST_STAT).increment();
    CPPUNIT_ASSERT_EQUAL(uint64_t(1), stats.stat(TEST_STAT).value());
    stats.stat(TEST_STAT).increment();
    CPPUNIT_ASSERT_EQUAL(uint64_t(2), stats.stat(TEST_STAT).value());
    stats.stat(TEST_STAT).decrement();
    CPPUNIT_ASSERT_EQUAL(uint64_t(1), stats.stat(TEST_STAT).value());
    stats.stat(TEST_STAT).decrement();
    CPPUNIT_ASSERT_EQUAL(uint64_t(0), stats.stat(TEST_STAT).value());

    CStatisticsTestRunner runners[N * 2];
    for (int i = 0; i < N * 2; i++) {
        runners[i].initialise(i, N);
    }

    for (int i = 0; i < N * 2; i++) {
        runners[i].start();
    }

    for (int i = 0; i < N * 2; i++) {
        runners[i].waitForFinish();
    }

    for (int i = 0; i < N; i++) {
        CPPUNIT_ASSERT_EQUAL(uint64_t(0), stats.stat(TEST_STAT + i).value());
    }

    for (int i = 0; i < 0x1000000; i++) {
        stats.stat(TEST_STAT).increment();
    }
    CPPUNIT_ASSERT_EQUAL(uint64_t(0x1000000), stats.stat(TEST_STAT).value());

    LOG_TRACE("Finished Statistics test");
}

<<<<<<< HEAD
void CStatisticsTest::testPersist(void) {
=======
void CStatisticsTest::testPersist()
{
>>>>>>> d4e4cca7
    LOG_DEBUG("Starting persist test");
    ml::core::CStatistics& stats = ml::core::CStatistics::instance();

    // Check that a save/restore with all zeros is Ok
    for (int i = 0; i < ml::stat_t::E_LastEnumStat; i++) {
        stats.stat(i).set(0);
    }

    std::string origStaticsXml;
    {
        ml::core::CRapidXmlStatePersistInserter inserter("root");
        stats.staticsAcceptPersistInserter(inserter);
        inserter.toXml(origStaticsXml);
    }

    {
        ml::core::CRapidXmlParser parser;
        CPPUNIT_ASSERT(parser.parseStringIgnoreCdata(origStaticsXml));
        ml::core::CRapidXmlStateRestoreTraverser traverser(parser);
        CPPUNIT_ASSERT(traverser.traverseSubLevel(&ml::core::CStatistics::staticsAcceptRestoreTraverser));
    }

    for (int i = 0; i < ml::stat_t::E_LastEnumStat; i++) {
        CPPUNIT_ASSERT_EQUAL(uint64_t(0), stats.stat(i).value());
    }

    // Set some other values and check that restore puts all to zero
    for (int i = 0; i < ml::stat_t::E_LastEnumStat; i++) {
        stats.stat(i).set(567 + (i * 3));
    }
    for (int i = 0; i < ml::stat_t::E_LastEnumStat; i++) {
        CPPUNIT_ASSERT_EQUAL(uint64_t(567 + (i * 3)), stats.stat(i).value());
    }

    // Save this state
    std::string newStaticsXml;
    {
        ml::core::CRapidXmlStatePersistInserter inserter("root");
        stats.staticsAcceptPersistInserter(inserter);
        inserter.toXml(newStaticsXml);
    }

    // Restore the original all-zero state
    {
        ml::core::CRapidXmlParser parser;
        CPPUNIT_ASSERT(parser.parseStringIgnoreCdata(origStaticsXml));
        ml::core::CRapidXmlStateRestoreTraverser traverser(parser);
        CPPUNIT_ASSERT(traverser.traverseSubLevel(&ml::core::CStatistics::staticsAcceptRestoreTraverser));
    }

    for (int i = 0; i < ml::stat_t::E_LastEnumStat; i++) {
        CPPUNIT_ASSERT_EQUAL(uint64_t(0), stats.stat(i).value());
    }

    // Restore the non-zero state
    {
        ml::core::CRapidXmlParser parser;
        CPPUNIT_ASSERT(parser.parseStringIgnoreCdata(newStaticsXml));
        ml::core::CRapidXmlStateRestoreTraverser traverser(parser);
        CPPUNIT_ASSERT(traverser.traverseSubLevel(&ml::core::CStatistics::staticsAcceptRestoreTraverser));
    }

    for (int i = 0; i < ml::stat_t::E_LastEnumStat; i++) {
        CPPUNIT_ASSERT_EQUAL(uint64_t(567 + (i * 3)), stats.stat(i).value());
    }

    // Restore the zero state to clean up
    {
        ml::core::CRapidXmlParser parser;
        CPPUNIT_ASSERT(parser.parseStringIgnoreCdata(origStaticsXml));
        ml::core::CRapidXmlStateRestoreTraverser traverser(parser);
        CPPUNIT_ASSERT(traverser.traverseSubLevel(&ml::core::CStatistics::staticsAcceptRestoreTraverser));
    }

    for (int i = 0; i < ml::stat_t::E_LastEnumStat; i++) {
        CPPUNIT_ASSERT_EQUAL(uint64_t(0), stats.stat(i).value());
    }

    std::ostringstream ss;
    ss << stats;
    const std::string output(ss.str());
    ml::core::CRegex::TStrVec tokens;
    {
        ml::core::CRegex regex;
        regex.init("\n");
        regex.split(output, tokens);
    }
    for (ml::core::CRegex::TStrVecCItr i = tokens.begin(); i != (tokens.end() - 1); ++i) {
        ml::core::CRegex regex;
        // Look for "name":"E.*"value": 0}
        regex.init(".*\"name\":\"E.*\"value\":0.*");
        CPPUNIT_ASSERT(regex.matches(*i));
    }

    LOG_DEBUG(output);
}<|MERGE_RESOLUTION|>--- conflicted
+++ resolved
@@ -31,13 +31,7 @@
 
 class CStatisticsTestRunner : public ml::core::CThread {
 public:
-<<<<<<< HEAD
-    CStatisticsTestRunner(void) : m_I(0), m_N(0) {}
-=======
-    CStatisticsTestRunner() : m_I(0), m_N(0)
-    {
-    }
->>>>>>> d4e4cca7
+    CStatisticsTestRunner() : m_I(0), m_N(0) {}
 
     void initialise(int i, int n) {
         m_N = n;
@@ -45,28 +39,15 @@
     }
 
 private:
-<<<<<<< HEAD
-    virtual void run(void) {
+    virtual void run() {
         if (m_I < 6) {
-=======
-    virtual void run()
-    {
-        if (m_I < 6)
-        {
->>>>>>> d4e4cca7
             ml::core::CStatistics::stat(TEST_STAT + m_I).increment();
         } else {
             ml::core::CStatistics::stat(TEST_STAT + m_I - m_N).decrement();
         }
     }
 
-<<<<<<< HEAD
-    virtual void shutdown(void) {}
-=======
-    virtual void shutdown()
-    {
-    }
->>>>>>> d4e4cca7
+    virtual void shutdown() {}
 
     int m_I;
     int m_N;
@@ -83,12 +64,7 @@
     return suiteOfTests;
 }
 
-<<<<<<< HEAD
-void CStatisticsTest::testStatistics(void) {
-=======
-void CStatisticsTest::testStatistics()
-{
->>>>>>> d4e4cca7
+void CStatisticsTest::testStatistics() {
     LOG_TRACE("Starting Statistics test");
     ml::core::CStatistics& stats = ml::core::CStatistics::instance();
 
@@ -131,12 +107,7 @@
     LOG_TRACE("Finished Statistics test");
 }
 
-<<<<<<< HEAD
-void CStatisticsTest::testPersist(void) {
-=======
-void CStatisticsTest::testPersist()
-{
->>>>>>> d4e4cca7
+void CStatisticsTest::testPersist() {
     LOG_DEBUG("Starting persist test");
     ml::core::CStatistics& stats = ml::core::CStatistics::instance();
 
