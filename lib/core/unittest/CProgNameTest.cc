--- conflicted
+++ resolved
@@ -27,12 +27,7 @@
     return suiteOfTests;
 }
 
-<<<<<<< HEAD
-void CProgNameTest::testProgName(void) {
-=======
-void CProgNameTest::testProgName()
-{
->>>>>>> d4e4cca7
+void CProgNameTest::testProgName() {
     std::string progName(ml::core::CProgName::progName());
 
     LOG_DEBUG("Current program name is " << progName);
@@ -40,12 +35,7 @@
     CPPUNIT_ASSERT_EQUAL(std::string("ml_test"), progName);
 }
 
-<<<<<<< HEAD
-void CProgNameTest::testProgDir(void) {
-=======
-void CProgNameTest::testProgDir()
-{
->>>>>>> d4e4cca7
+void CProgNameTest::testProgDir() {
     std::string progDir(ml::core::CProgName::progDir());
 
     LOG_DEBUG("Current program directory is " << progDir);
