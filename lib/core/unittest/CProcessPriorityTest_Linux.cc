/*
 * ELASTICSEARCH CONFIDENTIAL
 *
 * Copyright (c) 2017 Elasticsearch BV. All Rights Reserved.
 *
 * Notice: this software, and all information contained
 * therein, is the exclusive property of Elasticsearch BV
 * and its licensors, if any, and is protected under applicable
 * domestic and foreign law, and international treaties.
 *
 * Reproduction, republication or distribution without the
 * express written consent of Elasticsearch BV is
 * strictly prohibited.
 */
#include "CProcessPriorityTest.h"

#include <core/CLogger.h>
#include <core/CProcessPriority.h>
#include <core/CStringUtils.h>
#include <core/CUname.h>

#include <errno.h>
#include <fcntl.h>
#include <string.h>
#include <unistd.h>

namespace {

bool readFromSystemFile(const std::string& fileName, std::string& content) {
    char buffer[16] = {'\0'};

    // Use low level functions to read rather than C++ wrappers, as these are
    // system files.
    int fd = ::open(fileName.c_str(), O_RDONLY);
    if (fd == -1) {
        LOG_INFO("Could not open " << fileName << ": " << ::strerror(errno));
        return false;
    }

    ssize_t bytesRead = ::read(fd, buffer, sizeof(buffer));
    ::close(fd);

    if (bytesRead < 0) {
        LOG_ERROR("Error reading from " << fileName << ": " << ::strerror(errno));
        return false;
    }

    if (bytesRead == 0) {
        LOG_WARN("Read nothing from " << fileName);
        return false;
    }

    content.assign(buffer, 0, static_cast<size_t>(bytesRead));
    ml::core::CStringUtils::trimWhitespace(content);

    return true;
}
}

CppUnit::Test* CProcessPriorityTest::suite() {
    CppUnit::TestSuite* suiteOfTests = new CppUnit::TestSuite("CProcessPriorityTest");

    suiteOfTests->addTest(new CppUnit::TestCaller<CProcessPriorityTest>("CProcessPriorityTest::testReducePriority",
                                                                        &CProcessPriorityTest::testReducePriority));

    return suiteOfTests;
}

<<<<<<< HEAD
void CProcessPriorityTest::testReducePriority(void) {
=======
void CProcessPriorityTest::testReducePriority()
{
>>>>>>> d4e4cca7
    ml::core::CProcessPriority::reducePriority();

    bool readFromOneOrOther(false);

    std::string content;
    if (readFromSystemFile("/proc/self/oom_score_adj", content) == true) {
        CPPUNIT_ASSERT_EQUAL(std::string("667"), content);
        readFromOneOrOther = true;
    }
    if (readFromSystemFile("/proc/self/oom_adj", content) == true) {
        if (readFromOneOrOther) {
            LOG_DEBUG("oom_score_adj 667 corresponds to oom_adj " << content << " on kernel " << ml::core::CUname::release());
            int oomAdj = 0;
            CPPUNIT_ASSERT(ml::core::CStringUtils::stringToType(content, oomAdj));
            // For the kernel versions that support both, there's variation in
            // what an oom_score_adj of 667 maps to - the range seems to be 8-11
            CPPUNIT_ASSERT(oomAdj >= 8);
            CPPUNIT_ASSERT(oomAdj <= 11);
        } else {
            CPPUNIT_ASSERT_EQUAL(std::string("10"), content);
        }
        readFromOneOrOther = true;
    }

    CPPUNIT_ASSERT(readFromOneOrOther);
}<|MERGE_RESOLUTION|>--- conflicted
+++ resolved
@@ -66,12 +66,7 @@
     return suiteOfTests;
 }
 
-<<<<<<< HEAD
-void CProcessPriorityTest::testReducePriority(void) {
-=======
-void CProcessPriorityTest::testReducePriority()
-{
->>>>>>> d4e4cca7
+void CProcessPriorityTest::testReducePriority() {
     ml::core::CProcessPriority::reducePriority();
 
     bool readFromOneOrOther(false);
