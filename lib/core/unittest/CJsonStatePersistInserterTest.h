--- conflicted
+++ resolved
@@ -19,18 +19,9 @@
 
 class CJsonStatePersistInserterTest : public CppUnit::TestFixture {
 public:
-    void testPersist(void);
+    void testPersist();
 
-<<<<<<< HEAD
     static CppUnit::Test* suite();
-=======
-class CJsonStatePersistInserterTest : public CppUnit::TestFixture
-{
-    public:
-        void testPersist();
-
-        static CppUnit::Test *suite();
->>>>>>> d4e4cca7
 };
 
 #endif // INCLUDED_CJsonStatePersistInserterTest_h