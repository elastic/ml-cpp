/*
 * Copyright Elasticsearch B.V. and/or licensed to Elasticsearch B.V. under one
 * or more contributor license agreements. Licensed under the Elastic License;
 * you may not use this file except in compliance with the Elastic License.
 */

#include "CStateCompressorTest.h"

#include <core/CJsonStatePersistInserter.h>
#include <core/CJsonStateRestoreTraverser.h>
#include <core/CLogger.h>
#include <core/CStateCompressor.h>
#include <core/CStateDecompressor.h>

#include <boost/generator_iterator.hpp>
#include <boost/random.hpp>
#include <boost/random/uniform_int.hpp>

#include <iostream>

using namespace ml;
using namespace core;

using TRandom = boost::mt19937;
using TDistribution = boost::uniform_int<>;
using TGenerator = boost::random::variate_generator<TRandom&, TDistribution>;
using TGeneratorItr = boost::generator_iterator<TGenerator>;

namespace {

using TSizeStrMap = std::map<std::size_t, std::string>;
using TSizeStrMapCItr = TSizeStrMap::const_iterator;
using TOStreamP = core::CDataAdder::TOStreamP;
using TIStreamP = core::CDataSearcher::TIStreamP;

void insert3rdLevel(ml::core::CStatePersistInserter& inserter) {
    inserter.insertValue("ssdrgad", 99999, ml::core::CIEEE754::E_SinglePrecision);
    inserter.insertValue("bbvczcvbdfb", "rrtw");
}

void insert2ndLevel(ml::core::CStatePersistInserter& inserter) {
    inserter.insertValue("eerwq_dsf_dfsgh_h5dafg", 3.14, ml::core::CIEEE754::E_SinglePrecision);
    inserter.insertValue("level2B", 'z');
    for (std::size_t i = 0; i < 50; i++) {
        inserter.insertLevel("hiawat" + core::CStringUtils::typeToString(i), &insert3rdLevel);
    }
}

void insert1stLevel(ml::core::CStatePersistInserter& inserter, std::size_t n) {
    inserter.insertValue("theFirstThing", "a");
    inserter.insertValue("anItemThatComesNext", 25);
    for (std::size_t i = 0; i < n; i++) {
        inserter.insertLevel("levelC" + core::CStringUtils::typeToString(i), &insert2ndLevel);
    }
}

class CMockDataAdder : public ml::core::CDataAdder {
public:
    CMockDataAdder(std::size_t maxDocSize) : m_CurrentDocNum(0), m_MaxDocumentSize(maxDocSize) {}

    virtual TOStreamP addStreamed(const std::string& /*index*/, const std::string& /*id*/) {
        ++m_CurrentDocNum;
        m_CurrentStream = TOStreamP(new std::ostringstream);
        return m_CurrentStream;
    }

    virtual bool streamComplete(TOStreamP& strm, bool /*force*/) {
        CPPUNIT_ASSERT_EQUAL(m_CurrentStream, strm);
        std::ostringstream* ss = dynamic_cast<std::ostringstream*>(m_CurrentStream.get());
        CPPUNIT_ASSERT(ss);
        LOG_TRACE(<< ss->str());
        m_Data[m_CurrentDocNum] = ss->str();
        LOG_TRACE(<< m_Data[m_CurrentDocNum]);
        return true;
    }

    virtual std::size_t maxDocumentSize() const { return m_MaxDocumentSize; }

    const TSizeStrMap& data() const { return m_Data; }

private:
    TSizeStrMap m_Data;
    std::size_t m_CurrentDocNum;
    TOStreamP m_CurrentStream;
    std::size_t m_MaxDocumentSize;
};

class CMockDataSearcher : public ml::core::CDataSearcher {
public:
    CMockDataSearcher(CMockDataAdder& adder) : m_Adder(adder), m_AskedFor(0) {}

    virtual TIStreamP search(size_t /*currentDocNum*/, size_t /*limit*/) {
        TIStreamP stream;
        const TSizeStrMap& events = m_Adder.data();

        TSizeStrMapCItr iter = events.find(m_AskedFor + 1);
        if (iter == events.end()) {
            // return a stream here that is in the fail state
            stream.reset(new std::stringstream);
            stream->setstate(std::ios_base::failbit);
        } else {
            stream.reset(new std::stringstream(iter->second));
            ++m_AskedFor;
        }
        return stream;
    }

    std::size_t totalDocs() const { return m_Adder.data().size(); }

    std::size_t askedFor() const { return m_AskedFor; }

private:
    CMockDataAdder& m_Adder;
    std::size_t m_AskedFor;
};
}

void CStateCompressorTest::testForApiNoKey() {
    // This test verifies the basic operation of compressing and decompressing
    // some JSON data, using two simultaneous streams: one regular stringstream,
    // and one compress/decompress stream

    std::ostringstream referenceStream;
    ::CMockDataAdder mockKvAdder(3000);
    {
        ml::core::CStateCompressor compressor(mockKvAdder);

        TOStreamP strm = compressor.addStreamed("1", "");
        {
            CJsonStatePersistInserter inserter(*strm);
            CJsonStatePersistInserter referenceInserter(referenceStream);

            insert1stLevel(inserter, 1001);
            insert1stLevel(referenceInserter, 1001);
        }
        compressor.streamComplete(strm, true);
    }

    std::string ref(referenceStream.str());
    std::string restored;
    {
        LOG_DEBUG(<< "Restoring data");
        CMockDataSearcher mockKvSearcher(mockKvAdder);
        ml::core::CStateDecompressor decompressor(mockKvSearcher);
        decompressor.setStateRestoreSearch("1", "");
        TIStreamP istrm = decompressor.search(1, 1);

        std::istreambuf_iterator<char> eos;
        restored.assign(std::istreambuf_iterator<char>(*istrm), eos);
    }

    LOG_DEBUG(<< "Size: " << restored.size());
    LOG_DEBUG(<< "Reference size: " << ref.size());

    CPPUNIT_ASSERT_EQUAL(ref.size(), restored.size());
}

void CStateCompressorTest::testStreaming() {
    // The purpose of this test is to add a reasonable block of data to the
    // compressed store, then read it back out and show that the data is
    // read in stream chunks, not all at once. CMockDataSearcher has a
    // method to return how much of the stored content has been accessed.

    ::CMockDataAdder mockKvAdder(3000);
    {
        // Add lots of data to the mock datastore (compressed on the way)
        ml::core::CStateCompressor compressor(mockKvAdder);

        TOStreamP strm = compressor.addStreamed("1", "");
        {
            CJsonStatePersistInserter inserter(*strm);

            insert1stLevel(inserter, 10001);
        }
        compressor.streamComplete(strm, true);
    }

    {
        // Read the datastore via a JSON traverser, and show that the
        // data is streamed, not read all at once
        std::size_t lastAskedFor = 0;
        ::CMockDataSearcher mockKvSearcher(mockKvAdder);
        LOG_TRACE(<< "After compression, there are " << mockKvSearcher.totalDocs() << " docs, asked for " << mockKvSearcher.askedFor());
        ml::core::CStateDecompressor decompressor(mockKvSearcher);
        decompressor.setStateRestoreSearch("1", "");
        TIStreamP istrm = decompressor.search(1, 1);

        CPPUNIT_ASSERT_EQUAL(std::size_t(0), mockKvSearcher.askedFor());

        CJsonStateRestoreTraverser traverser(*istrm);
        traverser.next();
        CPPUNIT_ASSERT(mockKvSearcher.askedFor() > lastAskedFor);
        lastAskedFor = mockKvSearcher.askedFor();

        for (std::size_t i = 0; i < 5000; i++) {
            traverser.next();
        }
        CPPUNIT_ASSERT(mockKvSearcher.askedFor() > lastAskedFor);
        lastAskedFor = mockKvSearcher.askedFor();

        for (std::size_t i = 0; i < 5000; i++) {
            traverser.next();
        }
        CPPUNIT_ASSERT(mockKvSearcher.askedFor() > lastAskedFor);
        lastAskedFor = mockKvSearcher.askedFor();

        for (std::size_t i = 0; i < 5000; i++) {
            traverser.next();
        }
        CPPUNIT_ASSERT(mockKvSearcher.askedFor() > lastAskedFor);
        lastAskedFor = mockKvSearcher.askedFor();

        for (std::size_t i = 0; i < 5000; i++) {
            traverser.next();
        }
        CPPUNIT_ASSERT(mockKvSearcher.askedFor() > lastAskedFor);
        lastAskedFor = mockKvSearcher.askedFor();
<<<<<<< HEAD
        while (traverser.next()) {
        };
        LOG_TRACE("Asked for: " << mockKvSearcher.askedFor());
=======
        while (traverser.next()) {};
        LOG_TRACE(<< "Asked for: " << mockKvSearcher.askedFor());
>>>>>>> 47a47bbc
        CPPUNIT_ASSERT_EQUAL(mockKvSearcher.askedFor(), mockKvAdder.data().size());
    }
}

void CStateCompressorTest::testChunking() {
    // Put arbitrary string data into the stream, and stress different sizes
    // check CMockDataAdder with max doc sizes from 500 to 500000

    TRandom rng(1849434026ul);
    TGenerator generator(rng, TDistribution(0, 254));
    TGeneratorItr randItr(&generator);

    for (std::size_t i = 500; i < 5000001; i *= 10) {
        // check string data from sizes 1 to 200000
        for (std::size_t j = 1; j < 2570000; j *= 4) {
            CMockDataAdder adder(i);
            std::ostringstream ss;
            std::string decompressed;
            try {
                {
                    ml::core::CStateCompressor compressor(adder);
                    ml::core::CDataAdder::TOStreamP strm = compressor.addStreamed("1", "");
                    for (std::size_t k = 0; k < j; k++) {
                        char c = char(*randItr++);
                        ss << c;
                        (*strm) << c;
                    }
                }
                {
                    CMockDataSearcher searcher(adder);
                    ml::core::CStateDecompressor decompressor(searcher);
                    decompressor.setStateRestoreSearch("1", "");
                    ml::core::CDataSearcher::TIStreamP strm = decompressor.search(1, 1);
                    std::istreambuf_iterator<char> eos;
                    decompressed.assign(std::istreambuf_iterator<char>(*strm), eos);
                }
            } catch (std::exception& e) {
                LOG_DEBUG(<< "Error in test case " << i << " / " << j << ": " << e.what());
                LOG_DEBUG(<< "String is: " << ss.str());
                CPPUNIT_ASSERT(false);
            }
            CPPUNIT_ASSERT_EQUAL(ss.str(), decompressed);
        }
        LOG_DEBUG(<< "Done chunk size " << i);
    }

    // Do a really big string test
    {
        CMockDataAdder adder(0xffffffff);
        std::ostringstream ss;
        std::string decompressed;
        try {
            {
                ml::core::CStateCompressor compressor(adder);
                ml::core::CDataAdder::TOStreamP strm = compressor.addStreamed("1", "");
                for (std::size_t k = 0; k < 100000000; k++) {
                    char c = char(*randItr++);
                    ss << c;
                    (*strm) << c;
                }
            }
            {
                CMockDataSearcher searcher(adder);
                ml::core::CStateDecompressor decompressor(searcher);
                decompressor.setStateRestoreSearch("1", "");
                ml::core::CDataSearcher::TIStreamP strm = decompressor.search(1, 1);
                std::istreambuf_iterator<char> eos;
                decompressed.assign(std::istreambuf_iterator<char>(*strm), eos);
            }
        } catch (std::exception& e) {
            LOG_DEBUG(<< "Error in test case " << e.what());
            LOG_DEBUG(<< "String is: " << ss.str());
            CPPUNIT_ASSERT(false);
        }
        CPPUNIT_ASSERT_EQUAL(ss.str(), decompressed);
    }
}

CppUnit::Test* CStateCompressorTest::suite() {
    CppUnit::TestSuite* suiteOfTests = new CppUnit::TestSuite("CStateCompressorTest");

    suiteOfTests->addTest(
        new CppUnit::TestCaller<CStateCompressorTest>("CStateCompressorTest::testForApiNoKey", &CStateCompressorTest::testForApiNoKey));
    suiteOfTests->addTest(
        new CppUnit::TestCaller<CStateCompressorTest>("CStateCompressorTest::testStreaming", &CStateCompressorTest::testStreaming));
    suiteOfTests->addTest(
        new CppUnit::TestCaller<CStateCompressorTest>("CStateCompressorTest::testChunking", &CStateCompressorTest::testChunking));

    return suiteOfTests;
}<|MERGE_RESOLUTION|>--- conflicted
+++ resolved
@@ -215,14 +215,8 @@
         }
         CPPUNIT_ASSERT(mockKvSearcher.askedFor() > lastAskedFor);
         lastAskedFor = mockKvSearcher.askedFor();
-<<<<<<< HEAD
-        while (traverser.next()) {
-        };
-        LOG_TRACE("Asked for: " << mockKvSearcher.askedFor());
-=======
         while (traverser.next()) {};
         LOG_TRACE(<< "Asked for: " << mockKvSearcher.askedFor());
->>>>>>> 47a47bbc
         CPPUNIT_ASSERT_EQUAL(mockKvSearcher.askedFor(), mockKvAdder.data().size());
     }
 }
