--- conflicted
+++ resolved
@@ -19,18 +19,9 @@
 
 class CProcessPriorityTest : public CppUnit::TestFixture {
 public:
-    void testReducePriority(void);
+    void testReducePriority();
 
-<<<<<<< HEAD
     static CppUnit::Test* suite();
-=======
-class CProcessPriorityTest : public CppUnit::TestFixture
-{
-    public:
-        void testReducePriority();
-
-        static CppUnit::Test *suite();
->>>>>>> d4e4cca7
 };
 
 #endif // INCLUDED_CProcessPriorityTest_h