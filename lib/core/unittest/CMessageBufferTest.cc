--- conflicted
+++ resolved
@@ -27,11 +27,10 @@
     return suiteOfTests;
 }
 
-<<<<<<< HEAD
 namespace {
 class CBuffer {
 public:
-    typedef std::vector<std::string> TStrVec;
+    using TStrVec = std::vector<std::string>;
 
 public:
     CBuffer(uint32_t flushInterval) : m_FlushInterval(flushInterval) {}
@@ -43,7 +42,7 @@
         m_Buffer.push_back(str);
     }
 
-    uint32_t flushInterval(void) const { return m_FlushInterval; }
+    uint32_t flushInterval() const { return m_FlushInterval; }
 
     ml::core_t::TTime flushMessages(TStrVec& messages) {
         LOG_DEBUG("Flush messages " << m_Buffer.size());
@@ -66,7 +65,7 @@
         LOG_DEBUG("Processed " << messages.size() << " " << m_Results.size() << " messages");
     }
 
-    size_t size(void) const { return m_Results.size(); }
+    size_t size() const { return m_Results.size(); }
 
 private:
     uint32_t m_FlushInterval;
@@ -75,75 +74,7 @@
 };
 }
 
-void CMessageBufferTest::testAll(void) {
-=======
-namespace
-{
-    class CBuffer
-    {
-        public:
-            using TStrVec = std::vector<std::string>;
-
-        public:
-            CBuffer(uint32_t flushInterval) : m_FlushInterval(flushInterval)
-            {
-            }
-
-            void    addMessage(const std::string &str)
-            {
-                if((m_Buffer.size() % 1000) == 0)
-                {
-                    LOG_DEBUG("Received " << m_Buffer.size() << " strings");
-                }
-                m_Buffer.push_back(str);
-            }
-    
-            uint32_t    flushInterval() const
-            {
-                return m_FlushInterval;
-            }
-
-            ml::core_t::TTime flushMessages(TStrVec &messages)
-            {
-                LOG_DEBUG("Flush messages " << m_Buffer.size());
-
-                messages = m_Buffer;
-
-                m_Buffer.clear();
-
-                // For time sensitive buffers, this value can provide the
-                // current time for example, but for this simple test it's not
-                // used
-                return 0;
-            }
-
-            void    flushAllMessages(TStrVec &messages)
-            {
-                this->flushMessages(messages);
-            }
-
-            void    processMessages(const TStrVec &messages, ml::core_t::TTime)
-            {
-                m_Results.insert(m_Results.end(), messages.begin(), messages.end());
-
-                LOG_DEBUG("Processed " << messages.size() << " " << m_Results.size() << " messages");
-            }
-
-            size_t  size() const
-            {
-                return m_Results.size();
-            }
-
-        private:
-            uint32_t    m_FlushInterval;
-            TStrVec     m_Buffer;
-            TStrVec     m_Results;
-    };
-}
-
-void    CMessageBufferTest::testAll()
-{
->>>>>>> d4e4cca7
+void CMessageBufferTest::testAll() {
     CBuffer buffer(10);
 
     ml::core::CMessageBuffer<std::string, CBuffer> queue(buffer);
