--- conflicted
+++ resolved
@@ -22,26 +22,14 @@
 
 class CDelimiterTest : public CppUnit::TestFixture {
 public:
-    void testSimpleTokenise(void);
-    void testRegexTokenise(void);
-    void testQuotedTokenise(void);
-    void testQuotedEscapedTokenise(void);
-    void testInvalidQuotedTokenise(void);
-    void testQuoteEqualsEscapeTokenise(void);
+    void testSimpleTokenise();
+    void testRegexTokenise();
+    void testQuotedTokenise();
+    void testQuotedEscapedTokenise();
+    void testInvalidQuotedTokenise();
+    void testQuoteEqualsEscapeTokenise();
 
-<<<<<<< HEAD
     static CppUnit::Test* suite();
-=======
-class CDelimiterTest : public CppUnit::TestFixture
-{
-    public:
-        void testSimpleTokenise();
-        void testRegexTokenise();
-        void testQuotedTokenise();
-        void testQuotedEscapedTokenise();
-        void testInvalidQuotedTokenise();
-        void testQuoteEqualsEscapeTokenise();
->>>>>>> d4e4cca7
 
 private:
     typedef std::ostream_iterator<std::string> TStrOStreamItr;
