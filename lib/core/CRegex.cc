/*
 * ELASTICSEARCH CONFIDENTIAL
 *
 * Copyright (c) 2016 Elasticsearch BV. All Rights Reserved.
 *
 * Notice: this software, and all information contained
 * therein, is the exclusive property of Elasticsearch BV
 * and its licensors, if any, and is protected under applicable
 * domestic and foreign law, and international treaties.
 *
 * Reproduction, republication or distribution without the
 * express written consent of Elasticsearch BV is
 * strictly prohibited.
 */
#include <core/CRegex.h>

#include <core/CLogger.h>

#include <limits>

namespace {

const char* translateErrorCode(boost::regex_constants::error_type code) {
    // From boost_1_47_0/libs/regex/doc/html/boost_regex/ref/error_type.html
    // and /usr/local/include/boost-1_47/boost/regex/v4/error_type.hpp.  The
    // switch cases are in the same order as the enum definition in
    // /usr/local/include/boost-1_47/boost/regex/v4/error_type.hpp to make it
    // easier to add new cases in future versions of Boost.  The -Wswitch-enum
    // option to g++ should warn if future versions of Boost introduce new enum
    // values.
    switch (code) {
    case boost::regex_constants::error_ok:
        return "No error."; // Not used in Boost 1.47
    case boost::regex_constants::error_no_match:
        return "No match."; // Not used in Boost 1.47
    case boost::regex_constants::error_bad_pattern:
        return "Other unspecified errors.";
    case boost::regex_constants::error_collate:
        return "An invalid collating element was specified in a [[.name.]] block.";
    case boost::regex_constants::error_ctype:
        return "An invalid character class name was specified in a [[:name:]] block.";
    case boost::regex_constants::error_escape:
        return "An invalid or trailing escape was encountered.";
    case boost::regex_constants::error_backref:
        return "A back-reference to a non-existant marked sub-expression was encountered.";
    case boost::regex_constants::error_brack:
        return "An invalid character set [...] was encountered.";
    case boost::regex_constants::error_paren:
        return "Mismatched '(' and ')'.";
    case boost::regex_constants::error_brace:
        return "Mismatched '{' and '}'.";
    case boost::regex_constants::error_badbrace:
        return "Invalid contents of a {...} block.";
    case boost::regex_constants::error_range:
        return "A character range was invalid, for example [d-a].";
    case boost::regex_constants::error_space:
        return "Out of memory.";
    case boost::regex_constants::error_badrepeat:
        return "An attempt to repeat something that can not be repeated - for example a*+";
    case boost::regex_constants::error_end:
        return "Unexpected end of regular expression."; // Not used in Boost 1.47
    case boost::regex_constants::error_size:
        return "Regular expression too big.";
    case boost::regex_constants::error_right_paren:
        return "Unmatched ')'."; // Not used in Boost 1.47
    case boost::regex_constants::error_empty:
        return "Regular expression starts or ends with the alternation operator |.";
    case boost::regex_constants::error_complexity:
        return "The expression became too complex to handle.";
    case boost::regex_constants::error_stack:
        return "Out of program stack space.";
    case boost::regex_constants::error_perl_extension:
        return "An invalid Perl extension was encountered.";
    case boost::regex_constants::error_unknown:
        return "Unknown error.";
    }

    LOG_ERROR("Unexpected error code " << code);
    return "Unexpected error.";
}

} // anonymous namespace

namespace ml {
namespace core {

<<<<<<< HEAD
CRegex::CRegex(void) : m_Initialised(false) {
=======
namespace ml
{
namespace core
{


CRegex::CRegex()
    : m_Initialised(false)
{
>>>>>>> d4e4cca7
}

bool CRegex::init(const std::string& regex) {
    // Allow expression to be initialised twice
    m_Initialised = false;

    try {
        m_Regex = boost::regex(regex.c_str());
    } catch (boost::regex_error& e) {
        if (static_cast<size_t>(e.position()) <= regex.size()) {
            LOG_ERROR("Unable to compile regex: '" << regex << "' '" << regex.substr(0, e.position()) << "' '" << regex.substr(e.position())
                                                   << "': " << ::translateErrorCode(e.code()));
        } else {
            LOG_ERROR("Unable to compile regex: '" << regex << "': " << ::translateErrorCode(e.code()));
        }
        return false;
    } catch (std::exception& e) {
        LOG_ERROR("Unable to compile regex: " << e.what());
        return false;
    }

    m_Initialised = true;

    return true;
}

bool CRegex::tokenise(const std::string& str, CRegex::TStrVec& tokens) const {
    tokens.clear();

    if (!m_Initialised) {
        LOG_ERROR("Regex not initialised");
        return false;
    }

    try {
        boost::smatch matches;
        if (boost::regex_match(str, matches, m_Regex) == false) {
            return false;
        }

        for (int i = 1; i < static_cast<int>(matches.size()); ++i) {
            tokens.push_back(std::string(matches[i].first, matches[i].second));
        }
    } catch (boost::regex_error& e) {
        LOG_ERROR("Unable to tokenise using regex: '" << str << "': " << ::translateErrorCode(e.code()));
        return false;
    } catch (std::exception& e) {
        LOG_ERROR("Unable to tokenise using regex: " << e.what());
        return false;
    }

    return true;
}

bool CRegex::split(const std::string& str, CRegex::TStrVec& tokens) const {
    tokens.clear();

    if (!m_Initialised) {
        LOG_ERROR("Regex not initialised");
        return false;
    }

    try {
        boost::sregex_token_iterator i(str.begin(), str.end(), m_Regex, -1);
        boost::sregex_token_iterator j;

        while (i != j) {
            tokens.push_back(*i++);
        }
    } catch (boost::regex_error& e) {
        LOG_ERROR("Unable to tokenise using regex: '" << str << "': " << ::translateErrorCode(e.code()));
        return false;
    } catch (std::exception& e) {
        LOG_ERROR("Unable to tokenise using regex: " << e.what());
        return false;
    }

    return true;
}

bool CRegex::matches(const std::string& str) const {
    if (!m_Initialised) {
        LOG_ERROR("Regex not initialised");
        return false;
    }

    try {
        boost::smatch matches;
        if (boost::regex_match(str, matches, m_Regex) == false) {
            return false;
        }
    } catch (boost::regex_error& e) {
        LOG_ERROR("Unable to match using regex: '" << str << "': " << ::translateErrorCode(e.code()));
        return false;
    } catch (std::exception& e) {
        LOG_ERROR("Unable to match using regex: " << e.what());
        return false;
    }

    return true;
}

bool CRegex::search(size_t startPos, const std::string& str, size_t& position, size_t& length) const {
    if (!m_Initialised) {
        LOG_ERROR("Regex not initialised");
        return false;
    }

    if (startPos >= str.length()) {
        return false;
    }

    try {
        boost::smatch matches;
        if (boost::regex_search(str.begin() + startPos, str.begin() + str.length(), matches, m_Regex) == false) {
            return false;
        }

        position = matches[0].first - str.begin();
        length = matches[0].second - matches[0].first;
    } catch (boost::regex_error& e) {
        LOG_ERROR("Unable to search using regex: '" << str << "': " << ::translateErrorCode(e.code()));
        return false;
    } catch (std::exception& e) {
        LOG_ERROR("Unable to match using regex: " << e.what());
        return false;
    }

    return true;
}

bool CRegex::search(size_t startPos, const std::string& str, size_t& position) const {
    size_t length(0);

    return this->search(startPos, str, position, length);
}

bool CRegex::search(const std::string& str, size_t& position, size_t& length) const {
    return this->search(0, str, position, length);
}

bool CRegex::search(const std::string& str, size_t& position) const {
    size_t length(0);

    return this->search(0, str, position, length);
}

<<<<<<< HEAD
std::string CRegex::str(void) const {
    if (!m_Initialised) {
=======
std::string CRegex::str() const
{
    if (!m_Initialised)
    {
>>>>>>> d4e4cca7
        LOG_ERROR("Regex not initialised");
        return std::string();
    }

    return m_Regex.str();
}

<<<<<<< HEAD
size_t CRegex::literalCount(void) const {
    if (!m_Initialised) {
=======
size_t CRegex::literalCount() const
{
    if (!m_Initialised)
    {
>>>>>>> d4e4cca7
        LOG_ERROR("Regex not initialised");
        return 0;
    }

    // This is only approximate at the moment - there will be cases it gets
    // things wrong - good enough for now, but may need improving in the future
    // depending on what it's used for

    size_t count(0);

    std::string regexStr(m_Regex.str());

    bool inSubMatch(false);
    size_t squareBracketCount(0);
    size_t braceCount(0);
    size_t subCount(0);
    size_t minSubCount(std::numeric_limits<size_t>::max());

    for (std::string::iterator iter = regexStr.begin(); iter != regexStr.end(); ++iter) {
        char thisChar(*iter);

        switch (thisChar) {
        case '$':
            // Perl can expand variables, so should really skip over
            // variable names at this point
            break;
        case '.':
        case '^':
        case '*':
        case '+':
        case '?':
            break;
        case '\\':
            ++iter;
            if (iter == regexStr.end()) {
                LOG_ERROR("Inconsistency - backslash at the end of regex");
                return count;
            }
            thisChar = *iter;
            if (thisChar != 'd' && thisChar != 's' && thisChar != 'w' && thisChar != 'D' && thisChar != 'S' && thisChar != 'W' &&
                (thisChar < '0' || thisChar > '9')) {
                if (squareBracketCount == 0 && braceCount == 0) {
                    std::string::iterator nextIter(iter + 1);
                    if (nextIter == regexStr.end() || (*nextIter != '*' && *nextIter != '+' && *nextIter != '?')) {
                        if (inSubMatch) {
                            ++subCount;
                        } else {
                            ++count;
                        }
                    }
                }
            }
            break;
        case '[':
            ++squareBracketCount;
            break;
        case ']':
            if (squareBracketCount == 0) {
                LOG_ERROR("Inconsistency - more ] than [");
            } else {
                --squareBracketCount;
            }
            break;
        case '{':
            ++braceCount;
            break;
        case '}':
            if (braceCount == 0) {
                LOG_ERROR("Inconsistency - more } than {");
            } else {
                --braceCount;
            }
            break;
        case '|':
            if (inSubMatch) {
                if (subCount < minSubCount) {
                    minSubCount = subCount;
                }
                subCount = 0;
            } else {
            }
            break;
        case '(':
            inSubMatch = true;
            break;
        case ')':
            inSubMatch = false;
            if (subCount < minSubCount) {
                minSubCount = subCount;
            }
            count += minSubCount;
            subCount = 0;
            minSubCount = std::numeric_limits<size_t>::max();
            break;
        default:
            if (squareBracketCount == 0 && braceCount == 0) {
                std::string::iterator nextIter(iter + 1);
                if (nextIter == regexStr.end() || (*nextIter != '*' && *nextIter != '+' && *nextIter != '?')) {
                    if (inSubMatch) {
                        ++subCount;
                    } else {
                        ++count;
                    }
                }
            }
            break;
        }
    }

    return count;
}

std::string CRegex::escapeRegexSpecial(const std::string& literal) {
    std::string result;
    result.reserve(literal.size());

    for (std::string::const_iterator iter = literal.begin(); iter != literal.end(); ++iter) {
        char thisChar = *iter;

        switch (thisChar) {
        case '.':
        case '*':
        case '+':
        case '?':
        case '|':
        case '^':
        case '$':
        case '(':
        case ')':
        case '[':
        case ']':
        case '{':
        case '}':
        case '\\':
            result += '\\';
            result += thisChar;
            break;
        case '\n':
            result += "\\n";
            break;
        case '\r':
            // Carriage returns are made optional to prevent the regex
            // having a silly incompatibility between Windows text and Unix
            // text files
            result += "\\r?";
            break;
        default:
            result += thisChar;
            break;
        }
    }

    return result;
}
}
}<|MERGE_RESOLUTION|>--- conflicted
+++ resolved
@@ -84,19 +84,7 @@
 namespace ml {
 namespace core {
 
-<<<<<<< HEAD
-CRegex::CRegex(void) : m_Initialised(false) {
-=======
-namespace ml
-{
-namespace core
-{
-
-
-CRegex::CRegex()
-    : m_Initialised(false)
-{
->>>>>>> d4e4cca7
+CRegex::CRegex() : m_Initialised(false) {
 }
 
 bool CRegex::init(const std::string& regex) {
@@ -244,15 +232,8 @@
     return this->search(0, str, position, length);
 }
 
-<<<<<<< HEAD
-std::string CRegex::str(void) const {
-    if (!m_Initialised) {
-=======
-std::string CRegex::str() const
-{
-    if (!m_Initialised)
-    {
->>>>>>> d4e4cca7
+std::string CRegex::str() const {
+    if (!m_Initialised) {
         LOG_ERROR("Regex not initialised");
         return std::string();
     }
@@ -260,15 +241,8 @@
     return m_Regex.str();
 }
 
-<<<<<<< HEAD
-size_t CRegex::literalCount(void) const {
-    if (!m_Initialised) {
-=======
-size_t CRegex::literalCount() const
-{
-    if (!m_Initialised)
-    {
->>>>>>> d4e4cca7
+size_t CRegex::literalCount() const {
+    if (!m_Initialised) {
         LOG_ERROR("Regex not initialised");
         return 0;
     }
