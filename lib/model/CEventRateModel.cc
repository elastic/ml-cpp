/*
 * ELASTICSEARCH CONFIDENTIAL
 *
 * Copyright (c) 2016 Elasticsearch BV. All Rights Reserved.
 *
 * Notice: this software, and all information contained
 * therein, is the exclusive property of Elasticsearch BV
 * and its licensors, if any, and is protected under applicable
 * domestic and foreign law, and international treaties.
 *
 * Reproduction, republication or distribution without the
 * express written consent of Elasticsearch BV is
 * strictly prohibited.
 */

#include <model/CEventRateModel.h>

#include <core/CContainerPrinter.h>
#include <core/CFunctional.h>
#include <core/CLogger.h>
#include <core/CStatePersistInserter.h>
#include <core/CStateRestoreTraverser.h>
#include <core/CStatistics.h>
#include <core/CoreTypes.h>

#include <maths/CChecksum.h>
#include <maths/CMultivariatePrior.h>
#include <maths/COrderings.h>
#include <maths/CPrior.h>
#include <maths/CRestoreParams.h>
#include <maths/CTools.h>
#include <maths/ProbabilityAggregators.h>

#include <model/CAnnotatedProbabilityBuilder.h>
#include <model/CDataGatherer.h>
#include <model/CIndividualModelDetail.h>
#include <model/CInterimBucketCorrector.h>
#include <model/CModelDetailsView.h>
#include <model/CModelTools.h>
#include <model/CProbabilityAndInfluenceCalculator.h>
#include <model/CResourceMonitor.h>
#include <model/FrequencyPredicates.h>

#include <boost/bind.hpp>
#include <boost/iterator/counting_iterator.hpp>
#include <boost/ref.hpp>

#include <algorithm>
#include <string>
#include <utility>
#include <vector>

#include <stdint.h>

namespace ml {
namespace model {

namespace {

using TDouble2Vec = core::CSmallVector<double, 2>;
using TDouble2Vec1Vec = core::CSmallVector<TDouble2Vec, 1>;
using TDouble2Vec4Vec = core::CSmallVector<TDouble2Vec, 4>;
using TBool2Vec = core::CSmallVector<bool, 2>;
using TTime2Vec = core::CSmallVector<core_t::TTime, 2>;

// We use short field names to reduce the state size
const std::string INDIVIDUAL_STATE_TAG("a");
const std::string PROBABILITY_PRIOR_TAG("b");

const maths_t::TWeightStyleVec SAMPLE_WEIGHT_STYLES{maths_t::E_SampleCountWeight, maths_t::E_SampleWinsorisationWeight};
const maths_t::TWeightStyleVec PROBABILITY_WEIGHT_STYLES(1, maths_t::E_SampleSeasonalVarianceScaleWeight);
}

CEventRateModel::CEventRateModel(const SModelParams& params,
                                 const TDataGathererPtr& dataGatherer,
                                 const TFeatureMathsModelPtrPrVec& newFeatureModels,
                                 const TFeatureMultivariatePriorPtrPrVec& newFeatureCorrelateModelPriors,
                                 const TFeatureCorrelationsPtrPrVec& featureCorrelatesModels,
                                 const maths::CMultinomialConjugate& probabilityPrior,
                                 const TFeatureInfluenceCalculatorCPtrPrVecVec& influenceCalculators)
    : CIndividualModel(params,
                       dataGatherer,
                       newFeatureModels,
                       newFeatureCorrelateModelPriors,
                       featureCorrelatesModels,
                       influenceCalculators),
      m_CurrentBucketStats(CAnomalyDetectorModel::TIME_UNSET),
      m_ProbabilityPrior(probabilityPrior) {
}

CEventRateModel::CEventRateModel(const SModelParams& params,
                                 const TDataGathererPtr& dataGatherer,
                                 const TFeatureMathsModelPtrPrVec& newFeatureModels,
                                 const TFeatureMultivariatePriorPtrPrVec& newFeatureCorrelateModelPriors,
                                 const TFeatureCorrelationsPtrPrVec& featureCorrelatesModels,
                                 const TFeatureInfluenceCalculatorCPtrPrVecVec& influenceCalculators,
                                 core::CStateRestoreTraverser& traverser)
    : CIndividualModel(params,
                       dataGatherer,
                       newFeatureModels,
                       newFeatureCorrelateModelPriors,
                       featureCorrelatesModels,
                       influenceCalculators),
      m_CurrentBucketStats(CAnomalyDetectorModel::TIME_UNSET) {
    traverser.traverseSubLevel(boost::bind(&CEventRateModel::acceptRestoreTraverser, this, _1));
}

CEventRateModel::CEventRateModel(bool isForPersistence, const CEventRateModel& other)
    : CIndividualModel(isForPersistence, other),
      m_CurrentBucketStats(0), // Not needed for persistence so minimally constructed
      m_ProbabilityPrior(other.m_ProbabilityPrior) {
    if (!isForPersistence) {
        LOG_ABORT("This constructor only creates clones for persistence");
    }
}

void CEventRateModel::acceptPersistInserter(core::CStatePersistInserter& inserter) const {
    inserter.insertLevel(INDIVIDUAL_STATE_TAG, boost::bind(&CEventRateModel::doAcceptPersistInserter, this, _1));
    inserter.insertLevel(PROBABILITY_PRIOR_TAG, boost::bind(&maths::CMultinomialConjugate::acceptPersistInserter, &m_ProbabilityPrior, _1));
}

bool CEventRateModel::acceptRestoreTraverser(core::CStateRestoreTraverser& traverser) {
    do {
        const std::string& name = traverser.name();
        if (name == INDIVIDUAL_STATE_TAG) {
            if (traverser.traverseSubLevel(boost::bind(&CEventRateModel::doAcceptRestoreTraverser, this, _1)) == false) {
                // Logging handled already.
                return false;
            }
        } else if (name == PROBABILITY_PRIOR_TAG) {
            maths::CMultinomialConjugate prior(this->params().distributionRestoreParams(maths_t::E_DiscreteData), traverser);
            m_ProbabilityPrior.swap(prior);
        }
    } while (traverser.next());

    return true;
}

<<<<<<< HEAD
CAnomalyDetectorModel* CEventRateModel::cloneForPersistence(void) const {
    return new CEventRateModel(true, *this);
}

model_t::EModelType CEventRateModel::category(void) const {
    return model_t::E_EventRateOnline;
}

bool CEventRateModel::isEventRate(void) const {
    return true;
}

bool CEventRateModel::isMetric(void) const {
=======
CAnomalyDetectorModel *CEventRateModel::cloneForPersistence() const
{
    return new CEventRateModel(true, *this);
}

model_t::EModelType CEventRateModel::category() const
{
    return model_t::E_EventRateOnline;
}

bool CEventRateModel::isEventRate() const
{
    return true;
}

bool CEventRateModel::isMetric() const
{
>>>>>>> d4e4cca7
    return false;
}

void CEventRateModel::currentBucketPersonIds(core_t::TTime time, TSizeVec& result) const {
    this->CIndividualModel::currentBucketPersonIds(time, m_CurrentBucketStats.s_FeatureData, result);
}

CEventRateModel::TOptionalDouble CEventRateModel::baselineBucketCount(std::size_t /*pid*/) const {
    return TOptionalDouble();
}

CEventRateModel::TDouble1Vec
CEventRateModel::currentBucketValue(model_t::EFeature feature, std::size_t pid, std::size_t /*cid*/, core_t::TTime time) const {
    const TFeatureData* data = this->featureData(feature, pid, time);
    if (data) {
        return TDouble1Vec(1, static_cast<double>(data->s_Count));
    }
    return TDouble1Vec();
}

CEventRateModel::TDouble1Vec CEventRateModel::baselineBucketMean(model_t::EFeature feature,
                                                                 std::size_t pid,
                                                                 std::size_t cid,
                                                                 model_t::CResultType type,
                                                                 const TSizeDoublePr1Vec& correlated,
                                                                 core_t::TTime time) const {
    const maths::CModel* model{this->model(feature, pid)};
    if (!model) {
        return TDouble1Vec();
    }

    static const TSizeDoublePr1Vec NO_CORRELATED;
    TDouble2Vec hint;
    if (model_t::isDiurnal(feature)) {
        hint = this->currentBucketValue(feature, pid, cid, time);
    }
    TDouble1Vec result(model->predict(time, type.isUnconditional() ? NO_CORRELATED : correlated, hint));

    double probability = 1.0;
    if (model_t::isConstant(feature) && !m_Probabilities.lookup(pid, probability)) {
        probability = 1.0;
    }
<<<<<<< HEAD
    for (auto&& coord : result) {
=======
    for (auto &coord : result)
    {
>>>>>>> d4e4cca7
        coord = probability * model_t::inverseOffsetCountToZero(feature, coord);
    }
    this->correctBaselineForInterim(feature, pid, type, correlated, this->currentBucketInterimCorrections(), result);

    TDouble1VecDouble1VecPr support{model_t::support(feature)};
    return maths::CTools::truncate(result, support.first, support.second);
}

void CEventRateModel::sampleBucketStatistics(core_t::TTime startTime, core_t::TTime endTime, CResourceMonitor& resourceMonitor) {
    this->createUpdateNewModels(startTime, resourceMonitor);
    this->currentBucketInterimCorrections().clear();
    this->CIndividualModel::sampleBucketStatistics(
        startTime, endTime, this->personFilter(), m_CurrentBucketStats.s_FeatureData, resourceMonitor);
}

void CEventRateModel::sample(core_t::TTime startTime, core_t::TTime endTime, CResourceMonitor& resourceMonitor) {
    CDataGatherer& gatherer = this->dataGatherer();
    core_t::TTime bucketLength = gatherer.bucketLength();

    if (!gatherer.validateSampleTimes(startTime, endTime)) {
        return;
    }

    this->createUpdateNewModels(startTime, resourceMonitor);
    this->currentBucketInterimCorrections().clear();

    for (core_t::TTime time = startTime; time < endTime; time += bucketLength) {
        LOG_TRACE("Sampling [" << time << "," << time + bucketLength << ")");

        gatherer.sampleNow(time);
        gatherer.featureData(time, bucketLength, m_CurrentBucketStats.s_FeatureData);

        const CIndividualModel::TTimeVec& preSampleLastBucketTimes = this->lastBucketTimes();
        CIndividualModel::TSizeTimeUMap lastBucketTimesMap;
        for (const auto& featureData : m_CurrentBucketStats.s_FeatureData) {
            for (const auto& data : featureData.second) {
                std::size_t pid = data.first;
                lastBucketTimesMap[pid] = preSampleLastBucketTimes[pid];
            }
        }

        this->CIndividualModel::sample(time, time + bucketLength, resourceMonitor);

        // Declared outside the loop to minimize the number of times they are created.
        maths::CModel::TTimeDouble2VecSizeTrVec values;
        maths::CModelAddSamplesParams::TDouble2Vec4VecVec weights(1);

<<<<<<< HEAD
        for (auto&& featureData : m_CurrentBucketStats.s_FeatureData) {
=======
        for (auto &featureData : m_CurrentBucketStats.s_FeatureData)
        {
>>>>>>> d4e4cca7
            model_t::EFeature feature = featureData.first;
            TSizeFeatureDataPrVec& data = featureData.second;
            std::size_t dimension = model_t::dimension(feature);
            LOG_TRACE(model_t::print(feature) << ": " << core::CContainerPrinter::print(data));

            if (feature == model_t::E_IndividualTotalBucketCountByPerson) {
                for (const auto& data_ : data) {
                    if (data_.second.s_Count > 0) {
                        LOG_TRACE("person = " << this->personName(data_.first));
                        m_ProbabilityPrior.addSamples(maths::CConstantWeights::COUNT,
                                                      TDouble1Vec{static_cast<double>(data_.first)},
                                                      maths::CConstantWeights::SINGLE_UNIT);
                    }
                }
                if (!data.empty()) {
                    m_ProbabilityPrior.propagateForwardsByTime(1.0);
                }
                continue;
            }
            if (model_t::isCategorical(feature)) {
                continue;
            }

            this->applyFilter(model_t::E_XF_By, true, this->personFilter(), data);

            for (const auto& data_ : data) {
                std::size_t pid = data_.first;

                maths::CModel* model = this->model(feature, pid);
                if (!model) {
                    LOG_ERROR("Missing model for " << this->personName(pid));
                    continue;
                }

                core_t::TTime sampleTime = model_t::sampleTime(feature, time, bucketLength);
                if (this->shouldIgnoreSample(feature, pid, model_t::INDIVIDUAL_ANALYSIS_ATTRIBUTE_ID, sampleTime)) {
                    model->skipTime(sampleTime - lastBucketTimesMap[pid]);
                    continue;
                }

                double emptyBucketWeight = this->emptyBucketWeight(feature, pid, time);
                if (emptyBucketWeight == 0.0) {
                    continue;
                }

                double count = model_t::offsetCountToZero(feature, static_cast<double>(data_.second.s_Count));
                double derate = this->derate(pid, sampleTime);
                double interval = (1.0 + (this->params().s_InitialDecayRateMultiplier - 1.0) * derate) * emptyBucketWeight;

                LOG_TRACE("Bucket = " << this->printCurrentBucket() << ", feature = " << model_t::print(feature) << ", count = " << count
                                      << ", person = " << this->personName(pid) << ", empty bucket weight = " << emptyBucketWeight
                                      << ", derate = " << derate << ", interval = " << interval);

                model->params().probabilityBucketEmpty(this->probabilityBucketEmpty(feature, pid));

                TDouble2Vec value(1, count);
                values.assign(1, core::make_triple(sampleTime, value, model_t::INDIVIDUAL_ANALYSIS_ATTRIBUTE_ID));
                weights[0].resize(2, TDouble2Vec(1));
                weights[0][0].assign(dimension, emptyBucketWeight * this->learnRate(feature));
                weights[0][1] = model->winsorisationWeight(derate, sampleTime, value);

                maths::CModelAddSamplesParams params;
                params.integer(true)
                    .nonNegative(true)
                    .propagationInterval(interval)
                    .weightStyles(SAMPLE_WEIGHT_STYLES)
                    .trendWeights(weights)
                    .priorWeights(weights);

                if (model->addSamples(params, values) == maths::CModel::E_Reset) {
                    gatherer.resetSampleCount(pid);
                }
            }
        }

        this->sampleCorrelateModels(SAMPLE_WEIGHT_STYLES);
        m_Probabilities = TCategoryProbabilityCache(m_ProbabilityPrior);
    }
}

bool CEventRateModel::computeProbability(std::size_t pid,
                                         core_t::TTime startTime,
                                         core_t::TTime endTime,
                                         CPartitioningFields& partitioningFields,
                                         std::size_t /*numberAttributeProbabilities*/,
                                         SAnnotatedProbability& result) const {
    const CDataGatherer& gatherer = this->dataGatherer();
    core_t::TTime bucketLength = gatherer.bucketLength();

    if (endTime != startTime + bucketLength) {
        LOG_ERROR("Can only compute probability for single bucket");
        return false;
    }

    if (pid >= this->firstBucketTimes().size()) {
        // This is not necessarily an error: the person might have been added
        // only in an out of phase bucket so far
        LOG_TRACE("No first time for person = " << gatherer.personName(pid));
        return false;
    }

    CAnnotatedProbabilityBuilder resultBuilder(result,
                                               1, // # attribute probabilities
                                               function_t::function(gatherer.features()),
                                               gatherer.numberActivePeople());

    CProbabilityAndInfluenceCalculator pJoint(this->params().s_InfluenceCutoff);
    pJoint.addAggregator(maths::CJointProbabilityOfLessLikelySamples());

    CProbabilityAndInfluenceCalculator pFeatures(this->params().s_InfluenceCutoff);
    pFeatures.addAggregator(maths::CJointProbabilityOfLessLikelySamples());
    pFeatures.addAggregator(maths::CProbabilityOfExtremeSample());

    bool addPersonProbability = false;

    for (std::size_t i = 0u, n = gatherer.numberFeatures(); i < n; ++i) {
        model_t::EFeature feature = gatherer.feature(i);
        if (model_t::isCategorical(feature)) {
            continue;
        }
        const TFeatureData* data = this->featureData(feature, pid, startTime);
        if (!data) {
            continue;
        }
        if (this->shouldIgnoreResult(feature,
                                     result.s_ResultType,
                                     pid,
                                     model_t::INDIVIDUAL_ANALYSIS_ATTRIBUTE_ID,
                                     model_t::sampleTime(feature, startTime, bucketLength))) {
            continue;
        }

        addPersonProbability = true;

        LOG_TRACE("Compute probability for " << data->print());

        if (this->correlates(feature, pid, startTime)) {
            CProbabilityAndInfluenceCalculator::SCorrelateParams params(partitioningFields);
            TStrCRefDouble1VecDouble1VecPrPrVecVecVec influenceValues;
            this->fill(feature, pid, startTime, result.isInterim(), params, influenceValues);
            this->addProbabilityAndInfluences(pid, params, influenceValues, pFeatures, resultBuilder);
        } else {
            CProbabilityAndInfluenceCalculator::SParams params(partitioningFields);
            this->fill(feature, pid, startTime, result.isInterim(), params);
            this->addProbabilityAndInfluences(pid, params, data->s_InfluenceValues, pFeatures, resultBuilder);
        }
    }

    TOptionalUInt64 count = this->currentBucketCount(pid, startTime);

    pJoint.add(pFeatures);
    if (addPersonProbability && count && *count != 0) {
        double p;
        if (m_Probabilities.lookup(pid, p)) {
            LOG_TRACE("P(" << gatherer.personName(pid) << ") = " << p);
            pJoint.addProbability(p);
        }
    }

    if (pJoint.empty()) {
        LOG_TRACE("No samples in [" << startTime << "," << endTime << ")");
        return false;
    }

    double p;
    if (!pJoint.calculate(p, result.s_Influences)) {
        LOG_ERROR("Failed to compute probability");
        return false;
    }
    LOG_TRACE("probability(" << this->personName(pid) << ") = " << p);

    resultBuilder.probability(p);
    bool everSeenBefore = this->firstBucketTimes()[pid] != startTime;
    resultBuilder.personFrequency(this->personFrequency(pid), everSeenBefore);
    resultBuilder.build();

    return true;
}

uint64_t CEventRateModel::checksum(bool includeCurrentBucketStats) const {
    using TStrCRefUInt64Map = std::map<TStrCRef, uint64_t, maths::COrderings::SLess>;

    uint64_t seed = this->CIndividualModel::checksum(includeCurrentBucketStats);

    TStrCRefUInt64Map hashes;
    const TDoubleVec& categories = m_ProbabilityPrior.categories();
    const TDoubleVec& concentrations = m_ProbabilityPrior.concentrations();
    for (std::size_t i = 0u; i < categories.size(); ++i) {
        uint64_t& hash = hashes[boost::cref(this->personName(static_cast<std::size_t>(categories[i])))];
        hash = maths::CChecksum::calculate(hash, concentrations[i]);
    }
    if (includeCurrentBucketStats) {
        for (const auto& featureData_ : m_CurrentBucketStats.s_FeatureData) {
            for (const auto& data : featureData_.second) {
                uint64_t& hash = hashes[boost::cref(this->personName(data.first))];
                hash = maths::CChecksum::calculate(hash, data.second.s_Count);
            }
        }
    }

    LOG_TRACE("seed = " << seed);
    LOG_TRACE("hashes = " << core::CContainerPrinter::print(hashes));

    return maths::CChecksum::calculate(seed, hashes);
}

void CEventRateModel::debugMemoryUsage(core::CMemoryUsage::TMemoryUsagePtr mem) const {
    mem->setName("CEventRateModel");
    this->CIndividualModel::debugMemoryUsage(mem->addChild());
    core::CMemoryDebug::dynamicSize("m_CurrentBucketStats.s_PersonCounts", m_CurrentBucketStats.s_PersonCounts, mem);
    core::CMemoryDebug::dynamicSize("m_CurrentBucketStats.s_FeatureData", m_CurrentBucketStats.s_FeatureData, mem);
    core::CMemoryDebug::dynamicSize("m_CurrentBucketStats.s_InterimCorrections", m_CurrentBucketStats.s_InterimCorrections, mem);
    core::CMemoryDebug::dynamicSize("s_Probabilities", m_Probabilities, mem);
    core::CMemoryDebug::dynamicSize("m_ProbabilityPrior", m_ProbabilityPrior, mem);
}

<<<<<<< HEAD
std::size_t CEventRateModel::memoryUsage(void) const {
    return this->CIndividualModel::memoryUsage();
}

std::size_t CEventRateModel::staticSize(void) const {
    return sizeof(*this);
}

std::size_t CEventRateModel::computeMemoryUsage(void) const {
=======
std::size_t CEventRateModel::memoryUsage() const
{
    return this->CIndividualModel::memoryUsage();
}

std::size_t CEventRateModel::staticSize() const
{
    return sizeof(*this);
}

std::size_t CEventRateModel::computeMemoryUsage() const
{
>>>>>>> d4e4cca7
    std::size_t mem = this->CIndividualModel::computeMemoryUsage();
    mem += core::CMemory::dynamicSize(m_CurrentBucketStats.s_PersonCounts);
    mem += core::CMemory::dynamicSize(m_CurrentBucketStats.s_FeatureData);
    mem += core::CMemory::dynamicSize(m_CurrentBucketStats.s_InterimCorrections);
    mem += core::CMemory::dynamicSize(m_Probabilities);
    mem += core::CMemory::dynamicSize(m_ProbabilityPrior);
    return mem;
}

<<<<<<< HEAD
CEventRateModel::CModelDetailsViewPtr CEventRateModel::details(void) const {
=======
CEventRateModel::CModelDetailsViewPtr CEventRateModel::details() const
{
>>>>>>> d4e4cca7
    return CModelDetailsViewPtr(new CEventRateModelDetailsView(*this));
}

const CEventRateModel::TFeatureData* CEventRateModel::featureData(model_t::EFeature feature, std::size_t pid, core_t::TTime time) const {
    return this->CIndividualModel::featureData(feature, pid, time, m_CurrentBucketStats.s_FeatureData);
}

<<<<<<< HEAD
core_t::TTime CEventRateModel::currentBucketStartTime(void) const {
=======
core_t::TTime CEventRateModel::currentBucketStartTime() const
{
>>>>>>> d4e4cca7
    return m_CurrentBucketStats.s_StartTime;
}

void CEventRateModel::currentBucketStartTime(core_t::TTime time) {
    m_CurrentBucketStats.s_StartTime = time;
}

<<<<<<< HEAD
const CEventRateModel::TSizeUInt64PrVec& CEventRateModel::currentBucketPersonCounts(void) const {
    return m_CurrentBucketStats.s_PersonCounts;
}

CEventRateModel::TSizeUInt64PrVec& CEventRateModel::currentBucketPersonCounts(void) {
=======
const CEventRateModel::TSizeUInt64PrVec &CEventRateModel::currentBucketPersonCounts() const
{
    return m_CurrentBucketStats.s_PersonCounts;
}

CEventRateModel::TSizeUInt64PrVec &CEventRateModel::currentBucketPersonCounts()
{
>>>>>>> d4e4cca7
    return m_CurrentBucketStats.s_PersonCounts;
}

void CEventRateModel::currentBucketTotalCount(uint64_t totalCount) {
    m_CurrentBucketStats.s_TotalCount = totalCount;
}

<<<<<<< HEAD
uint64_t CEventRateModel::currentBucketTotalCount(void) const {
    return m_CurrentBucketStats.s_TotalCount;
}

CIndividualModel::TFeatureSizeSizeTripleDouble1VecUMap& CEventRateModel::currentBucketInterimCorrections(void) const {
=======
uint64_t CEventRateModel::currentBucketTotalCount() const
{
    return m_CurrentBucketStats.s_TotalCount;
}

CIndividualModel::TFeatureSizeSizeTripleDouble1VecUMap &
    CEventRateModel::currentBucketInterimCorrections() const
{
>>>>>>> d4e4cca7
    return m_CurrentBucketStats.s_InterimCorrections;
}

void CEventRateModel::createNewModels(std::size_t n, std::size_t m) {
    this->CIndividualModel::createNewModels(n, m);
}

<<<<<<< HEAD
void CEventRateModel::updateRecycledModels(void) {
=======
void CEventRateModel::updateRecycledModels()
{
>>>>>>> d4e4cca7
    this->CIndividualModel::updateRecycledModels();
}

void CEventRateModel::clearPrunedResources(const TSizeVec& people, const TSizeVec& attributes) {
    CDataGatherer& gatherer = this->dataGatherer();

    // Stop collecting for these people and add them to the free list.
    gatherer.recyclePeople(people);
    if (gatherer.dataAvailable(m_CurrentBucketStats.s_StartTime)) {
        gatherer.featureData(m_CurrentBucketStats.s_StartTime, gatherer.bucketLength(), m_CurrentBucketStats.s_FeatureData);
    }

    TDoubleVec categoriesToRemove;
    categoriesToRemove.reserve(people.size());
    for (std::size_t i = 0u; i < people.size(); ++i) {
        categoriesToRemove.push_back(static_cast<double>(people[i]));
    }
    m_ProbabilityPrior.removeCategories(categoriesToRemove);
    m_Probabilities = TCategoryProbabilityCache(m_ProbabilityPrior);

    this->CIndividualModel::clearPrunedResources(people, attributes);
}

bool CEventRateModel::correlates(model_t::EFeature feature, std::size_t pid, core_t::TTime time) const {
    if (model_t::dimension(feature) > 1 || !this->params().s_MultivariateByFields) {
        return false;
    }

    const maths::CModel* model{this->model(feature, pid)};
    for (const auto& correlate : model->correlates()) {
        if (this->featureData(feature, pid == correlate[0] ? correlate[1] : correlate[0], time)) {
            return true;
        }
    }
    return false;
}

void CEventRateModel::fill(model_t::EFeature feature,
                           std::size_t pid,
                           core_t::TTime bucketTime,
                           bool interim,
                           CProbabilityAndInfluenceCalculator::SParams& params) const {
    const TFeatureData* data{this->featureData(feature, pid, bucketTime)};
    const maths::CModel* model{this->model(feature, pid)};
    core_t::TTime time{model_t::sampleTime(feature, bucketTime, this->bucketLength())};
    TOptionalUInt64 count{this->currentBucketCount(pid, bucketTime)};
    double value{model_t::offsetCountToZero(feature, static_cast<double>(data->s_Count))};
    TDouble2Vec4Vec weight{model->seasonalWeight(maths::DEFAULT_SEASONAL_CONFIDENCE_INTERVAL, time)};

    params.s_Feature = feature;
    params.s_Model = model;
    params.s_ElapsedTime = bucketTime - this->firstBucketTimes()[pid];
    params.s_Time.assign(1, TTime2Vec{time});
    params.s_Value.assign(1, TDouble2Vec{value});
    if (interim && model_t::requiresInterimResultAdjustment(feature)) {
        double mode{params.s_Model->mode(time, PROBABILITY_WEIGHT_STYLES, weight)[0]};
        TDouble2Vec correction{this->interimValueCorrector().corrections(time, this->currentBucketTotalCount(), mode, value)};
        params.s_Value[0] += correction;
        this->currentBucketInterimCorrections().emplace(core::make_triple(feature, pid, pid), correction);
    }
    params.s_Count = 1.0;
    params.s_ComputeProbabilityParams.addCalculation(model_t::probabilityCalculation(feature))
        .weightStyles(PROBABILITY_WEIGHT_STYLES)
        .addBucketEmpty(TBool2Vec(1, !count || *count == 0))
        .addWeights(weight);
}

void CEventRateModel::fill(model_t::EFeature feature,
                           std::size_t pid,
                           core_t::TTime bucketTime,
                           bool interim,
                           CProbabilityAndInfluenceCalculator::SCorrelateParams& params,
                           TStrCRefDouble1VecDouble1VecPrPrVecVecVec& influenceValues) const {
    using TStrCRefDouble1VecDoublePrPr = std::pair<TStrCRef, TDouble1VecDoublePr>;

    const CDataGatherer& gatherer{this->dataGatherer()};
    const maths::CModel* model{this->model(feature, pid)};
    const TSize2Vec1Vec& correlates{model->correlates()};
    const TTimeVec& firstBucketTimes{this->firstBucketTimes()};
    core_t::TTime time{model_t::sampleTime(feature, bucketTime, gatherer.bucketLength())};

    params.s_Feature = feature;
    params.s_Model = model;
    params.s_ElapsedTime = boost::numeric::bounds<core_t::TTime>::highest();
    params.s_Times.resize(correlates.size());
    params.s_Values.resize(correlates.size());
    params.s_Counts.resize(correlates.size());
    params.s_Variables.resize(correlates.size());
    params.s_CorrelatedLabels.resize(correlates.size());
    params.s_Correlated.resize(correlates.size());
    params.s_ComputeProbabilityParams.addCalculation(model_t::probabilityCalculation(feature)).weightStyles(PROBABILITY_WEIGHT_STYLES);

    // These are indexed as follows:
    //   influenceValues["influencer name"]["correlate"]["influence value"]
    // This is because we aren't guaranteed that each influence is present for
    // each feature.
    influenceValues.resize(this->featureData(feature, pid, bucketTime)->s_InfluenceValues.size(),
                           TStrCRefDouble1VecDouble1VecPrPrVecVec(correlates.size()));

    // Declared outside the loop to minimize the number of times it is created.
    TDouble1VecDouble1VecPr value;

    for (std::size_t i = 0u; i < correlates.size(); ++i) {
        TSize2Vec variables = pid == correlates[i][0] ? TSize2Vec{0, 1} : TSize2Vec{1, 0};
        params.s_CorrelatedLabels[i] = gatherer.personNamePtr(correlates[i][variables[1]]);
        params.s_Correlated[i] = correlates[i][variables[1]];
        params.s_Variables[i] = variables;
        const maths::CModel* models[]{model, this->model(feature, correlates[i][variables[1]])};
        TDouble2Vec4Vec weight(1, TDouble2Vec(2));
        weight[0][variables[0]] = models[0]->seasonalWeight(maths::DEFAULT_SEASONAL_CONFIDENCE_INTERVAL, time)[0];
        weight[0][variables[1]] = models[1]->seasonalWeight(maths::DEFAULT_SEASONAL_CONFIDENCE_INTERVAL, time)[0];
        TOptionalUInt64 count[2];
        count[0] = this->currentBucketCount(correlates[i][0], bucketTime);
        count[1] = this->currentBucketCount(correlates[i][1], bucketTime);
        params.s_ComputeProbabilityParams.addBucketEmpty(TBool2Vec{!count[0] || *count[0] == 0, !count[1] || *count[1] == 0})
            .addWeights(weight);

        const TFeatureData* data[2];
        data[0] = this->featureData(feature, correlates[i][0], bucketTime);
        data[1] = this->featureData(feature, correlates[i][1], bucketTime);
        if (data[0] && data[1]) {
            params.s_ElapsedTime = std::min(params.s_ElapsedTime, bucketTime - firstBucketTimes[correlates[i][0]]);
            params.s_ElapsedTime = std::min(params.s_ElapsedTime, bucketTime - firstBucketTimes[correlates[i][1]]);
            params.s_Times[i] = TTime2Vec(2, time);
            params.s_Values[i] = TDouble2Vec{model_t::offsetCountToZero(feature, static_cast<double>(data[0]->s_Count)),
                                             model_t::offsetCountToZero(feature, static_cast<double>(data[1]->s_Count))};
            for (std::size_t j = 0u; j < data[0]->s_InfluenceValues.size(); ++j) {
                for (const auto& influenceValue : data[0]->s_InfluenceValues[j]) {
                    TStrCRef influence = influenceValue.first;
                    std::size_t match = static_cast<std::size_t>(std::find_if(data[1]->s_InfluenceValues[j].begin(),
                                                                              data[1]->s_InfluenceValues[j].end(),
                                                                              [influence](const TStrCRefDouble1VecDoublePrPr& value_) {
                                                                                  return value_.first.get() == influence.get();
                                                                              }) -
                                                                 data[1]->s_InfluenceValues[j].begin());
                    if (match < data[1]->s_InfluenceValues[j].size()) {
                        const TDouble1VecDoublePr& value0 = influenceValue.second;
                        const TDouble1VecDoublePr& value1 = data[1]->s_InfluenceValues[j][match].second;
                        value.first = TDouble1Vec{value0.first[0], value1.first[0]};
                        value.second = TDouble1Vec{value0.second, value1.second};
                        influenceValues[j][i].emplace_back(influence, value);
                    }
                }
            }
        }
    }
    if (interim && model_t::requiresInterimResultAdjustment(feature)) {
        TDouble2Vec1Vec modes =
            params.s_Model->correlateModes(time, PROBABILITY_WEIGHT_STYLES, params.s_ComputeProbabilityParams.weights());
        for (std::size_t i = 0u; i < modes.size(); ++i) {
            TDouble2Vec& value_ = params.s_Values[i];
            if (!value_.empty()) {
                TDouble2Vec correction(this->interimValueCorrector().corrections(time, this->currentBucketTotalCount(), modes[i], value_));
                value_ += correction;
                this->currentBucketInterimCorrections().emplace(core::make_triple(feature, pid, params.s_Correlated[i]),
                                                                TDouble1Vec{correction[params.s_Variables[i][0]]});
            }
        }
    }
}

////////// CEventRateModel::SBucketStats Implementation //////////

CEventRateModel::SBucketStats::SBucketStats(core_t::TTime startTime) : s_StartTime(startTime), s_TotalCount(0), s_InterimCorrections(1) {
}
}
}<|MERGE_RESOLUTION|>--- conflicted
+++ resolved
@@ -136,39 +136,19 @@
     return true;
 }
 
-<<<<<<< HEAD
-CAnomalyDetectorModel* CEventRateModel::cloneForPersistence(void) const {
+CAnomalyDetectorModel* CEventRateModel::cloneForPersistence() const {
     return new CEventRateModel(true, *this);
 }
 
-model_t::EModelType CEventRateModel::category(void) const {
+model_t::EModelType CEventRateModel::category() const {
     return model_t::E_EventRateOnline;
 }
 
-bool CEventRateModel::isEventRate(void) const {
+bool CEventRateModel::isEventRate() const {
     return true;
 }
 
-bool CEventRateModel::isMetric(void) const {
-=======
-CAnomalyDetectorModel *CEventRateModel::cloneForPersistence() const
-{
-    return new CEventRateModel(true, *this);
-}
-
-model_t::EModelType CEventRateModel::category() const
-{
-    return model_t::E_EventRateOnline;
-}
-
-bool CEventRateModel::isEventRate() const
-{
-    return true;
-}
-
-bool CEventRateModel::isMetric() const
-{
->>>>>>> d4e4cca7
+bool CEventRateModel::isMetric() const {
     return false;
 }
 
@@ -211,12 +191,7 @@
     if (model_t::isConstant(feature) && !m_Probabilities.lookup(pid, probability)) {
         probability = 1.0;
     }
-<<<<<<< HEAD
-    for (auto&& coord : result) {
-=======
-    for (auto &coord : result)
-    {
->>>>>>> d4e4cca7
+    for (auto& coord : result) {
         coord = probability * model_t::inverseOffsetCountToZero(feature, coord);
     }
     this->correctBaselineForInterim(feature, pid, type, correlated, this->currentBucketInterimCorrections(), result);
@@ -264,12 +239,7 @@
         maths::CModel::TTimeDouble2VecSizeTrVec values;
         maths::CModelAddSamplesParams::TDouble2Vec4VecVec weights(1);
 
-<<<<<<< HEAD
-        for (auto&& featureData : m_CurrentBucketStats.s_FeatureData) {
-=======
-        for (auto &featureData : m_CurrentBucketStats.s_FeatureData)
-        {
->>>>>>> d4e4cca7
+        for (auto& featureData : m_CurrentBucketStats.s_FeatureData) {
             model_t::EFeature feature = featureData.first;
             TSizeFeatureDataPrVec& data = featureData.second;
             std::size_t dimension = model_t::dimension(feature);
@@ -486,30 +456,15 @@
     core::CMemoryDebug::dynamicSize("m_ProbabilityPrior", m_ProbabilityPrior, mem);
 }
 
-<<<<<<< HEAD
-std::size_t CEventRateModel::memoryUsage(void) const {
+std::size_t CEventRateModel::memoryUsage() const {
     return this->CIndividualModel::memoryUsage();
 }
 
-std::size_t CEventRateModel::staticSize(void) const {
+std::size_t CEventRateModel::staticSize() const {
     return sizeof(*this);
 }
 
-std::size_t CEventRateModel::computeMemoryUsage(void) const {
-=======
-std::size_t CEventRateModel::memoryUsage() const
-{
-    return this->CIndividualModel::memoryUsage();
-}
-
-std::size_t CEventRateModel::staticSize() const
-{
-    return sizeof(*this);
-}
-
-std::size_t CEventRateModel::computeMemoryUsage() const
-{
->>>>>>> d4e4cca7
+std::size_t CEventRateModel::computeMemoryUsage() const {
     std::size_t mem = this->CIndividualModel::computeMemoryUsage();
     mem += core::CMemory::dynamicSize(m_CurrentBucketStats.s_PersonCounts);
     mem += core::CMemory::dynamicSize(m_CurrentBucketStats.s_FeatureData);
@@ -519,12 +474,7 @@
     return mem;
 }
 
-<<<<<<< HEAD
-CEventRateModel::CModelDetailsViewPtr CEventRateModel::details(void) const {
-=======
-CEventRateModel::CModelDetailsViewPtr CEventRateModel::details() const
-{
->>>>>>> d4e4cca7
+CEventRateModel::CModelDetailsViewPtr CEventRateModel::details() const {
     return CModelDetailsViewPtr(new CEventRateModelDetailsView(*this));
 }
 
@@ -532,12 +482,7 @@
     return this->CIndividualModel::featureData(feature, pid, time, m_CurrentBucketStats.s_FeatureData);
 }
 
-<<<<<<< HEAD
-core_t::TTime CEventRateModel::currentBucketStartTime(void) const {
-=======
-core_t::TTime CEventRateModel::currentBucketStartTime() const
-{
->>>>>>> d4e4cca7
+core_t::TTime CEventRateModel::currentBucketStartTime() const {
     return m_CurrentBucketStats.s_StartTime;
 }
 
@@ -545,21 +490,11 @@
     m_CurrentBucketStats.s_StartTime = time;
 }
 
-<<<<<<< HEAD
-const CEventRateModel::TSizeUInt64PrVec& CEventRateModel::currentBucketPersonCounts(void) const {
+const CEventRateModel::TSizeUInt64PrVec& CEventRateModel::currentBucketPersonCounts() const {
     return m_CurrentBucketStats.s_PersonCounts;
 }
 
-CEventRateModel::TSizeUInt64PrVec& CEventRateModel::currentBucketPersonCounts(void) {
-=======
-const CEventRateModel::TSizeUInt64PrVec &CEventRateModel::currentBucketPersonCounts() const
-{
-    return m_CurrentBucketStats.s_PersonCounts;
-}
-
-CEventRateModel::TSizeUInt64PrVec &CEventRateModel::currentBucketPersonCounts()
-{
->>>>>>> d4e4cca7
+CEventRateModel::TSizeUInt64PrVec& CEventRateModel::currentBucketPersonCounts() {
     return m_CurrentBucketStats.s_PersonCounts;
 }
 
@@ -567,22 +502,11 @@
     m_CurrentBucketStats.s_TotalCount = totalCount;
 }
 
-<<<<<<< HEAD
-uint64_t CEventRateModel::currentBucketTotalCount(void) const {
+uint64_t CEventRateModel::currentBucketTotalCount() const {
     return m_CurrentBucketStats.s_TotalCount;
 }
 
-CIndividualModel::TFeatureSizeSizeTripleDouble1VecUMap& CEventRateModel::currentBucketInterimCorrections(void) const {
-=======
-uint64_t CEventRateModel::currentBucketTotalCount() const
-{
-    return m_CurrentBucketStats.s_TotalCount;
-}
-
-CIndividualModel::TFeatureSizeSizeTripleDouble1VecUMap &
-    CEventRateModel::currentBucketInterimCorrections() const
-{
->>>>>>> d4e4cca7
+CIndividualModel::TFeatureSizeSizeTripleDouble1VecUMap& CEventRateModel::currentBucketInterimCorrections() const {
     return m_CurrentBucketStats.s_InterimCorrections;
 }
 
@@ -590,12 +514,7 @@
     this->CIndividualModel::createNewModels(n, m);
 }
 
-<<<<<<< HEAD
-void CEventRateModel::updateRecycledModels(void) {
-=======
-void CEventRateModel::updateRecycledModels()
-{
->>>>>>> d4e4cca7
+void CEventRateModel::updateRecycledModels() {
     this->CIndividualModel::updateRecycledModels();
 }
 
