/*
 * ELASTICSEARCH CONFIDENTIAL
 *
 * Copyright (c) 2016 Elasticsearch BV. All Rights Reserved.
 *
 * Notice: this software, and all information contained
 * therein, is the exclusive property of Elasticsearch BV
 * and its licensors, if any, and is protected under applicable
 * domestic and foreign law, and international treaties.
 *
 * Reproduction, republication or distribution without the
 * express written consent of Elasticsearch BV is
 * strictly prohibited.
 */

#include <model/CModelDetailsView.h>

#include <core/CSmallVector.h>

#include <maths/CBasicStatistics.h>
#include <maths/CTimeSeriesDecomposition.h>

#include <model/CDataGatherer.h>
#include <model/CEventRateModel.h>
#include <model/CEventRatePopulationModel.h>
#include <model/CMetricModel.h>
#include <model/CMetricPopulationModel.h>

namespace ml {
namespace model {
namespace {
const maths_t::TWeightStyleVec WEIGHT_STYLES{maths_t::E_SampleSeasonalVarianceScaleWeight, maths_t::E_SampleCountVarianceScaleWeight};
const std::string EMPTY_STRING("");
}

using TDouble1Vec = core::CSmallVector<double, 1>;
using TOptionalUInt64 = CAnomalyDetectorModel::TOptionalUInt64;
using TDoubleDoublePr = std::pair<double, double>;

////////// CModelDetailsView Implementation //////////

bool CModelDetailsView::personId(const std::string& name, std::size_t& result) const {
    return this->base().dataGatherer().personId(name, result);
}

bool CModelDetailsView::categoryId(const std::string& attribute, std::size_t& result) const {
    return this->base().dataGatherer().attributeId(attribute, result);
}

<<<<<<< HEAD
const CModelDetailsView::TFeatureVec& CModelDetailsView::features(void) const {
=======
const CModelDetailsView::TFeatureVec &CModelDetailsView::features() const
{
>>>>>>> d4e4cca7
    return this->base().dataGatherer().features();
}

void CModelDetailsView::modelPlot(core_t::TTime time, double boundsPercentile, const TStrSet& terms, CModelPlotData& modelPlotData) const {
    for (auto feature : this->features()) {
        if (!model_t::isConstant(feature) && !model_t::isCategorical(feature)) {
            if (terms.empty() || !this->hasByField()) {
                for (std::size_t byFieldId = 0; byFieldId < this->maxByFieldId(); ++byFieldId) {
                    this->modelPlotForByFieldId(time, boundsPercentile, feature, byFieldId, modelPlotData);
                }
            } else {
                for (const auto& term : terms) {
                    std::size_t byFieldId(0);
                    if (this->byFieldId(term, byFieldId)) {
                        this->modelPlotForByFieldId(time, boundsPercentile, feature, byFieldId, modelPlotData);
                    }
                }
            }
            this->addCurrentBucketValues(time, feature, terms, modelPlotData);
        }
    }
}

void CModelDetailsView::modelPlotForByFieldId(core_t::TTime time,
                                              double boundsPercentile,
                                              model_t::EFeature feature,
                                              std::size_t byFieldId,
                                              CModelPlotData& modelPlotData) const {
    using TDouble1VecDouble1VecPr = std::pair<TDouble1Vec, TDouble1Vec>;
    using TDouble2Vec = core::CSmallVector<double, 2>;
    using TDouble2Vec3Vec = core::CSmallVector<TDouble2Vec, 3>;
    using TDouble2Vec4Vec = core::CSmallVector<TDouble2Vec, 4>;

    if (this->isByFieldIdActive(byFieldId)) {
        const maths::CModel* model = this->model(feature, byFieldId);
        if (!model) {
            return;
        }

        std::size_t dimension = model_t::dimension(feature);

        TDouble2Vec4Vec weights(WEIGHT_STYLES.size());
        weights[0] = model->seasonalWeight(maths::DEFAULT_SEASONAL_CONFIDENCE_INTERVAL, time);
        weights[1].assign(dimension, this->countVarianceScale(feature, byFieldId, time));

        TDouble1VecDouble1VecPr support(model_t::support(feature));
        TDouble2Vec supportLower(support.first);
        TDouble2Vec supportUpper(support.second);

        TDouble2Vec3Vec interval(model->confidenceInterval(time, boundsPercentile, WEIGHT_STYLES, weights));

        if (interval.size() == 3) {
            TDouble2Vec lower = maths::CTools::truncate(interval[0], supportLower, supportUpper);
            TDouble2Vec upper = maths::CTools::truncate(interval[2], lower, supportUpper);
            TDouble2Vec median = maths::CTools::truncate(interval[1], lower, upper);

            // TODO This data structure should support multivariate features.
            modelPlotData.get(feature, this->byFieldValue(byFieldId)) = CModelPlotData::SByFieldData(lower[0], upper[0], median[0]);
        }
    }
}

void CModelDetailsView::addCurrentBucketValues(core_t::TTime time,
                                               model_t::EFeature feature,
                                               const TStrSet& terms,
                                               CModelPlotData& modelPlotData) const {
    const CDataGatherer& gatherer = this->base().dataGatherer();
    if (!gatherer.dataAvailable(time)) {
        return;
    }

    bool isPopulation{gatherer.isPopulation()};

    auto addCurrentBucketValue = [&](std::size_t pid, std::size_t cid) {
        const std::string& byFieldValue{this->byFieldValue(pid, cid)};
        if (this->contains(terms, byFieldValue)) {
            TDouble1Vec value(this->base().currentBucketValue(feature, pid, cid, time));
            if (!value.empty()) {
                const std::string& overFieldValue{isPopulation ? this->base().personName(pid) : EMPTY_STRING};
                modelPlotData.get(feature, byFieldValue).addValue(overFieldValue, value[0]);
            }
        }
    };

    if (model_t::countsEmptyBuckets(feature)) {
        for (std::size_t pid = 0u; pid < gatherer.numberPeople(); ++pid) {
            if (gatherer.isPersonActive(pid)) {
                if (isPopulation) {
                    for (std::size_t cid = 0u; cid < gatherer.numberAttributes(); ++cid) {
                        if (gatherer.isAttributeActive(cid)) {
                            addCurrentBucketValue(pid, cid);
                        }
                    }
                } else {
                    addCurrentBucketValue(pid, model_t::INDIVIDUAL_ANALYSIS_ATTRIBUTE_ID);
                }
            }
        }
    } else {
        for (const auto& count : gatherer.bucketCounts(time)) {
            std::size_t pid{gatherer.extractPersonId(count)};
            std::size_t cid{gatherer.extractAttributeId(count)};
            addCurrentBucketValue(pid, cid);
        }
    }
}

bool CModelDetailsView::contains(const TStrSet& terms, const std::string& key) {
    return terms.empty() || key.empty() || terms.find(key) != terms.end();
}

bool CModelDetailsView::hasByField() const {
    return (this->base().isPopulation() ? this->base().dataGatherer().attributeFieldName() : this->base().dataGatherer().personFieldName())
        .empty();
}

<<<<<<< HEAD
std::size_t CModelDetailsView::maxByFieldId(void) const {
    return this->base().isPopulation() ? this->base().dataGatherer().numberAttributes() : this->base().dataGatherer().numberPeople();
=======
std::size_t CModelDetailsView::maxByFieldId() const
{
    return this->base().isPopulation() ?
           this->base().dataGatherer().numberAttributes() :
           this->base().dataGatherer().numberPeople();
>>>>>>> d4e4cca7
}

bool CModelDetailsView::byFieldId(const std::string& byFieldValue, std::size_t& result) const {
    return this->base().isPopulation() ? this->base().dataGatherer().attributeId(byFieldValue, result)
                                       : this->base().dataGatherer().personId(byFieldValue, result);
}

const std::string& CModelDetailsView::byFieldValue(std::size_t byFieldId) const {
    return this->base().isPopulation() ? this->base().attributeName(byFieldId) : this->base().personName(byFieldId);
}

const std::string& CModelDetailsView::byFieldValue(std::size_t pid, std::size_t cid) const {
    return this->base().isPopulation() ? this->base().attributeName(cid) : this->base().personName(pid);
}

bool CModelDetailsView::isByFieldIdActive(std::size_t byFieldId) const {
    return this->base().isPopulation() ? this->base().dataGatherer().isAttributeActive(byFieldId)
                                       : this->base().dataGatherer().isPersonActive(byFieldId);
}

////////// CEventRateModelDetailsView Implementation //////////

CEventRateModelDetailsView::CEventRateModelDetailsView(const CEventRateModel& model) : m_Model(&model) {
}

const maths::CModel* CEventRateModelDetailsView::model(model_t::EFeature feature, std::size_t byFieldId) const {
    return m_Model->model(feature, byFieldId);
}

<<<<<<< HEAD
const CAnomalyDetectorModel& CEventRateModelDetailsView::base(void) const {
=======
const CAnomalyDetectorModel &CEventRateModelDetailsView::base() const
{
>>>>>>> d4e4cca7
    return *m_Model;
}

double
CEventRateModelDetailsView::countVarianceScale(model_t::EFeature /*feature*/, std::size_t /*byFieldId*/, core_t::TTime /*time*/) const {
    return 1.0;
}

////////// CEventRatePopulationModelDetailsView Implementation //////////

CEventRatePopulationModelDetailsView::CEventRatePopulationModelDetailsView(const CEventRatePopulationModel& model) : m_Model(&model) {
}

const maths::CModel* CEventRatePopulationModelDetailsView::model(model_t::EFeature feature, std::size_t byFieldId) const {
    return m_Model->model(feature, byFieldId);
}

<<<<<<< HEAD
const CAnomalyDetectorModel& CEventRatePopulationModelDetailsView::base(void) const {
=======
const CAnomalyDetectorModel &CEventRatePopulationModelDetailsView::base() const
{
>>>>>>> d4e4cca7
    return *m_Model;
}

double CEventRatePopulationModelDetailsView::countVarianceScale(model_t::EFeature /*feature*/,
                                                                std::size_t /*byFieldId*/,
                                                                core_t::TTime /*time*/) const {
    return 1.0;
}

////////// CMetricModelDetailsView Implementation //////////

CMetricModelDetailsView::CMetricModelDetailsView(const CMetricModel& model) : m_Model(&model) {
}

const maths::CModel* CMetricModelDetailsView::model(model_t::EFeature feature, std::size_t byFieldId) const {
    return m_Model->model(feature, byFieldId);
}

<<<<<<< HEAD
const CAnomalyDetectorModel& CMetricModelDetailsView::base(void) const {
=======
const CAnomalyDetectorModel &CMetricModelDetailsView::base() const
{
>>>>>>> d4e4cca7
    return *m_Model;
}

double CMetricModelDetailsView::countVarianceScale(model_t::EFeature feature, std::size_t byFieldId, core_t::TTime time) const {
    TOptionalUInt64 count = m_Model->currentBucketCount(byFieldId, time);
    if (!count) {
        return 1.0;
    }
    return model_t::varianceScale(feature, m_Model->dataGatherer().effectiveSampleCount(byFieldId), static_cast<double>(*count));
}

////////// CMetricPopulationModelDetailsView Implementation //////////

CMetricPopulationModelDetailsView::CMetricPopulationModelDetailsView(const CMetricPopulationModel& model) : m_Model(&model) {
}

const maths::CModel* CMetricPopulationModelDetailsView::model(model_t::EFeature feature, std::size_t byFieldId) const {
    return m_Model->model(feature, byFieldId);
}

<<<<<<< HEAD
const CAnomalyDetectorModel& CMetricPopulationModelDetailsView::base(void) const {
=======
const CAnomalyDetectorModel &CMetricPopulationModelDetailsView::base() const
{
>>>>>>> d4e4cca7
    return *m_Model;
}

double CMetricPopulationModelDetailsView::countVarianceScale(model_t::EFeature feature, std::size_t byFieldId, core_t::TTime time) const {
    TOptionalUInt64 count = m_Model->currentBucketCount(byFieldId, time);
    if (!count) {
        return 1.0;
    }
    return model_t::varianceScale(feature, m_Model->dataGatherer().effectiveSampleCount(byFieldId), static_cast<double>(*count));
}
}
}<|MERGE_RESOLUTION|>--- conflicted
+++ resolved
@@ -47,12 +47,7 @@
     return this->base().dataGatherer().attributeId(attribute, result);
 }
 
-<<<<<<< HEAD
-const CModelDetailsView::TFeatureVec& CModelDetailsView::features(void) const {
-=======
-const CModelDetailsView::TFeatureVec &CModelDetailsView::features() const
-{
->>>>>>> d4e4cca7
+const CModelDetailsView::TFeatureVec& CModelDetailsView::features() const {
     return this->base().dataGatherer().features();
 }
 
@@ -169,16 +164,8 @@
         .empty();
 }
 
-<<<<<<< HEAD
-std::size_t CModelDetailsView::maxByFieldId(void) const {
+std::size_t CModelDetailsView::maxByFieldId() const {
     return this->base().isPopulation() ? this->base().dataGatherer().numberAttributes() : this->base().dataGatherer().numberPeople();
-=======
-std::size_t CModelDetailsView::maxByFieldId() const
-{
-    return this->base().isPopulation() ?
-           this->base().dataGatherer().numberAttributes() :
-           this->base().dataGatherer().numberPeople();
->>>>>>> d4e4cca7
 }
 
 bool CModelDetailsView::byFieldId(const std::string& byFieldValue, std::size_t& result) const {
@@ -208,12 +195,7 @@
     return m_Model->model(feature, byFieldId);
 }
 
-<<<<<<< HEAD
-const CAnomalyDetectorModel& CEventRateModelDetailsView::base(void) const {
-=======
-const CAnomalyDetectorModel &CEventRateModelDetailsView::base() const
-{
->>>>>>> d4e4cca7
+const CAnomalyDetectorModel& CEventRateModelDetailsView::base() const {
     return *m_Model;
 }
 
@@ -231,12 +213,7 @@
     return m_Model->model(feature, byFieldId);
 }
 
-<<<<<<< HEAD
-const CAnomalyDetectorModel& CEventRatePopulationModelDetailsView::base(void) const {
-=======
-const CAnomalyDetectorModel &CEventRatePopulationModelDetailsView::base() const
-{
->>>>>>> d4e4cca7
+const CAnomalyDetectorModel& CEventRatePopulationModelDetailsView::base() const {
     return *m_Model;
 }
 
@@ -255,12 +232,7 @@
     return m_Model->model(feature, byFieldId);
 }
 
-<<<<<<< HEAD
-const CAnomalyDetectorModel& CMetricModelDetailsView::base(void) const {
-=======
-const CAnomalyDetectorModel &CMetricModelDetailsView::base() const
-{
->>>>>>> d4e4cca7
+const CAnomalyDetectorModel& CMetricModelDetailsView::base() const {
     return *m_Model;
 }
 
@@ -281,12 +253,7 @@
     return m_Model->model(feature, byFieldId);
 }
 
-<<<<<<< HEAD
-const CAnomalyDetectorModel& CMetricPopulationModelDetailsView::base(void) const {
-=======
-const CAnomalyDetectorModel &CMetricPopulationModelDetailsView::base() const
-{
->>>>>>> d4e4cca7
+const CAnomalyDetectorModel& CMetricPopulationModelDetailsView::base() const {
     return *m_Model;
 }
 
