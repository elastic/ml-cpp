/*
 * ELASTICSEARCH CONFIDENTIAL
 *
 * Copyright (c) 2016 Elasticsearch BV. All Rights Reserved.
 *
 * Notice: this software, and all information contained
 * therein, is the exclusive property of Elasticsearch BV
 * and its licensors, if any, and is protected under applicable
 * domestic and foreign law, and international treaties.
 *
 * Reproduction, republication or distribution without the
 * express written consent of Elasticsearch BV is
 * strictly prohibited.
 */

#include <model/CStringStore.h>

#include <core/CContainerPrinter.h>
#include <core/CLogger.h>
#include <core/CScopedFastLock.h>
#include <core/CStatePersistInserter.h>
#include <core/CStateRestoreTraverser.h>

#include <boost/bind.hpp>

namespace ml {
namespace model {

namespace {

//! \brief Helper class to hash a std::string.
struct SStrHash {
    std::size_t operator()(const std::string& key) const {
        boost::hash<std::string> hasher;
        return hasher(key);
    }
} STR_HASH;

//! \brief Helper class to compare a std::string and a CStoredStringPtr.
struct SStrStoredStringPtrEqual {
    bool operator()(const std::string& lhs, const core::CStoredStringPtr& rhs) const { return lhs == *rhs; }
} STR_EQUAL;

// To ensure the singletons are constructed before multiple threads may
// require them call instance() during the static initialisation phase
// of the program.  Of course, the instance may already be constructed
// before this if another static object has used it.
const CStringStore& DO_NOT_USE_THIS_VARIABLE = CStringStore::names();
const CStringStore& DO_NOT_USE_THIS_VARIABLE_EITHER = CStringStore::influencers();
}

<<<<<<< HEAD
void CStringStore::tidyUpNotThreadSafe(void) {
=======
void CStringStore::tidyUpNotThreadSafe()
{
>>>>>>> d4e4cca7
    names().pruneRemovedNotThreadSafe();
    influencers().pruneNotThreadSafe();
}

<<<<<<< HEAD
CStringStore& CStringStore::names(void) {
=======
CStringStore &CStringStore::names()
{
>>>>>>> d4e4cca7
    static CStringStore namesInstance;
    return namesInstance;
}

<<<<<<< HEAD
CStringStore& CStringStore::influencers(void) {
=======
CStringStore &CStringStore::influencers()
{
>>>>>>> d4e4cca7
    static CStringStore influencersInstance;
    return influencersInstance;
}

<<<<<<< HEAD
const core::CStoredStringPtr& CStringStore::getEmpty(void) const {
=======
const core::CStoredStringPtr &CStringStore::getEmpty() const
{
>>>>>>> d4e4cca7
    return m_EmptyString;
}

core::CStoredStringPtr CStringStore::get(const std::string& value) {
    // This section is expected to be performed frequently.
    //
    // We ensure either:
    //   1) Some threads may perform an insert and no thread will perform
    //      a find until no threads can still perform an insert.
    //   2) Some threads may perform a find and no thread will perform
    //      an insert until no thread can still perform a find.
    //
    // We "leak" strings if there is contention between reading and writing,
    // which is expected to be rare because inserts are expected to be rare.

    if (value.empty()) {
        return m_EmptyString;
    }

    core::CStoredStringPtr result;

    m_Reading.fetch_add(1, std::memory_order_release);
    if (m_Writing.load(std::memory_order_consume) == 0) {
        auto i = m_Strings.find(value, STR_HASH, STR_EQUAL);
        if (i != m_Strings.end()) {
            result = *i;
            m_Reading.fetch_sub(1, std::memory_order_release);
        } else {
            m_Writing.fetch_add(1, std::memory_order_acq_rel);
            // NB: fetch_sub() returns the OLD value, and we know we added 1 in
            // this thread, hence the test for 1 rather than 0
            if (m_Reading.fetch_sub(1, std::memory_order_release) == 1) {
                // This section is expected to occur infrequently so inserts
                // are synchronized with a mutex.
                core::CScopedFastLock lock(m_Mutex);
                auto ret = m_Strings.insert(core::CStoredStringPtr::makeStoredString(value));
                result = *ret.first;
                if (ret.second) {
                    m_StoredStringsMemUse += result.actualMemoryUsage();
                }
                m_Writing.fetch_sub(1, std::memory_order_release);
            } else {
                m_Writing.fetch_sub(1, std::memory_order_relaxed);
                // This is leaked in the sense that it will never be shared and
                // won't count towards our reported memory usage.  But it is not
                // leaked in the traditional sense of the word, as its memory
                // will be freed when the single user is finished with it.
                result = core::CStoredStringPtr::makeStoredString(value);
            }
        }
    } else {
        m_Reading.fetch_sub(1, std::memory_order_relaxed);
        // This is leaked in the sense that it will never be shared and won't
        // count towards our reported memory usage.  But it is not leaked
        // in the traditional sense of the word, as its memory will be freed
        // when the single user is finished with it.
        result = core::CStoredStringPtr::makeStoredString(value);
    }

    return result;
}

void CStringStore::remove(const std::string& value) {
    core::CScopedFastLock lock(m_Mutex);
    m_Removed.push_back(value);
}

<<<<<<< HEAD
void CStringStore::pruneRemovedNotThreadSafe(void) {
=======
void CStringStore::pruneRemovedNotThreadSafe()
{
>>>>>>> d4e4cca7
    core::CScopedFastLock lock(m_Mutex);
    for (const auto& removed : m_Removed) {
        auto i = m_Strings.find(removed, STR_HASH, STR_EQUAL);
        if (i != m_Strings.end() && i->isUnique()) {
            m_StoredStringsMemUse -= i->actualMemoryUsage();
            m_Strings.erase(i);
        }
    }
    m_Removed.clear();
}

<<<<<<< HEAD
void CStringStore::pruneNotThreadSafe(void) {
=======
void CStringStore::pruneNotThreadSafe()
{
>>>>>>> d4e4cca7
    core::CScopedFastLock lock(m_Mutex);
    for (auto i = m_Strings.begin(); i != m_Strings.end(); /**/) {
        if (i->isUnique()) {
            m_StoredStringsMemUse -= i->actualMemoryUsage();
            i = m_Strings.erase(i);
        } else {
            ++i;
        }
    }
}

void CStringStore::debugMemoryUsage(core::CMemoryUsage::TMemoryUsagePtr mem) const {
    mem->setName(this == &CStringStore::names()
                     ? "names StringStore"
                     : (this == &CStringStore::influencers() ? "influencers StringStore" : "unknown StringStore"));
    mem->addItem("empty string ptr", m_EmptyString.actualMemoryUsage());
    core::CScopedFastLock lock(m_Mutex);
    core::CMemoryDebug::dynamicSize("stored strings", m_Strings, mem);
    core::CMemoryDebug::dynamicSize("removed strings", m_Removed, mem);
    mem->addItem("stored string ptr memory", m_StoredStringsMemUse);
}

<<<<<<< HEAD
std::size_t CStringStore::memoryUsage(void) const {
=======
std::size_t CStringStore::memoryUsage() const
{
>>>>>>> d4e4cca7
    std::size_t mem = m_EmptyString.actualMemoryUsage();
    core::CScopedFastLock lock(m_Mutex);
    // The assumption here is that the existence of
    // core::CStoredStringPtr::dynamicSizeAlwaysZero() combined with dead code
    // elimination will make calculating the size of m_Strings boil down to a
    // couple of simple multiplications and additions
    mem += core::CMemory::dynamicSize(m_Strings);
    // This one could be more expensive, but the assumption is that there won't
    // be many memory usage calculations while m_Removed is populated
    mem += core::CMemory::dynamicSize(m_Removed);
    // This adds back the size that was excluded from
    // core::CMemory::dynamicSize(m_Strings)
    mem += m_StoredStringsMemUse;
    return mem;
}

<<<<<<< HEAD
CStringStore::CStringStore(void)
    : m_Reading(0), m_Writing(0), m_EmptyString(core::CStoredStringPtr::makeStoredString(std::string())), m_StoredStringsMemUse(0) {
}

void CStringStore::clearEverythingTestOnly(void) {
=======
CStringStore::CStringStore()
    : m_Reading(0),
      m_Writing(0),
      m_EmptyString(core::CStoredStringPtr::makeStoredString(std::string())),
      m_StoredStringsMemUse(0)
{
}

void CStringStore::clearEverythingTestOnly()
{
>>>>>>> d4e4cca7
    // For tests that assert on memory usage it's important that these
    // containers get returned to the state of a default constructed container
    TStoredStringPtrUSet emptySet;
    emptySet.swap(m_Strings);
    TStrVec emptyVec;
    emptyVec.swap(m_Removed);
    m_StoredStringsMemUse = 0;
}

} // model
} // ml<|MERGE_RESOLUTION|>--- conflicted
+++ resolved
@@ -49,42 +49,22 @@
 const CStringStore& DO_NOT_USE_THIS_VARIABLE_EITHER = CStringStore::influencers();
 }
 
-<<<<<<< HEAD
-void CStringStore::tidyUpNotThreadSafe(void) {
-=======
-void CStringStore::tidyUpNotThreadSafe()
-{
->>>>>>> d4e4cca7
+void CStringStore::tidyUpNotThreadSafe() {
     names().pruneRemovedNotThreadSafe();
     influencers().pruneNotThreadSafe();
 }
 
-<<<<<<< HEAD
-CStringStore& CStringStore::names(void) {
-=======
-CStringStore &CStringStore::names()
-{
->>>>>>> d4e4cca7
+CStringStore& CStringStore::names() {
     static CStringStore namesInstance;
     return namesInstance;
 }
 
-<<<<<<< HEAD
-CStringStore& CStringStore::influencers(void) {
-=======
-CStringStore &CStringStore::influencers()
-{
->>>>>>> d4e4cca7
+CStringStore& CStringStore::influencers() {
     static CStringStore influencersInstance;
     return influencersInstance;
 }
 
-<<<<<<< HEAD
-const core::CStoredStringPtr& CStringStore::getEmpty(void) const {
-=======
-const core::CStoredStringPtr &CStringStore::getEmpty() const
-{
->>>>>>> d4e4cca7
+const core::CStoredStringPtr& CStringStore::getEmpty() const {
     return m_EmptyString;
 }
 
@@ -152,12 +132,7 @@
     m_Removed.push_back(value);
 }
 
-<<<<<<< HEAD
-void CStringStore::pruneRemovedNotThreadSafe(void) {
-=======
-void CStringStore::pruneRemovedNotThreadSafe()
-{
->>>>>>> d4e4cca7
+void CStringStore::pruneRemovedNotThreadSafe() {
     core::CScopedFastLock lock(m_Mutex);
     for (const auto& removed : m_Removed) {
         auto i = m_Strings.find(removed, STR_HASH, STR_EQUAL);
@@ -169,12 +144,7 @@
     m_Removed.clear();
 }
 
-<<<<<<< HEAD
-void CStringStore::pruneNotThreadSafe(void) {
-=======
-void CStringStore::pruneNotThreadSafe()
-{
->>>>>>> d4e4cca7
+void CStringStore::pruneNotThreadSafe() {
     core::CScopedFastLock lock(m_Mutex);
     for (auto i = m_Strings.begin(); i != m_Strings.end(); /**/) {
         if (i->isUnique()) {
@@ -197,12 +167,7 @@
     mem->addItem("stored string ptr memory", m_StoredStringsMemUse);
 }
 
-<<<<<<< HEAD
-std::size_t CStringStore::memoryUsage(void) const {
-=======
-std::size_t CStringStore::memoryUsage() const
-{
->>>>>>> d4e4cca7
+std::size_t CStringStore::memoryUsage() const {
     std::size_t mem = m_EmptyString.actualMemoryUsage();
     core::CScopedFastLock lock(m_Mutex);
     // The assumption here is that the existence of
@@ -219,24 +184,11 @@
     return mem;
 }
 
-<<<<<<< HEAD
-CStringStore::CStringStore(void)
+CStringStore::CStringStore()
     : m_Reading(0), m_Writing(0), m_EmptyString(core::CStoredStringPtr::makeStoredString(std::string())), m_StoredStringsMemUse(0) {
 }
 
-void CStringStore::clearEverythingTestOnly(void) {
-=======
-CStringStore::CStringStore()
-    : m_Reading(0),
-      m_Writing(0),
-      m_EmptyString(core::CStoredStringPtr::makeStoredString(std::string())),
-      m_StoredStringsMemUse(0)
-{
-}
-
-void CStringStore::clearEverythingTestOnly()
-{
->>>>>>> d4e4cca7
+void CStringStore::clearEverythingTestOnly() {
     // For tests that assert on memory usage it's important that these
     // containers get returned to the state of a default constructed container
     TStoredStringPtrUSet emptySet;
