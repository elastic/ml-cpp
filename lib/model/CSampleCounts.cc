/*
 * ELASTICSEARCH CONFIDENTIAL
 *
 * Copyright (c) 2016 Elasticsearch BV. All Rights Reserved.
 *
 * Notice: this software, and all information contained
 * therein, is the exclusive property of Elasticsearch BV
 * and its licensors, if any, and is protected under applicable
 * domestic and foreign law, and international treaties.
 *
 * Reproduction, republication or distribution without the
 * express written consent of Elasticsearch BV is
 * strictly prohibited.
 */

#include <model/CSampleCounts.h>

#include <core/CMemory.h>
#include <core/CStringUtils.h>

#include <maths/CBasicStatistics.h>
#include <maths/CChecksum.h>
#include <maths/COrderings.h>
#include <maths/Constants.h>

#include <model/CDataGatherer.h>

#include <map>

#include <boost/ref.hpp>

namespace ml {
namespace model {

namespace {
const std::string SAMPLE_COUNT_TAG("b");
const std::string MEAN_NON_ZERO_BUCKET_COUNT_TAG("c");
const std::string EFFECTIVE_SAMPLE_VARIANCE_TAG("d");

const double NUMBER_BUCKETS_TO_ESTIMATE_SAMPLE_COUNT(3.0);
const double NUMBER_BUCKETS_TO_REFRESH_SAMPLE_COUNT(30.0);

using TStrCRef = boost::reference_wrapper<const std::string>;
using TStrCRefUInt64Map = std::map<TStrCRef, uint64_t, maths::COrderings::SReferenceLess>;
}

CSampleCounts::CSampleCounts(unsigned int sampleCountOverride) : m_SampleCountOverride(sampleCountOverride) {
}

CSampleCounts::CSampleCounts(bool isForPersistence, const CSampleCounts& other)
    : m_SampleCountOverride(other.m_SampleCountOverride),
      m_SampleCounts(other.m_SampleCounts),
      m_MeanNonZeroBucketCounts(other.m_MeanNonZeroBucketCounts),
      m_EffectiveSampleVariances(other.m_EffectiveSampleVariances) {
    if (!isForPersistence) {
        LOG_ABORT("This constructor only creates clones for persistence");
    }
}

<<<<<<< HEAD
CSampleCounts* CSampleCounts::cloneForPersistence(void) const {
=======
CSampleCounts *CSampleCounts::cloneForPersistence() const
{
>>>>>>> d4e4cca7
    return new CSampleCounts(true, *this);
}

void CSampleCounts::acceptPersistInserter(core::CStatePersistInserter& inserter) const {
    // Note m_SampleCountOverride is only for unit tests at present,
    // hence not persisted or restored.

    core::CPersistUtils::persist(SAMPLE_COUNT_TAG, m_SampleCounts, inserter);
    core::CPersistUtils::persist(MEAN_NON_ZERO_BUCKET_COUNT_TAG, m_MeanNonZeroBucketCounts, inserter);
    core::CPersistUtils::persist(EFFECTIVE_SAMPLE_VARIANCE_TAG, m_EffectiveSampleVariances, inserter);
}

bool CSampleCounts::acceptRestoreTraverser(core::CStateRestoreTraverser& traverser) {
    do {
        const std::string& name = traverser.name();
        if (name == SAMPLE_COUNT_TAG) {
            if (core::CPersistUtils::restore(name, m_SampleCounts, traverser) == false) {
                LOG_ERROR("Invalid sample counts");
                return false;
            }
        } else if (name == MEAN_NON_ZERO_BUCKET_COUNT_TAG) {
            if (core::CPersistUtils::restore(name, m_MeanNonZeroBucketCounts, traverser) == false) {
                LOG_ERROR("Invalid non-zero bucket count means");
                return false;
            }
        } else if (name == EFFECTIVE_SAMPLE_VARIANCE_TAG) {
            if (core::CPersistUtils::restore(name, m_EffectiveSampleVariances, traverser) == false) {
                LOG_ERROR("Invalid effective sample variances");
                return false;
            }
        }
    } while (traverser.next());
    return true;
}

unsigned int CSampleCounts::count(std::size_t id) const {
    return m_SampleCountOverride > 0 ? m_SampleCountOverride : id < m_SampleCounts.size() ? m_SampleCounts[id] : 0;
}

double CSampleCounts::effectiveSampleCount(std::size_t id) const {
    if (id < m_EffectiveSampleVariances.size()) {
        // This uses the fact that variance ~ 1 / count.
        double count = maths::CBasicStatistics::count(m_EffectiveSampleVariances[id]);
        double mean = maths::CBasicStatistics::mean(m_EffectiveSampleVariances[id]);
        return count > 0.0 ? 1.0 / mean : this->count(id);
    }
    return 0.0;
}

void CSampleCounts::resetSampleCount(const CDataGatherer& gatherer, std::size_t id) {
    if (m_SampleCountOverride > 0) {
        return;
    }

    if (id >= m_MeanNonZeroBucketCounts.size()) {
        LOG_ERROR("Bad identifier " << id);
        return;
    }

    const TMeanAccumulator& count_ = m_MeanNonZeroBucketCounts[id];
    if (maths::CBasicStatistics::count(count_) >= NUMBER_BUCKETS_TO_ESTIMATE_SAMPLE_COUNT) {
        unsigned sampleCountThreshold = 0;
        const CDataGatherer::TFeatureVec& features = gatherer.features();
        for (CDataGatherer::TFeatureVecCItr i = features.begin(); i != features.end(); ++i) {
            sampleCountThreshold = std::max(sampleCountThreshold, model_t::minimumSampleCount(*i));
        }
        double count = maths::CBasicStatistics::mean(count_);
        m_SampleCounts[id] = std::max(sampleCountThreshold, static_cast<unsigned int>(count + 0.5));
        LOG_DEBUG("Setting sample count to " << m_SampleCounts[id] << " for " << this->name(gatherer, id));
    }
}

void CSampleCounts::refresh(const CDataGatherer& gatherer) {
    if (m_SampleCountOverride > 0) {
        return;
    }

    unsigned sampleCountThreshold = 0;
    const CDataGatherer::TFeatureVec& features = gatherer.features();
    for (CDataGatherer::TFeatureVecCItr i = features.begin(); i != features.end(); ++i) {
        sampleCountThreshold = std::max(sampleCountThreshold, model_t::minimumSampleCount(*i));
    }

    for (std::size_t id = 0u; id < m_MeanNonZeroBucketCounts.size(); ++id) {
        const TMeanAccumulator& count_ = m_MeanNonZeroBucketCounts[id];
        if (m_SampleCounts[id] > 0) {
            if (maths::CBasicStatistics::count(count_) >= NUMBER_BUCKETS_TO_REFRESH_SAMPLE_COUNT) {
                double count = maths::CBasicStatistics::mean(count_);
                double scale = count / static_cast<double>(m_SampleCounts[id]);
                if (scale < maths::MINIMUM_ACCURATE_VARIANCE_SCALE || scale > maths::MAXIMUM_ACCURATE_VARIANCE_SCALE) {
                    unsigned int oldCount = m_SampleCounts[id];
                    unsigned int newCount = std::max(sampleCountThreshold, static_cast<unsigned int>(count + 0.5));
                    LOG_TRACE("Sample count " << oldCount << " is too far from the bucket mean " << count << " count, resetting to "
                                              << newCount << ". This may cause temporary instability"
                                              << " for " << this->name(gatherer, id) << " (" << id << "). (Mean count " << count_ << ")");
                    m_SampleCounts[id] = newCount;
                    // Avoid compiler warning in the case of LOG_TRACE being compiled out
                    static_cast<void>(oldCount);
                }
            }
        } else if (maths::CBasicStatistics::count(count_) >= NUMBER_BUCKETS_TO_ESTIMATE_SAMPLE_COUNT) {
            double count = maths::CBasicStatistics::mean(count_);
            m_SampleCounts[id] = std::max(sampleCountThreshold, static_cast<unsigned int>(count + 0.5));
            LOG_TRACE("Setting sample count to " << m_SampleCounts[id] << " for " << this->name(gatherer, id) << " (" << id
                                                 << "). (Mean count " << count_ << ")");
        }
    }
}

void CSampleCounts::updateSampleVariance(std::size_t id) {
    m_EffectiveSampleVariances[id].add(1.0 / static_cast<double>(this->count(id)));
}

void CSampleCounts::updateMeanNonZeroBucketCount(std::size_t id, double count, double alpha) {
    m_MeanNonZeroBucketCounts[id].add(count);
    m_MeanNonZeroBucketCounts[id].age(alpha);
    m_EffectiveSampleVariances[id].age(alpha);
}

void CSampleCounts::recycle(const TSizeVec& idsToRemove) {
    for (std::size_t i = 0u; i < idsToRemove.size(); ++i) {
        std::size_t id = idsToRemove[i];
        if (id >= m_SampleCounts.size()) {
            continue;
        }
        m_SampleCounts[id] = 0;
        m_MeanNonZeroBucketCounts[id] = TMeanAccumulator();
        m_EffectiveSampleVariances[id] = TMeanAccumulator();
    }
    LOG_TRACE("m_SampleCounts = " << core::CContainerPrinter::print(m_SampleCounts));
    LOG_TRACE("m_MeanNonZeroBucketCounts = " << core::CContainerPrinter::print(m_MeanNonZeroBucketCounts));
    LOG_TRACE("m_EffectiveSampleVariances = " << core::CContainerPrinter::print(m_EffectiveSampleVariances));
}

void CSampleCounts::remove(std::size_t lowestIdToRemove) {
    if (lowestIdToRemove < m_SampleCounts.size()) {
        m_SampleCounts.erase(m_SampleCounts.begin() + lowestIdToRemove, m_SampleCounts.end());
        m_MeanNonZeroBucketCounts.erase(m_MeanNonZeroBucketCounts.begin() + lowestIdToRemove, m_MeanNonZeroBucketCounts.end());
        m_EffectiveSampleVariances.erase(m_EffectiveSampleVariances.begin() + lowestIdToRemove, m_EffectiveSampleVariances.end());
        LOG_TRACE("m_SampleCounts = " << core::CContainerPrinter::print(m_SampleCounts));
        LOG_TRACE("m_MeanNonZeroBucketCounts = " << core::CContainerPrinter::print(m_MeanNonZeroBucketCounts));
        LOG_TRACE("m_EffectiveSampleVariances = " << core::CContainerPrinter::print(m_EffectiveSampleVariances));
    }
}

void CSampleCounts::resize(std::size_t id) {
    if (id >= m_SampleCounts.size()) {
        m_SampleCounts.resize(id + 1);
        m_MeanNonZeroBucketCounts.resize(id + 1);
        m_EffectiveSampleVariances.resize(id + 1);
    }
}

uint64_t CSampleCounts::checksum(const CDataGatherer& gatherer) const {
    TStrCRefUInt64Map hashes;
    for (std::size_t id = 0u; id < m_SampleCounts.size(); ++id) {
        if (gatherer.isPopulation() ? gatherer.isAttributeActive(id) : gatherer.isPersonActive(id)) {
            uint64_t& hash = hashes[TStrCRef(this->name(gatherer, id))];
            hash = maths::CChecksum::calculate(hash, m_SampleCounts[id]);
            hash = maths::CChecksum::calculate(hash, m_MeanNonZeroBucketCounts[id]);
            hash = maths::CChecksum::calculate(hash, m_EffectiveSampleVariances[id]);
        }
    }
    LOG_TRACE("hashes = " << core::CContainerPrinter::print(hashes));
    return maths::CChecksum::calculate(0, hashes);
}

void CSampleCounts::debugMemoryUsage(core::CMemoryUsage::TMemoryUsagePtr mem) const {
    mem->setName("CSampleCounts");
    core::CMemoryDebug::dynamicSize("m_SampleCounts", m_SampleCounts, mem);
    core::CMemoryDebug::dynamicSize("m_MeanNonZeroBucketCounts", m_MeanNonZeroBucketCounts, mem);
    core::CMemoryDebug::dynamicSize("m_EffectiveSampleVariances", m_EffectiveSampleVariances, mem);
}

<<<<<<< HEAD
std::size_t CSampleCounts::memoryUsage(void) const {
=======
std::size_t CSampleCounts::memoryUsage() const
{
>>>>>>> d4e4cca7
    std::size_t mem = core::CMemory::dynamicSize(m_SampleCounts);
    mem += core::CMemory::dynamicSize(m_MeanNonZeroBucketCounts);
    mem += core::CMemory::dynamicSize(m_EffectiveSampleVariances);
    return mem;
}

<<<<<<< HEAD
void CSampleCounts::clear(void) {
=======
void CSampleCounts::clear()
{
>>>>>>> d4e4cca7
    m_SampleCounts.clear();
    m_MeanNonZeroBucketCounts.clear();
    m_EffectiveSampleVariances.clear();
}

const std::string& CSampleCounts::name(const CDataGatherer& gatherer, std::size_t id) const {
    return gatherer.isPopulation() ? gatherer.attributeName(id) : gatherer.personName(id);
}

} // model
} // ml<|MERGE_RESOLUTION|>--- conflicted
+++ resolved
@@ -57,12 +57,7 @@
     }
 }
 
-<<<<<<< HEAD
-CSampleCounts* CSampleCounts::cloneForPersistence(void) const {
-=======
-CSampleCounts *CSampleCounts::cloneForPersistence() const
-{
->>>>>>> d4e4cca7
+CSampleCounts* CSampleCounts::cloneForPersistence() const {
     return new CSampleCounts(true, *this);
 }
 
@@ -237,24 +232,14 @@
     core::CMemoryDebug::dynamicSize("m_EffectiveSampleVariances", m_EffectiveSampleVariances, mem);
 }
 
-<<<<<<< HEAD
-std::size_t CSampleCounts::memoryUsage(void) const {
-=======
-std::size_t CSampleCounts::memoryUsage() const
-{
->>>>>>> d4e4cca7
+std::size_t CSampleCounts::memoryUsage() const {
     std::size_t mem = core::CMemory::dynamicSize(m_SampleCounts);
     mem += core::CMemory::dynamicSize(m_MeanNonZeroBucketCounts);
     mem += core::CMemory::dynamicSize(m_EffectiveSampleVariances);
     return mem;
 }
 
-<<<<<<< HEAD
-void CSampleCounts::clear(void) {
-=======
-void CSampleCounts::clear()
-{
->>>>>>> d4e4cca7
+void CSampleCounts::clear() {
     m_SampleCounts.clear();
     m_MeanNonZeroBucketCounts.clear();
     m_EffectiveSampleVariances.clear();
