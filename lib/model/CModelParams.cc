/*
 * Copyright Elasticsearch B.V. and/or licensed to Elasticsearch B.V. under one
 * or more contributor license agreements. Licensed under the Elastic License;
 * you may not use this file except in compliance with the Elastic License.
 */

#include <model/CModelParams.h>

#include <core/CMemory.h>
#include <core/Constants.h>

#include <maths/CChecksum.h>
#include <maths/CRestoreParams.h>

#include <model/CAnomalyDetectorModelConfig.h>

#include <cmath>

namespace ml {
namespace model {

namespace {
const SModelParams::TDetectionRuleVec EMPTY_RULES;
const SModelParams::TStrDetectionRulePrVec EMPTY_SCHEDULED_EVENTS;
const core_t::TTime SAMPLING_AGE_CUTOFF_DEFAULT(2 * core::constants::DAY);
}

SModelParams::SModelParams(core_t::TTime bucketLength)
    : s_BucketLength(bucketLength),
      s_MultivariateComponentDelimiter(
          CAnomalyDetectorModelConfig::DEFAULT_MULTIVARIATE_COMPONENT_DELIMITER),
      s_LearnRate(1.0), s_DecayRate(0.0),
      s_InitialDecayRateMultiplier(CAnomalyDetectorModelConfig::DEFAULT_INITIAL_DECAY_RATE_MULTIPLIER),
      s_ControlDecayRate(true), s_MinimumModeFraction(0.0),
      s_MinimumModeCount(CAnomalyDetectorModelConfig::DEFAULT_MINIMUM_CLUSTER_SPLIT_COUNT),
      s_CutoffToModelEmptyBuckets(CAnomalyDetectorModelConfig::DEFAULT_CUTOFF_TO_MODEL_EMPTY_BUCKETS),
      s_ComponentSize(CAnomalyDetectorModelConfig::DEFAULT_COMPONENT_SIZE),
      s_MinimumTimeToDetectChange(CAnomalyDetectorModelConfig::DEFAULT_MINIMUM_TIME_TO_DETECT_CHANGE),
      s_MaximumTimeToTestForChange(CAnomalyDetectorModelConfig::DEFAULT_MAXIMUM_TIME_TO_TEST_FOR_CHANGE),
      s_ExcludeFrequent(model_t::E_XF_None), s_ExcludePersonFrequency(0.1),
      s_ExcludeAttributeFrequency(0.1),
      s_MaximumUpdatesPerBucket(CAnomalyDetectorModelConfig::DEFAULT_MAXIMUM_UPDATES_PER_BUCKET),
      s_InfluenceCutoff(CAnomalyDetectorModelConfig::DEFAULT_INFLUENCE_CUTOFF),
      s_LatencyBuckets(CAnomalyDetectorModelConfig::DEFAULT_LATENCY_BUCKETS),
      s_SampleCountFactor(CAnomalyDetectorModelConfig::DEFAULT_SAMPLE_COUNT_FACTOR_NO_LATENCY),
      s_SampleQueueGrowthFactor(CAnomalyDetectorModelConfig::DEFAULT_SAMPLE_QUEUE_GROWTH_FACTOR),
      s_PruneWindowScaleMinimum(CAnomalyDetectorModelConfig::DEFAULT_PRUNE_WINDOW_SCALE_MINIMUM),
      s_PruneWindowScaleMaximum(CAnomalyDetectorModelConfig::DEFAULT_PRUNE_WINDOW_SCALE_MAXIMUM),
      s_CorrelationModelsOverhead(CAnomalyDetectorModelConfig::DEFAULT_CORRELATION_MODELS_OVERHEAD),
      s_MultivariateByFields(false),
      s_MinimumSignificantCorrelation(
          CAnomalyDetectorModelConfig::DEFAULT_MINIMUM_SIGNIFICANT_CORRELATION),
      s_DetectionRules(EMPTY_RULES), s_ScheduledEvents(EMPTY_SCHEDULED_EVENTS),
      s_BucketResultsDelay(0), s_MinimumToFuzzyDeduplicate(10000),
      s_CacheProbabilities(true), s_SamplingAgeCutoff(SAMPLING_AGE_CUTOFF_DEFAULT) {
}

void SModelParams::configureLatency(core_t::TTime latency, core_t::TTime bucketLength) {
    s_LatencyBuckets = (latency + bucketLength - 1) / bucketLength;
    if (s_LatencyBuckets > 0) {
        s_SampleCountFactor = CAnomalyDetectorModelConfig::DEFAULT_SAMPLE_COUNT_FACTOR_WITH_LATENCY;
        if (s_LatencyBuckets > 50) {
            LOG_WARN(<< "There are a large number of buckets in the latency window. "
                        "Please ensure sufficient resources are available for this job.");
        }
    }
}

double SModelParams::minimumCategoryCount() const {
    return s_LearnRate * CAnomalyDetectorModelConfig::DEFAULT_CATEGORY_DELETE_FRACTION;
}

maths::STimeSeriesDecompositionRestoreParams
SModelParams::decompositionRestoreParams(maths_t::EDataType dataType) const {
    double decayRate{CAnomalyDetectorModelConfig::trendDecayRate(s_DecayRate, s_BucketLength)};
    return {decayRate, s_BucketLength, s_ComponentSize,
            this->distributionRestoreParams(dataType)};
}

maths::SDistributionRestoreParams
SModelParams::distributionRestoreParams(maths_t::EDataType dataType) const {
    return {dataType, s_DecayRate, s_MinimumModeFraction, s_MinimumModeCount,
            this->minimumCategoryCount()};
}

uint64_t SModelParams::checksum(uint64_t seed) const {
    seed = maths::CChecksum::calculate(seed, s_LearnRate);
    seed = maths::CChecksum::calculate(seed, s_DecayRate);
    seed = maths::CChecksum::calculate(seed, s_InitialDecayRateMultiplier);
    seed = maths::CChecksum::calculate(seed, s_MinimumModeFraction);
    seed = maths::CChecksum::calculate(seed, s_MinimumModeCount);
    seed = maths::CChecksum::calculate(seed, s_CutoffToModelEmptyBuckets);
    seed = maths::CChecksum::calculate(seed, s_ComponentSize);
    seed = maths::CChecksum::calculate(seed, s_MinimumTimeToDetectChange);
    seed = maths::CChecksum::calculate(seed, s_MaximumTimeToTestForChange);
    seed = maths::CChecksum::calculate(seed, s_ExcludeFrequent);
    seed = maths::CChecksum::calculate(seed, s_ExcludePersonFrequency);
    seed = maths::CChecksum::calculate(seed, s_ExcludeAttributeFrequency);
    seed = maths::CChecksum::calculate(seed, s_MaximumUpdatesPerBucket);
    seed = maths::CChecksum::calculate(seed, s_InfluenceCutoff);
    seed = maths::CChecksum::calculate(seed, s_LatencyBuckets);
    seed = maths::CChecksum::calculate(seed, s_SampleCountFactor);
    seed = maths::CChecksum::calculate(seed, s_SampleQueueGrowthFactor);
    seed = maths::CChecksum::calculate(seed, s_PruneWindowScaleMinimum);
    seed = maths::CChecksum::calculate(seed, s_PruneWindowScaleMaximum);
    seed = maths::CChecksum::calculate(seed, s_CorrelationModelsOverhead);
    seed = maths::CChecksum::calculate(seed, s_MultivariateByFields);
    seed = maths::CChecksum::calculate(seed, s_MinimumSignificantCorrelation);
<<<<<<< HEAD
    //seed = maths::CChecksum::calculate(seed, s_DetectionRules);
    //seed = maths::CChecksum::calculate(seed, s_ScheduledEvents);
    seed = maths::CChecksum::calculate(seed, s_MinimumToDeduplicate);
    return maths::CChecksum::calculate(seed, s_SamplingAgeCutoff);
=======
    return maths::CChecksum::calculate(seed, s_MinimumToFuzzyDeduplicate);
>>>>>>> 68586458
}
}
}<|MERGE_RESOLUTION|>--- conflicted
+++ resolved
@@ -106,14 +106,10 @@
     seed = maths::CChecksum::calculate(seed, s_CorrelationModelsOverhead);
     seed = maths::CChecksum::calculate(seed, s_MultivariateByFields);
     seed = maths::CChecksum::calculate(seed, s_MinimumSignificantCorrelation);
-<<<<<<< HEAD
     //seed = maths::CChecksum::calculate(seed, s_DetectionRules);
     //seed = maths::CChecksum::calculate(seed, s_ScheduledEvents);
-    seed = maths::CChecksum::calculate(seed, s_MinimumToDeduplicate);
+    seed = maths::CChecksum::calculate(seed, s_MinimumToFuzzyDeduplicate);
     return maths::CChecksum::calculate(seed, s_SamplingAgeCutoff);
-=======
-    return maths::CChecksum::calculate(seed, s_MinimumToFuzzyDeduplicate);
->>>>>>> 68586458
 }
 }
 }