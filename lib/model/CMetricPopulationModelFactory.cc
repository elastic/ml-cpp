/*
 * ELASTICSEARCH CONFIDENTIAL
 *
 * Copyright (c) 2016 Elasticsearch BV. All Rights Reserved.
 *
 * Notice: this software, and all information contained
 * therein, is the exclusive property of Elasticsearch BV
 * and its licensors, if any, and is protected under applicable
 * domestic and foreign law, and international treaties.
 *
 * Reproduction, republication or distribution without the
 * express written consent of Elasticsearch BV is
 * strictly prohibited.
 */

#include <model/CMetricPopulationModelFactory.h>

#include <core/CStateRestoreTraverser.h>

#include <maths/CConstantPrior.h>
#include <maths/CGammaRateConjugate.h>
#include <maths/CLogNormalMeanPrecConjugate.h>
#include <maths/CMultimodalPrior.h>
#include <maths/CNormalMeanPrecConjugate.h>
#include <maths/COneOfNPrior.h>
#include <maths/CPrior.h>
#include <maths/CTimeSeriesDecomposition.h>
#include <maths/CXMeansOnline1d.h>

#include <model/CDataGatherer.h>
#include <model/CMetricPopulationModel.h>

#include <memory>

namespace ml {
namespace model {

CMetricPopulationModelFactory::CMetricPopulationModelFactory(const SModelParams& params,
                                                             model_t::ESummaryMode summaryMode,
                                                             const std::string& summaryCountFieldName)
    : CModelFactory(params), m_Identifier(), m_SummaryMode(summaryMode),
      m_SummaryCountFieldName(summaryCountFieldName), m_UseNull(false),
      m_BucketResultsDelay(0) {
}

CMetricPopulationModelFactory* CMetricPopulationModelFactory::clone() const {
    return new CMetricPopulationModelFactory(*this);
}

CAnomalyDetectorModel*
CMetricPopulationModelFactory::makeModel(const SModelInitializationData& initData) const {
    TDataGathererPtr dataGatherer = initData.s_DataGatherer;
    if (!dataGatherer) {
        LOG_ERROR(<< "NULL data gatherer");
        return nullptr;
    }
    const TFeatureVec& features = dataGatherer->features();

    TFeatureInfluenceCalculatorCPtrPrVecVec influenceCalculators;
    influenceCalculators.reserve(m_InfluenceFieldNames.size());
    for (const auto& name : m_InfluenceFieldNames) {
        influenceCalculators.push_back(this->defaultInfluenceCalculators(name, features));
    }

    return new CMetricPopulationModel(
<<<<<<< HEAD
        this->modelParams(),
        dataGatherer,
        this->defaultFeatureModels(features, dataGatherer->bucketLength(), this->minimumSeasonalVarianceScale(), false),
        this->defaultCorrelatePriors(features),
        this->defaultCorrelates(features),
        influenceCalculators);
=======
        this->modelParams(), dataGatherer,
        this->defaultFeatureModels(features, dataGatherer->bucketLength(), 1.0, false),
        this->defaultCorrelatePriors(features),
        this->defaultCorrelates(features), influenceCalculators);
>>>>>>> 4f5b9e06
}

CAnomalyDetectorModel*
CMetricPopulationModelFactory::makeModel(const SModelInitializationData& initData,
                                         core::CStateRestoreTraverser& traverser) const {
    TDataGathererPtr dataGatherer = initData.s_DataGatherer;
    if (!dataGatherer) {
        LOG_ERROR(<< "NULL data gatherer");
        return nullptr;
    }
    const TFeatureVec& features = dataGatherer->features();

    TFeatureInfluenceCalculatorCPtrPrVecVec influenceCalculators;
    influenceCalculators.reserve(m_InfluenceFieldNames.size());
    for (const auto& name : m_InfluenceFieldNames) {
        influenceCalculators.push_back(this->defaultInfluenceCalculators(name, features));
    }

    return new CMetricPopulationModel(
        this->modelParams(), dataGatherer,
        this->defaultFeatureModels(features, dataGatherer->bucketLength(), 1.0, false),
        this->defaultCorrelatePriors(features),
        this->defaultCorrelates(features), influenceCalculators, traverser);
}

CDataGatherer*
CMetricPopulationModelFactory::makeDataGatherer(const SGathererInitializationData& initData) const {
    return new CDataGatherer(
        model_t::E_PopulationMetric, m_SummaryMode, this->modelParams(),
        m_SummaryCountFieldName, m_PartitionFieldName,
        initData.s_PartitionFieldValue, m_PersonFieldName, m_AttributeFieldName,
        m_ValueFieldName, m_InfluenceFieldNames, m_UseNull, this->searchKey(),
        m_Features, initData.s_StartTime, initData.s_SampleOverrideCount);
}

CDataGatherer*
CMetricPopulationModelFactory::makeDataGatherer(const std::string& partitionFieldValue,
                                                core::CStateRestoreTraverser& traverser) const {
    return new CDataGatherer(
        model_t::E_PopulationMetric, m_SummaryMode, this->modelParams(),
        m_SummaryCountFieldName, m_PartitionFieldName, partitionFieldValue,
        m_PersonFieldName, m_AttributeFieldName, m_ValueFieldName,
        m_InfluenceFieldNames, m_UseNull, this->searchKey(), traverser);
}

CMetricPopulationModelFactory::TPriorPtr
CMetricPopulationModelFactory::defaultPrior(model_t::EFeature feature,
                                            const SModelParams& params) const {
    // Categorical data all use the multinomial prior. The creation
    // of these priors is managed by defaultCategoricalPrior.
    if (model_t::isCategorical(feature)) {
        return TPriorPtr();
    }

    // If the feature data only ever takes a single value we use a
    // special lightweight prior.
    if (model_t::isConstant(feature)) {
        return std::make_shared<maths::CConstantPrior>();
    }

    using TPriorPtrVec = std::vector<TPriorPtr>;

    // The data will be arbitrary metric values. Metrics with negative values
    // will be handled by adjusting offsets in the gamma and log-normal priors
    // on the fly. We start off with a small non-zero offset for the log-normal
    // prior because the p.d.f. is zero at zero and for the gamma because the
    // p.d.f. is badly behaved at zero (either zero or infinity), and
    //   1) we expect that zero values are relatively common, and
    //   2) we don't want to adjust the offset if we can avoid this since it
    //      is expensive and results in some loss of information.

    maths_t::EDataType dataType = this->dataType();

    maths::CGammaRateConjugate gammaPrior =
        maths::CGammaRateConjugate::nonInformativePrior(dataType, 0.0, params.s_DecayRate);

    maths::CLogNormalMeanPrecConjugate logNormalPrior =
        maths::CLogNormalMeanPrecConjugate::nonInformativePrior(dataType, 0.0,
                                                                params.s_DecayRate);

    maths::CNormalMeanPrecConjugate normalPrior =
        maths::CNormalMeanPrecConjugate::nonInformativePrior(dataType, params.s_DecayRate);

    // Create the component priors.
    TPriorPtrVec priors;
    priors.reserve(params.s_MinimumModeFraction <= 0.5 ? 4u : 3u);
    priors.emplace_back(gammaPrior.clone());
    priors.emplace_back(logNormalPrior.clone());
    priors.emplace_back(normalPrior.clone());
    if (params.s_MinimumModeFraction <= 0.5) {
        // Create the multimode prior.
        TPriorPtrVec modePriors;
        modePriors.reserve(3u);
        modePriors.emplace_back(gammaPrior.clone());
        modePriors.emplace_back(logNormalPrior.clone());
        modePriors.emplace_back(normalPrior.clone());
        maths::COneOfNPrior modePrior(modePriors, dataType, params.s_DecayRate);
        maths::CXMeansOnline1d clusterer(
            dataType, maths::CAvailableModeDistributions::ALL,
            maths_t::E_ClustersFractionWeight, params.s_DecayRate, params.s_MinimumModeFraction,
            params.s_MinimumModeCount, params.minimumCategoryCount());
        maths::CMultimodalPrior multimodalPrior(dataType, clusterer, modePrior,
                                                params.s_DecayRate);
        priors.emplace_back(multimodalPrior.clone());
    }

    return std::make_shared<maths::COneOfNPrior>(priors, dataType, params.s_DecayRate);
}

CMetricPopulationModelFactory::TMultivariatePriorPtr
CMetricPopulationModelFactory::defaultMultivariatePrior(model_t::EFeature feature,
                                                        const SModelParams& params) const {
    std::size_t dimension = model_t::dimension(feature);

    // Gaussian mixture for modeling (latitude, longitude).
    if (model_t::isLatLong(feature)) {
        return this->latLongPrior(params);
    }

    TMultivariatePriorPtrVec priors;
    priors.reserve(params.s_MinimumModeFraction <= 0.5 ? 2u : 1u);
    TMultivariatePriorPtr multivariateNormal =
        this->multivariateNormalPrior(dimension, params);
    priors.push_back(multivariateNormal);
    if (params.s_MinimumModeFraction <= 0.5) {
        priors.push_back(this->multivariateMultimodalPrior(dimension, params, *multivariateNormal));
    }

    return this->multivariateOneOfNPrior(dimension, params, priors);
}

CMetricPopulationModelFactory::TMultivariatePriorPtr
CMetricPopulationModelFactory::defaultCorrelatePrior(model_t::EFeature /*feature*/,
                                                     const SModelParams& params) const {
    TMultivariatePriorPtrVec priors;
    priors.reserve(params.s_MinimumModeFraction <= 0.5 ? 2u : 1u);
    TMultivariatePriorPtr multivariateNormal = this->multivariateNormalPrior(2, params);
    priors.push_back(multivariateNormal);
    if (params.s_MinimumModeFraction <= 0.5) {
        priors.push_back(this->multivariateMultimodalPrior(2, params, *multivariateNormal));
    }
    return this->multivariateOneOfNPrior(2, params, priors);
}

const CSearchKey& CMetricPopulationModelFactory::searchKey() const {
    if (!m_SearchKeyCache) {
        m_SearchKeyCache.reset(CSearchKey(
            m_Identifier, function_t::function(m_Features), m_UseNull,
            this->modelParams().s_ExcludeFrequent, m_ValueFieldName, m_AttributeFieldName,
            m_PersonFieldName, m_PartitionFieldName, m_InfluenceFieldNames));
    }
    return *m_SearchKeyCache;
}

bool CMetricPopulationModelFactory::isSimpleCount() const {
    return false;
}

model_t::ESummaryMode CMetricPopulationModelFactory::summaryMode() const {
    return m_SummaryMode;
}

maths_t::EDataType CMetricPopulationModelFactory::dataType() const {
    return maths_t::E_ContinuousData;
}

void CMetricPopulationModelFactory::identifier(int identifier) {
    m_Identifier = identifier;
    m_SearchKeyCache.reset();
}

void CMetricPopulationModelFactory::fieldNames(const std::string& partitionFieldName,
                                               const std::string& overFieldName,
                                               const std::string& byFieldName,
                                               const std::string& valueFieldName,
                                               const TStrVec& influenceFieldNames) {
    m_PartitionFieldName = partitionFieldName;
    m_PersonFieldName = overFieldName;
    m_AttributeFieldName = byFieldName;
    m_ValueFieldName = valueFieldName;
    m_InfluenceFieldNames = influenceFieldNames;
    m_SearchKeyCache.reset();
}

void CMetricPopulationModelFactory::useNull(bool useNull) {
    m_UseNull = useNull;
    m_SearchKeyCache.reset();
}

void CMetricPopulationModelFactory::features(const TFeatureVec& features) {
    m_Features = features;
    m_SearchKeyCache.reset();
}

void CMetricPopulationModelFactory::bucketResultsDelay(std::size_t bucketResultsDelay) {
    m_BucketResultsDelay = bucketResultsDelay;
}

<<<<<<< HEAD
double CMetricPopulationModelFactory::minimumSeasonalVarianceScale() const {
    return 1.0;
}

CMetricPopulationModelFactory::TStrCRefVec CMetricPopulationModelFactory::partitioningFields() const {
=======
CMetricPopulationModelFactory::TStrCRefVec
CMetricPopulationModelFactory::partitioningFields() const {
>>>>>>> 4f5b9e06
    TStrCRefVec result;
    result.reserve(3);
    if (!m_PartitionFieldName.empty()) {
        result.emplace_back(m_PartitionFieldName);
    }
    if (!m_PersonFieldName.empty()) {
        result.emplace_back(m_PersonFieldName);
    }
    if (!m_AttributeFieldName.empty()) {
        result.emplace_back(m_AttributeFieldName);
    }
    return result;
}
}
}<|MERGE_RESOLUTION|>--- conflicted
+++ resolved
@@ -63,19 +63,12 @@
     }
 
     return new CMetricPopulationModel(
-<<<<<<< HEAD
         this->modelParams(),
         dataGatherer,
         this->defaultFeatureModels(features, dataGatherer->bucketLength(), this->minimumSeasonalVarianceScale(), false),
         this->defaultCorrelatePriors(features),
         this->defaultCorrelates(features),
         influenceCalculators);
-=======
-        this->modelParams(), dataGatherer,
-        this->defaultFeatureModels(features, dataGatherer->bucketLength(), 1.0, false),
-        this->defaultCorrelatePriors(features),
-        this->defaultCorrelates(features), influenceCalculators);
->>>>>>> 4f5b9e06
 }
 
 CAnomalyDetectorModel*
@@ -274,16 +267,12 @@
     m_BucketResultsDelay = bucketResultsDelay;
 }
 
-<<<<<<< HEAD
 double CMetricPopulationModelFactory::minimumSeasonalVarianceScale() const {
     return 1.0;
 }
 
-CMetricPopulationModelFactory::TStrCRefVec CMetricPopulationModelFactory::partitioningFields() const {
-=======
 CMetricPopulationModelFactory::TStrCRefVec
 CMetricPopulationModelFactory::partitioningFields() const {
->>>>>>> 4f5b9e06
     TStrCRefVec result;
     result.reserve(3);
     if (!m_PartitionFieldName.empty()) {
