/*
 * Copyright Elasticsearch B.V. and/or licensed to Elasticsearch B.V. under one
 * or more contributor license agreements. Licensed under the Elastic License;
 * you may not use this file except in compliance with the Elastic License.
 */

#include <core/CLogger.h>
#include <core/CPersistUtils.h>
#include <core/RestoreMacros.h>

#include <maths/CBasicStatisticsPersist.h>
#include <maths/CIntegerTools.h>
#include <maths/CRestoreParams.h>
#include <maths/CTools.h>

#include <model/CAnomalyDetectorModelConfig.h>
#include <model/CInterimBucketCorrector.h>

#include <cmath>

namespace ml
{
namespace model
{
namespace
{
const std::size_t COMPONENT_SIZE(24);
const std::string COUNT_TREND_TAG("a");
const std::string COUNT_MEAN_TAG("b");

double decayRate(core_t::TTime bucketLength)
{
    return  CAnomalyDetectorModelConfig::DEFAULT_DECAY_RATE
          * CAnomalyDetectorModelConfig::bucketNormalizationFactor(bucketLength);
}

double trendDecayRate(core_t::TTime bucketLength)
{
    return CAnomalyDetectorModelConfig::trendDecayRate(decayRate(bucketLength), bucketLength);
}
}

CInterimBucketCorrector::CInterimBucketCorrector(core_t::TTime bucketLength)
        : m_BucketLength(bucketLength),
          m_CountTrend(trendDecayRate(bucketLength), bucketLength, COMPONENT_SIZE)
{}

CInterimBucketCorrector::CInterimBucketCorrector(const CInterimBucketCorrector &other)
        : m_BucketLength(other.m_BucketLength),
          m_CountTrend(other.m_CountTrend),
          m_CountMean(other.m_CountMean)
{}

core_t::TTime CInterimBucketCorrector::calcBucketMidPoint(core_t::TTime time) const
{
    return maths::CIntegerTools::floor(time, m_BucketLength) + m_BucketLength / 2;
}

void CInterimBucketCorrector::update(core_t::TTime time, std::size_t bucketCount)
{
    core_t::TTime bucketMidPoint = this->calcBucketMidPoint(time);

    m_CountTrend.addPoint(bucketMidPoint, static_cast<double>(bucketCount));

<<<<<<< HEAD
    double alpha = std::exp(-decayRate(m_BucketLength));
=======
    double alpha = std::exp(-meanDecayRate(m_BucketLength));
>>>>>>> 36fd5a18
    m_CountMean.age(alpha);
    m_CountMean.add(bucketCount);
}

double CInterimBucketCorrector::estimateBucketCompleteness(core_t::TTime time,
                                                           std::size_t currentCount) const
{
    core_t::TTime bucketMidPoint = this->calcBucketMidPoint(time);
    double bucketCount = m_CountTrend.initialized() ?
                         maths::CBasicStatistics::mean(m_CountTrend.value(bucketMidPoint)) :
                         maths::CBasicStatistics::mean(m_CountMean);
    return bucketCount > 0.0 ?
           maths::CTools::truncate(  static_cast<double>(currentCount)
                                   / bucketCount, 0.0, 1.0) : 1.0;
}

double CInterimBucketCorrector::corrections(core_t::TTime time,
                                            std::size_t currentCount,
                                            double mode,
                                            double value) const
{
    double correction = (1.0 - this->estimateBucketCompleteness(time, currentCount)) * mode;
    return maths::CTools::truncate(mode - value,
                                   std::min(0.0, correction),
                                   std::max(0.0, correction));
}

CInterimBucketCorrector::TDouble10Vec
    CInterimBucketCorrector::corrections(core_t::TTime time,
                                         std::size_t currentCount,
                                         const TDouble10Vec &modes,
                                         const TDouble10Vec &values) const
{
    TDouble10Vec corrections(values.size(), 0.0);
    double incompleteBucketFraction = 1.0 - this->estimateBucketCompleteness(time, currentCount);
    double correction = 0.0;
    for (std::size_t i = 0; i < corrections.size(); ++i)
    {
        correction = incompleteBucketFraction * modes[i];
        corrections[i] = maths::CTools::truncate(modes[i] - values[i],
                                                 std::min(0.0, correction),
                                                 std::max(0.0, correction));
    }
    return corrections;
}

void CInterimBucketCorrector::debugMemoryUsage(core::CMemoryUsage::TMemoryUsagePtr mem) const
{
    mem->setName("CInterimBucketCorrector");
    core::CMemoryDebug::dynamicSize("m_CountTrend", m_CountTrend, mem);
}

std::size_t CInterimBucketCorrector::memoryUsage() const
{
    return core::CMemory::dynamicSize(m_CountTrend);
}

void CInterimBucketCorrector::acceptPersistInserter(core::CStatePersistInserter &inserter) const
{
    inserter.insertValue(COUNT_MEAN_TAG, m_CountMean.toDelimited());
    core::CPersistUtils::persist(COUNT_TREND_TAG, m_CountTrend, inserter);
}

bool CInterimBucketCorrector::acceptRestoreTraverser(core::CStateRestoreTraverser &traverser)
{
    do
    {
        const std::string &name = traverser.name();
        if (name == COUNT_TREND_TAG)
        {
            maths::SDistributionRestoreParams changeModelParams{maths_t::E_ContinuousData,
                                                                decayRate(m_BucketLength)};
            maths::STimeSeriesDecompositionRestoreParams params{trendDecayRate(m_BucketLength),
                                                                m_BucketLength,
                                                                COMPONENT_SIZE,
                                                                changeModelParams};
            maths::CTimeSeriesDecomposition restored(params, traverser);
            m_CountTrend.swap(restored);
            continue;
        }
        RESTORE(COUNT_MEAN_TAG, m_CountMean.fromDelimited(traverser.value()))
    }
    while (traverser.next());
    return true;
}

}
}<|MERGE_RESOLUTION|>--- conflicted
+++ resolved
@@ -62,11 +62,7 @@
 
     m_CountTrend.addPoint(bucketMidPoint, static_cast<double>(bucketCount));
 
-<<<<<<< HEAD
     double alpha = std::exp(-decayRate(m_BucketLength));
-=======
-    double alpha = std::exp(-meanDecayRate(m_BucketLength));
->>>>>>> 36fd5a18
     m_CountMean.age(alpha);
     m_CountMean.add(bucketCount);
 }
