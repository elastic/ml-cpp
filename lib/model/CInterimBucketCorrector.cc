--- conflicted
+++ resolved
@@ -71,11 +71,7 @@
 
     m_CountTrend.addPoint(bucketMidPoint, static_cast<double>(bucketCount));
 
-<<<<<<< HEAD
     double alpha = std::exp(-decayRate(m_BucketLength));
-=======
-    double alpha = std::exp(-meanDecayRate(m_BucketLength));
->>>>>>> 5587587e
     m_CountMean.age(alpha);
     m_CountMean.add(bucketCount);
 }
@@ -84,20 +80,12 @@
                                                            std::size_t currentCount) const
 {
     core_t::TTime bucketMidPoint = this->calcBucketMidPoint(time);
-<<<<<<< HEAD
-    baselineCount = m_CountTrend.initialized() ?
-                    maths::CBasicStatistics::mean(m_CountTrend.value(bucketMidPoint)) :
-                    maths::CBasicStatistics::mean(m_CountMean);
-    return baselineCount == 0.0 ?
-           1.0 : maths::CTools::truncate(static_cast<double>(currentCount) / baselineCount, 0.0, 1.0);
-=======
     double bucketCount = m_CountTrend.initialized() ?
                          maths::CBasicStatistics::mean(m_CountTrend.value(bucketMidPoint)) :
                          maths::CBasicStatistics::mean(m_CountMean);
     return bucketCount > 0.0 ?
            maths::CTools::truncate(  static_cast<double>(currentCount)
                                    / bucketCount, 0.0, 1.0) : 1.0;
->>>>>>> 5587587e
 }
 
 double CInterimBucketCorrector::corrections(core_t::TTime time,
@@ -152,14 +140,10 @@
     do
     {
         const std::string &name = traverser.name();
-<<<<<<< HEAD
         if (name == COUNT_TREND_TAG)
         {
             maths::SDistributionRestoreParams changeModelParams{maths_t::E_ContinuousData,
-                                                                decayRate(m_BucketLength),
-                                                                maths::MINIMUM_CLUSTER_SPLIT_FRACTION,
-                                                                maths::MINIMUM_CLUSTER_SPLIT_COUNT,
-                                                                maths::MINIMUM_CATEGORY_COUNT};
+                                                                decayRate(m_BucketLength)};
             maths::STimeSeriesDecompositionRestoreParams params{trendDecayRate(m_BucketLength),
                                                                 m_BucketLength,
                                                                 COMPONENT_SIZE,
@@ -168,17 +152,11 @@
             m_CountTrend.swap(restored);
             continue;
         }
-=======
-        RESTORE_NO_ERROR(COUNT_TREND_TAG,
-                         maths::CTimeSeriesDecomposition restored(trendDecayRate(m_BucketLength),
-                                                                  m_BucketLength, COMPONENT_SIZE,
-                                                                  traverser);
-                         m_CountTrend.swap(restored))
->>>>>>> 5587587e
         RESTORE(COUNT_MEAN_TAG, m_CountMean.fromDelimited(traverser.value()))
     }
     while (traverser.next());
     return true;
 }
+
 }
 }