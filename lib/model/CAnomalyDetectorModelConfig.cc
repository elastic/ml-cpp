--- conflicted
+++ resolved
@@ -154,11 +154,10 @@
 // model decay rate and bucket length.
 double CAnomalyDetectorModelConfig::trendDecayRate(double modelDecayRate, core_t::TTime bucketLength) {
     double scale = static_cast<double>(bucketLength / 24 / STANDARD_BUCKET_LENGTH);
-<<<<<<< HEAD
     return std::min(24.0 * modelDecayRate / bucketNormalizationFactor(bucketLength) / std::max(scale, 1.0), 0.1);
 }
 
-CAnomalyDetectorModelConfig::CAnomalyDetectorModelConfig(void)
+CAnomalyDetectorModelConfig::CAnomalyDetectorModelConfig()
     : m_BucketLength(STANDARD_BUCKET_LENGTH),
       m_BucketResultsDelay(DEFAULT_BUCKET_RESULTS_DELAY),
       m_MultivariateByFields(false),
@@ -172,31 +171,6 @@
       m_ScheduledEvents(EMPTY_EVENTS) {
     for (std::size_t i = 0u; i < model_t::NUMBER_AGGREGATION_STYLES; ++i) {
         for (std::size_t j = 0u; j < model_t::NUMBER_AGGREGATION_PARAMS; ++j) {
-=======
-    return std::min(24.0 * modelDecayRate
-                         / bucketNormalizationFactor(bucketLength)
-                         / std::max(scale, 1.0), 0.1);
-}
-
-CAnomalyDetectorModelConfig::CAnomalyDetectorModelConfig() :
-        m_BucketLength(STANDARD_BUCKET_LENGTH),
-        m_BucketResultsDelay(DEFAULT_BUCKET_RESULTS_DELAY),
-        m_MultivariateByFields(false),
-        m_ModelPlotBoundsPercentile(-1.0),
-        m_MaximumAnomalousProbability(DEFAULT_MAXIMUM_ANOMALOUS_PROBABILITY),
-        m_NoisePercentile(DEFAULT_NOISE_PERCENTILE),
-        m_NoiseMultiplier(DEFAULT_NOISE_MULTIPLIER),
-        m_NormalizedScoreKnotPoints(boost::begin(DEFAULT_NORMALIZED_SCORE_KNOT_POINTS),
-                                    boost::end(DEFAULT_NORMALIZED_SCORE_KNOT_POINTS)),
-        m_PerPartitionNormalisation(false),
-        m_DetectionRules(EMPTY_RULES_MAP),
-        m_ScheduledEvents(EMPTY_EVENTS)
-{
-    for (std::size_t i = 0u; i < model_t::NUMBER_AGGREGATION_STYLES; ++i)
-    {
-        for (std::size_t j = 0u; j < model_t::NUMBER_AGGREGATION_PARAMS; ++j)
-        {
->>>>>>> d4e4cca7
             m_AggregationStyleParams[i][j] = DEFAULT_AGGREGATION_STYLE_PARAMS[i][j];
         }
     }
@@ -204,12 +178,7 @@
 
 void CAnomalyDetectorModelConfig::bucketLength(core_t::TTime length) {
     m_BucketLength = length;
-<<<<<<< HEAD
-    for (auto&& factory : m_Factories) {
-=======
-    for (auto &factory : m_Factories)
-    {
->>>>>>> d4e4cca7
+    for (auto& factory : m_Factories) {
         factory.second->updateBucketLength(length);
     }
 }
@@ -663,70 +632,33 @@
     return result;
 }
 
-<<<<<<< HEAD
 void CAnomalyDetectorModelConfig::decayRate(double value) {
-    for (auto&& factory : m_Factories) {
-=======
-void CAnomalyDetectorModelConfig::decayRate(double value)
-{
-    for (auto &factory : m_Factories)
-    {
->>>>>>> d4e4cca7
+    for (auto& factory : m_Factories) {
         factory.second->decayRate(value);
     }
 }
 
-<<<<<<< HEAD
-double CAnomalyDetectorModelConfig::decayRate(void) const {
+double CAnomalyDetectorModelConfig::decayRate() const {
     return m_Factories.begin()->second->modelParams().s_DecayRate;
 }
 
-core_t::TTime CAnomalyDetectorModelConfig::bucketLength(void) const {
+core_t::TTime CAnomalyDetectorModelConfig::bucketLength() const {
     return m_BucketLength;
 }
 
-core_t::TTime CAnomalyDetectorModelConfig::latency(void) const {
+core_t::TTime CAnomalyDetectorModelConfig::latency() const {
     return m_BucketLength * m_Factories.begin()->second->modelParams().s_LatencyBuckets;
 }
 
-std::size_t CAnomalyDetectorModelConfig::latencyBuckets(void) const {
+std::size_t CAnomalyDetectorModelConfig::latencyBuckets() const {
     return m_Factories.begin()->second->modelParams().s_LatencyBuckets;
 }
 
-std::size_t CAnomalyDetectorModelConfig::bucketResultsDelay(void) const {
+std::size_t CAnomalyDetectorModelConfig::bucketResultsDelay() const {
     return m_BucketResultsDelay;
 }
 
-bool CAnomalyDetectorModelConfig::multivariateByFields(void) const {
-=======
-double CAnomalyDetectorModelConfig::decayRate() const
-{
-    return m_Factories.begin()->second->modelParams().s_DecayRate;
-}
-
-core_t::TTime CAnomalyDetectorModelConfig::bucketLength() const
-{
-    return m_BucketLength;
-}
-
-core_t::TTime CAnomalyDetectorModelConfig::latency() const
-{
-    return m_BucketLength * m_Factories.begin()->second->modelParams().s_LatencyBuckets;
-}
-
-std::size_t CAnomalyDetectorModelConfig::latencyBuckets() const
-{
-    return m_Factories.begin()->second->modelParams().s_LatencyBuckets;
-}
-
-std::size_t CAnomalyDetectorModelConfig::bucketResultsDelay() const
-{
-    return m_BucketResultsDelay;
-}
-
-bool CAnomalyDetectorModelConfig::multivariateByFields() const
-{
->>>>>>> d4e4cca7
+bool CAnomalyDetectorModelConfig::multivariateByFields() const {
     return m_MultivariateByFields;
 }
 
@@ -738,12 +670,7 @@
     m_ModelPlotBoundsPercentile = percentile;
 }
 
-<<<<<<< HEAD
-double CAnomalyDetectorModelConfig::modelPlotBoundsPercentile(void) const {
-=======
-double CAnomalyDetectorModelConfig::modelPlotBoundsPercentile() const
-{
->>>>>>> d4e4cca7
+double CAnomalyDetectorModelConfig::modelPlotBoundsPercentile() const {
     return m_ModelPlotBoundsPercentile;
 }
 
@@ -751,12 +678,7 @@
     m_ModelPlotTerms.swap(terms);
 }
 
-<<<<<<< HEAD
-const CAnomalyDetectorModelConfig::TStrSet& CAnomalyDetectorModelConfig::modelPlotTerms(void) const {
-=======
-const CAnomalyDetectorModelConfig::TStrSet &CAnomalyDetectorModelConfig::modelPlotTerms() const
-{
->>>>>>> d4e4cca7
+const CAnomalyDetectorModelConfig::TStrSet& CAnomalyDetectorModelConfig::modelPlotTerms() const {
     return m_ModelPlotTerms;
 }
 
@@ -764,49 +686,23 @@
     return m_AggregationStyleParams[style][param];
 }
 
-<<<<<<< HEAD
-double CAnomalyDetectorModelConfig::maximumAnomalousProbability(void) const {
+double CAnomalyDetectorModelConfig::maximumAnomalousProbability() const {
     return m_MaximumAnomalousProbability;
 }
 
-double CAnomalyDetectorModelConfig::noisePercentile(void) const {
+double CAnomalyDetectorModelConfig::noisePercentile() const {
     return m_NoisePercentile;
 }
 
-double CAnomalyDetectorModelConfig::noiseMultiplier(void) const {
+double CAnomalyDetectorModelConfig::noiseMultiplier() const {
     return m_NoiseMultiplier;
 }
 
-const CAnomalyDetectorModelConfig::TDoubleDoublePrVec& CAnomalyDetectorModelConfig::normalizedScoreKnotPoints(void) const {
+const CAnomalyDetectorModelConfig::TDoubleDoublePrVec& CAnomalyDetectorModelConfig::normalizedScoreKnotPoints() const {
     return m_NormalizedScoreKnotPoints;
 }
 
-bool CAnomalyDetectorModelConfig::perPartitionNormalization(void) const {
-=======
-double CAnomalyDetectorModelConfig::maximumAnomalousProbability() const
-{
-    return m_MaximumAnomalousProbability;
-}
-
-double CAnomalyDetectorModelConfig::noisePercentile() const
-{
-    return m_NoisePercentile;
-}
-
-double CAnomalyDetectorModelConfig::noiseMultiplier() const
-{
-    return m_NoiseMultiplier;
-}
-
-const CAnomalyDetectorModelConfig::TDoubleDoublePrVec &
-CAnomalyDetectorModelConfig::normalizedScoreKnotPoints() const
-{
-    return m_NormalizedScoreKnotPoints;
-}
-
-bool CAnomalyDetectorModelConfig::perPartitionNormalization() const
-{
->>>>>>> d4e4cca7
+bool CAnomalyDetectorModelConfig::perPartitionNormalization() const {
     return m_PerPartitionNormalisation;
 }
 
@@ -822,12 +718,7 @@
     m_ScheduledEvents = scheduledEvents;
 }
 
-<<<<<<< HEAD
-core_t::TTime CAnomalyDetectorModelConfig::samplingAgeCutoff(void) const {
-=======
-core_t::TTime CAnomalyDetectorModelConfig::samplingAgeCutoff() const
-{
->>>>>>> d4e4cca7
+core_t::TTime CAnomalyDetectorModelConfig::samplingAgeCutoff() const {
     return m_Factories.begin()->second->modelParams().s_SamplingAgeCutoff;
 }
 
@@ -852,14 +743,8 @@
 const std::string PER_PARTITION_NORMALIZATION_PROPERTY("perPartitionNormalization");
 }
 
-<<<<<<< HEAD
 bool CAnomalyDetectorModelConfig::processStanza(const boost::property_tree::ptree& propertyTree) {
-    typedef std::vector<std::string> TStrVec;
-=======
-bool CAnomalyDetectorModelConfig::processStanza(const boost::property_tree::ptree &propertyTree)
-{
     using TStrVec = std::vector<std::string>;
->>>>>>> d4e4cca7
 
     bool result = true;
 
@@ -877,12 +762,7 @@
             }
 
             learnRate *= bucketNormalizationFactor(this->bucketLength());
-<<<<<<< HEAD
-            for (auto&& factory : m_Factories) {
-=======
-            for (auto &factory : m_Factories)
-            {
->>>>>>> d4e4cca7
+            for (auto& factory : m_Factories) {
                 factory.second->learnRate(learnRate);
             }
         } else if (propName == DECAY_RATE_PROPERTY) {
@@ -894,12 +774,7 @@
             }
 
             decayRate *= bucketNormalizationFactor(this->bucketLength());
-<<<<<<< HEAD
-            for (auto&& factory : m_Factories) {
-=======
-            for (auto &factory : m_Factories)
-            {
->>>>>>> d4e4cca7
+            for (auto& factory : m_Factories) {
                 factory.second->decayRate(decayRate);
             }
         } else if (propName == INITIAL_DECAY_RATE_MULTIPLIER_PROPERTY) {
@@ -910,12 +785,7 @@
                 continue;
             }
 
-<<<<<<< HEAD
-            for (auto&& factory : m_Factories) {
-=======
-            for (auto &factory : m_Factories)
-            {
->>>>>>> d4e4cca7
+            for (auto& factory : m_Factories) {
                 factory.second->initialDecayRateMultiplier(multiplier);
             }
         } else if (propName == MAXIMUM_UPDATES_PER_BUCKET_PROPERTY) {
@@ -926,12 +796,7 @@
                 continue;
             }
 
-<<<<<<< HEAD
-            for (auto&& factory : m_Factories) {
-=======
-            for (auto &factory : m_Factories)
-            {
->>>>>>> d4e4cca7
+            for (auto& factory : m_Factories) {
                 factory.second->maximumUpdatesPerBucket(maximumUpdatesPerBucket);
             }
         } else if (propName == TOTAL_PROBABILITY_CALC_SAMPLING_SIZE_PROPERTY) {
@@ -942,12 +807,7 @@
                 result = false;
                 continue;
             }
-<<<<<<< HEAD
-            for (auto&& factory : m_Factories) {
-=======
-            for (auto &factory : m_Factories)
-            {
->>>>>>> d4e4cca7
+            for (auto& factory : m_Factories) {
                 factory.second->totalProbabilityCalcSamplingSize(totalProbabilityCalcSamplingSize);
             }
         } else if (propName == INDIVIDUAL_MODE_FRACTION_PROPERTY) {
@@ -996,12 +856,7 @@
                 result = false;
                 continue;
             }
-<<<<<<< HEAD
-            for (auto&& factory : m_Factories) {
-=======
-            for (auto &factory : m_Factories)
-            {
->>>>>>> d4e4cca7
+            for (auto& factory : m_Factories) {
                 factory.second->componentSize(componentSize);
             }
         } else if (propName == SAMPLE_COUNT_FACTOR_PROPERTY) {
@@ -1011,12 +866,7 @@
                 result = false;
                 continue;
             }
-<<<<<<< HEAD
-            for (auto&& factory : m_Factories) {
-=======
-            for (auto &factory : m_Factories)
-            {
->>>>>>> d4e4cca7
+            for (auto& factory : m_Factories) {
                 factory.second->sampleCountFactor(factor);
             }
         } else if (propName == PRUNE_WINDOW_SCALE_MINIMUM) {
@@ -1026,12 +876,7 @@
                 result = false;
                 continue;
             }
-<<<<<<< HEAD
-            for (auto&& factory : m_Factories) {
-=======
-            for (auto &factory : m_Factories)
-            {
->>>>>>> d4e4cca7
+            for (auto& factory : m_Factories) {
                 factory.second->pruneWindowScaleMinimum(factor);
             }
         } else if (propName == PRUNE_WINDOW_SCALE_MAXIMUM) {
@@ -1041,12 +886,7 @@
                 result = false;
                 continue;
             }
-<<<<<<< HEAD
-            for (auto&& factory : m_Factories) {
-=======
-            for (auto &factory : m_Factories)
-            {
->>>>>>> d4e4cca7
+            for (auto& factory : m_Factories) {
                 factory.second->pruneWindowScaleMaximum(factor);
             }
         } else if (propName == AGGREGATION_STYLE_PARAMS) {
@@ -1146,12 +986,7 @@
     return result;
 }
 
-<<<<<<< HEAD
-double CAnomalyDetectorModelConfig::bucketNormalizationFactor(void) const {
-=======
-double CAnomalyDetectorModelConfig::bucketNormalizationFactor() const
-{
->>>>>>> d4e4cca7
+double CAnomalyDetectorModelConfig::bucketNormalizationFactor() const {
     return bucketNormalizationFactor(m_BucketLength);
 }
 }
