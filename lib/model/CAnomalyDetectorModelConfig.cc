--- conflicted
+++ resolved
@@ -38,12 +38,6 @@
 namespace
 {
 
-<<<<<<< HEAD
-=======
-using TSizeVec = std::vector<std::size_t>;
-using TTimeVec = std::vector<core_t::TTime>;
-
->>>>>>> 36fd5a18
 const CAnomalyDetectorModelConfig::TIntDetectionRuleVecUMap EMPTY_RULES_MAP;
 const CAnomalyDetectorModelConfig::TStrDetectionRulePrVec EMPTY_EVENTS;
 
@@ -966,24 +960,6 @@
                 factory.second->maximumUpdatesPerBucket(maximumUpdatesPerBucket);
             }
         }
-<<<<<<< HEAD
-=======
-        else if (propName == TOTAL_PROBABILITY_CALC_SAMPLING_SIZE_PROPERTY)
-        {
-            int totalProbabilityCalcSamplingSize;
-            if (   core::CStringUtils::stringToType(propValue, totalProbabilityCalcSamplingSize) == false
-                || totalProbabilityCalcSamplingSize <= 0)
-            {
-                LOG_ERROR("Invalid value for property " << propName << " : " << propValue);
-                result = false;
-                continue;
-            }
-            for (auto &factory : m_Factories)
-            {
-                factory.second->totalProbabilityCalcSamplingSize(totalProbabilityCalcSamplingSize);
-            }
-        }
->>>>>>> 36fd5a18
         else if (propName == INDIVIDUAL_MODE_FRACTION_PROPERTY)
         {
             double fraction;
