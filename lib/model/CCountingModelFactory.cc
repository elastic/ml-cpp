--- conflicted
+++ resolved
@@ -31,7 +31,6 @@
 
 CCountingModelFactory::CCountingModelFactory(const SModelParams& params,
                                              model_t::ESummaryMode summaryMode,
-<<<<<<< HEAD
                                              const std::string& summaryCountFieldName)
     : CModelFactory(params),
       m_Identifier(),
@@ -41,20 +40,7 @@
       m_BucketResultsDelay(0) {
 }
 
-CCountingModelFactory* CCountingModelFactory::clone(void) const {
-=======
-                                             const std::string &summaryCountFieldName) :
-        CModelFactory(params),
-        m_Identifier(),
-        m_SummaryMode(summaryMode),
-        m_SummaryCountFieldName(summaryCountFieldName),
-        m_UseNull(false),
-        m_BucketResultsDelay(0)
-{}
-
-CCountingModelFactory *CCountingModelFactory::clone() const
-{
->>>>>>> d4e4cca7
+CCountingModelFactory* CCountingModelFactory::clone() const {
     return new CCountingModelFactory(*this);
 }
 
@@ -126,15 +112,8 @@
     return boost::make_shared<maths::CMultivariateConstantPrior>(2);
 }
 
-<<<<<<< HEAD
-const CSearchKey& CCountingModelFactory::searchKey(void) const {
+const CSearchKey& CCountingModelFactory::searchKey() const {
     if (!m_SearchKeyCache) {
-=======
-const CSearchKey &CCountingModelFactory::searchKey() const
-{
-    if (!m_SearchKeyCache)
-    {
->>>>>>> d4e4cca7
         m_SearchKeyCache.reset(CSearchKey(m_Identifier,
                                           function_t::function(m_Features),
                                           m_UseNull,
@@ -147,31 +126,15 @@
     return *m_SearchKeyCache;
 }
 
-<<<<<<< HEAD
-bool CCountingModelFactory::isSimpleCount(void) const {
+bool CCountingModelFactory::isSimpleCount() const {
     return CSearchKey::isSimpleCount(function_t::function(m_Features), m_PersonFieldName);
 }
 
-model_t::ESummaryMode CCountingModelFactory::summaryMode(void) const {
+model_t::ESummaryMode CCountingModelFactory::summaryMode() const {
     return m_SummaryMode;
 }
 
-maths_t::EDataType CCountingModelFactory::dataType(void) const {
-=======
-bool CCountingModelFactory::isSimpleCount() const
-{
-    return CSearchKey::isSimpleCount(function_t::function(m_Features),
-                                     m_PersonFieldName);
-}
-
-model_t::ESummaryMode CCountingModelFactory::summaryMode() const
-{
-    return m_SummaryMode;
-}
-
-maths_t::EDataType CCountingModelFactory::dataType() const
-{
->>>>>>> d4e4cca7
+maths_t::EDataType CCountingModelFactory::dataType() const {
     return maths_t::E_IntegerData;
 }
 
@@ -204,13 +167,7 @@
     m_BucketResultsDelay = bucketResultsDelay;
 }
 
-<<<<<<< HEAD
-CCountingModelFactory::TStrCRefVec CCountingModelFactory::partitioningFields(void) const {
-=======
-CCountingModelFactory::TStrCRefVec
-    CCountingModelFactory::partitioningFields() const
-{
->>>>>>> d4e4cca7
+CCountingModelFactory::TStrCRefVec CCountingModelFactory::partitioningFields() const {
     TStrCRefVec result;
     result.reserve(2);
     if (!m_PartitionFieldName.empty()) {
