/*
 * ELASTICSEARCH CONFIDENTIAL
 *
 * Copyright (c) 2016 Elasticsearch BV. All Rights Reserved.
 *
 * Notice: this software, and all information contained
 * therein, is the exclusive property of Elasticsearch BV
 * and its licensors, if any, and is protected under applicable
 * domestic and foreign law, and international treaties.
 *
 * Reproduction, republication or distribution without the
 * express written consent of Elasticsearch BV is
 * strictly prohibited.
 */

#include <model/CMetricModelFactory.h>

#include <core/CStateRestoreTraverser.h>

#include <maths/CConstantPrior.h>
#include <maths/CGammaRateConjugate.h>
#include <maths/CLogNormalMeanPrecConjugate.h>
#include <maths/CMultimodalPrior.h>
#include <maths/CNormalMeanPrecConjugate.h>
#include <maths/COneOfNPrior.h>
#include <maths/CPrior.h>
#include <maths/CXMeansOnline1d.h>

#include <model/CAnomalyDetectorModelConfig.h>
#include <model/CDataGatherer.h>
#include <model/CMetricModel.h>

#include <memory>

namespace ml {
namespace model {

CMetricModelFactory::CMetricModelFactory(const SModelParams& params,
                                         model_t::ESummaryMode summaryMode,
                                         const std::string& summaryCountFieldName)
    : CModelFactory(params), m_Identifier(), m_SummaryMode(summaryMode),
      m_SummaryCountFieldName(summaryCountFieldName), m_UseNull(false),
      m_BucketLength(CAnomalyDetectorModelConfig::DEFAULT_BUCKET_LENGTH),
      m_BucketResultsDelay(0) {
}

CMetricModelFactory* CMetricModelFactory::clone() const {
    return new CMetricModelFactory(*this);
}

CAnomalyDetectorModel*
CMetricModelFactory::makeModel(const SModelInitializationData& initData) const {
    TDataGathererPtr dataGatherer = initData.s_DataGatherer;
    if (!dataGatherer) {
        LOG_ERROR(<< "NULL data gatherer");
        return nullptr;
    }
    const TFeatureVec& features = dataGatherer->features();

    TFeatureInfluenceCalculatorCPtrPrVecVec influenceCalculators;
    influenceCalculators.reserve(m_InfluenceFieldNames.size());
    for (const auto& name : m_InfluenceFieldNames) {
        influenceCalculators.push_back(this->defaultInfluenceCalculators(name, features));
    }

<<<<<<< HEAD
    return new CMetricModel(this->modelParams(),
                            dataGatherer,
                            this->defaultFeatureModels(features, dataGatherer->bucketLength(), this->minimumSeasonalVarianceScale(), true),
                            this->defaultCorrelatePriors(features),
                            this->defaultCorrelates(features),
                            influenceCalculators);
=======
    return new CMetricModel(
        this->modelParams(), dataGatherer,
        this->defaultFeatureModels(features, dataGatherer->bucketLength(), 0.4, true),
        this->defaultCorrelatePriors(features),
        this->defaultCorrelates(features), influenceCalculators);
>>>>>>> 4f5b9e06
}

CAnomalyDetectorModel*
CMetricModelFactory::makeModel(const SModelInitializationData& initData,
                               core::CStateRestoreTraverser& traverser) const {
    TDataGathererPtr dataGatherer = initData.s_DataGatherer;
    if (!dataGatherer) {
        LOG_ERROR(<< "NULL data gatherer");
        return nullptr;
    }
    const TFeatureVec& features = dataGatherer->features();

    TFeatureInfluenceCalculatorCPtrPrVecVec influenceCalculators;
    influenceCalculators.reserve(m_InfluenceFieldNames.size());
    for (const auto& name : m_InfluenceFieldNames) {
        influenceCalculators.push_back(this->defaultInfluenceCalculators(name, features));
    }

    return new CMetricModel(
        this->modelParams(), dataGatherer,
        this->defaultFeatureModels(features, dataGatherer->bucketLength(), 0.4, true),
        this->defaultCorrelatePriors(features),
        this->defaultCorrelates(features), influenceCalculators, traverser);
}

CDataGatherer*
CMetricModelFactory::makeDataGatherer(const SGathererInitializationData& initData) const {
    return new CDataGatherer(
        model_t::E_Metric, m_SummaryMode, this->modelParams(), m_SummaryCountFieldName,
        m_PartitionFieldName, initData.s_PartitionFieldValue, m_PersonFieldName,
        EMPTY_STRING, // AttributeFieldName
        m_ValueFieldName, m_InfluenceFieldNames, m_UseNull, this->searchKey(),
        m_Features, initData.s_StartTime, initData.s_SampleOverrideCount);
}

CDataGatherer*
CMetricModelFactory::makeDataGatherer(const std::string& partitionFieldValue,
                                      core::CStateRestoreTraverser& traverser) const {
    return new CDataGatherer(model_t::E_Metric, m_SummaryMode, this->modelParams(),
                             m_SummaryCountFieldName, m_PartitionFieldName,
                             partitionFieldValue, m_PersonFieldName,
                             EMPTY_STRING, // AttributeFieldName
                             m_ValueFieldName, m_InfluenceFieldNames, m_UseNull,
                             this->searchKey(), traverser);
}

CMetricModelFactory::TPriorPtr
CMetricModelFactory::defaultPrior(model_t::EFeature feature, const SModelParams& params) const {
    // Categorical data all use the multinomial prior. The creation
    // of these priors is managed by defaultCategoricalPrior.
    if (model_t::isCategorical(feature)) {
        return TPriorPtr();
    }

    // If the feature data only ever takes a single value we use a
    // special lightweight prior.
    if (model_t::isConstant(feature)) {
        return std::make_shared<maths::CConstantPrior>();
    }

    using TPriorPtrVec = std::vector<TPriorPtr>;

    // The data will be arbitrary metric values. Metrics with negative values
    // will be handled by adjusting offsets in the gamma and log-normal priors
    // on the fly. We start off with a small non-zero offset for the log-normal
    // prior because the p.d.f. is zero at zero and for the gamma because the
    // p.d.f. is badly behaved at zero (either zero or infinity), and
    //   1) we expect that zero values are relatively common, and
    //   2) we don't want to adjust the offset if we can avoid this since it
    //      is expensive and results in some loss of information.

    maths_t::EDataType dataType = this->dataType();

    maths::CGammaRateConjugate gammaPrior =
        maths::CGammaRateConjugate::nonInformativePrior(dataType, 0.0, params.s_DecayRate);

    maths::CLogNormalMeanPrecConjugate logNormalPrior =
        maths::CLogNormalMeanPrecConjugate::nonInformativePrior(dataType, 0.0,
                                                                params.s_DecayRate);

    maths::CNormalMeanPrecConjugate normalPrior =
        maths::CNormalMeanPrecConjugate::nonInformativePrior(dataType, params.s_DecayRate);

    // Create the component priors.
    TPriorPtrVec priors;
    priors.reserve(params.s_MinimumModeFraction <= 0.5 ? 4u : 3u);
    priors.emplace_back(gammaPrior.clone());
    priors.emplace_back(logNormalPrior.clone());
    priors.emplace_back(normalPrior.clone());
    if (params.s_MinimumModeFraction <= 0.5) {
        // Create the multimode prior.
        TPriorPtrVec modePriors;
        modePriors.reserve(3u);
        modePriors.emplace_back(gammaPrior.clone());
        modePriors.emplace_back(logNormalPrior.clone());
        modePriors.emplace_back(normalPrior.clone());
        maths::COneOfNPrior modePrior(modePriors, dataType, params.s_DecayRate);
        maths::CXMeansOnline1d clusterer(
            dataType, maths::CAvailableModeDistributions::ALL,
            maths_t::E_ClustersFractionWeight, params.s_DecayRate, params.s_MinimumModeFraction,
            params.s_MinimumModeCount, params.minimumCategoryCount());
        maths::CMultimodalPrior multimodalPrior(dataType, clusterer, modePrior,
                                                params.s_DecayRate);
        priors.emplace_back(multimodalPrior.clone());
    }

    return std::make_shared<maths::COneOfNPrior>(priors, dataType, params.s_DecayRate);
}

CMetricModelFactory::TMultivariatePriorPtr
CMetricModelFactory::defaultMultivariatePrior(model_t::EFeature feature,
                                              const SModelParams& params) const {
    std::size_t dimension = model_t::dimension(feature);

    // Gaussian mixture for modeling (latitude, longitude).
    if (model_t::isLatLong(feature)) {
        return this->latLongPrior(params);
    }

    TMultivariatePriorPtrVec priors;
    priors.reserve(params.s_MinimumModeFraction <= 0.5 ? 2u : 1u);
    TMultivariatePriorPtr multivariateNormal =
        this->multivariateNormalPrior(dimension, params);
    priors.push_back(multivariateNormal);
    if (params.s_MinimumModeFraction <= 0.5) {
        priors.push_back(this->multivariateMultimodalPrior(dimension, params, *multivariateNormal));
    }

    return this->multivariateOneOfNPrior(dimension, params, priors);
}

CMetricModelFactory::TMultivariatePriorPtr
CMetricModelFactory::defaultCorrelatePrior(model_t::EFeature /*feature*/,
                                           const SModelParams& params) const {
    TMultivariatePriorPtrVec priors;
    priors.reserve(params.s_MinimumModeFraction <= 0.5 ? 2u : 1u);
    TMultivariatePriorPtr multivariateNormal = this->multivariateNormalPrior(2, params);
    priors.push_back(multivariateNormal);
    if (params.s_MinimumModeFraction <= 0.5) {
        priors.push_back(this->multivariateMultimodalPrior(2, params, *multivariateNormal));
    }
    return this->multivariateOneOfNPrior(2, params, priors);
}

const CSearchKey& CMetricModelFactory::searchKey() const {
    if (!m_SearchKeyCache) {
        m_SearchKeyCache.reset(CSearchKey(
            m_Identifier, function_t::function(m_Features), m_UseNull,
            this->modelParams().s_ExcludeFrequent, m_ValueFieldName,
            m_PersonFieldName, "", m_PartitionFieldName, m_InfluenceFieldNames));
    }
    return *m_SearchKeyCache;
}

bool CMetricModelFactory::isSimpleCount() const {
    return false;
}

model_t::ESummaryMode CMetricModelFactory::summaryMode() const {
    return m_SummaryMode;
}

maths_t::EDataType CMetricModelFactory::dataType() const {
    return maths_t::E_ContinuousData;
}

void CMetricModelFactory::identifier(int identifier) {
    m_Identifier = identifier;
    m_SearchKeyCache.reset();
}

void CMetricModelFactory::fieldNames(const std::string& partitionFieldName,
                                     const std::string& /*overFieldName*/,
                                     const std::string& byFieldName,
                                     const std::string& valueFieldName,
                                     const TStrVec& influenceFieldNames) {
    m_PartitionFieldName = partitionFieldName;
    m_PersonFieldName = byFieldName;
    m_ValueFieldName = valueFieldName;
    m_InfluenceFieldNames = influenceFieldNames;
    m_SearchKeyCache.reset();
}

void CMetricModelFactory::useNull(bool useNull) {
    m_UseNull = useNull;
    m_SearchKeyCache.reset();
}

void CMetricModelFactory::features(const TFeatureVec& features) {
    m_Features = features;
    m_SearchKeyCache.reset();
}

void CMetricModelFactory::bucketLength(core_t::TTime bucketLength) {
    m_BucketLength = bucketLength;
}

void CMetricModelFactory::bucketResultsDelay(std::size_t bucketResultsDelay) {
    m_BucketResultsDelay = bucketResultsDelay;
}

double CMetricModelFactory::minimumSeasonalVarianceScale() const {
    return 0.4;
}

CMetricModelFactory::TStrCRefVec CMetricModelFactory::partitioningFields() const {
    TStrCRefVec result;
    result.reserve(2);
    if (!m_PartitionFieldName.empty()) {
        result.emplace_back(m_PartitionFieldName);
    }
    if (!m_PersonFieldName.empty()) {
        result.emplace_back(m_PersonFieldName);
    }
    return result;
}
}
}<|MERGE_RESOLUTION|>--- conflicted
+++ resolved
@@ -63,20 +63,11 @@
         influenceCalculators.push_back(this->defaultInfluenceCalculators(name, features));
     }
 
-<<<<<<< HEAD
-    return new CMetricModel(this->modelParams(),
-                            dataGatherer,
-                            this->defaultFeatureModels(features, dataGatherer->bucketLength(), this->minimumSeasonalVarianceScale(), true),
-                            this->defaultCorrelatePriors(features),
-                            this->defaultCorrelates(features),
-                            influenceCalculators);
-=======
     return new CMetricModel(
         this->modelParams(), dataGatherer,
-        this->defaultFeatureModels(features, dataGatherer->bucketLength(), 0.4, true),
+                            this->defaultFeatureModels(features, dataGatherer->bucketLength(), this->minimumSeasonalVarianceScale(), true),
         this->defaultCorrelatePriors(features),
         this->defaultCorrelates(features), influenceCalculators);
->>>>>>> 4f5b9e06
 }
 
 CAnomalyDetectorModel*
