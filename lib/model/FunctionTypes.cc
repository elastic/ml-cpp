--- conflicted
+++ resolved
@@ -1035,12 +1035,7 @@
 }
 
 //! Build a map from features to the functions which include them.
-<<<<<<< HEAD
-TFeatureFunctionVecMap buildFeatureFunctionMap(void) {
-=======
-TFeatureFunctionVecMap buildFeatureFunctionMap()
-{
->>>>>>> d4e4cca7
+TFeatureFunctionVecMap buildFeatureFunctionMap() {
     TFeatureFunctionVecMap result;
 
     // This is written like this to generate a compiler warning
