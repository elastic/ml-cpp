--- conflicted
+++ resolved
@@ -48,18 +48,8 @@
     return false;
 }
 
-<<<<<<< HEAD
-CRuleCondition::CRuleCondition(void)
+CRuleCondition::CRuleCondition()
     : m_Type(E_NumericalActual), m_Condition(E_LT, 0.0), m_FieldName(), m_FieldValue(), m_ValueFilter(EMPTY_FILTER) {
-=======
-CRuleCondition::CRuleCondition()
-    : m_Type(E_NumericalActual),
-      m_Condition(E_LT, 0.0),
-      m_FieldName(),
-      m_FieldValue(),
-      m_ValueFilter(EMPTY_FILTER)
-{
->>>>>>> d4e4cca7
 }
 
 void CRuleCondition::type(ERuleConditionType ruleType) {
@@ -74,12 +64,7 @@
     m_FieldValue = fieldValue;
 }
 
-<<<<<<< HEAD
-CRuleCondition::SCondition& CRuleCondition::condition(void) {
-=======
-CRuleCondition::SCondition &CRuleCondition::condition()
-{
->>>>>>> d4e4cca7
+CRuleCondition::SCondition& CRuleCondition::condition() {
     return m_Condition;
 }
 
@@ -87,21 +72,11 @@
     m_ValueFilter = TPatternSetCRef(valueFilter);
 }
 
-<<<<<<< HEAD
-bool CRuleCondition::isCategorical(void) const {
+bool CRuleCondition::isCategorical() const {
     return m_Type == E_Categorical;
 }
 
-bool CRuleCondition::isNumerical(void) const {
-=======
-bool CRuleCondition::isCategorical() const
-{
-    return m_Type == E_Categorical;
-}
-
-bool CRuleCondition::isNumerical() const
-{
->>>>>>> d4e4cca7
+bool CRuleCondition::isNumerical() const {
     return !this->isCategorical();
 }
 
@@ -186,37 +161,13 @@
             // Means prior is non-informative
             return false;
         }
-<<<<<<< HEAD
         if (value.size() != typical.size()) {
             LOG_ERROR("Cannot apply rule condition: cannot calculate difference between "
                       << "actual and typical values due to different dimensions.");
             return false;
-=======
-        case E_NumericalDiffAbs:
-        {
-            value = model.currentBucketValue(feature, pid, cid, time);
-            TDouble1Vec typical = model.baselineBucketMean(
-                    feature, pid, cid, resultType, EMPTY_CORRELATED, time);
-            if (typical.empty())
-            {
-                // Means prior is non-informative
-                return false;
-            }
-            if (value.size() != typical.size())
-            {
-                LOG_ERROR("Cannot apply rule condition: cannot calculate difference between " <<
-                        "actual and typical values due to different dimensions.");
-                return false;
-            }
-            for (std::size_t i = 0; i < value.size(); ++i)
-            {
-                value[i] = std::fabs(value[i] - typical[i]);
-            }
-            break;
->>>>>>> d4e4cca7
         }
         for (std::size_t i = 0; i < value.size(); ++i) {
-            value[i] = ::fabs(value[i] - typical[i]);
+            value[i] = std::fabs(value[i] - typical[i]);
         }
         break;
     }
@@ -237,12 +188,7 @@
     return m_Condition.test(value[0]);
 }
 
-<<<<<<< HEAD
-std::string CRuleCondition::print(void) const {
-=======
-std::string CRuleCondition::print() const
-{
->>>>>>> d4e4cca7
+std::string CRuleCondition::print() const {
     std::string result = this->print(m_Type);
     if (m_FieldName.empty() == false) {
         result += "(" + m_FieldName;
