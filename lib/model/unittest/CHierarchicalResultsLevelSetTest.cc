/*
 * ELASTICSEARCH CONFIDENTIAL
 *
 * Copyright (c) 2016 Elasticsearch BV. All Rights Reserved.
 *
 * Notice: this software, and all information contained
 * therein, is the exclusive property of Elasticsearch BV
 * and its licensors, if any, and is protected under applicable
 * domestic and foreign law, and international treaties.
 *
 * Reproduction, republication or distribution without the
 * express written consent of Elasticsearch BV is
 * strictly prohibited.
 */

#include "CHierarchicalResultsLevelSetTest.h"

#include <core/CStoredStringPtr.h>

#include <model/CAnnotatedProbability.h>
#include <model/CHierarchicalResults.h>
#include <model/CHierarchicalResultsLevelSet.h>
#include <model/CStringStore.h>

CppUnit::Test* CHierarchicalResultsLevelSetTest::suite(void) {
    CppUnit::TestSuite* suiteOfTests = new CppUnit::TestSuite("CHierarchicalResultsLevelSetTest");

<<<<<<< HEAD
    suiteOfTests->addTest(new CppUnit::TestCaller<CHierarchicalResultsLevelSetTest>(
        "CHierarchicalResultsLevelSetTest::testElementsWithPerPartitionNormalisation",
        &CHierarchicalResultsLevelSetTest::testElementsWithPerPartitionNormalisation));
=======
CppUnit::Test *CHierarchicalResultsLevelSetTest::suite()
{
    CppUnit::TestSuite *suiteOfTests = new CppUnit::TestSuite("CHierarchicalResultsLevelSetTest");

    suiteOfTests->addTest( new CppUnit::TestCaller<CHierarchicalResultsLevelSetTest>(
                                   "CHierarchicalResultsLevelSetTest::testElementsWithPerPartitionNormalisation",
                                   &CHierarchicalResultsLevelSetTest::testElementsWithPerPartitionNormalisation) );
>>>>>>> d4e4cca7

    return suiteOfTests;
}

struct TestNode {
    TestNode(const std::string& name) : s_Name(name) {}

    std::string s_Name;
};

class CTestNodeFactory {
public:
    CTestNodeFactory() {}

    TestNode make(const std::string& name1, const std::string& name2, const std::string& name3, const std::string& name4) const {
        return make(name1 + ' ' + name2 + ' ' + name3 + ' ' + name4);
    }

    TestNode make(const std::string& name1, const std::string& name2) const { return make(name1 + ' ' + name2); }

    TestNode make(const std::string& name) const { return TestNode(name); }
};

class CConcreteHierarchicalResultsLevelSet : public ml::model::CHierarchicalResultsLevelSet<TestNode> {
public:
    CConcreteHierarchicalResultsLevelSet(const TestNode& root) : ml::model::CHierarchicalResultsLevelSet<TestNode>(root) {}

    //! Visit a node.
    virtual void visit(const ml::model::CHierarchicalResults& /*results*/, const TNode& /*node*/, bool /*pivot*/) {}

    // make public
    using ml::model::CHierarchicalResultsLevelSet<TestNode>::elements;
};

void print(const TestNode* node) {
    std::cout << "'" << node->s_Name << "'" << std::endl;
}

<<<<<<< HEAD
void CHierarchicalResultsLevelSetTest::testElementsWithPerPartitionNormalisation(void) {
=======
void CHierarchicalResultsLevelSetTest::testElementsWithPerPartitionNormalisation()
{
>>>>>>> d4e4cca7
    // This is intentionally NOT an empty string from the string store, but
    // instead a completely separate empty string, such that its pointer will be
    // different to other empty string pointers.  (In general, if you need
    // a pointer to an empty string call CStringStore::getEmpty() instead of
    // doing this.)
    ml::core::CStoredStringPtr UNSET = ml::core::CStoredStringPtr::makeStoredString(std::string());
    ml::core::CStoredStringPtr PARTITION_A = ml::model::CStringStore::names().get("pA");
    ml::core::CStoredStringPtr PARTITION_B = ml::model::CStringStore::names().get("pB");
    ml::core::CStoredStringPtr PARTITION_C = ml::model::CStringStore::names().get("pC");

    ml::core::CStoredStringPtr PARTITION_VALUE_1 = ml::model::CStringStore::names().get("v1");
    ml::core::CStoredStringPtr PARTITION_VALUE_2 = ml::model::CStringStore::names().get("v2");
    ml::core::CStoredStringPtr PARTITION_VALUE_3 = ml::model::CStringStore::names().get("v3");

    TestNode root("root");

    ml::model::hierarchical_results_detail::SResultSpec spec;
    spec.s_PartitionFieldName = PARTITION_A;
    spec.s_PartitionFieldValue = PARTITION_VALUE_1;
    ml::model::SAnnotatedProbability emptyAnnotatedProb;

    ml::model::hierarchical_results_detail::SResultSpec unsetSpec;

    CConcreteHierarchicalResultsLevelSet::TNode parent(unsetSpec, emptyAnnotatedProb);
    CConcreteHierarchicalResultsLevelSet::TNode child(spec, emptyAnnotatedProb);
    CConcreteHierarchicalResultsLevelSet::TNode node(spec, emptyAnnotatedProb);
    node.s_Parent = &parent;
    node.s_Children.push_back(&child);

    std::vector<TestNode*> result;

    // without per partition normalization
    {
        CConcreteHierarchicalResultsLevelSet levelSet(root);
        levelSet.elements(node, false, CTestNodeFactory(), result, false);
        std::for_each(result.begin(), result.end(), print);
        CPPUNIT_ASSERT_EQUAL(size_t(1), result.size());
        CPPUNIT_ASSERT_EQUAL(std::string("pA"), result[0]->s_Name);
    }

    // with per partition normalization
    {
        CConcreteHierarchicalResultsLevelSet levelSet(root);
        levelSet.elements(node, false, CTestNodeFactory(), result, true);

        CPPUNIT_ASSERT_EQUAL(size_t(1), result.size());
        CPPUNIT_ASSERT_EQUAL(std::string("pAv1"), result[0]->s_Name);

        ml::model::hierarchical_results_detail::SResultSpec specB;
        specB.s_PartitionFieldName = PARTITION_B;
        specB.s_PartitionFieldValue = PARTITION_VALUE_1;

        CConcreteHierarchicalResultsLevelSet::TNode nodeB(specB, emptyAnnotatedProb);
        nodeB.s_Parent = &parent;
        nodeB.s_Children.push_back(&child);

        levelSet.elements(nodeB, false, CTestNodeFactory(), result, true);

        std::for_each(result.begin(), result.end(), print);
        CPPUNIT_ASSERT_EQUAL(size_t(1), result.size());
        CPPUNIT_ASSERT_EQUAL(std::string("pBv1"), result[0]->s_Name);
    }
}<|MERGE_RESOLUTION|>--- conflicted
+++ resolved
@@ -22,22 +22,12 @@
 #include <model/CHierarchicalResultsLevelSet.h>
 #include <model/CStringStore.h>
 
-CppUnit::Test* CHierarchicalResultsLevelSetTest::suite(void) {
+CppUnit::Test* CHierarchicalResultsLevelSetTest::suite() {
     CppUnit::TestSuite* suiteOfTests = new CppUnit::TestSuite("CHierarchicalResultsLevelSetTest");
 
-<<<<<<< HEAD
     suiteOfTests->addTest(new CppUnit::TestCaller<CHierarchicalResultsLevelSetTest>(
         "CHierarchicalResultsLevelSetTest::testElementsWithPerPartitionNormalisation",
         &CHierarchicalResultsLevelSetTest::testElementsWithPerPartitionNormalisation));
-=======
-CppUnit::Test *CHierarchicalResultsLevelSetTest::suite()
-{
-    CppUnit::TestSuite *suiteOfTests = new CppUnit::TestSuite("CHierarchicalResultsLevelSetTest");
-
-    suiteOfTests->addTest( new CppUnit::TestCaller<CHierarchicalResultsLevelSetTest>(
-                                   "CHierarchicalResultsLevelSetTest::testElementsWithPerPartitionNormalisation",
-                                   &CHierarchicalResultsLevelSetTest::testElementsWithPerPartitionNormalisation) );
->>>>>>> d4e4cca7
 
     return suiteOfTests;
 }
@@ -76,12 +66,7 @@
     std::cout << "'" << node->s_Name << "'" << std::endl;
 }
 
-<<<<<<< HEAD
-void CHierarchicalResultsLevelSetTest::testElementsWithPerPartitionNormalisation(void) {
-=======
-void CHierarchicalResultsLevelSetTest::testElementsWithPerPartitionNormalisation()
-{
->>>>>>> d4e4cca7
+void CHierarchicalResultsLevelSetTest::testElementsWithPerPartitionNormalisation() {
     // This is intentionally NOT an empty string from the string store, but
     // instead a completely separate empty string, such that its pointer will be
     // different to other empty string pointers.  (In general, if you need
