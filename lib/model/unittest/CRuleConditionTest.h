/*
 * ELASTICSEARCH CONFIDENTIAL
 *
 * Copyright (c) 2017 Elasticsearch BV. All Rights Reserved.
 *
 * Notice: this software, and all information contained
 * therein, is the exclusive property of Elasticsearch BV
 * and its licensors, if any, and is protected under applicable
 * domestic and foreign law, and international treaties.
 *
 * Reproduction, republication or distribution without the
 * express written consent of Elasticsearch BV is
 * strictly prohibited.
 */
#ifndef INCLUDED_CRuleConditionTest_h
#define INCLUDED_CRuleConditionTest_h

#include <cppunit/extensions/HelperMacros.h>

class CRuleConditionTest : public CppUnit::TestFixture {
public:
    void testTimeContition(void);

<<<<<<< HEAD
    static CppUnit::Test* suite(void);
=======
class CRuleConditionTest : public CppUnit::TestFixture
{
    public:
        void testTimeContition();

        static CppUnit::Test *suite();
>>>>>>> d4e4cca7
};

#endif // INCLUDED_CRuleConditionTest_h<|MERGE_RESOLUTION|>--- conflicted
+++ resolved
@@ -19,18 +19,9 @@
 
 class CRuleConditionTest : public CppUnit::TestFixture {
 public:
-    void testTimeContition(void);
+    void testTimeContition();
 
-<<<<<<< HEAD
-    static CppUnit::Test* suite(void);
-=======
-class CRuleConditionTest : public CppUnit::TestFixture
-{
-    public:
-        void testTimeContition();
-
-        static CppUnit::Test *suite();
->>>>>>> d4e4cca7
+    static CppUnit::Test* suite();
 };
 
 #endif // INCLUDED_CRuleConditionTest_h