/*
 * ELASTICSEARCH CONFIDENTIAL
 *
 * Copyright (c) 2016 Elasticsearch BV. All Rights Reserved.
 *
 * Notice: this software, and all information contained
 * therein, is the exclusive property of Elasticsearch BV
 * and its licensors, if any, and is protected under applicable
 * domestic and foreign law, and international treaties.
 *
 * Reproduction, republication or distribution without the
 * express written consent of Elasticsearch BV is
 * strictly prohibited.
 */

#include "CProbabilityAndInfluenceCalculatorTest.h"

#include <core/CLogger.h>

#include <maths/CMultivariateNormalConjugate.h>
#include <maths/CMultivariateNormalConjugateFactory.h>
#include <maths/CNormalMeanPrecConjugate.h>
#include <maths/CTimeSeriesDecomposition.h>
#include <maths/CTimeSeriesModel.h>

#include <model/CPartitioningFields.h>
#include <model/CProbabilityAndInfluenceCalculator.h>
#include <model/CStringStore.h>

#include <test/CRandomNumbers.h>

#include <boost/range.hpp>
#include <boost/shared_ptr.hpp>

#include <string>
#include <utility>
#include <vector>

using namespace ml;

namespace {

using TDoubleDoublePr = std::pair<double, double>;
using TDoubleVec = std::vector<double>;
using TDoubleVecVec = std::vector<TDoubleVec>;
using TTimeVec = std::vector<core_t::TTime>;
using TBool2Vec = core::CSmallVector<bool, 2>;
using TDouble1Vec = core::CSmallVector<double, 1>;
using TDouble2Vec = core::CSmallVector<double, 2>;
using TDouble4Vec = core::CSmallVector<double, 4>;
using TDouble2Vec1Vec = core::CSmallVector<TDouble2Vec, 1>;
using TDouble2Vec4Vec = core::CSmallVector<TDouble2Vec, 4>;
using TDouble4Vec1Vec = core::CSmallVector<TDouble4Vec, 1>;
using TDouble2Vec4VecVec = std::vector<TDouble2Vec4Vec>;
using TSize1Vec = core::CSmallVector<std::size_t, 1>;
using TSize10Vec = core::CSmallVector<std::size_t, 10>;
using TTail2Vec = core::CSmallVector<maths_t::ETail, 2>;
using TTail10Vec = core::CSmallVector<maths_t::ETail, 10>;
using TTimeDouble2VecSizeTr = maths::CModel::TTimeDouble2VecSizeTr;
using TTimeDouble2VecSizeTrVec = maths::CModel::TTimeDouble2VecSizeTrVec;
using TStrCRef = model::CProbabilityAndInfluenceCalculator::TStrCRef;
using TTime2Vec = model::CProbabilityAndInfluenceCalculator::TTime2Vec;
using TTime2Vec1Vec = model::CProbabilityAndInfluenceCalculator::TTime2Vec1Vec;
using TDouble1VecDoublePr = model::CProbabilityAndInfluenceCalculator::TDouble1VecDoublePr;
using TDouble1VecDouble1VecPr = model::CProbabilityAndInfluenceCalculator::TDouble1VecDouble1VecPr;
using TStrCRefDouble1VecDoublePrPr = model::CProbabilityAndInfluenceCalculator::TStrCRefDouble1VecDoublePrPr;
using TStrCRefDouble1VecDoublePrPrVec = model::CProbabilityAndInfluenceCalculator::TStrCRefDouble1VecDoublePrPrVec;
using TStrCRefDouble1VecDoublePrPrVecVec = std::vector<TStrCRefDouble1VecDoublePrPrVec>;
using TStrCRefDouble1VecDouble1VecPrPr = model::CProbabilityAndInfluenceCalculator::TStrCRefDouble1VecDouble1VecPrPr;
using TStrCRefDouble1VecDouble1VecPrPrVec = model::CProbabilityAndInfluenceCalculator::TStrCRefDouble1VecDouble1VecPrPrVec;
using TStoredStringPtrStoredStringPtrPrDoublePrVec =
    model::CProbabilityAndInfluenceCalculator::TStoredStringPtrStoredStringPtrPrDoublePrVec;
using TInfluenceCalculatorCPtr = boost::shared_ptr<const model::CInfluenceCalculator>;

TDouble1VecDoublePr make_pair(double first, double second) {
    return TDouble1VecDoublePr{TDouble1Vec{first}, second};
}

TDouble1VecDoublePr make_pair(double first1, double first2, double second) {
    return TDouble1VecDoublePr{TDouble1Vec{first1, first2}, second};
}

//TDouble1VecDouble1VecPr make_pair(double first1, double first2, double second1, double second2)
//{
//    return TDouble1VecDouble1VecPr{TDouble1Vec{first1, first2}, TDouble1Vec{second1, second2}};
//}

maths::CModelParams params(core_t::TTime bucketLength) {
    double learnRate{static_cast<double>(bucketLength) / 1800.0};
    double minimumSeasonalVarianceScale{0.4};
    return maths::CModelParams{bucketLength, learnRate, 0.0, minimumSeasonalVarianceScale};
}

std::size_t dimension(double) {
    return 1;
}
std::size_t dimension(const TDoubleVec& sample) {
    return sample.size();
}

TTimeDouble2VecSizeTr sample(core_t::TTime time, double sample) {
    return core::make_triple(time, TDouble2Vec{sample}, std::size_t{0});
}
TTimeDouble2VecSizeTr sample(core_t::TTime time, const TDoubleVec& sample) {
    return core::make_triple(time, TDouble2Vec(sample), std::size_t{0});
}

template<typename SAMPLES>
core_t::TTime addSamples(core_t::TTime bucketLength, const SAMPLES& samples, maths::CModel& model) {
    TDouble2Vec4VecVec weights{maths::CConstantWeights::unit<TDouble2Vec>(dimension(samples[0]))};
    maths::CModelAddSamplesParams params;
    params.integer(false).propagationInterval(1.0).weightStyles(maths::CConstantWeights::COUNT).trendWeights(weights).priorWeights(weights);
    core_t::TTime time{0};
    for (const auto& sample_ : samples) {
        model.addSamples(params, TTimeDouble2VecSizeTrVec{sample(time, sample_)});
        time += bucketLength;
    }
    return time;
}

void computeProbability(core_t::TTime time,
                        maths_t::EProbabilityCalculation calculation,
                        const TDouble2Vec& sample,
                        const maths::CModel& model,
                        double& probablity,
                        TTail2Vec& tail) {
    TDouble2Vec4Vec weight{model.seasonalWeight(0.0, time)};
    maths::CModelProbabilityParams params;
    params.addCalculation(calculation)
        .addBucketEmpty(TBool2Vec{false})
        .weightStyles(maths::CConstantWeights::SEASONAL_VARIANCE)
        .addWeights(weight);
    bool conditional;
    TSize1Vec mostAnomalousCorrelate;
    model.probability(
        params, TTime2Vec1Vec{TTime2Vec{time}}, TDouble2Vec1Vec{sample}, probablity, tail, conditional, mostAnomalousCorrelate);
}

const std::string I("I");
const std::string i1("i1");
const std::string i2("i2");
const std::string i3("i3");
const std::string EMPTY_STRING;

template<typename CALCULATOR>
void computeInfluences(CALCULATOR& calculator,
                       model_t::EFeature feature,
                       const maths::CModel& model,
                       core_t::TTime time,
                       double value,
                       double count,
                       double probability,
                       const TTail2Vec& tail,
                       const std::string& influencerName,
                       const TStrCRefDouble1VecDoublePrPrVec& influencerValues,
                       TStoredStringPtrStoredStringPtrPrDoublePrVec& result) {
    maths_t::TWeightStyleVec weightStyles;
    weightStyles.push_back(maths_t::E_SampleSeasonalVarianceScaleWeight);
    weightStyles.push_back(maths_t::E_SampleCountVarianceScaleWeight);
    model::CPartitioningFields partitioningFields(EMPTY_STRING, EMPTY_STRING);
    TDouble2Vec4Vec weights{model.seasonalWeight(0.0, time), TDouble2Vec{1.0}};
    model::CProbabilityAndInfluenceCalculator::SParams params(partitioningFields);
    params.s_Feature = feature;
    params.s_Model = &model;
    params.s_Time = TTime2Vec1Vec{TTimeVec{time}};
    params.s_Value = TDouble2Vec1Vec{TDoubleVec{value}};
    params.s_Count = count;
    params.s_ComputeProbabilityParams.weightStyles(weightStyles).addWeights(weights);
    params.s_Probability = probability;
    params.s_Tail = tail;
    params.s_InfluencerName = model::CStringStore::influencers().get(influencerName);
    params.s_InfluencerValues = influencerValues;
    params.s_Cutoff = 0.5;
    calculator.computeInfluences(params);
    result.swap(params.s_Influences);
}

template<typename CALCULATOR>
void computeInfluences(CALCULATOR& calculator,
                       model_t::EFeature feature,
                       const maths::CModel& model,
                       const core_t::TTime (&times)[2],
                       const double (&values)[2],
                       const double (&counts)[2],
                       double probability,
                       const TTail2Vec& tail,
                       const std::string& influencerName,
                       const TStrCRefDouble1VecDouble1VecPrPrVec& influencerValues,
                       TStoredStringPtrStoredStringPtrPrDoublePrVec& result) {
    maths_t::TWeightStyleVec weightStyles;
    weightStyles.push_back(maths_t::E_SampleSeasonalVarianceScaleWeight);
    weightStyles.push_back(maths_t::E_SampleCountVarianceScaleWeight);
    model::CPartitioningFields partitioningFields(EMPTY_STRING, EMPTY_STRING);
    TTime2Vec times_(&times[0], &times[2]);
    TDouble2Vec values_(&values[0], &values[2]);
    TDouble2Vec counts_(&counts[0], &counts[2]);
    model::CProbabilityAndInfluenceCalculator::SCorrelateParams params(partitioningFields);
    params.s_Feature = feature;
    params.s_Model = &model;
    params.s_ElapsedTime = 0;
    params.s_Times.push_back(times_);
    params.s_Values.push_back(values_);
    params.s_Counts.push_back(counts_);
    params.s_ComputeProbabilityParams.weightStyles(weightStyles);
    //for (auto &weight : weights)
    //{
    //    weight.resize(weightStyles.size(), TDouble2Vec(2, 1.0));
    //    params.s_ComputeProbabilityParams.addWeights(weight);
    //}
    params.s_Probability = probability;
    params.s_Tail = tail;
    params.s_MostAnomalousCorrelate.push_back(0);
    params.s_InfluencerName = model::CStringStore::influencers().get(influencerName);
    params.s_InfluencerValues = influencerValues;
    params.s_Cutoff = 0.5;
    calculator.computeInfluences(params);
    result.swap(params.s_Influences);
}

void testProbabilityAndGetInfluences(model_t::EFeature feature,
                                     const maths::CModel& model,
                                     core_t::TTime time_,
                                     const TDoubleVecVec& values,
                                     const TStrCRefDouble1VecDoublePrPrVecVec& influencerValues,
                                     TStoredStringPtrStoredStringPtrPrDoublePrVec& influences) {
    maths_t::TWeightStyleVec weightStyles;
    weightStyles.push_back(maths_t::E_SampleSeasonalVarianceScaleWeight);
    weightStyles.push_back(maths_t::E_SampleCountVarianceScaleWeight);
    model::CPartitioningFields partitioningFields(EMPTY_STRING, EMPTY_STRING);

    model::CProbabilityAndInfluenceCalculator calculator(0.3);
    calculator.addAggregator(maths::CJointProbabilityOfLessLikelySamples());
    calculator.addAggregator(maths::CProbabilityOfExtremeSample());
    TInfluenceCalculatorCPtr influenceCalculator(model_t::influenceCalculator(feature));
    calculator.plugin(*influenceCalculator);

    maths::CJointProbabilityOfLessLikelySamples pJoint;
    maths::CProbabilityOfExtremeSample pExtreme;

    for (std::size_t i = 0u; i < values.size(); ++i) {
        std::size_t dimension{values[i].size() - 1};
        TTime2Vec1Vec time{TTime2Vec{time_}};
        TDouble2Vec1Vec value{TDouble2Vec(&values[i][0], &values[i][dimension])};
        TDouble2Vec4Vec weight(2, TDouble2Vec(dimension, values[i][dimension]));
        double count{0.0};
        for (const auto& influence : influencerValues[i]) {
            count += influence.second.second;
        }

        maths::CModelProbabilityParams params_;
        params_.addCalculation(model_t::probabilityCalculation(feature))
            .seasonalConfidenceInterval(0.0)
            .addBucketEmpty(TBool2Vec{false})
            .weightStyles(weightStyles)
            .addWeights(weight);

        double p = 0.0;
        TTail2Vec tail;
        model_t::CResultType type;
        TSize1Vec mostAnomalousCorrelate;
        calculator.addProbability(feature, 0, model, 0 /*elapsedTime*/, params_, time, value, p, tail, type, mostAnomalousCorrelate);
        LOG_DEBUG("  p = " << p);

        pJoint.add(p);
        pExtreme.add(p);
        model::CProbabilityAndInfluenceCalculator::SParams params(partitioningFields);
        params.s_Feature = feature;
        params.s_Model = &model;
        params.s_ElapsedTime = 0;
        params.s_Time = time;
        params.s_Value = value;
        params.s_Count = count;
        params.s_ComputeProbabilityParams = params_;
        params.s_Probability = p;
        params.s_Tail = tail;
        calculator.addInfluences(I, influencerValues[i], params);
    }

    double probability;
    CPPUNIT_ASSERT(calculator.calculate(probability, influences));

    double pj, pe;
    CPPUNIT_ASSERT(pJoint.calculate(pj));
    CPPUNIT_ASSERT(pExtreme.calculate(pe));

    LOG_DEBUG("  probability = " << probability << ", expected probability = " << std::min(pj, pe));
    CPPUNIT_ASSERT_DOUBLES_EQUAL(std::min(pe, pj), probability, 1e-10);
}
}

<<<<<<< HEAD
void CProbabilityAndInfluenceCalculatorTest::testInfluenceUnavailableCalculator(void) {
=======
void CProbabilityAndInfluenceCalculatorTest::testInfluenceUnavailableCalculator()
{
>>>>>>> d4e4cca7
    LOG_DEBUG("*** testInfluenceUnavailableCalculator ***");

    test::CRandomNumbers rng;

    core_t::TTime bucketLength{1800};

    {
        LOG_DEBUG("Test univariate");

        model::CInfluenceUnavailableCalculator calculator;
        maths::CTimeSeriesDecomposition trend{0.0, bucketLength};
        maths::CNormalMeanPrecConjugate prior = maths::CNormalMeanPrecConjugate::nonInformativePrior(maths_t::E_ContinuousData);
        maths::CUnivariateTimeSeriesModel model(params(bucketLength), 0, trend, prior);

        TDoubleVec samples;
        rng.generateNormalSamples(10.0, 1.0, 50, samples);
        addSamples(bucketLength, samples, model);

        TStrCRefDouble1VecDoublePrPrVec influencerValues{
            {TStrCRef(i1), make_pair(11.0, 1.0)}, {TStrCRef(i2), make_pair(11.0, 1.0)}, {TStrCRef(i3), make_pair(15.0, 1.0)}};

        TStoredStringPtrStoredStringPtrPrDoublePrVec influences;
        computeInfluences(calculator,
                          model_t::E_IndividualLowCountsByBucketAndPerson,
                          model,
                          0 /*time*/,
                          15.0 /*value*/,
                          1.0 /*count*/,
                          0.001 /*probability*/,
                          TTail2Vec{maths_t::E_RightTail},
                          I,
                          influencerValues,
                          influences);

        LOG_DEBUG("influences = " << core::CContainerPrinter::print(influences));
        CPPUNIT_ASSERT(influences.empty());
    }
    /*{
        LOG_DEBUG("Test correlated");

        model::CInfluenceUnavailableCalculator calculator;

        maths::CTimeSeriesDecomposition trend{0.0, 600};
        maths::CMultivariateNormalConjugate<2> prior{
            maths::CMultivariateNormalConjugate<2>::nonInformativePrior(maths_t::E_ContinuousData, 0.0)};
        maths::CMultivariateTimeSeriesModel model{params(600), 0, trend, prior};

        TDoubleVec samples_;
        rng.generateNormalSamples(10.0, 1.0, 50, samples_);
        TDouble10Vec1Vec samples;
        for (std::size_t i = 0u; i < samples_.size(); ++i)
        {
            samples.push_back(TDouble10Vec(2, samples_[i]));
        }
        TDouble10Vec4Vec1Vec weights(samples.size(), TDouble10Vec4Vec(1, TDouble10Vec(2, 1.0)));
        prior->addSamples(COUNT_WEIGHT, samples, weights);

        core_t::TTime times[] = {0, 0};
        double values[] = {15.0, 15.0};
        double counts[] = {1.0, 1.0};
        TStrCRefDouble1VecDouble1VecPrPrVec influencerValues;
        influencerValues.emplace_back(TStrCRef(i1), make_pair(11.0, 11.0, 1.0, 1.0));
        influencerValues.emplace_back(TStrCRef(i2), make_pair(11.0, 11.0, 1.0, 1.0));
        influencerValues.emplace_back(TStrCRef(i3), make_pair(15.0, 15.0, 1.0, 1.0));

        TStoredStringPtrStoredStringPtrPrDoublePrVec influences;
        computeInfluences(calculator,
                          model_t::E_IndividualLowCountsByBucketAndPerson, model,
                          times, values, TDouble10Vec4Vec1Vec{TDouble10Vec4Vec{TDouble10Vec{1.0}}}, counts,
                          0.1probability, maths_t::E_RightTail, 0, I, influencerValues, influences);

        LOG_DEBUG("influences = " << core::CContainerPrinter::print(influences));
        CPPUNIT_ASSERT(influences.empty());
    }*/
}

<<<<<<< HEAD
void CProbabilityAndInfluenceCalculatorTest::testLogProbabilityComplementInfluenceCalculator(void) {
=======
void CProbabilityAndInfluenceCalculatorTest::testLogProbabilityComplementInfluenceCalculator()
{
>>>>>>> d4e4cca7
    LOG_DEBUG("*** testLogProbabilityComplementInfluenceCalculator ***");

    test::CRandomNumbers rng;

    maths_t::TWeightStyleVec weightStyle(1, maths_t::E_SampleSeasonalVarianceScaleWeight);

    model::CLogProbabilityComplementInfluenceCalculator calculator;

    core_t::TTime bucketLength{600};

    {
        LOG_DEBUG("Test univariate");
        {
            LOG_DEBUG("One influencer value");

            maths::CTimeSeriesDecomposition trend{0.0, bucketLength};
            maths::CNormalMeanPrecConjugate prior = maths::CNormalMeanPrecConjugate::nonInformativePrior(maths_t::E_ContinuousData);
            maths::CUnivariateTimeSeriesModel model(params(bucketLength), 0, trend, prior);

            TDoubleVec samples;
            rng.generateNormalSamples(10.0, 1.0, 50, samples);
            core_t::TTime now{addSamples(bucketLength, samples, model)};

            double p;
            TTail2Vec tail;
            computeProbability(now, maths_t::E_TwoSided, TDouble1Vec{20.0}, model, p, tail);

            TStrCRefDouble1VecDoublePrPrVec influencerValues{{TStrCRef(i1), make_pair(10.0, 1.0)}};

            TStoredStringPtrStoredStringPtrPrDoublePrVec influences;
            computeInfluences(calculator,
                              model_t::E_IndividualCountByBucketAndPerson,
                              model,
                              0 /*time*/,
                              20.0 /*value*/,
                              1.0 /*count*/,
                              p,
                              tail,
                              I,
                              influencerValues,
                              influences);

            LOG_DEBUG("  influences = " << core::CContainerPrinter::print(influences));
            CPPUNIT_ASSERT_EQUAL(std::string("[((I, i1), 1)]"), core::CContainerPrinter::print(influences));
        }
        {
            LOG_DEBUG("No trend");

            maths::CTimeSeriesDecomposition trend{0.0, bucketLength};
            maths::CNormalMeanPrecConjugate prior = maths::CNormalMeanPrecConjugate::nonInformativePrior(maths_t::E_ContinuousData);
            maths::CUnivariateTimeSeriesModel model(params(bucketLength), 0, trend, prior);

            TDoubleVec samples;
            rng.generateNormalSamples(10.0, 1.0, 50, samples);
            core_t::TTime now{addSamples(bucketLength, samples, model)};

            double p;
            TTail2Vec tail;
            computeProbability(now, maths_t::E_TwoSided, TDouble1Vec{20.0}, model, p, tail);

            TStrCRefDouble1VecDoublePrPrVec influencerValues{
                {TStrCRef(i1), make_pair(1.0, 1.0)}, {TStrCRef(i2), make_pair(1.0, 1.0)}, {TStrCRef(i3), make_pair(18.0, 1.0)}};

            TStoredStringPtrStoredStringPtrPrDoublePrVec influences;
            computeInfluences(calculator,
                              model_t::E_IndividualCountByBucketAndPerson,
                              model,
                              0 /*time*/,
                              20.0 /*value*/,
                              1.0 /*count*/,
                              p,
                              tail,
                              I,
                              influencerValues,
                              influences);

            LOG_DEBUG("  influences = " << core::CContainerPrinter::print(influences));
            CPPUNIT_ASSERT_EQUAL(std::string("[((I, i3), 1)]"), core::CContainerPrinter::print(influences));
        }
        {
            LOG_DEBUG("Trend");

            maths::CTimeSeriesDecomposition trend{0.0, bucketLength};
            maths::CNormalMeanPrecConjugate prior = maths::CNormalMeanPrecConjugate::nonInformativePrior(maths_t::E_ContinuousData);
            maths::CUnivariateTimeSeriesModel model(params(bucketLength), 0, trend, prior);

            TDoubleVec samples;
            {
                rng.generateNormalSamples(0.0, 100.0, 10 * 86400 / 600, samples);
                core_t::TTime time{0};
<<<<<<< HEAD
                for (auto&& sample : samples) {
                    sample += 100.0 + 100.0 * ::sin(2.0 * 3.1416 * static_cast<double>(time) / 86400.0);
=======
                for (auto &sample : samples)
                {
                    sample += 100.0 + 100.0 * std::sin(2.0 * 3.1416 * static_cast<double>(time) / 86400.0);
>>>>>>> d4e4cca7
                    time += bucketLength;
                }
            }
            addSamples(bucketLength, samples, model);

            TTimeVec testTimes{0, 86400 / 4, 86400 / 2, (3 * 86400) / 4};
            TStrCRefDouble1VecDoublePrPrVec influencerValues{{TStrCRef(i1), make_pair(70.0, 1.0)}, {TStrCRef(i2), make_pair(50.0, 1.0)}};
            std::string expectedInfluencerValues[]{"i1", "i2"};
            TDoubleVecVec expectedInfluences{{1.0, 1.0}, {0.0, 0.0}, {1.0, 1.0}, {0.8, 0.6}};

            for (std::size_t i = 0u; i < testTimes.size(); ++i) {
                core_t::TTime time = testTimes[i];
                LOG_DEBUG("  time = " << time);
                LOG_DEBUG("  baseline = " << model.predict(time));

                double p;
                TTail2Vec tail;
                computeProbability(time, maths_t::E_TwoSided, TDouble2Vec{120.0}, model, p, tail);
                LOG_DEBUG("  p = " << p << ", tail = " << tail);

                TStoredStringPtrStoredStringPtrPrDoublePrVec influences;
                computeInfluences(calculator,
                                  model_t::E_IndividualCountByBucketAndPerson,
                                  model,
                                  time,
                                  120.0 /*value*/,
                                  1.0 /*count*/,
                                  p,
                                  tail,
                                  I,
                                  influencerValues,
                                  influences);

                LOG_DEBUG("  influences = " << core::CContainerPrinter::print(influences));
                for (std::size_t j = 0u; j < influences.size(); ++j) {
                    CPPUNIT_ASSERT_EQUAL(expectedInfluencerValues[j], *influences[j].first.second);
                    CPPUNIT_ASSERT_DOUBLES_EQUAL(expectedInfluences[i][j], influences[j].second, 0.06);
                }
            }
        }
    }
    /*{
        LOG_DEBUG("Test correlated");

        double counts[] = {1.0, 1.0};

        {
            LOG_DEBUG("One influencer value");

            maths::CMultivariateNormalConjugateFactory::TPriorPtr prior =
                    maths::CMultivariateNormalConjugateFactory::nonInformative(2, maths_t::E_ContinuousData, 0.0);

            TDoubleVec mean(2, 10.0);
            TDoubleVecVec covariances(2, TDoubleVec(2));
            covariances[0][0] = covariances[1][1] = 5.0;
            covariances[0][1] = covariances[1][0] = 4.0;
            TDoubleVecVec samples_;
            rng.generateMultivariateNormalSamples(mean, covariances, 50, samples_);
            TDouble10Vec1Vec samples;
            for (std::size_t i = 0u; i < samples_.size(); ++i)
            {
                samples.push_back(samples_[i]);
            }
            TDouble10Vec4Vec1Vec weights(samples.size(), TDouble10Vec4Vec(1, TDouble10Vec(2, 1.0)));
            prior->addSamples(COUNT_WEIGHT, samples, weights);

            core_t::TTime times[] = {0, 0};
            double values[] = {15.0, 15.0};
            double vs[] = {1.0, 1.0};
            double lb, ub;
            TTail10Vec tail;
            TDouble10Vec1Vec sample(1, TDouble10Vec(&values[0], &values[2]));
            TDouble10Vec4Vec1Vec weight(1, TDouble10Vec4Vec(1, TDouble10Vec(&vs[0], &vs[2])));
            prior->probabilityOfLessLikelySamples(maths_t::E_TwoSided,
                                                  weightStyle,
                                                  sample,
                                                  weight,
                                                  lb, ub, tail);
            TStrCRefDouble1VecDouble1VecPrPrVec influencerValues;
            influencerValues.push_back(TStrCRefDouble1VecDouble1VecPrPr(TStrCRef(i1), make_pair(15.0, 15.0, 1.0, 1.0)));

            TStoredStringPtrStoredStringPtrPrDoublePrVec influences;
            computeInfluences(calculator,
                              model_t::E_IndividualCountByBucketAndPerson, TDecompositionCPtr1Vec(), *prior,
                              times, values, weight, counts,
                              0.5*(lb+ub), tail, 0, 0.0confidence,
                              I, influencerValues, influences);

            LOG_DEBUG("  influences = " << core::CContainerPrinter::print(influences));
            CPPUNIT_ASSERT_EQUAL(std::string("[((I, i1), 1)]"), core::CContainerPrinter::print(influences));
        }
        {
            LOG_DEBUG("No trend");

            maths::CMultivariateNormalConjugateFactory::TPriorPtr prior =
                    maths::CMultivariateNormalConjugateFactory::nonInformative(2, maths_t::E_ContinuousData, 0.0);

            TDoubleVec mean(2, 10.0);
            TDoubleVecVec covariances(2, TDoubleVec(2));
            covariances[0][0] = covariances[1][1] = 5.0;
            covariances[0][1] = covariances[1][0] = 4.0;
            TDoubleVecVec samples_;
            rng.generateMultivariateNormalSamples(mean, covariances, 50, samples_);
            TDouble10Vec1Vec samples;
            for (std::size_t i = 0u; i < samples_.size(); ++i)
            {
                samples.push_back(samples_[i]);
            }
            TDouble10Vec4Vec1Vec weights(samples.size(), TDouble10Vec4Vec(1, TDouble10Vec(2, 1.0)));
            prior->addSamples(COUNT_WEIGHT, samples, weights);

            core_t::TTime times[] = {0, 0};
            double values[] = {20.0, 10.0};
            double vs[] = {1.0, 1.0};
            TSize10Vec coordinates(std::size_t(1), 0);
            TDouble10Vec2Vec lbs, ubs;
            TTail10Vec tail;
            TDouble10Vec1Vec sample(1, TDouble10Vec(&values[0], &values[2]));
            TDouble10Vec4Vec1Vec weight(1, TDouble10Vec4Vec(1, TDouble10Vec(&vs[0], &vs[2])));
            prior->probabilityOfLessLikelySamples(maths_t::E_TwoSided,
                                                  weightStyle,
                                                  sample,
                                                  weight,
                                                  coordinates,
                                                  lbs, ubs, tail);
            double lb = std::sqrt(lbs[0][0] * lbs[1][0]);
            double ub = std::sqrt(ubs[0][0] * ubs[1][0]);
            TStrCRefDouble1VecDouble1VecPrPrVec influencerValues;
            influencerValues.push_back(TStrCRefDouble1VecDouble1VecPrPr(TStrCRef(i1), make_pair( 1.0, 1.0, 1.0, 1.0)));
            influencerValues.push_back(TStrCRefDouble1VecDouble1VecPrPr(TStrCRef(i2), make_pair( 1.0, 1.0, 1.0, 1.0)));
            influencerValues.push_back(TStrCRefDouble1VecDouble1VecPrPr(TStrCRef(i3), make_pair(18.0, 8.0, 1.0, 1.0)));

            TStoredStringPtrStoredStringPtrPrDoublePrVec influences;
            computeInfluences(calculator,
                              model_t::E_IndividualCountByBucketAndPerson, TDecompositionCPtr1Vec(), *prior,
                              times, values, weight, counts,
                              0.5*(lb+ub), tail, coordinates[0], 0.0confidence,
                              I, influencerValues, influences);

            LOG_DEBUG("  influences = " << core::CContainerPrinter::print(influences));
            CPPUNIT_ASSERT_EQUAL(std::string("[((I, i3), 1)]"), core::CContainerPrinter::print(influences));
        }
        {
            LOG_DEBUG("Trend");

            TDecompositionPtrVec trend;
            trend.push_back(TDecompositionPtr(new maths::CTimeSeriesDecomposition));
            trend.push_back(TDecompositionPtr(new maths::CTimeSeriesDecomposition));
            maths::CMultivariateNormalConjugateFactory::TPriorPtr prior =
                    maths::CMultivariateNormalConjugateFactory::nonInformative(2, maths_t::E_ContinuousData, 0.0);
            {
                TDoubleVec mean(2, 0.0);
                TDoubleVecVec covariances(2, TDoubleVec(2));
                covariances[0][0] = covariances[1][1] = 100.0;
                covariances[0][1] = covariances[1][0] =  80.0;
                TDoubleVecVec samples;
                rng.generateMultivariateNormalSamples(mean, covariances, 10 * 86400 / 600, samples);
                TDouble10Vec4Vec1Vec weight(1, TDouble10Vec4Vec(1, TDouble10Vec(2, 1.0)));
                for (core_t::TTime time = 0, i = 0; time < 10 * 86400; time += 600, ++i)
                {
                    double y = 100.0 + 100.0 * std::sin(2.0 * 3.1416 * static_cast<double>(time) / 86400.0);
                    trend[0]->addPoint(time, y + samples[i][0]);
                    trend[1]->addPoint(time, y + samples[i][0]);
                    prior->addSamples(COUNT_WEIGHT, TDouble10Vec1Vec(1, TDouble10Vec(samples[i])), weight);
                }
            }

            core_t::TTime testTimes[] = {0, 86400 / 4, 86400 / 2, (3 * 86400) / 4};

            TStrCRefDouble1VecDouble1VecPrPrVec influencerValues;
            influencerValues.push_back(TStrCRefDouble1VecDouble1VecPrPr(TStrCRef(i1), make_pair(70.0, 70.0, 1.0, 1.0)));
            influencerValues.push_back(TStrCRefDouble1VecDouble1VecPrPr(TStrCRef(i2), make_pair(50.0, 50.0, 1.0, 1.0)));

            std::string expectedInfluencerValues[] = {"i1", "i2" };
            double expectedInfluences[][2] =
                {
                    {1.0, 1.0},
                    {0.0, 0.0},
                    {1.0, 1.0},
                    {0.8, 0.65}
                };

            for (std::size_t i = 0u; i < boost::size(testTimes); ++i)
            {
                core_t::TTime time = testTimes[i];
                LOG_DEBUG("  time = " << time);
                LOG_DEBUG("  baseline[0] = " << core::CContainerPrinter::print(trend[0]->baseline(time, 0.0)));
                LOG_DEBUG("  baseline[1] = " << core::CContainerPrinter::print(trend[1]->baseline(time, 0.0)));

                core_t::TTime times[] = {time, time };
                double values[] = {120.0, 120.0};
                double detrended[] =
                    {
                        trend[0]->detrend(time, values[0], 0.0),
                        trend[1]->detrend(time, values[1], 0.0)
                    };
                double vs[] =
                    {
                        trend[0]->scale(time, prior->marginalLikelihoodVariances()[0], 0.0).second,
                        trend[1]->scale(time, prior->marginalLikelihoodVariances()[1], 0.0).second
                    };
                LOG_DEBUG("  detrended = " << core::CContainerPrinter::print(detrended)
                          << ", vs = " << core::CContainerPrinter::print(vs));
                TSize10Vec coordinates(std::size_t(1), 0);
                TDouble10Vec2Vec lbs, ubs;
                TTail10Vec tail;
                TDouble10Vec1Vec sample(1, TDouble10Vec(&detrended[0], &detrended[2]));
                TDouble10Vec4Vec1Vec weight(1, TDouble10Vec4Vec(1, TDouble10Vec(&vs[0], &vs[2])));
                prior->probabilityOfLessLikelySamples(maths_t::E_TwoSided,
                                                      weightStyle,
                                                      sample,
                                                      weight,
                                                      coordinates,
                                                      lbs, ubs, tail);
                double lb = std::sqrt(lbs[0][0] * lbs[1][0]);
                double ub = std::sqrt(ubs[0][0] * ubs[1][0]);
                LOG_DEBUG("  p = " << 0.5*(lb+ub) << ", tail = " << tail);

                TStoredStringPtrStoredStringPtrPrDoublePrVec influences;
                TDecompositionCPtr1Vec trends;
                for (TDecompositionPtrVecCItr itr = trend.begin(); itr != trend.end(); ++itr)
                {
                    trends.push_back(itr->get());
                }
                computeInfluences(calculator,
                                  model_t::E_IndividualCountByBucketAndPerson,
                                  trends, *prior,
                                  times, values, weight, counts,
                                  0.5*(lb+ub), tail, coordinates[0], 0.0confidence,
                                  I, influencerValues, influences);

                LOG_DEBUG("  influences = " << core::CContainerPrinter::print(influences));
                for (std::size_t j = 0u; j < influences.size(); ++j)
                {
                    CPPUNIT_ASSERT_EQUAL(expectedInfluencerValues[j], *influences[j].first.second);
                    CPPUNIT_ASSERT_DOUBLES_EQUAL(expectedInfluences[i][j], influences[j].second, 0.05);
                }
            }
        }
    }*/
}

<<<<<<< HEAD
void CProbabilityAndInfluenceCalculatorTest::testMeanInfluenceCalculator(void) {
=======
void CProbabilityAndInfluenceCalculatorTest::testMeanInfluenceCalculator()
{
>>>>>>> d4e4cca7
    LOG_DEBUG("*** testMeanInfluenceCalculator ***");

    test::CRandomNumbers rng;

    model::CMeanInfluenceCalculator calculator;

    core_t::TTime bucketLength{600};

    {
        LOG_DEBUG("Test univariate");
        {
            LOG_DEBUG("One influencer value");

            maths::CTimeSeriesDecomposition trend{0.0, bucketLength};
            maths::CNormalMeanPrecConjugate prior = maths::CNormalMeanPrecConjugate::nonInformativePrior(maths_t::E_ContinuousData);
            maths::CUnivariateTimeSeriesModel model(params(bucketLength), 0, trend, prior);

            TDoubleVec samples;
            rng.generateNormalSamples(10.0, 1.0, 50, samples);
            core_t::TTime now{addSamples(bucketLength, samples, model)};

            double p;
            TTail2Vec tail;
            computeProbability(now, maths_t::E_TwoSided, TDouble1Vec{20.0}, model, p, tail);

            TStrCRefDouble1VecDoublePrPrVec influencerValues{{TStrCRef(i1), make_pair(5.0, 1.0)}};

            TStoredStringPtrStoredStringPtrPrDoublePrVec influences;
            computeInfluences(calculator,
                              model_t::E_IndividualMeanByPerson,
                              model,
                              0 /*time*/,
                              5.0 /*value*/,
                              1.0 /*count*/,
                              p,
                              tail,
                              I,
                              influencerValues,
                              influences);

            LOG_DEBUG("  influences = " << core::CContainerPrinter::print(influences));
            CPPUNIT_ASSERT_EQUAL(std::string("[((I, i1), 1)]"), core::CContainerPrinter::print(influences));
        }
        {
            LOG_DEBUG("No trend");

            maths::CTimeSeriesDecomposition trend{0.0, bucketLength};
            maths::CNormalMeanPrecConjugate prior = maths::CNormalMeanPrecConjugate::nonInformativePrior(maths_t::E_ContinuousData);
            maths::CUnivariateTimeSeriesModel model(params(bucketLength), 0, trend, prior);

            TDoubleVec samples;
            rng.generateNormalSamples(10.2, 1.0, 50, samples);
            core_t::TTime now{addSamples(bucketLength, samples, model)};

            {
                LOG_DEBUG("Right tail, one clear influence");

                double p;
                TTail2Vec tail;
                computeProbability(now, maths_t::E_TwoSided, TDouble1Vec{12.5}, model, p, tail);

                TStrCRefDouble1VecDoublePrPrVec influencerValues{
                    {TStrCRef(i1), make_pair(20.0, 5.0)}, {TStrCRef(i2), make_pair(10.0, 7.0)}, {TStrCRef(i3), make_pair(10.0, 8.0)}};

                TStoredStringPtrStoredStringPtrPrDoublePrVec influences;
                computeInfluences(calculator,
                                  model_t::E_IndividualMeanByPerson,
                                  model,
                                  0 /*time*/,
                                  12.5 /*value*/,
                                  20.0 /*count*/,
                                  p,
                                  tail,
                                  I,
                                  influencerValues,
                                  influences);

                LOG_DEBUG("  influences = " << core::CContainerPrinter::print(influences));
                CPPUNIT_ASSERT_EQUAL(std::string("[((I, i1), 1)]"), core::CContainerPrinter::print(influences));
            }
            {
                LOG_DEBUG("Right tail, no clear influences");

                double p;
                TTail2Vec tail;
                computeProbability(now, maths_t::E_TwoSided, TDouble1Vec{15.0}, model, p, tail);

                TStrCRefDouble1VecDoublePrPrVec influencerValues{{TStrCRef(i1), make_pair(15.0, 5.0)},
                                                                 {TStrCRef(i2), make_pair(15.0, 6.0)}};

                TStoredStringPtrStoredStringPtrPrDoublePrVec influences;
                computeInfluences(calculator,
                                  model_t::E_IndividualMeanByPerson,
                                  model,
                                  0 /*time*/,
                                  15.0 /*value*/,
                                  11.0 /*count*/,
                                  p,
                                  tail,
                                  I,
                                  influencerValues,
                                  influences);

                LOG_DEBUG("  influences = " << core::CContainerPrinter::print(influences));
                CPPUNIT_ASSERT(influences.empty());
            }
            {
                LOG_DEBUG("Left tail, no clear influences");

                double p;
                TTail2Vec tail;
                computeProbability(now, maths_t::E_TwoSided, TDouble1Vec{5.0}, model, p, tail);

                TStrCRefDouble1VecDoublePrPrVec influencerValues{{TStrCRef(i1), make_pair(5.0, 5.0)}, {TStrCRef(i2), make_pair(5.0, 6.0)}};

                TStoredStringPtrStoredStringPtrPrDoublePrVec influences;
                computeInfluences(calculator,
                                  model_t::E_IndividualMeanByPerson,
                                  model,
                                  0 /*time*/,
                                  5.0 /*value*/,
                                  11.0 /*count*/,
                                  p,
                                  tail,
                                  I,
                                  influencerValues,
                                  influences);

                LOG_DEBUG("  influences = " << core::CContainerPrinter::print(influences));
                CPPUNIT_ASSERT(influences.empty());
            }
            {
                LOG_DEBUG("Left tail, two influences");

                double p;
                TTail2Vec tail;
                computeProbability(now, maths_t::E_TwoSided, TDouble1Vec{8.0}, model, p, tail);

                TStrCRefDouble1VecDoublePrPrVec influencerValues{
                    {TStrCRef(i1), make_pair(5.0, 9.0)}, {TStrCRef(i2), make_pair(11.0, 20.0)}, {TStrCRef(i3), make_pair(5.0, 11.0)}};

                TStoredStringPtrStoredStringPtrPrDoublePrVec influences;
                computeInfluences(calculator,
                                  model_t::E_IndividualMeanByPerson,
                                  model,
                                  0 /*time*/,
                                  8.0 /*value*/,
                                  40.0 /*count*/,
                                  p,
                                  tail,
                                  I,
                                  influencerValues,
                                  influences);

                LOG_DEBUG("  influences = " << core::CContainerPrinter::print(influences));
                CPPUNIT_ASSERT_EQUAL(std::size_t(2), influences.size());
                CPPUNIT_ASSERT_EQUAL(i3, *influences[0].first.second);
                CPPUNIT_ASSERT_DOUBLES_EQUAL(0.7, influences[0].second, 0.04);
                CPPUNIT_ASSERT_EQUAL(i1, *influences[1].first.second);
                CPPUNIT_ASSERT_DOUBLES_EQUAL(0.6, influences[1].second, 0.03);
            }
        }
    }
    /*{
        LOG_DEBUG("Test correlated");

        core_t::TTime times[] = {0, 0};

        {
            LOG_DEBUG("One influencer value");

            maths::CMultivariateNormalConjugateFactory::TPriorPtr prior =
                    maths::CMultivariateNormalConjugateFactory::nonInformative(2, maths_t::E_ContinuousData, 0.0);
            {
                TDoubleVec mean(2, 10.0);
                TDoubleVecVec covariances(2, TDoubleVec(2));
                covariances[0][0] = covariances[1][1] = 5.0;
                covariances[0][1] = covariances[1][0] = 4.0;
                TDoubleVecVec samples_;
                rng.generateMultivariateNormalSamples(mean, covariances, 50, samples_);
                TDouble10Vec1Vec samples;
                for (std::size_t i = 0u; i < samples_.size(); ++i)
                {
                    samples.push_back(samples_[i]);
                }
                TDouble10Vec4Vec1Vec weights(samples.size(), TDouble10Vec4Vec(1, TDouble10Vec(2, 1.0)));
                prior->addSamples(COUNT_WEIGHT, samples, weights);
            }

            double values[] = {5.0, 5.0};
            double counts[] = {1.0, 1.0};
            double lb, ub;
            TTail10Vec tail;
            TDouble10Vec1Vec sample(1, TDouble10Vec(&values[0], &values[2]));
            TDouble10Vec4Vec1Vec weights(1, TDouble10Vec4Vec(2, TDouble10Vec(2, 1.0)));
            prior->probabilityOfLessLikelySamples(maths_t::E_TwoSided,
                                                  weightStyles,
                                                  sample,
                                                  weights,
                                                  lb, ub, tail);
            TStrCRefDouble1VecDouble1VecPrPrVec influencerValues;
            influencerValues.push_back(TStrCRefDouble1VecDouble1VecPrPr(TStrCRef(i1), make_pair(5.0, 5.0, 1.0, 1.0)));

            TStoredStringPtrStoredStringPtrPrDoublePrVec influences;
            computeInfluences(calculator,
                              model_t::E_IndividualMeanByPerson, TDecompositionCPtr1Vec(), *prior,
                              times, values, weights, counts,
                              0.5*(lb+ub), tail, 0,
                              I, influencerValues, influences);

            LOG_DEBUG("  influences = " << core::CContainerPrinter::print(influences));
            CPPUNIT_ASSERT_EQUAL(std::string("[((I, i1), 1)]"),
                                 core::CContainerPrinter::print(influences));
        }
        {
            LOG_DEBUG("No trend");

            maths::CMultivariateNormalConjugateFactory::TPriorPtr prior =
                    maths::CMultivariateNormalConjugateFactory::nonInformative(2, maths_t::E_ContinuousData, 0.0);
            {
                TDoubleVec mean(2, 10.0);
                TDoubleVecVec covariances(2, TDoubleVec(2));
                covariances[0][0] = covariances[1][1] = 5.0;
                covariances[0][1] = covariances[1][0] = 4.0;
                TDoubleVecVec samples_;
                rng.generateMultivariateNormalSamples(mean, covariances, 50, samples_);
                TDouble10Vec1Vec samples;
                for (std::size_t i = 0u; i < samples_.size(); ++i)
                {
                    samples.push_back(samples_[i]);
                }
                TDouble10Vec4Vec1Vec weights(samples.size(), TDouble10Vec4Vec(1, TDouble10Vec(2, 1.0)));
                prior->addSamples(COUNT_WEIGHT, samples, weights);
            }
            {
                LOG_DEBUG("Right tail, one clear influence");

                double values[] = {10.0, 12.15};
                double counts[] = {20.0, 10.0};
                TSize10Vec coordinates(std::size_t(1), 1);
                TDouble10Vec2Vec lbs, ubs;
                TTail10Vec tail;
                TDouble10Vec1Vec sample(1, TDouble10Vec(&values[0], &values[2]));
                TDouble10Vec4Vec1Vec weights(1, TDouble10Vec4Vec(2, TDouble10Vec(2, 1.0)));
                prior->probabilityOfLessLikelySamples(maths_t::E_TwoSided,
                                                      weightStyles,
                                                      sample,
                                                      weights,
                                                      coordinates,
                                                      lbs, ubs, tail);
                double lb = std::sqrt(lbs[0][0] * lbs[1][0]);
                double ub = std::sqrt(ubs[0][0] * ubs[1][0]);
                TStrCRefDouble1VecDouble1VecPrPrVec influencerValues;
                influencerValues.push_back(TStrCRefDouble1VecDouble1VecPrPr(TStrCRef(i1), make_pair(10.0, 20.0, 5.0, 2.5)));
                influencerValues.push_back(TStrCRefDouble1VecDouble1VecPrPr(TStrCRef(i2), make_pair( 9.0,  9.0, 7.0, 3.5)));
                influencerValues.push_back(TStrCRefDouble1VecDouble1VecPrPr(TStrCRef(i3), make_pair(10.0, 10.0, 8.0, 4.0)));

                TStoredStringPtrStoredStringPtrPrDoublePrVec influences;
                computeInfluences(calculator,
                                  model_t::E_IndividualMeanByPerson, TDecompositionCPtr1Vec(), *prior,
                                  times, values, weights, counts,
                                  0.5*(lb+ub), tail, coordinates[0],
                                  I, influencerValues, influences);

                LOG_DEBUG("  influences = " << core::CContainerPrinter::print(influences));
                CPPUNIT_ASSERT_EQUAL(std::string("[((I, i1), 1)]"),
                                     core::CContainerPrinter::print(influences));
            }
            {
                LOG_DEBUG("Right tail, no clear influences");

                double values[] = {11.0, 15.0};
                double counts[] = { 4.0, 11.0};
                TSize10Vec coordinates(std::size_t(1), 1);
                TDouble10Vec2Vec lbs, ubs;
                TTail10Vec tail;
                TDouble10Vec1Vec sample(1, TDouble10Vec(&values[0], &values[2]));
                TDouble10Vec4Vec1Vec weight(1, TDouble10Vec4Vec(2, TDouble10Vec(2, 1.0)));
                prior->probabilityOfLessLikelySamples(maths_t::E_TwoSided,
                                                      weightStyles,
                                                      sample,
                                                      weight,
                                                      coordinates,
                                                      lbs, ubs, tail);
                double lb = std::sqrt(lbs[0][0] * lbs[1][0]);
                double ub = std::sqrt(ubs[0][0] * ubs[1][0]);
                TStrCRefDouble1VecDouble1VecPrPrVec influencerValues;
                influencerValues.push_back(TStrCRefDouble1VecDouble1VecPrPr(TStrCRef(i1), make_pair(10.0, 15.0, 2.0, 5.0)));
                influencerValues.push_back(TStrCRefDouble1VecDouble1VecPrPr(TStrCRef(i2), make_pair(12.0, 15.0, 2.0, 6.0)));

                TStoredStringPtrStoredStringPtrPrDoublePrVec influences;
                computeInfluences(calculator,
                                  model_t::E_IndividualMeanByPerson, TDecompositionCPtr1Vec(), *prior,
                                  times, values, weight, counts,
                                  0.5*(lb+ub), tail, coordinates[0],
                                  I, influencerValues, influences);

                LOG_DEBUG("  influences = " << core::CContainerPrinter::print(influences));
                CPPUNIT_ASSERT(influences.empty());
            }
            {
                LOG_DEBUG("Left tail, no clear influences");

                double values[] = { 5.0,  5.0};
                double counts[] = {11.0, 11.0};
                TSize10Vec coordinates(std::size_t(1), 0);
                TDouble10Vec2Vec lbs, ubs;
                TTail10Vec tail;
                TDouble10Vec1Vec sample(1, TDouble10Vec(&values[0], &values[2]));
                TDouble10Vec4Vec1Vec weight(1, TDouble10Vec4Vec(2, TDouble10Vec(2, 1.0)));
                prior->probabilityOfLessLikelySamples(maths_t::E_TwoSided,
                                                      weightStyles,
                                                      sample,
                                                      weight,
                                                      coordinates,
                                                      lbs, ubs, tail);
                double lb = std::sqrt(lbs[0][0] * lbs[1][0]);
                double ub = std::sqrt(ubs[0][0] * ubs[1][0]);
                TStrCRefDouble1VecDouble1VecPrPrVec influencerValues;
                influencerValues.push_back(TStrCRefDouble1VecDouble1VecPrPr(TStrCRef(i1), make_pair(5.0, 5.0, 5.0, 5.0)));
                influencerValues.push_back(TStrCRefDouble1VecDouble1VecPrPr(TStrCRef(i2), make_pair(5.0, 5.0, 6.0, 5.0)));

                TStoredStringPtrStoredStringPtrPrDoublePrVec influences;
                computeInfluences(calculator,
                                  model_t::E_IndividualMeanByPerson, TDecompositionCPtr1Vec(), *prior,
                                  times, values, weight, counts,
                                  0.5*(lb+ub), tail, coordinates[0],
                                  I, influencerValues, influences);

                LOG_DEBUG("  influences = " << core::CContainerPrinter::print(influences));
                CPPUNIT_ASSERT(influences.empty());
            }
            {
                LOG_DEBUG("Left tail, two influences");

                double values[] = { 8.0, 10.0};
                double counts[] = {40.0, 12.0};
                TSize10Vec coordinates(std::size_t(1), 0);
                TDouble10Vec2Vec lbs, ubs;
                TTail10Vec tail;
                TDouble10Vec1Vec sample(1, TDouble10Vec(&values[0], &values[2]));
                TDouble10Vec4Vec1Vec weight(1, TDouble10Vec4Vec(2, TDouble10Vec(2, 1.0)));
                prior->probabilityOfLessLikelySamples(maths_t::E_TwoSided,
                                                      weightStyles,
                                                      sample,
                                                      weight,
                                                      coordinates,
                                                      lbs, ubs, tail);
                double lb = std::sqrt(lbs[0][0] * lbs[1][0]);
                double ub = std::sqrt(ubs[0][0] * ubs[1][0]);
                TStrCRefDouble1VecDouble1VecPrPrVec influencerValues;
                influencerValues.push_back(TStrCRefDouble1VecDouble1VecPrPr(TStrCRef(i1), make_pair( 4.5, 10.0,  9.0, 4.0)));
                influencerValues.push_back(TStrCRefDouble1VecDouble1VecPrPr(TStrCRef(i2), make_pair(11.5, 11.0, 20.0, 4.0)));
                influencerValues.push_back(TStrCRefDouble1VecDouble1VecPrPr(TStrCRef(i3), make_pair( 4.5,  9.0, 11.0, 4.0)));

                TStoredStringPtrStoredStringPtrPrDoublePrVec influences;
                computeInfluences(calculator,
                                  model_t::E_IndividualMeanByPerson, TDecompositionCPtr1Vec(), *prior,
                                  times, values, weight, counts,
                                  0.5*(lb+ub), tail, coordinates[0],
                                  I, influencerValues, influences);

                LOG_DEBUG("  influences = " << core::CContainerPrinter::print(influences));
                CPPUNIT_ASSERT_EQUAL(std::size_t(2), influences.size());
                CPPUNIT_ASSERT_EQUAL(i1, *influences[0].first.second);
                CPPUNIT_ASSERT_DOUBLES_EQUAL(0.6, influences[0].second, 0.04);
                CPPUNIT_ASSERT_EQUAL(i3, *influences[1].first.second);
                CPPUNIT_ASSERT_DOUBLES_EQUAL(0.6, influences[1].second, 0.08);
            }
        }
    }*/
}

<<<<<<< HEAD
void CProbabilityAndInfluenceCalculatorTest::testLogProbabilityInfluenceCalculator(void) {
=======
void CProbabilityAndInfluenceCalculatorTest::testLogProbabilityInfluenceCalculator()
{
>>>>>>> d4e4cca7
    LOG_DEBUG("*** testLogProbabilityInfluenceCalculator ***");

    test::CRandomNumbers rng;

    model::CLogProbabilityInfluenceCalculator calculator;

    core_t::TTime bucketLength{600};
    maths_t::TWeightStyleVec weightStyle(1, maths_t::E_SampleSeasonalVarianceScaleWeight);

    {
        LOG_DEBUG("Test univariate");
        {
            LOG_DEBUG("One influencer value");

            maths::CTimeSeriesDecomposition trend{0.0, bucketLength};
            maths::CNormalMeanPrecConjugate prior = maths::CNormalMeanPrecConjugate::nonInformativePrior(maths_t::E_ContinuousData);
            maths::CUnivariateTimeSeriesModel model(params(bucketLength), 0, trend, prior);

            TDoubleVec samples;
            rng.generateNormalSamples(10.0, 1.0, 50, samples);
            core_t::TTime now{addSamples(bucketLength, samples, model)};

            double p;
            TTail2Vec tail;
            computeProbability(now, maths_t::E_TwoSided, TDouble1Vec{5.0}, model, p, tail);

            TStrCRefDouble1VecDoublePrPrVec influencerValues{{TStrCRef(i1), make_pair(5.0, 1.0)}};

            TStoredStringPtrStoredStringPtrPrDoublePrVec influences;
            computeInfluences(calculator,
                              model_t::E_IndividualUniqueCountByBucketAndPerson,
                              model,
                              now /*time*/,
                              5.0 /*value*/,
                              1.0 /*count*/,
                              p,
                              tail,
                              I,
                              influencerValues,
                              influences);

            LOG_DEBUG("  influences = " << core::CContainerPrinter::print(influences));
            CPPUNIT_ASSERT_EQUAL(std::string("[((I, i1), 1)]"), core::CContainerPrinter::print(influences));
        }
        {
            LOG_DEBUG("No trend");

            maths::CTimeSeriesDecomposition trend{0.0, bucketLength};
            maths::CNormalMeanPrecConjugate prior = maths::CNormalMeanPrecConjugate::nonInformativePrior(maths_t::E_ContinuousData);
            maths::CUnivariateTimeSeriesModel model(params(bucketLength), 0, trend, prior);

            TDoubleVec samples;
            rng.generateNormalSamples(10.0, 1.0, 50, samples);
            core_t::TTime now{addSamples(bucketLength, samples, model)};

            double p;
            TTail2Vec tail;
            computeProbability(now, maths_t::E_TwoSided, TDouble1Vec{6.0}, model, p, tail);

            TStrCRefDouble1VecDoublePrPrVec influencerValues{
                {TStrCRef(i1), make_pair(9.0, 1.0)}, {TStrCRef(i2), make_pair(6.0, 1.0)}, {TStrCRef(i3), make_pair(6.0, 1.0)}};

            TStoredStringPtrStoredStringPtrPrDoublePrVec influences;
            computeInfluences(calculator,
                              model_t::E_IndividualUniqueCountByBucketAndPerson,
                              model,
                              now /*time*/,
                              6.0 /*value*/,
                              1.0 /*count*/,
                              p,
                              tail,
                              I,
                              influencerValues,
                              influences);

            LOG_DEBUG("  influences = " << core::CContainerPrinter::print(influences));
            CPPUNIT_ASSERT_EQUAL(std::string("[((I, i2), 1), ((I, i3), 1)]"), core::CContainerPrinter::print(influences));
        }
        {
            LOG_DEBUG("Trend");

            maths::CTimeSeriesDecomposition trend{0.0, bucketLength};
            maths::CNormalMeanPrecConjugate prior = maths::CNormalMeanPrecConjugate::nonInformativePrior(maths_t::E_ContinuousData);
            maths::CUnivariateTimeSeriesModel model(params(bucketLength), 0, trend, prior);

            TDoubleVec samples;
            {
                rng.generateNormalSamples(0.0, 100.0, 10 * 86400 / 600, samples);
                core_t::TTime time{0};
<<<<<<< HEAD
                for (auto&& sample : samples) {
                    sample += 100.0 + 100.0 * ::sin(2.0 * 3.1416 * static_cast<double>(time) / 86400.0);
=======
                for (auto &sample : samples)
                {
                    sample += 100.0 + 100.0 * std::sin(2.0 * 3.1416 * static_cast<double>(time) / 86400.0);
>>>>>>> d4e4cca7
                    time += bucketLength;
                }
            }

            addSamples(bucketLength, samples, model);

            TTimeVec testTimes{0, 86400 / 4, 86400 / 2, (3 * 86400) / 4};
            TStrCRefDouble1VecDoublePrPrVec influencerValues{{TStrCRef(i1), make_pair(60.0, 1.0)}, {TStrCRef(i2), make_pair(50.0, 1.0)}};
            std::string expectedInfluencerValues[] = {"i1", "i2"};
            TDoubleVecVec expectedInfluences{{1.0, 1.0}, {1.0, 1.0}, {1.0, 1.0}, {1.0, 0.7}};

            for (std::size_t i = 0u; i < testTimes.size(); ++i) {
                core_t::TTime time = testTimes[i];
                LOG_DEBUG("  time = " << time);

                double p;
                TTail2Vec tail;
                computeProbability(time, maths_t::E_TwoSided, TDouble2Vec{60.0}, model, p, tail);
                LOG_DEBUG("  p = " << p << ", tail = " << tail);

                TStoredStringPtrStoredStringPtrPrDoublePrVec influences;
                computeInfluences(calculator,
                                  model_t::E_IndividualHighUniqueCountByBucketAndPerson,
                                  model,
                                  time,
                                  60.0 /*value*/,
                                  1.0 /*count*/,
                                  p,
                                  tail,
                                  I,
                                  influencerValues,
                                  influences);

                LOG_DEBUG("  influences = " << core::CContainerPrinter::print(influences));
                std::sort(influences.begin(), influences.end(), maths::COrderings::SFirstLess());
                for (std::size_t j = 0u; j < influences.size(); ++j) {
                    CPPUNIT_ASSERT_EQUAL(expectedInfluencerValues[j], *influences[j].first.second);
                    CPPUNIT_ASSERT_DOUBLES_EQUAL(expectedInfluences[i][j], influences[j].second, 0.03);
                }
            }
        }
    }
<<<<<<< HEAD
    //    {
    //        LOG_DEBUG("Test correlated");
    //
    //        double counts[] = {1.0, 1.0};
    //
    //        {
    //            LOG_DEBUG("One influencer value");
    //
    //            maths::CMultivariateNormalConjugateFactory::TPriorPtr prior =
    //                    maths::CMultivariateNormalConjugateFactory::nonInformative(2, maths_t::E_ContinuousData, 0.0);
    //            {
    //                TDoubleVec mean(2, 10.0);
    //                TDoubleVecVec covariances(2, TDoubleVec(2));
    //                covariances[0][0] = covariances[1][1] = 1.0;
    //                covariances[0][1] = covariances[1][0] = 0.9;
    //                TDoubleVecVec samples_;
    //                rng.generateMultivariateNormalSamples(mean, covariances, 50, samples_);
    //                TDouble10Vec1Vec samples;
    //                for (std::size_t i = 0u; i < samples_.size(); ++i)
    //                {
    //                    samples.push_back(samples_[i]);
    //                }
    //                TDouble10Vec4Vec1Vec weights(samples.size(), TDouble10Vec4Vec(1, TDouble10Vec(2, 1.0)));
    //                prior->addSamples(COUNT_WEIGHT, samples, weights);
    //            }
    //
    //            core_t::TTime times[] = {0, 0};
    //            double values[] = {5.0, 5.0};
    //            double lb, ub;
    //            TTail10Vec tail;
    //            TDouble10Vec1Vec sample(1, TDouble10Vec(&values[0], &values[2]));
    //            TDouble10Vec4Vec1Vec weight(1, TDouble10Vec4Vec(2, TDouble10Vec(2, 1.0)));
    //            prior->probabilityOfLessLikelySamples(maths_t::E_TwoSided,
    //                                                  weightStyle,
    //                                                  sample,
    //                                                  weight,
    //                                                  lb, ub, tail);
    //            TStrCRefDouble1VecDouble1VecPrPrVec influencerValues;
    //            influencerValues.push_back(TStrCRefDouble1VecDouble1VecPrPr(TStrCRef(i1), make_pair(5.0, 10.0, 1.0, 1.0)));
    //
    //            TStoredStringPtrStoredStringPtrPrDoublePrVec influences;
    //            computeInfluences(calculator,
    //                              model_t::E_IndividualUniqueCountByBucketAndPerson, TDecompositionCPtr1Vec(), *prior,
    //                              times, values, weight, counts,
    //                              0.5*(lb+ub), tail, 0, 0.0/*confidence*/,
    //                              I, influencerValues, influences);
    //
    //            LOG_DEBUG("  influences = " << core::CContainerPrinter::print(influences));
    //            CPPUNIT_ASSERT_EQUAL(std::string("[((I, i1), 1)]"),
    //                                 core::CContainerPrinter::print(influences));
    //        }
    //        {
    //            LOG_DEBUG("No trend");
    //
    //            maths::CMultivariateNormalConjugateFactory::TPriorPtr prior =
    //                    maths::CMultivariateNormalConjugateFactory::nonInformative(2, maths_t::E_ContinuousData, 0.0);
    //
    //            {
    //                TDoubleVec mean(2, 10.0);
    //                TDoubleVecVec covariances(2, TDoubleVec(2));
    //                covariances[0][0] = covariances[1][1] = 1.0;
    //                covariances[0][1] = covariances[1][0] = -0.9;
    //                TDoubleVecVec samples_;
    //                rng.generateMultivariateNormalSamples(mean, covariances, 50, samples_);
    //                TDouble10Vec1Vec samples;
    //                for (std::size_t i = 0u; i < samples_.size(); ++i)
    //                {
    //                    samples.push_back(samples_[i]);
    //                }
    //                TDouble10Vec4Vec1Vec weights(samples.size(), TDouble10Vec4Vec(1, TDouble10Vec(2, 1.0)));
    //                prior->addSamples(COUNT_WEIGHT, samples, weights);
    //            }
    //
    //            core_t::TTime times[] = {0, 0};
    //            double values[] = {10.0, 6.0};
    //            TSize10Vec coordinates(std::size_t(1), 1);
    //            TDouble10Vec2Vec lbs, ubs;
    //            TTail10Vec tail;
    //            TDouble10Vec1Vec sample(1, TDouble10Vec(&values[0], &values[2]));
    //            TDouble10Vec4Vec1Vec weight(1, TDouble10Vec4Vec(2, TDouble10Vec(2, 1.0)));
    //            prior->probabilityOfLessLikelySamples(maths_t::E_TwoSided,
    //                                                  weightStyle,
    //                                                  sample,
    //                                                  weight,
    //                                                  coordinates,
    //                                                  lbs, ubs, tail);
    //            double lb = ::sqrt(lbs[0][0] * lbs[1][0]);
    //            double ub = ::sqrt(ubs[0][0] * ubs[1][0]);
    //            TStrCRefDouble1VecDouble1VecPrPrVec influencerValues;
    //            influencerValues.push_back(TStrCRefDouble1VecDouble1VecPrPr(TStrCRef(i1), make_pair(11.0, 9.0, 1.0, 1.0)));
    //            influencerValues.push_back(TStrCRefDouble1VecDouble1VecPrPr(TStrCRef(i2), make_pair(10.0, 6.0, 1.0, 1.0)));
    //            influencerValues.push_back(TStrCRefDouble1VecDouble1VecPrPr(TStrCRef(i3), make_pair( 9.0, 6.0, 1.0, 1.0)));
    //
    //            TStoredStringPtrStoredStringPtrPrDoublePrVec influences;
    //            computeInfluences(calculator,
    //                              model_t::E_IndividualUniqueCountByBucketAndPerson, TDecompositionCPtr1Vec(), *prior,
    //                              times, values, weight, counts,
    //                              0.5*(lb+ub), tail, coordinates[0], 0.0/*confidence*/,
    //                              I, influencerValues, influences);
    //
    //            LOG_DEBUG("  influences = " << core::CContainerPrinter::print(influences));
    //            CPPUNIT_ASSERT_EQUAL(std::string("[((I, i2), 1), ((I, i3), 1)]"),
    //                                 core::CContainerPrinter::print(influences));
    //        }
    //        {
    //            LOG_DEBUG("Trend");
    //
    //            TDecompositionPtrVec trend;
    //            trend.push_back(TDecompositionPtr(new maths::CTimeSeriesDecomposition));
    //            trend.push_back(TDecompositionPtr(new maths::CTimeSeriesDecomposition));
    //            maths::CMultivariateNormalConjugateFactory::TPriorPtr prior =
    //                    maths::CMultivariateNormalConjugateFactory::nonInformative(2, maths_t::E_ContinuousData, 0.0);
    //            {
    //                TDoubleVec mean(2, 0.0);
    //                TDoubleVecVec covariances(2, TDoubleVec(2));
    //                covariances[0][0] = covariances[1][1] = 100.0;
    //                covariances[0][1] = covariances[1][0] =  80.0;
    //                TDoubleVecVec samples;
    //                rng.generateMultivariateNormalSamples(mean, covariances, 10 * 86400 / 600, samples);
    //                TDouble10Vec4Vec1Vec weight(1, TDouble10Vec4Vec(1, TDouble10Vec(2, 1.0)));
    //                for (core_t::TTime time = 0, i = 0; time < 10 * 86400; time += 600, ++i)
    //                {
    //                    double y[] =
    //                        {
    //                            200.0 + 200.0 * ::sin(2.0 * 3.1416 * static_cast<double>(time) / 86400.0),
    //                            100.0 + 100.0 * ::sin(2.0 * 3.1416 * static_cast<double>(time) / 86400.0)
    //                        };
    //                    trend[0]->addPoint(time, y[0] + samples[i][0]);
    //                    trend[1]->addPoint(time, y[1] + samples[i][1]);
    //                    prior->addSamples(COUNT_WEIGHT, TDouble10Vec1Vec(1, TDouble10Vec(samples[i])), weight);
    //                }
    //            }
    //
    //            core_t::TTime testTimes[] = {0, 86400 / 4, 86400 / 2, (3 * 86400) / 4};
    //
    //            TStrCRefDouble1VecDouble1VecPrPrVec influencerValues;
    //            influencerValues.push_back(TStrCRefDouble1VecDouble1VecPrPr(TStrCRef(i1), make_pair(60.0, 60.0, 1.0, 1.0)));
    //            influencerValues.push_back(TStrCRefDouble1VecDouble1VecPrPr(TStrCRef(i2), make_pair(50.0, 50.0, 1.0, 1.0)));
    //
    //            std::string expectedInfluencerValues[] = {"i1", "i2" };
    //            double expectedInfluences[][2] =
    //                {
    //                    {1.0, 1.0},
    //                    {1.0, 1.0},
    //                    {1.0, 1.0},
    //                    {1.0, 0.85}
    //                };
    //
    //            for (std::size_t i = 0u; i < boost::size(testTimes); ++i)
    //            {
    //                core_t::TTime time = testTimes[i];
    //                LOG_DEBUG("  time = " << time);
    //                LOG_DEBUG("  baseline[0] = " << core::CContainerPrinter::print(trend[0]->baseline(time, 0.0)));
    //                LOG_DEBUG("  baseline[1] = " << core::CContainerPrinter::print(trend[1]->baseline(time, 0.0)));
    //
    //                core_t::TTime times[] = {time, time };
    //                double values[] = {120.0, 60.0};
    //                double detrended[] =
    //                    {
    //                        trend[0]->detrend(time, values[0], 0.0),
    //                        trend[1]->detrend(time, values[1], 0.0)
    //                    };
    //                double vs[] =
    //                    {
    //                        trend[0]->scale(time, prior->marginalLikelihoodVariances()[0], 0.0).second,
    //                        trend[1]->scale(time, prior->marginalLikelihoodVariances()[1], 0.0).second
    //                    };
    //                LOG_DEBUG("  detrended = " << core::CContainerPrinter::print(detrended)
    //                          << ", vs = " << core::CContainerPrinter::print(vs));
    //                TSize10Vec coordinates(std::size_t(1), i % 2);
    //                TDouble10Vec2Vec lbs, ubs;
    //                TTail10Vec tail;
    //                TDouble10Vec1Vec sample(1, TDouble10Vec(&detrended[0], &detrended[2]));
    //                TDouble10Vec4Vec1Vec weight(1, TDouble10Vec4Vec(1, TDouble10Vec(&vs[0], &vs[2])));
    //                prior->probabilityOfLessLikelySamples(maths_t::E_OneSidedAbove,
    //                                                      weightStyle,
    //                                                      sample,
    //                                                      weight,
    //                                                      coordinates,
    //                                                      lbs, ubs, tail);
    //                double lb = ::sqrt(lbs[0][0] * lbs[1][0]);
    //                double ub = ::sqrt(ubs[0][0] * ubs[1][0]);
    //                LOG_DEBUG("  p = " << 0.5*(lb+ub) << ", tail = " << tail);
    //
    //                TStoredStringPtrStoredStringPtrPrDoublePrVec influences;
    //                TDecompositionCPtr1Vec trends;
    //                for (TDecompositionPtrVecCItr itr = trend.begin(); itr != trend.end(); ++itr)
    //                {
    //                    trends.push_back(itr->get());
    //                }
    //                computeInfluences(calculator,
    //                                  model_t::E_IndividualHighUniqueCountByBucketAndPerson,
    //                                  trends, *prior,
    //                                  times, values, weight, counts,
    //                                  0.5*(lb+ub), tail, coordinates[0], 0.0/*confidence*/,
    //                                  I, influencerValues, influences);
    //
    //                LOG_DEBUG("  influences = " << core::CContainerPrinter::print(influences));
    //                for (std::size_t j = 0u; j < influences.size(); ++j)
    //                {
    //                    CPPUNIT_ASSERT_EQUAL(expectedInfluencerValues[j],
    //                                         *influences[j].first.second);
    //                    CPPUNIT_ASSERT_DOUBLES_EQUAL(expectedInfluences[i][j], influences[j].second, 0.04);
    //                }
    //            }
    //        }
    //    }
}

void CProbabilityAndInfluenceCalculatorTest::testIndicatorInfluenceCalculator(void) {
=======
//    {
//        LOG_DEBUG("Test correlated");
//
//        double counts[] = {1.0, 1.0};
//
//        {
//            LOG_DEBUG("One influencer value");
//
//            maths::CMultivariateNormalConjugateFactory::TPriorPtr prior =
//                    maths::CMultivariateNormalConjugateFactory::nonInformative(2, maths_t::E_ContinuousData, 0.0);
//            {
//                TDoubleVec mean(2, 10.0);
//                TDoubleVecVec covariances(2, TDoubleVec(2));
//                covariances[0][0] = covariances[1][1] = 1.0;
//                covariances[0][1] = covariances[1][0] = 0.9;
//                TDoubleVecVec samples_;
//                rng.generateMultivariateNormalSamples(mean, covariances, 50, samples_);
//                TDouble10Vec1Vec samples;
//                for (std::size_t i = 0u; i < samples_.size(); ++i)
//                {
//                    samples.push_back(samples_[i]);
//                }
//                TDouble10Vec4Vec1Vec weights(samples.size(), TDouble10Vec4Vec(1, TDouble10Vec(2, 1.0)));
//                prior->addSamples(COUNT_WEIGHT, samples, weights);
//            }
//
//            core_t::TTime times[] = {0, 0};
//            double values[] = {5.0, 5.0};
//            double lb, ub;
//            TTail10Vec tail;
//            TDouble10Vec1Vec sample(1, TDouble10Vec(&values[0], &values[2]));
//            TDouble10Vec4Vec1Vec weight(1, TDouble10Vec4Vec(2, TDouble10Vec(2, 1.0)));
//            prior->probabilityOfLessLikelySamples(maths_t::E_TwoSided,
//                                                  weightStyle,
//                                                  sample,
//                                                  weight,
//                                                  lb, ub, tail);
//            TStrCRefDouble1VecDouble1VecPrPrVec influencerValues;
//            influencerValues.push_back(TStrCRefDouble1VecDouble1VecPrPr(TStrCRef(i1), make_pair(5.0, 10.0, 1.0, 1.0)));
//
//            TStoredStringPtrStoredStringPtrPrDoublePrVec influences;
//            computeInfluences(calculator,
//                              model_t::E_IndividualUniqueCountByBucketAndPerson, TDecompositionCPtr1Vec(), *prior,
//                              times, values, weight, counts,
//                              0.5*(lb+ub), tail, 0, 0.0/*confidence*/,
//                              I, influencerValues, influences);
//
//            LOG_DEBUG("  influences = " << core::CContainerPrinter::print(influences));
//            CPPUNIT_ASSERT_EQUAL(std::string("[((I, i1), 1)]"),
//                                 core::CContainerPrinter::print(influences));
//        }
//        {
//            LOG_DEBUG("No trend");
//
//            maths::CMultivariateNormalConjugateFactory::TPriorPtr prior =
//                    maths::CMultivariateNormalConjugateFactory::nonInformative(2, maths_t::E_ContinuousData, 0.0);
//
//            {
//                TDoubleVec mean(2, 10.0);
//                TDoubleVecVec covariances(2, TDoubleVec(2));
//                covariances[0][0] = covariances[1][1] = 1.0;
//                covariances[0][1] = covariances[1][0] = -0.9;
//                TDoubleVecVec samples_;
//                rng.generateMultivariateNormalSamples(mean, covariances, 50, samples_);
//                TDouble10Vec1Vec samples;
//                for (std::size_t i = 0u; i < samples_.size(); ++i)
//                {
//                    samples.push_back(samples_[i]);
//                }
//                TDouble10Vec4Vec1Vec weights(samples.size(), TDouble10Vec4Vec(1, TDouble10Vec(2, 1.0)));
//                prior->addSamples(COUNT_WEIGHT, samples, weights);
//            }
//
//            core_t::TTime times[] = {0, 0};
//            double values[] = {10.0, 6.0};
//            TSize10Vec coordinates(std::size_t(1), 1);
//            TDouble10Vec2Vec lbs, ubs;
//            TTail10Vec tail;
//            TDouble10Vec1Vec sample(1, TDouble10Vec(&values[0], &values[2]));
//            TDouble10Vec4Vec1Vec weight(1, TDouble10Vec4Vec(2, TDouble10Vec(2, 1.0)));
//            prior->probabilityOfLessLikelySamples(maths_t::E_TwoSided,
//                                                  weightStyle,
//                                                  sample,
//                                                  weight,
//                                                  coordinates,
//                                                  lbs, ubs, tail);
//            double lb = std::sqrt(lbs[0][0] * lbs[1][0]);
//            double ub = std::sqrt(ubs[0][0] * ubs[1][0]);
//            TStrCRefDouble1VecDouble1VecPrPrVec influencerValues;
//            influencerValues.push_back(TStrCRefDouble1VecDouble1VecPrPr(TStrCRef(i1), make_pair(11.0, 9.0, 1.0, 1.0)));
//            influencerValues.push_back(TStrCRefDouble1VecDouble1VecPrPr(TStrCRef(i2), make_pair(10.0, 6.0, 1.0, 1.0)));
//            influencerValues.push_back(TStrCRefDouble1VecDouble1VecPrPr(TStrCRef(i3), make_pair( 9.0, 6.0, 1.0, 1.0)));
//
//            TStoredStringPtrStoredStringPtrPrDoublePrVec influences;
//            computeInfluences(calculator,
//                              model_t::E_IndividualUniqueCountByBucketAndPerson, TDecompositionCPtr1Vec(), *prior,
//                              times, values, weight, counts,
//                              0.5*(lb+ub), tail, coordinates[0], 0.0/*confidence*/,
//                              I, influencerValues, influences);
//
//            LOG_DEBUG("  influences = " << core::CContainerPrinter::print(influences));
//            CPPUNIT_ASSERT_EQUAL(std::string("[((I, i2), 1), ((I, i3), 1)]"),
//                                 core::CContainerPrinter::print(influences));
//        }
//        {
//            LOG_DEBUG("Trend");
//
//            TDecompositionPtrVec trend;
//            trend.push_back(TDecompositionPtr(new maths::CTimeSeriesDecomposition));
//            trend.push_back(TDecompositionPtr(new maths::CTimeSeriesDecomposition));
//            maths::CMultivariateNormalConjugateFactory::TPriorPtr prior =
//                    maths::CMultivariateNormalConjugateFactory::nonInformative(2, maths_t::E_ContinuousData, 0.0);
//            {
//                TDoubleVec mean(2, 0.0);
//                TDoubleVecVec covariances(2, TDoubleVec(2));
//                covariances[0][0] = covariances[1][1] = 100.0;
//                covariances[0][1] = covariances[1][0] =  80.0;
//                TDoubleVecVec samples;
//                rng.generateMultivariateNormalSamples(mean, covariances, 10 * 86400 / 600, samples);
//                TDouble10Vec4Vec1Vec weight(1, TDouble10Vec4Vec(1, TDouble10Vec(2, 1.0)));
//                for (core_t::TTime time = 0, i = 0; time < 10 * 86400; time += 600, ++i)
//                {
//                    double y[] =
//                        {
//                            200.0 + 200.0 * std::sin(2.0 * 3.1416 * static_cast<double>(time) / 86400.0),
//                            100.0 + 100.0 * std::sin(2.0 * 3.1416 * static_cast<double>(time) / 86400.0)
//                        };
//                    trend[0]->addPoint(time, y[0] + samples[i][0]);
//                    trend[1]->addPoint(time, y[1] + samples[i][1]);
//                    prior->addSamples(COUNT_WEIGHT, TDouble10Vec1Vec(1, TDouble10Vec(samples[i])), weight);
//                }
//            }
//
//            core_t::TTime testTimes[] = {0, 86400 / 4, 86400 / 2, (3 * 86400) / 4};
//
//            TStrCRefDouble1VecDouble1VecPrPrVec influencerValues;
//            influencerValues.push_back(TStrCRefDouble1VecDouble1VecPrPr(TStrCRef(i1), make_pair(60.0, 60.0, 1.0, 1.0)));
//            influencerValues.push_back(TStrCRefDouble1VecDouble1VecPrPr(TStrCRef(i2), make_pair(50.0, 50.0, 1.0, 1.0)));
//
//            std::string expectedInfluencerValues[] = {"i1", "i2" };
//            double expectedInfluences[][2] =
//                {
//                    {1.0, 1.0},
//                    {1.0, 1.0},
//                    {1.0, 1.0},
//                    {1.0, 0.85}
//                };
//
//            for (std::size_t i = 0u; i < boost::size(testTimes); ++i)
//            {
//                core_t::TTime time = testTimes[i];
//                LOG_DEBUG("  time = " << time);
//                LOG_DEBUG("  baseline[0] = " << core::CContainerPrinter::print(trend[0]->baseline(time, 0.0)));
//                LOG_DEBUG("  baseline[1] = " << core::CContainerPrinter::print(trend[1]->baseline(time, 0.0)));
//
//                core_t::TTime times[] = {time, time };
//                double values[] = {120.0, 60.0};
//                double detrended[] =
//                    {
//                        trend[0]->detrend(time, values[0], 0.0),
//                        trend[1]->detrend(time, values[1], 0.0)
//                    };
//                double vs[] =
//                    {
//                        trend[0]->scale(time, prior->marginalLikelihoodVariances()[0], 0.0).second,
//                        trend[1]->scale(time, prior->marginalLikelihoodVariances()[1], 0.0).second
//                    };
//                LOG_DEBUG("  detrended = " << core::CContainerPrinter::print(detrended)
//                          << ", vs = " << core::CContainerPrinter::print(vs));
//                TSize10Vec coordinates(std::size_t(1), i % 2);
//                TDouble10Vec2Vec lbs, ubs;
//                TTail10Vec tail;
//                TDouble10Vec1Vec sample(1, TDouble10Vec(&detrended[0], &detrended[2]));
//                TDouble10Vec4Vec1Vec weight(1, TDouble10Vec4Vec(1, TDouble10Vec(&vs[0], &vs[2])));
//                prior->probabilityOfLessLikelySamples(maths_t::E_OneSidedAbove,
//                                                      weightStyle,
//                                                      sample,
//                                                      weight,
//                                                      coordinates,
//                                                      lbs, ubs, tail);
//                double lb = std::sqrt(lbs[0][0] * lbs[1][0]);
//                double ub = std::sqrt(ubs[0][0] * ubs[1][0]);
//                LOG_DEBUG("  p = " << 0.5*(lb+ub) << ", tail = " << tail);
//
//                TStoredStringPtrStoredStringPtrPrDoublePrVec influences;
//                TDecompositionCPtr1Vec trends;
//                for (TDecompositionPtrVecCItr itr = trend.begin(); itr != trend.end(); ++itr)
//                {
//                    trends.push_back(itr->get());
//                }
//                computeInfluences(calculator,
//                                  model_t::E_IndividualHighUniqueCountByBucketAndPerson,
//                                  trends, *prior,
//                                  times, values, weight, counts,
//                                  0.5*(lb+ub), tail, coordinates[0], 0.0/*confidence*/,
//                                  I, influencerValues, influences);
//
//                LOG_DEBUG("  influences = " << core::CContainerPrinter::print(influences));
//                for (std::size_t j = 0u; j < influences.size(); ++j)
//                {
//                    CPPUNIT_ASSERT_EQUAL(expectedInfluencerValues[j],
//                                         *influences[j].first.second);
//                    CPPUNIT_ASSERT_DOUBLES_EQUAL(expectedInfluences[i][j], influences[j].second, 0.04);
//                }
//            }
//        }
//    }
}

void CProbabilityAndInfluenceCalculatorTest::testIndicatorInfluenceCalculator()
{
>>>>>>> d4e4cca7
    LOG_DEBUG("*** testIndicatorInfluenceCalculator ***");

    {
        LOG_DEBUG("Test univariate");

        model::CIndicatorInfluenceCalculator calculator;

        maths::CTimeSeriesDecomposition trend{0.0, 600};
        maths::CNormalMeanPrecConjugate prior = maths::CNormalMeanPrecConjugate::nonInformativePrior(maths_t::E_ContinuousData);
        maths::CUnivariateTimeSeriesModel model(params(600), 0, trend, prior);

        TStrCRefDouble1VecDoublePrPrVec influencerValues{
            {TStrCRef(i1), make_pair(1.0, 1.0)}, {TStrCRef(i2), make_pair(1.0, 1.0)}, {TStrCRef(i3), make_pair(1.0, 1.0)}};

        TStoredStringPtrStoredStringPtrPrDoublePrVec influences;
        computeInfluences(calculator,
                          model_t::E_IndividualIndicatorOfBucketPerson,
                          model,
                          0 /*time*/,
                          1.0 /*value*/,
                          1.0 /*count*/,
                          0.1 /*probability*/,
                          TTail2Vec{maths_t::E_RightTail},
                          I,
                          influencerValues,
                          influences);

        LOG_DEBUG("influences = " << core::CContainerPrinter::print(influences));
        CPPUNIT_ASSERT_EQUAL(std::string("[((I, i1), 1), ((I, i2), 1), ((I, i3), 1)]"), core::CContainerPrinter::print(influences));
    }
    /*{
        LOG_DEBUG("Test correlated");

        model::CIndicatorInfluenceCalculator calculator;

        maths::CMultivariateNormalConjugateFactory::TPriorPtr prior =
                maths::CMultivariateNormalConjugateFactory::nonInformative(2, maths_t::E_ContinuousData, 0.0);

        core_t::TTime times[] = {0, 0};
        double values[] = {1.0, 1.0};
        double counts[] = {1.0, 1.0};
        TStrCRefDouble1VecDouble1VecPrPrVec influencerValues;
        influencerValues.push_back(TStrCRefDouble1VecDouble1VecPrPr(TStrCRef(i1), make_pair(1.0, 1.0, 1.0, 1.0)));
        influencerValues.push_back(TStrCRefDouble1VecDouble1VecPrPr(TStrCRef(i2), make_pair(1.0, 1.0, 1.0, 1.0)));
        influencerValues.push_back(TStrCRefDouble1VecDouble1VecPrPr(TStrCRef(i3), make_pair(1.0, 1.0, 1.0, 1.0)));

        TStoredStringPtrStoredStringPtrPrDoublePrVec influences;
        computeInfluences(calculator,
                          model_t::E_IndividualIndicatorOfBucketPerson, TDecompositionCPtr1Vec(), *prior,
                          times, values, TDouble10Vec4Vec1Vec(1, TDouble10Vec4Vec(1, TDouble10Vec(2, 1.0))), counts,
                          0.1probability, maths_t::E_RightTail, 0,
                          I, influencerValues, influences);

        LOG_DEBUG("influences = " << core::CContainerPrinter::print(influences));
        CPPUNIT_ASSERT_EQUAL(std::string("[((I, i1), 1), ((I, i2), 1), ((I, i3), 1)]"),
                             core::CContainerPrinter::print(influences));
    }*/
}

<<<<<<< HEAD
void CProbabilityAndInfluenceCalculatorTest::testProbabilityAndInfluenceCalculator(void) {
=======
void CProbabilityAndInfluenceCalculatorTest::testProbabilityAndInfluenceCalculator()
{
>>>>>>> d4e4cca7
    LOG_DEBUG("*** testProbabilityAndInfluenceCalculator ***");

    test::CRandomNumbers rng;

    core_t::TTime bucketLength{600};

    maths::CTimeSeriesDecomposition trend{0.0, bucketLength};
    maths::CNormalMeanPrecConjugate prior = maths::CNormalMeanPrecConjugate::nonInformativePrior(maths_t::E_ContinuousData);
    maths::CMultivariateNormalConjugate<2> multivariatePrior =
        maths::CMultivariateNormalConjugate<2>::nonInformativePrior(maths_t::E_ContinuousData);
    maths::CUnivariateTimeSeriesModel univariateModel(params(bucketLength), 0, trend, prior);
    maths::CMultivariateTimeSeriesModel multivariateModel(params(bucketLength), trend, multivariatePrior);

    TDoubleVec samples;
    rng.generateNormalSamples(10.0, 1.0, 50, samples);
    addSamples(bucketLength, samples, univariateModel);

    TDoubleVec mean{10.0, 15.0};
    TDoubleVecVec covariances{{1.0, 0.5}, {0.5, 2.0}};
    TDoubleVecVec multivariateSamples;
    rng.generateMultivariateNormalSamples(mean, covariances, 50, multivariateSamples);
    core_t::TTime now{addSamples(bucketLength, multivariateSamples, multivariateModel)};

    model_t::TFeatureVec features{model_t::E_IndividualSumByBucketAndPerson, model_t::E_IndividualMeanLatLongByPerson};
    const maths::CModel* models[]{&univariateModel, &multivariateModel};

    maths_t::TWeightStyleVec weightStyles;
    weightStyles.push_back(maths_t::E_SampleSeasonalVarianceScaleWeight);
    weightStyles.push_back(maths_t::E_SampleCountVarianceScaleWeight);
    model::CPartitioningFields partitioningFields(EMPTY_STRING, EMPTY_STRING);

    {
        LOG_DEBUG("error case");

        model::CProbabilityAndInfluenceCalculator calculator(0.5);
        calculator.addAggregator(maths::CJointProbabilityOfLessLikelySamples());
        calculator.addAggregator(maths::CProbabilityOfExtremeSample());

        TDoubleVecVec values{{12.0, 1.0},
                             {15.0, 1.0},
                             {7.0, 1.5},
                             {9.0, 1.0},
                             {17.0, 2.0},
                             {12.0, 17.0, 1.0},
                             {15.0, 20.0, 1.0},
                             {7.0, 12.0, 1.5},
                             {15.0, 10.0, 1.0},
                             {17.0, 22.0, 2.0}};
        TStrCRefDouble1VecDoublePrPrVec influencerValues{{TStrCRef(i2), make_pair(12.0, 1.0)},
                                                         {TStrCRef(i1), make_pair(15.0, 1.0)},
                                                         {TStrCRef(i2), make_pair(7.0, 1.0)},
                                                         {TStrCRef(i2), make_pair(9.0, 1.0)},
                                                         {TStrCRef(i1), make_pair(17.0, 1.0)},
                                                         {TStrCRef(i2), make_pair(12.0, 17.0, 1.0)},
                                                         {TStrCRef(i1), make_pair(15.0, 20.0, 1.0)},
                                                         {TStrCRef(i2), make_pair(7.0, 12.0, 1.0)},
                                                         {TStrCRef(i2), make_pair(9.0, 14.0, 1.0)},
                                                         {TStrCRef(i1), make_pair(17.0, 22.0, 1.0)}};

        maths::CJointProbabilityOfLessLikelySamples pJoint;
        maths::CProbabilityOfExtremeSample pExtreme;

        for (std::size_t i = 0u; i < 5; ++i) {
            for (std::size_t j = 0u; j < features.size(); ++j) {
                TDouble2Vec1Vec value{TDouble2Vec(&values[i + 5 * j][0], &values[i + 5 * j][1 + j])};
                TDouble2Vec4Vec weights{TDouble2Vec(1 + j, values[i + 5 * j][1 + j]), TDouble2Vec(1 + j, 1.0)};
                maths::CModelProbabilityParams params_;
                params_.addCalculation(maths_t::E_TwoSided)
                    .seasonalConfidenceInterval(0.0)
                    .addBucketEmpty(TBool2Vec{false})
                    .weightStyles(weightStyles)
                    .addWeights(weights);
                double p;
                TTail2Vec tail;
                model_t::CResultType type;
                TSize1Vec mostAnomalousCorrelate;
                calculator.addProbability(features[j],
                                          0,
                                          *models[j],
                                          0 /*elapsedTime*/,
                                          params_,
                                          TTime2Vec1Vec{TTime2Vec{now}},
                                          value,
                                          p,
                                          tail,
                                          type,
                                          mostAnomalousCorrelate);
                pJoint.add(p);
                pExtreme.add(p);
                model::CProbabilityAndInfluenceCalculator::SParams params(partitioningFields);
                params.s_Feature = features[j];
                params.s_Model = models[j];
                params.s_ElapsedTime = 0;
                params.s_Time = TTime2Vec1Vec{TTime2Vec{now}};
                params.s_Value = value;
                params.s_Count = 1.0;
                params.s_ComputeProbabilityParams = params_;
                params.s_Probability = p;
                params.s_Tail = tail;
                calculator.addInfluences(I, TStrCRefDouble1VecDoublePrPrVec{influencerValues[i]}, params);
            }
        }

        calculator.addProbability(0.02);
        pJoint.add(0.02);
        pExtreme.add(0.02);

        double probability;
        TStoredStringPtrStoredStringPtrPrDoublePrVec influences;
        CPPUNIT_ASSERT(calculator.calculate(probability, influences));

        double pj, pe;
        CPPUNIT_ASSERT(pJoint.calculate(pj));
        CPPUNIT_ASSERT(pExtreme.calculate(pe));

        LOG_DEBUG("  probability = " << probability << ", expected probability = " << std::min(pj, pe));
        CPPUNIT_ASSERT_DOUBLES_EQUAL(std::min(pe, pj), probability, 1e-10);
    }
    {
        LOG_DEBUG("influencing joint probability");

        TDoubleVecVec values[]{TDoubleVecVec{{12.0, 1.0}, {15.0, 1.0}, {7.0, 1.5}, {9.0, 1.0}, {17.0, 2.0}},
                               TDoubleVecVec{{12.0, 17.0, 1.0}, {15.0, 20.0, 1.0}, {7.0, 12.0, 1.5}, {9.0, 14.0, 1.0}, {17.0, 22.0, 2.0}}};
        TStrCRefDouble1VecDoublePrPrVecVec influencerValues[]{
            TStrCRefDouble1VecDoublePrPrVecVec{TStrCRefDouble1VecDoublePrPrVec{{TStrCRef(i2), make_pair(12.0, 1.0)}},
                                               TStrCRefDouble1VecDoublePrPrVec{{TStrCRef(i1), make_pair(15.0, 1.0)}},
                                               TStrCRefDouble1VecDoublePrPrVec{{TStrCRef(i2), make_pair(7.0, 1.5)}},
                                               TStrCRefDouble1VecDoublePrPrVec{{TStrCRef(i2), make_pair(9.0, 1.0)}},
                                               TStrCRefDouble1VecDoublePrPrVec{{TStrCRef(i1), make_pair(17.0, 2.0)}}},
            TStrCRefDouble1VecDoublePrPrVecVec{TStrCRefDouble1VecDoublePrPrVec{{TStrCRef(i2), make_pair(12.0, 17.0, 1.0)}},
                                               TStrCRefDouble1VecDoublePrPrVec{{TStrCRef(i1), make_pair(15.0, 20.0, 1.0)}},
                                               TStrCRefDouble1VecDoublePrPrVec{{TStrCRef(i2), make_pair(7.0, 12.0, 1.5)}},
                                               TStrCRefDouble1VecDoublePrPrVec{{TStrCRef(i2), make_pair(9.0, 14.0, 1.0)}},
                                               TStrCRefDouble1VecDoublePrPrVec{{TStrCRef(i1), make_pair(17.0, 22.0, 2.0)}}}};
        for (std::size_t i = 0u; i < features.size(); ++i) {
            TStoredStringPtrStoredStringPtrPrDoublePrVec influences;
            testProbabilityAndGetInfluences(features[i], *models[i], now, values[i], influencerValues[i], influences);
            LOG_DEBUG("  influences = " << core::CContainerPrinter::print(influences));
            CPPUNIT_ASSERT_EQUAL(std::size_t(1), influences.size());
            CPPUNIT_ASSERT_EQUAL(i1, *influences[0].first.second);
            CPPUNIT_ASSERT_DOUBLES_EQUAL(1.0, influences[0].second, 0.03);
        }
    }
    {
        LOG_DEBUG("influencing extreme probability");

        TDoubleVecVec values[]{TDoubleVecVec{{11.0, 1.0}, {10.5, 1.0}, {8.5, 1.5}, {10.8, 1.5}, {19.0, 1.0}},
                               TDoubleVecVec{{11.0, 16.0, 1.0}, {10.5, 15.5, 1.0}, {8.5, 13.5, 1.5}, {10.8, 15.8, 1.5}, {19.0, 24.0, 1.0}}};
        TStrCRefDouble1VecDoublePrPrVecVec influencerValues[]{
            TStrCRefDouble1VecDoublePrPrVecVec{TStrCRefDouble1VecDoublePrPrVec{{TStrCRef(i1), make_pair(11.0, 1.0)}},
                                               TStrCRefDouble1VecDoublePrPrVec{{TStrCRef(i1), make_pair(10.5, 1.0)}},
                                               TStrCRefDouble1VecDoublePrPrVec{{TStrCRef(i1), make_pair(8.5, 1.0)}},
                                               TStrCRefDouble1VecDoublePrPrVec{{TStrCRef(i1), make_pair(10.8, 1.0)}},
                                               TStrCRefDouble1VecDoublePrPrVec{{TStrCRef(i2), make_pair(19.0, 1.0)}}},
            TStrCRefDouble1VecDoublePrPrVecVec{TStrCRefDouble1VecDoublePrPrVec{{TStrCRef(i1), make_pair(11.0, 16.0, 1.0)}},
                                               TStrCRefDouble1VecDoublePrPrVec{{TStrCRef(i1), make_pair(10.5, 15.5, 1.0)}},
                                               TStrCRefDouble1VecDoublePrPrVec{{TStrCRef(i1), make_pair(8.5, 13.5, 1.0)}},
                                               TStrCRefDouble1VecDoublePrPrVec{{TStrCRef(i1), make_pair(10.8, 15.8, 1.0)}},
                                               TStrCRefDouble1VecDoublePrPrVec{{TStrCRef(i2), make_pair(19.0, 24.0, 1.0)}}}};

        for (std::size_t i = 0u; i < features.size(); ++i) {
            TStoredStringPtrStoredStringPtrPrDoublePrVec influences;
            testProbabilityAndGetInfluences(features[i], *models[i], now, values[i], influencerValues[i], influences);
            LOG_DEBUG("  influences = " << core::CContainerPrinter::print(influences));
            CPPUNIT_ASSERT_EQUAL(std::size_t(1), influences.size());
            CPPUNIT_ASSERT_EQUAL(i2, *influences[0].first.second);
            CPPUNIT_ASSERT_DOUBLES_EQUAL(1.0, influences[0].second, 0.03);
        }
    }
    {
        LOG_DEBUG("marginal influence");

        TDoubleVecVec values[]{TDoubleVecVec{{11.0, 1.0}, {10.5, 1.0}, {8.0, 1.0}, {10.8, 1.0}, {14.0, 1.0}},
                               TDoubleVecVec{{11.0, 16.0, 1.0}, {10.5, 15.5, 1.0}, {8.0, 13.0, 1.0}, {10.8, 15.8, 1.0}, {14.0, 19.0, 1.0}}};
        TStrCRefDouble1VecDoublePrPrVecVec influencerValues[]{
            TStrCRefDouble1VecDoublePrPrVecVec{
                TStrCRefDouble1VecDoublePrPrVec{{TStrCRef(i1), make_pair(12.0, 1.0)}, {TStrCRef(i2), make_pair(10.0, 1.0)}},
                TStrCRefDouble1VecDoublePrPrVec{{TStrCRef(i1), make_pair(10.5, 1.0)}, {TStrCRef(i2), make_pair(10.5, 1.0)}},
                TStrCRefDouble1VecDoublePrPrVec{{TStrCRef(i1), make_pair(9.0, 1.0)}, {TStrCRef(i2), make_pair(7.0, 1.0)}},
                TStrCRefDouble1VecDoublePrPrVec{{TStrCRef(i1), make_pair(11.0, 1.0)}, {TStrCRef(i2), make_pair(10.6, 1.0)}},
                TStrCRefDouble1VecDoublePrPrVec{{TStrCRef(i1), make_pair(16.0, 1.0)}, {TStrCRef(i2), make_pair(12.0, 1.0)}}},
            TStrCRefDouble1VecDoublePrPrVecVec{
                TStrCRefDouble1VecDoublePrPrVec{{TStrCRef(i1), make_pair(12.0, 17.0, 1.0)}, {TStrCRef(i2), make_pair(10.0, 15.0, 1.0)}},
                TStrCRefDouble1VecDoublePrPrVec{{TStrCRef(i1), make_pair(10.5, 15.5, 1.0)}, {TStrCRef(i2), make_pair(10.5, 15.5, 1.0)}},
                TStrCRefDouble1VecDoublePrPrVec{{TStrCRef(i1), make_pair(9.0, 14.0, 1.0)}, {TStrCRef(i2), make_pair(7.0, 12.0, 1.0)}},
                TStrCRefDouble1VecDoublePrPrVec{{TStrCRef(i1), make_pair(11.0, 16.0, 1.0)}, {TStrCRef(i2), make_pair(10.6, 15.6, 1.0)}},
                TStrCRefDouble1VecDoublePrPrVec{{TStrCRef(i1), make_pair(16.0, 21.0, 1.0)}, {TStrCRef(i2), make_pair(12.0, 17.0, 1.0)}}}};

        {
            TStoredStringPtrStoredStringPtrPrDoublePrVec influences;
            testProbabilityAndGetInfluences(
                model_t::E_IndividualMeanByPerson, univariateModel, now, values[0], influencerValues[0], influences);
            LOG_DEBUG("  influences = " << core::CContainerPrinter::print(influences));
            CPPUNIT_ASSERT_EQUAL(std::size_t(1), influences.size());
            CPPUNIT_ASSERT_EQUAL(i1, *influences[0].first.second);
            CPPUNIT_ASSERT_DOUBLES_EQUAL(0.7, influences[0].second, 0.03);
        }
        {
            TStoredStringPtrStoredStringPtrPrDoublePrVec influences;
            testProbabilityAndGetInfluences(
                model_t::E_IndividualMeanLatLongByPerson, multivariateModel, now, values[1], influencerValues[1], influences);
            LOG_DEBUG("  influences = " << core::CContainerPrinter::print(influences));
            CPPUNIT_ASSERT_EQUAL(std::size_t(2), influences.size());
            CPPUNIT_ASSERT_EQUAL(i2, *influences[0].first.second);
            CPPUNIT_ASSERT_EQUAL(i1, *influences[1].first.second);
            CPPUNIT_ASSERT_DOUBLES_EQUAL(1.0, influences[0].second, 1e-3);
            CPPUNIT_ASSERT_DOUBLES_EQUAL(1.0, influences[1].second, 1e-3);
        }
    }
}

<<<<<<< HEAD
CppUnit::Test* CProbabilityAndInfluenceCalculatorTest::suite(void) {
    CppUnit::TestSuite* suiteOfTests = new CppUnit::TestSuite("CProbabilityAndInfluenceCalculatorTest");

    suiteOfTests->addTest(new CppUnit::TestCaller<CProbabilityAndInfluenceCalculatorTest>(
        "CProbabilityAndInfluenceCalculatorTest::testInfluenceUnavailableCalculator",
        &CProbabilityAndInfluenceCalculatorTest::testInfluenceUnavailableCalculator));
    suiteOfTests->addTest(new CppUnit::TestCaller<CProbabilityAndInfluenceCalculatorTest>(
        "CProbabilityAndInfluenceCalculatorTest::testLogProbabilityComplementInfluenceCalculator",
        &CProbabilityAndInfluenceCalculatorTest::testLogProbabilityComplementInfluenceCalculator));
    suiteOfTests->addTest(new CppUnit::TestCaller<CProbabilityAndInfluenceCalculatorTest>(
        "CProbabilityAndInfluenceCalculatorTest::testMeanInfluenceCalculator",
        &CProbabilityAndInfluenceCalculatorTest::testMeanInfluenceCalculator));
    suiteOfTests->addTest(new CppUnit::TestCaller<CProbabilityAndInfluenceCalculatorTest>(
        "CProbabilityAndInfluenceCalculatorTest::testLogProbabilityInfluenceCalculator",
        &CProbabilityAndInfluenceCalculatorTest::testLogProbabilityInfluenceCalculator));
    suiteOfTests->addTest(new CppUnit::TestCaller<CProbabilityAndInfluenceCalculatorTest>(
        "CProbabilityAndInfluenceCalculatorTest::testIndicatorInfluenceCalculator",
        &CProbabilityAndInfluenceCalculatorTest::testIndicatorInfluenceCalculator));
    suiteOfTests->addTest(new CppUnit::TestCaller<CProbabilityAndInfluenceCalculatorTest>(
        "CProbabilityAndInfluenceCalculatorTest::testProbabilityAndInfluenceCalculator",
        &CProbabilityAndInfluenceCalculatorTest::testProbabilityAndInfluenceCalculator));
=======
CppUnit::Test *CProbabilityAndInfluenceCalculatorTest::suite()
{
    CppUnit::TestSuite *suiteOfTests = new CppUnit::TestSuite("CProbabilityAndInfluenceCalculatorTest");

    suiteOfTests->addTest( new CppUnit::TestCaller<CProbabilityAndInfluenceCalculatorTest>(
                                   "CProbabilityAndInfluenceCalculatorTest::testInfluenceUnavailableCalculator",
                                   &CProbabilityAndInfluenceCalculatorTest::testInfluenceUnavailableCalculator) );
    suiteOfTests->addTest( new CppUnit::TestCaller<CProbabilityAndInfluenceCalculatorTest>(
                                   "CProbabilityAndInfluenceCalculatorTest::testLogProbabilityComplementInfluenceCalculator",
                                   &CProbabilityAndInfluenceCalculatorTest::testLogProbabilityComplementInfluenceCalculator) );
    suiteOfTests->addTest( new CppUnit::TestCaller<CProbabilityAndInfluenceCalculatorTest>(
                                   "CProbabilityAndInfluenceCalculatorTest::testMeanInfluenceCalculator",
                                   &CProbabilityAndInfluenceCalculatorTest::testMeanInfluenceCalculator) );
    suiteOfTests->addTest( new CppUnit::TestCaller<CProbabilityAndInfluenceCalculatorTest>(
                                   "CProbabilityAndInfluenceCalculatorTest::testLogProbabilityInfluenceCalculator",
                                   &CProbabilityAndInfluenceCalculatorTest::testLogProbabilityInfluenceCalculator) );
    suiteOfTests->addTest( new CppUnit::TestCaller<CProbabilityAndInfluenceCalculatorTest>(
                                   "CProbabilityAndInfluenceCalculatorTest::testIndicatorInfluenceCalculator",
                                   &CProbabilityAndInfluenceCalculatorTest::testIndicatorInfluenceCalculator) );
    suiteOfTests->addTest( new CppUnit::TestCaller<CProbabilityAndInfluenceCalculatorTest>(
                                   "CProbabilityAndInfluenceCalculatorTest::testProbabilityAndInfluenceCalculator",
                                   &CProbabilityAndInfluenceCalculatorTest::testProbabilityAndInfluenceCalculator) );
>>>>>>> d4e4cca7

    return suiteOfTests;
}<|MERGE_RESOLUTION|>--- conflicted
+++ resolved
@@ -288,12 +288,7 @@
 }
 }
 
-<<<<<<< HEAD
-void CProbabilityAndInfluenceCalculatorTest::testInfluenceUnavailableCalculator(void) {
-=======
-void CProbabilityAndInfluenceCalculatorTest::testInfluenceUnavailableCalculator()
-{
->>>>>>> d4e4cca7
+void CProbabilityAndInfluenceCalculatorTest::testInfluenceUnavailableCalculator() {
     LOG_DEBUG("*** testInfluenceUnavailableCalculator ***");
 
     test::CRandomNumbers rng;
@@ -370,12 +365,7 @@
     }*/
 }
 
-<<<<<<< HEAD
-void CProbabilityAndInfluenceCalculatorTest::testLogProbabilityComplementInfluenceCalculator(void) {
-=======
-void CProbabilityAndInfluenceCalculatorTest::testLogProbabilityComplementInfluenceCalculator()
-{
->>>>>>> d4e4cca7
+void CProbabilityAndInfluenceCalculatorTest::testLogProbabilityComplementInfluenceCalculator() {
     LOG_DEBUG("*** testLogProbabilityComplementInfluenceCalculator ***");
 
     test::CRandomNumbers rng;
@@ -466,14 +456,8 @@
             {
                 rng.generateNormalSamples(0.0, 100.0, 10 * 86400 / 600, samples);
                 core_t::TTime time{0};
-<<<<<<< HEAD
-                for (auto&& sample : samples) {
-                    sample += 100.0 + 100.0 * ::sin(2.0 * 3.1416 * static_cast<double>(time) / 86400.0);
-=======
-                for (auto &sample : samples)
-                {
+                for (auto& sample : samples) {
                     sample += 100.0 + 100.0 * std::sin(2.0 * 3.1416 * static_cast<double>(time) / 86400.0);
->>>>>>> d4e4cca7
                     time += bucketLength;
                 }
             }
@@ -716,12 +700,7 @@
     }*/
 }
 
-<<<<<<< HEAD
-void CProbabilityAndInfluenceCalculatorTest::testMeanInfluenceCalculator(void) {
-=======
-void CProbabilityAndInfluenceCalculatorTest::testMeanInfluenceCalculator()
-{
->>>>>>> d4e4cca7
+void CProbabilityAndInfluenceCalculatorTest::testMeanInfluenceCalculator() {
     LOG_DEBUG("*** testMeanInfluenceCalculator ***");
 
     test::CRandomNumbers rng;
@@ -1095,12 +1074,7 @@
     }*/
 }
 
-<<<<<<< HEAD
-void CProbabilityAndInfluenceCalculatorTest::testLogProbabilityInfluenceCalculator(void) {
-=======
-void CProbabilityAndInfluenceCalculatorTest::testLogProbabilityInfluenceCalculator()
-{
->>>>>>> d4e4cca7
+void CProbabilityAndInfluenceCalculatorTest::testLogProbabilityInfluenceCalculator() {
     LOG_DEBUG("*** testLogProbabilityInfluenceCalculator ***");
 
     test::CRandomNumbers rng;
@@ -1190,14 +1164,8 @@
             {
                 rng.generateNormalSamples(0.0, 100.0, 10 * 86400 / 600, samples);
                 core_t::TTime time{0};
-<<<<<<< HEAD
-                for (auto&& sample : samples) {
-                    sample += 100.0 + 100.0 * ::sin(2.0 * 3.1416 * static_cast<double>(time) / 86400.0);
-=======
-                for (auto &sample : samples)
-                {
+                for (auto& sample : samples) {
                     sample += 100.0 + 100.0 * std::sin(2.0 * 3.1416 * static_cast<double>(time) / 86400.0);
->>>>>>> d4e4cca7
                     time += bucketLength;
                 }
             }
@@ -1240,7 +1208,6 @@
             }
         }
     }
-<<<<<<< HEAD
     //    {
     //        LOG_DEBUG("Test correlated");
     //
@@ -1327,8 +1294,8 @@
     //                                                  weight,
     //                                                  coordinates,
     //                                                  lbs, ubs, tail);
-    //            double lb = ::sqrt(lbs[0][0] * lbs[1][0]);
-    //            double ub = ::sqrt(ubs[0][0] * ubs[1][0]);
+    //            double lb = std::sqrt(lbs[0][0] * lbs[1][0]);
+    //            double ub = std::sqrt(ubs[0][0] * ubs[1][0]);
     //            TStrCRefDouble1VecDouble1VecPrPrVec influencerValues;
     //            influencerValues.push_back(TStrCRefDouble1VecDouble1VecPrPr(TStrCRef(i1), make_pair(11.0, 9.0, 1.0, 1.0)));
     //            influencerValues.push_back(TStrCRefDouble1VecDouble1VecPrPr(TStrCRef(i2), make_pair(10.0, 6.0, 1.0, 1.0)));
@@ -1365,8 +1332,8 @@
     //                {
     //                    double y[] =
     //                        {
-    //                            200.0 + 200.0 * ::sin(2.0 * 3.1416 * static_cast<double>(time) / 86400.0),
-    //                            100.0 + 100.0 * ::sin(2.0 * 3.1416 * static_cast<double>(time) / 86400.0)
+    //                            200.0 + 200.0 * std::sin(2.0 * 3.1416 * static_cast<double>(time) / 86400.0),
+    //                            100.0 + 100.0 * std::sin(2.0 * 3.1416 * static_cast<double>(time) / 86400.0)
     //                        };
     //                    trend[0]->addPoint(time, y[0] + samples[i][0]);
     //                    trend[1]->addPoint(time, y[1] + samples[i][1]);
@@ -1421,8 +1388,8 @@
     //                                                      weight,
     //                                                      coordinates,
     //                                                      lbs, ubs, tail);
-    //                double lb = ::sqrt(lbs[0][0] * lbs[1][0]);
-    //                double ub = ::sqrt(ubs[0][0] * ubs[1][0]);
+    //                double lb = std::sqrt(lbs[0][0] * lbs[1][0]);
+    //                double ub = std::sqrt(ubs[0][0] * ubs[1][0]);
     //                LOG_DEBUG("  p = " << 0.5*(lb+ub) << ", tail = " << tail);
     //
     //                TStoredStringPtrStoredStringPtrPrDoublePrVec influences;
@@ -1450,220 +1417,7 @@
     //    }
 }
 
-void CProbabilityAndInfluenceCalculatorTest::testIndicatorInfluenceCalculator(void) {
-=======
-//    {
-//        LOG_DEBUG("Test correlated");
-//
-//        double counts[] = {1.0, 1.0};
-//
-//        {
-//            LOG_DEBUG("One influencer value");
-//
-//            maths::CMultivariateNormalConjugateFactory::TPriorPtr prior =
-//                    maths::CMultivariateNormalConjugateFactory::nonInformative(2, maths_t::E_ContinuousData, 0.0);
-//            {
-//                TDoubleVec mean(2, 10.0);
-//                TDoubleVecVec covariances(2, TDoubleVec(2));
-//                covariances[0][0] = covariances[1][1] = 1.0;
-//                covariances[0][1] = covariances[1][0] = 0.9;
-//                TDoubleVecVec samples_;
-//                rng.generateMultivariateNormalSamples(mean, covariances, 50, samples_);
-//                TDouble10Vec1Vec samples;
-//                for (std::size_t i = 0u; i < samples_.size(); ++i)
-//                {
-//                    samples.push_back(samples_[i]);
-//                }
-//                TDouble10Vec4Vec1Vec weights(samples.size(), TDouble10Vec4Vec(1, TDouble10Vec(2, 1.0)));
-//                prior->addSamples(COUNT_WEIGHT, samples, weights);
-//            }
-//
-//            core_t::TTime times[] = {0, 0};
-//            double values[] = {5.0, 5.0};
-//            double lb, ub;
-//            TTail10Vec tail;
-//            TDouble10Vec1Vec sample(1, TDouble10Vec(&values[0], &values[2]));
-//            TDouble10Vec4Vec1Vec weight(1, TDouble10Vec4Vec(2, TDouble10Vec(2, 1.0)));
-//            prior->probabilityOfLessLikelySamples(maths_t::E_TwoSided,
-//                                                  weightStyle,
-//                                                  sample,
-//                                                  weight,
-//                                                  lb, ub, tail);
-//            TStrCRefDouble1VecDouble1VecPrPrVec influencerValues;
-//            influencerValues.push_back(TStrCRefDouble1VecDouble1VecPrPr(TStrCRef(i1), make_pair(5.0, 10.0, 1.0, 1.0)));
-//
-//            TStoredStringPtrStoredStringPtrPrDoublePrVec influences;
-//            computeInfluences(calculator,
-//                              model_t::E_IndividualUniqueCountByBucketAndPerson, TDecompositionCPtr1Vec(), *prior,
-//                              times, values, weight, counts,
-//                              0.5*(lb+ub), tail, 0, 0.0/*confidence*/,
-//                              I, influencerValues, influences);
-//
-//            LOG_DEBUG("  influences = " << core::CContainerPrinter::print(influences));
-//            CPPUNIT_ASSERT_EQUAL(std::string("[((I, i1), 1)]"),
-//                                 core::CContainerPrinter::print(influences));
-//        }
-//        {
-//            LOG_DEBUG("No trend");
-//
-//            maths::CMultivariateNormalConjugateFactory::TPriorPtr prior =
-//                    maths::CMultivariateNormalConjugateFactory::nonInformative(2, maths_t::E_ContinuousData, 0.0);
-//
-//            {
-//                TDoubleVec mean(2, 10.0);
-//                TDoubleVecVec covariances(2, TDoubleVec(2));
-//                covariances[0][0] = covariances[1][1] = 1.0;
-//                covariances[0][1] = covariances[1][0] = -0.9;
-//                TDoubleVecVec samples_;
-//                rng.generateMultivariateNormalSamples(mean, covariances, 50, samples_);
-//                TDouble10Vec1Vec samples;
-//                for (std::size_t i = 0u; i < samples_.size(); ++i)
-//                {
-//                    samples.push_back(samples_[i]);
-//                }
-//                TDouble10Vec4Vec1Vec weights(samples.size(), TDouble10Vec4Vec(1, TDouble10Vec(2, 1.0)));
-//                prior->addSamples(COUNT_WEIGHT, samples, weights);
-//            }
-//
-//            core_t::TTime times[] = {0, 0};
-//            double values[] = {10.0, 6.0};
-//            TSize10Vec coordinates(std::size_t(1), 1);
-//            TDouble10Vec2Vec lbs, ubs;
-//            TTail10Vec tail;
-//            TDouble10Vec1Vec sample(1, TDouble10Vec(&values[0], &values[2]));
-//            TDouble10Vec4Vec1Vec weight(1, TDouble10Vec4Vec(2, TDouble10Vec(2, 1.0)));
-//            prior->probabilityOfLessLikelySamples(maths_t::E_TwoSided,
-//                                                  weightStyle,
-//                                                  sample,
-//                                                  weight,
-//                                                  coordinates,
-//                                                  lbs, ubs, tail);
-//            double lb = std::sqrt(lbs[0][0] * lbs[1][0]);
-//            double ub = std::sqrt(ubs[0][0] * ubs[1][0]);
-//            TStrCRefDouble1VecDouble1VecPrPrVec influencerValues;
-//            influencerValues.push_back(TStrCRefDouble1VecDouble1VecPrPr(TStrCRef(i1), make_pair(11.0, 9.0, 1.0, 1.0)));
-//            influencerValues.push_back(TStrCRefDouble1VecDouble1VecPrPr(TStrCRef(i2), make_pair(10.0, 6.0, 1.0, 1.0)));
-//            influencerValues.push_back(TStrCRefDouble1VecDouble1VecPrPr(TStrCRef(i3), make_pair( 9.0, 6.0, 1.0, 1.0)));
-//
-//            TStoredStringPtrStoredStringPtrPrDoublePrVec influences;
-//            computeInfluences(calculator,
-//                              model_t::E_IndividualUniqueCountByBucketAndPerson, TDecompositionCPtr1Vec(), *prior,
-//                              times, values, weight, counts,
-//                              0.5*(lb+ub), tail, coordinates[0], 0.0/*confidence*/,
-//                              I, influencerValues, influences);
-//
-//            LOG_DEBUG("  influences = " << core::CContainerPrinter::print(influences));
-//            CPPUNIT_ASSERT_EQUAL(std::string("[((I, i2), 1), ((I, i3), 1)]"),
-//                                 core::CContainerPrinter::print(influences));
-//        }
-//        {
-//            LOG_DEBUG("Trend");
-//
-//            TDecompositionPtrVec trend;
-//            trend.push_back(TDecompositionPtr(new maths::CTimeSeriesDecomposition));
-//            trend.push_back(TDecompositionPtr(new maths::CTimeSeriesDecomposition));
-//            maths::CMultivariateNormalConjugateFactory::TPriorPtr prior =
-//                    maths::CMultivariateNormalConjugateFactory::nonInformative(2, maths_t::E_ContinuousData, 0.0);
-//            {
-//                TDoubleVec mean(2, 0.0);
-//                TDoubleVecVec covariances(2, TDoubleVec(2));
-//                covariances[0][0] = covariances[1][1] = 100.0;
-//                covariances[0][1] = covariances[1][0] =  80.0;
-//                TDoubleVecVec samples;
-//                rng.generateMultivariateNormalSamples(mean, covariances, 10 * 86400 / 600, samples);
-//                TDouble10Vec4Vec1Vec weight(1, TDouble10Vec4Vec(1, TDouble10Vec(2, 1.0)));
-//                for (core_t::TTime time = 0, i = 0; time < 10 * 86400; time += 600, ++i)
-//                {
-//                    double y[] =
-//                        {
-//                            200.0 + 200.0 * std::sin(2.0 * 3.1416 * static_cast<double>(time) / 86400.0),
-//                            100.0 + 100.0 * std::sin(2.0 * 3.1416 * static_cast<double>(time) / 86400.0)
-//                        };
-//                    trend[0]->addPoint(time, y[0] + samples[i][0]);
-//                    trend[1]->addPoint(time, y[1] + samples[i][1]);
-//                    prior->addSamples(COUNT_WEIGHT, TDouble10Vec1Vec(1, TDouble10Vec(samples[i])), weight);
-//                }
-//            }
-//
-//            core_t::TTime testTimes[] = {0, 86400 / 4, 86400 / 2, (3 * 86400) / 4};
-//
-//            TStrCRefDouble1VecDouble1VecPrPrVec influencerValues;
-//            influencerValues.push_back(TStrCRefDouble1VecDouble1VecPrPr(TStrCRef(i1), make_pair(60.0, 60.0, 1.0, 1.0)));
-//            influencerValues.push_back(TStrCRefDouble1VecDouble1VecPrPr(TStrCRef(i2), make_pair(50.0, 50.0, 1.0, 1.0)));
-//
-//            std::string expectedInfluencerValues[] = {"i1", "i2" };
-//            double expectedInfluences[][2] =
-//                {
-//                    {1.0, 1.0},
-//                    {1.0, 1.0},
-//                    {1.0, 1.0},
-//                    {1.0, 0.85}
-//                };
-//
-//            for (std::size_t i = 0u; i < boost::size(testTimes); ++i)
-//            {
-//                core_t::TTime time = testTimes[i];
-//                LOG_DEBUG("  time = " << time);
-//                LOG_DEBUG("  baseline[0] = " << core::CContainerPrinter::print(trend[0]->baseline(time, 0.0)));
-//                LOG_DEBUG("  baseline[1] = " << core::CContainerPrinter::print(trend[1]->baseline(time, 0.0)));
-//
-//                core_t::TTime times[] = {time, time };
-//                double values[] = {120.0, 60.0};
-//                double detrended[] =
-//                    {
-//                        trend[0]->detrend(time, values[0], 0.0),
-//                        trend[1]->detrend(time, values[1], 0.0)
-//                    };
-//                double vs[] =
-//                    {
-//                        trend[0]->scale(time, prior->marginalLikelihoodVariances()[0], 0.0).second,
-//                        trend[1]->scale(time, prior->marginalLikelihoodVariances()[1], 0.0).second
-//                    };
-//                LOG_DEBUG("  detrended = " << core::CContainerPrinter::print(detrended)
-//                          << ", vs = " << core::CContainerPrinter::print(vs));
-//                TSize10Vec coordinates(std::size_t(1), i % 2);
-//                TDouble10Vec2Vec lbs, ubs;
-//                TTail10Vec tail;
-//                TDouble10Vec1Vec sample(1, TDouble10Vec(&detrended[0], &detrended[2]));
-//                TDouble10Vec4Vec1Vec weight(1, TDouble10Vec4Vec(1, TDouble10Vec(&vs[0], &vs[2])));
-//                prior->probabilityOfLessLikelySamples(maths_t::E_OneSidedAbove,
-//                                                      weightStyle,
-//                                                      sample,
-//                                                      weight,
-//                                                      coordinates,
-//                                                      lbs, ubs, tail);
-//                double lb = std::sqrt(lbs[0][0] * lbs[1][0]);
-//                double ub = std::sqrt(ubs[0][0] * ubs[1][0]);
-//                LOG_DEBUG("  p = " << 0.5*(lb+ub) << ", tail = " << tail);
-//
-//                TStoredStringPtrStoredStringPtrPrDoublePrVec influences;
-//                TDecompositionCPtr1Vec trends;
-//                for (TDecompositionPtrVecCItr itr = trend.begin(); itr != trend.end(); ++itr)
-//                {
-//                    trends.push_back(itr->get());
-//                }
-//                computeInfluences(calculator,
-//                                  model_t::E_IndividualHighUniqueCountByBucketAndPerson,
-//                                  trends, *prior,
-//                                  times, values, weight, counts,
-//                                  0.5*(lb+ub), tail, coordinates[0], 0.0/*confidence*/,
-//                                  I, influencerValues, influences);
-//
-//                LOG_DEBUG("  influences = " << core::CContainerPrinter::print(influences));
-//                for (std::size_t j = 0u; j < influences.size(); ++j)
-//                {
-//                    CPPUNIT_ASSERT_EQUAL(expectedInfluencerValues[j],
-//                                         *influences[j].first.second);
-//                    CPPUNIT_ASSERT_DOUBLES_EQUAL(expectedInfluences[i][j], influences[j].second, 0.04);
-//                }
-//            }
-//        }
-//    }
-}
-
-void CProbabilityAndInfluenceCalculatorTest::testIndicatorInfluenceCalculator()
-{
->>>>>>> d4e4cca7
+void CProbabilityAndInfluenceCalculatorTest::testIndicatorInfluenceCalculator() {
     LOG_DEBUG("*** testIndicatorInfluenceCalculator ***");
 
     {
@@ -1723,12 +1477,7 @@
     }*/
 }
 
-<<<<<<< HEAD
-void CProbabilityAndInfluenceCalculatorTest::testProbabilityAndInfluenceCalculator(void) {
-=======
-void CProbabilityAndInfluenceCalculatorTest::testProbabilityAndInfluenceCalculator()
-{
->>>>>>> d4e4cca7
+void CProbabilityAndInfluenceCalculatorTest::testProbabilityAndInfluenceCalculator() {
     LOG_DEBUG("*** testProbabilityAndInfluenceCalculator ***");
 
     test::CRandomNumbers rng;
@@ -1940,8 +1689,7 @@
     }
 }
 
-<<<<<<< HEAD
-CppUnit::Test* CProbabilityAndInfluenceCalculatorTest::suite(void) {
+CppUnit::Test* CProbabilityAndInfluenceCalculatorTest::suite() {
     CppUnit::TestSuite* suiteOfTests = new CppUnit::TestSuite("CProbabilityAndInfluenceCalculatorTest");
 
     suiteOfTests->addTest(new CppUnit::TestCaller<CProbabilityAndInfluenceCalculatorTest>(
@@ -1962,30 +1710,6 @@
     suiteOfTests->addTest(new CppUnit::TestCaller<CProbabilityAndInfluenceCalculatorTest>(
         "CProbabilityAndInfluenceCalculatorTest::testProbabilityAndInfluenceCalculator",
         &CProbabilityAndInfluenceCalculatorTest::testProbabilityAndInfluenceCalculator));
-=======
-CppUnit::Test *CProbabilityAndInfluenceCalculatorTest::suite()
-{
-    CppUnit::TestSuite *suiteOfTests = new CppUnit::TestSuite("CProbabilityAndInfluenceCalculatorTest");
-
-    suiteOfTests->addTest( new CppUnit::TestCaller<CProbabilityAndInfluenceCalculatorTest>(
-                                   "CProbabilityAndInfluenceCalculatorTest::testInfluenceUnavailableCalculator",
-                                   &CProbabilityAndInfluenceCalculatorTest::testInfluenceUnavailableCalculator) );
-    suiteOfTests->addTest( new CppUnit::TestCaller<CProbabilityAndInfluenceCalculatorTest>(
-                                   "CProbabilityAndInfluenceCalculatorTest::testLogProbabilityComplementInfluenceCalculator",
-                                   &CProbabilityAndInfluenceCalculatorTest::testLogProbabilityComplementInfluenceCalculator) );
-    suiteOfTests->addTest( new CppUnit::TestCaller<CProbabilityAndInfluenceCalculatorTest>(
-                                   "CProbabilityAndInfluenceCalculatorTest::testMeanInfluenceCalculator",
-                                   &CProbabilityAndInfluenceCalculatorTest::testMeanInfluenceCalculator) );
-    suiteOfTests->addTest( new CppUnit::TestCaller<CProbabilityAndInfluenceCalculatorTest>(
-                                   "CProbabilityAndInfluenceCalculatorTest::testLogProbabilityInfluenceCalculator",
-                                   &CProbabilityAndInfluenceCalculatorTest::testLogProbabilityInfluenceCalculator) );
-    suiteOfTests->addTest( new CppUnit::TestCaller<CProbabilityAndInfluenceCalculatorTest>(
-                                   "CProbabilityAndInfluenceCalculatorTest::testIndicatorInfluenceCalculator",
-                                   &CProbabilityAndInfluenceCalculatorTest::testIndicatorInfluenceCalculator) );
-    suiteOfTests->addTest( new CppUnit::TestCaller<CProbabilityAndInfluenceCalculatorTest>(
-                                   "CProbabilityAndInfluenceCalculatorTest::testProbabilityAndInfluenceCalculator",
-                                   &CProbabilityAndInfluenceCalculatorTest::testProbabilityAndInfluenceCalculator) );
->>>>>>> d4e4cca7
 
     return suiteOfTests;
 }