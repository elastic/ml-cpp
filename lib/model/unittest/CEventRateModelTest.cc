/*
 * ELASTICSEARCH CONFIDENTIAL
 *
 * Copyright (c) 2016 Elasticsearch BV. All Rights Reserved.
 *
 * Notice: this software, and all information contained
 * therein, is the exclusive property of Elasticsearch BV
 * and its licensors, if any, and is protected under applicable
 * domestic and foreign law, and international treaties.
 *
 * Reproduction, republication or distribution without the
 * express written consent of Elasticsearch BV is
 * strictly prohibited.
 */

#include "CEventRateModelTest.h"

#include <core/CContainerPrinter.h>
#include <core/CRapidXmlParser.h>
#include <core/CRapidXmlStatePersistInserter.h>
#include <core/CRapidXmlStateRestoreTraverser.h>
#include <core/CSmallVector.h>
#include <core/Constants.h>
#include <core/CoreTypes.h>

#include <maths/CEqualWithTolerance.h>
#include <maths/CIntegerTools.h>
#include <maths/CModelWeight.h>
#include <maths/CNormalMeanPrecConjugate.h>
#include <maths/CPrior.h>
#include <maths/CTimeSeriesDecompositionInterface.h>

#include <model/CAnnotatedProbability.h>
#include <model/CAnomalyDetectorModelConfig.h>
#include <model/CDataGatherer.h>
#include <model/CDetectionRule.h>
#include <model/CEventData.h>
#include <model/CEventRateModel.h>
#include <model/CEventRateModelFactory.h>
#include <model/CEventRatePopulationModel.h>
#include <model/CEventRatePopulationModelFactory.h>
#include <model/CModelDetailsView.h>
#include <model/CPartitioningFields.h>
#include <model/CResourceMonitor.h>
#include <model/CRuleCondition.h>

#include <test/CRandomNumbers.h>

#include <boost/bind.hpp>
#include <boost/foreach.hpp>
#include <boost/range.hpp>
#include <boost/shared_ptr.hpp>

#include <string>
#include <vector>

#include <stdint.h>

using namespace ml;
using namespace model;

namespace {

using TDoubleVec = std::vector<double>;
using TDoubleVecVec = std::vector<TDoubleVec>;
using TDoubleDoublePr = std::pair<double, double>;
using TDoubleDoublePrVec = std::vector<TDoubleDoublePr>;
using TUInt64Vec = std::vector<uint64_t>;
using TTimeVec = std::vector<core_t::TTime>;
using TSizeVec = std::vector<std::size_t>;
using TSizeVecVec = std::vector<TSizeVec>;
using TSizeVecVecVec = std::vector<TSizeVecVec>;
using TStrVec = std::vector<std::string>;
using TDouble1Vec = core::CSmallVector<double, 1>;
using TDouble2Vec = core::CSmallVector<double, 2>;
using TSizeDoublePr = std::pair<std::size_t, double>;
using TSizeDoublePr1Vec = core::CSmallVector<TSizeDoublePr, 1>;
using TOptionalStr = boost::optional<std::string>;
using TOptionalUInt64 = boost::optional<uint64_t>;
using TOptionalDouble = boost::optional<double>;
using TOptionalDoubleVec = std::vector<TOptionalDouble>;
using TMathsModelPtr = boost::shared_ptr<maths::CModel>;
using TMeanAccumulator = maths::CBasicStatistics::SSampleMean<double>::TAccumulator;

const std::string EMPTY_STRING;

TUInt64Vec rawEventCounts(std::size_t copies = 1) {
    uint64_t counts[] = {54, 67, 39, 58, 46, 50, 42, 48, 53, 51, 50, 57, 53, 49};
    TUInt64Vec result;
    for (std::size_t i = 0u; i < copies; ++i) {
        result.insert(result.end(), boost::begin(counts), boost::end(counts));
    }
    return result;
}

void generateEvents(const core_t::TTime& startTime,
                    const core_t::TTime& bucketLength,
                    const TUInt64Vec& eventCountsPerBucket,
                    TTimeVec& eventArrivalTimes) {
    // Generate an ordered collection of event arrival times.
    test::CRandomNumbers rng;
    double bucketStartTime = static_cast<double>(startTime);
    for (std::size_t i = 0u; i < eventCountsPerBucket.size(); ++i) {
        double bucketEndTime = bucketStartTime + static_cast<double>(bucketLength);

        TDoubleVec bucketEventTimes;
        rng.generateUniformSamples(
            bucketStartTime, bucketEndTime - 1.0, static_cast<std::size_t>(eventCountsPerBucket[i]), bucketEventTimes);

        std::sort(bucketEventTimes.begin(), bucketEventTimes.end());

        for (std::size_t j = 0u; j < bucketEventTimes.size(); ++j) {
            core_t::TTime time = static_cast<core_t::TTime>(bucketEventTimes[j]);
            time = std::min(static_cast<core_t::TTime>(bucketEndTime - 1.0), std::max(static_cast<core_t::TTime>(bucketStartTime), time));
            eventArrivalTimes.push_back(time);
        }

        bucketStartTime = bucketEndTime;
    }
}

void generateSporadicEvents(const core_t::TTime& startTime,
                            const core_t::TTime& bucketLength,
                            const TUInt64Vec& nonZeroEventCountsPerBucket,
                            TTimeVec& eventArrivalTimes) {
    // Generate an ordered collection of event arrival times.
    test::CRandomNumbers rng;
    double bucketStartTime = static_cast<double>(startTime);
    for (std::size_t i = 0u; i < nonZeroEventCountsPerBucket.size(); ++i) {
        double bucketEndTime = bucketStartTime + static_cast<double>(bucketLength);

        TDoubleVec bucketEventTimes;
        rng.generateUniformSamples(
            bucketStartTime, bucketEndTime - 1.0, static_cast<std::size_t>(nonZeroEventCountsPerBucket[i]), bucketEventTimes);

        std::sort(bucketEventTimes.begin(), bucketEventTimes.end());

        for (std::size_t j = 0u; j < bucketEventTimes.size(); ++j) {
            core_t::TTime time = static_cast<core_t::TTime>(bucketEventTimes[j]);
            time = std::min(static_cast<core_t::TTime>(bucketEndTime - 1.0), std::max(static_cast<core_t::TTime>(bucketStartTime), time));
            eventArrivalTimes.push_back(time);
        }

        TDoubleVec gap;
        rng.generateUniformSamples(0.0, 10.0 * static_cast<double>(bucketLength), 1u, gap);
<<<<<<< HEAD
        bucketStartTime += static_cast<double>(bucketLength) * ::ceil(gap[0] / static_cast<double>(bucketLength));
=======
        bucketStartTime += static_cast<double>(bucketLength)
                           * std::ceil(gap[0] / static_cast<double>(bucketLength));
>>>>>>> d4e4cca7
    }
}

class CTimeLess {
public:
    bool operator()(const CEventData& lhs, const CEventData& rhs) const { return lhs.time() < rhs.time(); }
};

std::size_t addPerson(const std::string& p, const CModelFactory::TDataGathererPtr& gatherer, CResourceMonitor& resourceMonitor) {
    CDataGatherer::TStrCPtrVec person;
    person.push_back(&p);
    CEventData result;
    gatherer->processFields(person, result, resourceMonitor);
    return *result.personId();
}

std::size_t addPersonWithInfluence(const std::string& p,
                                   const CModelFactory::TDataGathererPtr& gatherer,
                                   CResourceMonitor& resourceMonitor,
                                   std::size_t numInfluencers,
                                   TOptionalStr value = TOptionalStr()) {
    std::string i("i");
    CDataGatherer::TStrCPtrVec person;
    person.push_back(&p);
    for (std::size_t j = 0; j < numInfluencers; j++) {
        person.push_back(&i);
    }
    if (value) {
        person.push_back(&(value.get()));
    }
    CEventData result;
    gatherer->processFields(person, result, resourceMonitor);
    return *result.personId();
}

void makeModel(CEventRateModelFactory& factory,
               const CDataGatherer::TFeatureVec& features,
               CResourceMonitor& resourceMonitor,
               core_t::TTime startTime,
               core_t::TTime bucketLength,
               CModelFactory::TDataGathererPtr& gatherer,
               CAnomalyDetectorModel::TModelPtr& model,
               std::size_t numberPeople) {
    factory.features(features);
    CModelFactory::SGathererInitializationData gathererInitData(startTime);
    gatherer.reset(factory.makeDataGatherer(gathererInitData));
    CModelFactory::SModelInitializationData initData(gatherer);
    model.reset(factory.makeModel(initData));
    CPPUNIT_ASSERT(model);
    CPPUNIT_ASSERT_EQUAL(bucketLength, model->bucketLength());
    for (std::size_t i = 0u; i < numberPeople; ++i) {
        CPPUNIT_ASSERT_EQUAL(std::size_t(i), addPerson("p" + core::CStringUtils::typeToString(i + 1), gatherer, resourceMonitor));
    }
}

void addArrival(CDataGatherer& gatherer,
                CResourceMonitor& resourceMonitor,
                core_t::TTime time,
                const std::string& person,
                const TOptionalStr& inf1 = TOptionalStr(),
                const TOptionalStr& inf2 = TOptionalStr(),
                const TOptionalStr& value = TOptionalStr()) {
    CDataGatherer::TStrCPtrVec fieldValues;
    fieldValues.push_back(&person);
    if (inf1) {
        fieldValues.push_back(&(inf1.get()));
    }
    if (inf2) {
        fieldValues.push_back(&(inf2.get()));
    }

    if (value) {
        fieldValues.push_back(&(value.get()));
    }

    CEventData eventData;
    eventData.time(time);

    gatherer.addArrival(fieldValues, eventData, resourceMonitor);
}

CEventData makeEventData(core_t::TTime time, std::size_t pid) {
    CEventData eventData;
    eventData.time(time);
    eventData.person(pid);
    eventData.addAttribute(std::size_t(0));
    eventData.addValue(TDoubleVec(1, 0.0));
    return eventData;
}

CEventData makeEventData(core_t::TTime time, std::size_t pid, const std::string value) {
    CEventData eventData;
    eventData.time(time);
    eventData.person(pid);
    eventData.addAttribute(std::size_t(0));
    eventData.addValue(TDoubleVec(1, 0.0));
    eventData.stringValue(value);
    return eventData;
}

void handleEvent(const CDataGatherer::TStrCPtrVec& fields,
                 core_t::TTime time,
                 CModelFactory::TDataGathererPtr& gatherer,
                 CResourceMonitor& resourceMonitor) {
    CEventData eventResult;
    eventResult.time(time);
    gatherer->addArrival(fields, eventResult, resourceMonitor);
}

void testModelWithValueField(model_t::EFeature feature, TSizeVecVecVec& fields, TStrVec& strings, CResourceMonitor& resourceMonitor) {
    LOG_DEBUG("  *** testing feature " << model_t::print(feature));

    const core_t::TTime startTime = 1346968800;
    const core_t::TTime bucketLength = 3600;
    SModelParams params(bucketLength);
    CEventRatePopulationModelFactory factory(params);
    model_t::TFeatureVec features(1u, feature);
    factory.features(features);
    factory.fieldNames("", "", "P", "V", TStrVec());
    CModelFactory::SGathererInitializationData gathererInitData(startTime);
    CModelFactory::TDataGathererPtr gatherer(factory.makeDataGatherer(gathererInitData));

    CModelFactory::SModelInitializationData modelInitData(gatherer);
    CAnomalyDetectorModel::TModelPtr model(factory.makeModel(modelInitData));
    CPPUNIT_ASSERT(model);

    std::size_t anomalousBucket = 20;
    std::size_t numberBuckets = 30;

    const core_t::TTime endTime = startTime + (numberBuckets * bucketLength);

    std::size_t i = 0u;
    for (core_t::TTime bucketStartTime = startTime; bucketStartTime < endTime; bucketStartTime += bucketLength, i++) {
        core_t::TTime bucketEndTime = bucketStartTime + bucketLength;

        for (std::size_t j = 0; j < fields[i].size(); ++j) {
            CDataGatherer::TStrCPtrVec f;
            f.push_back(&strings[fields[i][j][0]]);
            f.push_back(&strings[fields[i][j][1]]);
            f.push_back(&strings[fields[i][j][2]]);
            handleEvent(f, bucketStartTime + j, gatherer, resourceMonitor);
        }

        model->sample(bucketStartTime, bucketEndTime, resourceMonitor);

        SAnnotatedProbability annotatedProbability;
        CPartitioningFields partitioningFields(EMPTY_STRING, EMPTY_STRING);
        model->computeProbability(0 /*pid*/, bucketStartTime, bucketEndTime, partitioningFields, 1, annotatedProbability);
        LOG_DEBUG("probability = " << annotatedProbability.s_Probability);
        if (i == anomalousBucket) {
            CPPUNIT_ASSERT(annotatedProbability.s_Probability < 0.001);
        } else {
            CPPUNIT_ASSERT(annotatedProbability.s_Probability > 0.6);
        }
    }
}

const maths_t::TWeightStyleVec COUNT_WEIGHT(1, maths_t::E_SampleCountWeight);
const TDoubleVecVec UNIT_WEIGHT(1, TDoubleVec(1, 1.0));
const TSizeDoublePr1Vec NO_CORRELATES;

} // unnamed::

<<<<<<< HEAD
void CEventRateModelTest::testOnlineCountSample(void) {
=======
void CEventRateModelTest::testOnlineCountSample()
{
>>>>>>> d4e4cca7
    LOG_DEBUG("*** testOnlineCountSample ***");

    const core_t::TTime startTime = 1346968800;
    const core_t::TTime bucketLength = 3600;
    SModelParams params(bucketLength);
    params.s_InitialDecayRateMultiplier = 1.0;
    CEventRateModelFactory factory(params);
    model_t::TFeatureVec features(1u, model_t::E_IndividualCountByBucketAndPerson);
    CModelFactory::TDataGathererPtr gatherer;
    CAnomalyDetectorModel::TModelPtr model_;
    makeModel(factory, features, m_ResourceMonitor, startTime, bucketLength, gatherer, model_, 1);
    CEventRateModel* model = dynamic_cast<CEventRateModel*>(model_.get());
    CPPUNIT_ASSERT(model);

    TMathsModelPtr timeseriesModel{factory.defaultFeatureModel(model_t::E_IndividualCountByBucketAndPerson, bucketLength, 0.4, true)};
    maths::CModelAddSamplesParams::TDouble2Vec4VecVec weights{maths::CConstantWeights::unit<TDouble2Vec>(1)};

    // Generate some events.
    TTimeVec eventTimes;
    TUInt64Vec expectedEventCounts(rawEventCounts());
    generateEvents(startTime, bucketLength, expectedEventCounts, eventTimes);
    core_t::TTime endTime = (eventTimes.back() / bucketLength + 1) * bucketLength;
    LOG_DEBUG("startTime = " << startTime << ", endTime = " << endTime << ", # events = " << eventTimes.size());

    std::size_t i = 0u, j = 0u;
    for (core_t::TTime bucketStartTime = startTime; bucketStartTime < endTime; bucketStartTime += bucketLength, ++j) {
        core_t::TTime bucketEndTime = bucketStartTime + bucketLength;

        double count = 0.0;
        for (/**/; i < eventTimes.size() && eventTimes[i] < bucketEndTime; ++i) {
            addArrival(*gatherer, m_ResourceMonitor, eventTimes[i], "p1");
            count += 1.0;
        }

        LOG_DEBUG("Bucket count = " << count);

        model->sample(bucketStartTime, bucketEndTime, m_ResourceMonitor);

        maths::CModelAddSamplesParams params_;
        params_.integer(true)
            .nonNegative(true)
            .propagationInterval(1.0)
            .weightStyles(maths::CConstantWeights::COUNT)
            .trendWeights(weights)
            .priorWeights(weights);
        double sample{static_cast<double>(expectedEventCounts[j])};
        maths::CModel::TTimeDouble2VecSizeTrVec expectedSamples{
            core::make_triple((bucketStartTime + bucketEndTime) / 2, maths::CModel::TDouble2Vec{sample}, std::size_t{0})};
        timeseriesModel->addSamples(params_, expectedSamples);

        // Test we sample the data correctly.
        CPPUNIT_ASSERT_EQUAL(
            expectedEventCounts[j],
            static_cast<uint64_t>(model->currentBucketValue(model_t::E_IndividualCountByBucketAndPerson, 0, 0, bucketStartTime)[0]));
        CPPUNIT_ASSERT_EQUAL(timeseriesModel->checksum(),
                             model->details()->model(model_t::E_IndividualCountByBucketAndPerson, 0)->checksum());
    }

    // Test persistence. (We check for idempotency.)

    std::string origXml;
    {
        core::CRapidXmlStatePersistInserter inserter("root");
        model->acceptPersistInserter(inserter);
        inserter.toXml(origXml);
    }

    LOG_TRACE("origXml = " << origXml);
    LOG_DEBUG("origXml size = " << origXml.size());
    CPPUNIT_ASSERT(origXml.size() < 41000);

    // Restore the XML into a new filter
    core::CRapidXmlParser parser;
    CPPUNIT_ASSERT(parser.parseStringIgnoreCdata(origXml));
    core::CRapidXmlStateRestoreTraverser traverser(parser);

    CModelFactory::SModelInitializationData initData(gatherer);
    CAnomalyDetectorModel::TModelPtr restoredModelPtr(factory.makeModel(initData, traverser));

    // The XML representation of the new filter should be the same as the original
    std::string newXml;
    {
        core::CRapidXmlStatePersistInserter inserter("root");
        restoredModelPtr->acceptPersistInserter(inserter);
        inserter.toXml(newXml);
    }

    LOG_DEBUG("original checksum = " << model->checksum(false));
    LOG_DEBUG("restored checksum = " << restoredModelPtr->checksum(false));
    CPPUNIT_ASSERT_EQUAL(model->checksum(false), restoredModelPtr->checksum(false));
    CPPUNIT_ASSERT_EQUAL(origXml, newXml);
}

<<<<<<< HEAD
void CEventRateModelTest::testOnlineNonZeroCountSample(void) {
=======
void CEventRateModelTest::testOnlineNonZeroCountSample()
{
>>>>>>> d4e4cca7
    LOG_DEBUG("*** testOnlineNonZeroCountSample ***");

    const core_t::TTime startTime = 1346968800;
    const core_t::TTime bucketLength = 3600;
    SModelParams params(bucketLength);
    params.s_InitialDecayRateMultiplier = 1.0;
    CEventRateModelFactory factory(params);
    model_t::TFeatureVec features(1u, model_t::E_IndividualNonZeroCountByBucketAndPerson);
    CModelFactory::TDataGathererPtr gatherer;
    CAnomalyDetectorModel::TModelPtr model_;
    makeModel(factory, features, m_ResourceMonitor, startTime, bucketLength, gatherer, model_, 1);
    CEventRateModel* model = dynamic_cast<CEventRateModel*>(model_.get());
    CPPUNIT_ASSERT(model);

    TMathsModelPtr timeseriesModel{
        factory.defaultFeatureModel(model_t::E_IndividualNonZeroCountByBucketAndPerson, bucketLength, 0.4, true)};
    maths::CModelAddSamplesParams::TDouble2Vec4VecVec weights{maths::CConstantWeights::unit<TDouble2Vec>(1)};

    // Generate some events.
    TTimeVec eventTimes;
    TUInt64Vec expectedEventCounts = rawEventCounts();
    generateSporadicEvents(startTime, bucketLength, expectedEventCounts, eventTimes);
    core_t::TTime endTime = (eventTimes.back() / bucketLength + 1) * bucketLength;
    LOG_DEBUG("startTime = " << startTime << ", endTime = " << endTime << ", # events = " << eventTimes.size());

    std::size_t i = 0u, j = 0u;
    for (core_t::TTime bucketStartTime = startTime; bucketStartTime < endTime; bucketStartTime += bucketLength) {
        core_t::TTime bucketEndTime = bucketStartTime + bucketLength;

        double count = 0.0;
        for (; i < eventTimes.size() && eventTimes[i] < bucketEndTime; ++i) {
            addArrival(*gatherer, m_ResourceMonitor, eventTimes[i], "p1");
            count += 1.0;
        }

        LOG_DEBUG("Bucket count = " << count);

        model->sample(bucketStartTime, bucketEndTime, m_ResourceMonitor);

        if (*model->currentBucketCount(0, bucketStartTime) > 0) {
            maths::CModelAddSamplesParams params_;
            params_.integer(true)
                .nonNegative(true)
                .propagationInterval(1.0)
                .weightStyles(maths::CConstantWeights::COUNT)
                .trendWeights(weights)
                .priorWeights(weights);
            double sample{static_cast<double>(model_t::offsetCountToZero(model_t::E_IndividualNonZeroCountByBucketAndPerson,
                                                                         static_cast<double>(expectedEventCounts[j])))};
            maths::CModel::TTimeDouble2VecSizeTrVec expectedSamples{
                core::make_triple((bucketStartTime + bucketEndTime) / 2, maths::CModel::TDouble2Vec{sample}, std::size_t{0})};
            timeseriesModel->addSamples(params_, expectedSamples);

            // Test we sample the data correctly.
            CPPUNIT_ASSERT_EQUAL(expectedEventCounts[j],
                                 static_cast<uint64_t>(model->currentBucketValue(
                                     model_t::E_IndividualNonZeroCountByBucketAndPerson, 0, 0, bucketStartTime)[0]));
            CPPUNIT_ASSERT_EQUAL(timeseriesModel->checksum(),
                                 model->details()->model(model_t::E_IndividualNonZeroCountByBucketAndPerson, 0)->checksum());

            ++j;
        }
    }
}

<<<<<<< HEAD
void CEventRateModelTest::testOnlineRare(void) {
=======
void CEventRateModelTest::testOnlineRare()
{
>>>>>>> d4e4cca7
    LOG_DEBUG("*** testOnlineRare ***");

    const core_t::TTime startTime = 1346968800;
    const core_t::TTime bucketLength = 3600;
    SModelParams params(bucketLength);
    CEventRateModelFactory factory(params);
    model_t::TFeatureVec features;
    features.push_back(model_t::E_IndividualTotalBucketCountByPerson);
    features.push_back(model_t::E_IndividualIndicatorOfBucketPerson);
    CModelFactory::TDataGathererPtr gatherer;
    CAnomalyDetectorModel::TModelPtr model_;
    makeModel(factory, features, m_ResourceMonitor, startTime, bucketLength, gatherer, model_, 5);
    CEventRateModel* model = dynamic_cast<CEventRateModel*>(model_.get());

    core_t::TTime time = startTime;
    for (/**/; time < startTime + 10 * bucketLength; time += bucketLength) {
        addArrival(*gatherer, m_ResourceMonitor, time + bucketLength / 2, "p1");
        addArrival(*gatherer, m_ResourceMonitor, time + bucketLength / 2, "p2");
        model->sample(time, time + bucketLength, m_ResourceMonitor);
    }
    for (/**/; time < startTime + 50 * bucketLength; time += bucketLength) {
        addArrival(*gatherer, m_ResourceMonitor, time + bucketLength / 2, "p1");
        addArrival(*gatherer, m_ResourceMonitor, time + bucketLength / 2, "p2");
        addArrival(*gatherer, m_ResourceMonitor, time + bucketLength / 2, "p3");
        addArrival(*gatherer, m_ResourceMonitor, time + bucketLength / 2, "p4");
        model->sample(time, time + bucketLength, m_ResourceMonitor);
    }

    addArrival(*gatherer, m_ResourceMonitor, time + bucketLength / 2, "p1");
    addArrival(*gatherer, m_ResourceMonitor, time + bucketLength / 2, "p2");
    addArrival(*gatherer, m_ResourceMonitor, time + bucketLength / 2, "p3");
    addArrival(*gatherer, m_ResourceMonitor, time + bucketLength / 2, "p4");
    addArrival(*gatherer, m_ResourceMonitor, time + bucketLength / 2, "p5");
    model->sample(time, time + bucketLength, m_ResourceMonitor);

    TDoubleVec probabilities;
    for (std::size_t pid = 0u; pid < 5; ++pid) {
        SAnnotatedProbability annotatedProbability;
        CPartitioningFields partitioningFields(EMPTY_STRING, EMPTY_STRING);
        CPPUNIT_ASSERT(model->computeProbability(pid, time, time + bucketLength, partitioningFields, 0, annotatedProbability));
        LOG_DEBUG("probability = " << annotatedProbability.s_Probability);
        probabilities.push_back(annotatedProbability.s_Probability);
    }

    // We expect "p1 = p2 > p3 = p4 >> p5".
    CPPUNIT_ASSERT_EQUAL(std::size_t(5), probabilities.size());
    CPPUNIT_ASSERT_EQUAL(probabilities[0], probabilities[1]);
    CPPUNIT_ASSERT(probabilities[1] > probabilities[2]);
    CPPUNIT_ASSERT_EQUAL(probabilities[2], probabilities[3]);
    CPPUNIT_ASSERT(probabilities[3] > 50.0 * probabilities[4]);

    std::string origXml;
    {
        core::CRapidXmlStatePersistInserter inserter("root");
        model->acceptPersistInserter(inserter);
        inserter.toXml(origXml);
    }

    LOG_TRACE("origXml = " << origXml);
    LOG_DEBUG("size = " << origXml.size());
    CPPUNIT_ASSERT(origXml.size() < 21000);

    // Restore the XML into a new filter
    core::CRapidXmlParser parser;
    CPPUNIT_ASSERT(parser.parseStringIgnoreCdata(origXml));
    core::CRapidXmlStateRestoreTraverser traverser(parser);

    CModelFactory::SModelInitializationData initData(gatherer);
    CAnomalyDetectorModel::TModelPtr restoredModelPtr(factory.makeModel(initData, traverser));

    // The XML representation of the new filter should be the same as the original
    std::string newXml;
    {
        core::CRapidXmlStatePersistInserter inserter("root");
        restoredModelPtr->acceptPersistInserter(inserter);
        inserter.toXml(newXml);
    }

    CPPUNIT_ASSERT_EQUAL(origXml, newXml);
}

<<<<<<< HEAD
void CEventRateModelTest::testOnlineProbabilityCalculation(void) {
=======
void CEventRateModelTest::testOnlineProbabilityCalculation()
{
>>>>>>> d4e4cca7
    LOG_DEBUG("*** testOnlineProbabilityCalculation ***");

    using TDoubleSizePr = std::pair<double, std::size_t>;
    using TMinAccumulator = maths::CBasicStatistics::COrderStatisticsHeap<TDoubleSizePr>;

    const core_t::TTime startTime = 1346968800;
    const core_t::TTime bucketLength = 3600;
    const std::size_t anomalousBucket = 25u;

    SModelParams params(bucketLength);
    params.s_DecayRate = 0.001;
    CEventRateModelFactory factory(params);
    model_t::TFeatureVec features(1u, model_t::E_IndividualCountByBucketAndPerson);
    CModelFactory::TDataGathererPtr gatherer;
    CAnomalyDetectorModel::TModelPtr model_;
    makeModel(factory, features, m_ResourceMonitor, startTime, bucketLength, gatherer, model_, 1);
    CEventRateModel* model = dynamic_cast<CEventRateModel*>(model_.get());

    TMinAccumulator minProbabilities(2u);

    // Generate some events.
    TTimeVec eventTimes;
    TUInt64Vec expectedEventCounts = rawEventCounts(2);
    expectedEventCounts[anomalousBucket] *= 3;
    generateEvents(startTime, bucketLength, expectedEventCounts, eventTimes);
    core_t::TTime endTime = (eventTimes.back() / bucketLength + 1) * bucketLength;
    LOG_DEBUG("startTime = " << startTime << ", endTime = " << endTime << ", # events = " << eventTimes.size());

    std::size_t i = 0u, j = 0u;
    for (core_t::TTime bucketStartTime = startTime; bucketStartTime < endTime; bucketStartTime += bucketLength, ++j) {
        core_t::TTime bucketEndTime = bucketStartTime + bucketLength;

        double count = 0.0;
        for (; i < eventTimes.size() && eventTimes[i] < bucketEndTime; ++i) {
            addArrival(*gatherer, m_ResourceMonitor, eventTimes[i], "p1");
            count += 1.0;
        }

        LOG_DEBUG("bucket count = " << count);

        model->sample(bucketStartTime, bucketEndTime, m_ResourceMonitor);

        SAnnotatedProbability p;
        CPartitioningFields partitioningFields(EMPTY_STRING, EMPTY_STRING);
        CPPUNIT_ASSERT(model->computeProbability(0 /*pid*/, bucketStartTime, bucketEndTime, partitioningFields, 1, p));
        LOG_DEBUG("probability = " << p.s_Probability);
        minProbabilities.add(TDoubleSizePr(p.s_Probability, j));
    }

    minProbabilities.sort();
    LOG_DEBUG("minProbabilities = " << core::CContainerPrinter::print(minProbabilities));
    CPPUNIT_ASSERT_EQUAL(anomalousBucket, minProbabilities[0].second);
    CPPUNIT_ASSERT(minProbabilities[0].first / minProbabilities[1].first < 0.1);
}

<<<<<<< HEAD
void CEventRateModelTest::testOnlineProbabilityCalculationForLowNonZeroCount(void) {
=======
void CEventRateModelTest::testOnlineProbabilityCalculationForLowNonZeroCount()
{
>>>>>>> d4e4cca7
    LOG_DEBUG("*** testOnlineProbabilityCalculationForLowNonZeroCount ***");

    core_t::TTime startTime(0);
    core_t::TTime bucketLength(100);
    std::size_t lowNonZeroCountBucket = 6u;
    std::size_t highNonZeroCountBucket = 8u;

    std::size_t bucketCounts[] = {50, 50, 50, 50, 50, 0, 0, 0, 50, 1, 50, 100, 50, 50};

    SModelParams params(bucketLength);
    params.s_DecayRate = 0.001;
    CEventRateModelFactory factory(params);
    model_t::TFeatureVec features(1u, model_t::E_IndividualLowNonZeroCountByBucketAndPerson);
    CModelFactory::TDataGathererPtr gatherer;
    CAnomalyDetectorModel::TModelPtr model_;
    makeModel(factory, features, m_ResourceMonitor, startTime, bucketLength, gatherer, model_, 1);
    CEventRateModel* model = dynamic_cast<CEventRateModel*>(model_.get());

    TDoubleVec probabilities;

    core_t::TTime time = startTime;
    for (std::size_t i = 0u; i < boost::size(bucketCounts); ++i) {
        LOG_DEBUG("Writing " << bucketCounts[i] << " values");

        for (std::size_t j = 0u; j < bucketCounts[i]; ++j) {
            addArrival(*gatherer, m_ResourceMonitor, time + static_cast<core_t::TTime>(j), "p1");
        }
        model->sample(time, time + bucketLength, m_ResourceMonitor);

        SAnnotatedProbability p;
        CPartitioningFields partitioningFields(EMPTY_STRING, EMPTY_STRING);
        if (model->computeProbability(0 /*pid*/, time, time + bucketLength, partitioningFields, 0, p) == false) {
            continue;
        }
        LOG_DEBUG("probability = " << p.s_Probability);
        if (*model->currentBucketCount(0, time) > 0) {
            probabilities.push_back(p.s_Probability);
        }
        time += bucketLength;
    }

    LOG_DEBUG("probabilities = " << core::CContainerPrinter::print(probabilities));
    CPPUNIT_ASSERT_EQUAL(std::size_t(11), probabilities.size());
    CPPUNIT_ASSERT(probabilities[lowNonZeroCountBucket] < 0.06);
    CPPUNIT_ASSERT(probabilities[highNonZeroCountBucket] > 0.9);
}

<<<<<<< HEAD
void CEventRateModelTest::testOnlineProbabilityCalculationForHighNonZeroCount(void) {
=======
void CEventRateModelTest::testOnlineProbabilityCalculationForHighNonZeroCount()
{
>>>>>>> d4e4cca7
    LOG_DEBUG("*** testOnlineProbabilityCalculationForHighNonZeroCount ***");

    core_t::TTime startTime(0);
    core_t::TTime bucketLength(100);
    std::size_t lowNonZeroCountBucket = 6u;
    std::size_t highNonZeroCountBucket = 8u;

    std::size_t bucketCounts[] = {50, 50, 50, 50, 50, 0, 0, 0, 50, 100, 50, 1, 50, 50};

    SModelParams params(bucketLength);
    params.s_DecayRate = 0.001;
    CEventRateModelFactory factory(params);
    model_t::TFeatureVec features(1u, model_t::E_IndividualHighNonZeroCountByBucketAndPerson);
    CModelFactory::TDataGathererPtr gatherer;
    CAnomalyDetectorModel::TModelPtr model_;
    makeModel(factory, features, m_ResourceMonitor, startTime, bucketLength, gatherer, model_, 1);
    CEventRateModel* model = dynamic_cast<CEventRateModel*>(model_.get());

    TDoubleVec probabilities;

    core_t::TTime time = startTime;
    for (std::size_t i = 0u; i < boost::size(bucketCounts); ++i) {
        LOG_DEBUG("Writing " << bucketCounts[i] << " values");

        for (std::size_t j = 0u; j < bucketCounts[i]; ++j) {
            addArrival(*gatherer, m_ResourceMonitor, time + static_cast<core_t::TTime>(j), "p1");
        }
        model->sample(time, time + bucketLength, m_ResourceMonitor);

        SAnnotatedProbability p;
        CPartitioningFields partitioningFields(EMPTY_STRING, EMPTY_STRING);
        if (model->computeProbability(0 /*pid*/, time, time + bucketLength, partitioningFields, 1, p) == false) {
            continue;
        }
        LOG_DEBUG("probability = " << p.s_Probability);
        if (*model->currentBucketCount(0, time) > 0) {
            probabilities.push_back(p.s_Probability);
        }
        time += bucketLength;
    }

    LOG_DEBUG("probabilities = " << core::CContainerPrinter::print(probabilities));
    CPPUNIT_ASSERT_EQUAL(std::size_t(11), probabilities.size());
    CPPUNIT_ASSERT(probabilities[lowNonZeroCountBucket] < 0.06);
    CPPUNIT_ASSERT(probabilities[highNonZeroCountBucket] > 0.9);
}

<<<<<<< HEAD
void CEventRateModelTest::testOnlineCorrelatedNoTrend(void) {
=======
void CEventRateModelTest::testOnlineCorrelatedNoTrend()
{
>>>>>>> d4e4cca7
    LOG_DEBUG("*** testOnlineCorrelatedNoTrend ***");

    // Check we find the correct correlated variables, and identify
    // correlate and marginal anomalies.

    using TDoubleSizeStrTr = core::CTriple<double, std::size_t, std::string>;
    using TMinAccumulator = maths::CBasicStatistics::COrderStatisticsHeap<TDoubleSizeStrTr>;

    const core_t::TTime startTime = 1346968800;
    const core_t::TTime bucketLength = 3600;

    test::CRandomNumbers rng;

    const std::size_t b = 200;
    const double means_[] = {20.0, 25.0, 100.0, 800.0};
    const double covariances_[][4] = {{3.0, 2.5, 0.0, 0.0}, {2.5, 4.0, 0.0, 0.0}, {0.0, 0.0, 100.0, -500.0}, {0.0, 0.0, -500.0, 3000.0}};

    TDoubleVec means(&means_[0], &means_[4]);
    TDoubleVecVec covariances;
    for (std::size_t i = 0u; i < 4; ++i) {
        covariances.push_back(TDoubleVec(&covariances_[i][0], &covariances_[i][4]));
    }
    TDoubleVecVec samples;
    rng.generateMultivariateNormalSamples(means, covariances, b, samples);

    {
        SModelParams params(bucketLength);
        params.s_DecayRate = 0.001;
        params.s_LearnRate = 1.0;
        params.s_MinimumModeFraction = CAnomalyDetectorModelConfig::DEFAULT_INDIVIDUAL_MINIMUM_MODE_FRACTION;
        params.s_MinimumModeCount = 24.0;
        params.s_MultivariateByFields = true;
        CEventRateModelFactory factory(params);
        model_t::TFeatureVec features(1u, model_t::E_IndividualCountByBucketAndPerson);
        CModelFactory::TDataGathererPtr gatherer;
        CAnomalyDetectorModel::TModelPtr model_;
        makeModel(factory, features, m_ResourceMonitor, startTime, bucketLength, gatherer, model_, 4);
        CEventRateModel* model = dynamic_cast<CEventRateModel*>(model_.get());
        CPPUNIT_ASSERT(model);

        LOG_DEBUG("Test correlation anomalies");

        std::size_t anomalyBuckets[] = {100, 160, 190, b};
        double anomalies[][4] = {{-5.73, 4.29, 0.0, 0.0}, {0.0, 0.0, 89.99, 15.38}, {-7.73, 5.59, 52.99, 9.03}};

        TMinAccumulator probabilities[4] = {TMinAccumulator(2), TMinAccumulator(2), TMinAccumulator(2), TMinAccumulator(2)};

        core_t::TTime time = startTime;
        for (std::size_t i = 0u, anomaly = 0u; i < b; ++i) {
            for (std::size_t j = 0u; j < samples[i].size(); ++j) {
                std::string person = std::string("p") + core::CStringUtils::typeToString(j + 1);
                double n = samples[i][j];
                if (i == anomalyBuckets[anomaly]) {
                    n += anomalies[anomaly][j];
                }
                for (std::size_t k = 0u; k < static_cast<std::size_t>(n); ++k) {
                    addArrival(*gatherer, m_ResourceMonitor, time + static_cast<core_t::TTime>(j), person);
                }
            }
            if (i == anomalyBuckets[anomaly]) {
                ++anomaly;
            }
            model->sample(time, time + bucketLength, m_ResourceMonitor);

            for (std::size_t pid = 0u; pid < samples[i].size(); ++pid) {
                SAnnotatedProbability p;
                CPartitioningFields partitioningFields(EMPTY_STRING, EMPTY_STRING);
                CPPUNIT_ASSERT(model->computeProbability(pid, time, time + bucketLength, partitioningFields, 1, p));
                std::string correlated;
                if (p.s_AttributeProbabilities[0].s_CorrelatedAttributes.size() > 0 &&
                    p.s_AttributeProbabilities[0].s_CorrelatedAttributes[0] != 0 &&
                    !p.s_AttributeProbabilities[0].s_Type.isUnconditional()) {
                    correlated = *p.s_AttributeProbabilities[0].s_CorrelatedAttributes[0];
                }
                probabilities[pid].add(TDoubleSizeStrTr(p.s_Probability, i, correlated));
            }
            time += bucketLength;
        }

        std::string expected[] = {"[(100,p2), (190,p2)]", "[(100,p1), (190,p1)]", "[(160,p4), (190,p4)]", "[(160,p3), (190,p3)]"};
        for (std::size_t i = 0u; i < boost::size(probabilities); ++i) {
            std::string actual[2];
            for (std::size_t j = 0u; j < 2; ++j) {
                actual[j] =
                    std::string("(") + core::CStringUtils::typeToString(probabilities[i][j].second) + "," + probabilities[i][j].third + ")";
            }
            std::sort(actual, actual + 2);
            CPPUNIT_ASSERT_EQUAL(expected[i], core::CContainerPrinter::print(actual));
        }

        // Test persist and restore with correlate models.
        std::string origXml;
        {
            core::CRapidXmlStatePersistInserter inserter("root");
            model->acceptPersistInserter(inserter);
            inserter.toXml(origXml);
        }

        LOG_TRACE("origXml = " << origXml);
        LOG_DEBUG("size = " << origXml.size());
        CPPUNIT_ASSERT(origXml.size() < 151000);

        core::CRapidXmlParser parser;
        CPPUNIT_ASSERT(parser.parseStringIgnoreCdata(origXml));
        core::CRapidXmlStateRestoreTraverser traverser(parser);

        CModelFactory::SModelInitializationData initData(gatherer);
        CAnomalyDetectorModel::TModelPtr restoredModel(factory.makeModel(initData, traverser));
        std::string newXml;
        {
            core::CRapidXmlStatePersistInserter inserter("root");
            restoredModel->acceptPersistInserter(inserter);
            inserter.toXml(newXml);
        }

        CPPUNIT_ASSERT_EQUAL(origXml, newXml);
    }
    {
        LOG_DEBUG("Test marginal anomalies");

        SModelParams params(bucketLength);
        params.s_DecayRate = 0.001;
        params.s_LearnRate = 1.0;
        params.s_MinimumModeFraction = CAnomalyDetectorModelConfig::DEFAULT_INDIVIDUAL_MINIMUM_MODE_FRACTION;
        params.s_MinimumModeCount = 24.0;
        params.s_MultivariateByFields = true;
        CEventRateModelFactory factory(params);
        model_t::TFeatureVec features(1u, model_t::E_IndividualCountByBucketAndPerson);
        CModelFactory::TDataGathererPtr gatherer;
        CAnomalyDetectorModel::TModelPtr model_;
        makeModel(factory, features, m_ResourceMonitor, startTime, bucketLength, gatherer, model_, 4);
        CEventRateModel* model = dynamic_cast<CEventRateModel*>(model_.get());
        CPPUNIT_ASSERT(model);

        std::size_t anomalyBuckets[] = {100, 160, 190, b};
        double anomalies[][4] = {{11.07, 14.19, 0.0, 0.0}, {0.0, 0.0, -66.9, 399.95}, {11.07, 14.19, -48.15, 329.95}};

        TMinAccumulator probabilities[4] = {TMinAccumulator(2), TMinAccumulator(2), TMinAccumulator(2), TMinAccumulator(2)};

        core_t::TTime time = startTime;
        for (std::size_t i = 0u, anomaly = 0u; i < b; ++i) {
            for (std::size_t j = 0u; j < samples[i].size(); ++j) {
                std::string person = std::string("p") + core::CStringUtils::typeToString(j + 1);
                double n = samples[i][j];
                if (i == anomalyBuckets[anomaly]) {
                    n += anomalies[anomaly][j];
                }
                n = std::max(n, 0.0);
                for (std::size_t k = 0u; k < static_cast<std::size_t>(n); ++k) {
                    addArrival(*gatherer, m_ResourceMonitor, time + static_cast<core_t::TTime>(j), person);
                }
            }
            if (i == anomalyBuckets[anomaly]) {
                ++anomaly;
            }
            model->sample(time, time + bucketLength, m_ResourceMonitor);

            for (std::size_t pid = 0u; pid < samples[i].size(); ++pid) {
                SAnnotatedProbability p;
                CPartitioningFields partitioningFields(EMPTY_STRING, EMPTY_STRING);
                CPPUNIT_ASSERT(model->computeProbability(pid, time, time + bucketLength, partitioningFields, 1, p));
                std::string correlated;
                if (p.s_AttributeProbabilities[0].s_CorrelatedAttributes.size() > 0 &&
                    p.s_AttributeProbabilities[0].s_CorrelatedAttributes[0] != 0 &&
                    !p.s_AttributeProbabilities[0].s_Type.isUnconditional()) {
                    correlated = *p.s_AttributeProbabilities[0].s_CorrelatedAttributes[0];
                }
                probabilities[pid].add(TDoubleSizeStrTr(p.s_Probability, i, correlated));
            }
            time += bucketLength;
        }

        std::string expected[] = {"[(100,), (190,)]", "[(100,), (190,)]", "[(160,), (190,)]", "[(160,), (190,)]"};
        for (std::size_t i = 0u; i < boost::size(probabilities); ++i) {
            std::string actual[2];
            for (std::size_t j = 0u; j < 2; ++j) {
                actual[j] =
                    std::string("(") + core::CStringUtils::typeToString(probabilities[i][j].second) + "," + probabilities[i][j].third + ")";
            }
            std::sort(actual, actual + 2);
            CPPUNIT_ASSERT_EQUAL(expected[i], core::CContainerPrinter::print(actual));
        }
    }
}

<<<<<<< HEAD
void CEventRateModelTest::testOnlineCorrelatedTrend(void) {
=======
void CEventRateModelTest::testOnlineCorrelatedTrend()
{
>>>>>>> d4e4cca7
    LOG_DEBUG("*** testOnlineCorrelatedTrend ***");

    // FIXME
    return;

    // Check we find the correct correlated variables, and identify
    // correlate and marginal anomalies.

    using TDoubleSizeStrTr = core::CTriple<double, std::size_t, std::string>;
    using TMinAccumulator = maths::CBasicStatistics::COrderStatisticsHeap<TDoubleSizeStrTr>;

    const core_t::TTime startTime = 1346968800;
    const core_t::TTime bucketLength = 600;

    test::CRandomNumbers rng;
    rng.discard(200000);

    const std::size_t b = 2880;
    const double means_[] = {20.0, 25.0, 50.0, 100.0};
    const double covariances_[][4] = {{30.0, 20.0, 0.0, 0.0}, {20.0, 40.0, 0.0, 0.0}, {0.0, 0.0, 60.0, -50.0}, {0.0, 0.0, -50.0, 60.0}};
    double trends[][24] = {
        {0.0, 0.0, 0.0, 1.0, 1.0, 2.0, 4.0, 10.0, 11.0, 10.0, 8.0, 8.0, 7.0, 9.0, 12.0, 4.0, 3.0, 1.0, 1.0, 0.0, 0.0, 0.0, 0.0, 0.0},
        {0.0, 0.0, 0.0, 2.0, 2.0, 4.0, 8.0, 15.0, 18.0, 14.0, 12.0, 12.0, 11.0, 10.0, 16.0, 7.0, 4.0, 2.0, 1.0, 0.0, 0.0, 0.0, 0.0, 0.0},
        {4.0,   3.0,   5.0,   20.0, 20.0, 40.0, 80.0, 150.0, 180.0, 140.0, 120.0, 120.0,
         110.0, 100.0, 160.0, 70.0, 40.0, 20.0, 10.0, 3.0,   5.0,   2.0,   1.0,   3.0},
        {0.0,   0.0,   0.0,   20.0, 20.0, 40.0, 80.0, 150.0, 180.0, 140.0, 120.0, 120.0,
         110.0, 100.0, 160.0, 70.0, 40.0, 40.0, 30.0, 20.0,  10.0,  0.0,   0.0,   0.0},
    };

    TDoubleVec means(&means_[0], &means_[4]);
    TDoubleVecVec covariances;
    for (std::size_t i = 0u; i < 4; ++i) {
        covariances.push_back(TDoubleVec(&covariances_[i][0], &covariances_[i][4]));
    }
    TDoubleVecVec samples;
    rng.generateMultivariateNormalSamples(means, covariances, b, samples);

    std::size_t anomalyBuckets[] = {1950, 2400, 2700, b};
    double anomalies[][4] = {{-23.9, 19.7, 0.0, 0.0}, {0.0, 0.0, 36.4, 36.4}, {-28.7, 30.4, 36.4, 36.4}};
    TMinAccumulator probabilities[4] = {TMinAccumulator(2), TMinAccumulator(2), TMinAccumulator(2), TMinAccumulator(2)};

    SModelParams params(bucketLength);
    params.s_DecayRate = 0.0002;
    params.s_LearnRate = 1.0;
    params.s_MinimumModeFraction = CAnomalyDetectorModelConfig::DEFAULT_INDIVIDUAL_MINIMUM_MODE_FRACTION;
    params.s_MinimumModeCount = 24.0;
    params.s_MultivariateByFields = true;
    CEventRateModelFactory factory(params);
    model_t::TFeatureVec features(1u, model_t::E_IndividualCountByBucketAndPerson);
    CModelFactory::TDataGathererPtr gatherer;
    CAnomalyDetectorModel::TModelPtr model_;
    makeModel(factory, features, m_ResourceMonitor, startTime, bucketLength, gatherer, model_, 4);
    CEventRateModel* model = dynamic_cast<CEventRateModel*>(model_.get());
    CPPUNIT_ASSERT(model);

    core_t::TTime time = startTime;
    for (std::size_t i = 0u, anomaly = 0u; i < b; ++i) {
        LOG_DEBUG(i << ") processing bucket [" << time << ", " << time + bucketLength << ")");

        std::size_t hour1 = static_cast<std::size_t>((time / 3600) % 24);
        std::size_t hour2 = (hour1 + 1) % 24;
        double dt = static_cast<double>(time % 3600) / 3600.0;

        for (std::size_t j = 0u; j < samples[i].size(); ++j) {
            std::string person = std::string("p") + core::CStringUtils::typeToString(j + 1);

            double n = (1.0 - dt) * trends[j][hour1] + dt * trends[j][hour2] + samples[i][j];
            if (i == anomalyBuckets[anomaly]) {
                n += anomalies[anomaly][j];
            }
            n = std::max(n / 3.0, 0.0);
            for (std::size_t k = 0u; k < static_cast<std::size_t>(n); ++k) {
                addArrival(*gatherer, m_ResourceMonitor, time + static_cast<core_t::TTime>(j), person);
            }
        }
        if (i == anomalyBuckets[anomaly]) {
            ++anomaly;
        }
        model->sample(time, time + bucketLength, m_ResourceMonitor);

        for (std::size_t pid = 0u; pid < samples[i].size(); ++pid) {
            SAnnotatedProbability p;
            CPartitioningFields partitioningFields(EMPTY_STRING, EMPTY_STRING);
            CPPUNIT_ASSERT(model->computeProbability(pid, time, time + bucketLength, partitioningFields, 1, p));
            std::string correlated;
            if (p.s_AttributeProbabilities[0].s_CorrelatedAttributes.size() > 0 &&
                p.s_AttributeProbabilities[0].s_CorrelatedAttributes[0] != 0 && !p.s_AttributeProbabilities[0].s_Type.isUnconditional()) {
                correlated = *p.s_AttributeProbabilities[0].s_CorrelatedAttributes[0];
            }
            probabilities[pid].add(TDoubleSizeStrTr(p.s_Probability, i, correlated));
        }
        time += bucketLength;
    }

    std::string expected[] = {"[(1950,p2), (2700,p2)]", "[(1950,p1), (2700,p1)]", "[(2400,p4), (2700,p4)]", "[(2400,p3), (2700,p3)]"};
    for (std::size_t i = 0u; i < boost::size(probabilities); ++i) {
        LOG_DEBUG(probabilities[i].print());
        std::string actual[2];
        for (std::size_t j = 0u; j < 2; ++j) {
            actual[j] =
                std::string("(") + core::CStringUtils::typeToString(probabilities[i][j].second) + "," + probabilities[i][j].third + ")";
        }
        std::sort(actual, actual + 2);
        CPPUNIT_ASSERT_EQUAL(expected[i], core::CContainerPrinter::print(actual));
    }
}

<<<<<<< HEAD
void CEventRateModelTest::testPrune(void) {
=======
void CEventRateModelTest::testPrune()
{
>>>>>>> d4e4cca7
    LOG_DEBUG("*** testPrune ***");

    using TUInt64VecVec = std::vector<TUInt64Vec>;
    using TEventDataVec = std::vector<CEventData>;
    using TSizeSizeMap = std::map<std::size_t, std::size_t>;

    const core_t::TTime startTime = 1346968800;
    const core_t::TTime bucketLength = 3600;

    const std::string people[] = {
        std::string("p1"), std::string("p2"), std::string("p3"), std::string("p4"), std::string("p5"), std::string("p6")};

    TUInt64VecVec eventCounts;
    eventCounts.push_back(TUInt64Vec(1000u, 0));
    eventCounts[0][0] = 4;
    eventCounts[0][1] = 3;
    eventCounts[0][2] = 5;
    eventCounts[0][4] = 2;
    eventCounts.push_back(TUInt64Vec(1000u, 1));
    eventCounts.push_back(TUInt64Vec(1000u, 0));
    eventCounts[2][1] = 10;
    eventCounts[2][2] = 13;
    eventCounts[2][8] = 5;
    eventCounts[2][15] = 2;
    eventCounts.push_back(TUInt64Vec(1000u, 0));
    eventCounts[3][2] = 13;
    eventCounts[3][8] = 9;
    eventCounts[3][15] = 12;
    eventCounts.push_back(TUInt64Vec(1000u, 2));
    eventCounts.push_back(TUInt64Vec(1000u, 1));

    TSizeVec expectedPeople{1, 4, 5};

    SModelParams params(bucketLength);
    params.s_DecayRate = 0.01;
    CEventRateModelFactory factory(params);
    model_t::TFeatureVec features;
    features.push_back(model_t::E_IndividualNonZeroCountByBucketAndPerson);
    features.push_back(model_t::E_IndividualTotalBucketCountByPerson);
    CModelFactory::TDataGathererPtr gatherer;
    CAnomalyDetectorModel::TModelPtr model_;
    makeModel(factory, features, m_ResourceMonitor, startTime, bucketLength, gatherer, model_, 0);
    CEventRateModel* model = dynamic_cast<CEventRateModel*>(model_.get());
    CPPUNIT_ASSERT(model);
    CModelFactory::TDataGathererPtr expectedGatherer;
    CAnomalyDetectorModel::TModelPtr expectedModel_;
    makeModel(factory, features, m_ResourceMonitor, startTime, bucketLength, expectedGatherer, expectedModel_, 0);
    CEventRateModel* expectedModel = dynamic_cast<CEventRateModel*>(expectedModel_.get());
    CPPUNIT_ASSERT(expectedModel);

    TEventDataVec events;
    for (std::size_t i = 0u; i < eventCounts.size(); ++i) {
        TTimeVec eventTimes;
        generateEvents(startTime, bucketLength, eventCounts[i], eventTimes);
        if (eventTimes.size() > 0) {
            std::sort(eventTimes.begin(), eventTimes.end());
            std::size_t pid = addPerson(people[i], gatherer, m_ResourceMonitor);
            for (auto time : eventTimes) {
                events.push_back(makeEventData(time, pid));
            }
        }
    }
    std::sort(events.begin(), events.end(), CTimeLess());

    TEventDataVec expectedEvents;
    expectedEvents.reserve(events.size());
    TSizeSizeMap mapping;
    for (auto person : expectedPeople) {
        mapping[person] = addPerson(people[person], expectedGatherer, m_ResourceMonitor);
    }
    for (const auto& event : events) {
        if (std::binary_search(expectedPeople.begin(), expectedPeople.end(), event.personId())) {
            expectedEvents.push_back(makeEventData(event.time(), mapping[*event.personId()]));
        }
    }
    for (auto person : expectedPeople) {
        addPerson(people[person], expectedGatherer, m_ResourceMonitor);
    }

    core_t::TTime bucketStart = startTime;
    for (const auto& event : events) {
        while (event.time() >= bucketStart + bucketLength) {
            model->sample(bucketStart, bucketStart + bucketLength, m_ResourceMonitor);
            bucketStart += bucketLength;
        }
        addArrival(*gatherer, m_ResourceMonitor, event.time(), gatherer->personName(event.personId().get()));
    }
    model->sample(bucketStart, bucketStart + bucketLength, m_ResourceMonitor);
    size_t maxDimensionBeforePrune(model->dataGatherer().maxDimension());
    model->prune(model->defaultPruneWindow());
    size_t maxDimensionAfterPrune(model->dataGatherer().maxDimension());
    CPPUNIT_ASSERT_EQUAL(maxDimensionBeforePrune, maxDimensionAfterPrune);

    bucketStart = maths::CIntegerTools::floor(expectedEvents[0].time(), bucketLength);
    for (const auto& event : expectedEvents) {
        while (event.time() >= bucketStart + bucketLength) {
            expectedModel->sample(bucketStart, bucketStart + bucketLength, m_ResourceMonitor);
            bucketStart += bucketLength;
        }
        addArrival(*expectedGatherer, m_ResourceMonitor, event.time(), expectedGatherer->personName(event.personId().get()));
    }
    expectedModel->sample(bucketStart, bucketStart + bucketLength, m_ResourceMonitor);

    LOG_DEBUG("checksum          = " << model->checksum());
    LOG_DEBUG("expected checksum = " << expectedModel->checksum());
    CPPUNIT_ASSERT_EQUAL(expectedModel->checksum(), model->checksum());

    // Now check that we recycle the person slots.

    bucketStart = gatherer->currentBucketStartTime() + bucketLength;
    TStrVec newPeople{"p7", "p8", "p9"};
    for (const auto& person : newPeople) {
        std::size_t newPid = addPerson(person, gatherer, m_ResourceMonitor);
        CPPUNIT_ASSERT(newPid < 6);
        std::size_t expectedNewPid = addPerson(person, expectedGatherer, m_ResourceMonitor);

        addArrival(*gatherer, m_ResourceMonitor, bucketStart + 1, gatherer->personName(newPid));
        addArrival(*gatherer, m_ResourceMonitor, bucketStart + 2000, gatherer->personName(newPid));
        addArrival(*expectedGatherer, m_ResourceMonitor, bucketStart + 1, expectedGatherer->personName(expectedNewPid));
        addArrival(*expectedGatherer, m_ResourceMonitor, bucketStart + 2000, expectedGatherer->personName(expectedNewPid));
    }
    model->sample(bucketStart, bucketStart + bucketLength, m_ResourceMonitor);
    expectedModel->sample(bucketStart, bucketStart + bucketLength, m_ResourceMonitor);

    LOG_DEBUG("checksum          = " << model->checksum());
    LOG_DEBUG("expected checksum = " << expectedModel->checksum());
    CPPUNIT_ASSERT_EQUAL(expectedModel->checksum(), model->checksum());

    // Test that calling prune on a cloned model which has seen no new data does nothing.
    CAnomalyDetectorModel::TModelPtr clonedModel(model->cloneForPersistence());
    std::size_t numberOfPeopleBeforePrune(clonedModel->dataGatherer().numberActivePeople());
    CPPUNIT_ASSERT(numberOfPeopleBeforePrune > 0);
    clonedModel->prune(clonedModel->defaultPruneWindow());
    CPPUNIT_ASSERT_EQUAL(numberOfPeopleBeforePrune, clonedModel->dataGatherer().numberActivePeople());
}

<<<<<<< HEAD
void CEventRateModelTest::testKey(void) {
    function_t::EFunction countFunctions[] = {function_t::E_IndividualCount,
                                              function_t::E_IndividualNonZeroCount,
                                              function_t::E_IndividualRareCount,
                                              function_t::E_IndividualRareNonZeroCount,
                                              function_t::E_IndividualRare,
                                              function_t::E_IndividualLowCounts,
                                              function_t::E_IndividualHighCounts};
    bool useNull[] = {true, false};
    std::string byField[] = {"", "by"};
    std::string partitionField[] = {"", "partition"};
=======
void CEventRateModelTest::testKey()
{
    function_t::EFunction countFunctions[] =
        {
            function_t::E_IndividualCount,
            function_t::E_IndividualNonZeroCount,
            function_t::E_IndividualRareCount,
            function_t::E_IndividualRareNonZeroCount,
            function_t::E_IndividualRare,
            function_t::E_IndividualLowCounts,
            function_t::E_IndividualHighCounts
        };
    bool useNull[] = { true, false };
    std::string byField[] = { "", "by" };
    std::string partitionField[] = { "", "partition" };
>>>>>>> d4e4cca7

    CAnomalyDetectorModelConfig config = CAnomalyDetectorModelConfig::defaultConfig();

    int identifier = 0;
    for (std::size_t i = 0u; i < boost::size(countFunctions); ++i) {
        for (std::size_t j = 0u; j < boost::size(useNull); ++j) {
            for (std::size_t k = 0u; k < boost::size(byField); ++k) {
                for (std::size_t l = 0u; l < boost::size(partitionField); ++l) {
                    CSearchKey key(++identifier, countFunctions[i], useNull[j], model_t::E_XF_None, "", byField[k], "", partitionField[l]);

                    CAnomalyDetectorModelConfig::TModelFactoryCPtr factory = config.factory(key);

                    LOG_DEBUG("expected key = " << key);
                    LOG_DEBUG("actual key   = " << factory->searchKey());
                    CPPUNIT_ASSERT(key == factory->searchKey());
                }
            }
        }
    }
}

<<<<<<< HEAD
void CEventRateModelTest::testModelsWithValueFields(void) {
=======
void CEventRateModelTest::testModelsWithValueFields()
{
>>>>>>> d4e4cca7
    // Check that attributeConditional features are correctly
    // marked as such:
    // Create some models with attribute conditional data and
    // check that the values vary accordingly

    LOG_DEBUG("*** testModelsValueFields ***");
    {
        // check E_PopulationUniqueCountByBucketPersonAndAttribute
        std::size_t anomalousBucket = 20;
        std::size_t numberBuckets = 30;

        TStrVec strings;
        strings.push_back("p1");
        strings.push_back("c1");
        strings.push_back("c2");
        TSizeVecVecVec fieldsPerBucket;

        for (std::size_t i = 0; i < numberBuckets; i++) {
            TSizeVecVec fields;
            std::size_t attribute1Strings = 10;
            std::size_t attribute2Strings = 10;
            if (i == anomalousBucket) {
                attribute1Strings = 5;
                attribute2Strings = 15;
            }

            for (std::size_t j = 0; j < std::max(attribute1Strings, attribute2Strings); j++) {
                std::ostringstream ss1;
                std::ostringstream ss2;
                ss1 << "one_plus_" << i << "_" << j;
                ss2 << "two_plus_" << j;
                strings.push_back(ss1.str());
                strings.push_back(ss2.str());

                if (j < attribute1Strings) {
                    TSizeVec f;
                    f.push_back(0);
                    f.push_back(1);
                    f.push_back(strings.size() - 2);
                    fields.push_back(f);
                }

                if (j < attribute2Strings) {
                    TSizeVec f;
                    f.push_back(0);
                    f.push_back(2);
                    f.push_back(strings.size() - 1);
                    fields.push_back(f);
                }
            }
            fieldsPerBucket.push_back(fields);
        }
        testModelWithValueField(model_t::E_PopulationUniqueCountByBucketPersonAndAttribute, fieldsPerBucket, strings, m_ResourceMonitor);
    }
    {
        // Check E_PopulationInfoContentByBucketPersonAndAttribute
        std::size_t anomalousBucket = 20;
        std::size_t numberBuckets = 30;

        TStrVec strings;
        strings.push_back("p1");
        strings.push_back("c1");
        strings.push_back("c2");
        strings.push_back("trwh5jks9djadkn453hgfadadfjhadhfkdhakj4hkahdlagl4iuygalshkdjbvlaus4hliu4WHGFLIUSDHLKAJ");
        strings.push_back("2H4G55HALFMN569DNIVJ55B3BSJXU;4VBQ-LKDFNUE9HNV904U5QGA;DDFLVJKF95NSD,MMVASD.,A.4,A.SD4");
        strings.push_back("a");
        strings.push_back("b");

        TSizeVecVecVec fieldsPerBucket;

        for (std::size_t i = 0; i < numberBuckets; i++) {
            TSizeVecVec fields;

            TSizeVec fb;

            if (i == anomalousBucket) {
                // Load "c1" with "a" and "b"
                fields.push_back(TSizeVec());
                fields.back().push_back(0);
                fields.back().push_back(1);
                fields.back().push_back(5);
                fields.push_back(TSizeVec());
                fields.back().push_back(0);
                fields.back().push_back(1);
                fields.back().push_back(6);

                // Load "c2" with the random strings
                fields.push_back(TSizeVec());
                fields.back().push_back(0);
                fields.back().push_back(2);
                fields.back().push_back(3);
                fields.push_back(TSizeVec());
                fields.back().push_back(0);
                fields.back().push_back(2);
                fields.back().push_back(4);
            } else {
                // Load "c1" and "c2" with similarly random strings
                fields.push_back(TSizeVec());
                fields.back().push_back(0);
                fields.back().push_back(1);
                fields.back().push_back(3);
                fields.push_back(TSizeVec());
                fields.back().push_back(0);
                fields.back().push_back(1);
                fields.back().push_back(6);

                fields.push_back(TSizeVec());
                fields.back().push_back(0);
                fields.back().push_back(2);
                fields.back().push_back(4);
                fields.push_back(TSizeVec());
                fields.back().push_back(0);
                fields.back().push_back(2);
                fields.back().push_back(5);
            }

            fieldsPerBucket.push_back(fields);
        }
        testModelWithValueField(model_t::E_PopulationInfoContentByBucketPersonAndAttribute, fieldsPerBucket, strings, m_ResourceMonitor);
    }
}

<<<<<<< HEAD
void CEventRateModelTest::testCountProbabilityCalculationWithInfluence(void) {
=======
void CEventRateModelTest::testCountProbabilityCalculationWithInfluence()
{
>>>>>>> d4e4cca7
    LOG_DEBUG("*** testCountProbabilityCalculationWithInfluence ***");

    const core_t::TTime startTime = 1346968800;
    const core_t::TTime bucketLength = 3600;

    {
        // Test single influence name, single influence value
        SModelParams params(bucketLength);
        params.s_DecayRate = 0.001;
        CEventRateModelFactory factory(params);
        TStrVec influenceFieldNames;
        influenceFieldNames.push_back("IF1");
        factory.fieldNames("", "", "", "", influenceFieldNames);
        model_t::TFeatureVec features(1u, model_t::E_IndividualCountByBucketAndPerson);
        factory.features(features);
        CModelFactory::SGathererInitializationData gathererInitData(startTime);
        CModelFactory::TDataGathererPtr gatherer(factory.makeDataGatherer(gathererInitData));
        CPPUNIT_ASSERT_EQUAL(std::size_t(0), addPersonWithInfluence("p", gatherer, m_ResourceMonitor, 1));
        CModelFactory::SModelInitializationData modelInitData(gatherer);
        CAnomalyDetectorModel::TModelPtr modelHolder(factory.makeModel(modelInitData));
        CEventRateModel* model = dynamic_cast<CEventRateModel*>(modelHolder.get());
        CPPUNIT_ASSERT(model);

        // Generate some events.
        TTimeVec eventTimes;
        TUInt64Vec expectedEventCounts = rawEventCounts();
        expectedEventCounts.back() *= 3;
        generateEvents(startTime, bucketLength, expectedEventCounts, eventTimes);
        core_t::TTime endTime = (eventTimes.back() / bucketLength + 1) * bucketLength;
        LOG_DEBUG("startTime = " << startTime << ", endTime = " << endTime << ", # events = " << eventTimes.size());

        SAnnotatedProbability::TStoredStringPtrStoredStringPtrPrDoublePrVec lastInfluencersResult;
        std::size_t i = 0u, j = 0u;
        for (core_t::TTime bucketStartTime = startTime; bucketStartTime < endTime; bucketStartTime += bucketLength, ++j) {
            core_t::TTime bucketEndTime = bucketStartTime + bucketLength;

            double count = 0.0;
            for (; i < eventTimes.size() && eventTimes[i] < bucketEndTime; ++i) {
                addArrival(*gatherer, m_ResourceMonitor, eventTimes[i], "p", TOptionalStr("inf1"));
                count += 1.0;
            }

            LOG_DEBUG("Bucket count = " << count);

            model->sample(bucketStartTime, bucketEndTime, m_ResourceMonitor);

            SAnnotatedProbability annotatedProbability;
            CPartitioningFields partitioningFields(EMPTY_STRING, EMPTY_STRING);
            CPPUNIT_ASSERT(
                model->computeProbability(0 /*pid*/, bucketStartTime, bucketEndTime, partitioningFields, 1, annotatedProbability));
            LOG_DEBUG("probability = " << annotatedProbability.s_Probability);
            LOG_DEBUG("influencers = " << core::CContainerPrinter::print(annotatedProbability.s_Influences));
            CPPUNIT_ASSERT(annotatedProbability.s_Probability);
            lastInfluencersResult = annotatedProbability.s_Influences;
        }
        // All the influence should be assigned to our one influencer
        CPPUNIT_ASSERT_EQUAL(std::string("[((IF1, inf1), 1)]"), core::CContainerPrinter::print(lastInfluencersResult));
    }
    {
        // Test single influence name, two influence values
        SModelParams params(bucketLength);
        params.s_DecayRate = 0.001;
        CEventRateModelFactory factory(params);
        TStrVec influenceFieldNames;
        influenceFieldNames.push_back("IF1");
        factory.fieldNames("", "", "", "", influenceFieldNames);
        model_t::TFeatureVec features(1u, model_t::E_IndividualCountByBucketAndPerson);
        factory.features(features);
        CModelFactory::SGathererInitializationData gathererInitData(startTime);
        CModelFactory::TDataGathererPtr gatherer(factory.makeDataGatherer(gathererInitData));
        CPPUNIT_ASSERT_EQUAL(std::size_t(0), addPersonWithInfluence("p", gatherer, m_ResourceMonitor, 1));
        CModelFactory::SModelInitializationData modelInitData(gatherer);
        CAnomalyDetectorModel::TModelPtr modelHolder(factory.makeModel(modelInitData));
        CEventRateModel* model = dynamic_cast<CEventRateModel*>(modelHolder.get());
        CPPUNIT_ASSERT(model);

        // Generate some events.
        TTimeVec eventTimes;
        TUInt64Vec expectedEventCounts = rawEventCounts();
        expectedEventCounts.back() *= 3;
        generateEvents(startTime, bucketLength, expectedEventCounts, eventTimes);
        core_t::TTime endTime = (eventTimes.back() / bucketLength + 1) * bucketLength;
        LOG_DEBUG("startTime = " << startTime << ", endTime = " << endTime << ", # events = " << eventTimes.size());

        SAnnotatedProbability::TStoredStringPtrStoredStringPtrPrDoublePrVec lastInfluencersResult;
        std::size_t i = 0u, j = 0u;
        for (core_t::TTime bucketStartTime = startTime; bucketStartTime < endTime; bucketStartTime += bucketLength, ++j) {
            core_t::TTime bucketEndTime = bucketStartTime + bucketLength;

            double count = 0.0;
            for (; i < eventTimes.size() && eventTimes[i] < bucketEndTime; ++i) {
                std::stringstream ss;
                ss << "inf" << (i % 2);
                const std::string inf(ss.str());
                addArrival(*gatherer, m_ResourceMonitor, eventTimes[i], "p", inf);
                count += 1.0;
            }

            LOG_DEBUG("Bucket count = " << count);

            model->sample(bucketStartTime, bucketEndTime, m_ResourceMonitor);

            SAnnotatedProbability annotatedProbability;
            CPartitioningFields partitioningFields(EMPTY_STRING, EMPTY_STRING);
            CPPUNIT_ASSERT(
                model->computeProbability(0 /*pid*/, bucketStartTime, bucketEndTime, partitioningFields, 1, annotatedProbability));
            LOG_DEBUG("probability = " << annotatedProbability.s_Probability);
            LOG_DEBUG("influencers = " << core::CContainerPrinter::print(annotatedProbability.s_Influences));
            CPPUNIT_ASSERT(annotatedProbability.s_Probability);
            lastInfluencersResult = annotatedProbability.s_Influences;
        }
        // The influence should be shared by the two influencers, and as the anomaly
        // is about twice the regular count, each influencer contributes a lot to
        // the anomaly
        CPPUNIT_ASSERT_EQUAL(std::size_t(2), lastInfluencersResult.size());
        CPPUNIT_ASSERT_DOUBLES_EQUAL(lastInfluencersResult[0].second, lastInfluencersResult[1].second, 0.05);
        CPPUNIT_ASSERT(lastInfluencersResult[0].second > 0.8);
    }
    {
        // Test single influence name, two influence values, less anomalousness for each
        SModelParams params(bucketLength);
        params.s_DecayRate = 0.001;
        CEventRateModelFactory factory(params);
        TStrVec influenceFieldNames;
        influenceFieldNames.push_back("IF1");
        factory.fieldNames("", "", "", "", influenceFieldNames);
        model_t::TFeatureVec features(1u, model_t::E_IndividualCountByBucketAndPerson);
        factory.features(features);
        CModelFactory::SGathererInitializationData gathererInitData(startTime);
        CModelFactory::TDataGathererPtr gatherer(factory.makeDataGatherer(gathererInitData));
        CPPUNIT_ASSERT_EQUAL(std::size_t(0), addPersonWithInfluence("p", gatherer, m_ResourceMonitor, 1));
        CModelFactory::SModelInitializationData modelInitData(gatherer);
        CAnomalyDetectorModel::TModelPtr modelHolder(factory.makeModel(modelInitData));
        CEventRateModel* model = dynamic_cast<CEventRateModel*>(modelHolder.get());
        CPPUNIT_ASSERT(model);

        // Generate some events.
        TTimeVec eventTimes;
        TUInt64Vec expectedEventCounts = rawEventCounts();
        expectedEventCounts.back() *= 6;
        generateEvents(startTime, bucketLength, expectedEventCounts, eventTimes);
        core_t::TTime endTime = (eventTimes.back() / bucketLength + 1) * bucketLength;
        LOG_DEBUG("startTime = " << startTime << ", endTime = " << endTime << ", # events = " << eventTimes.size());

        SAnnotatedProbability::TStoredStringPtrStoredStringPtrPrDoublePrVec lastInfluencersResult;
        std::size_t i = 0u, j = 0u;
        for (core_t::TTime bucketStartTime = startTime; bucketStartTime < endTime; bucketStartTime += bucketLength, ++j) {
            core_t::TTime bucketEndTime = bucketStartTime + bucketLength;

            double count = 0.0;
            for (; i < eventTimes.size() && eventTimes[i] < bucketEndTime; ++i) {
                std::stringstream ss;
                ss << "inf" << (i % 2);
                const std::string inf(ss.str());
                addArrival(*gatherer, m_ResourceMonitor, eventTimes[i], "p", inf);
                count += 1.0;
            }

            LOG_DEBUG("Bucket count = " << count);

            model->sample(bucketStartTime, bucketEndTime, m_ResourceMonitor);

            SAnnotatedProbability annotatedProbability;
            CPartitioningFields partitioningFields(EMPTY_STRING, EMPTY_STRING);
            CPPUNIT_ASSERT(
                model->computeProbability(0 /*pid*/, bucketStartTime, bucketEndTime, partitioningFields, 1, annotatedProbability));
            LOG_DEBUG("probability = " << annotatedProbability.s_Probability);
            LOG_DEBUG("influencers = " << core::CContainerPrinter::print(annotatedProbability.s_Influences));
            CPPUNIT_ASSERT(annotatedProbability.s_Probability);
            lastInfluencersResult = annotatedProbability.s_Influences;
        }
        // The influence should be shared by the two influencers, and as the anomaly
        // is about twice the regular count, each influencer contributes to
        // the anomaly, but less than the previous test as each the results would
        // be anomalous even without the contribution from the influencer
        CPPUNIT_ASSERT_EQUAL(std::size_t(2), lastInfluencersResult.size());
        CPPUNIT_ASSERT_DOUBLES_EQUAL(lastInfluencersResult[0].second, lastInfluencersResult[1].second, 0.05);
        CPPUNIT_ASSERT(lastInfluencersResult[0].second > 0.5);
        CPPUNIT_ASSERT(lastInfluencersResult[0].second < 0.6);
    }
    {
        // Test single influence name, two asymmetric influence values
        SModelParams params(bucketLength);
        params.s_DecayRate = 0.001;
        CEventRateModelFactory factory(params);
        TStrVec influenceFieldNames;
        influenceFieldNames.push_back("IF1");
        factory.fieldNames("", "", "", "", influenceFieldNames);
        model_t::TFeatureVec features(1u, model_t::E_IndividualCountByBucketAndPerson);
        factory.features(features);
        CModelFactory::SGathererInitializationData gathererInitData(startTime);
        CModelFactory::TDataGathererPtr gatherer(factory.makeDataGatherer(gathererInitData));
        CPPUNIT_ASSERT_EQUAL(std::size_t(0), addPersonWithInfluence("p", gatherer, m_ResourceMonitor, 1));
        CModelFactory::SModelInitializationData modelInitData(gatherer);
        CAnomalyDetectorModel::TModelPtr modelHolder(factory.makeModel(modelInitData));
        CEventRateModel* model = dynamic_cast<CEventRateModel*>(modelHolder.get());
        CPPUNIT_ASSERT(model);

        // Generate some events.
        TTimeVec eventTimes;
        TUInt64Vec expectedEventCounts = rawEventCounts();
        expectedEventCounts.back() *= 3;
        generateEvents(startTime, bucketLength, expectedEventCounts, eventTimes);
        core_t::TTime endTime = (eventTimes.back() / bucketLength + 1) * bucketLength;
        LOG_DEBUG("startTime = " << startTime << ", endTime = " << endTime << ", # events = " << eventTimes.size());

        SAnnotatedProbability::TStoredStringPtrStoredStringPtrPrDoublePrVec lastInfluencersResult;
        std::size_t i = 0u, j = 0u;
        for (core_t::TTime bucketStartTime = startTime; bucketStartTime < endTime; bucketStartTime += bucketLength, ++j) {
            core_t::TTime bucketEndTime = bucketStartTime + bucketLength;

            double count = 0.0;
            for (; i < eventTimes.size() && eventTimes[i] < bucketEndTime; ++i) {
                std::stringstream ss;
                ss << "inf";
                if (i % 10 == 0) {
                    ss << "_extra";
                }
                const std::string inf(ss.str());
                addArrival(*gatherer, m_ResourceMonitor, eventTimes[i], "p", inf);
                count += 1.0;
            }

            LOG_DEBUG("Bucket count = " << count);

            model->sample(bucketStartTime, bucketEndTime, m_ResourceMonitor);

            SAnnotatedProbability annotatedProbability;
            CPartitioningFields partitioningFields(EMPTY_STRING, EMPTY_STRING);
            CPPUNIT_ASSERT(
                model->computeProbability(0 /*pid*/, bucketStartTime, bucketEndTime, partitioningFields, 1, annotatedProbability));
            LOG_DEBUG("probability = " << annotatedProbability.s_Probability);
            LOG_DEBUG("influencers = " << core::CContainerPrinter::print(annotatedProbability.s_Influences));
            CPPUNIT_ASSERT(annotatedProbability.s_Probability);
            lastInfluencersResult = annotatedProbability.s_Influences;
        }
        // The influence should be dominated by the first influencer, and the
        // _extra influencer should be dropped by the cutoff threshold
        CPPUNIT_ASSERT_EQUAL(std::size_t(1), lastInfluencersResult.size());
        CPPUNIT_ASSERT(lastInfluencersResult[0].second > 0.99);
    }
    {
        // Test two influence names, two asymmetric influence values in each
        SModelParams params(bucketLength);
        params.s_DecayRate = 0.001;
        CEventRateModelFactory factory(params);
        TStrVec influenceFieldNames;
        influenceFieldNames.push_back("IF1");
        influenceFieldNames.push_back("IF2");
        factory.fieldNames("", "", "", "", influenceFieldNames);
        model_t::TFeatureVec features(1u, model_t::E_IndividualCountByBucketAndPerson);
        factory.features(features);
        CModelFactory::SGathererInitializationData gathererInitData(startTime);
        CModelFactory::TDataGathererPtr gatherer(factory.makeDataGatherer(gathererInitData));
        CPPUNIT_ASSERT_EQUAL(std::size_t(0), addPersonWithInfluence("p", gatherer, m_ResourceMonitor, 2));
        CModelFactory::SModelInitializationData modelInitData(gatherer);
        CAnomalyDetectorModel::TModelPtr modelHolder(factory.makeModel(modelInitData));
        CEventRateModel* model = dynamic_cast<CEventRateModel*>(modelHolder.get());
        CPPUNIT_ASSERT(model);

        // Generate some events.
        TTimeVec eventTimes;
        TUInt64Vec expectedEventCounts = rawEventCounts();
        expectedEventCounts.back() *= 3;
        generateEvents(startTime, bucketLength, expectedEventCounts, eventTimes);
        core_t::TTime endTime = (eventTimes.back() / bucketLength + 1) * bucketLength;
        LOG_DEBUG("startTime = " << startTime << ", endTime = " << endTime << ", # events = " << eventTimes.size());

        SAnnotatedProbability::TStoredStringPtrStoredStringPtrPrDoublePrVec lastInfluencersResult;
        std::size_t i = 0u, j = 0u;
        for (core_t::TTime bucketStartTime = startTime; bucketStartTime < endTime; bucketStartTime += bucketLength, ++j) {
            core_t::TTime bucketEndTime = bucketStartTime + bucketLength;

            double count = 0.0;
            for (; i < eventTimes.size() && eventTimes[i] < bucketEndTime; ++i) {
                std::stringstream ss;
                ss << "inf";
                if (i % 10 == 0) {
                    ss << "_extra";
                }
                const std::string inf1(ss.str());
                ss << "_another";
                const std::string inf2(ss.str());
                addArrival(*gatherer, m_ResourceMonitor, eventTimes[i], "p", inf1, inf2);

                count += 1.0;
            }

            LOG_DEBUG("Bucket count = " << count);

            model->sample(bucketStartTime, bucketEndTime, m_ResourceMonitor);

            SAnnotatedProbability annotatedProbability;
            CPartitioningFields partitioningFields(EMPTY_STRING, EMPTY_STRING);
            CPPUNIT_ASSERT(
                model->computeProbability(0 /*pid*/, bucketStartTime, bucketEndTime, partitioningFields, 1, annotatedProbability));
            LOG_DEBUG("probability = " << annotatedProbability.s_Probability);
            LOG_DEBUG("influencers = " << core::CContainerPrinter::print(annotatedProbability.s_Influences));
            CPPUNIT_ASSERT(annotatedProbability.s_Probability);
            lastInfluencersResult = annotatedProbability.s_Influences;
        }
        // The influence should be dominated by the first influencer for both fields, and the
        // _extra influencers should be dropped by the cutoff threshold
        CPPUNIT_ASSERT_EQUAL(std::size_t(2), lastInfluencersResult.size());
        CPPUNIT_ASSERT_EQUAL(std::string("IF1"), *lastInfluencersResult[0].first.first);
        CPPUNIT_ASSERT_EQUAL(std::string("inf"), *lastInfluencersResult[0].first.second);
        CPPUNIT_ASSERT_EQUAL(std::string("IF2"), *lastInfluencersResult[1].first.first);
        CPPUNIT_ASSERT_EQUAL(std::string("inf_another"), *lastInfluencersResult[1].first.second);

        CPPUNIT_ASSERT(lastInfluencersResult[0].second > 0.99);
        CPPUNIT_ASSERT(lastInfluencersResult[1].second > 0.99);
    }
}

<<<<<<< HEAD
void CEventRateModelTest::testDistinctCountProbabilityCalculationWithInfluence(void) {
=======
void CEventRateModelTest::testDistinctCountProbabilityCalculationWithInfluence()
{
>>>>>>> d4e4cca7
    LOG_DEBUG("*** testCountProbabilityCalculationWithInfluence ***");

    const core_t::TTime startTime = 1346968800;
    const core_t::TTime bucketLength = 3600;

    {
        // Test single influence name, single influence value
        SModelParams params(bucketLength);
        params.s_DecayRate = 0.001;
        CEventRateModelFactory factory(params);
        TStrVec influenceFieldNames;
        influenceFieldNames.push_back("IF1");
        factory.fieldNames("", "", "", "foo", influenceFieldNames);
        model_t::TFeatureVec features(1u, model_t::E_IndividualUniqueCountByBucketAndPerson);
        factory.features(features);
        CModelFactory::SGathererInitializationData gathererInitData(startTime);
        CModelFactory::TDataGathererPtr gatherer(factory.makeDataGatherer(gathererInitData));
        CPPUNIT_ASSERT_EQUAL(std::size_t(0), addPersonWithInfluence("p", gatherer, m_ResourceMonitor, 1, TOptionalStr("v")));
        CModelFactory::SModelInitializationData modelInitData(gatherer);
        CAnomalyDetectorModel::TModelPtr modelHolder(factory.makeModel(modelInitData));
        CEventRateModel* model = dynamic_cast<CEventRateModel*>(modelHolder.get());
        CPPUNIT_ASSERT(model);

        const std::string uniqueValue("str_value");
        // Generate some events.
        TTimeVec eventTimes;
        TUInt64Vec expectedEventCounts = rawEventCounts();
        generateEvents(startTime, bucketLength, expectedEventCounts, eventTimes);
        core_t::TTime endTime = (eventTimes.back() / bucketLength + 1) * bucketLength;
        LOG_DEBUG("startTime = " << startTime << ", endTime = " << endTime << ", # events = " << eventTimes.size());

        SAnnotatedProbability::TStoredStringPtrStoredStringPtrPrDoublePrVec lastInfluencersResult;
        std::size_t i = 0u, j = 0u;
        for (core_t::TTime bucketStartTime = startTime; bucketStartTime < endTime; bucketStartTime += bucketLength, ++j) {
            core_t::TTime bucketEndTime = bucketStartTime + bucketLength;

            double count = 0.0;
            for (; i < eventTimes.size() && eventTimes[i] < bucketEndTime; ++i) {
                addArrival(*gatherer, m_ResourceMonitor, eventTimes[i], "p", TOptionalStr("inf1"), TOptionalStr(uniqueValue));
                count += 1.0;
            }
            if (i == eventTimes.size()) {
                // Generate anomaly
                LOG_DEBUG("Generating anomaly");
                for (std::size_t k = 0; k < 20; k++) {
                    std::stringstream ss;
                    ss << uniqueValue << "_" << k;
                    addArrival(*gatherer, m_ResourceMonitor, eventTimes[i - 1], "p", TOptionalStr("inf1"), TOptionalStr(ss.str()));
                }
            }

            LOG_DEBUG("Bucket count = " << count);

            model->sample(bucketStartTime, bucketEndTime, m_ResourceMonitor);

            SAnnotatedProbability annotatedProbability;
            CPartitioningFields partitioningFields(EMPTY_STRING, EMPTY_STRING);
            CPPUNIT_ASSERT(
                model->computeProbability(0 /*pid*/, bucketStartTime, bucketEndTime, partitioningFields, 1, annotatedProbability));
            LOG_DEBUG("probability = " << annotatedProbability.s_Probability);
            LOG_DEBUG("influencers = " << core::CContainerPrinter::print(annotatedProbability.s_Influences));
            CPPUNIT_ASSERT(annotatedProbability.s_Probability);
            lastInfluencersResult = annotatedProbability.s_Influences;
        }
        // All the influence should be assigned to our one influencer
        CPPUNIT_ASSERT_EQUAL(std::string("[((IF1, inf1), 1)]"), core::CContainerPrinter::print(lastInfluencersResult));
    }
    {
        // Test single influence name, two influence values
        SModelParams params(bucketLength);
        params.s_DecayRate = 0.001;
        CEventRateModelFactory factory(params);
        TStrVec influenceFieldNames;
        influenceFieldNames.push_back("IF1");
        factory.fieldNames("", "", "", "foo", influenceFieldNames);
        model_t::TFeatureVec features(1u, model_t::E_IndividualUniqueCountByBucketAndPerson);
        factory.features(features);
        CModelFactory::SGathererInitializationData gathererInitData(startTime);
        CModelFactory::TDataGathererPtr gatherer(factory.makeDataGatherer(gathererInitData));
        CPPUNIT_ASSERT_EQUAL(std::size_t(0), addPersonWithInfluence("p", gatherer, m_ResourceMonitor, 1, TOptionalStr("v")));
        CModelFactory::SModelInitializationData modelInitData(gatherer);
        CAnomalyDetectorModel::TModelPtr modelHolder(factory.makeModel(modelInitData));
        CEventRateModel* model = dynamic_cast<CEventRateModel*>(modelHolder.get());
        CPPUNIT_ASSERT(model);

        const std::string uniqueValue("str_value");
        // Generate some events.
        TTimeVec eventTimes;
        TUInt64Vec expectedEventCounts = rawEventCounts();
        generateEvents(startTime, bucketLength, expectedEventCounts, eventTimes);
        core_t::TTime endTime = (eventTimes.back() / bucketLength + 1) * bucketLength;
        LOG_DEBUG("startTime = " << startTime << ", endTime = " << endTime << ", # events = " << eventTimes.size());

        SAnnotatedProbability::TStoredStringPtrStoredStringPtrPrDoublePrVec lastInfluencersResult;
        std::size_t i = 0u, j = 0u;
        for (core_t::TTime bucketStartTime = startTime; bucketStartTime < endTime; bucketStartTime += bucketLength, ++j) {
            core_t::TTime bucketEndTime = bucketStartTime + bucketLength;

            double count = 0.0;
            for (; i < eventTimes.size() && eventTimes[i] < bucketEndTime; ++i) {
                addArrival(*gatherer, m_ResourceMonitor, eventTimes[i], "p", TOptionalStr("inf1"), TOptionalStr(uniqueValue));
                count += 1.0;
            }
            if (i == eventTimes.size()) {
                // Generate anomaly
                LOG_DEBUG("Generating anomaly");
                for (std::size_t k = 1; k < 20; k++) {
                    std::stringstream ss;
                    ss << uniqueValue << "_" << k;
                    CEventData d = makeEventData(eventTimes[i - 1], 0, ss.str());
                    if (k % 2 == 0) {
                        addArrival(*gatherer, m_ResourceMonitor, eventTimes[i - 1], "p", TOptionalStr("inf1"), TOptionalStr(ss.str()));
                    } else {
                        addArrival(*gatherer, m_ResourceMonitor, eventTimes[i - 1], "p", TOptionalStr("inf2"), TOptionalStr(ss.str()));
                    }
                }
            }

            LOG_DEBUG("Bucket count = " << count);

            model->sample(bucketStartTime, bucketEndTime, m_ResourceMonitor);

            SAnnotatedProbability annotatedProbability;
            CPartitioningFields partitioningFields(EMPTY_STRING, EMPTY_STRING);
            CPPUNIT_ASSERT(
                model->computeProbability(0 /*pid*/, bucketStartTime, bucketEndTime, partitioningFields, 1, annotatedProbability));
            LOG_DEBUG("probability = " << annotatedProbability.s_Probability);
            LOG_DEBUG("influencers = " << core::CContainerPrinter::print(annotatedProbability.s_Influences));
            CPPUNIT_ASSERT(annotatedProbability.s_Probability);
            lastInfluencersResult = annotatedProbability.s_Influences;
        }
        // The influence should be shared by the two influencers, and as the anomaly
        // is about twice the regular count, each influencer contributes a lot to
        // the anomaly
        CPPUNIT_ASSERT_EQUAL(std::size_t(2), lastInfluencersResult.size());
        CPPUNIT_ASSERT_DOUBLES_EQUAL(lastInfluencersResult[0].second, lastInfluencersResult[1].second, 0.05);
        CPPUNIT_ASSERT(lastInfluencersResult[0].second > 0.6);
    }
    {
        // Test single influence name, two asymmetric influence values
        SModelParams params(bucketLength);
        params.s_DecayRate = 0.001;
        CEventRateModelFactory factory(params);
        TStrVec influenceFieldNames;
        influenceFieldNames.push_back("IF1");
        factory.fieldNames("", "", "", "foo", influenceFieldNames);
        model_t::TFeatureVec features(1u, model_t::E_IndividualUniqueCountByBucketAndPerson);
        factory.features(features);
        CModelFactory::SGathererInitializationData gathererInitData(startTime);
        CModelFactory::TDataGathererPtr gatherer(factory.makeDataGatherer(gathererInitData));
        CPPUNIT_ASSERT_EQUAL(std::size_t(0), addPersonWithInfluence("p", gatherer, m_ResourceMonitor, 1, TOptionalStr("v")));
        CModelFactory::SModelInitializationData modelInitData(gatherer);
        CAnomalyDetectorModel::TModelPtr modelHolder(factory.makeModel(modelInitData));
        CEventRateModel* model = dynamic_cast<CEventRateModel*>(modelHolder.get());
        CPPUNIT_ASSERT(model);

        const std::string uniqueValue("str_value");
        // Generate some events.
        TTimeVec eventTimes;
        TUInt64Vec expectedEventCounts = rawEventCounts();
        generateEvents(startTime, bucketLength, expectedEventCounts, eventTimes);
        core_t::TTime endTime = (eventTimes.back() / bucketLength + 1) * bucketLength;
        LOG_DEBUG("startTime = " << startTime << ", endTime = " << endTime << ", # events = " << eventTimes.size());

        SAnnotatedProbability::TStoredStringPtrStoredStringPtrPrDoublePrVec lastInfluencersResult;
        std::size_t i = 0u, j = 0u;
        for (core_t::TTime bucketStartTime = startTime; bucketStartTime < endTime; bucketStartTime += bucketLength, ++j) {
            core_t::TTime bucketEndTime = bucketStartTime + bucketLength;

            double count = 0.0;
            for (; i < eventTimes.size() && eventTimes[i] < bucketEndTime; ++i) {
                addArrival(*gatherer, m_ResourceMonitor, eventTimes[i], "p", TOptionalStr("inf1"), TOptionalStr(uniqueValue));
                count += 1.0;
            }
            if (i == eventTimes.size()) {
                // Generate anomaly
                LOG_DEBUG("Generating anomaly");
                for (std::size_t k = 1; k < 20; k++) {
                    std::stringstream ss;
                    ss << uniqueValue << "_" << k;
                    if (k == 1) {
                        addArrival(*gatherer, m_ResourceMonitor, eventTimes[i - 1], "p", TOptionalStr("inf2"), TOptionalStr(ss.str()));
                    } else {
                        addArrival(*gatherer, m_ResourceMonitor, eventTimes[i - 1], "p", TOptionalStr("inf1"), TOptionalStr(ss.str()));
                    }
                }
            }

            LOG_DEBUG("Bucket count = " << count);

            model->sample(bucketStartTime, bucketEndTime, m_ResourceMonitor);

            SAnnotatedProbability annotatedProbability;
            CPartitioningFields partitioningFields(EMPTY_STRING, EMPTY_STRING);
            CPPUNIT_ASSERT(
                model->computeProbability(0 /*pid*/, bucketStartTime, bucketEndTime, partitioningFields, 1, annotatedProbability));
            LOG_DEBUG("probability = " << annotatedProbability.s_Probability);
            LOG_DEBUG("influencers = " << core::CContainerPrinter::print(annotatedProbability.s_Influences));
            CPPUNIT_ASSERT(annotatedProbability.s_Probability);
            lastInfluencersResult = annotatedProbability.s_Influences;
        }
        // The influence should be dominated by the first influencer, and the
        // _extra influencer should be dropped by the cutoff threshold
        CPPUNIT_ASSERT_EQUAL(std::size_t(1), lastInfluencersResult.size());
        CPPUNIT_ASSERT(lastInfluencersResult[0].second > 0.8);
    }
    {
        // Test two influence names, two asymmetric influence values in each
        SModelParams params(bucketLength);
        params.s_DecayRate = 0.001;
        CEventRateModelFactory factory(params);
        TStrVec influenceFieldNames;
        influenceFieldNames.push_back("IF1");
        influenceFieldNames.push_back("IF2");
        factory.fieldNames("", "", "", "foo", influenceFieldNames);
        model_t::TFeatureVec features(1u, model_t::E_IndividualUniqueCountByBucketAndPerson);
        factory.features(features);
        CModelFactory::SGathererInitializationData gathererInitData(startTime);
        CModelFactory::TDataGathererPtr gatherer(factory.makeDataGatherer(gathererInitData));
        CPPUNIT_ASSERT_EQUAL(std::size_t(0), addPersonWithInfluence("p", gatherer, m_ResourceMonitor, 2, TOptionalStr("v")));
        CModelFactory::SModelInitializationData modelInitData(gatherer);
        CAnomalyDetectorModel::TModelPtr modelHolder(factory.makeModel(modelInitData));
        CEventRateModel* model = dynamic_cast<CEventRateModel*>(modelHolder.get());
        CPPUNIT_ASSERT(model);

        const std::string uniqueValue("str_value");
        // Generate some events.
        TTimeVec eventTimes;
        TUInt64Vec expectedEventCounts = rawEventCounts();
        generateEvents(startTime, bucketLength, expectedEventCounts, eventTimes);
        core_t::TTime endTime = (eventTimes.back() / bucketLength + 1) * bucketLength;
        LOG_DEBUG("startTime = " << startTime << ", endTime = " << endTime << ", # events = " << eventTimes.size());

        SAnnotatedProbability::TStoredStringPtrStoredStringPtrPrDoublePrVec lastInfluencersResult;
        std::size_t i = 0u, j = 0u;
        for (core_t::TTime bucketStartTime = startTime; bucketStartTime < endTime; bucketStartTime += bucketLength, ++j) {
            core_t::TTime bucketEndTime = bucketStartTime + bucketLength;

            double count = 0.0;
            for (; i < eventTimes.size() && eventTimes[i] < bucketEndTime; ++i) {
                addArrival(*gatherer,
                           m_ResourceMonitor,
                           eventTimes[i],
                           "p",
                           TOptionalStr("inf1"),
                           TOptionalStr("inf1"),
                           TOptionalStr(uniqueValue));
                count += 1.0;
            }
            if (i == eventTimes.size()) {
                // Generate anomaly
                LOG_DEBUG("Generating anomaly");
                for (std::size_t k = 1; k < 22; k++) {
                    std::stringstream ss1;
                    ss1 << uniqueValue << "_" << k;
                    std::stringstream ss2;
                    ss2 << "inf";
                    if (i % 10 == 0) {
                        ss2 << "_extra";
                    }
                    const std::string inf1(ss2.str());
                    ss2 << "_another";
                    const std::string inf2(ss2.str());
                    LOG_DEBUG("Inf1 = " << inf1);
                    LOG_DEBUG("Inf2 = " << inf2);
                    LOG_DEBUG("Value = " << ss1.str());
                    addArrival(*gatherer,
                               m_ResourceMonitor,
                               eventTimes[i - 1],
                               "p",
                               TOptionalStr(inf1),
                               TOptionalStr(inf2),
                               TOptionalStr(ss1.str()));
                }
            }

            LOG_DEBUG("Bucket count = " << count);

            model->sample(bucketStartTime, bucketEndTime, m_ResourceMonitor);

            SAnnotatedProbability annotatedProbability;
            CPartitioningFields partitioningFields(EMPTY_STRING, EMPTY_STRING);
            CPPUNIT_ASSERT(
                model->computeProbability(0 /*pid*/, bucketStartTime, bucketEndTime, partitioningFields, 1, annotatedProbability));
            LOG_DEBUG("probability = " << annotatedProbability.s_Probability);
            LOG_DEBUG("influencers = " << core::CContainerPrinter::print(annotatedProbability.s_Influences));
            CPPUNIT_ASSERT(annotatedProbability.s_Probability);
            lastInfluencersResult = annotatedProbability.s_Influences;
        }
        // The influence should be dominated by the first influencer for both fields, and the
        // _extra influencers should be dropped by the cutoff threshold
        CPPUNIT_ASSERT_EQUAL(std::size_t(2), lastInfluencersResult.size());
        CPPUNIT_ASSERT_EQUAL(std::string("IF1"), *lastInfluencersResult[0].first.first);
        CPPUNIT_ASSERT_EQUAL(std::string("inf"), *lastInfluencersResult[0].first.second);
        CPPUNIT_ASSERT_EQUAL(std::string("IF2"), *lastInfluencersResult[1].first.first);
        CPPUNIT_ASSERT_EQUAL(std::string("inf_another"), *lastInfluencersResult[1].first.second);

        CPPUNIT_ASSERT(lastInfluencersResult[0].second > 0.8);
        CPPUNIT_ASSERT(lastInfluencersResult[1].second > 0.8);
    }
}

<<<<<<< HEAD
void CEventRateModelTest::testOnlineRareWithInfluence(void) {
=======
void CEventRateModelTest::testOnlineRareWithInfluence()
{
>>>>>>> d4e4cca7
    LOG_DEBUG("*** testOnlineRareWithInfluence ***");

    const core_t::TTime startTime = 1346968800;
    const core_t::TTime bucketLength = 3600;
    SModelParams params(bucketLength);
    CEventRateModelFactory factory(params);
    TStrVec influenceFieldNames;
    influenceFieldNames.push_back("IF1");
    factory.fieldNames("", "", "", "", influenceFieldNames);
    model_t::TFeatureVec features = function_t::features(function_t::E_IndividualRare);
    factory.features(features);
    CModelFactory::SGathererInitializationData gathererInitData(startTime);
    CModelFactory::TDataGathererPtr gatherer(factory.makeDataGatherer(gathererInitData));
    CPPUNIT_ASSERT_EQUAL(std::size_t(0), addPersonWithInfluence("p1", gatherer, m_ResourceMonitor, 1));
    CPPUNIT_ASSERT_EQUAL(std::size_t(1), addPersonWithInfluence("p2", gatherer, m_ResourceMonitor, 1));
    CPPUNIT_ASSERT_EQUAL(std::size_t(2), addPersonWithInfluence("p3", gatherer, m_ResourceMonitor, 1));
    CPPUNIT_ASSERT_EQUAL(std::size_t(3), addPersonWithInfluence("p4", gatherer, m_ResourceMonitor, 1));
    CPPUNIT_ASSERT_EQUAL(std::size_t(4), addPersonWithInfluence("p5", gatherer, m_ResourceMonitor, 1));
    CModelFactory::SModelInitializationData modelInitData(gatherer);
    CAnomalyDetectorModel::TModelPtr modelHolder(factory.makeModel(modelInitData));
    CEventRateModel* model = dynamic_cast<CEventRateModel*>(modelHolder.get());
    CPPUNIT_ASSERT(model);

    SAnnotatedProbability::TStoredStringPtrStoredStringPtrPrDoublePrVec lastInfluencersResult;

    core_t::TTime time = startTime;

    for (/**/; time < startTime + 50 * bucketLength; time += bucketLength) {
        addArrival(*gatherer, m_ResourceMonitor, time + bucketLength / 2, "p1", TOptionalStr("inf1"));
        addArrival(*gatherer, m_ResourceMonitor, time + bucketLength / 2, "p2", TOptionalStr("inf1"));
        addArrival(*gatherer, m_ResourceMonitor, time + bucketLength / 2, "p3", TOptionalStr("inf1"));
        addArrival(*gatherer, m_ResourceMonitor, time + bucketLength / 2, "p4", TOptionalStr("inf1"));
        model->sample(time, time + bucketLength, m_ResourceMonitor);
    }

    {
        addArrival(*gatherer, m_ResourceMonitor, time + bucketLength / 2, "p1", TOptionalStr("inf1"));
        addArrival(*gatherer, m_ResourceMonitor, time + bucketLength / 2, "p2", TOptionalStr("inf1"));
        addArrival(*gatherer, m_ResourceMonitor, time + bucketLength / 2, "p3", TOptionalStr("inf1"));
        addArrival(*gatherer, m_ResourceMonitor, time + bucketLength / 2, "p4", TOptionalStr("inf1"));
        addArrival(*gatherer, m_ResourceMonitor, time + bucketLength / 2, "p5", TOptionalStr("inf2"));
    }
    model->sample(time, time + bucketLength, m_ResourceMonitor);

    TDoubleVec probabilities;
    for (std::size_t pid = 0u; pid < 5; ++pid) {
        SAnnotatedProbability annotatedProbability;
        CPartitioningFields partitioningFields(EMPTY_STRING, EMPTY_STRING);
        CPPUNIT_ASSERT(model->computeProbability(pid, time, time + bucketLength, partitioningFields, 1, annotatedProbability));
        LOG_DEBUG("probability = " << annotatedProbability.s_Probability);
        LOG_DEBUG("influencers = " << core::CContainerPrinter::print(annotatedProbability.s_Influences));
        lastInfluencersResult = annotatedProbability.s_Influences;
        probabilities.push_back(annotatedProbability.s_Probability);
    }

    // We expect "p1 = p2 = p3 = p4 >> p5".
    CPPUNIT_ASSERT_EQUAL(std::size_t(5), probabilities.size());
    CPPUNIT_ASSERT_EQUAL(probabilities[0], probabilities[1]);
    CPPUNIT_ASSERT_EQUAL(probabilities[1], probabilities[2]);
    CPPUNIT_ASSERT_EQUAL(probabilities[2], probabilities[3]);
    CPPUNIT_ASSERT(probabilities[3] > 50.0 * probabilities[4]);

    // Expect the influence for this anomaly to be "INF1":"inf2"
    LOG_DEBUG(core::CContainerPrinter::print(lastInfluencersResult));
    CPPUNIT_ASSERT_EQUAL(std::size_t(1), lastInfluencersResult.size());
    CPPUNIT_ASSERT(lastInfluencersResult[0].second > 0.75);
    CPPUNIT_ASSERT_EQUAL(std::string("IF1"), *lastInfluencersResult[0].first.first);
    CPPUNIT_ASSERT_EQUAL(std::string("inf2"), *lastInfluencersResult[0].first.second);

    std::string origXml;
    {
        core::CRapidXmlStatePersistInserter inserter("root");
        model->acceptPersistInserter(inserter);
        inserter.toXml(origXml);
    }

    // Restore the XML into a new filter
    core::CRapidXmlParser parser;
    CPPUNIT_ASSERT(parser.parseStringIgnoreCdata(origXml));
    core::CRapidXmlStateRestoreTraverser traverser(parser);

    CAnomalyDetectorModel::TModelPtr restoredModelPtr(factory.makeModel(modelInitData, traverser));

    // The XML representation of the new filter should be the same as the original
    std::string newXml;
    {
        core::CRapidXmlStatePersistInserter inserter("root");
        restoredModelPtr->acceptPersistInserter(inserter);
        inserter.toXml(newXml);
    }

    CPPUNIT_ASSERT_EQUAL(origXml, newXml);
}

<<<<<<< HEAD
void CEventRateModelTest::testSkipSampling(void) {
=======
void CEventRateModelTest::testSkipSampling()
{
>>>>>>> d4e4cca7
    LOG_DEBUG("*** testSkipSampling ***");

    core_t::TTime startTime(100);
    std::size_t bucketLength(100);
    std::size_t maxAgeBuckets(5);

    SModelParams params(bucketLength);
    CEventRateModelFactory factory(params);
    params.s_InitialDecayRateMultiplier = 1.0;
    model_t::TFeatureVec features(1u, model_t::E_IndividualCountByBucketAndPerson);
    CModelFactory::TDataGathererPtr gathererNoGap;
    CAnomalyDetectorModel::TModelPtr modelNoGap_;
    makeModel(factory, features, m_ResourceMonitor, startTime, bucketLength, gathererNoGap, modelNoGap_, 2);
    CEventRateModel* modelNoGap = dynamic_cast<CEventRateModel*>(modelNoGap_.get());

    // p1: |1|1|1|
    // p2: |1|0|0|
    addArrival(*gathererNoGap, m_ResourceMonitor, 100, "p1");
    addArrival(*gathererNoGap, m_ResourceMonitor, 100, "p2");
    modelNoGap->sample(100, 200, m_ResourceMonitor);
    addArrival(*gathererNoGap, m_ResourceMonitor, 200, "p1");
    modelNoGap->sample(200, 300, m_ResourceMonitor);
    addArrival(*gathererNoGap, m_ResourceMonitor, 300, "p1");
    modelNoGap->sample(300, 400, m_ResourceMonitor);

    CAnomalyDetectorModel::TModelPtr modelWithGap_;
    CModelFactory::TDataGathererPtr gathererWithGap;
    makeModel(factory, features, m_ResourceMonitor, startTime, bucketLength, gathererWithGap, modelWithGap_, 2);
    CEventRateModel* modelWithGap = dynamic_cast<CEventRateModel*>(modelWithGap_.get());

    // p1: |1|1|0|0|0|0|0|0|0|0|1|1|
    // p1: |1|X|X|X|X|X|X|X|X|X|1|1| -> equal to |1|1|1|
    // p2: |1|1|0|0|0|0|0|0|0|0|0|0|
    // p2: |1|X|X|X|X|X|X|X|X|X|0|0| -> equal to |1|0|0|
    // where X means skipped bucket

    addArrival(*gathererWithGap, m_ResourceMonitor, 100, "p1");
    addArrival(*gathererWithGap, m_ResourceMonitor, 100, "p2");
    modelWithGap->sample(100, 200, m_ResourceMonitor);
    addArrival(*gathererWithGap, m_ResourceMonitor, 200, "p1");
    addArrival(*gathererWithGap, m_ResourceMonitor, 200, "p2");
    modelWithGap->skipSampling(1000);
    LOG_DEBUG("Calling sample over skipped interval should do nothing except print some ERRORs");
    modelWithGap->sample(200, 1000, m_ResourceMonitor);

    // Check prune does not remove people because last seen times are updated by adding gap duration
    modelWithGap->prune(maxAgeBuckets);
    CPPUNIT_ASSERT_EQUAL(std::size_t(2), gathererWithGap->numberActivePeople());

    addArrival(*gathererWithGap, m_ResourceMonitor, 1000, "p1");
    modelWithGap->sample(1000, 1100, m_ResourceMonitor);
    addArrival(*gathererWithGap, m_ResourceMonitor, 1100, "p1");
    modelWithGap->sample(1100, 1200, m_ResourceMonitor);

    // Check priors are the same
    CPPUNIT_ASSERT_EQUAL(
        static_cast<const maths::CUnivariateTimeSeriesModel*>(
            modelWithGap->details()->model(model_t::E_IndividualCountByBucketAndPerson, 0))
            ->prior()
            .checksum(),
        static_cast<const maths::CUnivariateTimeSeriesModel*>(modelNoGap->details()->model(model_t::E_IndividualCountByBucketAndPerson, 0))
            ->prior()
            .checksum());
    CPPUNIT_ASSERT_EQUAL(
        static_cast<const maths::CUnivariateTimeSeriesModel*>(
            modelWithGap->details()->model(model_t::E_IndividualCountByBucketAndPerson, 1))
            ->prior()
            .checksum(),
        static_cast<const maths::CUnivariateTimeSeriesModel*>(modelNoGap->details()->model(model_t::E_IndividualCountByBucketAndPerson, 1))
            ->prior()
            .checksum());

    // Confirm last seen times are only updated by gap duration by forcing p2 to be pruned
    modelWithGap->sample(1200, 1500, m_ResourceMonitor);
    modelWithGap->prune(maxAgeBuckets);
    // Age at this point will be 500 and since it's equal to maxAge it should still be here
    CPPUNIT_ASSERT_EQUAL(std::size_t(2), gathererWithGap->numberActivePeople());
    modelWithGap->sample(1500, 1600, m_ResourceMonitor);
    modelWithGap->prune(maxAgeBuckets);
    // Age at this point will be 600 so it should get pruned
    CPPUNIT_ASSERT_EQUAL(std::size_t(1), gathererWithGap->numberActivePeople());
}

<<<<<<< HEAD
void CEventRateModelTest::testExplicitNulls(void) {
=======
void CEventRateModelTest::testExplicitNulls()
{
>>>>>>> d4e4cca7
    LOG_DEBUG("*** testExplicitNulls ***");

    core_t::TTime startTime(100);
    std::size_t bucketLength(100);
    std::string summaryCountField("count");

    SModelParams params(bucketLength);
    params.s_InitialDecayRateMultiplier = 1.0;
    CEventRateModelFactory factory(params, model_t::E_Manual, summaryCountField);
    model_t::TFeatureVec features(1u, model_t::E_IndividualCountByBucketAndPerson);
    CModelFactory::TDataGathererPtr gathererSkipGap;
    CAnomalyDetectorModel::TModelPtr modelSkipGap_;
    makeModel(factory, features, m_ResourceMonitor, startTime, bucketLength, gathererSkipGap, modelSkipGap_, 0);
    CEventRateModel* modelSkipGap = dynamic_cast<CEventRateModel*>(modelSkipGap_.get());

    // The idea here is to compare a model that has a gap skipped against a model
    // that has explicit nulls for the buckets that sampling was skipped.

    // p1: |1|1|1|X|X|1|
    // p2: |1|1|0|X|X|0|
    addArrival(*gathererSkipGap, m_ResourceMonitor, 100, "p1", TOptionalStr(), TOptionalStr(), TOptionalStr("1"));
    addArrival(*gathererSkipGap, m_ResourceMonitor, 100, "p2", TOptionalStr(), TOptionalStr(), TOptionalStr("1"));
    modelSkipGap->sample(100, 200, m_ResourceMonitor);
    addArrival(*gathererSkipGap, m_ResourceMonitor, 200, "p1", TOptionalStr(), TOptionalStr(), TOptionalStr("1"));
    addArrival(*gathererSkipGap, m_ResourceMonitor, 200, "p2", TOptionalStr(), TOptionalStr(), TOptionalStr("1"));
    modelSkipGap->sample(200, 300, m_ResourceMonitor);
    addArrival(*gathererSkipGap, m_ResourceMonitor, 300, "p1", TOptionalStr(), TOptionalStr(), TOptionalStr("1"));
    modelSkipGap->sample(300, 400, m_ResourceMonitor);
    modelSkipGap->skipSampling(600);
    addArrival(*gathererSkipGap, m_ResourceMonitor, 600, "p1", TOptionalStr(), TOptionalStr(), TOptionalStr("1"));
    modelSkipGap->sample(600, 700, m_ResourceMonitor);

    CModelFactory::TDataGathererPtr gathererExNull;
    CAnomalyDetectorModel::TModelPtr modelExNullGap_;
    makeModel(factory, features, m_ResourceMonitor, startTime, bucketLength, gathererExNull, modelExNullGap_, 0);
    CEventRateModel* modelExNullGap = dynamic_cast<CEventRateModel*>(modelExNullGap_.get());

    // p1: |1,"",null|1|1|null|null|1|
    // p2: |1,""|1|0|null|null|0|
    addArrival(*gathererExNull, m_ResourceMonitor, 100, "p1", TOptionalStr(), TOptionalStr(), TOptionalStr("1"));
    addArrival(*gathererExNull, m_ResourceMonitor, 100, "p1", TOptionalStr(), TOptionalStr(), TOptionalStr(""));
    addArrival(*gathererExNull, m_ResourceMonitor, 100, "p1", TOptionalStr(), TOptionalStr(), TOptionalStr("null"));
    addArrival(*gathererExNull, m_ResourceMonitor, 100, "p2", TOptionalStr(), TOptionalStr(), TOptionalStr("1"));
    addArrival(*gathererExNull, m_ResourceMonitor, 100, "p2", TOptionalStr(), TOptionalStr(), TOptionalStr(""));
    modelExNullGap->sample(100, 200, m_ResourceMonitor);
    addArrival(*gathererExNull, m_ResourceMonitor, 200, "p1", TOptionalStr(), TOptionalStr(), TOptionalStr("1"));
    addArrival(*gathererExNull, m_ResourceMonitor, 200, "p2", TOptionalStr(), TOptionalStr(), TOptionalStr("1"));
    modelExNullGap->sample(200, 300, m_ResourceMonitor);
    addArrival(*gathererExNull, m_ResourceMonitor, 300, "p1", TOptionalStr(), TOptionalStr(), TOptionalStr("1"));
    modelExNullGap->sample(300, 400, m_ResourceMonitor);
    addArrival(*gathererExNull, m_ResourceMonitor, 400, "p1", TOptionalStr(), TOptionalStr(), TOptionalStr("null"));
    addArrival(*gathererExNull, m_ResourceMonitor, 400, "p2", TOptionalStr(), TOptionalStr(), TOptionalStr("null"));
    modelExNullGap->sample(400, 500, m_ResourceMonitor);
    addArrival(*gathererExNull, m_ResourceMonitor, 500, "p1", TOptionalStr(), TOptionalStr(), TOptionalStr("null"));
    addArrival(*gathererExNull, m_ResourceMonitor, 500, "p2", TOptionalStr(), TOptionalStr(), TOptionalStr("null"));
    modelExNullGap->sample(500, 600, m_ResourceMonitor);
    addArrival(*gathererExNull, m_ResourceMonitor, 600, "p1", TOptionalStr(), TOptionalStr(), TOptionalStr("1"));
    modelExNullGap->sample(600, 700, m_ResourceMonitor);

    // Check priors are the same
    CPPUNIT_ASSERT_EQUAL(static_cast<const maths::CUnivariateTimeSeriesModel*>(
                             modelExNullGap->details()->model(model_t::E_IndividualCountByBucketAndPerson, 0))
                             ->prior()
                             .checksum(),
                         static_cast<const maths::CUnivariateTimeSeriesModel*>(
                             modelSkipGap->details()->model(model_t::E_IndividualCountByBucketAndPerson, 0))
                             ->prior()
                             .checksum());
    CPPUNIT_ASSERT_EQUAL(static_cast<const maths::CUnivariateTimeSeriesModel*>(
                             modelExNullGap->details()->model(model_t::E_IndividualCountByBucketAndPerson, 1))
                             ->prior()
                             .checksum(),
                         static_cast<const maths::CUnivariateTimeSeriesModel*>(
                             modelSkipGap->details()->model(model_t::E_IndividualCountByBucketAndPerson, 1))
                             ->prior()
                             .checksum());
}

<<<<<<< HEAD
void CEventRateModelTest::testInterimCorrections(void) {
=======
void CEventRateModelTest::testInterimCorrections()
{
>>>>>>> d4e4cca7
    LOG_DEBUG("*** testInterimCorrections ***");

    core_t::TTime startTime(3600);
    core_t::TTime bucketLength(3600);
    core_t::TTime endTime(2 * 24 * bucketLength);
    SModelParams params(bucketLength);
    params.s_InitialDecayRateMultiplier = 1.0;
    CEventRateModelFactory factory(params);
    model_t::TFeatureVec features(1u, model_t::E_IndividualCountByBucketAndPerson);
    CModelFactory::TDataGathererPtr gatherer;
    CAnomalyDetectorModel::TModelPtr model_;
    makeModel(factory, features, m_ResourceMonitor, startTime, bucketLength, gatherer, model_, 3);
    CEventRateModel* model = dynamic_cast<CEventRateModel*>(model_.get());

    test::CRandomNumbers rng;
    core_t::TTime now = startTime;
    TDoubleVec samples(3, 0.0);
    while (now < endTime) {
        rng.generateUniformSamples(50.0, 70.0, std::size_t(3), samples);
        for (std::size_t i = 0; i < static_cast<std::size_t>(samples[0] + 0.5); ++i) {
            addArrival(*gatherer, m_ResourceMonitor, now, "p1");
        }
        for (std::size_t i = 0; i < static_cast<std::size_t>(samples[1] + 0.5); ++i) {
            addArrival(*gatherer, m_ResourceMonitor, now, "p2");
        }
        for (std::size_t i = 0; i < static_cast<std::size_t>(samples[2] + 0.5); ++i) {
            addArrival(*gatherer, m_ResourceMonitor, now, "p3");
        }
        model->sample(now, now + bucketLength, m_ResourceMonitor);
        now += bucketLength;
    }
    for (std::size_t i = 0; i < 35; ++i) {
        addArrival(*gatherer, m_ResourceMonitor, now, "p1");
    }
    for (std::size_t i = 0; i < 1; ++i) {
        addArrival(*gatherer, m_ResourceMonitor, now, "p2");
    }
    for (std::size_t i = 0; i < 100; ++i) {
        addArrival(*gatherer, m_ResourceMonitor, now, "p3");
    }
    model->sampleBucketStatistics(now, now + bucketLength, m_ResourceMonitor);

    CPartitioningFields partitioningFields(EMPTY_STRING, EMPTY_STRING);

    model_t::CResultType type(model_t::CResultType::E_Unconditional | model_t::CResultType::E_Interim);
    SAnnotatedProbability annotatedProbability1;
    annotatedProbability1.s_ResultType = type;
    CPPUNIT_ASSERT(model->computeProbability(0 /*pid*/, now, now + bucketLength, partitioningFields, 1, annotatedProbability1));
    SAnnotatedProbability annotatedProbability2;
    annotatedProbability2.s_ResultType = type;
    CPPUNIT_ASSERT(model->computeProbability(1 /*pid*/, now, now + bucketLength, partitioningFields, 1, annotatedProbability2));
    SAnnotatedProbability annotatedProbability3;
    annotatedProbability3.s_ResultType = type;
    CPPUNIT_ASSERT(model->computeProbability(2 /*pid*/, now, now + bucketLength, partitioningFields, 1, annotatedProbability3));

    TDouble1Vec p1Baseline = model->baselineBucketMean(model_t::E_IndividualCountByBucketAndPerson, 0, 0, type, NO_CORRELATES, now);
    TDouble1Vec p2Baseline = model->baselineBucketMean(model_t::E_IndividualCountByBucketAndPerson, 1, 0, type, NO_CORRELATES, now);
    TDouble1Vec p3Baseline = model->baselineBucketMean(model_t::E_IndividualCountByBucketAndPerson, 2, 0, type, NO_CORRELATES, now);

    LOG_DEBUG("p1 probability = " << annotatedProbability1.s_Probability);
    LOG_DEBUG("p2 probability = " << annotatedProbability2.s_Probability);
    LOG_DEBUG("p3 probability = " << annotatedProbability3.s_Probability);
    LOG_DEBUG("p1 baseline = " << p1Baseline[0]);
    LOG_DEBUG("p2 baseline = " << p2Baseline[0]);
    LOG_DEBUG("p3 baseline = " << p3Baseline[0]);

    CPPUNIT_ASSERT(annotatedProbability1.s_Probability > 0.05);
    CPPUNIT_ASSERT(annotatedProbability2.s_Probability < 0.05);
    CPPUNIT_ASSERT(annotatedProbability3.s_Probability < 0.05);
    CPPUNIT_ASSERT(p1Baseline[0] > 44.0 && p1Baseline[0] < 46.0);
    CPPUNIT_ASSERT(p2Baseline[0] > 43.0 && p2Baseline[0] < 47.0);
    CPPUNIT_ASSERT(p3Baseline[0] > 57.0 && p3Baseline[0] < 62.0);

    for (std::size_t i = 0; i < 25; ++i) {
        addArrival(*gatherer, m_ResourceMonitor, now, "p1");
    }
    for (std::size_t i = 0; i < 59; ++i) {
        addArrival(*gatherer, m_ResourceMonitor, now, "p2");
    }
    for (std::size_t i = 0; i < 100; ++i) {
        addArrival(*gatherer, m_ResourceMonitor, now, "p3");
    }
    model->sampleBucketStatistics(now, now + bucketLength, m_ResourceMonitor);

    CPPUNIT_ASSERT(model->computeProbability(0 /*pid*/, now, now + bucketLength, partitioningFields, 0, annotatedProbability1));
    CPPUNIT_ASSERT(model->computeProbability(1 /*pid*/, now, now + bucketLength, partitioningFields, 0, annotatedProbability2));
    CPPUNIT_ASSERT(model->computeProbability(2 /*pid*/, now, now + bucketLength, partitioningFields, 0, annotatedProbability3));

    p1Baseline = model->baselineBucketMean(model_t::E_IndividualCountByBucketAndPerson, 0, 0, type, NO_CORRELATES, now);
    p2Baseline = model->baselineBucketMean(model_t::E_IndividualCountByBucketAndPerson, 1, 0, type, NO_CORRELATES, now);
    p3Baseline = model->baselineBucketMean(model_t::E_IndividualCountByBucketAndPerson, 2, 0, type, NO_CORRELATES, now);

    LOG_DEBUG("p1 probability = " << annotatedProbability1.s_Probability);
    LOG_DEBUG("p2 probability = " << annotatedProbability2.s_Probability);
    LOG_DEBUG("p3 probability = " << annotatedProbability3.s_Probability);
    LOG_DEBUG("p1 baseline = " << p1Baseline[0]);
    LOG_DEBUG("p2 baseline = " << p2Baseline[0]);
    LOG_DEBUG("p3 baseline = " << p3Baseline[0]);

    CPPUNIT_ASSERT(annotatedProbability1.s_Probability > 0.75);
    CPPUNIT_ASSERT(annotatedProbability2.s_Probability > 0.9);
    CPPUNIT_ASSERT(annotatedProbability3.s_Probability < 0.05);
    CPPUNIT_ASSERT(p1Baseline[0] > 58.0 && p1Baseline[0] < 62.0);
    CPPUNIT_ASSERT(p2Baseline[0] > 58.0 && p2Baseline[0] < 62.0);
    CPPUNIT_ASSERT(p3Baseline[0] > 58.0 && p3Baseline[0] < 62.0);
}

<<<<<<< HEAD
void CEventRateModelTest::testInterimCorrectionsWithCorrelations(void) {
=======
void CEventRateModelTest::testInterimCorrectionsWithCorrelations()
{
>>>>>>> d4e4cca7
    LOG_DEBUG("*** testInterimCorrectionsWithCorrelations ***");

    core_t::TTime startTime(3600);
    core_t::TTime bucketLength(3600);

    SModelParams params(bucketLength);
    params.s_MultivariateByFields = true;
    CEventRateModelFactory factory(params);
    model_t::TFeatureVec features(1u, model_t::E_IndividualCountByBucketAndPerson);
    CModelFactory::TDataGathererPtr gatherer;
    CAnomalyDetectorModel::TModelPtr model_;
    makeModel(factory, features, m_ResourceMonitor, startTime, bucketLength, gatherer, model_, 3);
    CEventRateModel* model = dynamic_cast<CEventRateModel*>(model_.get());

    core_t::TTime now = startTime;
    core_t::TTime endTime(now + 2 * 24 * bucketLength);
    test::CRandomNumbers rng;
    TDoubleVec samples(1, 0.0);
    while (now < endTime) {
        rng.generateUniformSamples(80.0, 100.0, std::size_t(1), samples);
        for (std::size_t i = 0; i < static_cast<std::size_t>(samples[0] + 0.5); ++i) {
            addArrival(*gatherer, m_ResourceMonitor, now, "p1");
        }
        for (std::size_t i = 0; i < static_cast<std::size_t>(samples[0] + 10.5); ++i) {
            addArrival(*gatherer, m_ResourceMonitor, now, "p2");
        }
        for (std::size_t i = 0; i < static_cast<std::size_t>(samples[0] - 9.5); ++i) {
            addArrival(*gatherer, m_ResourceMonitor, now, "p3");
        }
        model->sample(now, now + bucketLength, m_ResourceMonitor);
        now += bucketLength;
    }
    for (std::size_t i = 0; i < 9; ++i) {
        addArrival(*gatherer, m_ResourceMonitor, now, "p1");
    }
    for (std::size_t i = 0; i < 10; ++i) {
        addArrival(*gatherer, m_ResourceMonitor, now, "p2");
    }
    for (std::size_t i = 0; i < 8; ++i) {
        addArrival(*gatherer, m_ResourceMonitor, now, "p3");
    }
    model->sampleBucketStatistics(now, now + bucketLength, m_ResourceMonitor);

    CPartitioningFields partitioningFields(EMPTY_STRING, EMPTY_STRING);
    model_t::CResultType type(model_t::CResultType::E_Conditional | model_t::CResultType::E_Interim);
    SAnnotatedProbability annotatedProbability1;
    annotatedProbability1.s_ResultType = type;
    CPPUNIT_ASSERT(model->computeProbability(0 /*pid*/, now, now + bucketLength, partitioningFields, 1, annotatedProbability1));
    SAnnotatedProbability annotatedProbability2;
    annotatedProbability2.s_ResultType = type;
    CPPUNIT_ASSERT(model->computeProbability(1 /*pid*/, now, now + bucketLength, partitioningFields, 1, annotatedProbability2));
    SAnnotatedProbability annotatedProbability3;
    annotatedProbability3.s_ResultType = type;
    CPPUNIT_ASSERT(model->computeProbability(2 /*pid*/, now, now + bucketLength, partitioningFields, 1, annotatedProbability3));

    TDouble1Vec p1Baseline = model->baselineBucketMean(
        model_t::E_IndividualCountByBucketAndPerson, 0, 0, type, annotatedProbability1.s_AttributeProbabilities[0].s_Correlated, now);
    TDouble1Vec p2Baseline = model->baselineBucketMean(
        model_t::E_IndividualCountByBucketAndPerson, 1, 0, type, annotatedProbability2.s_AttributeProbabilities[0].s_Correlated, now);
    TDouble1Vec p3Baseline = model->baselineBucketMean(
        model_t::E_IndividualCountByBucketAndPerson, 2, 0, type, annotatedProbability3.s_AttributeProbabilities[0].s_Correlated, now);

    LOG_DEBUG("p1 probability = " << annotatedProbability1.s_Probability);
    LOG_DEBUG("p2 probability = " << annotatedProbability2.s_Probability);
    LOG_DEBUG("p3 probability = " << annotatedProbability3.s_Probability);
    LOG_DEBUG("p1 baseline = " << p1Baseline[0]);
    LOG_DEBUG("p2 baseline = " << p2Baseline[0]);
    LOG_DEBUG("p3 baseline = " << p3Baseline[0]);

    CPPUNIT_ASSERT(annotatedProbability1.s_Probability > 0.7);
    CPPUNIT_ASSERT(annotatedProbability2.s_Probability > 0.7);
    CPPUNIT_ASSERT(annotatedProbability3.s_Probability > 0.7);
    CPPUNIT_ASSERT(p1Baseline[0] > 8.4 && p1Baseline[0] < 8.6);
    CPPUNIT_ASSERT(p2Baseline[0] > 9.4 && p2Baseline[0] < 9.6);
    CPPUNIT_ASSERT(p3Baseline[0] > 7.4 && p3Baseline[0] < 7.6);
}

<<<<<<< HEAD
void CEventRateModelTest::testSummaryCountZeroRecordsAreIgnored(void) {
=======
void CEventRateModelTest::testSummaryCountZeroRecordsAreIgnored()
{
>>>>>>> d4e4cca7
    LOG_DEBUG("*** testSummaryCountZeroRecordsAreIgnored ***");

    core_t::TTime startTime(100);
    core_t::TTime bucketLength(100);
    SModelParams params(bucketLength);
    std::string summaryCountField("count");
    CEventRateModelFactory factory(params, model_t::E_Manual, summaryCountField);

    CDataGatherer::TFeatureVec features;
    features.push_back(model_t::E_IndividualCountByBucketAndPerson);
    factory.features(features);

    CModelFactory::SGathererInitializationData gathererWithZerosInitData(startTime);
    CModelFactory::TDataGathererPtr gathererWithZeros(factory.makeDataGatherer(gathererWithZerosInitData));
    CModelFactory::SModelInitializationData initDataWithZeros(gathererWithZeros);
    CAnomalyDetectorModel::TModelPtr modelWithZerosPtr(factory.makeModel(initDataWithZeros));
    CPPUNIT_ASSERT(modelWithZerosPtr);
    CPPUNIT_ASSERT_EQUAL(model_t::E_EventRateOnline, modelWithZerosPtr->category());
    CEventRateModel& modelWithZeros = static_cast<CEventRateModel&>(*modelWithZerosPtr.get());

    CModelFactory::SGathererInitializationData gathererNoZerosInitData(startTime);
    CModelFactory::TDataGathererPtr gathererNoZeros(factory.makeDataGatherer(gathererNoZerosInitData));
    CModelFactory::SModelInitializationData initDataNoZeros(gathererNoZeros);
    CAnomalyDetectorModel::TModelPtr modelNoZerosPtr(factory.makeModel(initDataNoZeros));
    CPPUNIT_ASSERT(modelNoZerosPtr);
    CPPUNIT_ASSERT_EQUAL(model_t::E_EventRateOnline, modelNoZerosPtr->category());
    CEventRateModel& modelNoZeros = static_cast<CEventRateModel&>(*modelNoZerosPtr.get());

    // The idea here is to compare a model that has records with summary count of zero
    // against a model that has no records at all where the first model had the zero-count records.

    core_t::TTime now = 100;
    core_t::TTime end = now + 50 * bucketLength;
    test::CRandomNumbers rng;
    TSizeVec samples;
    TDoubleVec zeroCountProbability;
    std::string summaryCountZero("0");
    std::string summaryCountOne("1");
    while (now < end) {
        rng.generateUniformSamples(1, 10, 1, samples);
        rng.generateUniformSamples(0.0, 1.0, 1, zeroCountProbability);
        for (std::size_t i = 0; i < samples[0]; ++i) {
            if (zeroCountProbability[0] < 0.2) {
                addArrival(
                    *gathererWithZeros, m_ResourceMonitor, now, "p1", TOptionalStr(), TOptionalStr(), TOptionalStr(summaryCountZero));
            } else {
                addArrival(*gathererWithZeros, m_ResourceMonitor, now, "p1", TOptionalStr(), TOptionalStr(), TOptionalStr(summaryCountOne));
                addArrival(*gathererNoZeros, m_ResourceMonitor, now, "p1", TOptionalStr(), TOptionalStr(), TOptionalStr(summaryCountOne));
            }
        }
        modelWithZeros.sample(now, now + bucketLength, m_ResourceMonitor);
        modelNoZeros.sample(now, now + bucketLength, m_ResourceMonitor);
        now += bucketLength;
    }

    CPPUNIT_ASSERT_EQUAL(modelWithZeros.checksum(), modelNoZeros.checksum());
}

<<<<<<< HEAD
void CEventRateModelTest::testComputeProbabilityGivenDetectionRule(void) {
=======
void CEventRateModelTest::testComputeProbabilityGivenDetectionRule()
{
>>>>>>> d4e4cca7
    LOG_DEBUG("*** testComputeProbabilityGivenDetectionRule ***");

    CRuleCondition condition;
    condition.type(CRuleCondition::E_NumericalActual);
    condition.condition().s_Op = CRuleCondition::E_LT;
    condition.condition().s_Threshold = 100.0;
    CDetectionRule rule;
    rule.addCondition(condition);

    core_t::TTime startTime(3600);
    core_t::TTime bucketLength(3600);
    core_t::TTime endTime(24 * bucketLength);

    SModelParams params(bucketLength);
    SModelParams::TDetectionRuleVec rules(1, rule);
    params.s_DetectionRules = SModelParams::TDetectionRuleVecCRef(rules);

    CEventRateModelFactory factory(params);
    model_t::TFeatureVec features(1u, model_t::E_IndividualCountByBucketAndPerson);
    CModelFactory::TDataGathererPtr gatherer;
    CAnomalyDetectorModel::TModelPtr model_;
    makeModel(factory, features, m_ResourceMonitor, startTime, bucketLength, gatherer, model_, 1);
    CEventRateModel* model = dynamic_cast<CEventRateModel*>(model_.get());

    test::CRandomNumbers rng;
    core_t::TTime now = startTime;
    TDoubleVec samples(1, 0.0);
    while (now < endTime) {
        rng.generateUniformSamples(50.0, 70.0, std::size_t(1), samples);
        for (std::size_t i = 0; i < static_cast<std::size_t>(samples[0] + 0.5); ++i) {
            addArrival(*gatherer, m_ResourceMonitor, now, "p1");
        }
        model->sample(now, now + bucketLength, m_ResourceMonitor);
        now += bucketLength;
    }
    for (std::size_t i = 0; i < 35; ++i) {
        addArrival(*gatherer, m_ResourceMonitor, now, "p1");
    }
    model->sampleBucketStatistics(now, now + bucketLength, m_ResourceMonitor);

    CPartitioningFields partitioningFields(EMPTY_STRING, EMPTY_STRING);

    SAnnotatedProbability annotatedProbability;
    CPPUNIT_ASSERT(model->computeProbability(0 /*pid*/, now, now + bucketLength, partitioningFields, 1, annotatedProbability) == false);
}

<<<<<<< HEAD
void CEventRateModelTest::testDecayRateControl(void) {
=======
void CEventRateModelTest::testDecayRateControl()
{
>>>>>>> d4e4cca7
    LOG_DEBUG("*** testDecayRateControl ***");

    core_t::TTime startTime = 0;
    core_t::TTime bucketLength = 1800;

    model_t::EFeature feature = model_t::E_IndividualCountByBucketAndPerson;
    model_t::TFeatureVec features(1, feature);

    SModelParams params(bucketLength);
    params.s_DecayRate = 0.001;
    params.s_MinimumModeFraction = model::CAnomalyDetectorModelConfig::DEFAULT_INDIVIDUAL_MINIMUM_MODE_FRACTION;

    test::CRandomNumbers rng;

    LOG_DEBUG("*** Test anomaly ***");
    {
        // Test we don't adapt the decay rate if there is a short-lived
        // anomaly. We should get essentially identical prediction errors
        // with and without decay control.

        params.s_ControlDecayRate = true;
        params.s_DecayRate = 0.001;
        CEventRateModelFactory factory(params);
        CModelFactory::TDataGathererPtr gatherer;
        CAnomalyDetectorModel::TModelPtr model;
        makeModel(factory, features, m_ResourceMonitor, startTime, bucketLength, gatherer, model, 1);

        params.s_ControlDecayRate = false;
        params.s_DecayRate = 0.0001;
        CEventRateModelFactory referenceFactory(params);
        CModelFactory::TDataGathererPtr referenceGatherer;
        CAnomalyDetectorModel::TModelPtr referenceModel;
        makeModel(referenceFactory, features, m_ResourceMonitor, startTime, bucketLength, referenceGatherer, referenceModel, 1);

        TMeanAccumulator meanPredictionError;
        TMeanAccumulator meanReferencePredictionError;
        model_t::CResultType type(model_t::CResultType::E_Unconditional | model_t::CResultType::E_Interim);
        for (core_t::TTime t = 0; t < 4 * core::constants::WEEK; t += bucketLength) {
            if (t % core::constants::WEEK == 0) {
                LOG_DEBUG("week " << t / core::constants::WEEK + 1);
            }

            TDoubleVec rate;
            rng.generateUniformSamples(0.0, 10.0, 1, rate);
            rate[0] += 20.0 * (t > 3 * core::constants::WEEK && t < core::constants::WEEK + 4 * 3600 ? 1.0 : 0.0);
            for (std::size_t i = 0u; i < static_cast<std::size_t>(rate[0]); ++i) {
                addArrival(*gatherer, m_ResourceMonitor, t + bucketLength / 2, "p1");
                addArrival(*referenceGatherer, m_ResourceMonitor, t + bucketLength / 2, "p1");
            }
            model->sample(t, t + bucketLength, m_ResourceMonitor);
            referenceModel->sample(t, t + bucketLength, m_ResourceMonitor);
<<<<<<< HEAD
            meanPredictionError.add(::fabs(model->currentBucketValue(feature, 0, 0, t + bucketLength / 2)[0] -
                                           model->baselineBucketMean(feature, 0, 0, type, NO_CORRELATES, t + bucketLength / 2)[0]));
            meanReferencePredictionError.add(
                ::fabs(referenceModel->currentBucketValue(feature, 0, 0, t + bucketLength / 2)[0] -
                       referenceModel->baselineBucketMean(feature, 0, 0, type, NO_CORRELATES, t + bucketLength / 2)[0]));
=======
            meanPredictionError.add(std::fabs(
                    model->currentBucketValue(feature, 0, 0, t + bucketLength / 2)[0]
                  - model->baselineBucketMean(feature, 0, 0, type,
                                              NO_CORRELATES, t + bucketLength / 2)[0]));
            meanReferencePredictionError.add(std::fabs(
                    referenceModel->currentBucketValue(feature, 0, 0, t + bucketLength / 2)[0]
                  - referenceModel->baselineBucketMean(feature, 0, 0, type,
                                                       NO_CORRELATES, t + bucketLength / 2)[0]));
>>>>>>> d4e4cca7
        }
        LOG_DEBUG("mean = " << maths::CBasicStatistics::mean(meanPredictionError));
        LOG_DEBUG("reference = " << maths::CBasicStatistics::mean(meanReferencePredictionError));
        CPPUNIT_ASSERT_DOUBLES_EQUAL(
            maths::CBasicStatistics::mean(meanReferencePredictionError), maths::CBasicStatistics::mean(meanPredictionError), 0.05);
    }

    LOG_DEBUG("*** Test step change ***");
    {
        // Test a step change in a stable signal is detected and we get a
        // significant reduction in the prediction error.

        params.s_ControlDecayRate = true;
        params.s_DecayRate = 0.001;
        CEventRateModelFactory factory(params);
        CModelFactory::TDataGathererPtr gatherer;
        CAnomalyDetectorModel::TModelPtr model;
        makeModel(factory, features, m_ResourceMonitor, startTime, bucketLength, gatherer, model, 1);

        params.s_ControlDecayRate = false;
        params.s_DecayRate = 0.001;
        CEventRateModelFactory referenceFactory(params);
        CModelFactory::TDataGathererPtr referenceGatherer;
        CAnomalyDetectorModel::TModelPtr referenceModel;
        makeModel(referenceFactory, features, m_ResourceMonitor, startTime, bucketLength, referenceGatherer, referenceModel, 1);

        TMeanAccumulator meanPredictionError;
        TMeanAccumulator meanReferencePredictionError;
        model_t::CResultType type(model_t::CResultType::E_Unconditional | model_t::CResultType::E_Interim);
        for (core_t::TTime t = 0; t < 10 * core::constants::WEEK; t += bucketLength) {
            if (t % core::constants::WEEK == 0) {
                LOG_DEBUG("week " << t / core::constants::WEEK + 1);
            }

<<<<<<< HEAD
            double rate =
                10.0 *
                (1.0 + ::sin(boost::math::double_constants::two_pi * static_cast<double>(t) / static_cast<double>(core::constants::DAY))) *
                (t < 5 * core::constants::WEEK ? 1.0 : 2.0);
=======
            double rate = 10.0 * (1.0 + std::sin(  boost::math::double_constants::two_pi
                                              * static_cast<double>(t)
                                              / static_cast<double>(core::constants::DAY)))
                               * (t < 5 * core::constants::WEEK ? 1.0 : 2.0);
>>>>>>> d4e4cca7
            TDoubleVec noise;
            rng.generateUniformSamples(0.0, 3.0, 1, noise);
            for (std::size_t i = 0u; i < static_cast<std::size_t>(rate + noise[0]); ++i) {
                addArrival(*gatherer, m_ResourceMonitor, t + bucketLength / 2, "p1");
                addArrival(*referenceGatherer, m_ResourceMonitor, t + bucketLength / 2, "p1");
            }
            model->sample(t, t + bucketLength, m_ResourceMonitor);
            referenceModel->sample(t, t + bucketLength, m_ResourceMonitor);
<<<<<<< HEAD
            meanPredictionError.add(::fabs(model->currentBucketValue(feature, 0, 0, t + bucketLength / 2)[0] -
                                           model->baselineBucketMean(feature, 0, 0, type, NO_CORRELATES, t + bucketLength / 2)[0]));
            meanReferencePredictionError.add(
                ::fabs(referenceModel->currentBucketValue(feature, 0, 0, t + bucketLength / 2)[0] -
                       referenceModel->baselineBucketMean(feature, 0, 0, type, NO_CORRELATES, t + bucketLength / 2)[0]));
=======
            meanPredictionError.add(std::fabs(
                    model->currentBucketValue(feature, 0, 0, t + bucketLength / 2)[0]
                  - model->baselineBucketMean(feature, 0, 0, type,
                                              NO_CORRELATES, t + bucketLength / 2)[0]));
            meanReferencePredictionError.add(std::fabs(
                    referenceModel->currentBucketValue(feature, 0, 0, t + bucketLength / 2)[0]
                  - referenceModel->baselineBucketMean(feature, 0, 0, type,
                                                       NO_CORRELATES, t + bucketLength / 2)[0]));
>>>>>>> d4e4cca7
        }
        LOG_DEBUG("mean = " << maths::CBasicStatistics::mean(meanPredictionError));
        LOG_DEBUG("reference = " << maths::CBasicStatistics::mean(meanReferencePredictionError));
        CPPUNIT_ASSERT(maths::CBasicStatistics::mean(meanPredictionError) <
                       0.94 * maths::CBasicStatistics::mean(meanReferencePredictionError));
    }

    LOG_DEBUG("*** Test unmodelled cyclic component ***");
    {
        // This modulates the event rate using a sine with period 10 weeks
        // effectively there are significant "manoeuvres" in the event rate
        // every 5 weeks at the function turning points. We check we get a
        // significant reduction in the prediction error.

        params.s_ControlDecayRate = true;
        params.s_DecayRate = 0.001;
        CEventRateModelFactory factory(params);
        CModelFactory::TDataGathererPtr gatherer;
        CAnomalyDetectorModel::TModelPtr model;
        makeModel(factory, features, m_ResourceMonitor, startTime, bucketLength, gatherer, model, 1);

        params.s_ControlDecayRate = false;
        params.s_DecayRate = 0.001;
        CEventRateModelFactory referenceFactory(params);
        CModelFactory::TDataGathererPtr referenceGatherer;
        CAnomalyDetectorModel::TModelPtr referenceModel;
        makeModel(referenceFactory, features, m_ResourceMonitor, startTime, bucketLength, referenceGatherer, referenceModel, 1);

        TMeanAccumulator meanPredictionError;
        TMeanAccumulator meanReferencePredictionError;
        model_t::CResultType type(model_t::CResultType::E_Unconditional | model_t::CResultType::E_Interim);
        for (core_t::TTime t = 0; t < 20 * core::constants::WEEK; t += bucketLength) {
            if (t % core::constants::WEEK == 0) {
                LOG_DEBUG("week " << t / core::constants::WEEK + 1);
            }

<<<<<<< HEAD
            double rate =
                10.0 *
                (1.0 + ::sin(boost::math::double_constants::two_pi * static_cast<double>(t) / static_cast<double>(core::constants::DAY))) *
                (1.0 +
                 ::sin(boost::math::double_constants::two_pi * static_cast<double>(t) / 10.0 / static_cast<double>(core::constants::WEEK)));
=======
            double rate = 10.0 * (1.0 + std::sin(  boost::math::double_constants::two_pi
                                              * static_cast<double>(t)
                                              / static_cast<double>(core::constants::DAY)))
                               * (1.0 + std::sin(  boost::math::double_constants::two_pi
                                              * static_cast<double>(t)
                                              / 10.0 / static_cast<double>(core::constants::WEEK)));
>>>>>>> d4e4cca7
            TDoubleVec noise;
            rng.generateUniformSamples(0.0, 3.0, 1, noise);
            for (std::size_t i = 0u; i < static_cast<std::size_t>(rate + noise[0]); ++i) {
                addArrival(*gatherer, m_ResourceMonitor, t + bucketLength / 2, "p1");
                addArrival(*referenceGatherer, m_ResourceMonitor, t + bucketLength / 2, "p1");
            }
            model->sample(t, t + bucketLength, m_ResourceMonitor);
            referenceModel->sample(t, t + bucketLength, m_ResourceMonitor);
<<<<<<< HEAD
            meanPredictionError.add(::fabs(model->currentBucketValue(feature, 0, 0, t + bucketLength / 2)[0] -
                                           model->baselineBucketMean(feature, 0, 0, type, NO_CORRELATES, t + bucketLength / 2)[0]));
            meanReferencePredictionError.add(
                ::fabs(referenceModel->currentBucketValue(feature, 0, 0, t + bucketLength / 2)[0] -
                       referenceModel->baselineBucketMean(feature, 0, 0, type, NO_CORRELATES, t + bucketLength / 2)[0]));
=======
            meanPredictionError.add(std::fabs(
                    model->currentBucketValue(feature, 0, 0, t + bucketLength / 2)[0]
                  - model->baselineBucketMean(feature, 0, 0, type,
                                              NO_CORRELATES, t + bucketLength / 2)[0]));
            meanReferencePredictionError.add(std::fabs(
                    referenceModel->currentBucketValue(feature, 0, 0, t + bucketLength / 2)[0]
                  - referenceModel->baselineBucketMean(feature, 0, 0, type,
                                                       NO_CORRELATES, t + bucketLength / 2)[0]));
>>>>>>> d4e4cca7
        }
        LOG_DEBUG("mean = " << maths::CBasicStatistics::mean(meanPredictionError));
        LOG_DEBUG("reference = " << maths::CBasicStatistics::mean(meanReferencePredictionError));
        CPPUNIT_ASSERT(maths::CBasicStatistics::mean(meanPredictionError) <
                       0.7 * maths::CBasicStatistics::mean(meanReferencePredictionError));
    }
}

<<<<<<< HEAD
void CEventRateModelTest::testIgnoreSamplingGivenDetectionRules(void) {
=======
void CEventRateModelTest::testIgnoreSamplingGivenDetectionRules()
{
>>>>>>> d4e4cca7
    LOG_DEBUG("*** testIgnoreSamplingGivenDetectionRules ***");

    // Create 2 models, one of which has a skip sampling rule.
    // Feed the same data into both models then add extra data
    // into the first model we know will be filtered out.
    // At the end the checksums for the underlying models should
    // be the same.

    // Create a rule to filter buckets where the count > 100
    CRuleCondition condition;
    condition.type(CRuleCondition::E_NumericalActual);
    condition.condition().s_Op = CRuleCondition::E_GT;
    condition.condition().s_Threshold = 100.0;
    CDetectionRule rule;
    rule.action(CDetectionRule::E_SkipSampling);
    rule.addCondition(condition);

    std::size_t bucketLength(100);
    std::size_t startTime(100);
    SModelParams paramsNoRules(bucketLength);

    // Model without the skip sampling rule
    CEventRateModelFactory factory(paramsNoRules);
    model_t::TFeatureVec features{model_t::E_IndividualCountByBucketAndPerson};
    CModelFactory::TDataGathererPtr gathererNoSkip;
    CAnomalyDetectorModel::TModelPtr modelPtrNoSkip;
    makeModel(factory, features, m_ResourceMonitor, startTime, bucketLength, gathererNoSkip, modelPtrNoSkip, 1);
    CEventRateModel* modelNoSkip = dynamic_cast<CEventRateModel*>(modelPtrNoSkip.get());

    // Model with the skip sampling rule
    SModelParams paramsWithRules(bucketLength);
    SModelParams::TDetectionRuleVec rules{rule};
    paramsWithRules.s_DetectionRules = SModelParams::TDetectionRuleVecCRef(rules);

    CEventRateModelFactory factoryWithSkip(paramsWithRules);
    CModelFactory::TDataGathererPtr gathererWithSkip;
    CAnomalyDetectorModel::TModelPtr modelPtrWithSkip;
    makeModel(factoryWithSkip, features, m_ResourceMonitor, startTime, bucketLength, gathererWithSkip, modelPtrWithSkip, 1);
    CEventRateModel* modelWithSkip = dynamic_cast<CEventRateModel*>(modelPtrWithSkip.get());

    std::size_t endTime = startTime + bucketLength;

    // Add a bucket to both models
    for (int i = 0; i < 66; ++i) {
        addArrival(*gathererNoSkip, m_ResourceMonitor, startTime, "p1");
        addArrival(*gathererWithSkip, m_ResourceMonitor, startTime, "p1");
    }
    modelNoSkip->sample(startTime, endTime, m_ResourceMonitor);
    modelWithSkip->sample(startTime, endTime, m_ResourceMonitor);
    startTime = endTime;
    endTime += bucketLength;
    CPPUNIT_ASSERT_EQUAL(modelWithSkip->checksum(), modelNoSkip->checksum());

    // Add a bucket to both models
    for (int i = 0; i < 55; ++i) {
        addArrival(*gathererNoSkip, m_ResourceMonitor, startTime, "p1");
        addArrival(*gathererWithSkip, m_ResourceMonitor, startTime, "p1");
    }
    modelNoSkip->sample(startTime, endTime, m_ResourceMonitor);
    modelWithSkip->sample(startTime, endTime, m_ResourceMonitor);
    startTime = endTime;
    endTime += bucketLength;
    CPPUNIT_ASSERT_EQUAL(modelWithSkip->checksum(), modelNoSkip->checksum());

    // this sample will be skipped by the detection rule
    for (int i = 0; i < 110; ++i) {
        addArrival(*gathererWithSkip, m_ResourceMonitor, startTime, "p1");
    }
    modelWithSkip->sample(startTime, endTime, m_ResourceMonitor);

    startTime = endTime;
    endTime += bucketLength;

    // Wind the other model forward
    modelNoSkip->skipSampling(startTime);

    for (int i = 0; i < 55; ++i) {
        addArrival(*gathererNoSkip, m_ResourceMonitor, startTime, "p1");
        addArrival(*gathererWithSkip, m_ResourceMonitor, startTime, "p1");
    }
    modelNoSkip->sample(startTime, endTime, m_ResourceMonitor);
    modelWithSkip->sample(startTime, endTime, m_ResourceMonitor);

    // Checksums will be different due to the data gatherers
    CPPUNIT_ASSERT(modelWithSkip->checksum() != modelNoSkip->checksum());

    // but the underlying models should be the same
    CAnomalyDetectorModel::CModelDetailsViewPtr modelWithSkipView = modelWithSkip->details();
    CAnomalyDetectorModel::CModelDetailsViewPtr modelNoSkipView = modelNoSkip->details();

    uint64_t withSkipChecksum =
        static_cast<const maths::CUnivariateTimeSeriesModel*>(modelWithSkipView->model(model_t::E_IndividualCountByBucketAndPerson, 0))
            ->prior()
            .checksum();
    uint64_t noSkipChecksum =
        static_cast<const maths::CUnivariateTimeSeriesModel*>(modelNoSkipView->model(model_t::E_IndividualCountByBucketAndPerson, 0))
            ->prior()
            .checksum();
    CPPUNIT_ASSERT_EQUAL(withSkipChecksum, noSkipChecksum);

    // Check the last value times of the underlying models are the same
    const maths::CUnivariateTimeSeriesModel* timeSeriesModel =
        dynamic_cast<const maths::CUnivariateTimeSeriesModel*>(modelNoSkipView->model(model_t::E_IndividualCountByBucketAndPerson, 0));
    CPPUNIT_ASSERT(timeSeriesModel != 0);

    core_t::TTime time = timeSeriesModel->trend().lastValueTime();
    CPPUNIT_ASSERT_EQUAL(model_t::sampleTime(model_t::E_IndividualCountByBucketAndPerson, startTime, bucketLength), time);

    // The last times of model with a skip should be the same
    timeSeriesModel =
        dynamic_cast<const maths::CUnivariateTimeSeriesModel*>(modelWithSkipView->model(model_t::E_IndividualCountByBucketAndPerson, 0));
    CPPUNIT_ASSERT_EQUAL(time, timeSeriesModel->trend().lastValueTime());
}

<<<<<<< HEAD
CppUnit::Test* CEventRateModelTest::suite(void) {
    CppUnit::TestSuite* suiteOfTests = new CppUnit::TestSuite("CEventRateModelTest");

    suiteOfTests->addTest(new CppUnit::TestCaller<CEventRateModelTest>("CEventRateModelTest::testOnlineCountSample",
                                                                       &CEventRateModelTest::testOnlineCountSample));
    suiteOfTests->addTest(new CppUnit::TestCaller<CEventRateModelTest>("CEventRateModelTest::testOnlineNonZeroCountSample",
                                                                       &CEventRateModelTest::testOnlineNonZeroCountSample));
    suiteOfTests->addTest(
        new CppUnit::TestCaller<CEventRateModelTest>("CEventRateModelTest::testOnlineRare", &CEventRateModelTest::testOnlineRare));
    suiteOfTests->addTest(new CppUnit::TestCaller<CEventRateModelTest>("CEventRateModelTest::testOnlineProbabilityCalculation",
                                                                       &CEventRateModelTest::testOnlineProbabilityCalculation));
    suiteOfTests->addTest(
        new CppUnit::TestCaller<CEventRateModelTest>("CEventRateModelTest::testOnlineProbabilityCalculationForLowNonZeroCount",
                                                     &CEventRateModelTest::testOnlineProbabilityCalculationForLowNonZeroCount));
    suiteOfTests->addTest(
        new CppUnit::TestCaller<CEventRateModelTest>("CEventRateModelTest::testOnlineProbabilityCalculationForHighNonZeroCount",
                                                     &CEventRateModelTest::testOnlineProbabilityCalculationForHighNonZeroCount));
    suiteOfTests->addTest(new CppUnit::TestCaller<CEventRateModelTest>("CEventRateModelTest::testOnlineCorrelatedNoTrend",
                                                                       &CEventRateModelTest::testOnlineCorrelatedNoTrend));
    suiteOfTests->addTest(new CppUnit::TestCaller<CEventRateModelTest>("CEventRateModelTest::testOnlineCorrelatedTrend",
                                                                       &CEventRateModelTest::testOnlineCorrelatedTrend));
    suiteOfTests->addTest(new CppUnit::TestCaller<CEventRateModelTest>("CEventRateModelTest::testPrune", &CEventRateModelTest::testPrune));
    suiteOfTests->addTest(new CppUnit::TestCaller<CEventRateModelTest>("CEventRateModelTest::testKey", &CEventRateModelTest::testKey));
    suiteOfTests->addTest(new CppUnit::TestCaller<CEventRateModelTest>("CEventRateModelTest::testModelsWithValueFields",
                                                                       &CEventRateModelTest::testModelsWithValueFields));
    suiteOfTests->addTest(new CppUnit::TestCaller<CEventRateModelTest>("CEventRateModelTest::testCountProbabilityCalculationWithInfluence",
                                                                       &CEventRateModelTest::testCountProbabilityCalculationWithInfluence));
    suiteOfTests->addTest(
        new CppUnit::TestCaller<CEventRateModelTest>("CEventRateModelTest::testDistinctCountProbabilityCalculationWithInfluence",
                                                     &CEventRateModelTest::testDistinctCountProbabilityCalculationWithInfluence));
    suiteOfTests->addTest(new CppUnit::TestCaller<CEventRateModelTest>("CEventRateModelTest::testOnlineRareWithInfluence",
                                                                       &CEventRateModelTest::testOnlineRareWithInfluence));
    suiteOfTests->addTest(
        new CppUnit::TestCaller<CEventRateModelTest>("CEventRateModelTest::testSkipSampling", &CEventRateModelTest::testSkipSampling));
    suiteOfTests->addTest(
        new CppUnit::TestCaller<CEventRateModelTest>("CEventRateModelTest::testExplicitNulls", &CEventRateModelTest::testExplicitNulls));
    suiteOfTests->addTest(new CppUnit::TestCaller<CEventRateModelTest>("CEventRateModelTest::testInterimCorrections",
                                                                       &CEventRateModelTest::testInterimCorrections));
    suiteOfTests->addTest(new CppUnit::TestCaller<CEventRateModelTest>("CEventRateModelTest::testInterimCorrectionsWithCorrelations",
                                                                       &CEventRateModelTest::testInterimCorrectionsWithCorrelations));
    suiteOfTests->addTest(new CppUnit::TestCaller<CEventRateModelTest>("CEventRateModelTest::testSummaryCountZeroRecordsAreIgnored",
                                                                       &CEventRateModelTest::testSummaryCountZeroRecordsAreIgnored));
    suiteOfTests->addTest(new CppUnit::TestCaller<CEventRateModelTest>("CEventRateModelTest::testComputeProbabilityGivenDetectionRule",
                                                                       &CEventRateModelTest::testComputeProbabilityGivenDetectionRule));
    suiteOfTests->addTest(new CppUnit::TestCaller<CEventRateModelTest>("CEventRateModelTest::testDecayRateControl",
                                                                       &CEventRateModelTest::testDecayRateControl));
    suiteOfTests->addTest(new CppUnit::TestCaller<CEventRateModelTest>("CEventRateModelTest::testIgnoreSamplingGivenDetectionRules",
                                                                       &CEventRateModelTest::testIgnoreSamplingGivenDetectionRules));
=======
CppUnit::Test *CEventRateModelTest::suite()
{
    CppUnit::TestSuite *suiteOfTests = new CppUnit::TestSuite("CEventRateModelTest");

    suiteOfTests->addTest( new CppUnit::TestCaller<CEventRateModelTest>(
                                   "CEventRateModelTest::testOnlineCountSample",
                                   &CEventRateModelTest::testOnlineCountSample) );
    suiteOfTests->addTest( new CppUnit::TestCaller<CEventRateModelTest>(
                                   "CEventRateModelTest::testOnlineNonZeroCountSample",
                                   &CEventRateModelTest::testOnlineNonZeroCountSample) );
    suiteOfTests->addTest( new CppUnit::TestCaller<CEventRateModelTest>(
                                   "CEventRateModelTest::testOnlineRare",
                                   &CEventRateModelTest::testOnlineRare) );
    suiteOfTests->addTest( new CppUnit::TestCaller<CEventRateModelTest>(
                                   "CEventRateModelTest::testOnlineProbabilityCalculation",
                                   &CEventRateModelTest::testOnlineProbabilityCalculation) );
    suiteOfTests->addTest( new CppUnit::TestCaller<CEventRateModelTest>(
                                   "CEventRateModelTest::testOnlineProbabilityCalculationForLowNonZeroCount",
                                   &CEventRateModelTest::testOnlineProbabilityCalculationForLowNonZeroCount) );
    suiteOfTests->addTest( new CppUnit::TestCaller<CEventRateModelTest>(
                                   "CEventRateModelTest::testOnlineProbabilityCalculationForHighNonZeroCount",
                                   &CEventRateModelTest::testOnlineProbabilityCalculationForHighNonZeroCount) );
    suiteOfTests->addTest( new CppUnit::TestCaller<CEventRateModelTest>(
                                   "CEventRateModelTest::testOnlineCorrelatedNoTrend",
                                   &CEventRateModelTest::testOnlineCorrelatedNoTrend) );
    suiteOfTests->addTest( new CppUnit::TestCaller<CEventRateModelTest>(
                                   "CEventRateModelTest::testOnlineCorrelatedTrend",
                                   &CEventRateModelTest::testOnlineCorrelatedTrend) );
    suiteOfTests->addTest( new CppUnit::TestCaller<CEventRateModelTest>(
                                   "CEventRateModelTest::testPrune",
                                   &CEventRateModelTest::testPrune) );
    suiteOfTests->addTest( new CppUnit::TestCaller<CEventRateModelTest>(
                                   "CEventRateModelTest::testKey",
                                   &CEventRateModelTest::testKey) );
    suiteOfTests->addTest( new CppUnit::TestCaller<CEventRateModelTest>(
                                   "CEventRateModelTest::testModelsWithValueFields",
                                   &CEventRateModelTest::testModelsWithValueFields) );
    suiteOfTests->addTest( new CppUnit::TestCaller<CEventRateModelTest>(
                                   "CEventRateModelTest::testCountProbabilityCalculationWithInfluence",
                                   &CEventRateModelTest::testCountProbabilityCalculationWithInfluence) );
    suiteOfTests->addTest( new CppUnit::TestCaller<CEventRateModelTest>(
                                   "CEventRateModelTest::testDistinctCountProbabilityCalculationWithInfluence",
                                   &CEventRateModelTest::testDistinctCountProbabilityCalculationWithInfluence) );
    suiteOfTests->addTest( new CppUnit::TestCaller<CEventRateModelTest>(
                                   "CEventRateModelTest::testOnlineRareWithInfluence",
                                   &CEventRateModelTest::testOnlineRareWithInfluence) );
    suiteOfTests->addTest( new CppUnit::TestCaller<CEventRateModelTest>(
                                   "CEventRateModelTest::testSkipSampling",
                                   &CEventRateModelTest::testSkipSampling) );
    suiteOfTests->addTest( new CppUnit::TestCaller<CEventRateModelTest>(
                                   "CEventRateModelTest::testExplicitNulls",
                                   &CEventRateModelTest::testExplicitNulls) );
    suiteOfTests->addTest( new CppUnit::TestCaller<CEventRateModelTest>(
                                   "CEventRateModelTest::testInterimCorrections",
                                   &CEventRateModelTest::testInterimCorrections) );
    suiteOfTests->addTest( new CppUnit::TestCaller<CEventRateModelTest>(
                                   "CEventRateModelTest::testInterimCorrectionsWithCorrelations",
                                   &CEventRateModelTest::testInterimCorrectionsWithCorrelations) );
    suiteOfTests->addTest( new CppUnit::TestCaller<CEventRateModelTest>(
                                   "CEventRateModelTest::testSummaryCountZeroRecordsAreIgnored",
                                   &CEventRateModelTest::testSummaryCountZeroRecordsAreIgnored) );
    suiteOfTests->addTest( new CppUnit::TestCaller<CEventRateModelTest>(
                                   "CEventRateModelTest::testComputeProbabilityGivenDetectionRule",
                                   &CEventRateModelTest::testComputeProbabilityGivenDetectionRule) );
    suiteOfTests->addTest( new CppUnit::TestCaller<CEventRateModelTest>(
                                   "CEventRateModelTest::testDecayRateControl",
                                   &CEventRateModelTest::testDecayRateControl) );
    suiteOfTests->addTest( new CppUnit::TestCaller<CEventRateModelTest>(
                                   "CEventRateModelTest::testIgnoreSamplingGivenDetectionRules",
                                   &CEventRateModelTest::testIgnoreSamplingGivenDetectionRules) );
>>>>>>> d4e4cca7
    return suiteOfTests;
}<|MERGE_RESOLUTION|>--- conflicted
+++ resolved
@@ -143,12 +143,7 @@
 
         TDoubleVec gap;
         rng.generateUniformSamples(0.0, 10.0 * static_cast<double>(bucketLength), 1u, gap);
-<<<<<<< HEAD
-        bucketStartTime += static_cast<double>(bucketLength) * ::ceil(gap[0] / static_cast<double>(bucketLength));
-=======
-        bucketStartTime += static_cast<double>(bucketLength)
-                           * std::ceil(gap[0] / static_cast<double>(bucketLength));
->>>>>>> d4e4cca7
+        bucketStartTime += static_cast<double>(bucketLength) * std::ceil(gap[0] / static_cast<double>(bucketLength));
     }
 }
 
@@ -312,12 +307,7 @@
 
 } // unnamed::
 
-<<<<<<< HEAD
-void CEventRateModelTest::testOnlineCountSample(void) {
-=======
-void CEventRateModelTest::testOnlineCountSample()
-{
->>>>>>> d4e4cca7
+void CEventRateModelTest::testOnlineCountSample() {
     LOG_DEBUG("*** testOnlineCountSample ***");
 
     const core_t::TTime startTime = 1346968800;
@@ -411,12 +401,7 @@
     CPPUNIT_ASSERT_EQUAL(origXml, newXml);
 }
 
-<<<<<<< HEAD
-void CEventRateModelTest::testOnlineNonZeroCountSample(void) {
-=======
-void CEventRateModelTest::testOnlineNonZeroCountSample()
-{
->>>>>>> d4e4cca7
+void CEventRateModelTest::testOnlineNonZeroCountSample() {
     LOG_DEBUG("*** testOnlineNonZeroCountSample ***");
 
     const core_t::TTime startTime = 1346968800;
@@ -482,12 +467,7 @@
     }
 }
 
-<<<<<<< HEAD
-void CEventRateModelTest::testOnlineRare(void) {
-=======
-void CEventRateModelTest::testOnlineRare()
-{
->>>>>>> d4e4cca7
+void CEventRateModelTest::testOnlineRare() {
     LOG_DEBUG("*** testOnlineRare ***");
 
     const core_t::TTime startTime = 1346968800;
@@ -569,12 +549,7 @@
     CPPUNIT_ASSERT_EQUAL(origXml, newXml);
 }
 
-<<<<<<< HEAD
-void CEventRateModelTest::testOnlineProbabilityCalculation(void) {
-=======
-void CEventRateModelTest::testOnlineProbabilityCalculation()
-{
->>>>>>> d4e4cca7
+void CEventRateModelTest::testOnlineProbabilityCalculation() {
     LOG_DEBUG("*** testOnlineProbabilityCalculation ***");
 
     using TDoubleSizePr = std::pair<double, std::size_t>;
@@ -630,12 +605,7 @@
     CPPUNIT_ASSERT(minProbabilities[0].first / minProbabilities[1].first < 0.1);
 }
 
-<<<<<<< HEAD
-void CEventRateModelTest::testOnlineProbabilityCalculationForLowNonZeroCount(void) {
-=======
-void CEventRateModelTest::testOnlineProbabilityCalculationForLowNonZeroCount()
-{
->>>>>>> d4e4cca7
+void CEventRateModelTest::testOnlineProbabilityCalculationForLowNonZeroCount() {
     LOG_DEBUG("*** testOnlineProbabilityCalculationForLowNonZeroCount ***");
 
     core_t::TTime startTime(0);
@@ -683,12 +653,7 @@
     CPPUNIT_ASSERT(probabilities[highNonZeroCountBucket] > 0.9);
 }
 
-<<<<<<< HEAD
-void CEventRateModelTest::testOnlineProbabilityCalculationForHighNonZeroCount(void) {
-=======
-void CEventRateModelTest::testOnlineProbabilityCalculationForHighNonZeroCount()
-{
->>>>>>> d4e4cca7
+void CEventRateModelTest::testOnlineProbabilityCalculationForHighNonZeroCount() {
     LOG_DEBUG("*** testOnlineProbabilityCalculationForHighNonZeroCount ***");
 
     core_t::TTime startTime(0);
@@ -736,12 +701,7 @@
     CPPUNIT_ASSERT(probabilities[highNonZeroCountBucket] > 0.9);
 }
 
-<<<<<<< HEAD
-void CEventRateModelTest::testOnlineCorrelatedNoTrend(void) {
-=======
-void CEventRateModelTest::testOnlineCorrelatedNoTrend()
-{
->>>>>>> d4e4cca7
+void CEventRateModelTest::testOnlineCorrelatedNoTrend() {
     LOG_DEBUG("*** testOnlineCorrelatedNoTrend ***");
 
     // Check we find the correct correlated variables, and identify
@@ -927,12 +887,7 @@
     }
 }
 
-<<<<<<< HEAD
-void CEventRateModelTest::testOnlineCorrelatedTrend(void) {
-=======
-void CEventRateModelTest::testOnlineCorrelatedTrend()
-{
->>>>>>> d4e4cca7
+void CEventRateModelTest::testOnlineCorrelatedTrend() {
     LOG_DEBUG("*** testOnlineCorrelatedTrend ***");
 
     // FIXME
@@ -1040,12 +995,7 @@
     }
 }
 
-<<<<<<< HEAD
-void CEventRateModelTest::testPrune(void) {
-=======
-void CEventRateModelTest::testPrune()
-{
->>>>>>> d4e4cca7
+void CEventRateModelTest::testPrune() {
     LOG_DEBUG("*** testPrune ***");
 
     using TUInt64VecVec = std::vector<TUInt64Vec>;
@@ -1182,8 +1132,7 @@
     CPPUNIT_ASSERT_EQUAL(numberOfPeopleBeforePrune, clonedModel->dataGatherer().numberActivePeople());
 }
 
-<<<<<<< HEAD
-void CEventRateModelTest::testKey(void) {
+void CEventRateModelTest::testKey() {
     function_t::EFunction countFunctions[] = {function_t::E_IndividualCount,
                                               function_t::E_IndividualNonZeroCount,
                                               function_t::E_IndividualRareCount,
@@ -1194,23 +1143,6 @@
     bool useNull[] = {true, false};
     std::string byField[] = {"", "by"};
     std::string partitionField[] = {"", "partition"};
-=======
-void CEventRateModelTest::testKey()
-{
-    function_t::EFunction countFunctions[] =
-        {
-            function_t::E_IndividualCount,
-            function_t::E_IndividualNonZeroCount,
-            function_t::E_IndividualRareCount,
-            function_t::E_IndividualRareNonZeroCount,
-            function_t::E_IndividualRare,
-            function_t::E_IndividualLowCounts,
-            function_t::E_IndividualHighCounts
-        };
-    bool useNull[] = { true, false };
-    std::string byField[] = { "", "by" };
-    std::string partitionField[] = { "", "partition" };
->>>>>>> d4e4cca7
 
     CAnomalyDetectorModelConfig config = CAnomalyDetectorModelConfig::defaultConfig();
 
@@ -1232,12 +1164,7 @@
     }
 }
 
-<<<<<<< HEAD
-void CEventRateModelTest::testModelsWithValueFields(void) {
-=======
-void CEventRateModelTest::testModelsWithValueFields()
-{
->>>>>>> d4e4cca7
+void CEventRateModelTest::testModelsWithValueFields() {
     // Check that attributeConditional features are correctly
     // marked as such:
     // Create some models with attribute conditional data and
@@ -1360,12 +1287,7 @@
     }
 }
 
-<<<<<<< HEAD
-void CEventRateModelTest::testCountProbabilityCalculationWithInfluence(void) {
-=======
-void CEventRateModelTest::testCountProbabilityCalculationWithInfluence()
-{
->>>>>>> d4e4cca7
+void CEventRateModelTest::testCountProbabilityCalculationWithInfluence() {
     LOG_DEBUG("*** testCountProbabilityCalculationWithInfluence ***");
 
     const core_t::TTime startTime = 1346968800;
@@ -1680,12 +1602,7 @@
     }
 }
 
-<<<<<<< HEAD
-void CEventRateModelTest::testDistinctCountProbabilityCalculationWithInfluence(void) {
-=======
-void CEventRateModelTest::testDistinctCountProbabilityCalculationWithInfluence()
-{
->>>>>>> d4e4cca7
+void CEventRateModelTest::testDistinctCountProbabilityCalculationWithInfluence() {
     LOG_DEBUG("*** testCountProbabilityCalculationWithInfluence ***");
 
     const core_t::TTime startTime = 1346968800;
@@ -1988,12 +1905,7 @@
     }
 }
 
-<<<<<<< HEAD
-void CEventRateModelTest::testOnlineRareWithInfluence(void) {
-=======
-void CEventRateModelTest::testOnlineRareWithInfluence()
-{
->>>>>>> d4e4cca7
+void CEventRateModelTest::testOnlineRareWithInfluence() {
     LOG_DEBUG("*** testOnlineRareWithInfluence ***");
 
     const core_t::TTime startTime = 1346968800;
@@ -2088,12 +2000,7 @@
     CPPUNIT_ASSERT_EQUAL(origXml, newXml);
 }
 
-<<<<<<< HEAD
-void CEventRateModelTest::testSkipSampling(void) {
-=======
-void CEventRateModelTest::testSkipSampling()
-{
->>>>>>> d4e4cca7
+void CEventRateModelTest::testSkipSampling() {
     LOG_DEBUG("*** testSkipSampling ***");
 
     core_t::TTime startTime(100);
@@ -2177,12 +2084,7 @@
     CPPUNIT_ASSERT_EQUAL(std::size_t(1), gathererWithGap->numberActivePeople());
 }
 
-<<<<<<< HEAD
-void CEventRateModelTest::testExplicitNulls(void) {
-=======
-void CEventRateModelTest::testExplicitNulls()
-{
->>>>>>> d4e4cca7
+void CEventRateModelTest::testExplicitNulls() {
     LOG_DEBUG("*** testExplicitNulls ***");
 
     core_t::TTime startTime(100);
@@ -2261,12 +2163,7 @@
                              .checksum());
 }
 
-<<<<<<< HEAD
-void CEventRateModelTest::testInterimCorrections(void) {
-=======
-void CEventRateModelTest::testInterimCorrections()
-{
->>>>>>> d4e4cca7
+void CEventRateModelTest::testInterimCorrections() {
     LOG_DEBUG("*** testInterimCorrections ***");
 
     core_t::TTime startTime(3600);
@@ -2374,12 +2271,7 @@
     CPPUNIT_ASSERT(p3Baseline[0] > 58.0 && p3Baseline[0] < 62.0);
 }
 
-<<<<<<< HEAD
-void CEventRateModelTest::testInterimCorrectionsWithCorrelations(void) {
-=======
-void CEventRateModelTest::testInterimCorrectionsWithCorrelations()
-{
->>>>>>> d4e4cca7
+void CEventRateModelTest::testInterimCorrectionsWithCorrelations() {
     LOG_DEBUG("*** testInterimCorrectionsWithCorrelations ***");
 
     core_t::TTime startTime(3600);
@@ -2457,12 +2349,7 @@
     CPPUNIT_ASSERT(p3Baseline[0] > 7.4 && p3Baseline[0] < 7.6);
 }
 
-<<<<<<< HEAD
-void CEventRateModelTest::testSummaryCountZeroRecordsAreIgnored(void) {
-=======
-void CEventRateModelTest::testSummaryCountZeroRecordsAreIgnored()
-{
->>>>>>> d4e4cca7
+void CEventRateModelTest::testSummaryCountZeroRecordsAreIgnored() {
     LOG_DEBUG("*** testSummaryCountZeroRecordsAreIgnored ***");
 
     core_t::TTime startTime(100);
@@ -2521,12 +2408,7 @@
     CPPUNIT_ASSERT_EQUAL(modelWithZeros.checksum(), modelNoZeros.checksum());
 }
 
-<<<<<<< HEAD
-void CEventRateModelTest::testComputeProbabilityGivenDetectionRule(void) {
-=======
-void CEventRateModelTest::testComputeProbabilityGivenDetectionRule()
-{
->>>>>>> d4e4cca7
+void CEventRateModelTest::testComputeProbabilityGivenDetectionRule() {
     LOG_DEBUG("*** testComputeProbabilityGivenDetectionRule ***");
 
     CRuleCondition condition;
@@ -2573,12 +2455,7 @@
     CPPUNIT_ASSERT(model->computeProbability(0 /*pid*/, now, now + bucketLength, partitioningFields, 1, annotatedProbability) == false);
 }
 
-<<<<<<< HEAD
-void CEventRateModelTest::testDecayRateControl(void) {
-=======
-void CEventRateModelTest::testDecayRateControl()
-{
->>>>>>> d4e4cca7
+void CEventRateModelTest::testDecayRateControl() {
     LOG_DEBUG("*** testDecayRateControl ***");
 
     core_t::TTime startTime = 0;
@@ -2630,22 +2507,11 @@
             }
             model->sample(t, t + bucketLength, m_ResourceMonitor);
             referenceModel->sample(t, t + bucketLength, m_ResourceMonitor);
-<<<<<<< HEAD
-            meanPredictionError.add(::fabs(model->currentBucketValue(feature, 0, 0, t + bucketLength / 2)[0] -
-                                           model->baselineBucketMean(feature, 0, 0, type, NO_CORRELATES, t + bucketLength / 2)[0]));
+            meanPredictionError.add(std::fabs(model->currentBucketValue(feature, 0, 0, t + bucketLength / 2)[0] -
+                                              model->baselineBucketMean(feature, 0, 0, type, NO_CORRELATES, t + bucketLength / 2)[0]));
             meanReferencePredictionError.add(
-                ::fabs(referenceModel->currentBucketValue(feature, 0, 0, t + bucketLength / 2)[0] -
-                       referenceModel->baselineBucketMean(feature, 0, 0, type, NO_CORRELATES, t + bucketLength / 2)[0]));
-=======
-            meanPredictionError.add(std::fabs(
-                    model->currentBucketValue(feature, 0, 0, t + bucketLength / 2)[0]
-                  - model->baselineBucketMean(feature, 0, 0, type,
-                                              NO_CORRELATES, t + bucketLength / 2)[0]));
-            meanReferencePredictionError.add(std::fabs(
-                    referenceModel->currentBucketValue(feature, 0, 0, t + bucketLength / 2)[0]
-                  - referenceModel->baselineBucketMean(feature, 0, 0, type,
-                                                       NO_CORRELATES, t + bucketLength / 2)[0]));
->>>>>>> d4e4cca7
+                std::fabs(referenceModel->currentBucketValue(feature, 0, 0, t + bucketLength / 2)[0] -
+                          referenceModel->baselineBucketMean(feature, 0, 0, type, NO_CORRELATES, t + bucketLength / 2)[0]));
         }
         LOG_DEBUG("mean = " << maths::CBasicStatistics::mean(meanPredictionError));
         LOG_DEBUG("reference = " << maths::CBasicStatistics::mean(meanReferencePredictionError));
@@ -2680,17 +2546,10 @@
                 LOG_DEBUG("week " << t / core::constants::WEEK + 1);
             }
 
-<<<<<<< HEAD
-            double rate =
-                10.0 *
-                (1.0 + ::sin(boost::math::double_constants::two_pi * static_cast<double>(t) / static_cast<double>(core::constants::DAY))) *
-                (t < 5 * core::constants::WEEK ? 1.0 : 2.0);
-=======
-            double rate = 10.0 * (1.0 + std::sin(  boost::math::double_constants::two_pi
-                                              * static_cast<double>(t)
-                                              / static_cast<double>(core::constants::DAY)))
-                               * (t < 5 * core::constants::WEEK ? 1.0 : 2.0);
->>>>>>> d4e4cca7
+            double rate = 10.0 *
+                          (1.0 + std::sin(boost::math::double_constants::two_pi * static_cast<double>(t) /
+                                          static_cast<double>(core::constants::DAY))) *
+                          (t < 5 * core::constants::WEEK ? 1.0 : 2.0);
             TDoubleVec noise;
             rng.generateUniformSamples(0.0, 3.0, 1, noise);
             for (std::size_t i = 0u; i < static_cast<std::size_t>(rate + noise[0]); ++i) {
@@ -2699,22 +2558,11 @@
             }
             model->sample(t, t + bucketLength, m_ResourceMonitor);
             referenceModel->sample(t, t + bucketLength, m_ResourceMonitor);
-<<<<<<< HEAD
-            meanPredictionError.add(::fabs(model->currentBucketValue(feature, 0, 0, t + bucketLength / 2)[0] -
-                                           model->baselineBucketMean(feature, 0, 0, type, NO_CORRELATES, t + bucketLength / 2)[0]));
+            meanPredictionError.add(std::fabs(model->currentBucketValue(feature, 0, 0, t + bucketLength / 2)[0] -
+                                              model->baselineBucketMean(feature, 0, 0, type, NO_CORRELATES, t + bucketLength / 2)[0]));
             meanReferencePredictionError.add(
-                ::fabs(referenceModel->currentBucketValue(feature, 0, 0, t + bucketLength / 2)[0] -
-                       referenceModel->baselineBucketMean(feature, 0, 0, type, NO_CORRELATES, t + bucketLength / 2)[0]));
-=======
-            meanPredictionError.add(std::fabs(
-                    model->currentBucketValue(feature, 0, 0, t + bucketLength / 2)[0]
-                  - model->baselineBucketMean(feature, 0, 0, type,
-                                              NO_CORRELATES, t + bucketLength / 2)[0]));
-            meanReferencePredictionError.add(std::fabs(
-                    referenceModel->currentBucketValue(feature, 0, 0, t + bucketLength / 2)[0]
-                  - referenceModel->baselineBucketMean(feature, 0, 0, type,
-                                                       NO_CORRELATES, t + bucketLength / 2)[0]));
->>>>>>> d4e4cca7
+                std::fabs(referenceModel->currentBucketValue(feature, 0, 0, t + bucketLength / 2)[0] -
+                          referenceModel->baselineBucketMean(feature, 0, 0, type, NO_CORRELATES, t + bucketLength / 2)[0]));
         }
         LOG_DEBUG("mean = " << maths::CBasicStatistics::mean(meanPredictionError));
         LOG_DEBUG("reference = " << maths::CBasicStatistics::mean(meanReferencePredictionError));
@@ -2751,20 +2599,11 @@
                 LOG_DEBUG("week " << t / core::constants::WEEK + 1);
             }
 
-<<<<<<< HEAD
-            double rate =
-                10.0 *
-                (1.0 + ::sin(boost::math::double_constants::two_pi * static_cast<double>(t) / static_cast<double>(core::constants::DAY))) *
-                (1.0 +
-                 ::sin(boost::math::double_constants::two_pi * static_cast<double>(t) / 10.0 / static_cast<double>(core::constants::WEEK)));
-=======
-            double rate = 10.0 * (1.0 + std::sin(  boost::math::double_constants::two_pi
-                                              * static_cast<double>(t)
-                                              / static_cast<double>(core::constants::DAY)))
-                               * (1.0 + std::sin(  boost::math::double_constants::two_pi
-                                              * static_cast<double>(t)
-                                              / 10.0 / static_cast<double>(core::constants::WEEK)));
->>>>>>> d4e4cca7
+            double rate = 10.0 *
+                          (1.0 + std::sin(boost::math::double_constants::two_pi * static_cast<double>(t) /
+                                          static_cast<double>(core::constants::DAY))) *
+                          (1.0 + std::sin(boost::math::double_constants::two_pi * static_cast<double>(t) / 10.0 /
+                                          static_cast<double>(core::constants::WEEK)));
             TDoubleVec noise;
             rng.generateUniformSamples(0.0, 3.0, 1, noise);
             for (std::size_t i = 0u; i < static_cast<std::size_t>(rate + noise[0]); ++i) {
@@ -2773,22 +2612,11 @@
             }
             model->sample(t, t + bucketLength, m_ResourceMonitor);
             referenceModel->sample(t, t + bucketLength, m_ResourceMonitor);
-<<<<<<< HEAD
-            meanPredictionError.add(::fabs(model->currentBucketValue(feature, 0, 0, t + bucketLength / 2)[0] -
-                                           model->baselineBucketMean(feature, 0, 0, type, NO_CORRELATES, t + bucketLength / 2)[0]));
+            meanPredictionError.add(std::fabs(model->currentBucketValue(feature, 0, 0, t + bucketLength / 2)[0] -
+                                              model->baselineBucketMean(feature, 0, 0, type, NO_CORRELATES, t + bucketLength / 2)[0]));
             meanReferencePredictionError.add(
-                ::fabs(referenceModel->currentBucketValue(feature, 0, 0, t + bucketLength / 2)[0] -
-                       referenceModel->baselineBucketMean(feature, 0, 0, type, NO_CORRELATES, t + bucketLength / 2)[0]));
-=======
-            meanPredictionError.add(std::fabs(
-                    model->currentBucketValue(feature, 0, 0, t + bucketLength / 2)[0]
-                  - model->baselineBucketMean(feature, 0, 0, type,
-                                              NO_CORRELATES, t + bucketLength / 2)[0]));
-            meanReferencePredictionError.add(std::fabs(
-                    referenceModel->currentBucketValue(feature, 0, 0, t + bucketLength / 2)[0]
-                  - referenceModel->baselineBucketMean(feature, 0, 0, type,
-                                                       NO_CORRELATES, t + bucketLength / 2)[0]));
->>>>>>> d4e4cca7
+                std::fabs(referenceModel->currentBucketValue(feature, 0, 0, t + bucketLength / 2)[0] -
+                          referenceModel->baselineBucketMean(feature, 0, 0, type, NO_CORRELATES, t + bucketLength / 2)[0]));
         }
         LOG_DEBUG("mean = " << maths::CBasicStatistics::mean(meanPredictionError));
         LOG_DEBUG("reference = " << maths::CBasicStatistics::mean(meanReferencePredictionError));
@@ -2797,12 +2625,7 @@
     }
 }
 
-<<<<<<< HEAD
-void CEventRateModelTest::testIgnoreSamplingGivenDetectionRules(void) {
-=======
-void CEventRateModelTest::testIgnoreSamplingGivenDetectionRules()
-{
->>>>>>> d4e4cca7
+void CEventRateModelTest::testIgnoreSamplingGivenDetectionRules() {
     LOG_DEBUG("*** testIgnoreSamplingGivenDetectionRules ***");
 
     // Create 2 models, one of which has a skip sampling rule.
@@ -2917,8 +2740,7 @@
     CPPUNIT_ASSERT_EQUAL(time, timeSeriesModel->trend().lastValueTime());
 }
 
-<<<<<<< HEAD
-CppUnit::Test* CEventRateModelTest::suite(void) {
+CppUnit::Test* CEventRateModelTest::suite() {
     CppUnit::TestSuite* suiteOfTests = new CppUnit::TestSuite("CEventRateModelTest");
 
     suiteOfTests->addTest(new CppUnit::TestCaller<CEventRateModelTest>("CEventRateModelTest::testOnlineCountSample",
@@ -2966,77 +2788,5 @@
                                                                        &CEventRateModelTest::testDecayRateControl));
     suiteOfTests->addTest(new CppUnit::TestCaller<CEventRateModelTest>("CEventRateModelTest::testIgnoreSamplingGivenDetectionRules",
                                                                        &CEventRateModelTest::testIgnoreSamplingGivenDetectionRules));
-=======
-CppUnit::Test *CEventRateModelTest::suite()
-{
-    CppUnit::TestSuite *suiteOfTests = new CppUnit::TestSuite("CEventRateModelTest");
-
-    suiteOfTests->addTest( new CppUnit::TestCaller<CEventRateModelTest>(
-                                   "CEventRateModelTest::testOnlineCountSample",
-                                   &CEventRateModelTest::testOnlineCountSample) );
-    suiteOfTests->addTest( new CppUnit::TestCaller<CEventRateModelTest>(
-                                   "CEventRateModelTest::testOnlineNonZeroCountSample",
-                                   &CEventRateModelTest::testOnlineNonZeroCountSample) );
-    suiteOfTests->addTest( new CppUnit::TestCaller<CEventRateModelTest>(
-                                   "CEventRateModelTest::testOnlineRare",
-                                   &CEventRateModelTest::testOnlineRare) );
-    suiteOfTests->addTest( new CppUnit::TestCaller<CEventRateModelTest>(
-                                   "CEventRateModelTest::testOnlineProbabilityCalculation",
-                                   &CEventRateModelTest::testOnlineProbabilityCalculation) );
-    suiteOfTests->addTest( new CppUnit::TestCaller<CEventRateModelTest>(
-                                   "CEventRateModelTest::testOnlineProbabilityCalculationForLowNonZeroCount",
-                                   &CEventRateModelTest::testOnlineProbabilityCalculationForLowNonZeroCount) );
-    suiteOfTests->addTest( new CppUnit::TestCaller<CEventRateModelTest>(
-                                   "CEventRateModelTest::testOnlineProbabilityCalculationForHighNonZeroCount",
-                                   &CEventRateModelTest::testOnlineProbabilityCalculationForHighNonZeroCount) );
-    suiteOfTests->addTest( new CppUnit::TestCaller<CEventRateModelTest>(
-                                   "CEventRateModelTest::testOnlineCorrelatedNoTrend",
-                                   &CEventRateModelTest::testOnlineCorrelatedNoTrend) );
-    suiteOfTests->addTest( new CppUnit::TestCaller<CEventRateModelTest>(
-                                   "CEventRateModelTest::testOnlineCorrelatedTrend",
-                                   &CEventRateModelTest::testOnlineCorrelatedTrend) );
-    suiteOfTests->addTest( new CppUnit::TestCaller<CEventRateModelTest>(
-                                   "CEventRateModelTest::testPrune",
-                                   &CEventRateModelTest::testPrune) );
-    suiteOfTests->addTest( new CppUnit::TestCaller<CEventRateModelTest>(
-                                   "CEventRateModelTest::testKey",
-                                   &CEventRateModelTest::testKey) );
-    suiteOfTests->addTest( new CppUnit::TestCaller<CEventRateModelTest>(
-                                   "CEventRateModelTest::testModelsWithValueFields",
-                                   &CEventRateModelTest::testModelsWithValueFields) );
-    suiteOfTests->addTest( new CppUnit::TestCaller<CEventRateModelTest>(
-                                   "CEventRateModelTest::testCountProbabilityCalculationWithInfluence",
-                                   &CEventRateModelTest::testCountProbabilityCalculationWithInfluence) );
-    suiteOfTests->addTest( new CppUnit::TestCaller<CEventRateModelTest>(
-                                   "CEventRateModelTest::testDistinctCountProbabilityCalculationWithInfluence",
-                                   &CEventRateModelTest::testDistinctCountProbabilityCalculationWithInfluence) );
-    suiteOfTests->addTest( new CppUnit::TestCaller<CEventRateModelTest>(
-                                   "CEventRateModelTest::testOnlineRareWithInfluence",
-                                   &CEventRateModelTest::testOnlineRareWithInfluence) );
-    suiteOfTests->addTest( new CppUnit::TestCaller<CEventRateModelTest>(
-                                   "CEventRateModelTest::testSkipSampling",
-                                   &CEventRateModelTest::testSkipSampling) );
-    suiteOfTests->addTest( new CppUnit::TestCaller<CEventRateModelTest>(
-                                   "CEventRateModelTest::testExplicitNulls",
-                                   &CEventRateModelTest::testExplicitNulls) );
-    suiteOfTests->addTest( new CppUnit::TestCaller<CEventRateModelTest>(
-                                   "CEventRateModelTest::testInterimCorrections",
-                                   &CEventRateModelTest::testInterimCorrections) );
-    suiteOfTests->addTest( new CppUnit::TestCaller<CEventRateModelTest>(
-                                   "CEventRateModelTest::testInterimCorrectionsWithCorrelations",
-                                   &CEventRateModelTest::testInterimCorrectionsWithCorrelations) );
-    suiteOfTests->addTest( new CppUnit::TestCaller<CEventRateModelTest>(
-                                   "CEventRateModelTest::testSummaryCountZeroRecordsAreIgnored",
-                                   &CEventRateModelTest::testSummaryCountZeroRecordsAreIgnored) );
-    suiteOfTests->addTest( new CppUnit::TestCaller<CEventRateModelTest>(
-                                   "CEventRateModelTest::testComputeProbabilityGivenDetectionRule",
-                                   &CEventRateModelTest::testComputeProbabilityGivenDetectionRule) );
-    suiteOfTests->addTest( new CppUnit::TestCaller<CEventRateModelTest>(
-                                   "CEventRateModelTest::testDecayRateControl",
-                                   &CEventRateModelTest::testDecayRateControl) );
-    suiteOfTests->addTest( new CppUnit::TestCaller<CEventRateModelTest>(
-                                   "CEventRateModelTest::testIgnoreSamplingGivenDetectionRules",
-                                   &CEventRateModelTest::testIgnoreSamplingGivenDetectionRules) );
->>>>>>> d4e4cca7
     return suiteOfTests;
 }