/*
 * ELASTICSEARCH CONFIDENTIAL
 *
 * Copyright (c) 2016 Elasticsearch BV. All Rights Reserved.
 *
 * Notice: this software, and all information contained
 * therein, is the exclusive property of Elasticsearch BV
 * and its licensors, if any, and is protected under applicable
 * domestic and foreign law, and international treaties.
 *
 * Reproduction, republication or distribution without the
 * express written consent of Elasticsearch BV is
 * strictly prohibited.
 */
#ifndef INCLUDED_CDetectionRuleTest_h
#define INCLUDED_CDetectionRuleTest_h

#include <model/CResourceMonitor.h>

#include <cppunit/extensions/HelperMacros.h>

<<<<<<< HEAD
class CDetectionRuleTest : public CppUnit::TestFixture {
public:
    void testApplyGivenCategoricalCondition(void);
    void testApplyGivenNumericalActualCondition(void);
    void testApplyGivenNumericalTypicalCondition(void);
    void testApplyGivenNumericalDiffAbsCondition(void);
    void testApplyGivenSingleSeriesModelAndConditionWithField(void);
    void testApplyGivenNoActualValueAvailable(void);
    void testApplyGivenDifferentSeriesAndIndividualModel(void);
    void testApplyGivenDifferentSeriesAndPopulationModel(void);
    void testApplyGivenMultipleConditionsWithOr(void);
    void testApplyGivenMultipleConditionsWithAnd(void);
    void testApplyGivenTargetFieldIsPartitionAndIndividualModel(void);
    void testApplyGivenTimeCondition(void);
    void testRuleActions(void);
=======
class CDetectionRuleTest : public CppUnit::TestFixture
{
    public:
        void testApplyGivenCategoricalCondition();
        void testApplyGivenNumericalActualCondition();
        void testApplyGivenNumericalTypicalCondition();
        void testApplyGivenNumericalDiffAbsCondition();
        void testApplyGivenSingleSeriesModelAndConditionWithField();
        void testApplyGivenNoActualValueAvailable();
        void testApplyGivenDifferentSeriesAndIndividualModel();
        void testApplyGivenDifferentSeriesAndPopulationModel();
        void testApplyGivenMultipleConditionsWithOr();
        void testApplyGivenMultipleConditionsWithAnd();
        void testApplyGivenTargetFieldIsPartitionAndIndividualModel();
        void testApplyGivenTimeCondition();
        void testRuleActions();
>>>>>>> d4e4cca7

    static CppUnit::Test* suite();

private:
    ml::model::CResourceMonitor m_ResourceMonitor;
};

#endif // INCLUDED_CDetectionRuleTest_h<|MERGE_RESOLUTION|>--- conflicted
+++ resolved
@@ -19,40 +19,21 @@
 
 #include <cppunit/extensions/HelperMacros.h>
 
-<<<<<<< HEAD
 class CDetectionRuleTest : public CppUnit::TestFixture {
 public:
-    void testApplyGivenCategoricalCondition(void);
-    void testApplyGivenNumericalActualCondition(void);
-    void testApplyGivenNumericalTypicalCondition(void);
-    void testApplyGivenNumericalDiffAbsCondition(void);
-    void testApplyGivenSingleSeriesModelAndConditionWithField(void);
-    void testApplyGivenNoActualValueAvailable(void);
-    void testApplyGivenDifferentSeriesAndIndividualModel(void);
-    void testApplyGivenDifferentSeriesAndPopulationModel(void);
-    void testApplyGivenMultipleConditionsWithOr(void);
-    void testApplyGivenMultipleConditionsWithAnd(void);
-    void testApplyGivenTargetFieldIsPartitionAndIndividualModel(void);
-    void testApplyGivenTimeCondition(void);
-    void testRuleActions(void);
-=======
-class CDetectionRuleTest : public CppUnit::TestFixture
-{
-    public:
-        void testApplyGivenCategoricalCondition();
-        void testApplyGivenNumericalActualCondition();
-        void testApplyGivenNumericalTypicalCondition();
-        void testApplyGivenNumericalDiffAbsCondition();
-        void testApplyGivenSingleSeriesModelAndConditionWithField();
-        void testApplyGivenNoActualValueAvailable();
-        void testApplyGivenDifferentSeriesAndIndividualModel();
-        void testApplyGivenDifferentSeriesAndPopulationModel();
-        void testApplyGivenMultipleConditionsWithOr();
-        void testApplyGivenMultipleConditionsWithAnd();
-        void testApplyGivenTargetFieldIsPartitionAndIndividualModel();
-        void testApplyGivenTimeCondition();
-        void testRuleActions();
->>>>>>> d4e4cca7
+    void testApplyGivenCategoricalCondition();
+    void testApplyGivenNumericalActualCondition();
+    void testApplyGivenNumericalTypicalCondition();
+    void testApplyGivenNumericalDiffAbsCondition();
+    void testApplyGivenSingleSeriesModelAndConditionWithField();
+    void testApplyGivenNoActualValueAvailable();
+    void testApplyGivenDifferentSeriesAndIndividualModel();
+    void testApplyGivenDifferentSeriesAndPopulationModel();
+    void testApplyGivenMultipleConditionsWithOr();
+    void testApplyGivenMultipleConditionsWithAnd();
+    void testApplyGivenTargetFieldIsPartitionAndIndividualModel();
+    void testApplyGivenTimeCondition();
+    void testRuleActions();
 
     static CppUnit::Test* suite();
 
