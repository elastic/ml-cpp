/*
 * ELASTICSEARCH CONFIDENTIAL
 *
 * Copyright (c) 2016 Elasticsearch BV. All Rights Reserved.
 *
 * Notice: this software, and all information contained
 * therein, is the exclusive property of Elasticsearch BV
 * and its licensors, if any, and is protected under applicable
 * domestic and foreign law, and international treaties.
 *
 * Reproduction, republication or distribution without the
 * express written consent of Elasticsearch BV is
 * strictly prohibited.
 */
#ifndef INCLUDED_CBucketQueueTest_h
#define INCLUDED_CBucketQueueTest_h

#include <cppunit/extensions/HelperMacros.h>

<<<<<<< HEAD
class CBucketQueueTest : public CppUnit::TestFixture {
public:
    void testConstructorFillsQueue(void);
    void testPushGivenEarlierTime(void);
    void testGetGivenFullQueueWithNoPop(void);
    void testGetGivenFullQueueAfterPop(void);
    void testClear(void);
    void testIterators(void);
    void testReverseIterators(void);
    void testBucketQueueUMap(void);
=======
class CBucketQueueTest : public CppUnit::TestFixture
{
    public:
        void testConstructorFillsQueue();
        void testPushGivenEarlierTime();
        void testGetGivenFullQueueWithNoPop();
        void testGetGivenFullQueueAfterPop();
        void testClear();
        void testIterators();
        void testReverseIterators();
        void testBucketQueueUMap();
>>>>>>> d4e4cca7

    static CppUnit::Test* suite();
};

#endif // INCLUDED_CBucketQueueTest_h<|MERGE_RESOLUTION|>--- conflicted
+++ resolved
@@ -17,30 +17,16 @@
 
 #include <cppunit/extensions/HelperMacros.h>
 
-<<<<<<< HEAD
 class CBucketQueueTest : public CppUnit::TestFixture {
 public:
-    void testConstructorFillsQueue(void);
-    void testPushGivenEarlierTime(void);
-    void testGetGivenFullQueueWithNoPop(void);
-    void testGetGivenFullQueueAfterPop(void);
-    void testClear(void);
-    void testIterators(void);
-    void testReverseIterators(void);
-    void testBucketQueueUMap(void);
-=======
-class CBucketQueueTest : public CppUnit::TestFixture
-{
-    public:
-        void testConstructorFillsQueue();
-        void testPushGivenEarlierTime();
-        void testGetGivenFullQueueWithNoPop();
-        void testGetGivenFullQueueAfterPop();
-        void testClear();
-        void testIterators();
-        void testReverseIterators();
-        void testBucketQueueUMap();
->>>>>>> d4e4cca7
+    void testConstructorFillsQueue();
+    void testPushGivenEarlierTime();
+    void testGetGivenFullQueueWithNoPop();
+    void testGetGivenFullQueueAfterPop();
+    void testClear();
+    void testIterators();
+    void testReverseIterators();
+    void testBucketQueueUMap();
 
     static CppUnit::Test* suite();
 };
