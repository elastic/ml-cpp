--- conflicted
+++ resolved
@@ -28,14 +28,13 @@
 
 class CResultWriter;
 
-<<<<<<< HEAD
 class CResourceLimitTest : public CppUnit::TestFixture {
 public:
-    void testLimitBy(void);
-    void testLimitByOver(void);
-    void testLargeAllocations(void);
+    void testLimitBy();
+    void testLimitByOver();
+    void testLargeAllocations();
 
-    static CppUnit::Test* suite(void);
+    static CppUnit::Test* suite();
 
 private:
     void importCsvDataWithLimiter(ml::core_t::TTime firstTime,
@@ -45,25 +44,6 @@
                                   ml::model::CAnomalyDetector& detector,
                                   std::size_t limitCutoff,
                                   ml::model::CResourceMonitor& resourceMonitor);
-=======
-class CResourceLimitTest : public CppUnit::TestFixture
-{
-    public:
-        void testLimitBy();
-        void testLimitByOver();
-        void testLargeAllocations();
-
-        static CppUnit::Test *suite();
-
-    private:
-        void importCsvDataWithLimiter(ml::core_t::TTime firstTime,
-                                      ml::core_t::TTime bucketLength,
-                                      CResultWriter &outputResults,
-                                      const std::string &fileName,
-                                      ml::model::CAnomalyDetector &detector,
-                                      std::size_t limitCutoff,
-                                      ml::model::CResourceMonitor &resourceMonitor);
->>>>>>> d4e4cca7
 };
 
 #endif // INCLUDED_CResourceLimitTest_h