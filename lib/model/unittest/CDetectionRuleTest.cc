--- conflicted
+++ resolved
@@ -584,55 +584,6 @@
     }
 }
 
-<<<<<<< HEAD
-void CDetectionRuleTest::testApplyGivenSingleSeriesModelAndConditionWithField() {
-    core_t::TTime bucketLength = 100;
-    core_t::TTime startTime = 100;
-    CSearchKey key;
-    SModelParams params(bucketLength);
-    CAnomalyDetectorModel::TFeatureInfluenceCalculatorCPtrPrVecVec influenceCalculators;
-
-    TFeatureVec features;
-    features.push_back(model_t::E_IndividualMeanByPerson);
-    CAnomalyDetectorModel::TDataGathererPtr gathererPtr(std::make_shared<CDataGatherer>(
-        model_t::E_Metric, model_t::E_None, params, EMPTY_STRING, EMPTY_STRING, EMPTY_STRING,
-        EMPTY_STRING, EMPTY_STRING, TStrVec{}, key, features, startTime, 0));
-
-    std::string person1("p1");
-    bool addedPerson = false;
-    gathererPtr->addPerson(person1, m_ResourceMonitor, addedPerson);
-
-    CMockModel model(params, gathererPtr, influenceCalculators);
-    CAnomalyDetectorModel::TDouble1Vec actual100(1, 4.99);
-    CAnomalyDetectorModel::TDouble1Vec actual200(1, 5.00);
-    CAnomalyDetectorModel::TDouble1Vec actual300(1, 5.01);
-    model.mockAddBucketValue(model_t::E_IndividualMeanByPerson, 0, 0, 100, actual100);
-    model.mockAddBucketValue(model_t::E_IndividualMeanByPerson, 0, 0, 200, actual200);
-    model.mockAddBucketValue(model_t::E_IndividualMeanByPerson, 0, 0, 300, actual300);
-
-    CRuleCondition condition;
-    condition.type(CRuleCondition::E_NumericalActual);
-    std::string fieldName("unknownField");
-    std::string fieldValue("unknownValue");
-    condition.fieldName(fieldName);
-    condition.fieldValue(fieldValue);
-    condition.condition().s_Op = CRuleCondition::E_LT;
-    condition.condition().s_Threshold = 5.0;
-    CDetectionRule rule;
-    rule.addCondition(condition);
-
-    model_t::CResultType resultType(model_t::CResultType::E_Final);
-
-    CPPUNIT_ASSERT(rule.apply(CDetectionRule::E_FilterResults, model, model_t::E_IndividualMeanByPerson,
-                              resultType, 0, 0, 100) == false);
-    CPPUNIT_ASSERT(rule.apply(CDetectionRule::E_FilterResults, model, model_t::E_IndividualMeanByPerson,
-                              resultType, 0, 0, 200) == false);
-    CPPUNIT_ASSERT(rule.apply(CDetectionRule::E_FilterResults, model, model_t::E_IndividualMeanByPerson,
-                              resultType, 0, 0, 300) == false);
-}
-
-=======
->>>>>>> a5edcfab
 void CDetectionRuleTest::testApplyGivenNoActualValueAvailable() {
     core_t::TTime bucketLength = 100;
     core_t::TTime startTime = 100;
@@ -843,129 +794,7 @@
 
         model_t::CResultType resultType(model_t::CResultType::E_Final);
 
-<<<<<<< HEAD
-        CPPUNIT_ASSERT(rule.apply(CDetectionRule::E_FilterResults, model, model_t::E_IndividualMeanByPerson,
-                                  resultType, 0, 0, 100));
-    }
-    {
-        // Second applies only
-        CRuleCondition condition1;
-        condition1.type(CRuleCondition::E_NumericalActual);
-        condition1.fieldName(personFieldName);
-        condition1.fieldValue(person1);
-        condition1.condition().s_Op = CRuleCondition::E_LT;
-        condition1.condition().s_Threshold = 9.0;
-        CRuleCondition condition2;
-        condition2.type(CRuleCondition::E_NumericalActual);
-        condition2.fieldName(personFieldName);
-        condition2.fieldValue(person1);
-        condition2.condition().s_Op = CRuleCondition::E_LT;
-        condition2.condition().s_Threshold = 10.5;
-        CDetectionRule rule;
-        rule.addCondition(condition1);
-        rule.addCondition(condition2);
-
-        model_t::CResultType resultType(model_t::CResultType::E_Final);
-
-        CPPUNIT_ASSERT(rule.apply(CDetectionRule::E_FilterResults, model, model_t::E_IndividualMeanByPerson,
-                                  resultType, 0, 0, 100));
-    }
-    {
-        // Both apply
-        CRuleCondition condition1;
-        condition1.type(CRuleCondition::E_NumericalActual);
-        condition1.fieldName(personFieldName);
-        condition1.fieldValue(person1);
-        condition1.condition().s_Op = CRuleCondition::E_LT;
-        condition1.condition().s_Threshold = 12.0;
-        CRuleCondition condition2;
-        condition2.type(CRuleCondition::E_NumericalActual);
-        condition2.fieldName(personFieldName);
-        condition2.fieldValue(person1);
-        condition2.condition().s_Op = CRuleCondition::E_LT;
-        condition2.condition().s_Threshold = 10.5;
-        CDetectionRule rule;
-        rule.addCondition(condition1);
-        rule.addCondition(condition2);
-
-        model_t::CResultType resultType(model_t::CResultType::E_Final);
-
-        CPPUNIT_ASSERT(rule.apply(CDetectionRule::E_FilterResults, model, model_t::E_IndividualMeanByPerson,
-                                  resultType, 0, 0, 100));
-    }
-}
-
-void CDetectionRuleTest::testApplyGivenMultipleConditionsWithAnd() {
-    core_t::TTime bucketLength = 100;
-    core_t::TTime startTime = 100;
-    CSearchKey key;
-    SModelParams params(bucketLength);
-    CAnomalyDetectorModel::TFeatureInfluenceCalculatorCPtrPrVecVec influenceCalculators;
-
-    TFeatureVec features;
-    features.push_back(model_t::E_IndividualMeanByPerson);
-    std::string personFieldName("series");
-    CAnomalyDetectorModel::TDataGathererPtr gathererPtr(std::make_shared<CDataGatherer>(
-        model_t::E_Metric, model_t::E_None, params, EMPTY_STRING, EMPTY_STRING, personFieldName,
-        EMPTY_STRING, EMPTY_STRING, TStrVec{}, key, features, startTime, 0));
-
-    std::string person1("p1");
-    bool addedPerson = false;
-    gathererPtr->addPerson(person1, m_ResourceMonitor, addedPerson);
-
-    CMockModel model(params, gathererPtr, influenceCalculators);
-    CAnomalyDetectorModel::TDouble1Vec p1Actual(1, 10.0);
-    model.mockAddBucketValue(model_t::E_IndividualMeanByPerson, 0, 0, 100, p1Actual);
-
-    {
-        // None applies
-        CRuleCondition condition1;
-        condition1.type(CRuleCondition::E_NumericalActual);
-        condition1.fieldName(personFieldName);
-        condition1.fieldValue(person1);
-        condition1.condition().s_Op = CRuleCondition::E_LT;
-        condition1.condition().s_Threshold = 9.0;
-        CRuleCondition condition2;
-        condition2.type(CRuleCondition::E_NumericalActual);
-        condition2.fieldName(personFieldName);
-        condition2.fieldValue(person1);
-        condition2.condition().s_Op = CRuleCondition::E_LT;
-        condition2.condition().s_Threshold = 9.5;
-        CDetectionRule rule;
-        rule.conditionsConnective(CDetectionRule::E_And);
-        rule.addCondition(condition1);
-        rule.addCondition(condition2);
-
-        model_t::CResultType resultType(model_t::CResultType::E_Final);
-
-        CPPUNIT_ASSERT(rule.apply(CDetectionRule::E_FilterResults, model, model_t::E_IndividualMeanByPerson,
-                                  resultType, 0, 0, 100) == false);
-    }
-    {
-        // First applies only
-        CRuleCondition condition1;
-        condition1.type(CRuleCondition::E_NumericalActual);
-        condition1.fieldName(personFieldName);
-        condition1.fieldValue(person1);
-        condition1.condition().s_Op = CRuleCondition::E_LT;
-        condition1.condition().s_Threshold = 11.0;
-        CRuleCondition condition2;
-        condition2.type(CRuleCondition::E_NumericalActual);
-        condition2.fieldName(personFieldName);
-        condition2.fieldValue(person1);
-        condition2.condition().s_Op = CRuleCondition::E_LT;
-        condition2.condition().s_Threshold = 9.5;
-        CDetectionRule rule;
-        rule.conditionsConnective(CDetectionRule::E_And);
-        rule.addCondition(condition1);
-        rule.addCondition(condition2);
-
-        model_t::CResultType resultType(model_t::CResultType::E_Final);
-
-        CPPUNIT_ASSERT(rule.apply(CDetectionRule::E_FilterResults, model, model_t::E_IndividualMeanByPerson,
-=======
-        CPPUNIT_ASSERT(rule.apply(CDetectionRule::E_SkipResult, model, model_t::E_IndividualMeanByPerson,
->>>>>>> a5edcfab
+        CPPUNIT_ASSERT(rule.apply(CDetectionRule::E_SkipResult, model, model_t::E_IndividualMeanByPerson,
                                   resultType, 0, 0, 100) == false);
     }
     {
@@ -1008,100 +837,6 @@
     }
 }
 
-<<<<<<< HEAD
-void CDetectionRuleTest::testApplyGivenTargetFieldIsPartitionAndIndividualModel() {
-    core_t::TTime bucketLength = 100;
-    core_t::TTime startTime = 100;
-    SModelParams params(bucketLength);
-    CAnomalyDetectorModel::TFeatureInfluenceCalculatorCPtrPrVecVec influenceCalculators;
-
-    TFeatureVec features;
-    features.push_back(model_t::E_IndividualMeanByPerson);
-    std::string partitionFieldName("partition");
-    std::string partitionFieldValue("partition_1");
-    std::string personFieldName("series");
-    CSearchKey key(0, function_t::E_IndividualMetricMean, false, model_t::E_XF_None,
-                   "", personFieldName, EMPTY_STRING, partitionFieldName);
-    CAnomalyDetectorModel::TDataGathererPtr gathererPtr(std::make_shared<CDataGatherer>(
-        model_t::E_Metric, model_t::E_None, params, EMPTY_STRING, partitionFieldValue, personFieldName,
-        EMPTY_STRING, EMPTY_STRING, TStrVec{}, key, features, startTime, 0));
-
-    std::string person1("p1");
-    bool addedPerson = false;
-    gathererPtr->addPerson(person1, m_ResourceMonitor, addedPerson);
-    std::string person2("p2");
-    gathererPtr->addPerson(person2, m_ResourceMonitor, addedPerson);
-
-    CMockModel model(params, gathererPtr, influenceCalculators);
-    CAnomalyDetectorModel::TDouble1Vec p1Actual(1, 10.0);
-    CAnomalyDetectorModel::TDouble1Vec p2Actual(1, 20.0);
-    model.mockAddBucketValue(model_t::E_IndividualMeanByPerson, 0, 0, 100, p1Actual);
-    model.mockAddBucketValue(model_t::E_IndividualMeanByPerson, 1, 0, 100, p2Actual);
-
-    {
-        // No targetFieldValue
-        CRuleCondition condition;
-        condition.type(CRuleCondition::E_NumericalActual);
-        condition.fieldName(personFieldName);
-        condition.fieldValue(person1);
-        condition.condition().s_Op = CRuleCondition::E_LT;
-        condition.condition().s_Threshold = 15.0;
-        CDetectionRule rule;
-        rule.targetFieldName(partitionFieldName);
-        rule.addCondition(condition);
-
-        model_t::CResultType resultType(model_t::CResultType::E_Final);
-
-        CPPUNIT_ASSERT(rule.apply(CDetectionRule::E_FilterResults, model, model_t::E_IndividualMeanByPerson,
-                                  resultType, 0, 0, 100));
-        CPPUNIT_ASSERT(rule.apply(CDetectionRule::E_FilterResults, model, model_t::E_IndividualMeanByPerson,
-                                  resultType, 1, 0, 100));
-    }
-    {
-        // Matching targetFieldValue
-        CRuleCondition condition;
-        condition.type(CRuleCondition::E_NumericalActual);
-        condition.fieldName(personFieldName);
-        condition.fieldValue(person1);
-        condition.condition().s_Op = CRuleCondition::E_LT;
-        condition.condition().s_Threshold = 15.0;
-        CDetectionRule rule;
-        rule.targetFieldName(partitionFieldName);
-        rule.targetFieldValue(partitionFieldValue);
-        rule.addCondition(condition);
-
-        model_t::CResultType resultType(model_t::CResultType::E_Final);
-
-        CPPUNIT_ASSERT(rule.apply(CDetectionRule::E_FilterResults, model, model_t::E_IndividualMeanByPerson,
-                                  resultType, 0, 0, 100));
-        CPPUNIT_ASSERT(rule.apply(CDetectionRule::E_FilterResults, model, model_t::E_IndividualMeanByPerson,
-                                  resultType, 1, 0, 100));
-    }
-    {
-        // Non-matching targetFieldValue
-        std::string partitionValue2("partition_2");
-        CRuleCondition condition;
-        condition.type(CRuleCondition::E_NumericalActual);
-        condition.fieldName(personFieldName);
-        condition.fieldValue(person1);
-        condition.condition().s_Op = CRuleCondition::E_LT;
-        condition.condition().s_Threshold = 15.0;
-        CDetectionRule rule;
-        rule.targetFieldName(partitionFieldName);
-        rule.targetFieldValue(partitionValue2);
-        rule.addCondition(condition);
-
-        model_t::CResultType resultType(model_t::CResultType::E_Final);
-
-        CPPUNIT_ASSERT(rule.apply(CDetectionRule::E_FilterResults, model, model_t::E_IndividualMeanByPerson,
-                                  resultType, 0, 0, 100) == false);
-        CPPUNIT_ASSERT(rule.apply(CDetectionRule::E_FilterResults, model, model_t::E_IndividualMeanByPerson,
-                                  resultType, 1, 0, 100) == false);
-    }
-}
-
-=======
->>>>>>> a5edcfab
 void CDetectionRuleTest::testApplyGivenTimeCondition() {
     core_t::TTime bucketLength = 100;
     core_t::TTime startTime = 100;
