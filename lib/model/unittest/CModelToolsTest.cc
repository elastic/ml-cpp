--- conflicted
+++ resolved
@@ -51,37 +51,18 @@
     return maths::CModelParams{bucketLength, learnRates[bucketLength], DECAY_RATE, minimumSeasonalVarianceScale};
 }
 
-<<<<<<< HEAD
-maths::CNormalMeanPrecConjugate normal(void) {
+maths::CNormalMeanPrecConjugate normal() {
     return maths::CNormalMeanPrecConjugate::nonInformativePrior(maths_t::E_ContinuousData, DECAY_RATE);
 }
 
-maths::CMultimodalPrior multimodal(void) {
+maths::CMultimodalPrior multimodal() {
     maths::CXMeansOnline1d clusterer{
         maths_t::E_ContinuousData, maths::CAvailableModeDistributions::ALL, maths_t::E_ClustersFractionWeight, DECAY_RATE};
-=======
-maths::CNormalMeanPrecConjugate normal()
-{
-    return maths::CNormalMeanPrecConjugate::nonInformativePrior(maths_t::E_ContinuousData, DECAY_RATE);
-}
-
-maths::CMultimodalPrior multimodal()
-{
-    maths::CXMeansOnline1d clusterer{maths_t::E_ContinuousData,
-                                     maths::CAvailableModeDistributions::ALL,
-                                     maths_t::E_ClustersFractionWeight,
-                                     DECAY_RATE};
->>>>>>> d4e4cca7
     return maths::CMultimodalPrior{maths_t::E_ContinuousData, clusterer, normal(), DECAY_RATE};
 }
 }
 
-<<<<<<< HEAD
-void CModelToolsTest::testFuzzyDeduplicate(void) {
-=======
-void CModelToolsTest::testFuzzyDeduplicate()
-{
->>>>>>> d4e4cca7
+void CModelToolsTest::testFuzzyDeduplicate() {
     LOG_DEBUG("*** CModelToolsTest::testFuzzyDeduplicate ***");
 
     test::CRandomNumbers rng;
@@ -203,12 +184,7 @@
     }
 }
 
-<<<<<<< HEAD
-void CModelToolsTest::testProbabilityCache(void) {
-=======
-void CModelToolsTest::testProbabilityCache()
-{
->>>>>>> d4e4cca7
+void CModelToolsTest::testProbabilityCache() {
     LOG_DEBUG("*** CModelToolsTest::testProbabilityCache ***");
 
     using TBool2Vec = core::CSmallVector<bool, 2>;
@@ -343,14 +319,8 @@
     }
 }
 
-<<<<<<< HEAD
-CppUnit::Test* CModelToolsTest::suite(void) {
+CppUnit::Test* CModelToolsTest::suite() {
     CppUnit::TestSuite* suiteOfTests = new CppUnit::TestSuite("CModelToolsTest");
-=======
-CppUnit::Test *CModelToolsTest::suite()
-{
-    CppUnit::TestSuite *suiteOfTests = new CppUnit::TestSuite("CModelToolsTest");
->>>>>>> d4e4cca7
 
     suiteOfTests->addTest(
         new CppUnit::TestCaller<CModelToolsTest>("CModelToolsTest::testFuzzyDeduplicate", &CModelToolsTest::testFuzzyDeduplicate));
