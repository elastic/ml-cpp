/*
 * ELASTICSEARCH CONFIDENTIAL
 *
 * Copyright (c) 2016 Elasticsearch BV. All Rights Reserved.
 *
 * Notice: this software, and all information contained
 * therein, is the exclusive property of Elasticsearch BV
 * and its licensors, if any, and is protected under applicable
 * domestic and foreign law, and international treaties.
 *
 * Reproduction, republication or distribution without the
 * express written consent of Elasticsearch BV is
 * strictly prohibited.
 */

#include "CMemoryUsageEstimatorTest.h"

#include <core/CLogger.h>
#include <core/CRapidXmlParser.h>
#include <core/CRapidXmlStatePersistInserter.h>
#include <core/CRapidXmlStateRestoreTraverser.h>

#include <model/CMemoryUsageEstimator.h>

#include <boost/bind.hpp>

using namespace ml;
using namespace model;

namespace {

void addValue(CMemoryUsageEstimator& estimator,
              std::size_t memory,
              std::size_t people,
              std::size_t attributes,
              std::size_t correlations = 0) {
    CMemoryUsageEstimator::TSizeArray predictors;
    predictors[CMemoryUsageEstimator::E_People] = people;
    predictors[CMemoryUsageEstimator::E_Attributes] = attributes;
    predictors[CMemoryUsageEstimator::E_Correlations] = correlations;
    estimator.addValue(predictors, memory);
}

CMemoryUsageEstimator::TOptionalSize
estimate(CMemoryUsageEstimator& estimator, std::size_t people, std::size_t attributes, std::size_t correlations = 0) {
    CMemoryUsageEstimator::TSizeArray predictors;
    predictors[CMemoryUsageEstimator::E_People] = people;
    predictors[CMemoryUsageEstimator::E_Attributes] = attributes;
    predictors[CMemoryUsageEstimator::E_Correlations] = correlations;
    return estimator.estimate(predictors);
}
}

<<<<<<< HEAD
void CMemoryUsageEstimatorTest::testEstimateLinear(void) {
=======
void CMemoryUsageEstimatorTest::testEstimateLinear()
{
>>>>>>> d4e4cca7
    LOG_DEBUG("Running estimator test estimate linear");

    CMemoryUsageEstimator estimator;

    // Pscale = 54
    // Ascale = 556

    // Test that several values have to be added before estimation starts
    CMemoryUsageEstimator::TOptionalSize mem = estimate(estimator, 1, 1);
    CPPUNIT_ASSERT(!mem);

    addValue(estimator, 610, 1, 1);
    mem = estimate(estimator, 2, 1);
    CPPUNIT_ASSERT(!mem);

    addValue(estimator, 664, 2, 1);
    mem = estimate(estimator, 3, 1);
    CPPUNIT_ASSERT(!mem);

    addValue(estimator, 718, 3, 1);
    mem = estimate(estimator, 4, 1);
    CPPUNIT_ASSERT(mem);
    CPPUNIT_ASSERT_EQUAL(std::size_t(772), mem.get());

    addValue(estimator, 826, 5, 1);
    addValue(estimator, 880, 6, 1);
    addValue(estimator, 934, 7, 1);
    addValue(estimator, 988, 8, 1);
    mem = estimate(estimator, 9, 1);
    CPPUNIT_ASSERT(mem);
    CPPUNIT_ASSERT_EQUAL(std::size_t(1042), mem.get());

    // Test that after 10 estimates we need to add some more real values
    for (std::size_t i = 0; i < 10; i++) {
        mem = estimate(estimator, 4, 1);
    }
    CPPUNIT_ASSERT(!mem);

    // Test that adding values for Attributes scales independently of People
    addValue(estimator, 1274, 3, 2);
    addValue(estimator, 2386, 3, 4);
    mem = estimate(estimator, 4, 4);
    CPPUNIT_ASSERT_EQUAL(std::size_t(2440), mem.get());
    mem = estimate(estimator, 5, 4);
    CPPUNIT_ASSERT_EQUAL(std::size_t(2494), mem.get());
    mem = estimate(estimator, 6, 5);
    CPPUNIT_ASSERT_EQUAL(std::size_t(3104), mem.get());

    // This is outside the variance range of the supplied values
    mem = estimate(estimator, 60, 30);
    CPPUNIT_ASSERT(!mem);
}

<<<<<<< HEAD
void CMemoryUsageEstimatorTest::testEstimateNonlinear(void) {
=======
void CMemoryUsageEstimatorTest::testEstimateNonlinear()
{
>>>>>>> d4e4cca7
    LOG_DEBUG("Running estimator test estimate non-linear");

    {
        // intercept = 356
        // Pscale = 54
        // Ascale = 200
        // + noise

        CMemoryUsageEstimator estimator;
        addValue(estimator, 602, 1, 1);
        addValue(estimator, 668, 2, 1);
        addValue(estimator, 716, 3, 1);
        addValue(estimator, 830, 5, 1);
        addValue(estimator, 874, 6, 1);
        addValue(estimator, 938, 7, 1);
        addValue(estimator, 1020, 8, 1);

        CMemoryUsageEstimator::TOptionalSize mem = estimate(estimator, 9, 1);
        CPPUNIT_ASSERT_EQUAL(std::size_t(1080), mem.get());

        addValue(estimator, 1188, 8, 2);
        mem = estimate(estimator, 9, 3);
        CPPUNIT_ASSERT_EQUAL(std::size_t(1443), mem.get());
    }

    {
        // quadratic

        int pScale = 100;
        int aScale = 50;
        int cScale = 30;

        CMemoryUsageEstimator estimator;
        addValue(estimator, pScale * 10 * 10 + aScale * 9 * 9 + cScale * 15 * 15, 10, 9, 15);
        addValue(estimator, pScale * 11 * 11 + aScale * 11 * 11 + cScale * 20 * 20, 11, 11, 20);
        addValue(estimator, pScale * 12 * 12 + aScale * 13 * 13 + cScale * 25 * 25, 12, 13, 25);
        addValue(estimator, pScale * 13 * 13 + aScale * 15 * 15 + cScale * 26 * 26, 13, 15, 26);
        addValue(estimator, pScale * 17 * 17 + aScale * 19 * 19 + cScale * 27 * 27, 17, 19, 27);
        addValue(estimator, pScale * 20 * 20 + aScale * 19 * 19 + cScale * 30 * 30, 20, 19, 30);
        addValue(estimator, pScale * 20 * 20 + aScale * 25 * 25 + cScale * 40 * 40, 20, 25, 40);

        CMemoryUsageEstimator::TOptionalSize mem = estimate(estimator, 25, 35, 45);
        std::size_t actual = pScale * 25 * 25 + aScale * 35 * 35 + cScale * 45 * 45;
        LOG_DEBUG("actual = " << actual << ", estimated = " << mem.get());
        CPPUNIT_ASSERT(static_cast<double>(actual - mem.get()) / static_cast<double>(actual) < 0.15);
    }
}

<<<<<<< HEAD
void CMemoryUsageEstimatorTest::testPersist(void) {
=======
void CMemoryUsageEstimatorTest::testPersist()
{
>>>>>>> d4e4cca7
    LOG_DEBUG("Running estimator test persist");

    CMemoryUsageEstimator origEstimator;
    {
        std::string origXml;
        {
            core::CRapidXmlStatePersistInserter inserter("root");
            origEstimator.acceptPersistInserter(inserter);
            inserter.toXml(origXml);
            LOG_DEBUG("origXml = " << origXml);
        }

        // Restore the XML into a new data gatherer
        core::CRapidXmlParser parser;
        CPPUNIT_ASSERT(parser.parseStringIgnoreCdata(origXml));
        core::CRapidXmlStateRestoreTraverser traverser(parser);

        CMemoryUsageEstimator restoredEstimator;
        CPPUNIT_ASSERT(traverser.traverseSubLevel(boost::bind(&CMemoryUsageEstimator::acceptRestoreTraverser, &restoredEstimator, _1)));

        // The XML representation of the new data gatherer should be the same
        // as the original.
        std::string newXml;
        {
            core::CRapidXmlStatePersistInserter inserter("root");
            restoredEstimator.acceptPersistInserter(inserter);
            inserter.toXml(newXml);
        }
        CPPUNIT_ASSERT_EQUAL(origXml, newXml);
    }
    {
        int pScale = 10000;
        int aScale = 5;
        int cScale = 3;
        addValue(origEstimator, pScale * 10 + aScale * 9 + cScale * 15, 10, 9, 15);
        addValue(origEstimator, pScale * 11 + aScale * 11 + cScale * 20, 11, 11, 20);
        addValue(origEstimator, pScale * 12 + aScale * 13 + cScale * 25, 12, 13, 25);
        addValue(origEstimator, pScale * 13 + aScale * 15 + cScale * 26, 13, 15, 26);
        addValue(origEstimator, pScale * 17 + aScale * 19 + cScale * 27, 17, 19, 27);
        addValue(origEstimator, pScale * 20 + aScale * 19 + cScale * 30, 20, 19, 30);

        std::string origXml;
        {
            core::CRapidXmlStatePersistInserter inserter("root");
            origEstimator.acceptPersistInserter(inserter);
            inserter.toXml(origXml);
            LOG_DEBUG("origXml = " << origXml);
        }

        // Restore the XML into a new data gatherer
        core::CRapidXmlParser parser;
        CPPUNIT_ASSERT(parser.parseStringIgnoreCdata(origXml));
        core::CRapidXmlStateRestoreTraverser traverser(parser);

        CMemoryUsageEstimator restoredEstimator;
        CPPUNIT_ASSERT(traverser.traverseSubLevel(boost::bind(&CMemoryUsageEstimator::acceptRestoreTraverser, &restoredEstimator, _1)));

        // The XML representation of the new data gatherer should be the same
        // as the original.
        std::string newXml;
        {
            core::CRapidXmlStatePersistInserter inserter("root");
            restoredEstimator.acceptPersistInserter(inserter);
            inserter.toXml(newXml);
        }
        CPPUNIT_ASSERT_EQUAL(origXml, newXml);
    }
}

CppUnit::Test* CMemoryUsageEstimatorTest::suite() {
    CppUnit::TestSuite* suiteOfTests = new CppUnit::TestSuite("CMemoryUsageEstimatorTest");

    suiteOfTests->addTest(new CppUnit::TestCaller<CMemoryUsageEstimatorTest>("CMemoryUsageEstimatorTest::testEstimateLinear",
                                                                             &CMemoryUsageEstimatorTest::testEstimateLinear));
    suiteOfTests->addTest(new CppUnit::TestCaller<CMemoryUsageEstimatorTest>("CMemoryUsageEstimatorTest::testEstimateNonlinear",
                                                                             &CMemoryUsageEstimatorTest::testEstimateNonlinear));
    suiteOfTests->addTest(new CppUnit::TestCaller<CMemoryUsageEstimatorTest>("CMemoryUsageEstimatorTest::testPersist",
                                                                             &CMemoryUsageEstimatorTest::testPersist));

    return suiteOfTests;
}<|MERGE_RESOLUTION|>--- conflicted
+++ resolved
@@ -51,12 +51,7 @@
 }
 }
 
-<<<<<<< HEAD
-void CMemoryUsageEstimatorTest::testEstimateLinear(void) {
-=======
-void CMemoryUsageEstimatorTest::testEstimateLinear()
-{
->>>>>>> d4e4cca7
+void CMemoryUsageEstimatorTest::testEstimateLinear() {
     LOG_DEBUG("Running estimator test estimate linear");
 
     CMemoryUsageEstimator estimator;
@@ -110,12 +105,7 @@
     CPPUNIT_ASSERT(!mem);
 }
 
-<<<<<<< HEAD
-void CMemoryUsageEstimatorTest::testEstimateNonlinear(void) {
-=======
-void CMemoryUsageEstimatorTest::testEstimateNonlinear()
-{
->>>>>>> d4e4cca7
+void CMemoryUsageEstimatorTest::testEstimateNonlinear() {
     LOG_DEBUG("Running estimator test estimate non-linear");
 
     {
@@ -164,12 +154,7 @@
     }
 }
 
-<<<<<<< HEAD
-void CMemoryUsageEstimatorTest::testPersist(void) {
-=======
-void CMemoryUsageEstimatorTest::testPersist()
-{
->>>>>>> d4e4cca7
+void CMemoryUsageEstimatorTest::testPersist() {
     LOG_DEBUG("Running estimator test persist");
 
     CMemoryUsageEstimator origEstimator;
