--- conflicted
+++ resolved
@@ -33,48 +33,23 @@
     return false;
 }
 
-<<<<<<< HEAD
-CAnomalyDetectorModel* CMockModel::cloneForPersistence(void) const {
-    return 0;
-}
-
-model_t::EModelType CMockModel::category(void) const {
+CAnomalyDetectorModel* CMockModel::cloneForPersistence() const {
+    return 0;
+}
+
+model_t::EModelType CMockModel::category() const {
     return model_t::E_MetricOnline;
 }
 
-bool CMockModel::isPopulation(void) const {
+bool CMockModel::isPopulation() const {
     return m_IsPopulation;
 }
 
-bool CMockModel::isEventRate(void) const {
-    return false;
-}
-
-bool CMockModel::isMetric(void) const {
-=======
-CAnomalyDetectorModel *CMockModel::cloneForPersistence() const
-{
-    return 0;
-}
-
-model_t::EModelType CMockModel::category() const
-{
-    return model_t::E_MetricOnline;
-}
-
-bool CMockModel::isPopulation() const
-{
-    return m_IsPopulation;
-}
-
-bool CMockModel::isEventRate() const
-{
-    return false;
-}
-
-bool CMockModel::isMetric() const
-{
->>>>>>> d4e4cca7
+bool CMockModel::isEventRate() const {
+    return false;
+}
+
+bool CMockModel::isMetric() const {
     return false;
 }
 
@@ -146,39 +121,19 @@
 void CMockModel::debugMemoryUsage(core::CMemoryUsage::TMemoryUsagePtr /*mem*/) const {
 }
 
-<<<<<<< HEAD
-std::size_t CMockModel::memoryUsage(void) const {
-    return 0;
-}
-
-std::size_t CMockModel::computeMemoryUsage(void) const {
-    return 0;
-}
-
-std::size_t CMockModel::staticSize(void) const {
-    return 0;
-}
-
-CMockModel::CModelDetailsViewPtr CMockModel::details(void) const {
-=======
-std::size_t CMockModel::memoryUsage() const
-{
-    return 0;
-}
-
-std::size_t CMockModel::computeMemoryUsage() const
-{
-    return 0;
-}
-
-std::size_t CMockModel::staticSize() const
-{
-    return 0;
-}
-
-CMockModel::CModelDetailsViewPtr CMockModel::details() const
-{
->>>>>>> d4e4cca7
+std::size_t CMockModel::memoryUsage() const {
+    return 0;
+}
+
+std::size_t CMockModel::computeMemoryUsage() const {
+    return 0;
+}
+
+std::size_t CMockModel::staticSize() const {
+    return 0;
+}
+
+CMockModel::CModelDetailsViewPtr CMockModel::details() const {
     CModelDetailsViewPtr result{new CMockModelDetailsView(*this)};
     return result;
 }
@@ -187,12 +142,7 @@
     return 0.0;
 }
 
-<<<<<<< HEAD
-core_t::TTime CMockModel::currentBucketStartTime(void) const {
-=======
-core_t::TTime CMockModel::currentBucketStartTime() const
-{
->>>>>>> d4e4cca7
+core_t::TTime CMockModel::currentBucketStartTime() const {
     return 0;
 }
 
@@ -202,12 +152,7 @@
 void CMockModel::createNewModels(std::size_t /*n*/, std::size_t /*m*/) {
 }
 
-<<<<<<< HEAD
-void CMockModel::updateRecycledModels(void) {
-=======
-void CMockModel::updateRecycledModels()
-{
->>>>>>> d4e4cca7
+void CMockModel::updateRecycledModels() {
 }
 
 void CMockModel::clearPrunedResources(const TSizeVec& /*people*/, const TSizeVec& /*attributes*/) {
@@ -247,12 +192,7 @@
     m_Models = models;
 }
 
-<<<<<<< HEAD
-CMemoryUsageEstimator* CMockModel::memoryUsageEstimator(void) const {
-=======
-CMemoryUsageEstimator *CMockModel::memoryUsageEstimator() const
-{
->>>>>>> d4e4cca7
+CMemoryUsageEstimator* CMockModel::memoryUsageEstimator() const {
     return 0;
 }
 
