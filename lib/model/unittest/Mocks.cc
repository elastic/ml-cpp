/*
 * Copyright Elasticsearch B.V. and/or licensed to Elasticsearch B.V. under one
 * or more contributor license agreements. Licensed under the Elastic License
 * 2.0 and the following additional limitation. Functionality enabled by the
 * files subject to the Elastic License 2.0 may only be used in production when
 * invoked by an Elasticsearch process with a license key installed that permits
 * use of machine learning features. You may not use this file except in
 * compliance with the Elastic License 2.0 and the foregoing additional
 * limitation.
 */

#include "Mocks.h"

#include <model/CModelDetailsView.h>

namespace ml {
namespace model {

CMockModel::CMockModel(const SModelParams& params,
                       const TDataGathererPtr& dataGatherer,
                       const TFeatureInfluenceCalculatorCPtrPrVecVec& influenceCalculators)
    : CAnomalyDetectorModel(params, dataGatherer, influenceCalculators),
      m_IsPopulation(false), m_InterimBucketCorrector(params.s_BucketLength) {
}

bool CMockModel::shouldPersist() const {
    return true;
}

void CMockModel::persistModelsState(core::CStatePersistInserter& /*inserter*/) const {
}

void CMockModel::acceptPersistInserter(core::CStatePersistInserter& /*inserter*/) const {
}

bool CMockModel::acceptRestoreTraverser(core::CStateRestoreTraverser& /*traverser*/) {
    return false;
}

CAnomalyDetectorModel* CMockModel::cloneForPersistence() const {
    return nullptr;
}

model_t::EModelType CMockModel::category() const {
    return model_t::E_MetricOnline;
}

bool CMockModel::isPopulation() const {
    return m_IsPopulation;
}

bool CMockModel::isEventRate() const {
    return false;
}

bool CMockModel::isMetric() const {
    return false;
}

CMockModel::TOptionalUInt64
CMockModel::currentBucketCount(std::size_t /*pid*/, core_t::TTime /*time*/) const {
    CAnomalyDetectorModel::TOptionalUInt64 count;
    return count;
}

CMockModel::TOptionalDouble CMockModel::baselineBucketCount(std::size_t /*pid*/) const {
    CAnomalyDetectorModel::TOptionalDouble count;
    return count;
}

CMockModel::TDouble1Vec CMockModel::currentBucketValue(model_t::EFeature feature,
                                                       std::size_t pid,
                                                       std::size_t cid,
                                                       core_t::TTime time) const {
    auto i = m_BucketValues.find({feature, core::make_triple(pid, cid, time)});
    return i != m_BucketValues.end() ? i->second : TDouble1Vec();
}

CMockModel::TDouble1Vec CMockModel::baselineBucketMean(model_t::EFeature feature,
                                                       std::size_t pid,
                                                       std::size_t cid,
                                                       model_t::CResultType /*type*/,
                                                       const TSizeDoublePr1Vec& /*correlated*/,
                                                       core_t::TTime time) const {
    auto i = m_BucketBaselineMeans.find({feature, core::make_triple(pid, cid, time)});
    return i != m_BucketBaselineMeans.end() ? i->second : TDouble1Vec();
}

bool CMockModel::bucketStatsAvailable(core_t::TTime /*time*/) const {
    return false;
}

void CMockModel::currentBucketPersonIds(core_t::TTime /*time*/, TSizeVec& /*result*/) const {
}

void CMockModel::sampleBucketStatistics(core_t::TTime /*startTime*/,
                                        core_t::TTime /*endTime*/,
                                        CResourceMonitor& /*resourceMonitor*/) {
}

void CMockModel::sample(core_t::TTime /*startTime*/,
                        core_t::TTime /*endTime*/,
                        CResourceMonitor& /*resourceMonitor*/) {
}

void CMockModel::prune(std::size_t /*maximumAge*/) {
}

bool CMockModel::computeProbability(std::size_t /*pid*/,
                                    core_t::TTime /*startTime*/,
                                    core_t::TTime /*endTime*/,
                                    CPartitioningFields& /*partitioningFields*/,
                                    std::size_t /*numberAttributeProbabilities*/,
                                    SAnnotatedProbability& /*result*/) const {
    return false;
}

bool CMockModel::computeTotalProbability(const std::string& /*person*/,
                                         std::size_t /*numberAttributeProbabilities*/,
                                         TOptionalDouble& /*probability*/,
                                         TAttributeProbability1Vec& /*attributeProbabilities*/) const {
    return false;
}

std::uint64_t CMockModel::checksum(bool /*includeCurrentBucketStats*/) const {
    return 0;
}

void CMockModel::debugMemoryUsage(const core::CMemoryUsage::TMemoryUsagePtr& /*mem*/) const {
}

std::size_t CMockModel::memoryUsage() const {
    return 0;
}

std::size_t CMockModel::computeMemoryUsage() const {
    return 0;
}

const CMockModel::TAnnotationVec& CMockModel::annotations() const {
    return m_Annotations;
}

std::size_t CMockModel::staticSize() const {
    return 0;
}

CMockModel::TModelDetailsViewUPtr CMockModel::details() const {
    TModelDetailsViewUPtr result{new CMockModelDetailsView(*this)};
    return result;
}

double CMockModel::attributeFrequency(std::size_t /*cid*/) const {
    return 0.0;
}

core_t::TTime CMockModel::currentBucketStartTime() const {
    return 0;
}

void CMockModel::currentBucketStartTime(core_t::TTime /*time*/) {
}

void CMockModel::createNewModels(std::size_t /*n*/, std::size_t /*m*/) {
}

void CMockModel::updateRecycledModels() {
}

void CMockModel::clearPrunedResources(const TSizeVec& /*people*/, const TSizeVec& /*attributes*/) {
}

const CInterimBucketCorrector& CMockModel::interimValueCorrector() const {
    return m_InterimBucketCorrector;
}

void CMockModel::doSkipSampling(core_t::TTime /*startTime*/, core_t::TTime /*endTime*/) {
}

const maths::common::CModel* CMockModel::model(std::size_t id) const {
    return m_Models[id].get();
}

void CMockModel::mockPopulation(bool isPopulation) {
    m_IsPopulation = isPopulation;
}

void CMockModel::mockAddBucketValue(model_t::EFeature feature,
                                    std::size_t pid,
                                    std::size_t cid,
                                    core_t::TTime time,
                                    const TDouble1Vec& value) {
    m_BucketValues[{feature, core::make_triple(pid, cid, time)}] = value;
}

void CMockModel::mockAddBucketBaselineMean(model_t::EFeature feature,
                                           std::size_t pid,
                                           std::size_t cid,
                                           core_t::TTime time,
                                           const TDouble1Vec& value) {
    m_BucketBaselineMeans[{feature, core::make_triple(pid, cid, time)}] = value;
}

void CMockModel::mockTimeSeriesModels(TMathsModelUPtrVec&& models) {
    m_Models = std::move(models);
}

<<<<<<< HEAD
void CMockModel::shiftTime(core_t::TTime time, core_t::TTime timeShift) {
    for (auto& model : m_Models) {
        model->shiftTime(time, timeShift);
    }
=======
void CMockModel::addAnnotation(core_t::TTime, CAnnotation::EEvent, const std::string&) {
    // do nothing
>>>>>>> 99c5c119
}

CMemoryUsageEstimator* CMockModel::memoryUsageEstimator() const {
    return nullptr;
}

CMockModelDetailsView::CMockModelDetailsView(const CMockModel& model)
    : m_Model{&model} {
}

const maths::common::CModel* CMockModelDetailsView::model(model_t::EFeature /*feature*/,
                                                          std::size_t byFieldId) const {
    return m_Model->model(byFieldId);
}

CMockModelDetailsView::TTimeTimePr
CMockModelDetailsView::dataTimeInterval(std::size_t /*byFieldId*/) const {
    return {0, 0};
}

const CAnomalyDetectorModel& CMockModelDetailsView::base() const {
    return *m_Model;
}

double CMockModelDetailsView::countVarianceScale(model_t::EFeature /*feature*/,
                                                 std::size_t /*byFieldId*/,
                                                 core_t::TTime /*time*/) const {
    return 1.0;
}
}
}<|MERGE_RESOLUTION|>--- conflicted
+++ resolved
@@ -205,15 +205,14 @@
     m_Models = std::move(models);
 }
 
-<<<<<<< HEAD
+void CMockModel::addAnnotation(core_t::TTime, CAnnotation::EEvent, const std::string&) {
+    // do nothing
+}
+
 void CMockModel::shiftTime(core_t::TTime time, core_t::TTime timeShift) {
     for (auto& model : m_Models) {
         model->shiftTime(time, timeShift);
     }
-=======
-void CMockModel::addAnnotation(core_t::TTime, CAnnotation::EEvent, const std::string&) {
-    // do nothing
->>>>>>> 99c5c119
 }
 
 CMemoryUsageEstimator* CMockModel::memoryUsageEstimator() const {
