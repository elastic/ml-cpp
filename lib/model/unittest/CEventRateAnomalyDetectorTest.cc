--- conflicted
+++ resolved
@@ -176,11 +176,7 @@
     // We have 11 instances of correlated 503s and rare SQL statements
     // and one extended drop in status 200s, which are the principal
     // anomalies to find in this data set.
-<<<<<<< HEAD
-    static const double HIGH_ANOMALY_SCORE(0.0019);
-=======
     static const double HIGH_ANOMALY_SCORE(0.002);
->>>>>>> ca76906e
     static const size_t EXPECTED_ANOMALOUS_HOURS(11);
 
     static const ml::core_t::TTime FIRST_TIME(1346713620);
