--- conflicted
+++ resolved
@@ -275,18 +275,8 @@
     }
 }
 
-<<<<<<< HEAD
 void importCsvData(CDataGatherer& gatherer, CResourceMonitor& resourceMonitor, const std::string& filename, const TSizeVec& fields) {
-    typedef boost::shared_ptr<std::ifstream> TifstreamPtr;
-=======
-
-void importCsvData(CDataGatherer &gatherer,
-                   CResourceMonitor &resourceMonitor,
-                   const std::string &filename,
-                   const TSizeVec &fields)
-{
     using TifstreamPtr = boost::shared_ptr<std::ifstream>;
->>>>>>> d4e4cca7
     TifstreamPtr ifs(new std::ifstream(filename.c_str()));
     CPPUNIT_ASSERT(ifs->is_open());
 
@@ -318,12 +308,7 @@
 
 } // namespace
 
-<<<<<<< HEAD
-void CEventRateDataGathererTest::testLatencyPersist(void) {
-=======
-void CEventRateDataGathererTest::testLatencyPersist()
-{
->>>>>>> d4e4cca7
+void CEventRateDataGathererTest::testLatencyPersist() {
     LOG_DEBUG("*** testLatencyPersist ***");
 
     core_t::TTime bucketLength = 3600;
@@ -446,13 +431,7 @@
     }
 }
 
-<<<<<<< HEAD
-void CEventRateDataGathererTest::singleSeriesTests(void) {
-=======
-
-void CEventRateDataGathererTest::singleSeriesTests()
-{
->>>>>>> d4e4cca7
+void CEventRateDataGathererTest::singleSeriesTests() {
     LOG_DEBUG("*** singleSeriesTests ***");
 
     // Test that the various statistics come back as we expect.
@@ -648,12 +627,7 @@
     }
 }
 
-<<<<<<< HEAD
-void CEventRateDataGathererTest::multipleSeriesTests(void) {
-=======
-void CEventRateDataGathererTest::multipleSeriesTests()
-{
->>>>>>> d4e4cca7
+void CEventRateDataGathererTest::multipleSeriesTests() {
     LOG_DEBUG("*** multipleSeriesTests ***");
 
     // Test that the various statistics come back as we expect
@@ -838,12 +812,7 @@
     }
 }
 
-<<<<<<< HEAD
-void CEventRateDataGathererTest::testRemovePeople(void) {
-=======
-void CEventRateDataGathererTest::testRemovePeople()
-{
->>>>>>> d4e4cca7
+void CEventRateDataGathererTest::testRemovePeople() {
     LOG_DEBUG("*** testRemovePeople ***");
 
     // Test various combinations of removed people.
@@ -1003,12 +972,7 @@
     CPPUNIT_ASSERT_EQUAL(core::CContainerPrinter::print(expectedRecycled), core::CContainerPrinter::print(gatherer.recycledPersonIds()));
 }
 
-<<<<<<< HEAD
-void CEventRateDataGathererTest::singleSeriesOutOfOrderFinalResultTests(void) {
-=======
-void CEventRateDataGathererTest::singleSeriesOutOfOrderFinalResultTests()
-{
->>>>>>> d4e4cca7
+void CEventRateDataGathererTest::singleSeriesOutOfOrderFinalResultTests() {
     LOG_DEBUG("*** singleSeriesOutOfOrderFinalResultTests ***");
 
     // Test that the various statistics come back as we expect.
@@ -1180,12 +1144,7 @@
     }
 }
 
-<<<<<<< HEAD
-void CEventRateDataGathererTest::singleSeriesOutOfOrderInterimResultTests(void) {
-=======
-void CEventRateDataGathererTest::singleSeriesOutOfOrderInterimResultTests()
-{
->>>>>>> d4e4cca7
+void CEventRateDataGathererTest::singleSeriesOutOfOrderInterimResultTests() {
     LOG_DEBUG("*** singleSeriesOutOfOrderInterimResultTests ***");
 
     const core_t::TTime startTime = 0;
@@ -1303,12 +1262,7 @@
     CPPUNIT_ASSERT_EQUAL(std::string("[(0, 2)]"), core::CContainerPrinter::print(featureData[0].second));
 }
 
-<<<<<<< HEAD
-void CEventRateDataGathererTest::multipleSeriesOutOfOrderFinalResultTests(void) {
-=======
-void CEventRateDataGathererTest::multipleSeriesOutOfOrderFinalResultTests()
-{
->>>>>>> d4e4cca7
+void CEventRateDataGathererTest::multipleSeriesOutOfOrderFinalResultTests() {
     LOG_DEBUG("*** multipleSeriesOutOfOrderFinalResultTests ***");
 
     // Test that the various statistics come back as we expect
@@ -1493,12 +1447,7 @@
     }
 }
 
-<<<<<<< HEAD
-void CEventRateDataGathererTest::testArrivalBeforeLatencyWindowIsIgnored(void) {
-=======
-void CEventRateDataGathererTest::testArrivalBeforeLatencyWindowIsIgnored()
-{
->>>>>>> d4e4cca7
+void CEventRateDataGathererTest::testArrivalBeforeLatencyWindowIsIgnored() {
     LOG_DEBUG("*** testArrivalBeforeLatencyWindowIsIgnored ***");
 
     const core_t::TTime startTime = 0;
@@ -1549,12 +1498,7 @@
     CPPUNIT_ASSERT_EQUAL(std::string("[(0, 1)]"), core::CContainerPrinter::print(featureData[0].second));
 }
 
-<<<<<<< HEAD
-void CEventRateDataGathererTest::testResetBucketGivenSingleSeries(void) {
-=======
-void CEventRateDataGathererTest::testResetBucketGivenSingleSeries()
-{
->>>>>>> d4e4cca7
+void CEventRateDataGathererTest::testResetBucketGivenSingleSeries() {
     LOG_DEBUG("*** testResetBucketGivenSingleSeries ***");
 
     const core_t::TTime startTime = 0;
@@ -1618,12 +1562,7 @@
     CPPUNIT_ASSERT_EQUAL(std::string("[(0, 1)]"), core::CContainerPrinter::print(featureData[0].second));
 }
 
-<<<<<<< HEAD
-void CEventRateDataGathererTest::testResetBucketGivenMultipleSeries(void) {
-=======
-void CEventRateDataGathererTest::testResetBucketGivenMultipleSeries()
-{
->>>>>>> d4e4cca7
+void CEventRateDataGathererTest::testResetBucketGivenMultipleSeries() {
     LOG_DEBUG("*** testResetBucketGivenMultipleSeries ***");
 
     const core_t::TTime startTime = 0;
@@ -1691,12 +1630,7 @@
     CPPUNIT_ASSERT_EQUAL(std::string("[(0, 1), (1, 1), (2, 1)]"), core::CContainerPrinter::print(featureData[0].second));
 }
 
-<<<<<<< HEAD
-void CEventRateDataGathererTest::testResetBucketGivenBucketNotAvailable(void) {
-=======
-void CEventRateDataGathererTest::testResetBucketGivenBucketNotAvailable()
-{
->>>>>>> d4e4cca7
+void CEventRateDataGathererTest::testResetBucketGivenBucketNotAvailable() {
     LOG_DEBUG("*** testResetBucketGivenBucketNotAvailable ***");
 
     const core_t::TTime startTime = 0;
@@ -1732,8 +1666,7 @@
     CPPUNIT_ASSERT(gatherer.resetBucket(1800) == false);
 }
 
-<<<<<<< HEAD
-void CEventRateDataGathererTest::testInfluencerBucketStatistics(void) {
+void CEventRateDataGathererTest::testInfluencerBucketStatistics() {
     core_t::TTime data[] = {
         1,
         15,
@@ -1752,19 +1685,6 @@
         2490, // bucket 5
         10000 // sentinel
     };
-=======
-void CEventRateDataGathererTest::testInfluencerBucketStatistics()
-{
-    core_t::TTime data[] =
-        {
-            1, 15, 180, 190, 400, 550, // bucket 1
-            600, 799, 1199,            // bucket 2
-            1200, 1250,                // bucket 3
-                                       // bucket 4
-            2420, 2480, 2490,          // bucket 5
-            10000                      // sentinel
-        };
->>>>>>> d4e4cca7
     TTimeVec dataVec(data, &data[15]);
 
     TStrVecVec influencers(14, TStrVec(1, "i"));
@@ -1821,14 +1741,8 @@
         model_t::E_IndividualInfoContentByBucketAndPerson, dataVec, influencers, expectedInfoContentVec, "value", m_ResourceMonitor);
 }
 
-<<<<<<< HEAD
-void CEventRateDataGathererTest::testDistinctStrings(void) {
-    typedef std::vector<core::CStoredStringPtr> TStoredStringPtrVec;
-=======
-void CEventRateDataGathererTest::testDistinctStrings()
-{
+void CEventRateDataGathererTest::testDistinctStrings() {
     using TStoredStringPtrVec = std::vector<core::CStoredStringPtr>;
->>>>>>> d4e4cca7
     TSizeSizePr pair(0, 0);
 
     // Test the SUniqueStringFeatureData struct
@@ -2124,12 +2038,7 @@
     }
 }
 
-<<<<<<< HEAD
-void CEventRateDataGathererTest::testDiurnalFeatures(void) {
-=======
-void CEventRateDataGathererTest::testDiurnalFeatures()
-{
->>>>>>> d4e4cca7
+void CEventRateDataGathererTest::testDiurnalFeatures() {
     LOG_DEBUG("*** testDiurnalFeatures ***");
     const std::string person("p");
     const std::string attribute("a");
@@ -2642,8 +2551,7 @@
     }
 }
 
-<<<<<<< HEAD
-CppUnit::Test* CEventRateDataGathererTest::suite(void) {
+CppUnit::Test* CEventRateDataGathererTest::suite() {
     CppUnit::TestSuite* suiteOfTests = new CppUnit::TestSuite("CEventRateDataGathererTest");
 
     suiteOfTests->addTest(new CppUnit::TestCaller<CEventRateDataGathererTest>("CEventRateDataGathererTest::singleSeriesTests",
@@ -2679,53 +2587,5 @@
                                                                               &CEventRateDataGathererTest::testLatencyPersist));
     suiteOfTests->addTest(new CppUnit::TestCaller<CEventRateDataGathererTest>("CEventRateDataGathererTest::testDiurnalFeatures",
                                                                               &CEventRateDataGathererTest::testDiurnalFeatures));
-=======
-CppUnit::Test *CEventRateDataGathererTest::suite()
-{
-    CppUnit::TestSuite *suiteOfTests = new CppUnit::TestSuite("CEventRateDataGathererTest");
-
-    suiteOfTests->addTest( new CppUnit::TestCaller<CEventRateDataGathererTest>(
-                               "CEventRateDataGathererTest::singleSeriesTests",
-                               &CEventRateDataGathererTest::singleSeriesTests) );
-    suiteOfTests->addTest( new CppUnit::TestCaller<CEventRateDataGathererTest>(
-                               "CEventRateDataGathererTest::multipleSeriesTests",
-                               &CEventRateDataGathererTest::multipleSeriesTests) );
-    suiteOfTests->addTest( new CppUnit::TestCaller<CEventRateDataGathererTest>(
-                               "CEventRateDataGathererTest::testRemovePeople",
-                               &CEventRateDataGathererTest::testRemovePeople) );
-    suiteOfTests->addTest( new CppUnit::TestCaller<CEventRateDataGathererTest>(
-                               "CEventRateDataGathererTest::singleSeriesOutOfOrderFinalResultTests",
-                               &CEventRateDataGathererTest::singleSeriesOutOfOrderFinalResultTests) );
-    suiteOfTests->addTest( new CppUnit::TestCaller<CEventRateDataGathererTest>(
-                               "CEventRateDataGathererTest::singleSeriesOutOfOrderInterimResultTests",
-                               &CEventRateDataGathererTest::singleSeriesOutOfOrderInterimResultTests) );
-    suiteOfTests->addTest( new CppUnit::TestCaller<CEventRateDataGathererTest>(
-                               "CEventRateDataGathererTest::multipleSeriesOutOfOrderFinalResultTests",
-                               &CEventRateDataGathererTest::multipleSeriesOutOfOrderFinalResultTests) );
-    suiteOfTests->addTest( new CppUnit::TestCaller<CEventRateDataGathererTest>(
-                               "CEventRateDataGathererTest::testArrivalBeforeLatencyWindowIsIgnored",
-                               &CEventRateDataGathererTest::testArrivalBeforeLatencyWindowIsIgnored) );
-    suiteOfTests->addTest( new CppUnit::TestCaller<CEventRateDataGathererTest>(
-                               "CEventRateDataGathererTest::testResetBucketGivenSingleSeries",
-                               &CEventRateDataGathererTest::testResetBucketGivenSingleSeries) );
-    suiteOfTests->addTest( new CppUnit::TestCaller<CEventRateDataGathererTest>(
-                               "CEventRateDataGathererTest::testResetBucketGivenMultipleSeries",
-                               &CEventRateDataGathererTest::testResetBucketGivenMultipleSeries) );
-    suiteOfTests->addTest( new CppUnit::TestCaller<CEventRateDataGathererTest>(
-                               "CEventRateDataGathererTest::testResetBucketGivenBucketNotAvailable",
-                               &CEventRateDataGathererTest::testResetBucketGivenBucketNotAvailable) );
-    suiteOfTests->addTest( new CppUnit::TestCaller<CEventRateDataGathererTest>(
-                               "CEventRateDataGathererTest::testInfluencerBucketStatistics",
-                               &CEventRateDataGathererTest::testInfluencerBucketStatistics) );
-    suiteOfTests->addTest( new CppUnit::TestCaller<CEventRateDataGathererTest>(
-                               "CEventRateDataGathererTest::testDistinctStrings",
-                               &CEventRateDataGathererTest::testDistinctStrings) );
-    suiteOfTests->addTest( new CppUnit::TestCaller<CEventRateDataGathererTest>(
-                               "CEventRateDataGathererTest::testLatencyPersist",
-                               &CEventRateDataGathererTest::testLatencyPersist) );
-    suiteOfTests->addTest( new CppUnit::TestCaller<CEventRateDataGathererTest>(
-                               "CEventRateDataGathererTest::testDiurnalFeatures",
-                               &CEventRateDataGathererTest::testDiurnalFeatures) );
->>>>>>> d4e4cca7
     return suiteOfTests;
 }