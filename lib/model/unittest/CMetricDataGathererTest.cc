/*
 * ELASTICSEARCH CONFIDENTIAL
 *
 * Copyright (c) 2016 Elasticsearch BV. All Rights Reserved.
 *
 * Notice: this software, and all information contained
 * therein, is the exclusive property of Elasticsearch BV
 * and its licensors, if any, and is protected under applicable
 * domestic and foreign law, and international treaties.
 *
 * Reproduction, republication or distribution without the
 * express written consent of Elasticsearch BV is
 * strictly prohibited.
 */

#include "CMetricDataGathererTest.h"

#include <core/CContainerPrinter.h>
#include <core/CLogger.h>
#include <core/CRapidXmlParser.h>
#include <core/CRapidXmlStatePersistInserter.h>
#include <core/CRapidXmlStateRestoreTraverser.h>
#include <core/CStringUtils.h>
#include <core/CoreTypes.h>

#include <model/CDataGatherer.h>
#include <model/CEventData.h>
#include <model/CGathererTools.h>
#include <model/CMetricBucketGatherer.h>
#include <model/CModelParams.h>
#include <model/CResourceMonitor.h>
#include <model/CSearchKey.h>

#include <test/CRandomNumbers.h>

#include <boost/optional.hpp>
#include <boost/range.hpp>

using namespace ml;
using namespace model;

<<<<<<< HEAD
namespace {
typedef std::vector<double> TDoubleVec;
typedef std::vector<std::size_t> TSizeVec;
typedef std::pair<std::size_t, std::size_t> TSizeSizePr;
typedef std::vector<model_t::EFeature> TFeatureVec;
typedef std::pair<std::size_t, uint64_t> TSizeUInt64Pr;
typedef std::vector<TSizeUInt64Pr> TSizeUInt64PrVec;
typedef std::vector<std::string> TStrVec;
typedef std::pair<std::size_t, SMetricFeatureData> TSizeFeatureDataPr;
typedef std::vector<TSizeFeatureDataPr> TSizeFeatureDataPrVec;
typedef std::pair<model_t::EFeature, TSizeFeatureDataPrVec> TFeatureSizeFeatureDataPrVecPr;
typedef std::vector<TFeatureSizeFeatureDataPrVecPr> TFeatureSizeFeatureDataPrVecPrVec;
typedef boost::optional<double> TOptionalDouble;
typedef boost::optional<std::string> TOptionalStr;
typedef std::pair<core_t::TTime, double> TTimeDoublePr;
typedef std::vector<TTimeDoublePr> TTimeDoublePrVec;
typedef std::vector<TTimeDoublePrVec> TTimeDoublePrVecVec;
typedef maths::CBasicStatistics::SSampleMean<double>::TAccumulator TMeanAccumulator;
=======
namespace
{
using TDoubleVec = std::vector<double>;
using TSizeVec = std::vector<std::size_t>;
using TSizeSizePr = std::pair<std::size_t, std::size_t>;
using TFeatureVec = std::vector<model_t::EFeature>;
using TSizeUInt64Pr = std::pair<std::size_t, uint64_t>;
using TSizeUInt64PrVec = std::vector<TSizeUInt64Pr>;
using TStrVec = std::vector<std::string>;
using TSizeFeatureDataPr = std::pair<std::size_t, SMetricFeatureData>;
using TSizeFeatureDataPrVec = std::vector<TSizeFeatureDataPr>;
using TFeatureSizeFeatureDataPrVecPr = std::pair<model_t::EFeature, TSizeFeatureDataPrVec>;
using TFeatureSizeFeatureDataPrVecPrVec = std::vector<TFeatureSizeFeatureDataPrVecPr>;
using TOptionalDouble = boost::optional<double>;
using TOptionalStr = boost::optional<std::string>;
using TTimeDoublePr = std::pair<core_t::TTime, double>;
using TTimeDoublePrVec = std::vector<TTimeDoublePr>;
using TTimeDoublePrVecVec = std::vector<TTimeDoublePrVec>;
using TMeanAccumulator = maths::CBasicStatistics::SSampleMean<double>::TAccumulator;
>>>>>>> d4e4cca7

std::size_t addPerson(const std::string& p, CDataGatherer& gatherer, CResourceMonitor& resourceMonitor, std::size_t numInfluencers = 0) {
    CDataGatherer::TStrCPtrVec person;
    person.push_back(&p);
    std::string i("i");
    for (std::size_t j = 0; j < numInfluencers; ++j) {
        person.push_back(&i);
    }
    person.resize(gatherer.fieldsOfInterest().size(), 0);
    CEventData result;
    gatherer.processFields(person, result, resourceMonitor);
    return *result.personId();
}

void addArrival(CDataGatherer& gatherer, CResourceMonitor& resourceMonitor, core_t::TTime time, const std::string& person, double value) {
    CDataGatherer::TStrCPtrVec fieldValues;
    fieldValues.push_back(&person);
    std::string valueAsString(core::CStringUtils::typeToStringPrecise(value, core::CIEEE754::E_DoublePrecision));
    fieldValues.push_back(&valueAsString);

    CEventData eventData;
    eventData.time(time);

    gatherer.addArrival(fieldValues, eventData, resourceMonitor);
}

void addArrival(CDataGatherer& gatherer,
                CResourceMonitor& resourceMonitor,
                core_t::TTime time,
                const std::string& person,
                double lat,
                double lng,
                const std::string& delimiter) {
    CDataGatherer::TStrCPtrVec fieldValues;
    fieldValues.push_back(&person);
    std::string latlngAsString;
    latlngAsString += core::CStringUtils::typeToStringPrecise(lat, core::CIEEE754::E_DoublePrecision);
    latlngAsString += delimiter;
    latlngAsString += core::CStringUtils::typeToStringPrecise(lng, core::CIEEE754::E_DoublePrecision);
    fieldValues.push_back(&latlngAsString);

    CEventData eventData;
    eventData.time(time);

    gatherer.addArrival(fieldValues, eventData, resourceMonitor);
}

void addArrival(CDataGatherer& gatherer,
                CResourceMonitor& resourceMonitor,
                core_t::TTime time,
                const std::string& person,
                double value,
                const std::string& influencer1,
                const std::string& influencer2) {
    CDataGatherer::TStrCPtrVec fieldValues;
    fieldValues.push_back(&person);
    fieldValues.push_back(influencer1.empty() ? 0 : &influencer1);
    fieldValues.push_back(influencer2.empty() ? 0 : &influencer2);
    std::string valueAsString(core::CStringUtils::typeToString(value));
    fieldValues.push_back(&valueAsString);

    CEventData eventData;
    eventData.time(time);

    gatherer.addArrival(fieldValues, eventData, resourceMonitor);
}

double doubleToStringToDouble(double value) {
    std::string valueAsString(core::CStringUtils::typeToStringPrecise(value, core::CIEEE754::E_DoublePrecision));
    double result(0.0);
    core::CStringUtils::stringToType(valueAsString, result);
    return result;
}

void addArrivals(CDataGatherer& gatherer,
                 CResourceMonitor& resourceMonitor,
                 core_t::TTime time,
                 core_t::TTime increment,
                 const std::string& person,
                 const TDoubleVec& values) {
    for (std::size_t i = 0; i < values.size(); ++i) {
        addArrival(gatherer, resourceMonitor, time + (i * increment), person, values[i]);
    }
}

double variance(const TDoubleVec& values, double& mean) {
    double total = 0.0;
    for (std::size_t i = 0; i < values.size(); ++i) {
        total += values[i];
    }
    mean = total / static_cast<double>(values.size());

    total = 0.0;
    for (std::size_t i = 0; i < values.size(); ++i) {
        double x = values[i] - mean;
        total += (x * x);
    }
    // Population variance, not sample variance (which is / n - 1)
    return total / static_cast<double>(values.size());
}

const CSearchKey KEY;
const std::string EMPTY_STRING;
}

<<<<<<< HEAD
void CMetricDataGathererTest::singleSeriesTests(void) {
=======
void CMetricDataGathererTest::singleSeriesTests()
{
>>>>>>> d4e4cca7
    LOG_DEBUG("*** CMetricDataGathererTest::singleSeriesTests ***");

    // Test that the various statistics come back as we suspect.

    const core_t::TTime startTime = 0;
    const core_t::TTime bucketLength = 600;

    TTimeDoublePr bucket1[] = {TTimeDoublePr(1, 1.0),
                               TTimeDoublePr(15, 2.1),
                               TTimeDoublePr(180, 0.9),
                               TTimeDoublePr(190, 1.5),
                               TTimeDoublePr(400, 1.5),
                               TTimeDoublePr(550, 2.0)};
    TTimeDoublePr bucket2[] = {TTimeDoublePr(600, 2.0), TTimeDoublePr(799, 2.2), TTimeDoublePr(1199, 1.8)};
    TTimeDoublePr bucket3[] = {TTimeDoublePr(1200, 2.1), TTimeDoublePr(1250, 2.5)};
    TTimeDoublePr bucket4[] = {
        TTimeDoublePr(1900, 3.5),
    };
    TTimeDoublePr bucket5[] = {TTimeDoublePr(2420, 3.5), TTimeDoublePr(2480, 3.2), TTimeDoublePr(2490, 3.8)};
    {
        TFeatureVec features;
        features.push_back(model_t::E_IndividualMeanByPerson);
        features.push_back(model_t::E_IndividualMinByPerson);
        features.push_back(model_t::E_IndividualMaxByPerson);
        features.push_back(model_t::E_IndividualSumByBucketAndPerson);
        features.push_back(model_t::E_IndividualCountByBucketAndPerson);
        SModelParams params(bucketLength);
        CDataGatherer gatherer(model_t::E_Metric,
                               model_t::E_None,
                               params,
                               EMPTY_STRING,
                               EMPTY_STRING,
                               EMPTY_STRING,
                               EMPTY_STRING,
                               EMPTY_STRING,
                               EMPTY_STRING,
                               TStrVec(),
                               false,
                               KEY,
                               features,
                               startTime,
                               2u);
        CPPUNIT_ASSERT(!gatherer.isPopulation());
        CPPUNIT_ASSERT_EQUAL(std::size_t(0), addPerson("p", gatherer, m_ResourceMonitor));

        CPPUNIT_ASSERT_EQUAL(std::size_t(4), gatherer.numberFeatures());
        for (std::size_t i = 0u; i < 4; ++i) {
            CPPUNIT_ASSERT_EQUAL(features[i], gatherer.feature(i));
        }

        CPPUNIT_ASSERT_EQUAL(std::size_t(1), gatherer.numberActivePeople());
        CPPUNIT_ASSERT_EQUAL(std::size_t(1), gatherer.numberByFieldValues());
        CPPUNIT_ASSERT_EQUAL(std::string("p"), gatherer.personName(0));
        CPPUNIT_ASSERT_EQUAL(std::string("-"), gatherer.personName(1));
        std::size_t pid;
        CPPUNIT_ASSERT(gatherer.personId("p", pid));
        CPPUNIT_ASSERT_EQUAL(std::size_t(0), pid);
        CPPUNIT_ASSERT(!gatherer.personId("a.n.other p", pid));

        {
            addArrival(gatherer, m_ResourceMonitor, bucket1[0].first, "p", bucket1[0].second);
            TFeatureSizeFeatureDataPrVecPrVec featureData;
            gatherer.featureData(startTime, bucketLength, featureData);
            LOG_DEBUG("featureData = " << core::CContainerPrinter::print(featureData));
            CPPUNIT_ASSERT_EQUAL(1.0, featureData[0].second[0].second.s_BucketValue->value()[0]);
            CPPUNIT_ASSERT_EQUAL(1.0, featureData[1].second[0].second.s_BucketValue->value()[0]);
            CPPUNIT_ASSERT_EQUAL(1.0, featureData[2].second[0].second.s_BucketValue->value()[0]);
            CPPUNIT_ASSERT_EQUAL(1.0, featureData[3].second[0].second.s_BucketValue->value()[0]);
            CPPUNIT_ASSERT_EQUAL(true, featureData[0].second[0].second.s_IsInteger);
            CPPUNIT_ASSERT_EQUAL(true, featureData[1].second[0].second.s_IsInteger);
            CPPUNIT_ASSERT_EQUAL(true, featureData[2].second[0].second.s_IsInteger);
            CPPUNIT_ASSERT_EQUAL(true, featureData[3].second[0].second.s_IsInteger);
        }

        for (size_t i = 1; i < boost::size(bucket1); ++i) {
            addArrival(gatherer, m_ResourceMonitor, bucket1[i].first, "p", bucket1[i].second);
        }
        {
            TFeatureSizeFeatureDataPrVecPrVec featureData;
            gatherer.sampleNow(startTime);
            gatherer.featureData(core_t::TTime(startTime + bucketLength - 1), bucketLength, featureData);
            LOG_DEBUG("featureData = " << core::CContainerPrinter::print(featureData));
            CPPUNIT_ASSERT(!featureData.empty());
            CPPUNIT_ASSERT_EQUAL(1.5, featureData[0].second[0].second.s_BucketValue->value()[0]);
            CPPUNIT_ASSERT_EQUAL(0.9, featureData[1].second[0].second.s_BucketValue->value()[0]);
            CPPUNIT_ASSERT_EQUAL(2.1, featureData[2].second[0].second.s_BucketValue->value()[0]);
            CPPUNIT_ASSERT_EQUAL(9.0, featureData[3].second[0].second.s_BucketValue->value()[0]);
            CPPUNIT_ASSERT_EQUAL(false, featureData[0].second[0].second.s_IsInteger);
            CPPUNIT_ASSERT_EQUAL(false, featureData[1].second[0].second.s_IsInteger);
            CPPUNIT_ASSERT_EQUAL(false, featureData[2].second[0].second.s_IsInteger);
            CPPUNIT_ASSERT_EQUAL(true, featureData[3].second[0].second.s_IsInteger);
            CPPUNIT_ASSERT_EQUAL(std::string("[(8 [1.55] 1 2), (185 [1.2] 1 2), (475 [1.75] 1 2)]"),
                                 core::CContainerPrinter::print(featureData[0].second[0].second.s_Samples));
            CPPUNIT_ASSERT_EQUAL(std::string("[(8 [1] 1 2), (185 [0.9] 1 2), (475 [1.5] 1 2)]"),
                                 core::CContainerPrinter::print(featureData[1].second[0].second.s_Samples));
            CPPUNIT_ASSERT_EQUAL(std::string("[(8 [2.1] 1 2), (185 [1.5] 1 2), (475 [2] 1 2)]"),
                                 core::CContainerPrinter::print(featureData[2].second[0].second.s_Samples));
            CPPUNIT_ASSERT_EQUAL(std::string("[(0 [9] 1 6)]"), core::CContainerPrinter::print(featureData[3].second[0].second.s_Samples));

            // Test persistence. (We check for idempotency.)
            std::string origXml;
            {
                core::CRapidXmlStatePersistInserter inserter("root");
                gatherer.acceptPersistInserter(inserter);
                inserter.toXml(origXml);
            }

            LOG_DEBUG("gatherer XML representation:\n" << origXml);

            // Restore the XML into a new filter
            core::CRapidXmlParser parser;
            CPPUNIT_ASSERT(parser.parseStringIgnoreCdata(origXml));
            core::CRapidXmlStateRestoreTraverser traverser(parser);

            CDataGatherer restoredGatherer(model_t::E_Metric,
                                           model_t::E_None,
                                           params,
                                           EMPTY_STRING,
                                           EMPTY_STRING,
                                           EMPTY_STRING,
                                           EMPTY_STRING,
                                           EMPTY_STRING,
                                           EMPTY_STRING,
                                           TStrVec(),
                                           false,
                                           KEY,
                                           traverser);

            // The XML representation of the new filter should be the
            // same as the original
            std::string newXml;
            {
                core::CRapidXmlStatePersistInserter inserter("root");
                restoredGatherer.acceptPersistInserter(inserter);
                inserter.toXml(newXml);
            }
            CPPUNIT_ASSERT_EQUAL(origXml, newXml);
        }

        gatherer.timeNow(startTime + bucketLength);
        for (size_t i = 0; i < boost::size(bucket2); ++i) {
            addArrival(gatherer, m_ResourceMonitor, bucket2[i].first, "p", bucket2[i].second);
        }
        {
            TFeatureSizeFeatureDataPrVecPrVec featureData;
            gatherer.sampleNow(startTime + bucketLength);
            gatherer.featureData(startTime + bucketLength, bucketLength, featureData);
            CPPUNIT_ASSERT(!featureData.empty());
            CPPUNIT_ASSERT_EQUAL(2.0, featureData[0].second[0].second.s_BucketValue->value()[0]);
            CPPUNIT_ASSERT_EQUAL(1.8, featureData[1].second[0].second.s_BucketValue->value()[0]);
            CPPUNIT_ASSERT_EQUAL(2.2, featureData[2].second[0].second.s_BucketValue->value()[0]);
            CPPUNIT_ASSERT_EQUAL(6.0, featureData[3].second[0].second.s_BucketValue->value()[0]);
            CPPUNIT_ASSERT_EQUAL(true, featureData[3].second[0].second.s_IsInteger);
            CPPUNIT_ASSERT_EQUAL(std::string("[(700 [2.1] 1 2)]"),
                                 core::CContainerPrinter::print(featureData[0].second[0].second.s_Samples));
            CPPUNIT_ASSERT_EQUAL(std::string("[(700 [2] 1 2)]"), core::CContainerPrinter::print(featureData[1].second[0].second.s_Samples));
            CPPUNIT_ASSERT_EQUAL(std::string("[(700 [2.2] 1 2)]"),
                                 core::CContainerPrinter::print(featureData[2].second[0].second.s_Samples));
            CPPUNIT_ASSERT_EQUAL(std::string("[(600 [6] 1 3)]"), core::CContainerPrinter::print(featureData[3].second[0].second.s_Samples));

            // Test persistence. (We check for idempotency.)
            std::string origXml;
            {
                core::CRapidXmlStatePersistInserter inserter("root");
                gatherer.acceptPersistInserter(inserter);
                inserter.toXml(origXml);
            }

            LOG_DEBUG("model XML representation:\n" << origXml);

            // Restore the XML into a new filter
            core::CRapidXmlParser parser;
            CPPUNIT_ASSERT(parser.parseStringIgnoreCdata(origXml));
            core::CRapidXmlStateRestoreTraverser traverser(parser);

            CDataGatherer restoredGatherer(model_t::E_Metric,
                                           model_t::E_None,
                                           params,
                                           EMPTY_STRING,
                                           EMPTY_STRING,
                                           EMPTY_STRING,
                                           EMPTY_STRING,
                                           EMPTY_STRING,
                                           EMPTY_STRING,
                                           TStrVec(),
                                           false,
                                           KEY,
                                           traverser);

            // The XML representation of the new filter should be the
            // same as the original
            std::string newXml;
            {
                ml::core::CRapidXmlStatePersistInserter inserter("root");
                restoredGatherer.acceptPersistInserter(inserter);
                inserter.toXml(newXml);
            }
            CPPUNIT_ASSERT_EQUAL(origXml, newXml);
        }
    }

    // Test capture of sample measurement count.
    {
        TFeatureVec features;
        features.push_back(model_t::E_IndividualMeanByPerson);
        features.push_back(model_t::E_IndividualMinByPerson);
        features.push_back(model_t::E_IndividualMaxByPerson);
        features.push_back(model_t::E_IndividualSumByBucketAndPerson);
        SModelParams params(bucketLength);
        CDataGatherer gatherer(model_t::E_Metric,
                               model_t::E_None,
                               params,
                               EMPTY_STRING,
                               EMPTY_STRING,
                               EMPTY_STRING,
                               EMPTY_STRING,
                               EMPTY_STRING,
                               EMPTY_STRING,
                               TStrVec(),
                               false,
                               KEY,
                               features,
                               startTime,
                               0);
        CPPUNIT_ASSERT_EQUAL(std::size_t(0), addPerson("p", gatherer, m_ResourceMonitor));

        TTimeDoublePrVecVec buckets;
        buckets.push_back(TTimeDoublePrVec(boost::begin(bucket1), boost::end(bucket1)));
        buckets.push_back(TTimeDoublePrVec(boost::begin(bucket2), boost::end(bucket2)));
        buckets.push_back(TTimeDoublePrVec(boost::begin(bucket3), boost::end(bucket3)));
        buckets.push_back(TTimeDoublePrVec(boost::begin(bucket4), boost::end(bucket4)));
        buckets.push_back(TTimeDoublePrVec(boost::begin(bucket5), boost::end(bucket5)));

        for (std::size_t i = 0u; i < buckets.size(); ++i) {
            LOG_DEBUG("Processing bucket " << i);
            gatherer.timeNow(startTime + i * bucketLength);
            const TTimeDoublePrVec& bucket = buckets[i];
            for (std::size_t j = 0u; j < bucket.size(); ++j) {
                addArrival(gatherer, m_ResourceMonitor, bucket[j].first, "p", bucket[j].second);
            }
        }

        CPPUNIT_ASSERT_EQUAL(4.0, gatherer.effectiveSampleCount(0));
        TFeatureSizeFeatureDataPrVecPrVec featureData;
        core_t::TTime featureBucketStart = core_t::TTime(startTime + 4 * bucketLength);
        gatherer.sampleNow(featureBucketStart);
        gatherer.featureData(featureBucketStart, bucketLength, featureData);
        CPPUNIT_ASSERT(!featureData.empty());
        CPPUNIT_ASSERT_DOUBLES_EQUAL(3.5, featureData[0].second[0].second.s_BucketValue->value()[0], 1e-10);
        CPPUNIT_ASSERT_EQUAL(3.2, featureData[1].second[0].second.s_BucketValue->value()[0]);
        CPPUNIT_ASSERT_EQUAL(3.8, featureData[2].second[0].second.s_BucketValue->value()[0]);
        CPPUNIT_ASSERT_EQUAL(10.5, featureData[3].second[0].second.s_BucketValue->value()[0]);
        CPPUNIT_ASSERT_EQUAL(false, featureData[0].second[0].second.s_IsInteger);
        CPPUNIT_ASSERT_EQUAL(false, featureData[1].second[0].second.s_IsInteger);
        CPPUNIT_ASSERT_EQUAL(false, featureData[2].second[0].second.s_IsInteger);
        CPPUNIT_ASSERT_EQUAL(false, featureData[3].second[0].second.s_IsInteger);

        CPPUNIT_ASSERT_EQUAL(std::string("[(2323 [3.5] 1 4)]"), core::CContainerPrinter::print(featureData[0].second[0].second.s_Samples));
        CPPUNIT_ASSERT_EQUAL(std::string("[(2323 [3.2] 1 4)]"), core::CContainerPrinter::print(featureData[1].second[0].second.s_Samples));
        CPPUNIT_ASSERT_EQUAL(std::string("[(2323 [3.8] 1 4)]"), core::CContainerPrinter::print(featureData[2].second[0].second.s_Samples));
        CPPUNIT_ASSERT_EQUAL(std::string("[(2400 [10.5] 1 3)]"), core::CContainerPrinter::print(featureData[3].second[0].second.s_Samples));
    }
}

<<<<<<< HEAD
void CMetricDataGathererTest::multipleSeriesTests(void) {
=======
void CMetricDataGathererTest::multipleSeriesTests()
{
>>>>>>> d4e4cca7
    LOG_DEBUG("*** CMetricDataGathererTest::multipleSeriesTests ***");

    // Test that the various statistics come back as we suspect
    // for multiple people.

    const core_t::TTime startTime = 0;
    const core_t::TTime bucketLength = 600;

    TFeatureVec features;
    features.push_back(model_t::E_IndividualMeanByPerson);
    features.push_back(model_t::E_IndividualMinByPerson);
    features.push_back(model_t::E_IndividualMaxByPerson);
    features.push_back(model_t::E_IndividualSumByBucketAndPerson);
    SModelParams params(bucketLength);
    CDataGatherer gatherer(model_t::E_Metric,
                           model_t::E_None,
                           params,
                           EMPTY_STRING,
                           EMPTY_STRING,
                           EMPTY_STRING,
                           EMPTY_STRING,
                           EMPTY_STRING,
                           EMPTY_STRING,
                           TStrVec(),
                           false,
                           KEY,
                           features,
                           startTime,
                           0);
    CPPUNIT_ASSERT_EQUAL(std::size_t(0), addPerson("p1", gatherer, m_ResourceMonitor));
    CPPUNIT_ASSERT_EQUAL(std::size_t(1), addPerson("p2", gatherer, m_ResourceMonitor));

    TTimeDoublePr bucket11[] = {TTimeDoublePr(1, 1.0),
                                TTimeDoublePr(15, 2.1),
                                TTimeDoublePr(180, 0.9),
                                TTimeDoublePr(190, 1.5),
                                TTimeDoublePr(400, 1.5),
                                TTimeDoublePr(550, 2.0)};
    TTimeDoublePr bucket12[] = {TTimeDoublePr(600, 2.0), TTimeDoublePr(799, 2.2), TTimeDoublePr(1199, 1.8)};
    TTimeDoublePr bucket13[] = {TTimeDoublePr(1200, 2.1), TTimeDoublePr(1250, 2.5)};
    TTimeDoublePr bucket14[] = {
        TTimeDoublePr(1900, 3.5),
    };
    TTimeDoublePr bucket15[] = {TTimeDoublePr(2420, 3.5), TTimeDoublePr(2480, 3.2), TTimeDoublePr(2490, 3.8)};
    TTimeDoublePrVecVec buckets1;
    buckets1.push_back(TTimeDoublePrVec(boost::begin(bucket11), boost::end(bucket11)));
    buckets1.push_back(TTimeDoublePrVec(boost::begin(bucket12), boost::end(bucket12)));
    buckets1.push_back(TTimeDoublePrVec(boost::begin(bucket13), boost::end(bucket13)));
    buckets1.push_back(TTimeDoublePrVec(boost::begin(bucket14), boost::end(bucket14)));
    buckets1.push_back(TTimeDoublePrVec(boost::begin(bucket15), boost::end(bucket15)));

    TTimeDoublePr bucket21[] = {TTimeDoublePr(1, 1.0),
                                TTimeDoublePr(5, 1.0),
                                TTimeDoublePr(15, 2.1),
                                TTimeDoublePr(25, 2.0),
                                TTimeDoublePr(180, 0.9),
                                TTimeDoublePr(190, 1.5),
                                TTimeDoublePr(400, 1.5),
                                TTimeDoublePr(550, 2.0)};
    TTimeDoublePr bucket22[] = {
        TTimeDoublePr(600, 2.0), TTimeDoublePr(605, 2.0), TTimeDoublePr(609, 2.0), TTimeDoublePr(799, 2.2), TTimeDoublePr(1199, 1.8)};
    TTimeDoublePr bucket23[] = {TTimeDoublePr(1200, 2.1),
                                TTimeDoublePr(1250, 2.5),
                                TTimeDoublePr(1255, 2.2),
                                TTimeDoublePr(1256, 2.4),
                                TTimeDoublePr(1300, 2.2),
                                TTimeDoublePr(1400, 2.5)};
    TTimeDoublePr bucket24[] = {TTimeDoublePr(1900, 3.5), TTimeDoublePr(1950, 3.5)};
    TTimeDoublePr bucket25[] = {TTimeDoublePr(2420, 3.5),
                                TTimeDoublePr(2480, 2.9),
                                TTimeDoublePr(2490, 3.9),
                                TTimeDoublePr(2500, 3.4),
                                TTimeDoublePr(2550, 4.1),
                                TTimeDoublePr(2600, 3.8)};
    TTimeDoublePrVecVec buckets2;
    buckets2.push_back(TTimeDoublePrVec(boost::begin(bucket21), boost::end(bucket21)));
    buckets2.push_back(TTimeDoublePrVec(boost::begin(bucket22), boost::end(bucket22)));
    buckets2.push_back(TTimeDoublePrVec(boost::begin(bucket23), boost::end(bucket23)));
    buckets2.push_back(TTimeDoublePrVec(boost::begin(bucket24), boost::end(bucket24)));
    buckets2.push_back(TTimeDoublePrVec(boost::begin(bucket25), boost::end(bucket25)));

    for (std::size_t i = 0u; i < 5; ++i) {
        LOG_DEBUG("Processing bucket " << i);
        gatherer.timeNow(startTime + i * bucketLength);

        const TTimeDoublePrVec& bucket1 = buckets1[i];
        for (std::size_t j = 0u; j < bucket1.size(); ++j) {
            addArrival(gatherer, m_ResourceMonitor, bucket1[j].first, "p1", bucket1[j].second);
        }

        const TTimeDoublePrVec& bucket2 = buckets2[i];
        TMeanAccumulator a;
        for (std::size_t j = 0u; j < bucket2.size(); ++j) {
            addArrival(gatherer, m_ResourceMonitor, bucket2[j].first, "p2", bucket2[j].second);
            a.add(bucket2[j].second);
        }
    }

    CPPUNIT_ASSERT_DOUBLES_EQUAL(4.0, gatherer.effectiveSampleCount(0), 1e-10);
    CPPUNIT_ASSERT_DOUBLES_EQUAL(6.0, gatherer.effectiveSampleCount(1), 1e-10);

    TSizeUInt64PrVec nonZeroCounts;
    gatherer.personNonZeroCounts(startTime + 4 * bucketLength, nonZeroCounts);
    CPPUNIT_ASSERT_EQUAL(std::string("[(0, 3), (1, 6)]"), core::CContainerPrinter::print(nonZeroCounts));

    TFeatureSizeFeatureDataPrVecPrVec featureData;
    core_t::TTime featureBucketStart = core_t::TTime(startTime + 4 * bucketLength);
    gatherer.sampleNow(featureBucketStart);
    gatherer.featureData(featureBucketStart, bucketLength, featureData);

    CPPUNIT_ASSERT(!featureData.empty());
    CPPUNIT_ASSERT_EQUAL(std::size_t(2), featureData[0].second.size());
    CPPUNIT_ASSERT_EQUAL(std::size_t(2), featureData[1].second.size());
    CPPUNIT_ASSERT_EQUAL(std::size_t(2), featureData[2].second.size());
    CPPUNIT_ASSERT_EQUAL(std::size_t(2), featureData[3].second.size());

    CPPUNIT_ASSERT_DOUBLES_EQUAL(3.5, featureData[0].second[0].second.s_BucketValue->value()[0], 1e-10);
    CPPUNIT_ASSERT_EQUAL(3.2, featureData[1].second[0].second.s_BucketValue->value()[0]);
    CPPUNIT_ASSERT_EQUAL(3.8, featureData[2].second[0].second.s_BucketValue->value()[0]);
    CPPUNIT_ASSERT_EQUAL(10.5, featureData[3].second[0].second.s_BucketValue->value()[0]);
    CPPUNIT_ASSERT_EQUAL(false, featureData[0].second[0].second.s_IsInteger);
    CPPUNIT_ASSERT_EQUAL(false, featureData[1].second[0].second.s_IsInteger);
    CPPUNIT_ASSERT_EQUAL(false, featureData[2].second[0].second.s_IsInteger);
    CPPUNIT_ASSERT_EQUAL(false, featureData[3].second[0].second.s_IsInteger);

    CPPUNIT_ASSERT_EQUAL(std::string("[(2323 [3.5] 1 4)]"), core::CContainerPrinter::print(featureData[0].second[0].second.s_Samples));
    CPPUNIT_ASSERT_EQUAL(std::string("[(2323 [3.2] 1 4)]"), core::CContainerPrinter::print(featureData[1].second[0].second.s_Samples));
    CPPUNIT_ASSERT_EQUAL(std::string("[(2323 [3.8] 1 4)]"), core::CContainerPrinter::print(featureData[2].second[0].second.s_Samples));
    CPPUNIT_ASSERT_EQUAL(std::string("[(2400 [10.5] 1 3)]"), core::CContainerPrinter::print(featureData[3].second[0].second.s_Samples));

    CPPUNIT_ASSERT_DOUBLES_EQUAL(3.6, featureData[0].second[1].second.s_BucketValue->value()[0], 1e-10);
    CPPUNIT_ASSERT_EQUAL(2.9, featureData[1].second[1].second.s_BucketValue->value()[0]);
    CPPUNIT_ASSERT_EQUAL(4.1, featureData[2].second[1].second.s_BucketValue->value()[0]);
    CPPUNIT_ASSERT_EQUAL(21.6, featureData[3].second[1].second.s_BucketValue->value()[0]);
    CPPUNIT_ASSERT_EQUAL(false, featureData[0].second[1].second.s_IsInteger);
    CPPUNIT_ASSERT_EQUAL(false, featureData[1].second[1].second.s_IsInteger);
    CPPUNIT_ASSERT_EQUAL(false, featureData[2].second[1].second.s_IsInteger);
    CPPUNIT_ASSERT_EQUAL(false, featureData[3].second[1].second.s_IsInteger);

    CPPUNIT_ASSERT_EQUAL(std::string("[(2290 [3.45] 1 6)]"), core::CContainerPrinter::print(featureData[0].second[1].second.s_Samples));
    CPPUNIT_ASSERT_EQUAL(std::string("[(2290 [2.9] 1 6)]"), core::CContainerPrinter::print(featureData[1].second[1].second.s_Samples));
    CPPUNIT_ASSERT_EQUAL(std::string("[(2290 [3.9] 1 6)]"), core::CContainerPrinter::print(featureData[2].second[1].second.s_Samples));
    CPPUNIT_ASSERT_EQUAL(std::string("[(2400 [21.6] 1 6)]"), core::CContainerPrinter::print(featureData[3].second[1].second.s_Samples));

    // Test persistence. (We check for idempotency.)
    std::string origXml;
    {
        ml::core::CRapidXmlStatePersistInserter inserter("root");
        gatherer.acceptPersistInserter(inserter);
        inserter.toXml(origXml);
    }

    LOG_DEBUG("model XML representation:\n" << origXml);

    // Restore the XML into a new filter
    core::CRapidXmlParser parser;
    CPPUNIT_ASSERT(parser.parseStringIgnoreCdata(origXml));
    core::CRapidXmlStateRestoreTraverser traverser(parser);

    CDataGatherer restoredGatherer(model_t::E_Metric,
                                   model_t::E_None,
                                   params,
                                   EMPTY_STRING,
                                   EMPTY_STRING,
                                   EMPTY_STRING,
                                   EMPTY_STRING,
                                   EMPTY_STRING,
                                   EMPTY_STRING,
                                   TStrVec(),
                                   false,
                                   KEY,
                                   traverser);

    // The XML representation of the new filter should be the
    // same as the original
    std::string newXml;
    {
        core::CRapidXmlStatePersistInserter inserter("root");
        restoredGatherer.acceptPersistInserter(inserter);
        inserter.toXml(newXml);
    }
    CPPUNIT_ASSERT_EQUAL(origXml, newXml);

    // Remove person p1.
    TSizeVec peopleToRemove;
    peopleToRemove.push_back(0);
    gatherer.recyclePeople(peopleToRemove);

    CPPUNIT_ASSERT_EQUAL(std::size_t(1), gatherer.numberActivePeople());
    CPPUNIT_ASSERT_EQUAL(std::size_t(1), gatherer.numberByFieldValues());
    CPPUNIT_ASSERT_EQUAL(std::string("-"), gatherer.personName(0));
    CPPUNIT_ASSERT_EQUAL(std::string("p2"), gatherer.personName(1));
    std::size_t pid;
    CPPUNIT_ASSERT(gatherer.personId("p2", pid));
    CPPUNIT_ASSERT_EQUAL(std::size_t(1), pid);
    CPPUNIT_ASSERT(!gatherer.personId("p1", pid));

    CPPUNIT_ASSERT_EQUAL(std::size_t(0), gatherer.numberActiveAttributes());
    CPPUNIT_ASSERT_EQUAL(std::size_t(0), gatherer.numberOverFieldValues());

    gatherer.personNonZeroCounts(startTime + 4 * bucketLength, nonZeroCounts);
    CPPUNIT_ASSERT_EQUAL(std::string("[(1, 6)]"), core::CContainerPrinter::print(nonZeroCounts));

    CPPUNIT_ASSERT_DOUBLES_EQUAL(6.0, gatherer.effectiveSampleCount(1), 1e-10);

    gatherer.featureData(core_t::TTime(startTime + 4 * bucketLength), bucketLength, featureData);

    CPPUNIT_ASSERT(!featureData.empty());
    CPPUNIT_ASSERT_EQUAL(std::size_t(1), featureData[0].second.size());
    CPPUNIT_ASSERT_EQUAL(std::size_t(1), featureData[1].second.size());
    CPPUNIT_ASSERT_EQUAL(std::size_t(1), featureData[2].second.size());

    CPPUNIT_ASSERT_DOUBLES_EQUAL(3.6, featureData[0].second[0].second.s_BucketValue->value()[0], 1e-10);
    CPPUNIT_ASSERT_EQUAL(2.9, featureData[1].second[0].second.s_BucketValue->value()[0]);
    CPPUNIT_ASSERT_EQUAL(4.1, featureData[2].second[0].second.s_BucketValue->value()[0]);
    CPPUNIT_ASSERT_EQUAL(21.6, featureData[3].second[0].second.s_BucketValue->value()[0]);
    CPPUNIT_ASSERT_EQUAL(false, featureData[0].second[0].second.s_IsInteger);
    CPPUNIT_ASSERT_EQUAL(false, featureData[1].second[0].second.s_IsInteger);
    CPPUNIT_ASSERT_EQUAL(false, featureData[2].second[0].second.s_IsInteger);
    CPPUNIT_ASSERT_EQUAL(false, featureData[3].second[0].second.s_IsInteger);

    CPPUNIT_ASSERT_EQUAL(std::string("[(2290 [3.45] 1 6)]"), core::CContainerPrinter::print(featureData[0].second[0].second.s_Samples));
    CPPUNIT_ASSERT_EQUAL(std::string("[(2290 [2.9] 1 6)]"), core::CContainerPrinter::print(featureData[1].second[0].second.s_Samples));
    CPPUNIT_ASSERT_EQUAL(std::string("[(2290 [3.9] 1 6)]"), core::CContainerPrinter::print(featureData[2].second[0].second.s_Samples));
    CPPUNIT_ASSERT_EQUAL(std::string("[(2400 [21.6] 1 6)]"), core::CContainerPrinter::print(featureData[3].second[0].second.s_Samples));
}

<<<<<<< HEAD
void CMetricDataGathererTest::testSampleCount(void) {
=======
void CMetricDataGathererTest::testSampleCount()
{
>>>>>>> d4e4cca7
    LOG_DEBUG("*** CMetricDataGathererTest::testSampleCount ***");

    // Test that we set sensible sample counts for each person.

    // Person 1 has constant update rate of 4 values per bucket.
    // Person 2 has variable rate with mean of 2 values per bucket.

    const core_t::TTime startTime = 0;
    const core_t::TTime bucketLength = 600;
    const std::size_t numberBuckets = 3u;

    TFeatureVec features;
    features.push_back(model_t::E_IndividualMeanByPerson);
    features.push_back(model_t::E_IndividualMinByPerson);
    features.push_back(model_t::E_IndividualMaxByPerson);
    SModelParams params(bucketLength);
    CDataGatherer gatherer(model_t::E_Metric,
                           model_t::E_None,
                           params,
                           EMPTY_STRING,
                           EMPTY_STRING,
                           EMPTY_STRING,
                           EMPTY_STRING,
                           EMPTY_STRING,
                           EMPTY_STRING,
                           TStrVec(),
                           false,
                           KEY,
                           features,
                           startTime,
                           0);

    std::size_t pid1 = addPerson("p1", gatherer, m_ResourceMonitor);
    std::size_t pid2 = addPerson("p2", gatherer, m_ResourceMonitor);

    test::CRandomNumbers rng;

    for (std::size_t i = 0u; i < numberBuckets; ++i) {
        LOG_DEBUG("Processing bucket " << i);
        gatherer.timeNow(startTime + i * bucketLength);

        {
            LOG_DEBUG("count p1 = 6");
            addArrival(gatherer, m_ResourceMonitor, startTime + i * bucketLength + 20, "p1", 1.0);
            addArrival(gatherer, m_ResourceMonitor, startTime + i * bucketLength + 40, "p1", 1.0);
            addArrival(gatherer, m_ResourceMonitor, startTime + i * bucketLength + 60, "p1", 1.0);
            addArrival(gatherer, m_ResourceMonitor, startTime + i * bucketLength + 80, "p1", 1.0);
            addArrival(gatherer, m_ResourceMonitor, startTime + i * bucketLength + 100, "p1", 1.0);
            addArrival(gatherer, m_ResourceMonitor, startTime + i * bucketLength + 120, "p1", 1.0);
        }
        {
            TDoubleVec count;
            rng.generateUniformSamples(1.0, 5.0, 1, count);
<<<<<<< HEAD
            LOG_DEBUG("count p2 = " << ::floor(count[0]));
            for (std::size_t j = 0u; j < static_cast<std::size_t>(count[0]); ++j) {
=======
            LOG_DEBUG("count p2 = " << std::floor(count[0]));
            for (std::size_t j = 0u; j < static_cast<std::size_t>(count[0]); ++j)
            {
>>>>>>> d4e4cca7
                addArrival(gatherer, m_ResourceMonitor, startTime + i * bucketLength + 100 * (j + 1), "p2", 1.0);
            }
        }
    }
    gatherer.timeNow(startTime + numberBuckets * bucketLength);

    LOG_DEBUG("p1 sample count = " << gatherer.effectiveSampleCount(pid1));
    LOG_DEBUG("p2 sample count = " << gatherer.effectiveSampleCount(pid2));
    CPPUNIT_ASSERT_DOUBLES_EQUAL(6.0, gatherer.effectiveSampleCount(pid1), 1e-5);
    CPPUNIT_ASSERT_DOUBLES_EQUAL(2.0, gatherer.effectiveSampleCount(pid2), 1.0 + 1e-5);

    for (std::size_t i = numberBuckets; i < 100; ++i) {
        LOG_DEBUG("Processing bucket " << i);
        gatherer.timeNow(startTime + i * bucketLength);
        addArrival(gatherer, m_ResourceMonitor, startTime + i * bucketLength + 10, "p1", 1.0);
    }
    LOG_DEBUG("p1 sample count = " << gatherer.effectiveSampleCount(pid1));
    CPPUNIT_ASSERT_DOUBLES_EQUAL(2.0, gatherer.effectiveSampleCount(pid1), 0.5);
}

<<<<<<< HEAD
void CMetricDataGathererTest::testRemovePeople(void) {
=======
void CMetricDataGathererTest::testRemovePeople()
{
>>>>>>> d4e4cca7
    LOG_DEBUG("*** CMetricDataGathererTest::testRemovePeople ***");

    // Test various combinations of removed people.

    const core_t::TTime startTime = 0;
    const core_t::TTime bucketLength = 3600;

    TFeatureVec features;
    features.push_back(model_t::E_IndividualMeanByPerson);
    features.push_back(model_t::E_IndividualMinByPerson);
    features.push_back(model_t::E_IndividualMaxByPerson);
    features.push_back(model_t::E_IndividualSumByBucketAndPerson);
    SModelParams params(bucketLength);
    CDataGatherer gatherer(model_t::E_Metric,
                           model_t::E_None,
                           params,
                           EMPTY_STRING,
                           EMPTY_STRING,
                           EMPTY_STRING,
                           EMPTY_STRING,
                           EMPTY_STRING,
                           EMPTY_STRING,
                           TStrVec(),
                           false,
                           KEY,
                           features,
                           startTime,
                           0);
    CPPUNIT_ASSERT_EQUAL(std::size_t(0), addPerson("p1", gatherer, m_ResourceMonitor));
    CPPUNIT_ASSERT_EQUAL(std::size_t(1), addPerson("p2", gatherer, m_ResourceMonitor));
    CPPUNIT_ASSERT_EQUAL(std::size_t(2), addPerson("p3", gatherer, m_ResourceMonitor));
    CPPUNIT_ASSERT_EQUAL(std::size_t(3), addPerson("p4", gatherer, m_ResourceMonitor));
    CPPUNIT_ASSERT_EQUAL(std::size_t(4), addPerson("p5", gatherer, m_ResourceMonitor));
    CPPUNIT_ASSERT_EQUAL(std::size_t(5), addPerson("p6", gatherer, m_ResourceMonitor));
    CPPUNIT_ASSERT_EQUAL(std::size_t(6), addPerson("p7", gatherer, m_ResourceMonitor));
    CPPUNIT_ASSERT_EQUAL(std::size_t(7), addPerson("p8", gatherer, m_ResourceMonitor));

    core_t::TTime times[][8] = {
        {0, 0, 0, 0, 0, 0, 0, 0},
        {10, 20, 100, 0, 0, 0, 0, 0},
        {110, 120, 150, 170, 200, 0, 0, 0},
        {210, 220, 0, 0, 0, 0, 0, 0},
        {0, 0, 0, 0, 0, 0, 0, 0},
        {400, 410, 480, 510, 530, 0, 0, 0},
        {1040, 1100, 1080, 1200, 1300, 1311, 2100, 0},
        {2200, 2500, 2600, 2610, 2702, 2731, 2710, 2862},
    };
    double values[][8] = {
        {0.0, 0.0, 0.0, 0.0, 0.0, 0.0, 0.0, 0.0},
        {1.0, 2.0, 1.1, 0.0, 0.0, 0.0, 0.0, 0.0},
        {2.0, 5.0, 6.0, 1.0, 0.2, 0.0, 0.0, 0.0},
        {2.1, 2.2, 0.0, 0.0, 0.0, 0.0, 0.0, 0.0},
        {0.0, 0.0, 0.0, 0.0, 0.0, 0.0, 0.0, 0.0},
        {4.0, 1.0, 8.0, 1.0, 0.3, 0.0, 0.0, 0.0},
        {4.0, 1.0, 8.0, 1.0, 0.3, 1.1, 10.3, 0.0},
        {2.0, 5.0, 6.0, 1.0, 0.2, 3.1, 7.1, 6.2},
    };
    for (std::size_t i = 0u; i < boost::size(values); ++i) {
        for (std::size_t j = 0u; j < boost::size(values[i]); ++j) {
            if (values[i][j] > 0.0) {
                addArrival(gatherer, m_ResourceMonitor, startTime + times[i][j], gatherer.personName(i), values[i][j]);
            }
        }
    }

    {
        TSizeVec peopleToRemove;
        peopleToRemove.push_back(0);
        peopleToRemove.push_back(1);
        gatherer.recyclePeople(peopleToRemove);

        CDataGatherer expectedGatherer(model_t::E_Metric,
                                       model_t::E_None,
                                       params,
                                       EMPTY_STRING,
                                       EMPTY_STRING,
                                       EMPTY_STRING,
                                       EMPTY_STRING,
                                       EMPTY_STRING,
                                       EMPTY_STRING,
                                       TStrVec(),
                                       false,
                                       KEY,
                                       features,
                                       startTime,
                                       0);
        CPPUNIT_ASSERT_EQUAL(std::size_t(0), addPerson("p3", expectedGatherer, m_ResourceMonitor));
        CPPUNIT_ASSERT_EQUAL(std::size_t(1), addPerson("p4", expectedGatherer, m_ResourceMonitor));
        CPPUNIT_ASSERT_EQUAL(std::size_t(2), addPerson("p5", expectedGatherer, m_ResourceMonitor));
        CPPUNIT_ASSERT_EQUAL(std::size_t(3), addPerson("p6", expectedGatherer, m_ResourceMonitor));
        CPPUNIT_ASSERT_EQUAL(std::size_t(4), addPerson("p7", expectedGatherer, m_ResourceMonitor));
        CPPUNIT_ASSERT_EQUAL(std::size_t(5), addPerson("p8", expectedGatherer, m_ResourceMonitor));

        std::size_t people[] = {2, 3, 4, 5, 6, 7};
        for (std::size_t i = 0u; i < boost::size(people); ++i) {
            for (std::size_t j = 0u; j < boost::size(values[people[i]]); ++j) {
                if (values[people[i]][j] > 0.0) {
                    addArrival(expectedGatherer,
                               m_ResourceMonitor,
                               startTime + times[people[i]][j],
                               expectedGatherer.personName(i),
                               values[people[i]][j]);
                }
            }
        }

        LOG_DEBUG("checksum          = " << gatherer.checksum());
        LOG_DEBUG("expected checksum = " << expectedGatherer.checksum());
        CPPUNIT_ASSERT_EQUAL(expectedGatherer.checksum(), gatherer.checksum());
    }
    {
        TSizeVec peopleToRemove;
        peopleToRemove.push_back(3);
        peopleToRemove.push_back(4);
        peopleToRemove.push_back(7);
        gatherer.recyclePeople(peopleToRemove);

        CDataGatherer expectedGatherer(model_t::E_Metric,
                                       model_t::E_None,
                                       params,
                                       EMPTY_STRING,
                                       EMPTY_STRING,
                                       EMPTY_STRING,
                                       EMPTY_STRING,
                                       EMPTY_STRING,
                                       EMPTY_STRING,
                                       TStrVec(),
                                       false,
                                       KEY,
                                       features,
                                       startTime,
                                       0);
        CPPUNIT_ASSERT_EQUAL(std::size_t(0), addPerson("p3", expectedGatherer, m_ResourceMonitor));
        CPPUNIT_ASSERT_EQUAL(std::size_t(1), addPerson("p6", expectedGatherer, m_ResourceMonitor));
        CPPUNIT_ASSERT_EQUAL(std::size_t(2), addPerson("p7", expectedGatherer, m_ResourceMonitor));

        std::size_t people[] = {2, 5, 6};
        for (std::size_t i = 0u; i < boost::size(people); ++i) {
            for (std::size_t j = 0u; j < boost::size(values[people[i]]); ++j) {
                if (values[people[i]][j] > 0.0) {
                    addArrival(expectedGatherer,
                               m_ResourceMonitor,
                               startTime + times[people[i]][j],
                               expectedGatherer.personName(i),
                               values[people[i]][j]);
                }
            }
        }

        LOG_DEBUG("checksum          = " << gatherer.checksum());
        LOG_DEBUG("expected checksum = " << expectedGatherer.checksum());
        CPPUNIT_ASSERT_EQUAL(expectedGatherer.checksum(), gatherer.checksum());
    }
    {
        TSizeVec peopleToRemove;
        peopleToRemove.push_back(2);
        peopleToRemove.push_back(5);
        peopleToRemove.push_back(6);
        gatherer.recyclePeople(peopleToRemove);

        CDataGatherer expectedGatherer(model_t::E_Metric,
                                       model_t::E_None,
                                       params,
                                       EMPTY_STRING,
                                       EMPTY_STRING,
                                       EMPTY_STRING,
                                       EMPTY_STRING,
                                       EMPTY_STRING,
                                       EMPTY_STRING,
                                       TStrVec(),
                                       false,
                                       KEY,
                                       features,
                                       startTime,
                                       0);

        LOG_DEBUG("checksum          = " << gatherer.checksum());
        LOG_DEBUG("expected checksum = " << expectedGatherer.checksum());
        CPPUNIT_ASSERT_EQUAL(expectedGatherer.checksum(), gatherer.checksum());
    }

    TSizeVec expectedRecycled;
    expectedRecycled.push_back(addPerson("p1", gatherer, m_ResourceMonitor));
    expectedRecycled.push_back(addPerson("p7", gatherer, m_ResourceMonitor));

    LOG_DEBUG("recycled          = " << core::CContainerPrinter::print(gatherer.recycledPersonIds()));
    LOG_DEBUG("expected recycled = " << core::CContainerPrinter::print(expectedRecycled));
    CPPUNIT_ASSERT_EQUAL(core::CContainerPrinter::print(expectedRecycled), core::CContainerPrinter::print(gatherer.recycledPersonIds()));
}

<<<<<<< HEAD
void CMetricDataGathererTest::testSum(void) {
=======
void CMetricDataGathererTest::testSum()
{
>>>>>>> d4e4cca7
    LOG_DEBUG("*** CMetricDataGathererTest::testSum ***");

    // Test sum and non-zero sum work as expected.

    const core_t::TTime bucketLength = 600;
    const std::size_t bucketCounts[] = {2, 5, 2, 1, 0, 0, 4, 8, 0, 1};
    const core_t::TTime startTime = 0;

    test::CRandomNumbers rng;

    TFeatureVec sumFeatures;
    sumFeatures.push_back(model_t::E_IndividualSumByBucketAndPerson);
    SModelParams params(bucketLength);
    CDataGatherer sum(model_t::E_Metric,
                      model_t::E_None,
                      params,
                      EMPTY_STRING,
                      EMPTY_STRING,
                      EMPTY_STRING,
                      EMPTY_STRING,
                      EMPTY_STRING,
                      EMPTY_STRING,
                      TStrVec(),
                      false,
                      KEY,
                      sumFeatures,
                      startTime,
                      0);
    CPPUNIT_ASSERT_EQUAL(std::size_t(0), addPerson("p1", sum, m_ResourceMonitor));

    TFeatureVec nonZeroSumFeatures;
    nonZeroSumFeatures.push_back(model_t::E_IndividualNonNullSumByBucketAndPerson);

    CDataGatherer nonZeroSum(model_t::E_Metric,
                             model_t::E_None,
                             params,
                             EMPTY_STRING,
                             EMPTY_STRING,
                             EMPTY_STRING,
                             EMPTY_STRING,
                             EMPTY_STRING,
                             EMPTY_STRING,
                             TStrVec(),
                             false,
                             KEY,
                             nonZeroSumFeatures,
                             startTime,
                             0);
    CPPUNIT_ASSERT_EQUAL(std::size_t(0), addPerson("p1", nonZeroSum, m_ResourceMonitor));

    core_t::TTime bucketStart = startTime;
    for (std::size_t i = 0u; i < boost::size(bucketCounts); ++i) {
        std::size_t count = bucketCounts[i];

        TDoubleVec times;
        rng.generateUniformSamples(0.0, static_cast<double>(bucketLength - 0.1), count, times);
        std::sort(times.begin(), times.end());

        TDoubleVec values;
        rng.generateNormalSamples(5.0, 4.0, count, values);

        double expected = 0.0;
        for (std::size_t j = 0u; j < times.size(); ++j) {
            addArrival(sum, m_ResourceMonitor, bucketStart + static_cast<core_t::TTime>(times[j]), "p1", values[j]);
            addArrival(nonZeroSum, m_ResourceMonitor, bucketStart + static_cast<core_t::TTime>(times[j]), "p1", values[j]);
            expected += doubleToStringToDouble(values[j]);
        }

        LOG_DEBUG("bucket: count = " << count << ", sum = " << expected);
        {
            TFeatureSizeFeatureDataPrVecPrVec data;
            sum.featureData(bucketStart, bucketLength, data);
            CPPUNIT_ASSERT_EQUAL(std::size_t(1), data.size());
            for (std::size_t j = 0u; j < data.size(); ++j) {
                const TSizeFeatureDataPrVec& featureData = data[j].second;
                CPPUNIT_ASSERT_EQUAL(std::size_t(1), featureData.size());
                CPPUNIT_ASSERT_EQUAL(expected, featureData[j].second.s_BucketValue->value()[0]);
                CPPUNIT_ASSERT_EQUAL(std::size_t(1), boost::unwrap_ref(featureData[j].second.s_Samples).size());
                CPPUNIT_ASSERT_EQUAL(expected, boost::unwrap_ref(featureData[j].second.s_Samples)[0].value()[0]);
            }
        }
        {
            TFeatureSizeFeatureDataPrVecPrVec data;
            nonZeroSum.featureData(bucketStart, bucketLength, data);
            CPPUNIT_ASSERT_EQUAL(std::size_t(1), data.size());
            for (std::size_t j = 0u; j < data.size(); ++j) {
                const TSizeFeatureDataPrVec& featureData = data[j].second;
                if (count == 0) {
                    CPPUNIT_ASSERT_EQUAL(std::size_t(0), featureData.size());
                } else {
                    CPPUNIT_ASSERT_EQUAL(std::size_t(1), featureData.size());
                    CPPUNIT_ASSERT_EQUAL(expected, featureData[j].second.s_BucketValue->value()[0]);
                    CPPUNIT_ASSERT_EQUAL(std::size_t(1), boost::unwrap_ref(featureData[j].second.s_Samples).size());
                    CPPUNIT_ASSERT_EQUAL(expected, boost::unwrap_ref(featureData[j].second.s_Samples)[0].value()[0]);
                }
            }
        }

        bucketStart += bucketLength;
        sum.timeNow(bucketStart);
        nonZeroSum.timeNow(bucketStart);
    }
}

<<<<<<< HEAD
void CMetricDataGathererTest::singleSeriesOutOfOrderTests(void) {
=======
void CMetricDataGathererTest::singleSeriesOutOfOrderTests()
{
>>>>>>> d4e4cca7
    LOG_DEBUG("*** CMetricDataGathererTest::singleSeriesOutOfOrderTests ***");

    // Test that the various statistics come back as we suspect.

    const core_t::TTime startTime = 0;
    const core_t::TTime bucketLength = 600;
    SModelParams params(bucketLength);
    params.s_LatencyBuckets = 1;
    params.s_SampleCountFactor = 1;
    params.s_SampleQueueGrowthFactor = 0.1;

    TTimeDoublePr bucket1[] = {
        TTimeDoublePr(1, 1.0), TTimeDoublePr(15, 2.1), TTimeDoublePr(180, 0.9), TTimeDoublePr(400, 1.5), TTimeDoublePr(550, 2.0)};
    TTimeDoublePr bucket2[] = {TTimeDoublePr(600, 2.0), TTimeDoublePr(190, 1.5), TTimeDoublePr(799, 2.2), TTimeDoublePr(1199, 1.8)};

    {
        TFeatureVec features;
        features.push_back(model_t::E_IndividualMeanByPerson);
        features.push_back(model_t::E_IndividualMinByPerson);
        features.push_back(model_t::E_IndividualMaxByPerson);
        features.push_back(model_t::E_IndividualSumByBucketAndPerson);
        features.push_back(model_t::E_IndividualCountByBucketAndPerson);
        CDataGatherer gatherer(model_t::E_Metric,
                               model_t::E_None,
                               params,
                               EMPTY_STRING,
                               EMPTY_STRING,
                               EMPTY_STRING,
                               EMPTY_STRING,
                               EMPTY_STRING,
                               EMPTY_STRING,
                               TStrVec(),
                               false,
                               KEY,
                               features,
                               startTime,
                               2u);
        CPPUNIT_ASSERT(!gatherer.isPopulation());
        CPPUNIT_ASSERT_EQUAL(std::size_t(0), addPerson("p", gatherer, m_ResourceMonitor));

        CPPUNIT_ASSERT_EQUAL(std::size_t(4), gatherer.numberFeatures());
        for (std::size_t i = 0u; i < 4; ++i) {
            CPPUNIT_ASSERT_EQUAL(features[i], gatherer.feature(i));
        }

        CPPUNIT_ASSERT_EQUAL(std::size_t(1), gatherer.numberActivePeople());
        CPPUNIT_ASSERT_EQUAL(std::size_t(1), gatherer.numberByFieldValues());
        CPPUNIT_ASSERT_EQUAL(std::string("p"), gatherer.personName(0));
        CPPUNIT_ASSERT_EQUAL(std::string("-"), gatherer.personName(1));
        std::size_t pid;
        CPPUNIT_ASSERT(gatherer.personId("p", pid));
        CPPUNIT_ASSERT_EQUAL(std::size_t(0), pid);
        CPPUNIT_ASSERT(!gatherer.personId("a.n.other p", pid));

        {
            addArrival(gatherer, m_ResourceMonitor, bucket1[0].first, "p", bucket1[0].second);
            TFeatureSizeFeatureDataPrVecPrVec featureData;
            gatherer.featureData(startTime, bucketLength, featureData);
            CPPUNIT_ASSERT_EQUAL(1.0, featureData[0].second[0].second.s_BucketValue->value()[0]);
            CPPUNIT_ASSERT_EQUAL(1.0, featureData[1].second[0].second.s_BucketValue->value()[0]);
            CPPUNIT_ASSERT_EQUAL(1.0, featureData[2].second[0].second.s_BucketValue->value()[0]);
            CPPUNIT_ASSERT_EQUAL(1.0, featureData[3].second[0].second.s_BucketValue->value()[0]);
            CPPUNIT_ASSERT_EQUAL(true, featureData[0].second[0].second.s_IsInteger);
            CPPUNIT_ASSERT_EQUAL(true, featureData[1].second[0].second.s_IsInteger);
            CPPUNIT_ASSERT_EQUAL(true, featureData[2].second[0].second.s_IsInteger);
            CPPUNIT_ASSERT_EQUAL(true, featureData[3].second[0].second.s_IsInteger);
        }

        for (size_t i = 1; i < boost::size(bucket1); ++i) {
            addArrival(gatherer, m_ResourceMonitor, bucket1[i].first, "p", bucket1[i].second);
        }
        {
            TFeatureSizeFeatureDataPrVecPrVec featureData;
            gatherer.featureData(core_t::TTime(startTime + bucketLength - 1), bucketLength, featureData);
            LOG_DEBUG("featureData = " << core::CContainerPrinter::print(featureData));
            CPPUNIT_ASSERT(!featureData.empty());
            CPPUNIT_ASSERT_EQUAL(1.5, featureData[0].second[0].second.s_BucketValue->value()[0]);
            CPPUNIT_ASSERT_EQUAL(0.9, featureData[1].second[0].second.s_BucketValue->value()[0]);
            CPPUNIT_ASSERT_EQUAL(2.1, featureData[2].second[0].second.s_BucketValue->value()[0]);
            CPPUNIT_ASSERT_EQUAL(7.5, featureData[3].second[0].second.s_BucketValue->value()[0]);
            CPPUNIT_ASSERT_EQUAL(false, featureData[1].second[0].second.s_IsInteger);
            CPPUNIT_ASSERT_EQUAL(false, featureData[1].second[0].second.s_IsInteger);
            CPPUNIT_ASSERT_EQUAL(false, featureData[2].second[0].second.s_IsInteger);
            CPPUNIT_ASSERT_EQUAL(false, featureData[3].second[0].second.s_IsInteger);
            CPPUNIT_ASSERT_EQUAL(std::string("[]"), core::CContainerPrinter::print(featureData[0].second[0].second.s_Samples));
            CPPUNIT_ASSERT_EQUAL(std::string("[]"), core::CContainerPrinter::print(featureData[1].second[0].second.s_Samples));
            CPPUNIT_ASSERT_EQUAL(std::string("[]"), core::CContainerPrinter::print(featureData[2].second[0].second.s_Samples));
            CPPUNIT_ASSERT_EQUAL(std::string("[(0 [7.5] 1 5)]"), core::CContainerPrinter::print(featureData[3].second[0].second.s_Samples));

            // Test persistence. (We check for idempotency.)
            std::string origXml;
            {
                core::CRapidXmlStatePersistInserter inserter("root");
                gatherer.acceptPersistInserter(inserter);
                inserter.toXml(origXml);
            }

            LOG_DEBUG("gatherer XML representation:\n" << origXml);

            // Restore the XML into a new filter
            core::CRapidXmlParser parser;
            CPPUNIT_ASSERT(parser.parseStringIgnoreCdata(origXml));
            core::CRapidXmlStateRestoreTraverser traverser(parser);

            CDataGatherer restoredGatherer(model_t::E_Metric,
                                           model_t::E_None,
                                           params,
                                           EMPTY_STRING,
                                           EMPTY_STRING,
                                           EMPTY_STRING,
                                           EMPTY_STRING,
                                           EMPTY_STRING,
                                           EMPTY_STRING,
                                           TStrVec(),
                                           false,
                                           KEY,
                                           traverser);

            // The XML representation of the new filter should be the
            // same as the original
            std::string newXml;
            {
                core::CRapidXmlStatePersistInserter inserter("root");
                restoredGatherer.acceptPersistInserter(inserter);
                inserter.toXml(newXml);
            }
            CPPUNIT_ASSERT_EQUAL(origXml, newXml);
        }

        gatherer.timeNow(startTime + bucketLength);
        for (size_t i = 0; i < boost::size(bucket2); ++i) {
            addArrival(gatherer, m_ResourceMonitor, bucket2[i].first, "p", bucket2[i].second);
        }
        {
            TFeatureSizeFeatureDataPrVecPrVec featureData;
            gatherer.sampleNow(startTime);
            gatherer.featureData(startTime, bucketLength, featureData);
            CPPUNIT_ASSERT(!featureData.empty());
            CPPUNIT_ASSERT_EQUAL(1.5, featureData[0].second[0].second.s_BucketValue->value()[0]);
            CPPUNIT_ASSERT_EQUAL(0.9, featureData[1].second[0].second.s_BucketValue->value()[0]);
            CPPUNIT_ASSERT_EQUAL(2.1, featureData[2].second[0].second.s_BucketValue->value()[0]);
            CPPUNIT_ASSERT_EQUAL(9.0, featureData[3].second[0].second.s_BucketValue->value()[0]);
            CPPUNIT_ASSERT_EQUAL(true, featureData[3].second[0].second.s_IsInteger);
            CPPUNIT_ASSERT_EQUAL(std::string("[(8 [1.55] 1 2), (257 [1.3] 0.666667 3)]"),
                                 core::CContainerPrinter::print(featureData[0].second[0].second.s_Samples));
            CPPUNIT_ASSERT_EQUAL(std::string("[(8 [1] 1 2), (257 [0.9] 1 3)]"),
                                 core::CContainerPrinter::print(featureData[1].second[0].second.s_Samples));
            CPPUNIT_ASSERT_EQUAL(std::string("[(8 [2.1] 1 2), (257 [1.5] 1 3)]"),
                                 core::CContainerPrinter::print(featureData[2].second[0].second.s_Samples));
            CPPUNIT_ASSERT_EQUAL(std::string("[(0 [9] 1 6)]"), core::CContainerPrinter::print(featureData[3].second[0].second.s_Samples));

            // Test persistence. (We check for idempotency.)
            std::string origXml;
            {
                core::CRapidXmlStatePersistInserter inserter("root");
                gatherer.acceptPersistInserter(inserter);
                inserter.toXml(origXml);
            }

            LOG_DEBUG("model XML representation:\n" << origXml);

            // Restore the XML into a new filter
            core::CRapidXmlParser parser;
            CPPUNIT_ASSERT(parser.parseStringIgnoreCdata(origXml));
            core::CRapidXmlStateRestoreTraverser traverser(parser);

            CDataGatherer restoredGatherer(model_t::E_Metric,
                                           model_t::E_None,
                                           params,
                                           EMPTY_STRING,
                                           EMPTY_STRING,
                                           EMPTY_STRING,
                                           EMPTY_STRING,
                                           EMPTY_STRING,
                                           EMPTY_STRING,
                                           TStrVec(),
                                           false,
                                           KEY,
                                           traverser);

            // The XML representation of the new filter should be the
            // same as the original
            std::string newXml;
            {
                ml::core::CRapidXmlStatePersistInserter inserter("root");
                restoredGatherer.acceptPersistInserter(inserter);
                inserter.toXml(newXml);
            }
            CPPUNIT_ASSERT_EQUAL(origXml, newXml);
        }
    }
}

<<<<<<< HEAD
void CMetricDataGathererTest::testResetBucketGivenSingleSeries(void) {
=======
void CMetricDataGathererTest::testResetBucketGivenSingleSeries()
{
>>>>>>> d4e4cca7
    LOG_DEBUG("*** CMetricDataGathererTest::testResetBucketGivenSingleSeries ***");

    const core_t::TTime startTime = 0;
    const core_t::TTime bucketLength = 600;
    SModelParams params(bucketLength);
    params.s_LatencyBuckets = 2;
    params.s_SampleCountFactor = 1;
    params.s_SampleQueueGrowthFactor = 0.1;

    TTimeDoublePr data[] = {
        TTimeDoublePr(1, 1.0), // Bucket 1
        TTimeDoublePr(550, 2.0),
        TTimeDoublePr(600, 3.0), // Bucket 2
        TTimeDoublePr(700, 4.0),
        TTimeDoublePr(1000, 5.0),
        TTimeDoublePr(1200, 6.0) // Bucket 3
    };

    TFeatureVec features;
    features.push_back(model_t::E_IndividualMeanByPerson);
    features.push_back(model_t::E_IndividualMinByPerson);
    features.push_back(model_t::E_IndividualMaxByPerson);
    features.push_back(model_t::E_IndividualSumByBucketAndPerson);
    CDataGatherer gatherer(model_t::E_Metric,
                           model_t::E_None,
                           params,
                           EMPTY_STRING,
                           EMPTY_STRING,
                           EMPTY_STRING,
                           EMPTY_STRING,
                           EMPTY_STRING,
                           EMPTY_STRING,
                           TStrVec(),
                           false,
                           KEY,
                           features,
                           startTime,
                           2u);
    addPerson("p", gatherer, m_ResourceMonitor);

    for (std::size_t i = 0; i < boost::size(data); ++i) {
        addArrival(gatherer, m_ResourceMonitor, data[i].first, "p", data[i].second);
    }

    TFeatureSizeFeatureDataPrVecPrVec featureData;
    TSizeSizePr pidCidPr(0, 0);

    gatherer.featureData(0, bucketLength, featureData);
    CPPUNIT_ASSERT_EQUAL(1.5, featureData[0].second[0].second.s_BucketValue->value()[0]);
    CPPUNIT_ASSERT_EQUAL(1.0, featureData[1].second[0].second.s_BucketValue->value()[0]);
    CPPUNIT_ASSERT_EQUAL(2.0, featureData[2].second[0].second.s_BucketValue->value()[0]);
    CPPUNIT_ASSERT_EQUAL(3.0, featureData[3].second[0].second.s_BucketValue->value()[0]);
    CPPUNIT_ASSERT_EQUAL(uint64_t(2), gatherer.bucketCounts(0).find(pidCidPr)->second);

    gatherer.featureData(600, bucketLength, featureData);
    CPPUNIT_ASSERT_EQUAL(4.0, featureData[0].second[0].second.s_BucketValue->value()[0]);
    CPPUNIT_ASSERT_EQUAL(3.0, featureData[1].second[0].second.s_BucketValue->value()[0]);
    CPPUNIT_ASSERT_EQUAL(5.0, featureData[2].second[0].second.s_BucketValue->value()[0]);
    CPPUNIT_ASSERT_EQUAL(12.0, featureData[3].second[0].second.s_BucketValue->value()[0]);
    CPPUNIT_ASSERT_EQUAL(uint64_t(3), gatherer.bucketCounts(600).find(pidCidPr)->second);

    gatherer.featureData(1200, bucketLength, featureData);
    CPPUNIT_ASSERT_EQUAL(6.0, featureData[0].second[0].second.s_BucketValue->value()[0]);
    CPPUNIT_ASSERT_EQUAL(6.0, featureData[1].second[0].second.s_BucketValue->value()[0]);
    CPPUNIT_ASSERT_EQUAL(6.0, featureData[2].second[0].second.s_BucketValue->value()[0]);
    CPPUNIT_ASSERT_EQUAL(6.0, featureData[3].second[0].second.s_BucketValue->value()[0]);
    CPPUNIT_ASSERT_EQUAL(uint64_t(1), gatherer.bucketCounts(1200).find(pidCidPr)->second);

    gatherer.resetBucket(600);
    addArrival(gatherer, m_ResourceMonitor, 610, "p", 2.0);
    addArrival(gatherer, m_ResourceMonitor, 620, "p", 3.0);

    gatherer.featureData(0, bucketLength, featureData);
    CPPUNIT_ASSERT_EQUAL(1.5, featureData[0].second[0].second.s_BucketValue->value()[0]);
    CPPUNIT_ASSERT_EQUAL(1.0, featureData[1].second[0].second.s_BucketValue->value()[0]);
    CPPUNIT_ASSERT_EQUAL(2.0, featureData[2].second[0].second.s_BucketValue->value()[0]);
    CPPUNIT_ASSERT_EQUAL(3.0, featureData[3].second[0].second.s_BucketValue->value()[0]);
    CPPUNIT_ASSERT_EQUAL(uint64_t(2), gatherer.bucketCounts(0).find(pidCidPr)->second);

    gatherer.featureData(600, bucketLength, featureData);
    CPPUNIT_ASSERT_EQUAL(2.5, featureData[0].second[0].second.s_BucketValue->value()[0]);
    CPPUNIT_ASSERT_EQUAL(2.0, featureData[1].second[0].second.s_BucketValue->value()[0]);
    CPPUNIT_ASSERT_EQUAL(3.0, featureData[2].second[0].second.s_BucketValue->value()[0]);
    CPPUNIT_ASSERT_EQUAL(5.0, featureData[3].second[0].second.s_BucketValue->value()[0]);
    CPPUNIT_ASSERT_EQUAL(uint64_t(2), gatherer.bucketCounts(0).find(pidCidPr)->second);

    gatherer.featureData(1200, bucketLength, featureData);
    CPPUNIT_ASSERT_EQUAL(6.0, featureData[0].second[0].second.s_BucketValue->value()[0]);
    CPPUNIT_ASSERT_EQUAL(6.0, featureData[1].second[0].second.s_BucketValue->value()[0]);
    CPPUNIT_ASSERT_EQUAL(6.0, featureData[2].second[0].second.s_BucketValue->value()[0]);
    CPPUNIT_ASSERT_EQUAL(6.0, featureData[3].second[0].second.s_BucketValue->value()[0]);
    CPPUNIT_ASSERT_EQUAL(uint64_t(1), gatherer.bucketCounts(1200).find(pidCidPr)->second);

    gatherer.sampleNow(0);
    gatherer.featureData(0, bucketLength, featureData);

    CPPUNIT_ASSERT_EQUAL(std::string("[(276 [1.5] 1 2)]"), core::CContainerPrinter::print(featureData[0].second[0].second.s_Samples));
    CPPUNIT_ASSERT_EQUAL(std::string("[(276 [1] 1 2)]"), core::CContainerPrinter::print(featureData[1].second[0].second.s_Samples));
    CPPUNIT_ASSERT_EQUAL(std::string("[(276 [2] 1 2)]"), core::CContainerPrinter::print(featureData[2].second[0].second.s_Samples));
    CPPUNIT_ASSERT_EQUAL(std::string("[(0 [3] 1 2)]"), core::CContainerPrinter::print(featureData[3].second[0].second.s_Samples));

    gatherer.sampleNow(600);
    gatherer.featureData(600, bucketLength, featureData);

    CPPUNIT_ASSERT_EQUAL(std::string("[(615 [2.5] 1 2)]"), core::CContainerPrinter::print(featureData[0].second[0].second.s_Samples));
    CPPUNIT_ASSERT_EQUAL(std::string("[(615 [2] 1 2)]"), core::CContainerPrinter::print(featureData[1].second[0].second.s_Samples));
    CPPUNIT_ASSERT_EQUAL(std::string("[(615 [3] 1 2)]"), core::CContainerPrinter::print(featureData[2].second[0].second.s_Samples));
    CPPUNIT_ASSERT_EQUAL(std::string("[(600 [5] 1 2)]"), core::CContainerPrinter::print(featureData[3].second[0].second.s_Samples));
}

<<<<<<< HEAD
void CMetricDataGathererTest::testResetBucketGivenMultipleSeries(void) {
=======
void CMetricDataGathererTest::testResetBucketGivenMultipleSeries()
{
>>>>>>> d4e4cca7
    LOG_DEBUG("*** CMetricDataGathererTest::testResetBucketGivenMultipleSeries ***");

    const core_t::TTime startTime = 0;
    const core_t::TTime bucketLength = 600;
    SModelParams params(bucketLength);
    params.s_LatencyBuckets = 2;
    params.s_SampleCountFactor = 1;
    params.s_SampleQueueGrowthFactor = 0.1;

    TTimeDoublePr data[] = {
        TTimeDoublePr(1, 1.0), // Bucket 1
        TTimeDoublePr(550, 2.0),
        TTimeDoublePr(600, 3.0), // Bucket 2
        TTimeDoublePr(700, 4.0),
        TTimeDoublePr(1000, 5.0),
        TTimeDoublePr(1200, 6.0) // Bucket 3
    };

    TFeatureVec features;
    features.push_back(model_t::E_IndividualMeanByPerson);
    features.push_back(model_t::E_IndividualMinByPerson);
    features.push_back(model_t::E_IndividualMaxByPerson);
    features.push_back(model_t::E_IndividualSumByBucketAndPerson);
    CDataGatherer gatherer(model_t::E_Metric,
                           model_t::E_None,
                           params,
                           EMPTY_STRING,
                           EMPTY_STRING,
                           EMPTY_STRING,
                           EMPTY_STRING,
                           EMPTY_STRING,
                           EMPTY_STRING,
                           TStrVec(),
                           false,
                           KEY,
                           features,
                           startTime,
                           2u);
    addPerson("p1", gatherer, m_ResourceMonitor);
    addPerson("p2", gatherer, m_ResourceMonitor);
    addPerson("p3", gatherer, m_ResourceMonitor);

    for (std::size_t i = 0; i < boost::size(data); ++i) {
        for (std::size_t pid = 0; pid < gatherer.numberActivePeople(); ++pid) {
            addArrival(gatherer, m_ResourceMonitor, data[i].first, gatherer.personName(pid), data[i].second);
        }
    }

    TFeatureSizeFeatureDataPrVecPrVec featureData;
    TSizeSizePr pidCidPr0(0, 0);
    TSizeSizePr pidCidPr1(1, 0);
    TSizeSizePr pidCidPr2(2, 0);

    gatherer.featureData(0, bucketLength, featureData);
    CPPUNIT_ASSERT_EQUAL(1.5, featureData[0].second[0].second.s_BucketValue->value()[0]);
    CPPUNIT_ASSERT_EQUAL(1.5, featureData[0].second[1].second.s_BucketValue->value()[0]);
    CPPUNIT_ASSERT_EQUAL(1.5, featureData[0].second[2].second.s_BucketValue->value()[0]);
    CPPUNIT_ASSERT_EQUAL(1.0, featureData[1].second[0].second.s_BucketValue->value()[0]);
    CPPUNIT_ASSERT_EQUAL(1.0, featureData[1].second[1].second.s_BucketValue->value()[0]);
    CPPUNIT_ASSERT_EQUAL(1.0, featureData[1].second[2].second.s_BucketValue->value()[0]);
    CPPUNIT_ASSERT_EQUAL(2.0, featureData[2].second[0].second.s_BucketValue->value()[0]);
    CPPUNIT_ASSERT_EQUAL(2.0, featureData[2].second[1].second.s_BucketValue->value()[0]);
    CPPUNIT_ASSERT_EQUAL(2.0, featureData[2].second[2].second.s_BucketValue->value()[0]);
    CPPUNIT_ASSERT_EQUAL(3.0, featureData[3].second[2].second.s_BucketValue->value()[0]);
    CPPUNIT_ASSERT_EQUAL(3.0, featureData[3].second[2].second.s_BucketValue->value()[0]);
    CPPUNIT_ASSERT_EQUAL(3.0, featureData[3].second[2].second.s_BucketValue->value()[0]);
    CPPUNIT_ASSERT_EQUAL(uint64_t(2), gatherer.bucketCounts(0).find(pidCidPr0)->second);
    CPPUNIT_ASSERT_EQUAL(uint64_t(2), gatherer.bucketCounts(0).find(pidCidPr1)->second);
    CPPUNIT_ASSERT_EQUAL(uint64_t(2), gatherer.bucketCounts(0).find(pidCidPr2)->second);

    gatherer.featureData(600, bucketLength, featureData);
    CPPUNIT_ASSERT_EQUAL(4.0, featureData[0].second[0].second.s_BucketValue->value()[0]);
    CPPUNIT_ASSERT_EQUAL(4.0, featureData[0].second[1].second.s_BucketValue->value()[0]);
    CPPUNIT_ASSERT_EQUAL(4.0, featureData[0].second[2].second.s_BucketValue->value()[0]);
    CPPUNIT_ASSERT_EQUAL(3.0, featureData[1].second[0].second.s_BucketValue->value()[0]);
    CPPUNIT_ASSERT_EQUAL(3.0, featureData[1].second[1].second.s_BucketValue->value()[0]);
    CPPUNIT_ASSERT_EQUAL(3.0, featureData[1].second[2].second.s_BucketValue->value()[0]);
    CPPUNIT_ASSERT_EQUAL(5.0, featureData[2].second[0].second.s_BucketValue->value()[0]);
    CPPUNIT_ASSERT_EQUAL(5.0, featureData[2].second[1].second.s_BucketValue->value()[0]);
    CPPUNIT_ASSERT_EQUAL(5.0, featureData[2].second[2].second.s_BucketValue->value()[0]);
    CPPUNIT_ASSERT_EQUAL(12.0, featureData[3].second[2].second.s_BucketValue->value()[0]);
    CPPUNIT_ASSERT_EQUAL(12.0, featureData[3].second[2].second.s_BucketValue->value()[0]);
    CPPUNIT_ASSERT_EQUAL(12.0, featureData[3].second[2].second.s_BucketValue->value()[0]);
    CPPUNIT_ASSERT_EQUAL(uint64_t(3), gatherer.bucketCounts(600).find(pidCidPr0)->second);
    CPPUNIT_ASSERT_EQUAL(uint64_t(3), gatherer.bucketCounts(600).find(pidCidPr1)->second);
    CPPUNIT_ASSERT_EQUAL(uint64_t(3), gatherer.bucketCounts(600).find(pidCidPr2)->second);

    gatherer.featureData(1200, bucketLength, featureData);
    CPPUNIT_ASSERT_EQUAL(6.0, featureData[0].second[0].second.s_BucketValue->value()[0]);
    CPPUNIT_ASSERT_EQUAL(6.0, featureData[0].second[1].second.s_BucketValue->value()[0]);
    CPPUNIT_ASSERT_EQUAL(6.0, featureData[0].second[2].second.s_BucketValue->value()[0]);
    CPPUNIT_ASSERT_EQUAL(6.0, featureData[1].second[0].second.s_BucketValue->value()[0]);
    CPPUNIT_ASSERT_EQUAL(6.0, featureData[1].second[1].second.s_BucketValue->value()[0]);
    CPPUNIT_ASSERT_EQUAL(6.0, featureData[1].second[2].second.s_BucketValue->value()[0]);
    CPPUNIT_ASSERT_EQUAL(6.0, featureData[2].second[0].second.s_BucketValue->value()[0]);
    CPPUNIT_ASSERT_EQUAL(6.0, featureData[2].second[1].second.s_BucketValue->value()[0]);
    CPPUNIT_ASSERT_EQUAL(6.0, featureData[2].second[2].second.s_BucketValue->value()[0]);
    CPPUNIT_ASSERT_EQUAL(6.0, featureData[3].second[2].second.s_BucketValue->value()[0]);
    CPPUNIT_ASSERT_EQUAL(6.0, featureData[3].second[2].second.s_BucketValue->value()[0]);
    CPPUNIT_ASSERT_EQUAL(6.0, featureData[3].second[2].second.s_BucketValue->value()[0]);
    CPPUNIT_ASSERT_EQUAL(uint64_t(1), gatherer.bucketCounts(1200).find(pidCidPr0)->second);
    CPPUNIT_ASSERT_EQUAL(uint64_t(1), gatherer.bucketCounts(1200).find(pidCidPr1)->second);
    CPPUNIT_ASSERT_EQUAL(uint64_t(1), gatherer.bucketCounts(1200).find(pidCidPr2)->second);

    gatherer.resetBucket(600);
    for (std::size_t pid = 0; pid < gatherer.numberActivePeople(); ++pid) {
        addArrival(gatherer, m_ResourceMonitor, 610, gatherer.personName(pid), 2.0);
        addArrival(gatherer, m_ResourceMonitor, 620, gatherer.personName(pid), 3.0);
    }

    gatherer.featureData(0, bucketLength, featureData);
    CPPUNIT_ASSERT_EQUAL(1.5, featureData[0].second[0].second.s_BucketValue->value()[0]);
    CPPUNIT_ASSERT_EQUAL(1.5, featureData[0].second[1].second.s_BucketValue->value()[0]);
    CPPUNIT_ASSERT_EQUAL(1.5, featureData[0].second[2].second.s_BucketValue->value()[0]);
    CPPUNIT_ASSERT_EQUAL(1.0, featureData[1].second[0].second.s_BucketValue->value()[0]);
    CPPUNIT_ASSERT_EQUAL(1.0, featureData[1].second[1].second.s_BucketValue->value()[0]);
    CPPUNIT_ASSERT_EQUAL(1.0, featureData[1].second[2].second.s_BucketValue->value()[0]);
    CPPUNIT_ASSERT_EQUAL(2.0, featureData[2].second[0].second.s_BucketValue->value()[0]);
    CPPUNIT_ASSERT_EQUAL(2.0, featureData[2].second[1].second.s_BucketValue->value()[0]);
    CPPUNIT_ASSERT_EQUAL(2.0, featureData[2].second[2].second.s_BucketValue->value()[0]);
    CPPUNIT_ASSERT_EQUAL(3.0, featureData[3].second[2].second.s_BucketValue->value()[0]);
    CPPUNIT_ASSERT_EQUAL(3.0, featureData[3].second[2].second.s_BucketValue->value()[0]);
    CPPUNIT_ASSERT_EQUAL(3.0, featureData[3].second[2].second.s_BucketValue->value()[0]);
    CPPUNIT_ASSERT_EQUAL(uint64_t(2), gatherer.bucketCounts(0).find(pidCidPr0)->second);
    CPPUNIT_ASSERT_EQUAL(uint64_t(2), gatherer.bucketCounts(0).find(pidCidPr1)->second);
    CPPUNIT_ASSERT_EQUAL(uint64_t(2), gatherer.bucketCounts(0).find(pidCidPr2)->second);

    gatherer.featureData(600, bucketLength, featureData);
    CPPUNIT_ASSERT_EQUAL(2.5, featureData[0].second[0].second.s_BucketValue->value()[0]);
    CPPUNIT_ASSERT_EQUAL(2.5, featureData[0].second[1].second.s_BucketValue->value()[0]);
    CPPUNIT_ASSERT_EQUAL(2.5, featureData[0].second[2].second.s_BucketValue->value()[0]);
    CPPUNIT_ASSERT_EQUAL(2.0, featureData[1].second[0].second.s_BucketValue->value()[0]);
    CPPUNIT_ASSERT_EQUAL(2.0, featureData[1].second[1].second.s_BucketValue->value()[0]);
    CPPUNIT_ASSERT_EQUAL(2.0, featureData[1].second[2].second.s_BucketValue->value()[0]);
    CPPUNIT_ASSERT_EQUAL(3.0, featureData[2].second[0].second.s_BucketValue->value()[0]);
    CPPUNIT_ASSERT_EQUAL(3.0, featureData[2].second[1].second.s_BucketValue->value()[0]);
    CPPUNIT_ASSERT_EQUAL(3.0, featureData[2].second[2].second.s_BucketValue->value()[0]);
    CPPUNIT_ASSERT_EQUAL(5.0, featureData[3].second[2].second.s_BucketValue->value()[0]);
    CPPUNIT_ASSERT_EQUAL(5.0, featureData[3].second[2].second.s_BucketValue->value()[0]);
    CPPUNIT_ASSERT_EQUAL(5.0, featureData[3].second[2].second.s_BucketValue->value()[0]);
    CPPUNIT_ASSERT_EQUAL(uint64_t(2), gatherer.bucketCounts(600).find(pidCidPr0)->second);
    CPPUNIT_ASSERT_EQUAL(uint64_t(2), gatherer.bucketCounts(600).find(pidCidPr1)->second);
    CPPUNIT_ASSERT_EQUAL(uint64_t(2), gatherer.bucketCounts(600).find(pidCidPr2)->second);

    gatherer.featureData(1200, bucketLength, featureData);
    CPPUNIT_ASSERT_EQUAL(6.0, featureData[0].second[0].second.s_BucketValue->value()[0]);
    CPPUNIT_ASSERT_EQUAL(6.0, featureData[0].second[1].second.s_BucketValue->value()[0]);
    CPPUNIT_ASSERT_EQUAL(6.0, featureData[0].second[2].second.s_BucketValue->value()[0]);
    CPPUNIT_ASSERT_EQUAL(6.0, featureData[1].second[0].second.s_BucketValue->value()[0]);
    CPPUNIT_ASSERT_EQUAL(6.0, featureData[1].second[1].second.s_BucketValue->value()[0]);
    CPPUNIT_ASSERT_EQUAL(6.0, featureData[1].second[2].second.s_BucketValue->value()[0]);
    CPPUNIT_ASSERT_EQUAL(6.0, featureData[2].second[0].second.s_BucketValue->value()[0]);
    CPPUNIT_ASSERT_EQUAL(6.0, featureData[2].second[1].second.s_BucketValue->value()[0]);
    CPPUNIT_ASSERT_EQUAL(6.0, featureData[2].second[2].second.s_BucketValue->value()[0]);
    CPPUNIT_ASSERT_EQUAL(6.0, featureData[3].second[2].second.s_BucketValue->value()[0]);
    CPPUNIT_ASSERT_EQUAL(6.0, featureData[3].second[2].second.s_BucketValue->value()[0]);
    CPPUNIT_ASSERT_EQUAL(6.0, featureData[3].second[2].second.s_BucketValue->value()[0]);
    CPPUNIT_ASSERT_EQUAL(uint64_t(1), gatherer.bucketCounts(1200).find(pidCidPr0)->second);
    CPPUNIT_ASSERT_EQUAL(uint64_t(1), gatherer.bucketCounts(1200).find(pidCidPr1)->second);
    CPPUNIT_ASSERT_EQUAL(uint64_t(1), gatherer.bucketCounts(1200).find(pidCidPr2)->second);

    gatherer.sampleNow(0);
    gatherer.featureData(0, bucketLength, featureData);

    CPPUNIT_ASSERT_EQUAL(std::string("[(276 [1.5] 1 2)]"), core::CContainerPrinter::print(featureData[0].second[0].second.s_Samples));
    CPPUNIT_ASSERT_EQUAL(std::string("[(276 [1.5] 1 2)]"), core::CContainerPrinter::print(featureData[0].second[1].second.s_Samples));
    CPPUNIT_ASSERT_EQUAL(std::string("[(276 [1.5] 1 2)]"), core::CContainerPrinter::print(featureData[0].second[2].second.s_Samples));
    CPPUNIT_ASSERT_EQUAL(std::string("[(276 [1] 1 2)]"), core::CContainerPrinter::print(featureData[1].second[0].second.s_Samples));
    CPPUNIT_ASSERT_EQUAL(std::string("[(276 [1] 1 2)]"), core::CContainerPrinter::print(featureData[1].second[1].second.s_Samples));
    CPPUNIT_ASSERT_EQUAL(std::string("[(276 [1] 1 2)]"), core::CContainerPrinter::print(featureData[1].second[2].second.s_Samples));
    CPPUNIT_ASSERT_EQUAL(std::string("[(276 [2] 1 2)]"), core::CContainerPrinter::print(featureData[2].second[0].second.s_Samples));
    CPPUNIT_ASSERT_EQUAL(std::string("[(276 [2] 1 2)]"), core::CContainerPrinter::print(featureData[2].second[1].second.s_Samples));
    CPPUNIT_ASSERT_EQUAL(std::string("[(276 [2] 1 2)]"), core::CContainerPrinter::print(featureData[2].second[2].second.s_Samples));
    CPPUNIT_ASSERT_EQUAL(std::string("[(0 [3] 1 2)]"), core::CContainerPrinter::print(featureData[3].second[0].second.s_Samples));
    CPPUNIT_ASSERT_EQUAL(std::string("[(0 [3] 1 2)]"), core::CContainerPrinter::print(featureData[3].second[1].second.s_Samples));
    CPPUNIT_ASSERT_EQUAL(std::string("[(0 [3] 1 2)]"), core::CContainerPrinter::print(featureData[3].second[2].second.s_Samples));

    gatherer.sampleNow(600);
    gatherer.featureData(600, bucketLength, featureData);

    CPPUNIT_ASSERT_EQUAL(std::string("[(615 [2.5] 1 2)]"), core::CContainerPrinter::print(featureData[0].second[0].second.s_Samples));
    CPPUNIT_ASSERT_EQUAL(std::string("[(615 [2.5] 1 2)]"), core::CContainerPrinter::print(featureData[0].second[1].second.s_Samples));
    CPPUNIT_ASSERT_EQUAL(std::string("[(615 [2.5] 1 2)]"), core::CContainerPrinter::print(featureData[0].second[2].second.s_Samples));
    CPPUNIT_ASSERT_EQUAL(std::string("[(615 [2] 1 2)]"), core::CContainerPrinter::print(featureData[1].second[0].second.s_Samples));
    CPPUNIT_ASSERT_EQUAL(std::string("[(615 [2] 1 2)]"), core::CContainerPrinter::print(featureData[1].second[1].second.s_Samples));
    CPPUNIT_ASSERT_EQUAL(std::string("[(615 [2] 1 2)]"), core::CContainerPrinter::print(featureData[1].second[2].second.s_Samples));
    CPPUNIT_ASSERT_EQUAL(std::string("[(615 [3] 1 2)]"), core::CContainerPrinter::print(featureData[2].second[0].second.s_Samples));
    CPPUNIT_ASSERT_EQUAL(std::string("[(615 [3] 1 2)]"), core::CContainerPrinter::print(featureData[2].second[1].second.s_Samples));
    CPPUNIT_ASSERT_EQUAL(std::string("[(615 [3] 1 2)]"), core::CContainerPrinter::print(featureData[2].second[2].second.s_Samples));
    CPPUNIT_ASSERT_EQUAL(std::string("[(600 [5] 1 2)]"), core::CContainerPrinter::print(featureData[3].second[0].second.s_Samples));
    CPPUNIT_ASSERT_EQUAL(std::string("[(600 [5] 1 2)]"), core::CContainerPrinter::print(featureData[3].second[1].second.s_Samples));
    CPPUNIT_ASSERT_EQUAL(std::string("[(600 [5] 1 2)]"), core::CContainerPrinter::print(featureData[3].second[2].second.s_Samples));
}

<<<<<<< HEAD
void CMetricDataGathererTest::testInfluenceStatistics(void) {
=======
void CMetricDataGathererTest::testInfluenceStatistics()
{
>>>>>>> d4e4cca7
    LOG_DEBUG("*** CMetricDataGathererTest::testInfluenceStatistics ***");

    using TTimeDoubleStrStrTuple = boost::tuple<core_t::TTime, double, std::string, std::string>;
    using TDoubleDoublePr = std::pair<double, double>;
    using TStrDoubleDoublePrPr = std::pair<std::string, TDoubleDoublePr>;
    using TStrDoubleDoublePrPrVec = std::vector<TStrDoubleDoublePrPr>;

    const core_t::TTime startTime = 0;
    const core_t::TTime bucketLength = 600;
    SModelParams params(bucketLength);
    params.s_LatencyBuckets = 2;
    params.s_SampleCountFactor = 1;
    params.s_SampleQueueGrowthFactor = 0.1;

    std::string influencerNames_[] = {"i1", "i2"};
    std::string influencerValues[][3] = {{"i11", "i12", "i13"}, {"i21", "i22", "i23"}};

    TTimeDoubleStrStrTuple data[] = {
        TTimeDoubleStrStrTuple(1, 1.0, influencerValues[0][0], influencerValues[1][0]), // Bucket 1
        TTimeDoubleStrStrTuple(150, 5.0, influencerValues[0][1], influencerValues[1][1]),
        TTimeDoubleStrStrTuple(150, 3.0, influencerValues[0][2], influencerValues[1][2]),
        TTimeDoubleStrStrTuple(550, 2.0, influencerValues[0][0], influencerValues[1][0]),
        TTimeDoubleStrStrTuple(551, 2.1, influencerValues[0][1], influencerValues[1][1]),
        TTimeDoubleStrStrTuple(552, 4.0, influencerValues[0][2], influencerValues[1][2]),
        TTimeDoubleStrStrTuple(554, 2.3, influencerValues[0][2], influencerValues[1][2]),
        TTimeDoubleStrStrTuple(600, 3.0, influencerValues[0][1], influencerValues[1][0]), // Bucket 2
        TTimeDoubleStrStrTuple(660, 3.0, influencerValues[0][0], influencerValues[1][2]),
        TTimeDoubleStrStrTuple(690, 7.1, influencerValues[0][1], ""),
        TTimeDoubleStrStrTuple(700, 4.0, influencerValues[0][0], influencerValues[1][2]),
        TTimeDoubleStrStrTuple(800, 2.1, influencerValues[0][2], influencerValues[1][0]),
        TTimeDoubleStrStrTuple(900, 2.5, influencerValues[0][1], influencerValues[1][0]),
        TTimeDoubleStrStrTuple(1000, 5.0, influencerValues[0][1], influencerValues[1][0]),
        TTimeDoubleStrStrTuple(1200, 6.4, "", influencerValues[1][2]), // Bucket 3
        TTimeDoubleStrStrTuple(1210, 6.0, "", influencerValues[1][2]),
        TTimeDoubleStrStrTuple(1240, 7.0, "", influencerValues[1][1]),
        TTimeDoubleStrStrTuple(1600, 11.0, "", influencerValues[1][0]),
        TTimeDoubleStrStrTuple(1800, 11.0, "", "") // Sentinel
    };

    std::string expectedStatistics[] = {
        "[(i11, (1.5, 2)), (i12, (3.55, 2)), (i13, (3.1, 3)), (i21, (1.5, 2)), (i22, (3.55, 2)), (i23, (3.1, 3))]",
        "[(i11, (1.5, 2)), (i12, (3.55, 2)), (i13, (3.1, 3)), (i21, (1.5, 2)), (i22, (3.55, 2)), (i23, (3.1, 3))]",
        "[(i11, (1, 1)), (i12, (2.1, 1)), (i13, (2.3, 1)), (i21, (1, 1)), (i22, (2.1, 1)), (i23, (2.3, 1))]",
        "[(i11, (1, 1)), (i12, (2.1, 1)), (i13, (2.3, 1)), (i21, (1, 1)), (i22, (2.1, 1)), (i23, (2.3, 1))]",
        "[(i11, (2, 1)), (i12, (5, 1)), (i13, (4, 1)), (i21, (2, 1)), (i22, (5, 1)), (i23, (4, 1))]",
        "[(i11, (2, 1)), (i12, (5, 1)), (i13, (4, 1)), (i21, (2, 1)), (i22, (5, 1)), (i23, (4, 1))]",
        "[(i11, (3, 1)), (i12, (7.1, 1)), (i13, (9.3, 1)), (i21, (3, 1)), (i22, (7.1, 1)), (i23, (9.3, 1))]",
        "[(i11, (3, 1)), (i12, (7.1, 1)), (i13, (9.3, 1)), (i21, (3, 1)), (i22, (7.1, 1)), (i23, (9.3, 1))]",
        "[(i11, (3.5, 2)), (i12, (4.4, 4)), (i13, (2.1, 1)), (i21, (3.15, 4)), (i23, (3.5, 2))]",
        "[(i11, (3.5, 2)), (i12, (4.4, 4)), (i13, (2.1, 1)), (i21, (3.15, 4)), (i23, (3.5, 2))]",
        "[(i11, (3, 1)), (i12, (2.5, 1)), (i13, (2.1, 1)), (i21, (2.1, 1)), (i23, (3, 1))]",
        "[(i11, (3, 1)), (i12, (2.5, 1)), (i13, (2.1, 1)), (i21, (2.1, 1)), (i23, (3, 1))]",
        "[(i11, (4, 1)), (i12, (7.1, 1)), (i13, (2.1, 1)), (i21, (5, 1)), (i23, (4, 1))]",
        "[(i11, (4, 1)), (i12, (7.1, 1)), (i13, (2.1, 1)), (i21, (5, 1)), (i23, (4, 1))]",
        "[(i11, (7, 1)), (i12, (17.6, 1)), (i13, (2.1, 1)), (i21, (12.6, 1)), (i23, (7, 1))]",
        "[(i11, (7, 1)), (i12, (17.6, 1)), (i13, (2.1, 1)), (i21, (12.6, 1)), (i23, (7, 1))]",
        "[(i21, (11, 1)), (i22, (7, 1)), (i23, (6.2, 2))]",
        "[(i21, (11, 1)), (i22, (7, 1)), (i23, (6.2, 2))]",
        "[(i21, (11, 1)), (i22, (7, 1)), (i23, (6, 1))]",
        "[(i21, (11, 1)), (i22, (7, 1)), (i23, (6, 1))]",
        "[(i21, (11, 1)), (i22, (7, 1)), (i23, (6.4, 1))]",
        "[(i21, (11, 1)), (i22, (7, 1)), (i23, (6.4, 1))]",
        "[(i21, (11, 1)), (i22, (7, 1)), (i23, (12.4, 1))]",
        "[(i21, (11, 1)), (i22, (7, 1)), (i23, (12.4, 1))]"};
    const std::string* expected = expectedStatistics;

    TFeatureVec features;
    features.push_back(model_t::E_IndividualMeanByPerson);
    features.push_back(model_t::E_IndividualMinByPerson);
    features.push_back(model_t::E_IndividualMaxByPerson);
    features.push_back(model_t::E_IndividualSumByBucketAndPerson);
    TStrVec influencerNames(boost::begin(influencerNames_), boost::end(influencerNames_));
    CDataGatherer gatherer(model_t::E_Metric,
                           model_t::E_None,
                           params,
                           EMPTY_STRING,
                           EMPTY_STRING,
                           EMPTY_STRING,
                           EMPTY_STRING,
                           EMPTY_STRING,
                           EMPTY_STRING,
                           influencerNames,
                           false,
                           KEY,
                           features,
                           startTime,
                           2u);

    addPerson("p1", gatherer, m_ResourceMonitor, influencerNames.size());
    addPerson("p2", gatherer, m_ResourceMonitor, influencerNames.size());

    core_t::TTime bucketStart = startTime;
    for (std::size_t i = 0u, b = 0u; i < boost::size(data); ++i) {
        if (data[i].get<0>() >= bucketStart + bucketLength) {
            LOG_DEBUG("*** processing bucket ***");
            TFeatureSizeFeatureDataPrVecPrVec featureData;
            gatherer.featureData(bucketStart, bucketLength, featureData);
            for (std::size_t j = 0u; j < featureData.size(); ++j) {
                model_t::EFeature feature = featureData[j].first;
                LOG_DEBUG("feature = " << model_t::print(feature));

                const TSizeFeatureDataPrVec& data_ = featureData[j].second;
                for (std::size_t k = 0u; k < data_.size(); ++k) {
                    TStrDoubleDoublePrPrVec statistics;
                    for (std::size_t m = 0u; m < data_[k].second.s_InfluenceValues.size(); ++m) {
                        for (std::size_t n = 0u; n < data_[k].second.s_InfluenceValues[m].size(); ++n) {
                            statistics.push_back(
                                TStrDoubleDoublePrPr(data_[k].second.s_InfluenceValues[m][n].first,
                                                     TDoubleDoublePr(data_[k].second.s_InfluenceValues[m][n].second.first[0],
                                                                     data_[k].second.s_InfluenceValues[m][n].second.second)));
                        }
                    }
                    std::sort(statistics.begin(), statistics.end(), maths::COrderings::SFirstLess());

                    LOG_DEBUG("statistics = " << core::CContainerPrinter::print(statistics));
                    LOG_DEBUG("expected   = " << *expected);
                    CPPUNIT_ASSERT_EQUAL((*expected++), core::CContainerPrinter::print(statistics));
                }
            }

            bucketStart += bucketLength;
            ++b;
        }
        for (std::size_t pid = 0; pid < gatherer.numberActivePeople(); ++pid) {
            addArrival(gatherer,
                       m_ResourceMonitor,
                       data[i].get<0>(),
                       gatherer.personName(pid),
                       data[i].get<1>(),
                       data[i].get<2>(),
                       data[i].get<3>());
        }
    }
}

<<<<<<< HEAD
void CMetricDataGathererTest::testMultivariate(void) {
    typedef boost::tuple<core_t::TTime, double, double> TTimeDoubleDoubleTuple;
    typedef std::vector<TTimeDoubleDoubleTuple> TTimeDoubleDoubleTupleVec;
    typedef std::vector<TTimeDoubleDoubleTupleVec> TTimeDoubleDoubleTupleVecVec;
=======
void CMetricDataGathererTest::testMultivariate()
{
    using TTimeDoubleDoubleTuple = boost::tuple<core_t::TTime, double, double>;
    using TTimeDoubleDoubleTupleVec = std::vector<TTimeDoubleDoubleTuple>;
    using TTimeDoubleDoubleTupleVecVec = std::vector<TTimeDoubleDoubleTupleVec>;
>>>>>>> d4e4cca7

    static const std::string DELIMITER("__");

    const core_t::TTime startTime = 0;
    const core_t::TTime bucketLength = 600;

    SModelParams params(bucketLength);
    params.s_MultivariateComponentDelimiter = DELIMITER;

    TTimeDoubleDoubleTuple bucket1[] = {TTimeDoubleDoubleTuple(1, 1.0, 1.0),
                                        TTimeDoubleDoubleTuple(15, 2.1, 2.0),
                                        TTimeDoubleDoubleTuple(180, 0.9, 0.8),
                                        TTimeDoubleDoubleTuple(190, 1.5, 1.4),
                                        TTimeDoubleDoubleTuple(400, 1.5, 1.4),
                                        TTimeDoubleDoubleTuple(550, 2.0, 1.8)};
    TTimeDoubleDoubleTuple bucket2[] = {
        TTimeDoubleDoubleTuple(600, 2.0, 1.8), TTimeDoubleDoubleTuple(799, 2.2, 2.0), TTimeDoubleDoubleTuple(1199, 1.8, 1.6)};
    TTimeDoubleDoubleTuple bucket3[] = {TTimeDoubleDoubleTuple(1200, 2.1, 2.0), TTimeDoubleDoubleTuple(1250, 2.5, 2.4)};
    TTimeDoubleDoubleTuple bucket4[] = {
        TTimeDoubleDoubleTuple(1900, 3.5, 3.2),
    };
    TTimeDoubleDoubleTuple bucket5[] = {
        TTimeDoubleDoubleTuple(2420, 3.5, 3.2), TTimeDoubleDoubleTuple(2480, 3.2, 3.0), TTimeDoubleDoubleTuple(2490, 3.8, 3.8)};

    {
        TFeatureVec features;
        features.push_back(model_t::E_IndividualMeanLatLongByPerson);
        TStrVec influencerNames;
        CDataGatherer gatherer(model_t::E_Metric,
                               model_t::E_None,
                               params,
                               EMPTY_STRING,
                               EMPTY_STRING,
                               EMPTY_STRING,
                               EMPTY_STRING,
                               EMPTY_STRING,
                               EMPTY_STRING,
                               influencerNames,
                               false,
                               KEY,
                               features,
                               startTime,
                               2u);
        CPPUNIT_ASSERT(!gatherer.isPopulation());
        CPPUNIT_ASSERT_EQUAL(std::size_t(0), addPerson("p", gatherer, m_ResourceMonitor));
        CPPUNIT_ASSERT_EQUAL(std::size_t(1), gatherer.numberFeatures());
        CPPUNIT_ASSERT_EQUAL(features[0], gatherer.feature(0));

        CPPUNIT_ASSERT_EQUAL(std::size_t(1), gatherer.numberActivePeople());
        CPPUNIT_ASSERT_EQUAL(std::size_t(1), gatherer.numberByFieldValues());
        CPPUNIT_ASSERT_EQUAL(std::string("p"), gatherer.personName(0));
        CPPUNIT_ASSERT_EQUAL(std::string("-"), gatherer.personName(1));
        std::size_t pid;
        CPPUNIT_ASSERT(gatherer.personId("p", pid));
        CPPUNIT_ASSERT_EQUAL(std::size_t(0), pid);
        CPPUNIT_ASSERT(!gatherer.personId("a.n.other p", pid));

        {
            addArrival(gatherer, m_ResourceMonitor, bucket1[0].get<0>(), "p", bucket1[0].get<1>(), bucket1[0].get<2>(), DELIMITER);
            TFeatureSizeFeatureDataPrVecPrVec featureData;
            gatherer.featureData(startTime, bucketLength, featureData);
            LOG_DEBUG("featureData = " << core::CContainerPrinter::print(featureData));
            CPPUNIT_ASSERT_EQUAL(1.0, featureData[0].second[0].second.s_BucketValue->value()[0]);
            CPPUNIT_ASSERT_EQUAL(1.0, featureData[0].second[0].second.s_BucketValue->value()[1]);
            CPPUNIT_ASSERT_EQUAL(true, featureData[0].second[0].second.s_IsInteger);
        }

        for (size_t i = 1; i < boost::size(bucket1); ++i) {
            addArrival(gatherer, m_ResourceMonitor, bucket1[i].get<0>(), "p", bucket1[i].get<1>(), bucket1[i].get<2>(), DELIMITER);
        }
        {
            TFeatureSizeFeatureDataPrVecPrVec featureData;
            gatherer.sampleNow(startTime);
            gatherer.featureData(core_t::TTime(startTime + bucketLength - 1), bucketLength, featureData);
            LOG_DEBUG("featureData = " << core::CContainerPrinter::print(featureData));
            CPPUNIT_ASSERT(!featureData.empty());
            CPPUNIT_ASSERT_DOUBLES_EQUAL(1.5, featureData[0].second[0].second.s_BucketValue->value()[0], 1e-10);
            CPPUNIT_ASSERT_DOUBLES_EQUAL(1.4, featureData[0].second[0].second.s_BucketValue->value()[1], 1e-10);
            CPPUNIT_ASSERT_EQUAL(false, featureData[0].second[0].second.s_IsInteger);
            LOG_DEBUG(core::CContainerPrinter::print(featureData[0].second[0].second.s_Samples));
            CPPUNIT_ASSERT_EQUAL(std::string("[(8 [1.55, 1.5] 1 2), (185 [1.2, 1.1] 1 2), (475 [1.75, 1.6] 1 2)]"),
                                 core::CContainerPrinter::print(featureData[0].second[0].second.s_Samples));

            // Test persistence. (We check for idempotency.)
            std::string origXml;
            {
                core::CRapidXmlStatePersistInserter inserter("root");
                gatherer.acceptPersistInserter(inserter);
                inserter.toXml(origXml);
            }

            LOG_DEBUG("gatherer XML representation:\n" << origXml);

            // Restore the XML into a new filter
            core::CRapidXmlParser parser;
            CPPUNIT_ASSERT(parser.parseStringIgnoreCdata(origXml));
            core::CRapidXmlStateRestoreTraverser traverser(parser);

            CDataGatherer restoredGatherer(model_t::E_Metric,
                                           model_t::E_None,
                                           params,
                                           EMPTY_STRING,
                                           EMPTY_STRING,
                                           EMPTY_STRING,
                                           EMPTY_STRING,
                                           EMPTY_STRING,
                                           EMPTY_STRING,
                                           TStrVec(),
                                           false,
                                           KEY,
                                           traverser);

            // The XML representation of the new filter should be the
            // same as the original
            std::string newXml;
            {
                core::CRapidXmlStatePersistInserter inserter("root");
                restoredGatherer.acceptPersistInserter(inserter);
                inserter.toXml(newXml);
            }
            CPPUNIT_ASSERT_EQUAL(origXml, newXml);
        }

        gatherer.timeNow(startTime + bucketLength);
        for (size_t i = 0; i < boost::size(bucket2); ++i) {
            addArrival(gatherer, m_ResourceMonitor, bucket2[i].get<0>(), "p", bucket2[i].get<1>(), bucket2[i].get<2>(), DELIMITER);
        }
        {
            TFeatureSizeFeatureDataPrVecPrVec featureData;
            gatherer.sampleNow(startTime + bucketLength);
            gatherer.featureData(startTime + bucketLength, bucketLength, featureData);
            LOG_DEBUG("featureData = " << core::CContainerPrinter::print(featureData));
            CPPUNIT_ASSERT(!featureData.empty());
            CPPUNIT_ASSERT_DOUBLES_EQUAL(2.0, featureData[0].second[0].second.s_BucketValue->value()[0], 1e-10);
            CPPUNIT_ASSERT_DOUBLES_EQUAL(1.8, featureData[0].second[0].second.s_BucketValue->value()[1], 1e-10);
            CPPUNIT_ASSERT_EQUAL(std::string("[(700 [2.1, 1.9] 1 2)]"),
                                 core::CContainerPrinter::print(featureData[0].second[0].second.s_Samples));

            // Test persistence. (We check for idempotency.)
            std::string origXml;
            {
                core::CRapidXmlStatePersistInserter inserter("root");
                gatherer.acceptPersistInserter(inserter);
                inserter.toXml(origXml);
            }

            LOG_DEBUG("model XML representation:\n" << origXml);

            // Restore the XML into a new filter
            core::CRapidXmlParser parser;
            CPPUNIT_ASSERT(parser.parseStringIgnoreCdata(origXml));
            core::CRapidXmlStateRestoreTraverser traverser(parser);

            CDataGatherer restoredGatherer(model_t::E_Metric,
                                           model_t::E_None,
                                           params,
                                           EMPTY_STRING,
                                           EMPTY_STRING,
                                           EMPTY_STRING,
                                           EMPTY_STRING,
                                           EMPTY_STRING,
                                           EMPTY_STRING,
                                           TStrVec(),
                                           false,
                                           KEY,
                                           traverser);

            // The XML representation of the new filter should be the
            // same as the original
            std::string newXml;
            {
                ml::core::CRapidXmlStatePersistInserter inserter("root");
                restoredGatherer.acceptPersistInserter(inserter);
                inserter.toXml(newXml);
            }
            CPPUNIT_ASSERT_EQUAL(origXml, newXml);
        }

        gatherer.timeNow(startTime + 2 * bucketLength);
        for (size_t i = 0; i < boost::size(bucket3); ++i) {
            addArrival(gatherer, m_ResourceMonitor, bucket3[i].get<0>(), "p", bucket3[i].get<1>(), bucket3[i].get<2>(), DELIMITER);
        }
        {
            TFeatureSizeFeatureDataPrVecPrVec featureData;
            gatherer.sampleNow(startTime + 2 * bucketLength);
            gatherer.featureData(startTime + 2 * bucketLength, bucketLength, featureData);
            LOG_DEBUG("featureData = " << core::CContainerPrinter::print(featureData));
            CPPUNIT_ASSERT(!featureData.empty());
            CPPUNIT_ASSERT_DOUBLES_EQUAL(2.3, featureData[0].second[0].second.s_BucketValue->value()[0], 1e-10);
            CPPUNIT_ASSERT_DOUBLES_EQUAL(2.2, featureData[0].second[0].second.s_BucketValue->value()[1], 1e-10);
            CPPUNIT_ASSERT_EQUAL(std::string("[(1200 [1.95, 1.8] 1 2)]"),
                                 core::CContainerPrinter::print(featureData[0].second[0].second.s_Samples));
        }
    }

    // Test capture of sample measurement count.
    {
        TFeatureVec features;
        features.push_back(model_t::E_IndividualMeanLatLongByPerson);
        CDataGatherer gatherer(model_t::E_Metric,
                               model_t::E_None,
                               params,
                               EMPTY_STRING,
                               EMPTY_STRING,
                               EMPTY_STRING,
                               EMPTY_STRING,
                               EMPTY_STRING,
                               EMPTY_STRING,
                               TStrVec(),
                               false,
                               KEY,
                               features,
                               startTime,
                               0);
        CPPUNIT_ASSERT_EQUAL(std::size_t(0), addPerson("p", gatherer, m_ResourceMonitor));

        TTimeDoubleDoubleTupleVecVec buckets;
        buckets.push_back(TTimeDoubleDoubleTupleVec(boost::begin(bucket1), boost::end(bucket1)));
        buckets.push_back(TTimeDoubleDoubleTupleVec(boost::begin(bucket2), boost::end(bucket2)));
        buckets.push_back(TTimeDoubleDoubleTupleVec(boost::begin(bucket3), boost::end(bucket3)));
        buckets.push_back(TTimeDoubleDoubleTupleVec(boost::begin(bucket4), boost::end(bucket4)));
        buckets.push_back(TTimeDoubleDoubleTupleVec(boost::begin(bucket5), boost::end(bucket5)));

        for (std::size_t i = 0u; i < buckets.size(); ++i) {
            LOG_DEBUG("Processing bucket " << i);
            gatherer.timeNow(startTime + i * bucketLength);
            const TTimeDoubleDoubleTupleVec& bucket = buckets[i];
            for (std::size_t j = 0u; j < bucket.size(); ++j) {
                addArrival(gatherer, m_ResourceMonitor, bucket[j].get<0>(), "p", bucket[j].get<1>(), bucket[j].get<2>(), DELIMITER);
            }
        }

        CPPUNIT_ASSERT_EQUAL(4.0, gatherer.effectiveSampleCount(0));
        TFeatureSizeFeatureDataPrVecPrVec featureData;
        core_t::TTime featureBucketStart = core_t::TTime(startTime + 4 * bucketLength);
        gatherer.sampleNow(featureBucketStart);
        gatherer.featureData(featureBucketStart, bucketLength, featureData);
        CPPUNIT_ASSERT(!featureData.empty());
        CPPUNIT_ASSERT_DOUBLES_EQUAL(3.5, featureData[0].second[0].second.s_BucketValue->value()[0], 1e-10);
        CPPUNIT_ASSERT_EQUAL(false, featureData[0].second[0].second.s_IsInteger);
        LOG_DEBUG("featureData = " << core::CContainerPrinter::print(featureData));
        CPPUNIT_ASSERT_EQUAL(std::string("[(2323 [3.5, 3.3] 1 4)]"),
                             core::CContainerPrinter::print(featureData[0].second[0].second.s_Samples));
    }
}

<<<<<<< HEAD
void CMetricDataGathererTest::testStatisticsPersist(void) {
=======
void CMetricDataGathererTest::testStatisticsPersist()
{
>>>>>>> d4e4cca7
    CGathererTools::TMeanGatherer::TMetricPartialStatistic stat(1);
    stat.add(TDoubleVec(1, 44.4), 1299196740, 1);
    stat.add(TDoubleVec(1, 5.5), 1299196741, 1);
    stat.add(TDoubleVec(1, 0.6), 1299196742, 1);

    std::string origXml;
    {
        core::CRapidXmlStatePersistInserter inserter("root");
        stat.persist(inserter);
        inserter.toXml(origXml);
    }

    core_t::TTime origTime = stat.time();
    std::string restoredXml;
    std::string restoredPrint;
    core_t::TTime restoredTime;
    {
        core::CRapidXmlParser parser;
        CPPUNIT_ASSERT(parser.parseStringIgnoreCdata(origXml));
        core::CRapidXmlStateRestoreTraverser traverser(parser);
        CGathererTools::TMeanGatherer::TMetricPartialStatistic restored(1);
        traverser.traverseSubLevel(boost::bind(&CGathererTools::TMeanGatherer::TMetricPartialStatistic::restore, boost::ref(restored), _1));

        restoredTime = restored.time();
        {
            core::CRapidXmlStatePersistInserter inserter("root");
            restored.persist(inserter);
            inserter.toXml(restoredXml);
        }
    }
    CPPUNIT_ASSERT_EQUAL(origXml, restoredXml);
    CPPUNIT_ASSERT_EQUAL(origTime, restoredTime);
}

<<<<<<< HEAD
void CMetricDataGathererTest::testVarp(void) {
=======
void CMetricDataGathererTest::testVarp()
{
>>>>>>> d4e4cca7
    core_t::TTime startTime = 100000;
    const core_t::TTime bucketLength = 1000;
    const std::string person("p");
    const std::string person2("q");
    const std::string person3("r");
    const std::string inf1("i1");
    const std::string inf2("i2");
    const std::string inf3("i3");
    TDoubleVec values;
    SModelParams params(bucketLength);

    {
        TFeatureVec features;
        features.push_back(model_t::E_IndividualVarianceByPerson);
        CDataGatherer gatherer(model_t::E_Metric,
                               model_t::E_None,
                               params,
                               EMPTY_STRING,
                               EMPTY_STRING,
                               EMPTY_STRING,
                               EMPTY_STRING,
                               EMPTY_STRING,
                               EMPTY_STRING,
                               TStrVec(),
                               false,
                               KEY,
                               features,
                               startTime,
                               2u);
        CPPUNIT_ASSERT(!gatherer.isPopulation());
        CPPUNIT_ASSERT_EQUAL(std::size_t(0), addPerson(person, gatherer, m_ResourceMonitor));

        CPPUNIT_ASSERT_EQUAL(std::size_t(1), gatherer.numberFeatures());

        {
            values.push_back(5.0);
            values.push_back(6.0);
            values.push_back(3.0);
            values.push_back(2.0);
            values.push_back(4.0);
            addArrivals(gatherer, m_ResourceMonitor, startTime, 10, person, values);
            gatherer.sampleNow(startTime);
            TFeatureSizeFeatureDataPrVecPrVec featureData;
            gatherer.featureData(startTime, bucketLength, featureData);
            // Expect only 1 feature
            CPPUNIT_ASSERT_EQUAL(std::size_t(1), featureData.size());
            TFeatureSizeFeatureDataPrVecPr fsfd = featureData[0];
            CPPUNIT_ASSERT_EQUAL(model_t::E_IndividualVarianceByPerson, fsfd.first);
            CSample::TDouble1Vec v = featureData[0].second[0].second.s_BucketValue->value();
            double expectedMean = 0;
            double expectedVariance = ::variance(values, expectedMean);
            CPPUNIT_ASSERT_DOUBLES_EQUAL(v[0], expectedVariance, 0.0001);
            CPPUNIT_ASSERT_DOUBLES_EQUAL(v[1], expectedMean, 0.0001);
        }
        startTime += bucketLength;
        {
            values.clear();
            values.push_back(115.0);
            values.push_back(116.0);
            values.push_back(117.0);
            values.push_back(1111.5);
            values.push_back(22.45);
            values.push_back(2526.55634);
            values.push_back(55.55);
            values.push_back(14.723);
            addArrivals(gatherer, m_ResourceMonitor, startTime, 100, person, values);
            gatherer.sampleNow(startTime);
            TFeatureSizeFeatureDataPrVecPrVec featureData;
            gatherer.featureData(startTime, bucketLength, featureData);
            LOG_DEBUG("featureData = " << core::CContainerPrinter::print(featureData));
            CSample::TDouble1Vec v = featureData[0].second[0].second.s_BucketValue->value();
            double expectedMean = 0;
            double expectedVariance = ::variance(values, expectedMean);
            CPPUNIT_ASSERT_DOUBLES_EQUAL(v[0], expectedVariance, 0.0001);
            CPPUNIT_ASSERT_DOUBLES_EQUAL(v[1], expectedMean, 0.0001);
        }
        startTime += bucketLength;
        gatherer.sampleNow(startTime);
        startTime += bucketLength;
        {
            values.clear();
            values.push_back(0.0);
            addArrivals(gatherer, m_ResourceMonitor, startTime, 100, person, values);
            gatherer.sampleNow(startTime);
            TFeatureSizeFeatureDataPrVecPrVec featureData;
            gatherer.featureData(startTime, bucketLength, featureData);
            LOG_DEBUG("featureData = " << core::CContainerPrinter::print(featureData));
            CPPUNIT_ASSERT(!featureData[0].second[0].second.s_BucketValue);
        }
    }

    // Now test with influencers
    LOG_DEBUG("Testing influencers");
    {
        TFeatureVec features;
        features.push_back(model_t::E_IndividualVarianceByPerson);
        TStrVec influencerFieldNames;
        influencerFieldNames.push_back("i");
        influencerFieldNames.push_back("j");
        CDataGatherer gatherer(model_t::E_Metric,
                               model_t::E_None,
                               params,
                               EMPTY_STRING,
                               EMPTY_STRING,
                               EMPTY_STRING,
                               EMPTY_STRING,
                               EMPTY_STRING,
                               EMPTY_STRING,
                               influencerFieldNames,
                               false,
                               KEY,
                               features,
                               startTime,
                               2u);
        CPPUNIT_ASSERT(!gatherer.isPopulation());
        CPPUNIT_ASSERT_EQUAL(std::size_t(0), addPerson(person, gatherer, m_ResourceMonitor, influencerFieldNames.size()));

        TStrVec testInf(gatherer.beginInfluencers(), gatherer.endInfluencers());

        LOG_DEBUG("Influencer fields: " << core::CContainerPrinter::print(testInf));
        LOG_DEBUG("FOI: " << core::CContainerPrinter::print(gatherer.fieldsOfInterest()));

        CPPUNIT_ASSERT_EQUAL(std::size_t(1), gatherer.numberFeatures());
        {
            addArrival(gatherer, m_ResourceMonitor, startTime + 0, person, 5.0, inf1, inf2);
            addArrival(gatherer, m_ResourceMonitor, startTime + 100, person, 5.5, inf1, "");
            addArrival(gatherer, m_ResourceMonitor, startTime + 200, person, 5.9, inf1, "");
            addArrival(gatherer, m_ResourceMonitor, startTime + 300, person, 5.2, inf1, "");
            addArrival(gatherer, m_ResourceMonitor, startTime + 350, person, 5.1, inf1, "");
            addArrival(gatherer, m_ResourceMonitor, startTime + 400, person, 2.2, inf1, inf2);
            addArrival(gatherer, m_ResourceMonitor, startTime + 500, person, 4.9, inf1, "");
            addArrival(gatherer, m_ResourceMonitor, startTime + 600, person, 5.1, inf1, "");
            addArrival(gatherer, m_ResourceMonitor, startTime + 650, person, 1.0, "", "");
            addArrival(gatherer, m_ResourceMonitor, startTime + 700, person, 5.0, inf1, "");
            addArrival(gatherer, m_ResourceMonitor, startTime + 800, person, 12.12, inf1, inf2);
            addArrival(gatherer, m_ResourceMonitor, startTime + 900, person, 5.2, inf1, "");
            addArrival(gatherer, m_ResourceMonitor, startTime + 950, person, 5.0, inf1, inf3);

            gatherer.sampleNow(startTime);
            TFeatureSizeFeatureDataPrVecPrVec featureData;
            gatherer.featureData(startTime, bucketLength, featureData);
            TFeatureSizeFeatureDataPrVecPr fsfd = featureData[0];
            CPPUNIT_ASSERT_EQUAL(model_t::E_IndividualVarianceByPerson, fsfd.first);

            CSample::TDouble1Vec v = featureData[0].second[0].second.s_BucketValue->value();
            values.clear();
            values.push_back(5.0);
            values.push_back(5.5);
            values.push_back(5.9);
            values.push_back(5.2);
            values.push_back(5.1);
            values.push_back(2.2);
            values.push_back(4.9);
            values.push_back(5.1);
            values.push_back(5.0);
            values.push_back(12.12);
            values.push_back(5.2);
            values.push_back(5.0);
            values.push_back(1.0);
            double expectedMean = 0;
            double expectedVariance = ::variance(values, expectedMean);
            CPPUNIT_ASSERT_DOUBLES_EQUAL(v[0], expectedVariance, 0.0001);
            CPPUNIT_ASSERT_DOUBLES_EQUAL(v[1], expectedMean, 0.0001);

            values.pop_back();
            double i1ExpectedMean = 0;
            double i1ExpectedVariance = ::variance(values, i1ExpectedMean);

            values.clear();
            values.push_back(5.0);
            values.push_back(2.2);
            values.push_back(12.12);
            double i2ExpectedMean = 0;
            double i2ExpectedVariance = ::variance(values, i2ExpectedMean);

            values.clear();
            values.push_back(5.0);
            double i3ExpectedMean = 0;
            double i3ExpectedVariance = ::variance(values, i3ExpectedMean);

            SMetricFeatureData mfd = fsfd.second[0].second;
            SMetricFeatureData::TStrCRefDouble1VecDoublePrPrVecVec ivs = mfd.s_InfluenceValues;
            LOG_DEBUG("IVs: " << core::CContainerPrinter::print(ivs));
            CPPUNIT_ASSERT_EQUAL(std::size_t(2), ivs.size());
            CPPUNIT_ASSERT_EQUAL(std::size_t(1), ivs[0].size());
            CPPUNIT_ASSERT_EQUAL(std::size_t(2), ivs[1].size());

            const SMetricFeatureData::TStrCRefDouble1VecDoublePrPr& ivs1 = ivs[0][0];
            CPPUNIT_ASSERT_EQUAL(inf1, ivs1.first.get());
            CPPUNIT_ASSERT_DOUBLES_EQUAL(12.0, ivs1.second.second, 0.0001);
            CPPUNIT_ASSERT_EQUAL(std::size_t(2), ivs1.second.first.size());
            CPPUNIT_ASSERT_DOUBLES_EQUAL(ivs1.second.first[0], i1ExpectedVariance, 0.0001);
            CPPUNIT_ASSERT_DOUBLES_EQUAL(ivs1.second.first[1], i1ExpectedMean, 0.0001);

            // The order of ivs2 and ivs3 seems to be backwards...
            const SMetricFeatureData::TStrCRefDouble1VecDoublePrPr& ivs2 = ivs[1][1];
            CPPUNIT_ASSERT_EQUAL(inf2, ivs2.first.get());
            CPPUNIT_ASSERT_DOUBLES_EQUAL(3.0, ivs2.second.second, 0.0001);
            CPPUNIT_ASSERT_EQUAL(std::size_t(2), ivs2.second.first.size());
            CPPUNIT_ASSERT_DOUBLES_EQUAL(ivs2.second.first[0], i2ExpectedVariance, 0.0001);
            CPPUNIT_ASSERT_DOUBLES_EQUAL(ivs2.second.first[1], i2ExpectedMean, 0.0001);

            const SMetricFeatureData::TStrCRefDouble1VecDoublePrPr& ivs3 = ivs[1][0];
            CPPUNIT_ASSERT_EQUAL(inf3, ivs3.first.get());
            CPPUNIT_ASSERT_DOUBLES_EQUAL(1.0, ivs3.second.second, 0.0001);
            CPPUNIT_ASSERT_EQUAL(std::size_t(2), ivs3.second.first.size());
            CPPUNIT_ASSERT_DOUBLES_EQUAL(ivs3.second.first[0], i3ExpectedVariance, 0.0001);
            CPPUNIT_ASSERT_DOUBLES_EQUAL(ivs3.second.first[1], i3ExpectedMean, 0.0001);
        }
    }
}

<<<<<<< HEAD
CppUnit::Test* CMetricDataGathererTest::suite(void) {
    CppUnit::TestSuite* suiteOfTests = new CppUnit::TestSuite("CMetricDataGathererTest");

    suiteOfTests->addTest(new CppUnit::TestCaller<CMetricDataGathererTest>("CMetricDataGathererTest::singleSeriesTests",
                                                                           &CMetricDataGathererTest::singleSeriesTests));
    suiteOfTests->addTest(new CppUnit::TestCaller<CMetricDataGathererTest>("CMetricDataGathererTest::multipleSeriesTests",
                                                                           &CMetricDataGathererTest::multipleSeriesTests));
    suiteOfTests->addTest(new CppUnit::TestCaller<CMetricDataGathererTest>("CMetricDataGathererTest::testSampleCount",
                                                                           &CMetricDataGathererTest::testSampleCount));
    suiteOfTests->addTest(new CppUnit::TestCaller<CMetricDataGathererTest>("CMetricDataGathererTest::testRemovePeople",
                                                                           &CMetricDataGathererTest::testRemovePeople));
    suiteOfTests->addTest(
        new CppUnit::TestCaller<CMetricDataGathererTest>("CMetricDataGathererTest::testSum", &CMetricDataGathererTest::testSum));
    suiteOfTests->addTest(new CppUnit::TestCaller<CMetricDataGathererTest>("CMetricDataGathererTest::singleSeriesOutOfOrderTests",
                                                                           &CMetricDataGathererTest::singleSeriesOutOfOrderTests));
    suiteOfTests->addTest(new CppUnit::TestCaller<CMetricDataGathererTest>("CMetricDataGathererTest::testResetBucketGivenSingleSeries",
                                                                           &CMetricDataGathererTest::testResetBucketGivenSingleSeries));
    suiteOfTests->addTest(new CppUnit::TestCaller<CMetricDataGathererTest>("CMetricDataGathererTest::testResetBucketGivenMultipleSeries",
                                                                           &CMetricDataGathererTest::testResetBucketGivenMultipleSeries));
    suiteOfTests->addTest(new CppUnit::TestCaller<CMetricDataGathererTest>("CMetricDataGathererTest::testInfluenceStatistics",
                                                                           &CMetricDataGathererTest::testInfluenceStatistics));
    suiteOfTests->addTest(new CppUnit::TestCaller<CMetricDataGathererTest>("CMetricDataGathererTest::testMultivariate",
                                                                           &CMetricDataGathererTest::testMultivariate));
    suiteOfTests->addTest(new CppUnit::TestCaller<CMetricDataGathererTest>("CMetricDataGathererTest::testStatisticsPersist",
                                                                           &CMetricDataGathererTest::testStatisticsPersist));
    suiteOfTests->addTest(
        new CppUnit::TestCaller<CMetricDataGathererTest>("CMetricDataGathererTest::testVarp", &CMetricDataGathererTest::testVarp));
=======

CppUnit::Test *CMetricDataGathererTest::suite()
{
    CppUnit::TestSuite *suiteOfTests = new CppUnit::TestSuite("CMetricDataGathererTest");

    suiteOfTests->addTest( new CppUnit::TestCaller<CMetricDataGathererTest>(
                                   "CMetricDataGathererTest::singleSeriesTests",
                                   &CMetricDataGathererTest::singleSeriesTests) );
    suiteOfTests->addTest( new CppUnit::TestCaller<CMetricDataGathererTest>(
                                   "CMetricDataGathererTest::multipleSeriesTests",
                                   &CMetricDataGathererTest::multipleSeriesTests) );
    suiteOfTests->addTest( new CppUnit::TestCaller<CMetricDataGathererTest>(
                                   "CMetricDataGathererTest::testSampleCount",
                                   &CMetricDataGathererTest::testSampleCount) );
    suiteOfTests->addTest( new CppUnit::TestCaller<CMetricDataGathererTest>(
                                   "CMetricDataGathererTest::testRemovePeople",
                                   &CMetricDataGathererTest::testRemovePeople) );
    suiteOfTests->addTest( new CppUnit::TestCaller<CMetricDataGathererTest>(
                                   "CMetricDataGathererTest::testSum",
                                   &CMetricDataGathererTest::testSum) );
    suiteOfTests->addTest( new CppUnit::TestCaller<CMetricDataGathererTest>(
                                   "CMetricDataGathererTest::singleSeriesOutOfOrderTests",
                                   &CMetricDataGathererTest::singleSeriesOutOfOrderTests) );
    suiteOfTests->addTest( new CppUnit::TestCaller<CMetricDataGathererTest>(
                                   "CMetricDataGathererTest::testResetBucketGivenSingleSeries",
                                   &CMetricDataGathererTest::testResetBucketGivenSingleSeries) );
    suiteOfTests->addTest( new CppUnit::TestCaller<CMetricDataGathererTest>(
                                   "CMetricDataGathererTest::testResetBucketGivenMultipleSeries",
                                   &CMetricDataGathererTest::testResetBucketGivenMultipleSeries) );
    suiteOfTests->addTest( new CppUnit::TestCaller<CMetricDataGathererTest>(
                                   "CMetricDataGathererTest::testInfluenceStatistics",
                                   &CMetricDataGathererTest::testInfluenceStatistics) );
    suiteOfTests->addTest( new CppUnit::TestCaller<CMetricDataGathererTest>(
                                   "CMetricDataGathererTest::testMultivariate",
                                   &CMetricDataGathererTest::testMultivariate) );
    suiteOfTests->addTest( new CppUnit::TestCaller<CMetricDataGathererTest>(
                                   "CMetricDataGathererTest::testStatisticsPersist",
                                   &CMetricDataGathererTest::testStatisticsPersist) );
    suiteOfTests->addTest( new CppUnit::TestCaller<CMetricDataGathererTest>(
                                   "CMetricDataGathererTest::testVarp",
                                   &CMetricDataGathererTest::testVarp) );
>>>>>>> d4e4cca7
    return suiteOfTests;
}<|MERGE_RESOLUTION|>--- conflicted
+++ resolved
@@ -39,28 +39,7 @@
 using namespace ml;
 using namespace model;
 
-<<<<<<< HEAD
 namespace {
-typedef std::vector<double> TDoubleVec;
-typedef std::vector<std::size_t> TSizeVec;
-typedef std::pair<std::size_t, std::size_t> TSizeSizePr;
-typedef std::vector<model_t::EFeature> TFeatureVec;
-typedef std::pair<std::size_t, uint64_t> TSizeUInt64Pr;
-typedef std::vector<TSizeUInt64Pr> TSizeUInt64PrVec;
-typedef std::vector<std::string> TStrVec;
-typedef std::pair<std::size_t, SMetricFeatureData> TSizeFeatureDataPr;
-typedef std::vector<TSizeFeatureDataPr> TSizeFeatureDataPrVec;
-typedef std::pair<model_t::EFeature, TSizeFeatureDataPrVec> TFeatureSizeFeatureDataPrVecPr;
-typedef std::vector<TFeatureSizeFeatureDataPrVecPr> TFeatureSizeFeatureDataPrVecPrVec;
-typedef boost::optional<double> TOptionalDouble;
-typedef boost::optional<std::string> TOptionalStr;
-typedef std::pair<core_t::TTime, double> TTimeDoublePr;
-typedef std::vector<TTimeDoublePr> TTimeDoublePrVec;
-typedef std::vector<TTimeDoublePrVec> TTimeDoublePrVecVec;
-typedef maths::CBasicStatistics::SSampleMean<double>::TAccumulator TMeanAccumulator;
-=======
-namespace
-{
 using TDoubleVec = std::vector<double>;
 using TSizeVec = std::vector<std::size_t>;
 using TSizeSizePr = std::pair<std::size_t, std::size_t>;
@@ -78,7 +57,6 @@
 using TTimeDoublePrVec = std::vector<TTimeDoublePr>;
 using TTimeDoublePrVecVec = std::vector<TTimeDoublePrVec>;
 using TMeanAccumulator = maths::CBasicStatistics::SSampleMean<double>::TAccumulator;
->>>>>>> d4e4cca7
 
 std::size_t addPerson(const std::string& p, CDataGatherer& gatherer, CResourceMonitor& resourceMonitor, std::size_t numInfluencers = 0) {
     CDataGatherer::TStrCPtrVec person;
@@ -184,12 +162,7 @@
 const std::string EMPTY_STRING;
 }
 
-<<<<<<< HEAD
-void CMetricDataGathererTest::singleSeriesTests(void) {
-=======
-void CMetricDataGathererTest::singleSeriesTests()
-{
->>>>>>> d4e4cca7
+void CMetricDataGathererTest::singleSeriesTests() {
     LOG_DEBUG("*** CMetricDataGathererTest::singleSeriesTests ***");
 
     // Test that the various statistics come back as we suspect.
@@ -454,12 +427,7 @@
     }
 }
 
-<<<<<<< HEAD
-void CMetricDataGathererTest::multipleSeriesTests(void) {
-=======
-void CMetricDataGathererTest::multipleSeriesTests()
-{
->>>>>>> d4e4cca7
+void CMetricDataGathererTest::multipleSeriesTests() {
     LOG_DEBUG("*** CMetricDataGathererTest::multipleSeriesTests ***");
 
     // Test that the various statistics come back as we suspect
@@ -687,12 +655,7 @@
     CPPUNIT_ASSERT_EQUAL(std::string("[(2400 [21.6] 1 6)]"), core::CContainerPrinter::print(featureData[3].second[0].second.s_Samples));
 }
 
-<<<<<<< HEAD
-void CMetricDataGathererTest::testSampleCount(void) {
-=======
-void CMetricDataGathererTest::testSampleCount()
-{
->>>>>>> d4e4cca7
+void CMetricDataGathererTest::testSampleCount() {
     LOG_DEBUG("*** CMetricDataGathererTest::testSampleCount ***");
 
     // Test that we set sensible sample counts for each person.
@@ -746,14 +709,8 @@
         {
             TDoubleVec count;
             rng.generateUniformSamples(1.0, 5.0, 1, count);
-<<<<<<< HEAD
-            LOG_DEBUG("count p2 = " << ::floor(count[0]));
+            LOG_DEBUG("count p2 = " << std::floor(count[0]));
             for (std::size_t j = 0u; j < static_cast<std::size_t>(count[0]); ++j) {
-=======
-            LOG_DEBUG("count p2 = " << std::floor(count[0]));
-            for (std::size_t j = 0u; j < static_cast<std::size_t>(count[0]); ++j)
-            {
->>>>>>> d4e4cca7
                 addArrival(gatherer, m_ResourceMonitor, startTime + i * bucketLength + 100 * (j + 1), "p2", 1.0);
             }
         }
@@ -774,12 +731,7 @@
     CPPUNIT_ASSERT_DOUBLES_EQUAL(2.0, gatherer.effectiveSampleCount(pid1), 0.5);
 }
 
-<<<<<<< HEAD
-void CMetricDataGathererTest::testRemovePeople(void) {
-=======
-void CMetricDataGathererTest::testRemovePeople()
-{
->>>>>>> d4e4cca7
+void CMetricDataGathererTest::testRemovePeople() {
     LOG_DEBUG("*** CMetricDataGathererTest::testRemovePeople ***");
 
     // Test various combinations of removed people.
@@ -970,12 +922,7 @@
     CPPUNIT_ASSERT_EQUAL(core::CContainerPrinter::print(expectedRecycled), core::CContainerPrinter::print(gatherer.recycledPersonIds()));
 }
 
-<<<<<<< HEAD
-void CMetricDataGathererTest::testSum(void) {
-=======
-void CMetricDataGathererTest::testSum()
-{
->>>>>>> d4e4cca7
+void CMetricDataGathererTest::testSum() {
     LOG_DEBUG("*** CMetricDataGathererTest::testSum ***");
 
     // Test sum and non-zero sum work as expected.
@@ -1080,12 +1027,7 @@
     }
 }
 
-<<<<<<< HEAD
-void CMetricDataGathererTest::singleSeriesOutOfOrderTests(void) {
-=======
-void CMetricDataGathererTest::singleSeriesOutOfOrderTests()
-{
->>>>>>> d4e4cca7
+void CMetricDataGathererTest::singleSeriesOutOfOrderTests() {
     LOG_DEBUG("*** CMetricDataGathererTest::singleSeriesOutOfOrderTests ***");
 
     // Test that the various statistics come back as we suspect.
@@ -1279,12 +1221,7 @@
     }
 }
 
-<<<<<<< HEAD
-void CMetricDataGathererTest::testResetBucketGivenSingleSeries(void) {
-=======
-void CMetricDataGathererTest::testResetBucketGivenSingleSeries()
-{
->>>>>>> d4e4cca7
+void CMetricDataGathererTest::testResetBucketGivenSingleSeries() {
     LOG_DEBUG("*** CMetricDataGathererTest::testResetBucketGivenSingleSeries ***");
 
     const core_t::TTime startTime = 0;
@@ -1395,12 +1332,7 @@
     CPPUNIT_ASSERT_EQUAL(std::string("[(600 [5] 1 2)]"), core::CContainerPrinter::print(featureData[3].second[0].second.s_Samples));
 }
 
-<<<<<<< HEAD
-void CMetricDataGathererTest::testResetBucketGivenMultipleSeries(void) {
-=======
-void CMetricDataGathererTest::testResetBucketGivenMultipleSeries()
-{
->>>>>>> d4e4cca7
+void CMetricDataGathererTest::testResetBucketGivenMultipleSeries() {
     LOG_DEBUG("*** CMetricDataGathererTest::testResetBucketGivenMultipleSeries ***");
 
     const core_t::TTime startTime = 0;
@@ -1595,12 +1527,7 @@
     CPPUNIT_ASSERT_EQUAL(std::string("[(600 [5] 1 2)]"), core::CContainerPrinter::print(featureData[3].second[2].second.s_Samples));
 }
 
-<<<<<<< HEAD
-void CMetricDataGathererTest::testInfluenceStatistics(void) {
-=======
-void CMetricDataGathererTest::testInfluenceStatistics()
-{
->>>>>>> d4e4cca7
+void CMetricDataGathererTest::testInfluenceStatistics() {
     LOG_DEBUG("*** CMetricDataGathererTest::testInfluenceStatistics ***");
 
     using TTimeDoubleStrStrTuple = boost::tuple<core_t::TTime, double, std::string, std::string>;
@@ -1736,18 +1663,10 @@
     }
 }
 
-<<<<<<< HEAD
-void CMetricDataGathererTest::testMultivariate(void) {
-    typedef boost::tuple<core_t::TTime, double, double> TTimeDoubleDoubleTuple;
-    typedef std::vector<TTimeDoubleDoubleTuple> TTimeDoubleDoubleTupleVec;
-    typedef std::vector<TTimeDoubleDoubleTupleVec> TTimeDoubleDoubleTupleVecVec;
-=======
-void CMetricDataGathererTest::testMultivariate()
-{
+void CMetricDataGathererTest::testMultivariate() {
     using TTimeDoubleDoubleTuple = boost::tuple<core_t::TTime, double, double>;
     using TTimeDoubleDoubleTupleVec = std::vector<TTimeDoubleDoubleTuple>;
     using TTimeDoubleDoubleTupleVecVec = std::vector<TTimeDoubleDoubleTupleVec>;
->>>>>>> d4e4cca7
 
     static const std::string DELIMITER("__");
 
@@ -1994,12 +1913,7 @@
     }
 }
 
-<<<<<<< HEAD
-void CMetricDataGathererTest::testStatisticsPersist(void) {
-=======
-void CMetricDataGathererTest::testStatisticsPersist()
-{
->>>>>>> d4e4cca7
+void CMetricDataGathererTest::testStatisticsPersist() {
     CGathererTools::TMeanGatherer::TMetricPartialStatistic stat(1);
     stat.add(TDoubleVec(1, 44.4), 1299196740, 1);
     stat.add(TDoubleVec(1, 5.5), 1299196741, 1);
@@ -2034,12 +1948,7 @@
     CPPUNIT_ASSERT_EQUAL(origTime, restoredTime);
 }
 
-<<<<<<< HEAD
-void CMetricDataGathererTest::testVarp(void) {
-=======
-void CMetricDataGathererTest::testVarp()
-{
->>>>>>> d4e4cca7
+void CMetricDataGathererTest::testVarp() {
     core_t::TTime startTime = 100000;
     const core_t::TTime bucketLength = 1000;
     const std::string person("p");
@@ -2252,8 +2161,7 @@
     }
 }
 
-<<<<<<< HEAD
-CppUnit::Test* CMetricDataGathererTest::suite(void) {
+CppUnit::Test* CMetricDataGathererTest::suite() {
     CppUnit::TestSuite* suiteOfTests = new CppUnit::TestSuite("CMetricDataGathererTest");
 
     suiteOfTests->addTest(new CppUnit::TestCaller<CMetricDataGathererTest>("CMetricDataGathererTest::singleSeriesTests",
@@ -2280,48 +2188,5 @@
                                                                            &CMetricDataGathererTest::testStatisticsPersist));
     suiteOfTests->addTest(
         new CppUnit::TestCaller<CMetricDataGathererTest>("CMetricDataGathererTest::testVarp", &CMetricDataGathererTest::testVarp));
-=======
-
-CppUnit::Test *CMetricDataGathererTest::suite()
-{
-    CppUnit::TestSuite *suiteOfTests = new CppUnit::TestSuite("CMetricDataGathererTest");
-
-    suiteOfTests->addTest( new CppUnit::TestCaller<CMetricDataGathererTest>(
-                                   "CMetricDataGathererTest::singleSeriesTests",
-                                   &CMetricDataGathererTest::singleSeriesTests) );
-    suiteOfTests->addTest( new CppUnit::TestCaller<CMetricDataGathererTest>(
-                                   "CMetricDataGathererTest::multipleSeriesTests",
-                                   &CMetricDataGathererTest::multipleSeriesTests) );
-    suiteOfTests->addTest( new CppUnit::TestCaller<CMetricDataGathererTest>(
-                                   "CMetricDataGathererTest::testSampleCount",
-                                   &CMetricDataGathererTest::testSampleCount) );
-    suiteOfTests->addTest( new CppUnit::TestCaller<CMetricDataGathererTest>(
-                                   "CMetricDataGathererTest::testRemovePeople",
-                                   &CMetricDataGathererTest::testRemovePeople) );
-    suiteOfTests->addTest( new CppUnit::TestCaller<CMetricDataGathererTest>(
-                                   "CMetricDataGathererTest::testSum",
-                                   &CMetricDataGathererTest::testSum) );
-    suiteOfTests->addTest( new CppUnit::TestCaller<CMetricDataGathererTest>(
-                                   "CMetricDataGathererTest::singleSeriesOutOfOrderTests",
-                                   &CMetricDataGathererTest::singleSeriesOutOfOrderTests) );
-    suiteOfTests->addTest( new CppUnit::TestCaller<CMetricDataGathererTest>(
-                                   "CMetricDataGathererTest::testResetBucketGivenSingleSeries",
-                                   &CMetricDataGathererTest::testResetBucketGivenSingleSeries) );
-    suiteOfTests->addTest( new CppUnit::TestCaller<CMetricDataGathererTest>(
-                                   "CMetricDataGathererTest::testResetBucketGivenMultipleSeries",
-                                   &CMetricDataGathererTest::testResetBucketGivenMultipleSeries) );
-    suiteOfTests->addTest( new CppUnit::TestCaller<CMetricDataGathererTest>(
-                                   "CMetricDataGathererTest::testInfluenceStatistics",
-                                   &CMetricDataGathererTest::testInfluenceStatistics) );
-    suiteOfTests->addTest( new CppUnit::TestCaller<CMetricDataGathererTest>(
-                                   "CMetricDataGathererTest::testMultivariate",
-                                   &CMetricDataGathererTest::testMultivariate) );
-    suiteOfTests->addTest( new CppUnit::TestCaller<CMetricDataGathererTest>(
-                                   "CMetricDataGathererTest::testStatisticsPersist",
-                                   &CMetricDataGathererTest::testStatisticsPersist) );
-    suiteOfTests->addTest( new CppUnit::TestCaller<CMetricDataGathererTest>(
-                                   "CMetricDataGathererTest::testVarp",
-                                   &CMetricDataGathererTest::testVarp) );
->>>>>>> d4e4cca7
     return suiteOfTests;
 }