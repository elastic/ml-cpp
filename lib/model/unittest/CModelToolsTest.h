/*
 * ELASTICSEARCH CONFIDENTIAL
 *
 * Copyright (c) 2017 Elasticsearch BV. All Rights Reserved.
 *
 * Notice: this software, and all information contained
 * therein, is the exclusive property of Elasticsearch BV
 * and its licensors, if any, and is protected under applicable
 * domestic and foreign law, and international treaties.
 *
 * Reproduction, republication or distribution without the
 * express written consent of Elasticsearch BV is
 * strictly prohibited.
 */

#ifndef INCLUDED_CModelToolsTest_h
#define INCLUDED_CModelToolsTest_h

#include <cppunit/extensions/HelperMacros.h>

<<<<<<< HEAD
class CModelToolsTest : public CppUnit::TestFixture {
public:
    void testFuzzyDeduplicate(void);
    void testProbabilityCache(void);

    static CppUnit::Test* suite(void);
=======
class CModelToolsTest : public CppUnit::TestFixture
{
    public:
        void testFuzzyDeduplicate();
        void testProbabilityCache();

        static CppUnit::Test *suite();
>>>>>>> d4e4cca7
};

#endif // INCLUDED_CModelToolsTest_h<|MERGE_RESOLUTION|>--- conflicted
+++ resolved
@@ -18,22 +18,12 @@
 
 #include <cppunit/extensions/HelperMacros.h>
 
-<<<<<<< HEAD
 class CModelToolsTest : public CppUnit::TestFixture {
 public:
-    void testFuzzyDeduplicate(void);
-    void testProbabilityCache(void);
+    void testFuzzyDeduplicate();
+    void testProbabilityCache();
 
-    static CppUnit::Test* suite(void);
-=======
-class CModelToolsTest : public CppUnit::TestFixture
-{
-    public:
-        void testFuzzyDeduplicate();
-        void testProbabilityCache();
-
-        static CppUnit::Test *suite();
->>>>>>> d4e4cca7
+    static CppUnit::Test* suite();
 };
 
 #endif // INCLUDED_CModelToolsTest_h