--- conflicted
+++ resolved
@@ -27,24 +27,13 @@
 using namespace ml;
 using namespace model;
 
-<<<<<<< HEAD
 namespace {
-typedef core::CSmallVector<double, 1> TDouble1Vec;
-typedef core::CSmallVector<double, 4> TDouble4Vec;
-typedef core::CSmallVector<TDouble4Vec, 1> TDouble4Vec1Vec;
-typedef std::pair<std::size_t, double> TSizeDoublePr;
-typedef core::CSmallVector<TSizeDoublePr, 1> TSizeDoublePr1Vec;
-typedef core::CSmallVector<core::CStoredStringPtr, 1> TStoredStringPtr1Vec;
-=======
-namespace
-{
 using TDouble1Vec = core::CSmallVector<double, 1>;
 using TDouble4Vec = core::CSmallVector<double, 4>;
 using TDouble4Vec1Vec = core::CSmallVector<TDouble4Vec, 1>;
 using TSizeDoublePr = std::pair<std::size_t, double>;
 using TSizeDoublePr1Vec = core::CSmallVector<TSizeDoublePr, 1>;
 using TStoredStringPtr1Vec = core::CSmallVector<core::CStoredStringPtr, 1>;
->>>>>>> d4e4cca7
 
 const std::string EMPTY_STRING;
 const core::CStoredStringPtr EMPTY_STRING_PTR(CStringStore::names().getEmpty());
@@ -71,12 +60,7 @@
 };
 }
 
-<<<<<<< HEAD
-void CAnnotatedProbabilityBuilderTest::testProbability(void) {
-=======
-void CAnnotatedProbabilityBuilderTest::testProbability()
-{
->>>>>>> d4e4cca7
+void CAnnotatedProbabilityBuilderTest::testProbability() {
     SAnnotatedProbability result;
     CAnnotatedProbabilityBuilderForTest builder(result);
 
@@ -87,12 +71,7 @@
     CPPUNIT_ASSERT_EQUAL(0.99, result.s_Probability);
 }
 
-<<<<<<< HEAD
-void CAnnotatedProbabilityBuilderTest::testAddAttributeProbabilityGivenIndividualCount(void) {
-=======
-void CAnnotatedProbabilityBuilderTest::testAddAttributeProbabilityGivenIndividualCount()
-{
->>>>>>> d4e4cca7
+void CAnnotatedProbabilityBuilderTest::testAddAttributeProbabilityGivenIndividualCount() {
     SAnnotatedProbability result;
     CAnnotatedProbabilityBuilderForTest builder(result, 1, function_t::E_IndividualCount, 42);
 
@@ -113,12 +92,7 @@
     CPPUNIT_ASSERT(result.s_AttributeProbabilities[0].s_DescriptiveData.empty());
 }
 
-<<<<<<< HEAD
-void CAnnotatedProbabilityBuilderTest::testAddAttributeProbabilityGivenPopulationCount(void) {
-=======
-void CAnnotatedProbabilityBuilderTest::testAddAttributeProbabilityGivenPopulationCount()
-{
->>>>>>> d4e4cca7
+void CAnnotatedProbabilityBuilderTest::testAddAttributeProbabilityGivenPopulationCount() {
     SAnnotatedProbability result;
     CAnnotatedProbabilityBuilderForTest builder(result, 3, function_t::E_PopulationCount, 42);
 
@@ -169,12 +143,7 @@
     CPPUNIT_ASSERT(result.s_AttributeProbabilities[1].s_DescriptiveData.empty());
 }
 
-<<<<<<< HEAD
-void CAnnotatedProbabilityBuilderTest::testAddAttributeProbabilityGivenIndividualRare(void) {
-=======
-void CAnnotatedProbabilityBuilderTest::testAddAttributeProbabilityGivenIndividualRare()
-{
->>>>>>> d4e4cca7
+void CAnnotatedProbabilityBuilderTest::testAddAttributeProbabilityGivenIndividualRare() {
     SAnnotatedProbability result;
     CAnnotatedProbabilityBuilderForTest builder(result, 1, function_t::E_IndividualRare, 42);
 
@@ -192,12 +161,7 @@
     CPPUNIT_ASSERT(result.s_AttributeProbabilities[0].s_DescriptiveData.empty());
 }
 
-<<<<<<< HEAD
-void CAnnotatedProbabilityBuilderTest::testAddAttributeProbabilityGivenPopulationRare(void) {
-=======
-void CAnnotatedProbabilityBuilderTest::testAddAttributeProbabilityGivenPopulationRare()
-{
->>>>>>> d4e4cca7
+void CAnnotatedProbabilityBuilderTest::testAddAttributeProbabilityGivenPopulationRare() {
     maths::CMultinomialConjugate attributePrior(maths::CMultinomialConjugate::nonInformativePrior(4u));
     for (std::size_t i = 1u; i <= 4u; ++i) {
         TDouble1Vec samples(i, static_cast<double>(i));
@@ -280,12 +244,7 @@
     CPPUNIT_ASSERT_EQUAL(2.0, result.s_AttributeProbabilities[1].s_DescriptiveData[1].second);
 }
 
-<<<<<<< HEAD
-void CAnnotatedProbabilityBuilderTest::testAddAttributeProbabilityGivenPopulationFreqRare(void) {
-=======
-void CAnnotatedProbabilityBuilderTest::testAddAttributeProbabilityGivenPopulationFreqRare()
-{
->>>>>>> d4e4cca7
+void CAnnotatedProbabilityBuilderTest::testAddAttributeProbabilityGivenPopulationFreqRare() {
     maths::CMultinomialConjugate attributePrior(maths::CMultinomialConjugate::nonInformativePrior(4u));
     for (std::size_t i = 1u; i <= 4u; ++i) {
         TDouble1Vec samples(i, static_cast<double>(i));
@@ -368,12 +327,7 @@
     CPPUNIT_ASSERT_EQUAL(2.0, result.s_AttributeProbabilities[1].s_DescriptiveData[1].second);
 }
 
-<<<<<<< HEAD
-void CAnnotatedProbabilityBuilderTest::testPersonFrequencyGivenIndividualCount(void) {
-=======
-void CAnnotatedProbabilityBuilderTest::testPersonFrequencyGivenIndividualCount()
-{
->>>>>>> d4e4cca7
+void CAnnotatedProbabilityBuilderTest::testPersonFrequencyGivenIndividualCount() {
     SAnnotatedProbability result;
     CAnnotatedProbabilityBuilderForTest builder(result, 1, function_t::E_IndividualCount, 42);
 
@@ -382,12 +336,7 @@
     CPPUNIT_ASSERT(result.s_DescriptiveData.empty());
 }
 
-<<<<<<< HEAD
-void CAnnotatedProbabilityBuilderTest::testPersonFrequencyGivenIndividualRare(void) {
-=======
-void CAnnotatedProbabilityBuilderTest::testPersonFrequencyGivenIndividualRare()
-{
->>>>>>> d4e4cca7
+void CAnnotatedProbabilityBuilderTest::testPersonFrequencyGivenIndividualRare() {
     {
         SAnnotatedProbability result;
         CAnnotatedProbabilityBuilderForTest builder(result, 1, function_t::E_IndividualRare, 42);
@@ -410,12 +359,7 @@
     }
 }
 
-<<<<<<< HEAD
-void CAnnotatedProbabilityBuilderTest::testPersonFrequencyGivenPopulationRare(void) {
-=======
-void CAnnotatedProbabilityBuilderTest::testPersonFrequencyGivenPopulationRare()
-{
->>>>>>> d4e4cca7
+void CAnnotatedProbabilityBuilderTest::testPersonFrequencyGivenPopulationRare() {
     SAnnotatedProbability result;
     CAnnotatedProbabilityBuilderForTest builder(result, 3, function_t::E_PopulationRare, 42);
 
@@ -424,8 +368,7 @@
     CPPUNIT_ASSERT(result.s_DescriptiveData.empty());
 }
 
-<<<<<<< HEAD
-CppUnit::Test* CAnnotatedProbabilityBuilderTest::suite(void) {
+CppUnit::Test* CAnnotatedProbabilityBuilderTest::suite() {
     CppUnit::TestSuite* suiteOfTests = new CppUnit::TestSuite("CAnnotatedProbabilityBuilderTest");
 
     suiteOfTests->addTest(new CppUnit::TestCaller<CAnnotatedProbabilityBuilderTest>("CAnnotatedProbabilityBuilderTest::testProbability",
@@ -454,38 +397,5 @@
     suiteOfTests->addTest(new CppUnit::TestCaller<CAnnotatedProbabilityBuilderTest>(
         "CAnnotatedProbabilityBuilderTest::testPersonFrequencyGivenPopulationRare",
         &CAnnotatedProbabilityBuilderTest::testPersonFrequencyGivenPopulationRare));
-=======
-CppUnit::Test *CAnnotatedProbabilityBuilderTest::suite()
-{
-    CppUnit::TestSuite *suiteOfTests = new CppUnit::TestSuite("CAnnotatedProbabilityBuilderTest");
-
-    suiteOfTests->addTest( new CppUnit::TestCaller<CAnnotatedProbabilityBuilderTest>(
-                               "CAnnotatedProbabilityBuilderTest::testProbability",
-                               &CAnnotatedProbabilityBuilderTest::testProbability));
-    suiteOfTests->addTest( new CppUnit::TestCaller<CAnnotatedProbabilityBuilderTest>(
-                               "CAnnotatedProbabilityBuilderTest::testAddAttributeProbabilityGivenIndividualCount",
-                               &CAnnotatedProbabilityBuilderTest::testAddAttributeProbabilityGivenIndividualCount));
-    suiteOfTests->addTest( new CppUnit::TestCaller<CAnnotatedProbabilityBuilderTest>(
-                               "CAnnotatedProbabilityBuilderTest::testAddAttributeProbabilityGivenPopulationCount",
-                               &CAnnotatedProbabilityBuilderTest::testAddAttributeProbabilityGivenPopulationCount));
-    suiteOfTests->addTest( new CppUnit::TestCaller<CAnnotatedProbabilityBuilderTest>(
-                               "CAnnotatedProbabilityBuilderTest::testAddAttributeProbabilityGivenIndividualRare",
-                               &CAnnotatedProbabilityBuilderTest::testAddAttributeProbabilityGivenIndividualRare));
-    suiteOfTests->addTest( new CppUnit::TestCaller<CAnnotatedProbabilityBuilderTest>(
-                               "CAnnotatedProbabilityBuilderTest::testAddAttributeProbabilityGivenPopulationRare",
-                               &CAnnotatedProbabilityBuilderTest::testAddAttributeProbabilityGivenPopulationRare));
-    suiteOfTests->addTest( new CppUnit::TestCaller<CAnnotatedProbabilityBuilderTest>(
-                               "CAnnotatedProbabilityBuilderTest::testAddAttributeProbabilityGivenPopulationFreqRare",
-                               &CAnnotatedProbabilityBuilderTest::testAddAttributeProbabilityGivenPopulationFreqRare));
-    suiteOfTests->addTest( new CppUnit::TestCaller<CAnnotatedProbabilityBuilderTest>(
-                               "CAnnotatedProbabilityBuilderTest::testPersonFrequencyGivenIndividualCount",
-                               &CAnnotatedProbabilityBuilderTest::testPersonFrequencyGivenIndividualCount));
-    suiteOfTests->addTest( new CppUnit::TestCaller<CAnnotatedProbabilityBuilderTest>(
-                               "CAnnotatedProbabilityBuilderTest::testPersonFrequencyGivenIndividualRare",
-                               &CAnnotatedProbabilityBuilderTest::testPersonFrequencyGivenIndividualRare));
-    suiteOfTests->addTest( new CppUnit::TestCaller<CAnnotatedProbabilityBuilderTest>(
-                               "CAnnotatedProbabilityBuilderTest::testPersonFrequencyGivenPopulationRare",
-                               &CAnnotatedProbabilityBuilderTest::testPersonFrequencyGivenPopulationRare));
->>>>>>> d4e4cca7
     return suiteOfTests;
 }