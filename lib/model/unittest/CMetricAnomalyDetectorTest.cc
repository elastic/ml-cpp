/*
 * ELASTICSEARCH CONFIDENTIAL
 *
 * Copyright (c) 2016 Elasticsearch BV. All Rights Reserved.
 *
 * Notice: this software, and all information contained
 * therein, is the exclusive property of Elasticsearch BV
 * and its licensors, if any, and is protected under applicable
 * domestic and foreign law, and international treaties.
 *
 * Reproduction, republication or distribution without the
 * express written consent of Elasticsearch BV is
 * strictly prohibited.
 */

#include "CMetricAnomalyDetectorTest.h"

#include <core/CContainerPrinter.h>
#include <core/CRapidXmlParser.h>
#include <core/CRapidXmlStatePersistInserter.h>
#include <core/CRapidXmlStateRestoreTraverser.h>
#include <core/CRegex.h>

#include <maths/CIntegerTools.h>
#include <maths/CModelWeight.h>

#include <model/CAnomalyDetector.h>
#include <model/CHierarchicalResults.h>
#include <model/CHierarchicalResultsAggregator.h>
#include <model/CHierarchicalResultsPopulator.h>
#include <model/CHierarchicalResultsProbabilityFinalizer.h>
#include <model/CSearchKey.h>
#include <model/FunctionTypes.h>

#include <test/CTimeSeriesTestData.h>

#include <boost/bind.hpp>
#include <boost/range.hpp>

#include <algorithm>
#include <fstream>
#include <numeric>
#include <string>
#include <vector>

using namespace ml;

namespace {

using TTimeTimePr = std::pair<core_t::TTime, core_t::TTime>;
using TTimeTimePrVec = std::vector<TTimeTimePr>;
using TDoubleVec = std::vector<double>;

bool doIntersect(const TTimeTimePr& i1, const TTimeTimePr& i2) {
    return !(i2.second <= i1.first || i1.second <= i2.first);
}

class CResultWriter : public ml::model::CHierarchicalResultsVisitor {
public:
    static const double HIGH_ANOMALY_SCORE;

public:
    CResultWriter(const model::CAnomalyDetectorModelConfig& modelConfig, const model::CLimits& limits, core_t::TTime bucketLength)
        : m_ModelConfig(modelConfig), m_Limits(limits), m_BucketLength(bucketLength) {}

    void operator()(ml::model::CAnomalyDetector& detector, ml::core_t::TTime start, ml::core_t::TTime end) {
        ml::model::CHierarchicalResults results;
        detector.buildResults(start, end, results);
        results.buildHierarchy();
        ml::model::CHierarchicalResultsAggregator aggregator(m_ModelConfig);
        results.bottomUpBreadthFirst(aggregator);
        ml::model::CHierarchicalResultsProbabilityFinalizer finalizer;
        results.bottomUpBreadthFirst(finalizer);
        ml::model::CHierarchicalResultsPopulator populator(m_Limits);
        results.bottomUpBreadthFirst(populator);
        results.bottomUpBreadthFirst(*this);
    }

    //! Visit a node.
    virtual void visit(const ml::model::CHierarchicalResults& results, const ml::model::CHierarchicalResults::TNode& node, bool pivot) {
        if (pivot) {
            return;
        }

        if (!this->shouldWriteResult(m_Limits, results, node, pivot)) {
            return;
        }

        if (this->isSimpleCount(node)) {
            return;
        }
        if (!this->isLeaf(node)) {
            return;
        }

        core_t::TTime bucketTime = node.s_BucketStartTime;
        double anomalyFactor = node.s_RawAnomalyScore;
        if (anomalyFactor > HIGH_ANOMALY_SCORE) {
            m_HighAnomalyTimes.push_back(TTimeTimePr(bucketTime, bucketTime + m_BucketLength));
            m_HighAnomalyFactors.push_back(anomalyFactor);
        } else if (anomalyFactor > 0.0) {
            m_AnomalyFactors.push_back(anomalyFactor);
            uint64_t currentRate(0);
            if (node.s_AnnotatedProbability.s_CurrentBucketCount) {
                currentRate = *node.s_AnnotatedProbability.s_CurrentBucketCount;
            }
            m_AnomalyRates.push_back(static_cast<double>(currentRate));
        }
    }

    bool operator()(ml::core_t::TTime time, const ml::model::CHierarchicalResults::TNode& node, bool isBucketInfluencer) {
        LOG_DEBUG((isBucketInfluencer ? "BucketInfluencer" : "Influencer ")
                  << node.s_Spec.print() << " initial score " << node.probability() << ", time:  " << time);

        return true;
    }

<<<<<<< HEAD
    const TTimeTimePrVec& highAnomalyTimes(void) const { return m_HighAnomalyTimes; }

    const TDoubleVec& highAnomalyFactors(void) const { return m_HighAnomalyFactors; }

    const TDoubleVec& anomalyFactors(void) const { return m_AnomalyFactors; }

    const TDoubleVec& anomalyRates(void) const { return m_AnomalyRates; }
=======
        const TTimeTimePrVec &highAnomalyTimes() const
        {
            return m_HighAnomalyTimes;
        }

        const TDoubleVec &highAnomalyFactors() const
        {
            return m_HighAnomalyFactors;
        }

        const TDoubleVec &anomalyFactors() const
        {
            return m_AnomalyFactors;
        }

        const TDoubleVec &anomalyRates() const
        {
            return m_AnomalyRates;
        }
>>>>>>> d4e4cca7

private:
    const model::CAnomalyDetectorModelConfig& m_ModelConfig;
    const model::CLimits& m_Limits;
    core_t::TTime m_BucketLength;
    TTimeTimePrVec m_HighAnomalyTimes;
    TDoubleVec m_HighAnomalyFactors;
    TDoubleVec m_AnomalyFactors;
    TDoubleVec m_AnomalyRates;
};

const double CResultWriter::HIGH_ANOMALY_SCORE(0.35);

void importData(core_t::TTime firstTime,
                core_t::TTime lastTime,
                core_t::TTime bucketLength,
                CResultWriter& outputResults,
                const std::string& fileName,
                model::CAnomalyDetector& detector) {
    test::CTimeSeriesTestData::TTimeDoublePrVec timeData;
    CPPUNIT_ASSERT(test::CTimeSeriesTestData::parse(fileName, timeData));

    core_t::TTime lastBucketTime = maths::CIntegerTools::ceil(firstTime, bucketLength);

    for (std::size_t i = 0u; i < timeData.size(); ++i) {
        core_t::TTime time = timeData[i].first;

        for (/**/; lastBucketTime + bucketLength <= time; lastBucketTime += bucketLength) {
            outputResults(detector, lastBucketTime, lastBucketTime + bucketLength);
        }

        std::string value = core::CStringUtils::typeToString(timeData[i].second);

        model::CAnomalyDetector::TStrCPtrVec fieldValues;
        fieldValues.push_back(&fileName);
        fieldValues.push_back(&value);
        detector.addRecord(time, fieldValues);
    }

    for (/**/; lastBucketTime + bucketLength <= lastTime; lastBucketTime += bucketLength) {
        outputResults(detector, lastBucketTime, lastBucketTime + bucketLength);
    }
}

void importCsvData(core_t::TTime firstTime,
                   core_t::TTime bucketLength,
<<<<<<< HEAD
                   CResultWriter& outputResults,
                   const std::string& fileName,
                   model::CAnomalyDetector& detector) {
    typedef boost::shared_ptr<std::ifstream> TifstreamPtr;
=======
                   CResultWriter &outputResults,
                   const std::string &fileName,
                   model::CAnomalyDetector &detector)
{
    using TifstreamPtr = boost::shared_ptr<std::ifstream>;
>>>>>>> d4e4cca7
    TifstreamPtr ifs(new std::ifstream(fileName.c_str()));
    CPPUNIT_ASSERT(ifs->is_open());

    core::CRegex regex;
    CPPUNIT_ASSERT(regex.init(","));

    std::string line;
    // read the header
    CPPUNIT_ASSERT(std::getline(*ifs, line));

    core_t::TTime lastBucketTime = firstTime;

    while (std::getline(*ifs, line)) {
        LOG_TRACE("Got string: " << line);
        core::CRegex::TStrVec tokens;
        regex.split(line, tokens);

        core_t::TTime time;
        CPPUNIT_ASSERT(core::CStringUtils::stringToType(tokens[0], time));

        for (/**/; lastBucketTime + bucketLength <= time; lastBucketTime += bucketLength) {
            outputResults(detector, lastBucketTime, lastBucketTime + bucketLength);
        }

        model::CAnomalyDetector::TStrCPtrVec fieldValues;
        fieldValues.push_back(&tokens[2]);
        fieldValues.push_back(&tokens[1]);

        detector.addRecord(time, fieldValues);
    }

    outputResults(detector, lastBucketTime, lastBucketTime + bucketLength);

    ifs.reset();
}

const std::string EMPTY_STRING;
}

<<<<<<< HEAD
void CMetricAnomalyDetectorTest::testAnomalies(void) {
=======
void CMetricAnomalyDetectorTest::testAnomalies()
{
>>>>>>> d4e4cca7
    // The test data has one genuine anomaly in the interval
    // [1360617335, 1360617481]. The rest of the samples are
    // Gaussian with mean 30 and standard deviation 5. The
    // arrival rate it Poisson distributed with constant mean
    // in each of the 24 hour periods. However, the rate varies
    // from hour to hour. In particular, the mean rates are:
    //
    //   Interval        |  Mean
    // ------------------+--------
    //  [ 0hr - 1hr ]    |  1000
    //  [ 1hr - 2hr ]    |  1000
    //  [ 2hr - 3hr ]    |  1200
    //  [ 3hr - 4hr ]    |  1400
    //  [ 4hr - 5hr ]    |  1600
    //  [ 5hr - 6hr ]    |  1800
    //  [ 6hr - 7hr ]    |  500
    //  [ 7hr - 8hr ]    |  200
    //  [ 8hr - 9hr ]    |  100
    //  [ 9hr - 10hr ]   |  50
    //  [ 10hr - 11hr ]  |  50
    //  [ 11hr - 12hr ]  |  50
    //  [ 12hr - 13hr ]  |  50
    //  [ 13hr - 14hr ]  |  50
    //  [ 14hr - 15hr ]  |  50
    //  [ 15hr - 16hr ]  |  50
    //  [ 16hr - 17hr ]  |  50
    //  [ 17hr - 18hr ]  |  100
    //  [ 18hr - 19hr ]  |  200
    //  [ 19hr - 20hr ]  |  500
    //  [ 20hr - 21hr ]  |  1500
    //  [ 21hr - 22hr ]  |  1400
    //  [ 22hr - 23hr ]  |  1000
    //  [ 23hr - 24hr ]  |  1000

    static const core_t::TTime FIRST_TIME(1360540800);
    static const core_t::TTime LAST_TIME(FIRST_TIME + 86400);
    static const core_t::TTime BUCKET_LENGTHS[] = {120, 150, 180, 210, 240, 300, 450, 600, 900, 1200};
    static const TTimeTimePr ANOMALOUS_INTERVALS[] = {TTimeTimePr(1360576852, 1360578629), TTimeTimePr(1360617335, 1360617481)};

    double highRateNoise = 0.0;
    double lowRateNoise = 0.0;

    for (size_t i = 0; i < boost::size(BUCKET_LENGTHS); ++i) {
        model::CAnomalyDetectorModelConfig modelConfig = model::CAnomalyDetectorModelConfig::defaultConfig(BUCKET_LENGTHS[i]);
        model::CLimits limits;
        model::CSearchKey key(1, // identifier
                              model::function_t::E_IndividualMetric,
                              false,
                              model_t::E_XF_None,
                              "n/a",
                              "n/a");
        model::CAnomalyDetector detector(1, // identifier
                                         limits,
                                         modelConfig,
                                         "",
                                         FIRST_TIME,
                                         modelConfig.factory(key));
        CResultWriter writer(modelConfig, limits, BUCKET_LENGTHS[i]);

        importData(FIRST_TIME, LAST_TIME, BUCKET_LENGTHS[i], writer, "testfiles/variable_rate_metric.data", detector);

        TTimeTimePrVec highAnomalyTimes(writer.highAnomalyTimes());
        TDoubleVec highAnomalyFactors(writer.highAnomalyFactors());
        TDoubleVec anomalyFactors(writer.anomalyFactors());
        TDoubleVec anomalyRates(writer.anomalyRates());

        LOG_DEBUG("bucket length = " << BUCKET_LENGTHS[i]);
        LOG_DEBUG("high anomalies in = " << core::CContainerPrinter::print(highAnomalyTimes));
        LOG_DEBUG("high anomaly factors = " << core::CContainerPrinter::print(highAnomalyFactors));
        LOG_DEBUG("anomaly factors = " << core::CContainerPrinter::print(anomalyFactors));
        LOG_DEBUG("anomaly rates = " << core::CContainerPrinter::print(anomalyRates));

        for (std::size_t j = 0u; j < highAnomalyTimes.size(); ++j) {
            LOG_DEBUG("Testing " << core::CContainerPrinter::print(highAnomalyTimes[j]) << ' ' << highAnomalyFactors[j]);
            CPPUNIT_ASSERT(doIntersect(highAnomalyTimes[j], ANOMALOUS_INTERVALS[0]) ||
                           doIntersect(highAnomalyTimes[j], ANOMALOUS_INTERVALS[1]));
        }

        if (!anomalyFactors.empty()) {
            double signal = std::accumulate(highAnomalyFactors.begin(), highAnomalyFactors.end(), 0.0);
            double noise = std::accumulate(anomalyFactors.begin(), anomalyFactors.end(), 0.0);
            LOG_DEBUG("S/N = " << (signal / noise));
            CPPUNIT_ASSERT(signal / noise > 100.0);
        }

        // Find the high/low rate partition point.
        TDoubleVec orderedAnomalyRates(anomalyRates);
        std::sort(orderedAnomalyRates.begin(), orderedAnomalyRates.end());
        std::size_t maxStep = 1;
        for (std::size_t j = 2; j < orderedAnomalyRates.size(); ++j) {
            if (orderedAnomalyRates[j] - orderedAnomalyRates[j - 1] > orderedAnomalyRates[maxStep] - orderedAnomalyRates[maxStep - 1]) {
                maxStep = j;
            }
        }
        double partitionRate = 0.0;
        if (maxStep < orderedAnomalyRates.size()) {
            partitionRate = 0.5 * (orderedAnomalyRates[maxStep] + orderedAnomalyRates[maxStep - 1]);
        }
        LOG_DEBUG("partition rate = " << partitionRate);

        // Compute the ratio of noise in the two rate channels.
        for (std::size_t j = 0u; j < anomalyFactors.size(); ++j) {
            (anomalyRates[j] > partitionRate ? highRateNoise : lowRateNoise) += anomalyFactors[j];
        }
    }

    LOG_DEBUG("high rate noise = " << highRateNoise << ", low rate noise = " << lowRateNoise);

    // We don't have significantly more noise in the low rate channel.
    CPPUNIT_ASSERT(std::fabs((1.0 + lowRateNoise) / (1.0 + highRateNoise) - 1.0) < 0.2);
}

<<<<<<< HEAD
void CMetricAnomalyDetectorTest::testPersist(void) {
=======
void CMetricAnomalyDetectorTest::testPersist()
{
>>>>>>> d4e4cca7
    static const core_t::TTime FIRST_TIME(1360540800);
    static const core_t::TTime LAST_TIME(FIRST_TIME + 86400);
    static const core_t::TTime BUCKET_LENGTH(300);

    model::CAnomalyDetectorModelConfig modelConfig = model::CAnomalyDetectorModelConfig::defaultConfig(BUCKET_LENGTH);
    model::CLimits limits;
    model::CSearchKey key(1, // identifier
                          model::function_t::E_IndividualMetric,
                          false,
                          model_t::E_XF_None,
                          "responsetime",
                          "Airline");
    model::CAnomalyDetector origDetector(1, // identifier
                                         limits,
                                         modelConfig,
                                         EMPTY_STRING,
                                         FIRST_TIME,
                                         modelConfig.factory(key));
    CResultWriter writer(modelConfig, limits, BUCKET_LENGTH);

    importData(FIRST_TIME, LAST_TIME, BUCKET_LENGTH, writer, "testfiles/variable_rate_metric.data", origDetector);

    std::string origXml;
    {
        core::CRapidXmlStatePersistInserter inserter("root");
        origDetector.acceptPersistInserter(inserter);
        inserter.toXml(origXml);
    }

    LOG_TRACE("Event rate detector XML representation:\n" << origXml);

    // Restore the XML into a new detector
    model::CAnomalyDetector restoredDetector(1, // identifier
                                             limits,
                                             modelConfig,
                                             EMPTY_STRING,
                                             0,
                                             modelConfig.factory(key));
    {
        core::CRapidXmlParser parser;
        CPPUNIT_ASSERT(parser.parseStringIgnoreCdata(origXml));
        core::CRapidXmlStateRestoreTraverser traverser(parser);
        CPPUNIT_ASSERT(
            traverser.traverseSubLevel(boost::bind(&model::CAnomalyDetector::acceptRestoreTraverser, &restoredDetector, EMPTY_STRING, _1)));
    }

    // The XML representation of the new typer should be the same as the original
    std::string newXml;
    {
        core::CRapidXmlStatePersistInserter inserter("root");
        restoredDetector.acceptPersistInserter(inserter);
        inserter.toXml(newXml);
    }
    CPPUNIT_ASSERT_EQUAL(origXml, newXml);
}

<<<<<<< HEAD
void CMetricAnomalyDetectorTest::testExcludeFrequent(void) {
=======
void CMetricAnomalyDetectorTest::testExcludeFrequent()
{
>>>>>>> d4e4cca7
    static const core_t::TTime FIRST_TIME(1406916000);
    static const core_t::TTime BUCKET_LENGTH(3600);

    {
        model::CAnomalyDetectorModelConfig modelConfig = model::CAnomalyDetectorModelConfig::defaultConfig(BUCKET_LENGTH);
        model::CLimits limits;
        model::CSearchKey key(1, // identifier
                              model::function_t::E_IndividualMetric,
                              false,
                              model_t::E_XF_None,
                              "bytes",
                              "host");
        model::CAnomalyDetector detector(1, // identifier
                                         limits,
                                         modelConfig,
                                         "",
                                         FIRST_TIME,
                                         modelConfig.factory(key));
        CResultWriter writer(modelConfig, limits, BUCKET_LENGTH);

        importCsvData(FIRST_TIME, BUCKET_LENGTH, writer, "testfiles/excludefrequent_two_series.txt", detector);

        TTimeTimePrVec highAnomalyTimes(writer.highAnomalyTimes());
        TDoubleVec highAnomalyFactors(writer.highAnomalyFactors());

        LOG_DEBUG("high anomalies in = " << core::CContainerPrinter::print(highAnomalyTimes));
        LOG_DEBUG("high anomaly factors = " << core::CContainerPrinter::print(highAnomalyFactors));

        // expect there to be 2 anomalies
        CPPUNIT_ASSERT_EQUAL(std::size_t(2), highAnomalyTimes.size());
        CPPUNIT_ASSERT_DOUBLES_EQUAL(92.0, highAnomalyFactors[1], 0.5);
    }
    {
        model::CAnomalyDetectorModelConfig modelConfig = model::CAnomalyDetectorModelConfig::defaultConfig(BUCKET_LENGTH);
        model::CLimits limits;
        model::CSearchKey key(1, // identifier
                              model::function_t::E_IndividualMetric,
                              false,
                              model_t::E_XF_By,
                              "bytes",
                              "host");
        model::CAnomalyDetector detector(1, // identifier
                                         limits,
                                         modelConfig,
                                         "",
                                         FIRST_TIME,
                                         modelConfig.factory(key));
        CResultWriter writer(modelConfig, limits, BUCKET_LENGTH);

        importCsvData(FIRST_TIME, BUCKET_LENGTH, writer, "testfiles/excludefrequent_two_series.txt", detector);

        TTimeTimePrVec highAnomalyTimes(writer.highAnomalyTimes());
        TDoubleVec highAnomalyFactors(writer.highAnomalyFactors());

        LOG_DEBUG("high anomalies in = " << core::CContainerPrinter::print(highAnomalyTimes));
        LOG_DEBUG("high anomaly factors = " << core::CContainerPrinter::print(highAnomalyFactors));

        // expect there to be 1 anomaly
        CPPUNIT_ASSERT_EQUAL(std::size_t(1), highAnomalyTimes.size());
        CPPUNIT_ASSERT_DOUBLES_EQUAL(23.0, highAnomalyFactors[0], 0.4);
    }
}

<<<<<<< HEAD
CppUnit::Test* CMetricAnomalyDetectorTest::suite(void) {
    CppUnit::TestSuite* suiteOfTests = new CppUnit::TestSuite("CMetricAnomalyDetectorTest");

    suiteOfTests->addTest(new CppUnit::TestCaller<CMetricAnomalyDetectorTest>("CMetricAnomalyDetectorTest::testAnomalies",
                                                                              &CMetricAnomalyDetectorTest::testAnomalies));
    suiteOfTests->addTest(new CppUnit::TestCaller<CMetricAnomalyDetectorTest>("CMetricAnomalyDetectorTest::testPersist",
                                                                              &CMetricAnomalyDetectorTest::testPersist));
    suiteOfTests->addTest(new CppUnit::TestCaller<CMetricAnomalyDetectorTest>("CMetricAnomalyDetectorTest::testExcludeFrequent",
                                                                              &CMetricAnomalyDetectorTest::testExcludeFrequent));
=======
CppUnit::Test *CMetricAnomalyDetectorTest::suite()
{
    CppUnit::TestSuite *suiteOfTests = new CppUnit::TestSuite("CMetricAnomalyDetectorTest");

    suiteOfTests->addTest( new CppUnit::TestCaller<CMetricAnomalyDetectorTest>(
                                   "CMetricAnomalyDetectorTest::testAnomalies",
                                   &CMetricAnomalyDetectorTest::testAnomalies) );
    suiteOfTests->addTest( new CppUnit::TestCaller<CMetricAnomalyDetectorTest>(
                                   "CMetricAnomalyDetectorTest::testPersist",
                                   &CMetricAnomalyDetectorTest::testPersist) );
    suiteOfTests->addTest( new CppUnit::TestCaller<CMetricAnomalyDetectorTest>(
                                   "CMetricAnomalyDetectorTest::testExcludeFrequent",
                                   &CMetricAnomalyDetectorTest::testExcludeFrequent) );
>>>>>>> d4e4cca7

    return suiteOfTests;
}<|MERGE_RESOLUTION|>--- conflicted
+++ resolved
@@ -115,35 +115,13 @@
         return true;
     }
 
-<<<<<<< HEAD
-    const TTimeTimePrVec& highAnomalyTimes(void) const { return m_HighAnomalyTimes; }
-
-    const TDoubleVec& highAnomalyFactors(void) const { return m_HighAnomalyFactors; }
-
-    const TDoubleVec& anomalyFactors(void) const { return m_AnomalyFactors; }
-
-    const TDoubleVec& anomalyRates(void) const { return m_AnomalyRates; }
-=======
-        const TTimeTimePrVec &highAnomalyTimes() const
-        {
-            return m_HighAnomalyTimes;
-        }
-
-        const TDoubleVec &highAnomalyFactors() const
-        {
-            return m_HighAnomalyFactors;
-        }
-
-        const TDoubleVec &anomalyFactors() const
-        {
-            return m_AnomalyFactors;
-        }
-
-        const TDoubleVec &anomalyRates() const
-        {
-            return m_AnomalyRates;
-        }
->>>>>>> d4e4cca7
+    const TTimeTimePrVec& highAnomalyTimes() const { return m_HighAnomalyTimes; }
+
+    const TDoubleVec& highAnomalyFactors() const { return m_HighAnomalyFactors; }
+
+    const TDoubleVec& anomalyFactors() const { return m_AnomalyFactors; }
+
+    const TDoubleVec& anomalyRates() const { return m_AnomalyRates; }
 
 private:
     const model::CAnomalyDetectorModelConfig& m_ModelConfig;
@@ -190,18 +168,10 @@
 
 void importCsvData(core_t::TTime firstTime,
                    core_t::TTime bucketLength,
-<<<<<<< HEAD
                    CResultWriter& outputResults,
                    const std::string& fileName,
                    model::CAnomalyDetector& detector) {
-    typedef boost::shared_ptr<std::ifstream> TifstreamPtr;
-=======
-                   CResultWriter &outputResults,
-                   const std::string &fileName,
-                   model::CAnomalyDetector &detector)
-{
     using TifstreamPtr = boost::shared_ptr<std::ifstream>;
->>>>>>> d4e4cca7
     TifstreamPtr ifs(new std::ifstream(fileName.c_str()));
     CPPUNIT_ASSERT(ifs->is_open());
 
@@ -241,12 +211,7 @@
 const std::string EMPTY_STRING;
 }
 
-<<<<<<< HEAD
-void CMetricAnomalyDetectorTest::testAnomalies(void) {
-=======
-void CMetricAnomalyDetectorTest::testAnomalies()
-{
->>>>>>> d4e4cca7
+void CMetricAnomalyDetectorTest::testAnomalies() {
     // The test data has one genuine anomaly in the interval
     // [1360617335, 1360617481]. The rest of the samples are
     // Gaussian with mean 30 and standard deviation 5. The
@@ -359,12 +324,7 @@
     CPPUNIT_ASSERT(std::fabs((1.0 + lowRateNoise) / (1.0 + highRateNoise) - 1.0) < 0.2);
 }
 
-<<<<<<< HEAD
-void CMetricAnomalyDetectorTest::testPersist(void) {
-=======
-void CMetricAnomalyDetectorTest::testPersist()
-{
->>>>>>> d4e4cca7
+void CMetricAnomalyDetectorTest::testPersist() {
     static const core_t::TTime FIRST_TIME(1360540800);
     static const core_t::TTime LAST_TIME(FIRST_TIME + 86400);
     static const core_t::TTime BUCKET_LENGTH(300);
@@ -421,12 +381,7 @@
     CPPUNIT_ASSERT_EQUAL(origXml, newXml);
 }
 
-<<<<<<< HEAD
-void CMetricAnomalyDetectorTest::testExcludeFrequent(void) {
-=======
-void CMetricAnomalyDetectorTest::testExcludeFrequent()
-{
->>>>>>> d4e4cca7
+void CMetricAnomalyDetectorTest::testExcludeFrequent() {
     static const core_t::TTime FIRST_TIME(1406916000);
     static const core_t::TTime BUCKET_LENGTH(3600);
 
@@ -490,8 +445,7 @@
     }
 }
 
-<<<<<<< HEAD
-CppUnit::Test* CMetricAnomalyDetectorTest::suite(void) {
+CppUnit::Test* CMetricAnomalyDetectorTest::suite() {
     CppUnit::TestSuite* suiteOfTests = new CppUnit::TestSuite("CMetricAnomalyDetectorTest");
 
     suiteOfTests->addTest(new CppUnit::TestCaller<CMetricAnomalyDetectorTest>("CMetricAnomalyDetectorTest::testAnomalies",
@@ -500,21 +454,6 @@
                                                                               &CMetricAnomalyDetectorTest::testPersist));
     suiteOfTests->addTest(new CppUnit::TestCaller<CMetricAnomalyDetectorTest>("CMetricAnomalyDetectorTest::testExcludeFrequent",
                                                                               &CMetricAnomalyDetectorTest::testExcludeFrequent));
-=======
-CppUnit::Test *CMetricAnomalyDetectorTest::suite()
-{
-    CppUnit::TestSuite *suiteOfTests = new CppUnit::TestSuite("CMetricAnomalyDetectorTest");
-
-    suiteOfTests->addTest( new CppUnit::TestCaller<CMetricAnomalyDetectorTest>(
-                                   "CMetricAnomalyDetectorTest::testAnomalies",
-                                   &CMetricAnomalyDetectorTest::testAnomalies) );
-    suiteOfTests->addTest( new CppUnit::TestCaller<CMetricAnomalyDetectorTest>(
-                                   "CMetricAnomalyDetectorTest::testPersist",
-                                   &CMetricAnomalyDetectorTest::testPersist) );
-    suiteOfTests->addTest( new CppUnit::TestCaller<CMetricAnomalyDetectorTest>(
-                                   "CMetricAnomalyDetectorTest::testExcludeFrequent",
-                                   &CMetricAnomalyDetectorTest::testExcludeFrequent) );
->>>>>>> d4e4cca7
 
     return suiteOfTests;
 }