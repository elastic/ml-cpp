--- conflicted
+++ resolved
@@ -20,47 +20,25 @@
 
 #include <cppunit/extensions/HelperMacros.h>
 
-<<<<<<< HEAD
 class CMetricDataGathererTest : public CppUnit::TestFixture {
 public:
-    void singleSeriesTests(void);
-    void multipleSeriesTests(void);
-    void testSampleCount(void);
-    void testRemovePeople(void);
-    void testSum(void);
-    void singleSeriesOutOfOrderTests(void);
-    void testResetBucketGivenSingleSeries(void);
-    void testResetBucketGivenMultipleSeries(void);
-    void testInfluenceStatistics(void);
-    void testMultivariate(void);
-    void testStatisticsPersist(void);
-    void testVarp(void);
+    void singleSeriesTests();
+    void multipleSeriesTests();
+    void testSampleCount();
+    void testRemovePeople();
+    void testSum();
+    void singleSeriesOutOfOrderTests();
+    void testResetBucketGivenSingleSeries();
+    void testResetBucketGivenMultipleSeries();
+    void testInfluenceStatistics();
+    void testMultivariate();
+    void testStatisticsPersist();
+    void testVarp();
 
-    static CppUnit::Test* suite(void);
+    static CppUnit::Test* suite();
 
 private:
     ml::model::CResourceMonitor m_ResourceMonitor;
-=======
-class CMetricDataGathererTest : public CppUnit::TestFixture
-{
-    public:
-        void singleSeriesTests();
-        void multipleSeriesTests();
-        void testSampleCount();
-        void testRemovePeople();
-        void testSum();
-        void singleSeriesOutOfOrderTests();
-        void testResetBucketGivenSingleSeries();
-        void testResetBucketGivenMultipleSeries();
-        void testInfluenceStatistics();
-        void testMultivariate();
-        void testStatisticsPersist();
-        void testVarp();
-
-        static CppUnit::Test *suite();
-    private:
-        ml::model::CResourceMonitor m_ResourceMonitor;
->>>>>>> d4e4cca7
 };
 
 #endif // INCLUDED_CMetricDataGathererTest_h