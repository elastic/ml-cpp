--- conflicted
+++ resolved
@@ -39,24 +39,14 @@
     return suiteOfTests;
 }
 
-<<<<<<< HEAD
-void CResourceMonitorTest::setUp(void) {
-=======
-void CResourceMonitorTest::setUp()
-{
->>>>>>> d4e4cca7
+void CResourceMonitorTest::setUp() {
     // Other test suites also use the string store, and it will mess up the
     // tests in this suite if the string store is not empty when they start
     CStringStore::names().clearEverythingTestOnly();
     CStringStore::influencers().clearEverythingTestOnly();
 }
 
-<<<<<<< HEAD
-void CResourceMonitorTest::testMonitor(void) {
-=======
-void CResourceMonitorTest::testMonitor()
-{
->>>>>>> d4e4cca7
+void CResourceMonitorTest::testMonitor() {
     const std::string EMPTY_STRING;
     const core_t::TTime FIRST_TIME(358556400);
     const core_t::TTime BUCKET_LENGTH(3600);
@@ -323,12 +313,7 @@
     }
 }
 
-<<<<<<< HEAD
-void CResourceMonitorTest::testPruning(void) {
-=======
-void CResourceMonitorTest::testPruning()
-{
->>>>>>> d4e4cca7
+void CResourceMonitorTest::testPruning() {
     const std::string EMPTY_STRING;
     const core_t::TTime FIRST_TIME(358556400);
     const core_t::TTime BUCKET_LENGTH(3600);
@@ -400,12 +385,7 @@
     CPPUNIT_ASSERT(monitor.m_PruneWindow > level);
 }
 
-<<<<<<< HEAD
-void CResourceMonitorTest::testExtraMemory(void) {
-=======
-void CResourceMonitorTest::testExtraMemory()
-{
->>>>>>> d4e4cca7
+void CResourceMonitorTest::testExtraMemory() {
     const std::string EMPTY_STRING;
     const core_t::TTime FIRST_TIME(358556400);
     const core_t::TTime BUCKET_LENGTH(3600);
