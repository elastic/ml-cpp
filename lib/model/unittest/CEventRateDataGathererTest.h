/*
 * ELASTICSEARCH CONFIDENTIAL
 *
 * Copyright (c) 2016 Elasticsearch BV. All Rights Reserved.
 *
 * Notice: this software, and all information contained
 * therein, is the exclusive property of Elasticsearch BV
 * and its licensors, if any, and is protected under applicable
 * domestic and foreign law, and international treaties.
 *
 * Reproduction, republication or distribution without the
 * express written consent of Elasticsearch BV is
 * strictly prohibited.
 */

#ifndef INCLUDED_CEventRateDataGathererTest_h
#define INCLUDED_CEventRateDataGathererTest_h

#include <model/CResourceMonitor.h>

#include <cppunit/extensions/HelperMacros.h>

<<<<<<< HEAD
class CEventRateDataGathererTest : public CppUnit::TestFixture {
public:
    void singleSeriesTests(void);
    void multipleSeriesTests(void);
    void testRemovePeople(void);
    void singleSeriesOutOfOrderFinalResultTests(void);
    void singleSeriesOutOfOrderInterimResultTests(void);
    void multipleSeriesOutOfOrderFinalResultTests(void);
    void testArrivalBeforeLatencyWindowIsIgnored(void);
    void testResetBucketGivenSingleSeries(void);
    void testResetBucketGivenMultipleSeries(void);
    void testResetBucketGivenBucketNotAvailable(void);
    void testInfluencerBucketStatistics(void);
    void testDistinctStrings(void);
    void testLatencyPersist(void);
    void testDiurnalFeatures(void);

    static CppUnit::Test* suite(void);
=======
class CEventRateDataGathererTest : public CppUnit::TestFixture
{
    public:
        void singleSeriesTests();
        void multipleSeriesTests();
        void testRemovePeople();
        void singleSeriesOutOfOrderFinalResultTests();
        void singleSeriesOutOfOrderInterimResultTests();
        void multipleSeriesOutOfOrderFinalResultTests();
        void testArrivalBeforeLatencyWindowIsIgnored();
        void testResetBucketGivenSingleSeries();
        void testResetBucketGivenMultipleSeries();
        void testResetBucketGivenBucketNotAvailable();
        void testInfluencerBucketStatistics();
        void testDistinctStrings();
        void testLatencyPersist();
        void testDiurnalFeatures();

        static CppUnit::Test *suite();
>>>>>>> d4e4cca7

private:
    ml::model::CResourceMonitor m_ResourceMonitor;
};

#endif // INCLUDED_CEventRateDataGathererTest_h<|MERGE_RESOLUTION|>--- conflicted
+++ resolved
@@ -20,46 +20,24 @@
 
 #include <cppunit/extensions/HelperMacros.h>
 
-<<<<<<< HEAD
 class CEventRateDataGathererTest : public CppUnit::TestFixture {
 public:
-    void singleSeriesTests(void);
-    void multipleSeriesTests(void);
-    void testRemovePeople(void);
-    void singleSeriesOutOfOrderFinalResultTests(void);
-    void singleSeriesOutOfOrderInterimResultTests(void);
-    void multipleSeriesOutOfOrderFinalResultTests(void);
-    void testArrivalBeforeLatencyWindowIsIgnored(void);
-    void testResetBucketGivenSingleSeries(void);
-    void testResetBucketGivenMultipleSeries(void);
-    void testResetBucketGivenBucketNotAvailable(void);
-    void testInfluencerBucketStatistics(void);
-    void testDistinctStrings(void);
-    void testLatencyPersist(void);
-    void testDiurnalFeatures(void);
+    void singleSeriesTests();
+    void multipleSeriesTests();
+    void testRemovePeople();
+    void singleSeriesOutOfOrderFinalResultTests();
+    void singleSeriesOutOfOrderInterimResultTests();
+    void multipleSeriesOutOfOrderFinalResultTests();
+    void testArrivalBeforeLatencyWindowIsIgnored();
+    void testResetBucketGivenSingleSeries();
+    void testResetBucketGivenMultipleSeries();
+    void testResetBucketGivenBucketNotAvailable();
+    void testInfluencerBucketStatistics();
+    void testDistinctStrings();
+    void testLatencyPersist();
+    void testDiurnalFeatures();
 
-    static CppUnit::Test* suite(void);
-=======
-class CEventRateDataGathererTest : public CppUnit::TestFixture
-{
-    public:
-        void singleSeriesTests();
-        void multipleSeriesTests();
-        void testRemovePeople();
-        void singleSeriesOutOfOrderFinalResultTests();
-        void singleSeriesOutOfOrderInterimResultTests();
-        void multipleSeriesOutOfOrderFinalResultTests();
-        void testArrivalBeforeLatencyWindowIsIgnored();
-        void testResetBucketGivenSingleSeries();
-        void testResetBucketGivenMultipleSeries();
-        void testResetBucketGivenBucketNotAvailable();
-        void testInfluencerBucketStatistics();
-        void testDistinctStrings();
-        void testLatencyPersist();
-        void testDiurnalFeatures();
-
-        static CppUnit::Test *suite();
->>>>>>> d4e4cca7
+    static CppUnit::Test* suite();
 
 private:
     ml::model::CResourceMonitor m_ResourceMonitor;
