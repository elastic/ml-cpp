--- conflicted
+++ resolved
@@ -20,45 +20,24 @@
 
 #include <cppunit/extensions/HelperMacros.h>
 
-<<<<<<< HEAD
 class CMetricPopulationModelTest : public CppUnit::TestFixture {
 public:
-    void testBasicAccessors(void);
-    void testMinMaxAndMean(void);
-    void testVarp(void);
-    void testComputeProbability(void);
-    void testPrune(void);
-    void testKey(void);
-    void testFrequency(void);
-    void testSampleRateWeight(void);
-    void testPeriodicity(void);
-    void testPersistence(void);
-    void testIgnoreSamplingGivenDetectionRules(void);
+    void testBasicAccessors();
+    void testMinMaxAndMean();
+    void testVarp();
+    void testComputeProbability();
+    void testPrune();
+    void testKey();
+    void testFrequency();
+    void testSampleRateWeight();
+    void testPeriodicity();
+    void testPersistence();
+    void testIgnoreSamplingGivenDetectionRules();
 
-    static CppUnit::Test* suite(void);
+    static CppUnit::Test* suite();
 
 private:
     ml::model::CResourceMonitor m_ResourceMonitor;
-=======
-class CMetricPopulationModelTest : public CppUnit::TestFixture
-{
-    public:
-        void testBasicAccessors();
-        void testMinMaxAndMean();
-        void testVarp();
-        void testComputeProbability();
-        void testPrune();
-        void testKey();
-        void testFrequency();
-        void testSampleRateWeight();
-        void testPeriodicity();
-        void testPersistence();
-        void testIgnoreSamplingGivenDetectionRules();
-
-        static CppUnit::Test *suite();
-    private:
-        ml::model::CResourceMonitor m_ResourceMonitor;
->>>>>>> d4e4cca7
 };
 
 #endif // INCLUDED_CMetricPopulationModelTest_h