--- conflicted
+++ resolved
@@ -18,20 +18,11 @@
 
 #include <cppunit/extensions/HelperMacros.h>
 
-<<<<<<< HEAD
 class CFunctionTypesTest : public CppUnit::TestFixture {
 public:
-    void testFeaturesToFunction(void);
+    void testFeaturesToFunction();
 
-    static CppUnit::Test* suite(void);
-=======
-class CFunctionTypesTest : public CppUnit::TestFixture
-{
-    public:
-        void testFeaturesToFunction();
-
-        static CppUnit::Test *suite();
->>>>>>> d4e4cca7
+    static CppUnit::Test* suite();
 };
 
 #endif // INCLUDED_CFunctionTypesTest_h