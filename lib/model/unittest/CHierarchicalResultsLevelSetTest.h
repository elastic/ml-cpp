--- conflicted
+++ resolved
@@ -17,20 +17,11 @@
 
 #include <cppunit/extensions/HelperMacros.h>
 
-<<<<<<< HEAD
 class CHierarchicalResultsLevelSetTest : public CppUnit::TestFixture {
 public:
-    void testElementsWithPerPartitionNormalisation(void);
+    void testElementsWithPerPartitionNormalisation();
 
-    static CppUnit::Test* suite(void);
-=======
-class CHierarchicalResultsLevelSetTest : public CppUnit::TestFixture
-{
-    public:
-        void testElementsWithPerPartitionNormalisation();
-
-        static CppUnit::Test *suite();
->>>>>>> d4e4cca7
+    static CppUnit::Test* suite();
 };
 
 #endif // INCLUDED_CHierarchicalResultsLevelSetTest_h