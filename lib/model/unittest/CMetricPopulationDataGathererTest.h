/*
 * ELASTICSEARCH CONFIDENTIAL
 *
 * Copyright (c) 2016 Elasticsearch BV. All Rights Reserved.
 *
 * Notice: this software, and all information contained
 * therein, is the exclusive property of Elasticsearch BV
 * and its licensors, if any, and is protected under applicable
 * domestic and foreign law, and international treaties.
 *
 * Reproduction, republication or distribution without the
 * express written consent of Elasticsearch BV is
 * strictly prohibited.
 */

#ifndef INCLUDED_CMetricPopulationDataGathererTest_h
#define INCLUDED_CMetricPopulationDataGathererTest_h

#include <model/CResourceMonitor.h>

#include <cppunit/extensions/HelperMacros.h>

<<<<<<< HEAD
class CMetricPopulationDataGathererTest : public CppUnit::TestFixture {
public:
    void testMean(void);
    void testMin(void);
    void testMax(void);
    void testSum(void);
    void testSampleCount(void);
    void testFeatureData(void);
    void testRemovePeople(void);
    void testRemoveAttributes(void);
    void testInfluenceStatistics(void);
    void testPersistence(void);
    void testReleaseMemory(void);

    static CppUnit::Test* suite(void);

private:
    ml::model::CResourceMonitor m_ResourceMonitor;
=======

class CMetricPopulationDataGathererTest : public CppUnit::TestFixture
{
    public:
        void testMean();
        void testMin();
        void testMax();
        void testSum();
        void testSampleCount();
        void testFeatureData();
        void testRemovePeople();
        void testRemoveAttributes();
        void testInfluenceStatistics();
        void testPersistence();
        void testReleaseMemory();

        static CppUnit::Test *suite();

    private:
        ml::model::CResourceMonitor m_ResourceMonitor;
>>>>>>> d4e4cca7
};

#endif // INCLUDED_CMetricPopulationDataGathererTest_h<|MERGE_RESOLUTION|>--- conflicted
+++ resolved
@@ -20,47 +20,24 @@
 
 #include <cppunit/extensions/HelperMacros.h>
 
-<<<<<<< HEAD
 class CMetricPopulationDataGathererTest : public CppUnit::TestFixture {
 public:
-    void testMean(void);
-    void testMin(void);
-    void testMax(void);
-    void testSum(void);
-    void testSampleCount(void);
-    void testFeatureData(void);
-    void testRemovePeople(void);
-    void testRemoveAttributes(void);
-    void testInfluenceStatistics(void);
-    void testPersistence(void);
-    void testReleaseMemory(void);
+    void testMean();
+    void testMin();
+    void testMax();
+    void testSum();
+    void testSampleCount();
+    void testFeatureData();
+    void testRemovePeople();
+    void testRemoveAttributes();
+    void testInfluenceStatistics();
+    void testPersistence();
+    void testReleaseMemory();
 
-    static CppUnit::Test* suite(void);
+    static CppUnit::Test* suite();
 
 private:
     ml::model::CResourceMonitor m_ResourceMonitor;
-=======
-
-class CMetricPopulationDataGathererTest : public CppUnit::TestFixture
-{
-    public:
-        void testMean();
-        void testMin();
-        void testMax();
-        void testSum();
-        void testSampleCount();
-        void testFeatureData();
-        void testRemovePeople();
-        void testRemoveAttributes();
-        void testInfluenceStatistics();
-        void testPersistence();
-        void testReleaseMemory();
-
-        static CppUnit::Test *suite();
-
-    private:
-        ml::model::CResourceMonitor m_ResourceMonitor;
->>>>>>> d4e4cca7
 };
 
 #endif // INCLUDED_CMetricPopulationDataGathererTest_h