--- conflicted
+++ resolved
@@ -25,24 +25,13 @@
 }
 }
 
-<<<<<<< HEAD
 class CResourceMonitorTest : public CppUnit::TestFixture {
 public:
-    void setUp(void);
+    void setUp();
 
-    void testMonitor(void);
-    void testPruning(void);
-    void testExtraMemory(void);
-=======
-class CResourceMonitorTest : public CppUnit::TestFixture
-{
-    public:
-        void setUp();
-
-        void testMonitor();
-        void testPruning();
-        void testExtraMemory();
->>>>>>> d4e4cca7
+    void testMonitor();
+    void testPruning();
+    void testExtraMemory();
 
     static CppUnit::Test* suite();
 
