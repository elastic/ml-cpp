/*
 * ELASTICSEARCH CONFIDENTIAL
 *
 * Copyright (c) 2016 Elasticsearch BV. All Rights Reserved.
 *
 * Notice: this software, and all information contained
 * therein, is the exclusive property of Elasticsearch BV
 * and its licensors, if any, and is protected under applicable
 * domestic and foreign law, and international treaties.
 *
 * Reproduction, republication or distribution without the
 * express written consent of Elasticsearch BV is
 * strictly prohibited.
 */

#ifndef INCLUDED_CMetricModelTest_h
#define INCLUDED_CMetricModelTest_h

#include <model/CResourceMonitor.h>

#include <cppunit/extensions/HelperMacros.h>

<<<<<<< HEAD
class CMetricModelTest : public CppUnit::TestFixture {
public:
    void testSample(void);
    void testMultivariateSample(void);
    void testProbabilityCalculationForMetric(void);
    void testProbabilityCalculationForMedian(void);
    void testProbabilityCalculationForLowMedian(void);
    void testProbabilityCalculationForHighMedian(void);
    void testProbabilityCalculationForLowMean(void);
    void testProbabilityCalculationForHighMean(void);
    void testProbabilityCalculationForLowSum(void);
    void testProbabilityCalculationForHighSum(void);
    void testProbabilityCalculationForLatLong(void);
    void testInfluence(void);
    void testLatLongInfluence(void);
    void testPrune(void);
    void testSkipSampling(void);
    void testExplicitNulls(void);
    void testKey(void);
    void testVarp(void);
    void testInterimCorrections(void);
    void testInterimCorrectionsWithCorrelations(void);
    void testCorrelatePersist(void);
    void testSummaryCountZeroRecordsAreIgnored(void);
    void testDecayRateControl(void);
    void testIgnoreSamplingGivenDetectionRules(void);

    static CppUnit::Test* suite(void);
=======
class CMetricModelTest : public CppUnit::TestFixture
{
    public:
        void testSample();
        void testMultivariateSample();
        void testProbabilityCalculationForMetric();
        void testProbabilityCalculationForMedian();
        void testProbabilityCalculationForLowMedian();
        void testProbabilityCalculationForHighMedian();
        void testProbabilityCalculationForLowMean();
        void testProbabilityCalculationForHighMean();
        void testProbabilityCalculationForLowSum();
        void testProbabilityCalculationForHighSum();
        void testProbabilityCalculationForLatLong();
        void testInfluence();
        void testLatLongInfluence();
        void testPrune();
        void testSkipSampling();
        void testExplicitNulls();
        void testKey();
        void testVarp();
        void testInterimCorrections();
        void testInterimCorrectionsWithCorrelations();
        void testCorrelatePersist();
        void testSummaryCountZeroRecordsAreIgnored();
        void testDecayRateControl();
        void testIgnoreSamplingGivenDetectionRules();

        static CppUnit::Test *suite();
>>>>>>> d4e4cca7

private:
    ml::model::CResourceMonitor m_ResourceMonitor;
};

#endif // INCLUDED_CMetricModelTest_h<|MERGE_RESOLUTION|>--- conflicted
+++ resolved
@@ -20,66 +20,34 @@
 
 #include <cppunit/extensions/HelperMacros.h>
 
-<<<<<<< HEAD
 class CMetricModelTest : public CppUnit::TestFixture {
 public:
-    void testSample(void);
-    void testMultivariateSample(void);
-    void testProbabilityCalculationForMetric(void);
-    void testProbabilityCalculationForMedian(void);
-    void testProbabilityCalculationForLowMedian(void);
-    void testProbabilityCalculationForHighMedian(void);
-    void testProbabilityCalculationForLowMean(void);
-    void testProbabilityCalculationForHighMean(void);
-    void testProbabilityCalculationForLowSum(void);
-    void testProbabilityCalculationForHighSum(void);
-    void testProbabilityCalculationForLatLong(void);
-    void testInfluence(void);
-    void testLatLongInfluence(void);
-    void testPrune(void);
-    void testSkipSampling(void);
-    void testExplicitNulls(void);
-    void testKey(void);
-    void testVarp(void);
-    void testInterimCorrections(void);
-    void testInterimCorrectionsWithCorrelations(void);
-    void testCorrelatePersist(void);
-    void testSummaryCountZeroRecordsAreIgnored(void);
-    void testDecayRateControl(void);
-    void testIgnoreSamplingGivenDetectionRules(void);
+    void testSample();
+    void testMultivariateSample();
+    void testProbabilityCalculationForMetric();
+    void testProbabilityCalculationForMedian();
+    void testProbabilityCalculationForLowMedian();
+    void testProbabilityCalculationForHighMedian();
+    void testProbabilityCalculationForLowMean();
+    void testProbabilityCalculationForHighMean();
+    void testProbabilityCalculationForLowSum();
+    void testProbabilityCalculationForHighSum();
+    void testProbabilityCalculationForLatLong();
+    void testInfluence();
+    void testLatLongInfluence();
+    void testPrune();
+    void testSkipSampling();
+    void testExplicitNulls();
+    void testKey();
+    void testVarp();
+    void testInterimCorrections();
+    void testInterimCorrectionsWithCorrelations();
+    void testCorrelatePersist();
+    void testSummaryCountZeroRecordsAreIgnored();
+    void testDecayRateControl();
+    void testIgnoreSamplingGivenDetectionRules();
 
-    static CppUnit::Test* suite(void);
-=======
-class CMetricModelTest : public CppUnit::TestFixture
-{
-    public:
-        void testSample();
-        void testMultivariateSample();
-        void testProbabilityCalculationForMetric();
-        void testProbabilityCalculationForMedian();
-        void testProbabilityCalculationForLowMedian();
-        void testProbabilityCalculationForHighMedian();
-        void testProbabilityCalculationForLowMean();
-        void testProbabilityCalculationForHighMean();
-        void testProbabilityCalculationForLowSum();
-        void testProbabilityCalculationForHighSum();
-        void testProbabilityCalculationForLatLong();
-        void testInfluence();
-        void testLatLongInfluence();
-        void testPrune();
-        void testSkipSampling();
-        void testExplicitNulls();
-        void testKey();
-        void testVarp();
-        void testInterimCorrections();
-        void testInterimCorrectionsWithCorrelations();
-        void testCorrelatePersist();
-        void testSummaryCountZeroRecordsAreIgnored();
-        void testDecayRateControl();
-        void testIgnoreSamplingGivenDetectionRules();
-
-        static CppUnit::Test *suite();
->>>>>>> d4e4cca7
+    static CppUnit::Test* suite();
 
 private:
     ml::model::CResourceMonitor m_ResourceMonitor;
