/*
 * ELASTICSEARCH CONFIDENTIAL
 *
 * Copyright (c) 2017 Elasticsearch BV. All Rights Reserved.
 *
 * Notice: this software, and all information contained
 * therein, is the exclusive property of Elasticsearch BV
 * and its licensors, if any, and is protected under applicable
 * domestic and foreign law, and international treaties.
 *
 * Reproduction, republication or distribution without the
 * express written consent of Elasticsearch BV is
 * strictly prohibited.
 */
#include "CRuleConditionTest.h"

#include <core/CLogger.h>

#include <model/CAnomalyDetectorModel.h>
#include <model/CDataGatherer.h>
#include <model/CDetectionRule.h>
#include <model/CModelParams.h>
#include <model/CRuleCondition.h>
#include <model/CSearchKey.h>
#include <model/ModelTypes.h>

#include "Mocks.h"

#include <string>
#include <vector>

using namespace ml;
using namespace model;

namespace {

using TStrVec = std::vector<std::string>;

const std::string EMPTY_STRING;
}

CppUnit::Test* CRuleConditionTest::suite() {
    CppUnit::TestSuite* suiteOfTests = new CppUnit::TestSuite("CRuleConditionTest");

    suiteOfTests->addTest(
        new CppUnit::TestCaller<CRuleConditionTest>("CRuleConditionTest::testTimeContition", &CRuleConditionTest::testTimeContition));

    return suiteOfTests;
}

<<<<<<< HEAD
void CRuleConditionTest::testTimeContition(void) {
=======
void CRuleConditionTest::testTimeContition()
{
>>>>>>> d4e4cca7
    core_t::TTime bucketLength = 100;
    core_t::TTime startTime = 100;
    CSearchKey key;
    SModelParams params(bucketLength);
    CAnomalyDetectorModel::TFeatureInfluenceCalculatorCPtrPrVecVec influenceCalculators;

    model_t::TFeatureVec features;
    features.push_back(model_t::E_IndividualMeanByPerson);
    CAnomalyDetectorModel::TDataGathererPtr gathererPtr(new CDataGatherer(model_t::E_Metric,
                                                                          model_t::E_None,
                                                                          params,
                                                                          EMPTY_STRING,
                                                                          EMPTY_STRING,
                                                                          EMPTY_STRING,
                                                                          EMPTY_STRING,
                                                                          EMPTY_STRING,
                                                                          EMPTY_STRING,
                                                                          TStrVec(),
                                                                          false,
                                                                          key,
                                                                          features,
                                                                          startTime,
                                                                          0));

    CMockModel model(params, gathererPtr, influenceCalculators);

    {
        CRuleCondition condition;
        condition.type(CRuleCondition::E_Time);
        condition.condition().s_Op = CRuleCondition::E_GTE;
        condition.condition().s_Threshold = 500;

        CPPUNIT_ASSERT(condition.isNumerical());
        CPPUNIT_ASSERT(condition.isCategorical() == false);

        model_t::CResultType resultType(model_t::CResultType::E_Final);
        CPPUNIT_ASSERT(condition.test(model,
                                      model_t::E_IndividualCountByBucketAndPerson,
                                      resultType,
                                      false,
                                      std::size_t(0),
                                      std::size_t(1),
                                      core_t::TTime(450)) == false);
        CPPUNIT_ASSERT(condition.test(
            model, model_t::E_IndividualCountByBucketAndPerson, resultType, false, std::size_t(0), std::size_t(1), core_t::TTime(550)));
    }

    {
        CRuleCondition condition;
        condition.type(CRuleCondition::E_Time);
        condition.condition().s_Op = CRuleCondition::E_LT;
        condition.condition().s_Threshold = 600;

        CPPUNIT_ASSERT(condition.isNumerical());
        CPPUNIT_ASSERT(condition.isCategorical() == false);

        model_t::CResultType resultType(model_t::CResultType::E_Final);
        CPPUNIT_ASSERT(condition.test(model,
                                      model_t::E_IndividualCountByBucketAndPerson,
                                      resultType,
                                      false,
                                      std::size_t(0),
                                      std::size_t(1),
                                      core_t::TTime(600)) == false);
        CPPUNIT_ASSERT(condition.test(
            model, model_t::E_IndividualCountByBucketAndPerson, resultType, false, std::size_t(0), std::size_t(1), core_t::TTime(599)));
    }
}<|MERGE_RESOLUTION|>--- conflicted
+++ resolved
@@ -48,12 +48,7 @@
     return suiteOfTests;
 }
 
-<<<<<<< HEAD
-void CRuleConditionTest::testTimeContition(void) {
-=======
-void CRuleConditionTest::testTimeContition()
-{
->>>>>>> d4e4cca7
+void CRuleConditionTest::testTimeContition() {
     core_t::TTime bucketLength = 100;
     core_t::TTime startTime = 100;
     CSearchKey key;
