--- conflicted
+++ resolved
@@ -18,24 +18,13 @@
 
 #include <cppunit/extensions/HelperMacros.h>
 
-<<<<<<< HEAD
 class CMetricAnomalyDetectorTest : public CppUnit::TestFixture {
 public:
-    void testAnomalies(void);
-    void testPersist(void);
-    void testExcludeFrequent(void);
+    void testAnomalies();
+    void testPersist();
+    void testExcludeFrequent();
 
-    static CppUnit::Test* suite(void);
-=======
-class CMetricAnomalyDetectorTest : public CppUnit::TestFixture
-{
-    public:
-        void testAnomalies();
-        void testPersist();
-        void testExcludeFrequent();
-
-        static CppUnit::Test *suite();
->>>>>>> d4e4cca7
+    static CppUnit::Test* suite();
 };
 
 #endif // INCLUDED_CMetricAnomalyDetectorTest_h