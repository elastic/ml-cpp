--- conflicted
+++ resolved
@@ -41,12 +41,7 @@
     return suiteOfTests;
 }
 
-<<<<<<< HEAD
-void CDynamicStringIdRegistryTest::testAddName(void) {
-=======
-void CDynamicStringIdRegistryTest::testAddName()
-{
->>>>>>> d4e4cca7
+void CDynamicStringIdRegistryTest::testAddName() {
     LOG_DEBUG("*** testAddName ***");
 
     CResourceMonitor resourceMonitor;
@@ -95,12 +90,7 @@
     CPPUNIT_ASSERT(registry.isIdActive(2));
 }
 
-<<<<<<< HEAD
-void CDynamicStringIdRegistryTest::testPersist(void) {
-=======
-void CDynamicStringIdRegistryTest::testPersist()
-{
->>>>>>> d4e4cca7
+void CDynamicStringIdRegistryTest::testPersist() {
     LOG_DEBUG("*** testPersist ***");
 
     CResourceMonitor resourceMonitor;
