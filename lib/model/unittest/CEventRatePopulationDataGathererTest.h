/*
 * ELASTICSEARCH CONFIDENTIAL
 *
 * Copyright (c) 2016 Elasticsearch BV. All Rights Reserved.
 *
 * Notice: this software, and all information contained
 * therein, is the exclusive property of Elasticsearch BV
 * and its licensors, if any, and is protected under applicable
 * domestic and foreign law, and international treaties.
 *
 * Reproduction, republication or distribution without the
 * express written consent of Elasticsearch BV is
 * strictly prohibited.
 */

#ifndef INCLUDED_CEventRatePopulationDataGathererTest_h
#define INCLUDED_CEventRatePopulationDataGathererTest_h

#include <model/CResourceMonitor.h>

#include <cppunit/extensions/HelperMacros.h>

<<<<<<< HEAD
class CEventRatePopulationDataGathererTest : public CppUnit::TestFixture {
public:
    void testAttributeCounts(void);
    void testAttributeIndicator(void);
    void testUniqueValueCounts(void);
    void testCompressedLength(void);
    void testRemovePeople(void);
    void testRemoveAttributes(void);
    void testPersistence(void);

    static CppUnit::Test* suite(void);

private:
    ml::model::CResourceMonitor m_ResourceMonitor;
=======

class CEventRatePopulationDataGathererTest : public CppUnit::TestFixture
{
    public:
        void testAttributeCounts();
        void testAttributeIndicator();
        void testUniqueValueCounts();
        void testCompressedLength();
        void testRemovePeople();
        void testRemoveAttributes();
        void testPersistence();

        static CppUnit::Test *suite();

    private:
        ml::model::CResourceMonitor m_ResourceMonitor;
>>>>>>> d4e4cca7
};

#endif // INCLUDED_CEventRatePopulationDataGathererTest_h<|MERGE_RESOLUTION|>--- conflicted
+++ resolved
@@ -20,39 +20,20 @@
 
 #include <cppunit/extensions/HelperMacros.h>
 
-<<<<<<< HEAD
 class CEventRatePopulationDataGathererTest : public CppUnit::TestFixture {
 public:
-    void testAttributeCounts(void);
-    void testAttributeIndicator(void);
-    void testUniqueValueCounts(void);
-    void testCompressedLength(void);
-    void testRemovePeople(void);
-    void testRemoveAttributes(void);
-    void testPersistence(void);
+    void testAttributeCounts();
+    void testAttributeIndicator();
+    void testUniqueValueCounts();
+    void testCompressedLength();
+    void testRemovePeople();
+    void testRemoveAttributes();
+    void testPersistence();
 
-    static CppUnit::Test* suite(void);
+    static CppUnit::Test* suite();
 
 private:
     ml::model::CResourceMonitor m_ResourceMonitor;
-=======
-
-class CEventRatePopulationDataGathererTest : public CppUnit::TestFixture
-{
-    public:
-        void testAttributeCounts();
-        void testAttributeIndicator();
-        void testUniqueValueCounts();
-        void testCompressedLength();
-        void testRemovePeople();
-        void testRemoveAttributes();
-        void testPersistence();
-
-        static CppUnit::Test *suite();
-
-    private:
-        ml::model::CResourceMonitor m_ResourceMonitor;
->>>>>>> d4e4cca7
 };
 
 #endif // INCLUDED_CEventRatePopulationDataGathererTest_h