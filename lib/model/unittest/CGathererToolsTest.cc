--- conflicted
+++ resolved
@@ -34,12 +34,7 @@
     return suiteOfTests;
 }
 
-<<<<<<< HEAD
-void CGathererToolsTest::testSumGathererIsRedundant(void) {
-=======
-void CGathererToolsTest::testSumGathererIsRedundant()
-{
->>>>>>> d4e4cca7
+void CGathererToolsTest::testSumGathererIsRedundant() {
     using TDouble1Vec = CGathererTools::CSumGatherer::TDouble1Vec;
 
     core_t::TTime bucketLength(100);
