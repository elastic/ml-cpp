--- conflicted
+++ resolved
@@ -28,16 +28,6 @@
 using namespace ml;
 using namespace model;
 
-<<<<<<< HEAD
-typedef std::pair<std::size_t, std::size_t> TSizeSizePr;
-typedef std::pair<TSizeSizePr, uint64_t> TSizeSizePrUInt64Pr;
-typedef std::vector<TSizeSizePrUInt64Pr> TSizeSizePrUInt64PrVec;
-typedef boost::unordered_map<TSizeSizePr, uint64_t> TSizeSizePrUInt64UMap;
-typedef model::CBucketQueue<TSizeSizePrUInt64UMap> TSizeSizePrUInt64UMapQueue;
-typedef TSizeSizePrUInt64UMapQueue::const_iterator TSizeSizePrUInt64UMapQueueCItr;
-
-void CBucketQueueTest::testConstructorFillsQueue(void) {
-=======
 using TSizeSizePr = std::pair<std::size_t, std::size_t>;
 using TSizeSizePrUInt64Pr = std::pair<TSizeSizePr, uint64_t>;
 using TSizeSizePrUInt64PrVec = std::vector<TSizeSizePrUInt64Pr>;
@@ -45,9 +35,7 @@
 using TSizeSizePrUInt64UMapQueue = model::CBucketQueue<TSizeSizePrUInt64UMap>;
 using TSizeSizePrUInt64UMapQueueCItr = TSizeSizePrUInt64UMapQueue::const_iterator;
 
-void CBucketQueueTest::testConstructorFillsQueue()
-{
->>>>>>> d4e4cca7
+void CBucketQueueTest::testConstructorFillsQueue() {
     CBucketQueue<int> queue(3, 5, 15);
 
     CPPUNIT_ASSERT_EQUAL(std::size_t(4), queue.size());
@@ -60,12 +48,7 @@
     CPPUNIT_ASSERT_EQUAL(std::size_t(4), values.size());
 }
 
-<<<<<<< HEAD
-void CBucketQueueTest::testPushGivenEarlierTime(void) {
-=======
-void CBucketQueueTest::testPushGivenEarlierTime()
-{
->>>>>>> d4e4cca7
+void CBucketQueueTest::testPushGivenEarlierTime() {
     CBucketQueue<std::string> queue(1, 5, 0);
     queue.push("a", 5);
     queue.push("b", 10);
@@ -78,12 +61,7 @@
     CPPUNIT_ASSERT_EQUAL(std::string("b"), queue.get(12));
 }
 
-<<<<<<< HEAD
-void CBucketQueueTest::testGetGivenFullQueueWithNoPop(void) {
-=======
-void CBucketQueueTest::testGetGivenFullQueueWithNoPop()
-{
->>>>>>> d4e4cca7
+void CBucketQueueTest::testGetGivenFullQueueWithNoPop() {
     CBucketQueue<std::string> queue(1, 5, 0);
     queue.push("a", 5);
     queue.push("b", 10);
@@ -93,12 +71,7 @@
     CPPUNIT_ASSERT_EQUAL(std::string("b"), queue.get(10));
 }
 
-<<<<<<< HEAD
-void CBucketQueueTest::testGetGivenFullQueueAfterPop(void) {
-=======
-void CBucketQueueTest::testGetGivenFullQueueAfterPop()
-{
->>>>>>> d4e4cca7
+void CBucketQueueTest::testGetGivenFullQueueAfterPop() {
     CBucketQueue<std::string> queue(1, 5, 0);
     queue.push("a", 5);
     queue.push("b", 10);
@@ -109,12 +82,7 @@
     CPPUNIT_ASSERT_EQUAL(std::string("c"), queue.get(19));
 }
 
-<<<<<<< HEAD
-void CBucketQueueTest::testClear(void) {
-=======
-void CBucketQueueTest::testClear()
-{
->>>>>>> d4e4cca7
+void CBucketQueueTest::testClear() {
     CBucketQueue<int> queue(2, 5, 0);
     CPPUNIT_ASSERT_EQUAL(std::size_t(3), queue.size());
     queue.push(0, 5);
@@ -130,14 +98,8 @@
     CPPUNIT_ASSERT_EQUAL(std::size_t(3), queue.size());
 }
 
-<<<<<<< HEAD
-void CBucketQueueTest::testIterators(void) {
-    typedef CBucketQueue<std::string>::iterator TStringQueueItr;
-=======
-void CBucketQueueTest::testIterators()
-{
+void CBucketQueueTest::testIterators() {
     using TStringQueueItr = CBucketQueue<std::string>::iterator;
->>>>>>> d4e4cca7
 
     CBucketQueue<std::string> queue(1, 5, 0);
     queue.push("a", 5);
@@ -153,14 +115,8 @@
     CPPUNIT_ASSERT_EQUAL(std::string("a"), strings[1]);
 }
 
-<<<<<<< HEAD
-void CBucketQueueTest::testReverseIterators(void) {
-    typedef CBucketQueue<std::string>::const_reverse_iterator TStringQueueCRItr;
-=======
-void CBucketQueueTest::testReverseIterators()
-{
+void CBucketQueueTest::testReverseIterators() {
     using TStringQueueCRItr = CBucketQueue<std::string>::const_reverse_iterator;
->>>>>>> d4e4cca7
 
     CBucketQueue<std::string> queue(1, 5, 0);
     queue.push("a", 5);
@@ -176,13 +132,7 @@
     CPPUNIT_ASSERT_EQUAL(std::string("b"), strings[1]);
 }
 
-<<<<<<< HEAD
-void CBucketQueueTest::testBucketQueueUMap(void) {
-=======
-
-void CBucketQueueTest::testBucketQueueUMap()
-{
->>>>>>> d4e4cca7
+void CBucketQueueTest::testBucketQueueUMap() {
     // Tests the memory usage of an unordered_map in a bucket queue
     // before and after persistence
     std::size_t usageBefore = 0;
