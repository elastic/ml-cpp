/*
 * ELASTICSEARCH CONFIDENTIAL
 *
 * Copyright (c) 2016 Elasticsearch BV. All Rights Reserved.
 *
 * Notice: this software, and all information contained
 * therein, is the exclusive property of Elasticsearch BV
 * and its licensors, if any, and is protected under applicable
 * domestic and foreign law, and international treaties.
 *
 * Reproduction, republication or distribution without the
 * express written consent of Elasticsearch BV is
 * strictly prohibited.
 */

#include "CEventRatePopulationDataGathererTest.h"

#include <core/CCompressUtils.h>
#include <core/CContainerPrinter.h>
#include <core/CLogger.h>
#include <core/CRapidXmlParser.h>
#include <core/CRapidXmlStatePersistInserter.h>
#include <core/CRapidXmlStateRestoreTraverser.h>

#include <model/CDataGatherer.h>
#include <model/CEventData.h>
#include <model/CEventRateBucketGatherer.h>
#include <model/CEventRatePopulationModelFactory.h>
#include <model/CModelParams.h>
#include <model/CResourceMonitor.h>

#include <test/CRandomNumbers.h>

#include <boost/bind.hpp>
#include <boost/lexical_cast.hpp>
#include <boost/range.hpp>
#include <boost/shared_ptr.hpp>

#include <algorithm>
#include <vector>

using namespace ml;
using namespace model;

namespace {

struct SMessage {
    SMessage(core_t::TTime time, const std::string& attribute, const std::string& person)
        : s_Time(time), s_Attribute(attribute), s_Person(person) {}

    bool operator<(const SMessage& other) const { return s_Time < other.s_Time; }

    core_t::TTime s_Time;
    std::string s_Attribute;
    std::string s_Person;
};

<<<<<<< HEAD
typedef std::vector<SMessage> TMessageVec;
typedef std::vector<std::size_t> TSizeVec;
typedef std::vector<std::string> TStrVec;
typedef boost::shared_ptr<CDataGatherer> TEventRateDataGathererPtr;
typedef std::pair<std::size_t, std::size_t> TSizeSizePr;
typedef std::map<TSizeSizePr, uint64_t> TSizeSizePrUInt64Map;
typedef TSizeSizePrUInt64Map::iterator TSizeSizePrUInt64MapCItr;
typedef std::set<std::size_t> TSizeSet;
typedef std::map<std::size_t, TSizeSet> TSizeSizeSetMap;
typedef std::set<std::string> TStrSet;
typedef std::map<std::size_t, TStrSet> TSizeStrSetMap;
typedef std::map<std::size_t, TStrSet>::iterator TSizeStrSetMapItr;
typedef SEventRateFeatureData TFeatureData;
typedef std::pair<std::string, TFeatureData> TStrFeatureDataPr;
typedef std::vector<TStrFeatureDataPr> TStrFeatureDataPrVec;
typedef std::pair<TSizeSizePr, TFeatureData> TSizeSizePrFeatureDataPr;
typedef std::vector<TSizeSizePrFeatureDataPr> TSizeSizePrFeatureDataPrVec;
typedef std::pair<model_t::EFeature, TSizeSizePrFeatureDataPrVec> TFeatureSizeSizePrFeatureDataPrVecPr;
typedef std::vector<TFeatureSizeSizePrFeatureDataPrVecPr> TFeatureSizeSizePrFeatureDataPrVecPrVec;

TStrVec allCategories(void) {
=======
using TMessageVec = std::vector<SMessage>;
using TSizeVec = std::vector<std::size_t>;
using TStrVec = std::vector<std::string>;
using TEventRateDataGathererPtr = boost::shared_ptr<CDataGatherer>;
using TSizeSizePr = std::pair<std::size_t, std::size_t>;
using TSizeSizePrUInt64Map = std::map<TSizeSizePr, uint64_t>;
using TSizeSizePrUInt64MapCItr = TSizeSizePrUInt64Map::iterator;
using TSizeSet = std::set<std::size_t>;
using TSizeSizeSetMap = std::map<std::size_t, TSizeSet>;
using TStrSet = std::set<std::string>;
using TSizeStrSetMap = std::map<std::size_t, TStrSet>;
using TSizeStrSetMapItr = std::map<std::size_t, TStrSet>::iterator;
using TFeatureData = SEventRateFeatureData;
using TStrFeatureDataPr = std::pair<std::string, TFeatureData>;
using TStrFeatureDataPrVec = std::vector<TStrFeatureDataPr>;
using TSizeSizePrFeatureDataPr = std::pair<TSizeSizePr, TFeatureData>;
using TSizeSizePrFeatureDataPrVec = std::vector<TSizeSizePrFeatureDataPr>;
using TFeatureSizeSizePrFeatureDataPrVecPr = std::pair<model_t::EFeature, TSizeSizePrFeatureDataPrVec>;
using TFeatureSizeSizePrFeatureDataPrVecPrVec = std::vector<TFeatureSizeSizePrFeatureDataPrVecPr>;

TStrVec allCategories()
{
>>>>>>> d4e4cca7
    const std::size_t numberCategories = 30u;
    TStrVec categories;
    for (std::size_t i = 0; i < numberCategories; ++i) {
        categories.push_back("c" + boost::lexical_cast<std::string>(i));
    }
    return categories;
}

<<<<<<< HEAD
TStrVec allPeople(void) {
=======
TStrVec allPeople()
{
>>>>>>> d4e4cca7
    const std::size_t numberPeople = 5u;
    TStrVec people;
    for (std::size_t i = 0u; i < numberPeople; ++i) {
        people.push_back("p" + boost::lexical_cast<std::string>(i));
    }
    return people;
}

<<<<<<< HEAD
void generateTestMessages(test::CRandomNumbers& rng, core_t::TTime time, core_t::TTime bucketLength, TMessageVec& messages) {
    typedef std::vector<unsigned int> TUIntVec;
    typedef std::vector<double> TDoubleVec;
=======
void generateTestMessages(test::CRandomNumbers &rng,
                          core_t::TTime time,
                          core_t::TTime bucketLength,
                          TMessageVec &messages)
{
    using TUIntVec = std::vector<unsigned int>;
    using TDoubleVec = std::vector<double>;
>>>>>>> d4e4cca7

    LOG_DEBUG("bucket = [" << time << ", " << time + bucketLength << ")");

    TStrVec categories = allCategories();
    TStrVec people = allPeople();

    const double rates[] = {1.0, 0.3, 10.1, 25.0, 105.0};

    TSizeVec bucketCounts;
    for (std::size_t j = 0u; j < categories.size(); ++j) {
        double rate = rates[j % boost::size(rates)];
        TUIntVec sample;
        rng.generatePoissonSamples(rate, 1u, sample);
        bucketCounts.push_back(sample[0]);
    }

    TDoubleVec personRange;
    rng.generateUniformSamples(0.0, static_cast<double>(people.size()) - 1e-3, 2u, personRange);
    std::sort(personRange.begin(), personRange.end());
    std::size_t a = static_cast<std::size_t>(personRange[0]);
    std::size_t b = static_cast<std::size_t>(personRange[1]) + 1;
    TSizeVec bucketPeople;
    for (std::size_t i = a; i < b; ++i) {
        bucketPeople.push_back(i);
    }
    LOG_DEBUG("bucketPeople = " << core::CContainerPrinter::print(bucketPeople));

    for (std::size_t i = 0u; i < categories.size(); ++i) {
        TDoubleVec offsets;
        rng.generateUniformSamples(0.0, static_cast<double>(bucketLength) - 1.0, bucketCounts[i], offsets);

        for (std::size_t j = 0u; j < offsets.size(); ++j) {
            messages.push_back(
                SMessage(time + static_cast<core_t::TTime>(offsets[j]), categories[i], people[bucketPeople[j % bucketPeople.size()]]));
        }
    }

    std::sort(messages.begin(), messages.end());
    LOG_DEBUG("Generated " << messages.size() << " messages");
}

const TSizeSizePrFeatureDataPrVec& extract(const TFeatureSizeSizePrFeatureDataPrVecPrVec& featureData, model_t::EFeature feature) {
    for (std::size_t i = 0u; i < featureData.size(); ++i) {
        if (featureData[i].first == feature) {
            return featureData[i].second;
        }
    }

    static const TSizeSizePrFeatureDataPrVec EMPTY;
    return EMPTY;
}

const TSizeSizePrFeatureDataPrVec& extractPeoplePerAttribute(TFeatureSizeSizePrFeatureDataPrVecPrVec& featureData) {
    return extract(featureData, model_t::E_PopulationUniquePersonCountByAttribute);
}

const TSizeSizePrFeatureDataPrVec& extractNonZeroAttributeCounts(TFeatureSizeSizePrFeatureDataPrVecPrVec& featureData) {
    return extract(featureData, model_t::E_PopulationCountByBucketPersonAndAttribute);
}

const TSizeSizePrFeatureDataPrVec& extractAttributeIndicator(TFeatureSizeSizePrFeatureDataPrVecPrVec& featureData) {
    return extract(featureData, model_t::E_PopulationIndicatorOfBucketPersonAndAttribute);
}

const TSizeSizePrFeatureDataPrVec& extractBucketAttributesPerPerson(TFeatureSizeSizePrFeatureDataPrVecPrVec& featureData) {
    return extract(featureData, model_t::E_PopulationUniqueCountByBucketPersonAndAttribute);
}

const TSizeSizePrFeatureDataPrVec& extractCompressedLengthPerPerson(TFeatureSizeSizePrFeatureDataPrVecPrVec& featureData) {
    return extract(featureData, model_t::E_PopulationInfoContentByBucketPersonAndAttribute);
}

CEventData
addArrival(core_t::TTime time, const std::string& p, const std::string& a, CDataGatherer& gatherer, CResourceMonitor& resourceMonitor) {
    CDataGatherer::TStrCPtrVec fields;
    fields.push_back(&p);
    fields.push_back(&a);

    CEventData result;
    result.time(time);

    gatherer.addArrival(fields, result, resourceMonitor);
    return result;
}

CEventData addArrival(core_t::TTime time,
                      const std::string& p,
                      const std::string& a,
                      const std::string& v,
                      CDataGatherer& gatherer,
                      CResourceMonitor& resourceMonitor) {
    CDataGatherer::TStrCPtrVec fields;
    fields.push_back(&p);
    fields.push_back(&a);
    fields.push_back(&v);

    CEventData result;
    result.time(time);

    gatherer.addArrival(fields, result, resourceMonitor);
    return result;
}

CSearchKey searchKey;
const std::string EMPTY_STRING;
}

<<<<<<< HEAD
void CEventRatePopulationDataGathererTest::testAttributeCounts(void) {
=======
void CEventRatePopulationDataGathererTest::testAttributeCounts()
{
>>>>>>> d4e4cca7
    LOG_DEBUG("*** CEventRatePopulationDataGathererTest::testAttributeCounts ***");

    // We check that we correctly sample the unique people per
    // attribute and (attribute, person) pair counts.

    using TStrSizeMap = std::map<std::string, std::size_t>;

    const core_t::TTime startTime = 1367280000;
    const core_t::TTime bucketLength = 3600;
    const std::size_t numberBuckets = 20u;

    test::CRandomNumbers rng;

    CDataGatherer::TFeatureVec features;
    features.push_back(model_t::E_PopulationCountByBucketPersonAndAttribute);
    features.push_back(model_t::E_PopulationUniquePersonCountByAttribute);
    SModelParams params(bucketLength);
    CDataGatherer dataGatherer(model_t::E_PopulationEventRate,
                               model_t::E_None,
                               params,
                               EMPTY_STRING,
                               EMPTY_STRING,
                               EMPTY_STRING,
                               EMPTY_STRING,
                               EMPTY_STRING,
                               EMPTY_STRING,
                               TStrVec(),
                               false,
                               searchKey,
                               features,
                               startTime,
                               0);
    CPPUNIT_ASSERT(dataGatherer.isPopulation());

    CPPUNIT_ASSERT_EQUAL(startTime, dataGatherer.currentBucketStartTime());
    CPPUNIT_ASSERT_EQUAL(bucketLength, dataGatherer.bucketLength());

    TSizeSizeSetMap expectedAttributePeople;
    std::size_t attributeOrder = 0u;
    TStrSizeMap expectedAttributeOrder;
    std::size_t personOrder = 0u;
    TStrSizeMap expectedPeopleOrder;
    core_t::TTime time = startTime;
    for (std::size_t i = 0u; i < numberBuckets; ++i, time += bucketLength) {
        TMessageVec messages;
        generateTestMessages(rng, time, bucketLength, messages);

        TSizeSizePrUInt64Map expectedAttributeCounts;
        for (std::size_t j = 0u; j < messages.size(); ++j) {
            addArrival(messages[j].s_Time, messages[j].s_Person, messages[j].s_Attribute, dataGatherer, m_ResourceMonitor);

            std::size_t cid;
            dataGatherer.attributeId(messages[j].s_Attribute, cid);

            std::size_t pid;
            dataGatherer.personId(messages[j].s_Person, pid);

            ++expectedAttributeCounts[std::make_pair(pid, cid)];
            expectedAttributePeople[cid].insert(pid);
            if (expectedAttributeOrder.insert(TStrSizeMap::value_type(messages[j].s_Attribute, attributeOrder)).second) {
                ++attributeOrder;
            }
            if (expectedPeopleOrder.insert(TStrSizeMap::value_type(messages[j].s_Person, personOrder)).second) {
                ++personOrder;
            }
        }

        CPPUNIT_ASSERT(dataGatherer.dataAvailable(time));
        CPPUNIT_ASSERT(!dataGatherer.dataAvailable(time - 1));

        TFeatureSizeSizePrFeatureDataPrVecPrVec featureData;
        dataGatherer.featureData(time, bucketLength, featureData);

        const TSizeSizePrFeatureDataPrVec& peoplePerAttribute = extractPeoplePerAttribute(featureData);
        CPPUNIT_ASSERT_EQUAL(expectedAttributePeople.size(), peoplePerAttribute.size());
        TSizeSizePrFeatureDataPrVec expectedPeoplePerAttribute;
        for (std::size_t j = 0u; j < peoplePerAttribute.size(); ++j) {
            expectedPeoplePerAttribute.push_back(TSizeSizePrFeatureDataPr(std::make_pair(size_t(0), j), expectedAttributePeople[j].size()));
        }
        CPPUNIT_ASSERT_EQUAL(core::CContainerPrinter::print(expectedPeoplePerAttribute),
                             core::CContainerPrinter::print(peoplePerAttribute));

        const TSizeSizePrFeatureDataPrVec& personAttributeCounts = extractNonZeroAttributeCounts(featureData);
        CPPUNIT_ASSERT_EQUAL(core::CContainerPrinter::print(expectedAttributeCounts),
                             core::CContainerPrinter::print(personAttributeCounts));

        const TSizeSizePrFeatureDataPrVec& attributeIndicator = extractAttributeIndicator(featureData);
        CPPUNIT_ASSERT(attributeIndicator.empty());

        const TSizeSizePrFeatureDataPrVec& bucketAttributesPerPerson = extractBucketAttributesPerPerson(featureData);
        CPPUNIT_ASSERT(bucketAttributesPerPerson.empty());

        dataGatherer.timeNow(time + bucketLength);
    }

    TStrVec categories = allCategories();
    TSizeVec attributeIds;
    for (std::size_t i = 0u; i < categories.size(); ++i) {
        std::size_t cid;
        CPPUNIT_ASSERT(dataGatherer.attributeId(categories[i], cid));
        attributeIds.push_back(cid);
        CPPUNIT_ASSERT_EQUAL(expectedAttributeOrder[categories[i]], cid);
    }
    LOG_DEBUG("attribute ids = " << core::CContainerPrinter::print(attributeIds));
    LOG_DEBUG("expected attribute ids = " << core::CContainerPrinter::print(expectedAttributeOrder));

    TStrVec people = allPeople();
    TSizeVec peopleIds;
    for (std::size_t i = 0u; i < people.size(); ++i) {
        std::size_t pid;
        CPPUNIT_ASSERT(dataGatherer.personId(people[i], pid));
        peopleIds.push_back(pid);
        CPPUNIT_ASSERT_EQUAL(expectedPeopleOrder[people[i]], pid);
    }
    LOG_DEBUG("people ids = " << core::CContainerPrinter::print(peopleIds));
    LOG_DEBUG("expected people ids = " << core::CContainerPrinter::print(expectedPeopleOrder));
}

<<<<<<< HEAD
void CEventRatePopulationDataGathererTest::testAttributeIndicator(void) {
=======
void CEventRatePopulationDataGathererTest::testAttributeIndicator()
{
>>>>>>> d4e4cca7
    LOG_DEBUG("*** CEventRatePopulationDataGathererTest::testAttributeIndicator ***");

    // We check that we correctly sample the (attribute, person)
    // indicator.

    const core_t::TTime startTime = 1367280000;
    const core_t::TTime bucketLength = 3600;
    const std::size_t numberBuckets = 20u;

    test::CRandomNumbers rng;

    CDataGatherer::TFeatureVec features;
    features.push_back(model_t::E_PopulationIndicatorOfBucketPersonAndAttribute);
    SModelParams params(bucketLength);
    CDataGatherer dataGatherer(model_t::E_PopulationEventRate,
                               model_t::E_None,
                               params,
                               EMPTY_STRING,
                               EMPTY_STRING,
                               EMPTY_STRING,
                               EMPTY_STRING,
                               EMPTY_STRING,
                               EMPTY_STRING,
                               TStrVec(),
                               false,
                               searchKey,
                               features,
                               startTime,
                               0);

    core_t::TTime time = startTime;
    for (std::size_t i = 0u; i < numberBuckets; ++i, time += bucketLength) {
        TMessageVec messages;
        generateTestMessages(rng, time, bucketLength, messages);

        TSizeSizePrUInt64Map expectedAttributeIndicator;
        for (std::size_t j = 0u; j < messages.size(); ++j) {
            addArrival(messages[j].s_Time, messages[j].s_Person, messages[j].s_Attribute, dataGatherer, m_ResourceMonitor);

            std::size_t cid;
            dataGatherer.attributeId(messages[j].s_Attribute, cid);

            std::size_t pid;
            dataGatherer.personId(messages[j].s_Person, pid);

            expectedAttributeIndicator[std::make_pair(pid, cid)] = 1;
        }

        CPPUNIT_ASSERT(dataGatherer.dataAvailable(time));
        CPPUNIT_ASSERT(!dataGatherer.dataAvailable(time - 1));

        TFeatureSizeSizePrFeatureDataPrVecPrVec featureData;
        dataGatherer.featureData(time, bucketLength, featureData);

        const TSizeSizePrFeatureDataPrVec& peoplePerAttribute = extractPeoplePerAttribute(featureData);
        CPPUNIT_ASSERT(peoplePerAttribute.empty());

        const TSizeSizePrFeatureDataPrVec& attributeIndicator = extractAttributeIndicator(featureData);
        CPPUNIT_ASSERT_EQUAL(core::CContainerPrinter::print(expectedAttributeIndicator),
                             core::CContainerPrinter::print(attributeIndicator));

        const TSizeSizePrFeatureDataPrVec& bucketAttributesPerPerson = extractBucketAttributesPerPerson(featureData);
        CPPUNIT_ASSERT(bucketAttributesPerPerson.empty());

        dataGatherer.timeNow(time + bucketLength);
    }
}

<<<<<<< HEAD
void CEventRatePopulationDataGathererTest::testUniqueValueCounts(void) {
=======
void CEventRatePopulationDataGathererTest::testUniqueValueCounts()
{
>>>>>>> d4e4cca7
    LOG_DEBUG("*** CEventRatePopulationDataGathererTest::testUniqueAttributeCounts ***");

    // We check that we correctly sample the unique counts
    // of values per person.

    const core_t::TTime startTime = 1367280000;
    const core_t::TTime bucketLength = 3600;
    const std::size_t numberBuckets = 20u;

    test::CRandomNumbers rng;

    CDataGatherer::TFeatureVec features;
    features.push_back(model_t::E_PopulationUniqueCountByBucketPersonAndAttribute);
    SModelParams params(bucketLength);
    CDataGatherer dataGatherer(model_t::E_PopulationEventRate,
                               model_t::E_None,
                               params,
                               EMPTY_STRING,
                               EMPTY_STRING,
                               EMPTY_STRING,
                               EMPTY_STRING,
                               EMPTY_STRING,
                               "value",
                               TStrVec(),
                               false,
                               searchKey,
                               features,
                               startTime,
                               0);

    core_t::TTime time = startTime;
    for (std::size_t i = 0u; i < numberBuckets; ++i, time += bucketLength) {
        TMessageVec messages;
        generateTestMessages(rng, time, bucketLength, messages);

        TSizeSizePrUInt64Map expectedUniqueCounts;

        TSizeSizeSetMap bucketPeopleCategories;
        for (std::size_t j = 0u; j < messages.size(); ++j) {
            std::ostringstream ss;
            ss << "thing"
               << "_" << time << "_" << i;
            std::string value(ss.str());
            addArrival(messages[j].s_Time, messages[j].s_Person, messages[j].s_Attribute, value, dataGatherer, m_ResourceMonitor);

            std::size_t cid;
            dataGatherer.attributeId(messages[j].s_Attribute, cid);

            std::size_t pid;
            dataGatherer.personId(messages[j].s_Person, pid);

            expectedUniqueCounts[std::make_pair(pid, cid)] = 1;

            bucketPeopleCategories[pid].insert(cid);
        }

        CPPUNIT_ASSERT(dataGatherer.dataAvailable(time));
        CPPUNIT_ASSERT(!dataGatherer.dataAvailable(time - 1));

        TFeatureSizeSizePrFeatureDataPrVecPrVec featureData;
        dataGatherer.featureData(time, bucketLength, featureData);

        const TSizeSizePrFeatureDataPrVec& peoplePerAttribute = extractPeoplePerAttribute(featureData);
        CPPUNIT_ASSERT(peoplePerAttribute.empty());

        const TSizeSizePrFeatureDataPrVec& attributeIndicator = extractAttributeIndicator(featureData);
        CPPUNIT_ASSERT(attributeIndicator.empty());

        const TSizeSizePrFeatureDataPrVec& bucketAttributesPerPerson = extractBucketAttributesPerPerson(featureData);

        CPPUNIT_ASSERT_EQUAL(core::CContainerPrinter::print(expectedUniqueCounts),
                             core::CContainerPrinter::print(bucketAttributesPerPerson));

        dataGatherer.timeNow(time + bucketLength);
    }
}

<<<<<<< HEAD
void CEventRatePopulationDataGathererTest::testCompressedLength(void) {
=======
void CEventRatePopulationDataGathererTest::testCompressedLength()
{
>>>>>>> d4e4cca7
    LOG_DEBUG("*** CEventRatePopulationDataGathererTest::testCompressedLength ***");

    // We check that we correctly sample the compressed length of unique
    // values per person.

    const core_t::TTime startTime = 1367280000;
    const core_t::TTime bucketLength = 3600;
    const std::size_t numberBuckets = 20u;

    test::CRandomNumbers rng;

    CDataGatherer::TFeatureVec features;
    features.push_back(model_t::E_PopulationInfoContentByBucketPersonAndAttribute);
    SModelParams params(bucketLength);
    CDataGatherer dataGatherer(model_t::E_PopulationEventRate,
                               model_t::E_None,
                               params,
                               EMPTY_STRING,
                               EMPTY_STRING,
                               EMPTY_STRING,
                               EMPTY_STRING,
                               EMPTY_STRING,
                               "value",
                               TStrVec(),
                               false,
                               searchKey,
                               features,
                               startTime,
                               0);

    core_t::TTime time = startTime;
    for (std::size_t i = 0u; i < numberBuckets; ++i, time += bucketLength) {
        TMessageVec messages;
        generateTestMessages(rng, time, bucketLength, messages);

        TSizeStrSetMap bucketPeopleCategories;
        for (std::size_t j = 0u; j < messages.size(); ++j) {
            addArrival(messages[j].s_Time, messages[j].s_Person, "attribute", messages[j].s_Attribute, dataGatherer, m_ResourceMonitor);

            std::size_t cid;
            dataGatherer.attributeId(messages[j].s_Attribute, cid);

            std::size_t pid;
            dataGatherer.personId(messages[j].s_Person, pid);

            bucketPeopleCategories[pid].insert(messages[j].s_Attribute);
        }

        CPPUNIT_ASSERT(dataGatherer.dataAvailable(time));
        CPPUNIT_ASSERT(!dataGatherer.dataAvailable(time - 1));

        TFeatureSizeSizePrFeatureDataPrVecPrVec featureData;
        dataGatherer.featureData(time, bucketLength, featureData);

        const TSizeSizePrFeatureDataPrVec& peoplePerAttribute = extractPeoplePerAttribute(featureData);
        CPPUNIT_ASSERT(peoplePerAttribute.empty());

        const TSizeSizePrFeatureDataPrVec& attributeIndicator = extractAttributeIndicator(featureData);
        CPPUNIT_ASSERT(attributeIndicator.empty());

        const TSizeSizePrFeatureDataPrVec& bucketCompressedLengthPerPerson = extractCompressedLengthPerPerson(featureData);
        CPPUNIT_ASSERT_EQUAL(bucketPeopleCategories.size(), bucketCompressedLengthPerPerson.size());

        TSizeSizePrUInt64Map expectedBucketCompressedLengthPerPerson;
        for (TSizeStrSetMapItr iter = bucketPeopleCategories.begin(); iter != bucketPeopleCategories.end(); ++iter) {
            TSizeSizePr key(iter->first, 0);
            const TStrSet& uniqueValues = iter->second;

            core::CCompressUtils compressor(false);
            CPPUNIT_ASSERT_EQUAL(
                uniqueValues.size(),
                static_cast<size_t>(std::count_if(
                    uniqueValues.begin(), uniqueValues.end(), boost::bind(&core::CCompressUtils::addString, &compressor, _1))));
            size_t length(0);
            CPPUNIT_ASSERT(compressor.compressedLength(true, length));
            expectedBucketCompressedLengthPerPerson[key] = length;
        }
        LOG_DEBUG("Time " << time << " bucketCompressedLengthPerPerson "
                          << core::CContainerPrinter::print(bucketCompressedLengthPerPerson));
        CPPUNIT_ASSERT_EQUAL(expectedBucketCompressedLengthPerPerson.size(), bucketCompressedLengthPerPerson.size());
        for (TSizeSizePrFeatureDataPrVec::const_iterator j = bucketCompressedLengthPerPerson.begin();
             j != bucketCompressedLengthPerPerson.end();
             ++j) {
            double expectedLength = expectedBucketCompressedLengthPerPerson[j->first];
            double actual = j->second.s_Count;
            CPPUNIT_ASSERT_DOUBLES_EQUAL(expectedLength, actual, expectedLength * 0.1);
        }

        dataGatherer.timeNow(time + bucketLength);
    }
}

<<<<<<< HEAD
void CEventRatePopulationDataGathererTest::testRemovePeople(void) {
=======
void CEventRatePopulationDataGathererTest::testRemovePeople()
{
>>>>>>> d4e4cca7
    LOG_DEBUG("*** CEventRatePopulationDataGathererTest::testRemovePeople ***");

    using TStrSizeMap = std::map<std::string, std::size_t>;
    using TSizeUInt64Pr = std::pair<std::size_t, uint64_t>;
    using TSizeUInt64PrVec = std::vector<TSizeUInt64Pr>;

    const core_t::TTime startTime = 1367280000;
    const core_t::TTime bucketLength = 3600;
    const std::size_t numberBuckets = 50u;

    test::CRandomNumbers rng;

    CDataGatherer::TFeatureVec features;
    features.push_back(model_t::E_PopulationCountByBucketPersonAndAttribute);
    SModelParams params(bucketLength);
    CDataGatherer gatherer(model_t::E_PopulationEventRate,
                           model_t::E_None,
                           params,
                           EMPTY_STRING,
                           EMPTY_STRING,
                           EMPTY_STRING,
                           EMPTY_STRING,
                           EMPTY_STRING,
                           EMPTY_STRING,
                           TStrVec(),
                           false,
                           searchKey,
                           features,
                           startTime,
                           0);
    core_t::TTime bucketStart = startTime;
    for (std::size_t i = 0u; i < numberBuckets; ++i, bucketStart += bucketLength) {
        TMessageVec messages;
        generateTestMessages(rng, bucketStart, bucketLength, messages);
        for (std::size_t j = 0u; j < messages.size(); ++j) {
            addArrival(messages[j].s_Time, messages[j].s_Person, messages[j].s_Attribute, gatherer, m_ResourceMonitor);
        }
    }

    // Remove people 1 and 4.
    TSizeVec peopleToRemove;
    peopleToRemove.push_back(1u);
    peopleToRemove.push_back(4u);

    std::size_t numberPeople = gatherer.numberActivePeople();
    LOG_DEBUG("numberPeople = " << numberPeople);
    CPPUNIT_ASSERT_EQUAL(numberPeople, gatherer.numberOverFieldValues());
    TStrVec expectedPersonNames;
    TSizeVec expectedPersonIds;
    for (std::size_t i = 0u; i < numberPeople; ++i) {
        if (!std::binary_search(peopleToRemove.begin(), peopleToRemove.end(), i)) {
            expectedPersonNames.push_back(gatherer.personName(i));
            expectedPersonIds.push_back(i);
        } else {
            LOG_DEBUG("Removing " << gatherer.personName(i));
        }
    }

    TStrSizeMap expectedNonZeroCounts;
    {
        TSizeUInt64PrVec nonZeroCounts;
        gatherer.personNonZeroCounts(bucketStart - bucketLength, nonZeroCounts);
        for (std::size_t i = 0u; i < nonZeroCounts.size(); ++i) {
            if (!std::binary_search(peopleToRemove.begin(), peopleToRemove.end(), nonZeroCounts[i].first)) {
                const std::string& name = gatherer.personName(nonZeroCounts[i].first);
                expectedNonZeroCounts[name] = static_cast<size_t>(nonZeroCounts[i].second);
            }
        }
    }
    LOG_DEBUG("expectedNonZeroCounts = " << core::CContainerPrinter::print(expectedNonZeroCounts));

    std::string expectedFeatureData;
    {
        LOG_DEBUG("Expected");
        TStrFeatureDataPrVec expected;
        TFeatureSizeSizePrFeatureDataPrVecPrVec featureData;
        gatherer.featureData(bucketStart - bucketLength, bucketLength, featureData);
        for (std::size_t i = 0u; i < featureData.size(); ++i) {
            const TSizeSizePrFeatureDataPrVec& data = featureData[i].second;
            for (std::size_t j = 0u; j < data.size(); ++j) {
                if (!std::binary_search(peopleToRemove.begin(), peopleToRemove.end(), data[j].first.first)) {
                    std::string key = model_t::print(featureData[i].first) + " " + gatherer.personName(data[j].first.first) + " " +
                                      gatherer.attributeName(data[j].first.second);
                    expected.push_back(TStrFeatureDataPr(key, data[j].second));
                    LOG_DEBUG("  " << key << " = " << data[j].second.s_Count);
                }
            }
        }
        expectedFeatureData = core::CContainerPrinter::print(expected);
    }

    gatherer.recyclePeople(peopleToRemove);

    CPPUNIT_ASSERT_EQUAL(numberPeople - peopleToRemove.size(), gatherer.numberActivePeople());
    for (std::size_t i = 0u; i < expectedPersonNames.size(); ++i) {
        std::size_t pid;
        CPPUNIT_ASSERT(gatherer.personId(expectedPersonNames[i], pid));
        CPPUNIT_ASSERT_EQUAL(expectedPersonIds[i], pid);
    }

    TStrSizeMap actualNonZeroCounts;
    TSizeUInt64PrVec nonZeroCounts;
    gatherer.personNonZeroCounts(bucketStart - bucketLength, nonZeroCounts);
    for (std::size_t i = 0u; i < nonZeroCounts.size(); ++i) {
        const std::string& name = gatherer.personName(nonZeroCounts[i].first);
        actualNonZeroCounts[name] = static_cast<size_t>(nonZeroCounts[i].second);
    }
    LOG_DEBUG("actualNonZeroCounts = " << core::CContainerPrinter::print(actualNonZeroCounts));

    CPPUNIT_ASSERT_EQUAL(core::CContainerPrinter::print(expectedNonZeroCounts), core::CContainerPrinter::print(actualNonZeroCounts));

    std::string actualFeatureData;
    {
        LOG_DEBUG("Actual");
        TStrFeatureDataPrVec actual;
        TFeatureSizeSizePrFeatureDataPrVecPrVec featureData;
        gatherer.featureData(bucketStart - bucketLength, bucketLength, featureData);
        for (std::size_t i = 0u; i < featureData.size(); ++i) {
            const TSizeSizePrFeatureDataPrVec& data = featureData[i].second;
            for (std::size_t j = 0u; j < data.size(); ++j) {
                std::string key = model_t::print(featureData[i].first) + " " + gatherer.personName(data[j].first.first) + " " +
                                  gatherer.attributeName(data[j].first.second);
                actual.push_back(TStrFeatureDataPr(key, data[j].second));
                LOG_DEBUG("  " << key << " = " << data[j].second.s_Count);
            }
        }
        actualFeatureData = core::CContainerPrinter::print(actual);
    }

    CPPUNIT_ASSERT_EQUAL(expectedFeatureData, actualFeatureData);
}

<<<<<<< HEAD
void CEventRatePopulationDataGathererTest::testRemoveAttributes(void) {
=======
void CEventRatePopulationDataGathererTest::testRemoveAttributes()
{
>>>>>>> d4e4cca7
    LOG_DEBUG("*** CEventRatePopulationDataGathererTest::testRemoveAttributes ***");

    const core_t::TTime startTime = 1367280000;
    const core_t::TTime bucketLength = 3600;

    test::CRandomNumbers rng;

    CDataGatherer::TFeatureVec features;
    features.push_back(model_t::E_PopulationCountByBucketPersonAndAttribute);
    features.push_back(model_t::E_PopulationUniquePersonCountByAttribute);
    SModelParams params(bucketLength);
    CDataGatherer gatherer(model_t::E_PopulationEventRate,
                           model_t::E_None,
                           params,
                           EMPTY_STRING,
                           EMPTY_STRING,
                           EMPTY_STRING,
                           EMPTY_STRING,
                           EMPTY_STRING,
                           EMPTY_STRING,
                           TStrVec(),
                           false,
                           searchKey,
                           features,
                           startTime,
                           0);

    TMessageVec messages;
    generateTestMessages(rng, startTime, bucketLength, messages);

    core_t::TTime bucketStart = startTime;
    for (std::size_t i = 0u; i < messages.size(); ++i) {
        addArrival(messages[i].s_Time, messages[i].s_Person, messages[i].s_Attribute, gatherer, m_ResourceMonitor);
    }

    // Remove attributes 1, 2, 3 and 15.
    TSizeVec attributesToRemove;
    attributesToRemove.push_back(1u);
    attributesToRemove.push_back(2u);
    attributesToRemove.push_back(3u);
    attributesToRemove.push_back(15u);

    std::size_t numberAttributes = gatherer.numberActiveAttributes();
    LOG_DEBUG("numberAttributes = " << numberAttributes);
    CPPUNIT_ASSERT_EQUAL(numberAttributes, gatherer.numberByFieldValues());
    TStrVec expectedAttributeNames;
    TSizeVec expectedAttributeIds;
    for (std::size_t i = 0u; i < numberAttributes; ++i) {
        if (!std::binary_search(attributesToRemove.begin(), attributesToRemove.end(), i)) {
            expectedAttributeNames.push_back(gatherer.attributeName(i));
            expectedAttributeIds.push_back(i);
        } else {
            LOG_DEBUG("Removing " << gatherer.attributeName(i));
        }
    }

    std::string expectedFeatureData;
    {
        LOG_DEBUG("Expected");
        TStrFeatureDataPrVec expected;
        TFeatureSizeSizePrFeatureDataPrVecPrVec featureData;
        gatherer.featureData(bucketStart, bucketLength, featureData);
        for (std::size_t i = 0u; i < featureData.size(); ++i) {
            const TSizeSizePrFeatureDataPrVec& data = featureData[i].second;
            for (std::size_t j = 0u; j < data.size(); ++j) {
                if (!std::binary_search(attributesToRemove.begin(), attributesToRemove.end(), data[j].first.second)) {
                    std::string key = model_t::print(featureData[i].first) + " " + gatherer.personName(data[j].first.first) + " " +
                                      gatherer.attributeName(data[j].first.second);
                    expected.push_back(TStrFeatureDataPr(key, data[j].second));
                    LOG_DEBUG("  " << key << " = " << data[j].second.s_Count);
                }
            }
        }
        expectedFeatureData = core::CContainerPrinter::print(expected);
    }

    gatherer.recycleAttributes(attributesToRemove);

    CPPUNIT_ASSERT_EQUAL(numberAttributes - attributesToRemove.size(), gatherer.numberActiveAttributes());
    for (std::size_t i = 0u; i < expectedAttributeNames.size(); ++i) {
        std::size_t cid;
        CPPUNIT_ASSERT(gatherer.attributeId(expectedAttributeNames[i], cid));
        CPPUNIT_ASSERT_EQUAL(expectedAttributeIds[i], cid);
    }

    std::string actualFeatureData;
    {
        LOG_DEBUG("Actual");
        TStrFeatureDataPrVec actual;
        TFeatureSizeSizePrFeatureDataPrVecPrVec featureData;
        gatherer.featureData(bucketStart, bucketLength, featureData);
        for (std::size_t i = 0u; i < featureData.size(); ++i) {
            const TSizeSizePrFeatureDataPrVec& data = featureData[i].second;
            for (std::size_t j = 0u; j < data.size(); ++j) {
                std::string key = model_t::print(featureData[i].first) + " " + gatherer.personName(data[j].first.first) + " " +
                                  gatherer.attributeName(data[j].first.second);
                actual.push_back(TStrFeatureDataPr(key, data[j].second));
                LOG_DEBUG("  " << key << " = " << data[j].second.s_Count);
            }
        }
        actualFeatureData = core::CContainerPrinter::print(actual);
    }

    CPPUNIT_ASSERT_EQUAL(expectedFeatureData, actualFeatureData);
}

namespace {
bool isSpace(const char x) {
    return x == ' ' || x == '\t';
}
}

<<<<<<< HEAD
void CEventRatePopulationDataGathererTest::testPersistence(void) {
=======
void CEventRatePopulationDataGathererTest::testPersistence()
{
>>>>>>> d4e4cca7
    LOG_DEBUG("*** CEventRatePopulationDataGathererTest::testPersistence ***");

    const core_t::TTime startTime = 1367280000;
    const core_t::TTime bucketLength = 3600;

    {
        test::CRandomNumbers rng;

        CDataGatherer::TFeatureVec features;
        features.push_back(model_t::E_PopulationCountByBucketPersonAndAttribute);
        features.push_back(model_t::E_PopulationUniquePersonCountByAttribute);
        SModelParams params(bucketLength);
        CDataGatherer origDataGatherer(model_t::E_PopulationEventRate,
                                       model_t::E_None,
                                       params,
                                       EMPTY_STRING,
                                       EMPTY_STRING,
                                       EMPTY_STRING,
                                       EMPTY_STRING,
                                       EMPTY_STRING,
                                       EMPTY_STRING,
                                       TStrVec(),
                                       false,
                                       searchKey,
                                       features,
                                       startTime,
                                       0);

        TMessageVec messages;
        generateTestMessages(rng, startTime, bucketLength, messages);

        for (std::size_t i = 0u; i < messages.size(); ++i) {
            addArrival(messages[i].s_Time, messages[i].s_Person, messages[i].s_Attribute, origDataGatherer, m_ResourceMonitor);
        }

        std::string origXml;
        {
            core::CRapidXmlStatePersistInserter inserter("root");
            origDataGatherer.acceptPersistInserter(inserter);
            inserter.toXml(origXml);
        }

        LOG_DEBUG("origXml = " << origXml);
        LOG_DEBUG("length = " << origXml.length() << ", # tabs " << std::count_if(origXml.begin(), origXml.end(), isSpace));

        // Restore the XML into a new data gatherer
        core::CRapidXmlParser parser;
        CPPUNIT_ASSERT(parser.parseStringIgnoreCdata(origXml));
        core::CRapidXmlStateRestoreTraverser traverser(parser);

        CDataGatherer restoredDataGatherer(model_t::E_PopulationEventRate,
                                           model_t::E_None,
                                           params,
                                           EMPTY_STRING,
                                           EMPTY_STRING,
                                           EMPTY_STRING,
                                           EMPTY_STRING,
                                           EMPTY_STRING,
                                           EMPTY_STRING,
                                           TStrVec(),
                                           false,
                                           searchKey,
                                           traverser);

        // The XML representation of the new data gatherer should be the same as the
        // original
        std::string newXml;
        {
            core::CRapidXmlStatePersistInserter inserter("root");
            restoredDataGatherer.acceptPersistInserter(inserter);
            inserter.toXml(newXml);
        }
        CPPUNIT_ASSERT_EQUAL(origXml, newXml);
    }
    {
        // Check feature data for model_t::E_UniqueValues
        const std::size_t numberBuckets = 20u;

        test::CRandomNumbers rng;
        CDataGatherer::TFeatureVec features;
        features.push_back(model_t::E_PopulationInfoContentByBucketPersonAndAttribute);
        SModelParams params(bucketLength);
        CDataGatherer dataGatherer(model_t::E_PopulationEventRate,
                                   model_t::E_None,
                                   params,
                                   EMPTY_STRING,
                                   EMPTY_STRING,
                                   EMPTY_STRING,
                                   EMPTY_STRING,
                                   EMPTY_STRING,
                                   "value",
                                   TStrVec(),
                                   false,
                                   searchKey,
                                   features,
                                   startTime,
                                   0);

        core_t::TTime time = startTime;
        for (std::size_t i = 0u; i < numberBuckets; ++i, time += bucketLength) {
            TMessageVec messages;
            generateTestMessages(rng, time, bucketLength, messages);

            for (std::size_t j = 0u; j < messages.size(); ++j) {
                addArrival(messages[j].s_Time, messages[j].s_Person, "attribute", messages[j].s_Attribute, dataGatherer, m_ResourceMonitor);

                std::size_t cid;
                dataGatherer.attributeId(messages[j].s_Attribute, cid);

                std::size_t pid;
                dataGatherer.personId(messages[j].s_Person, pid);
            }

            CPPUNIT_ASSERT(dataGatherer.dataAvailable(time));
            CPPUNIT_ASSERT(!dataGatherer.dataAvailable(time - 1));

            dataGatherer.timeNow(time + bucketLength);
        }

        std::string origXml;
        {
            core::CRapidXmlStatePersistInserter inserter("root");
            dataGatherer.acceptPersistInserter(inserter);
            inserter.toXml(origXml);
        }

        LOG_DEBUG("origXml = " << origXml);
        LOG_DEBUG("length = " << origXml.length() << ", # tabs " << std::count_if(origXml.begin(), origXml.end(), isSpace));

        // Restore the XML into a new data gatherer
        core::CRapidXmlParser parser;
        CPPUNIT_ASSERT(parser.parseStringIgnoreCdata(origXml));
        core::CRapidXmlStateRestoreTraverser traverser(parser);

        CDataGatherer restoredDataGatherer(model_t::E_PopulationEventRate,
                                           model_t::E_None,
                                           params,
                                           EMPTY_STRING,
                                           EMPTY_STRING,
                                           EMPTY_STRING,
                                           EMPTY_STRING,
                                           EMPTY_STRING,
                                           EMPTY_STRING,
                                           TStrVec(),
                                           false,
                                           searchKey,
                                           traverser);

        // The XML representation of the new data gatherer should be the same as the
        // original
        std::string newXml;
        {
            core::CRapidXmlStatePersistInserter inserter("root");
            restoredDataGatherer.acceptPersistInserter(inserter);
            inserter.toXml(newXml);
        }
        CPPUNIT_ASSERT_EQUAL(origXml, newXml);
        CPPUNIT_ASSERT_EQUAL(dataGatherer.checksum(), restoredDataGatherer.checksum());
    }
}

<<<<<<< HEAD
CppUnit::Test* CEventRatePopulationDataGathererTest::suite(void) {
    CppUnit::TestSuite* suiteOfTests = new CppUnit::TestSuite("CEventRatePopulationDataGathererTest");

    suiteOfTests->addTest(new CppUnit::TestCaller<CEventRatePopulationDataGathererTest>(
        "CEventRatePopulationDataGathererTest::testAttributeCounts", &CEventRatePopulationDataGathererTest::testAttributeCounts));
    suiteOfTests->addTest(new CppUnit::TestCaller<CEventRatePopulationDataGathererTest>(
        "CEventRatePopulationDataGathererTest::testAttributeIndicator", &CEventRatePopulationDataGathererTest::testAttributeIndicator));
    suiteOfTests->addTest(new CppUnit::TestCaller<CEventRatePopulationDataGathererTest>(
        "CEventRatePopulationDataGathererTest::testUniqueValueCounts", &CEventRatePopulationDataGathererTest::testUniqueValueCounts));
    suiteOfTests->addTest(new CppUnit::TestCaller<CEventRatePopulationDataGathererTest>(
        "CEventRatePopulationDataGathererTest::testCompressedLength", &CEventRatePopulationDataGathererTest::testCompressedLength));
    suiteOfTests->addTest(new CppUnit::TestCaller<CEventRatePopulationDataGathererTest>(
        "CEventRatePopulationDataGathererTest::testRemovePeople", &CEventRatePopulationDataGathererTest::testRemovePeople));
    suiteOfTests->addTest(new CppUnit::TestCaller<CEventRatePopulationDataGathererTest>(
        "CEventRatePopulationDataGathererTest::testRemoveAttributes", &CEventRatePopulationDataGathererTest::testRemoveAttributes));
    suiteOfTests->addTest(new CppUnit::TestCaller<CEventRatePopulationDataGathererTest>(
        "CEventRatePopulationDataGathererTest::testPersistence", &CEventRatePopulationDataGathererTest::testPersistence));
=======
CppUnit::Test *CEventRatePopulationDataGathererTest::suite()
{
    CppUnit::TestSuite *suiteOfTests = new CppUnit::TestSuite("CEventRatePopulationDataGathererTest");

    suiteOfTests->addTest( new CppUnit::TestCaller<CEventRatePopulationDataGathererTest>(
                                   "CEventRatePopulationDataGathererTest::testAttributeCounts",
                                   &CEventRatePopulationDataGathererTest::testAttributeCounts) );
    suiteOfTests->addTest( new CppUnit::TestCaller<CEventRatePopulationDataGathererTest>(
                                   "CEventRatePopulationDataGathererTest::testAttributeIndicator",
                                   &CEventRatePopulationDataGathererTest::testAttributeIndicator) );
    suiteOfTests->addTest( new CppUnit::TestCaller<CEventRatePopulationDataGathererTest>(
                                   "CEventRatePopulationDataGathererTest::testUniqueValueCounts",
                                   &CEventRatePopulationDataGathererTest::testUniqueValueCounts) );
    suiteOfTests->addTest( new CppUnit::TestCaller<CEventRatePopulationDataGathererTest>(
                                   "CEventRatePopulationDataGathererTest::testCompressedLength",
                                   &CEventRatePopulationDataGathererTest::testCompressedLength) );
    suiteOfTests->addTest( new CppUnit::TestCaller<CEventRatePopulationDataGathererTest>(
                                   "CEventRatePopulationDataGathererTest::testRemovePeople",
                                   &CEventRatePopulationDataGathererTest::testRemovePeople) );
    suiteOfTests->addTest( new CppUnit::TestCaller<CEventRatePopulationDataGathererTest>(
                                   "CEventRatePopulationDataGathererTest::testRemoveAttributes",
                                   &CEventRatePopulationDataGathererTest::testRemoveAttributes) );
    suiteOfTests->addTest( new CppUnit::TestCaller<CEventRatePopulationDataGathererTest>(
                                   "CEventRatePopulationDataGathererTest::testPersistence",
                                   &CEventRatePopulationDataGathererTest::testPersistence) );
>>>>>>> d4e4cca7

    return suiteOfTests;
}<|MERGE_RESOLUTION|>--- conflicted
+++ resolved
@@ -55,29 +55,6 @@
     std::string s_Person;
 };
 
-<<<<<<< HEAD
-typedef std::vector<SMessage> TMessageVec;
-typedef std::vector<std::size_t> TSizeVec;
-typedef std::vector<std::string> TStrVec;
-typedef boost::shared_ptr<CDataGatherer> TEventRateDataGathererPtr;
-typedef std::pair<std::size_t, std::size_t> TSizeSizePr;
-typedef std::map<TSizeSizePr, uint64_t> TSizeSizePrUInt64Map;
-typedef TSizeSizePrUInt64Map::iterator TSizeSizePrUInt64MapCItr;
-typedef std::set<std::size_t> TSizeSet;
-typedef std::map<std::size_t, TSizeSet> TSizeSizeSetMap;
-typedef std::set<std::string> TStrSet;
-typedef std::map<std::size_t, TStrSet> TSizeStrSetMap;
-typedef std::map<std::size_t, TStrSet>::iterator TSizeStrSetMapItr;
-typedef SEventRateFeatureData TFeatureData;
-typedef std::pair<std::string, TFeatureData> TStrFeatureDataPr;
-typedef std::vector<TStrFeatureDataPr> TStrFeatureDataPrVec;
-typedef std::pair<TSizeSizePr, TFeatureData> TSizeSizePrFeatureDataPr;
-typedef std::vector<TSizeSizePrFeatureDataPr> TSizeSizePrFeatureDataPrVec;
-typedef std::pair<model_t::EFeature, TSizeSizePrFeatureDataPrVec> TFeatureSizeSizePrFeatureDataPrVecPr;
-typedef std::vector<TFeatureSizeSizePrFeatureDataPrVecPr> TFeatureSizeSizePrFeatureDataPrVecPrVec;
-
-TStrVec allCategories(void) {
-=======
 using TMessageVec = std::vector<SMessage>;
 using TSizeVec = std::vector<std::size_t>;
 using TStrVec = std::vector<std::string>;
@@ -98,9 +75,7 @@
 using TFeatureSizeSizePrFeatureDataPrVecPr = std::pair<model_t::EFeature, TSizeSizePrFeatureDataPrVec>;
 using TFeatureSizeSizePrFeatureDataPrVecPrVec = std::vector<TFeatureSizeSizePrFeatureDataPrVecPr>;
 
-TStrVec allCategories()
-{
->>>>>>> d4e4cca7
+TStrVec allCategories() {
     const std::size_t numberCategories = 30u;
     TStrVec categories;
     for (std::size_t i = 0; i < numberCategories; ++i) {
@@ -109,12 +84,7 @@
     return categories;
 }
 
-<<<<<<< HEAD
-TStrVec allPeople(void) {
-=======
-TStrVec allPeople()
-{
->>>>>>> d4e4cca7
+TStrVec allPeople() {
     const std::size_t numberPeople = 5u;
     TStrVec people;
     for (std::size_t i = 0u; i < numberPeople; ++i) {
@@ -123,19 +93,9 @@
     return people;
 }
 
-<<<<<<< HEAD
 void generateTestMessages(test::CRandomNumbers& rng, core_t::TTime time, core_t::TTime bucketLength, TMessageVec& messages) {
-    typedef std::vector<unsigned int> TUIntVec;
-    typedef std::vector<double> TDoubleVec;
-=======
-void generateTestMessages(test::CRandomNumbers &rng,
-                          core_t::TTime time,
-                          core_t::TTime bucketLength,
-                          TMessageVec &messages)
-{
     using TUIntVec = std::vector<unsigned int>;
     using TDoubleVec = std::vector<double>;
->>>>>>> d4e4cca7
 
     LOG_DEBUG("bucket = [" << time << ", " << time + bucketLength << ")");
 
@@ -243,12 +203,7 @@
 const std::string EMPTY_STRING;
 }
 
-<<<<<<< HEAD
-void CEventRatePopulationDataGathererTest::testAttributeCounts(void) {
-=======
-void CEventRatePopulationDataGathererTest::testAttributeCounts()
-{
->>>>>>> d4e4cca7
+void CEventRatePopulationDataGathererTest::testAttributeCounts() {
     LOG_DEBUG("*** CEventRatePopulationDataGathererTest::testAttributeCounts ***");
 
     // We check that we correctly sample the unique people per
@@ -367,12 +322,7 @@
     LOG_DEBUG("expected people ids = " << core::CContainerPrinter::print(expectedPeopleOrder));
 }
 
-<<<<<<< HEAD
-void CEventRatePopulationDataGathererTest::testAttributeIndicator(void) {
-=======
-void CEventRatePopulationDataGathererTest::testAttributeIndicator()
-{
->>>>>>> d4e4cca7
+void CEventRatePopulationDataGathererTest::testAttributeIndicator() {
     LOG_DEBUG("*** CEventRatePopulationDataGathererTest::testAttributeIndicator ***");
 
     // We check that we correctly sample the (attribute, person)
@@ -441,12 +391,7 @@
     }
 }
 
-<<<<<<< HEAD
-void CEventRatePopulationDataGathererTest::testUniqueValueCounts(void) {
-=======
-void CEventRatePopulationDataGathererTest::testUniqueValueCounts()
-{
->>>>>>> d4e4cca7
+void CEventRatePopulationDataGathererTest::testUniqueValueCounts() {
     LOG_DEBUG("*** CEventRatePopulationDataGathererTest::testUniqueAttributeCounts ***");
 
     // We check that we correctly sample the unique counts
@@ -524,12 +469,7 @@
     }
 }
 
-<<<<<<< HEAD
-void CEventRatePopulationDataGathererTest::testCompressedLength(void) {
-=======
-void CEventRatePopulationDataGathererTest::testCompressedLength()
-{
->>>>>>> d4e4cca7
+void CEventRatePopulationDataGathererTest::testCompressedLength() {
     LOG_DEBUG("*** CEventRatePopulationDataGathererTest::testCompressedLength ***");
 
     // We check that we correctly sample the compressed length of unique
@@ -622,12 +562,7 @@
     }
 }
 
-<<<<<<< HEAD
-void CEventRatePopulationDataGathererTest::testRemovePeople(void) {
-=======
-void CEventRatePopulationDataGathererTest::testRemovePeople()
-{
->>>>>>> d4e4cca7
+void CEventRatePopulationDataGathererTest::testRemovePeople() {
     LOG_DEBUG("*** CEventRatePopulationDataGathererTest::testRemovePeople ***");
 
     using TStrSizeMap = std::map<std::string, std::size_t>;
@@ -760,12 +695,7 @@
     CPPUNIT_ASSERT_EQUAL(expectedFeatureData, actualFeatureData);
 }
 
-<<<<<<< HEAD
-void CEventRatePopulationDataGathererTest::testRemoveAttributes(void) {
-=======
-void CEventRatePopulationDataGathererTest::testRemoveAttributes()
-{
->>>>>>> d4e4cca7
+void CEventRatePopulationDataGathererTest::testRemoveAttributes() {
     LOG_DEBUG("*** CEventRatePopulationDataGathererTest::testRemoveAttributes ***");
 
     const core_t::TTime startTime = 1367280000;
@@ -878,12 +808,7 @@
 }
 }
 
-<<<<<<< HEAD
-void CEventRatePopulationDataGathererTest::testPersistence(void) {
-=======
-void CEventRatePopulationDataGathererTest::testPersistence()
-{
->>>>>>> d4e4cca7
+void CEventRatePopulationDataGathererTest::testPersistence() {
     LOG_DEBUG("*** CEventRatePopulationDataGathererTest::testPersistence ***");
 
     const core_t::TTime startTime = 1367280000;
@@ -1045,8 +970,7 @@
     }
 }
 
-<<<<<<< HEAD
-CppUnit::Test* CEventRatePopulationDataGathererTest::suite(void) {
+CppUnit::Test* CEventRatePopulationDataGathererTest::suite() {
     CppUnit::TestSuite* suiteOfTests = new CppUnit::TestSuite("CEventRatePopulationDataGathererTest");
 
     suiteOfTests->addTest(new CppUnit::TestCaller<CEventRatePopulationDataGathererTest>(
@@ -1063,33 +987,6 @@
         "CEventRatePopulationDataGathererTest::testRemoveAttributes", &CEventRatePopulationDataGathererTest::testRemoveAttributes));
     suiteOfTests->addTest(new CppUnit::TestCaller<CEventRatePopulationDataGathererTest>(
         "CEventRatePopulationDataGathererTest::testPersistence", &CEventRatePopulationDataGathererTest::testPersistence));
-=======
-CppUnit::Test *CEventRatePopulationDataGathererTest::suite()
-{
-    CppUnit::TestSuite *suiteOfTests = new CppUnit::TestSuite("CEventRatePopulationDataGathererTest");
-
-    suiteOfTests->addTest( new CppUnit::TestCaller<CEventRatePopulationDataGathererTest>(
-                                   "CEventRatePopulationDataGathererTest::testAttributeCounts",
-                                   &CEventRatePopulationDataGathererTest::testAttributeCounts) );
-    suiteOfTests->addTest( new CppUnit::TestCaller<CEventRatePopulationDataGathererTest>(
-                                   "CEventRatePopulationDataGathererTest::testAttributeIndicator",
-                                   &CEventRatePopulationDataGathererTest::testAttributeIndicator) );
-    suiteOfTests->addTest( new CppUnit::TestCaller<CEventRatePopulationDataGathererTest>(
-                                   "CEventRatePopulationDataGathererTest::testUniqueValueCounts",
-                                   &CEventRatePopulationDataGathererTest::testUniqueValueCounts) );
-    suiteOfTests->addTest( new CppUnit::TestCaller<CEventRatePopulationDataGathererTest>(
-                                   "CEventRatePopulationDataGathererTest::testCompressedLength",
-                                   &CEventRatePopulationDataGathererTest::testCompressedLength) );
-    suiteOfTests->addTest( new CppUnit::TestCaller<CEventRatePopulationDataGathererTest>(
-                                   "CEventRatePopulationDataGathererTest::testRemovePeople",
-                                   &CEventRatePopulationDataGathererTest::testRemovePeople) );
-    suiteOfTests->addTest( new CppUnit::TestCaller<CEventRatePopulationDataGathererTest>(
-                                   "CEventRatePopulationDataGathererTest::testRemoveAttributes",
-                                   &CEventRatePopulationDataGathererTest::testRemoveAttributes) );
-    suiteOfTests->addTest( new CppUnit::TestCaller<CEventRatePopulationDataGathererTest>(
-                                   "CEventRatePopulationDataGathererTest::testPersistence",
-                                   &CEventRatePopulationDataGathererTest::testPersistence) );
->>>>>>> d4e4cca7
 
     return suiteOfTests;
 }