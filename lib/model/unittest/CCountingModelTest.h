/*
 * ELASTICSEARCH CONFIDENTIAL
 *
 * Copyright (c) 2016 Elasticsearch BV. All Rights Reserved.
 *
 * Notice: this software, and all information contained
 * therein, is the exclusive property of Elasticsearch BV
 * and its licensors, if any, and is protected under applicable
 * domestic and foreign law, and international treaties.
 *
 * Reproduction, republication or distribution without the
 * express written consent of Elasticsearch BV is
 * strictly prohibited.
 */

#ifndef INCLUDED_CCountingModelTest_h
#define INCLUDED_CCountingModelTest_h

#include <model/CResourceMonitor.h>

#include <cppunit/extensions/HelperMacros.h>

<<<<<<< HEAD
class CCountingModelTest : public CppUnit::TestFixture {
public:
    void testSkipSampling(void);
    void testCheckScheduledEvents(void);
    static CppUnit::Test* suite(void);

private:
    ml::model::CResourceMonitor m_ResourceMonitor;
=======
class CCountingModelTest : public CppUnit::TestFixture
{
    public:
        void testSkipSampling();
        void testCheckScheduledEvents();
        static CppUnit::Test *suite();
    private:
        ml::model::CResourceMonitor m_ResourceMonitor;
>>>>>>> d4e4cca7
};

#endif // INCLUDED_CCountingModelTest_h<|MERGE_RESOLUTION|>--- conflicted
+++ resolved
@@ -20,25 +20,14 @@
 
 #include <cppunit/extensions/HelperMacros.h>
 
-<<<<<<< HEAD
 class CCountingModelTest : public CppUnit::TestFixture {
 public:
-    void testSkipSampling(void);
-    void testCheckScheduledEvents(void);
-    static CppUnit::Test* suite(void);
+    void testSkipSampling();
+    void testCheckScheduledEvents();
+    static CppUnit::Test* suite();
 
 private:
     ml::model::CResourceMonitor m_ResourceMonitor;
-=======
-class CCountingModelTest : public CppUnit::TestFixture
-{
-    public:
-        void testSkipSampling();
-        void testCheckScheduledEvents();
-        static CppUnit::Test *suite();
-    private:
-        ml::model::CResourceMonitor m_ResourceMonitor;
->>>>>>> d4e4cca7
 };
 
 #endif // INCLUDED_CCountingModelTest_h