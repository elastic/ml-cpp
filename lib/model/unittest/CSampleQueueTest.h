/*
 * ELASTICSEARCH CONFIDENTIAL
 *
 * Copyright (c) 2016 Elasticsearch BV. All Rights Reserved.
 *
 * Notice: this software, and all information contained
 * therein, is the exclusive property of Elasticsearch BV
 * and its licensors, if any, and is protected under applicable
 * domestic and foreign law, and international treaties.
 *
 * Reproduction, republication or distribution without the
 * express written consent of Elasticsearch BV is
 * strictly prohibited.
 */
#ifndef INCLUDED_CSampleQueueTest_h
#define INCLUDED_CSampleQueueTest_h

#include <cppunit/extensions/HelperMacros.h>

#include "../../../include/model/CSampleQueue.h"

<<<<<<< HEAD
class CSampleQueueTest : public CppUnit::TestFixture {
public:
    void testSampleToString(void);
    void testSampleFromString(void);

    void testAddGivenQueueIsEmptyShouldCreateNewSubSample(void);
    void testAddGivenQueueIsFullShouldResize(void);
    void testAddGivenTimeIsInOrderAndCloseToNonFullLatestSubSample(void);
    void testAddGivenTimeIsInOrderAndCloseToNonFullLatestSubSampleButDifferentBucket(void);
    void testAddGivenTimeIsInOrderAndCloseToFullLatestSubSample(void);
    void testAddGivenTimeIsInOrderAndFarFromLatestSubSample(void);
    void testAddGivenTimeIsWithinFullLatestSubSample(void);

    void testAddGivenTimeIsHistoricalAndFarBeforeEarliestSubSample(void);
    void testAddGivenTimeIsHistoricalAndCloseBeforeFullEarliestSubSample(void);
    void testAddGivenTimeIsHistoricalAndCloseBeforeNonFullEarliestSubSample(void);
    void testAddGivenTimeIsHistoricalAndCloseBeforeNonFullEarliestSubSampleButDifferentBucket(void);
    void testAddGivenTimeIsHistoricalAndWithinSomeSubSample(void);
    void testAddGivenTimeIsHistoricalAndCloserToSubSampleBeforeLatest(void);
    void testAddGivenTimeIsHistoricalAndCloserToSubSampleBeforeLatestButDifferentBucket(void);
    void testAddGivenTimeIsHistoricalAndCloserToPreviousOfNonFullSubSamples(void);
    void testAddGivenTimeIsHistoricalAndCloserToNextOfNonFullSubSamples(void);
    void testAddGivenTimeIsHistoricalAndCloserToPreviousOfFullSubSamples(void);
    void testAddGivenTimeIsHistoricalAndCloserToNextOfFullSubSamples(void);
    void testAddGivenTimeIsHistoricalAndCloserToPreviousSubSampleButOnlyNextHasSpace(void);
    void testAddGivenTimeIsHistoricalAndCloserToNextSubSampleButOnlyPreviousHasSpace(void);
    void testAddGivenTimeIsHistoricalAndFallsInBigEnoughGap(void);
    void testAddGivenTimeIsHistoricalAndFallsInTooSmallGap(void);

    void testCanSampleGivenEmptyQueue(void);
    void testCanSample(void);

    void testSampleGivenExactlyOneSampleOfExactCountToBeCreated(void);
    void testSampleGivenExactlyOneSampleOfOverCountToBeCreated(void);
    void testSampleGivenOneSampleToBeCreatedAndRemainder(void);
    void testSampleGivenTwoSamplesToBeCreatedAndRemainder(void);
    void testSampleGivenNoSampleToBeCreated(void);
    void testSampleGivenUsingSubSamplesUpToCountExceedItMoreThanUsingOneLess(void);

    void testResetBucketGivenEmptyQueue(void);
    void testResetBucketGivenBucketBeforeEarliestSubSample(void);
    void testResetBucketGivenBucketAtEarliestSubSample(void);
    void testResetBucketGivenBucketInBetweenWithoutAnySubSamples(void);
    void testResetBucketGivenBucketAtInBetweenSubSample(void);
    void testResetBucketGivenBucketAtLatestSubSample(void);
    void testResetBucketGivenBucketAfterLatestSubSample(void);

    void testSubSamplesNeverSpanOverDifferentBuckets(void);

    void testPersistence(void);

    void testQualityOfSamplesGivenConstantRate(void);
    void testQualityOfSamplesGivenVariableRate(void);
    void testQualityOfSamplesGivenHighLatencyAndDataInReverseOrder(void);
=======
class CSampleQueueTest : public CppUnit::TestFixture
{
    public:
        void testSampleToString();
        void testSampleFromString();

        void testAddGivenQueueIsEmptyShouldCreateNewSubSample();
        void testAddGivenQueueIsFullShouldResize();
        void testAddGivenTimeIsInOrderAndCloseToNonFullLatestSubSample();
        void testAddGivenTimeIsInOrderAndCloseToNonFullLatestSubSampleButDifferentBucket();
        void testAddGivenTimeIsInOrderAndCloseToFullLatestSubSample();
        void testAddGivenTimeIsInOrderAndFarFromLatestSubSample();
        void testAddGivenTimeIsWithinFullLatestSubSample();

        void testAddGivenTimeIsHistoricalAndFarBeforeEarliestSubSample();
        void testAddGivenTimeIsHistoricalAndCloseBeforeFullEarliestSubSample();
        void testAddGivenTimeIsHistoricalAndCloseBeforeNonFullEarliestSubSample();
        void testAddGivenTimeIsHistoricalAndCloseBeforeNonFullEarliestSubSampleButDifferentBucket();
        void testAddGivenTimeIsHistoricalAndWithinSomeSubSample();
        void testAddGivenTimeIsHistoricalAndCloserToSubSampleBeforeLatest();
        void testAddGivenTimeIsHistoricalAndCloserToSubSampleBeforeLatestButDifferentBucket();
        void testAddGivenTimeIsHistoricalAndCloserToPreviousOfNonFullSubSamples();
        void testAddGivenTimeIsHistoricalAndCloserToNextOfNonFullSubSamples();
        void testAddGivenTimeIsHistoricalAndCloserToPreviousOfFullSubSamples();
        void testAddGivenTimeIsHistoricalAndCloserToNextOfFullSubSamples();
        void testAddGivenTimeIsHistoricalAndCloserToPreviousSubSampleButOnlyNextHasSpace();
        void testAddGivenTimeIsHistoricalAndCloserToNextSubSampleButOnlyPreviousHasSpace();
        void testAddGivenTimeIsHistoricalAndFallsInBigEnoughGap();
        void testAddGivenTimeIsHistoricalAndFallsInTooSmallGap();

        void testCanSampleGivenEmptyQueue();
        void testCanSample();

        void testSampleGivenExactlyOneSampleOfExactCountToBeCreated();
        void testSampleGivenExactlyOneSampleOfOverCountToBeCreated();
        void testSampleGivenOneSampleToBeCreatedAndRemainder();
        void testSampleGivenTwoSamplesToBeCreatedAndRemainder();
        void testSampleGivenNoSampleToBeCreated();
        void testSampleGivenUsingSubSamplesUpToCountExceedItMoreThanUsingOneLess();

        void testResetBucketGivenEmptyQueue();
        void testResetBucketGivenBucketBeforeEarliestSubSample();
        void testResetBucketGivenBucketAtEarliestSubSample();
        void testResetBucketGivenBucketInBetweenWithoutAnySubSamples();
        void testResetBucketGivenBucketAtInBetweenSubSample();
        void testResetBucketGivenBucketAtLatestSubSample();
        void testResetBucketGivenBucketAfterLatestSubSample();

        void testSubSamplesNeverSpanOverDifferentBuckets();

        void testPersistence();

        void testQualityOfSamplesGivenConstantRate();
        void testQualityOfSamplesGivenVariableRate();
        void testQualityOfSamplesGivenHighLatencyAndDataInReverseOrder();
>>>>>>> d4e4cca7

    static CppUnit::Test* suite();
};

#endif // INCLUDED_CSampleQueueTest_h<|MERGE_RESOLUTION|>--- conflicted
+++ resolved
@@ -19,118 +19,60 @@
 
 #include "../../../include/model/CSampleQueue.h"
 
-<<<<<<< HEAD
 class CSampleQueueTest : public CppUnit::TestFixture {
 public:
-    void testSampleToString(void);
-    void testSampleFromString(void);
+    void testSampleToString();
+    void testSampleFromString();
 
-    void testAddGivenQueueIsEmptyShouldCreateNewSubSample(void);
-    void testAddGivenQueueIsFullShouldResize(void);
-    void testAddGivenTimeIsInOrderAndCloseToNonFullLatestSubSample(void);
-    void testAddGivenTimeIsInOrderAndCloseToNonFullLatestSubSampleButDifferentBucket(void);
-    void testAddGivenTimeIsInOrderAndCloseToFullLatestSubSample(void);
-    void testAddGivenTimeIsInOrderAndFarFromLatestSubSample(void);
-    void testAddGivenTimeIsWithinFullLatestSubSample(void);
+    void testAddGivenQueueIsEmptyShouldCreateNewSubSample();
+    void testAddGivenQueueIsFullShouldResize();
+    void testAddGivenTimeIsInOrderAndCloseToNonFullLatestSubSample();
+    void testAddGivenTimeIsInOrderAndCloseToNonFullLatestSubSampleButDifferentBucket();
+    void testAddGivenTimeIsInOrderAndCloseToFullLatestSubSample();
+    void testAddGivenTimeIsInOrderAndFarFromLatestSubSample();
+    void testAddGivenTimeIsWithinFullLatestSubSample();
 
-    void testAddGivenTimeIsHistoricalAndFarBeforeEarliestSubSample(void);
-    void testAddGivenTimeIsHistoricalAndCloseBeforeFullEarliestSubSample(void);
-    void testAddGivenTimeIsHistoricalAndCloseBeforeNonFullEarliestSubSample(void);
-    void testAddGivenTimeIsHistoricalAndCloseBeforeNonFullEarliestSubSampleButDifferentBucket(void);
-    void testAddGivenTimeIsHistoricalAndWithinSomeSubSample(void);
-    void testAddGivenTimeIsHistoricalAndCloserToSubSampleBeforeLatest(void);
-    void testAddGivenTimeIsHistoricalAndCloserToSubSampleBeforeLatestButDifferentBucket(void);
-    void testAddGivenTimeIsHistoricalAndCloserToPreviousOfNonFullSubSamples(void);
-    void testAddGivenTimeIsHistoricalAndCloserToNextOfNonFullSubSamples(void);
-    void testAddGivenTimeIsHistoricalAndCloserToPreviousOfFullSubSamples(void);
-    void testAddGivenTimeIsHistoricalAndCloserToNextOfFullSubSamples(void);
-    void testAddGivenTimeIsHistoricalAndCloserToPreviousSubSampleButOnlyNextHasSpace(void);
-    void testAddGivenTimeIsHistoricalAndCloserToNextSubSampleButOnlyPreviousHasSpace(void);
-    void testAddGivenTimeIsHistoricalAndFallsInBigEnoughGap(void);
-    void testAddGivenTimeIsHistoricalAndFallsInTooSmallGap(void);
+    void testAddGivenTimeIsHistoricalAndFarBeforeEarliestSubSample();
+    void testAddGivenTimeIsHistoricalAndCloseBeforeFullEarliestSubSample();
+    void testAddGivenTimeIsHistoricalAndCloseBeforeNonFullEarliestSubSample();
+    void testAddGivenTimeIsHistoricalAndCloseBeforeNonFullEarliestSubSampleButDifferentBucket();
+    void testAddGivenTimeIsHistoricalAndWithinSomeSubSample();
+    void testAddGivenTimeIsHistoricalAndCloserToSubSampleBeforeLatest();
+    void testAddGivenTimeIsHistoricalAndCloserToSubSampleBeforeLatestButDifferentBucket();
+    void testAddGivenTimeIsHistoricalAndCloserToPreviousOfNonFullSubSamples();
+    void testAddGivenTimeIsHistoricalAndCloserToNextOfNonFullSubSamples();
+    void testAddGivenTimeIsHistoricalAndCloserToPreviousOfFullSubSamples();
+    void testAddGivenTimeIsHistoricalAndCloserToNextOfFullSubSamples();
+    void testAddGivenTimeIsHistoricalAndCloserToPreviousSubSampleButOnlyNextHasSpace();
+    void testAddGivenTimeIsHistoricalAndCloserToNextSubSampleButOnlyPreviousHasSpace();
+    void testAddGivenTimeIsHistoricalAndFallsInBigEnoughGap();
+    void testAddGivenTimeIsHistoricalAndFallsInTooSmallGap();
 
-    void testCanSampleGivenEmptyQueue(void);
-    void testCanSample(void);
+    void testCanSampleGivenEmptyQueue();
+    void testCanSample();
 
-    void testSampleGivenExactlyOneSampleOfExactCountToBeCreated(void);
-    void testSampleGivenExactlyOneSampleOfOverCountToBeCreated(void);
-    void testSampleGivenOneSampleToBeCreatedAndRemainder(void);
-    void testSampleGivenTwoSamplesToBeCreatedAndRemainder(void);
-    void testSampleGivenNoSampleToBeCreated(void);
-    void testSampleGivenUsingSubSamplesUpToCountExceedItMoreThanUsingOneLess(void);
+    void testSampleGivenExactlyOneSampleOfExactCountToBeCreated();
+    void testSampleGivenExactlyOneSampleOfOverCountToBeCreated();
+    void testSampleGivenOneSampleToBeCreatedAndRemainder();
+    void testSampleGivenTwoSamplesToBeCreatedAndRemainder();
+    void testSampleGivenNoSampleToBeCreated();
+    void testSampleGivenUsingSubSamplesUpToCountExceedItMoreThanUsingOneLess();
 
-    void testResetBucketGivenEmptyQueue(void);
-    void testResetBucketGivenBucketBeforeEarliestSubSample(void);
-    void testResetBucketGivenBucketAtEarliestSubSample(void);
-    void testResetBucketGivenBucketInBetweenWithoutAnySubSamples(void);
-    void testResetBucketGivenBucketAtInBetweenSubSample(void);
-    void testResetBucketGivenBucketAtLatestSubSample(void);
-    void testResetBucketGivenBucketAfterLatestSubSample(void);
+    void testResetBucketGivenEmptyQueue();
+    void testResetBucketGivenBucketBeforeEarliestSubSample();
+    void testResetBucketGivenBucketAtEarliestSubSample();
+    void testResetBucketGivenBucketInBetweenWithoutAnySubSamples();
+    void testResetBucketGivenBucketAtInBetweenSubSample();
+    void testResetBucketGivenBucketAtLatestSubSample();
+    void testResetBucketGivenBucketAfterLatestSubSample();
 
-    void testSubSamplesNeverSpanOverDifferentBuckets(void);
+    void testSubSamplesNeverSpanOverDifferentBuckets();
 
-    void testPersistence(void);
+    void testPersistence();
 
-    void testQualityOfSamplesGivenConstantRate(void);
-    void testQualityOfSamplesGivenVariableRate(void);
-    void testQualityOfSamplesGivenHighLatencyAndDataInReverseOrder(void);
-=======
-class CSampleQueueTest : public CppUnit::TestFixture
-{
-    public:
-        void testSampleToString();
-        void testSampleFromString();
-
-        void testAddGivenQueueIsEmptyShouldCreateNewSubSample();
-        void testAddGivenQueueIsFullShouldResize();
-        void testAddGivenTimeIsInOrderAndCloseToNonFullLatestSubSample();
-        void testAddGivenTimeIsInOrderAndCloseToNonFullLatestSubSampleButDifferentBucket();
-        void testAddGivenTimeIsInOrderAndCloseToFullLatestSubSample();
-        void testAddGivenTimeIsInOrderAndFarFromLatestSubSample();
-        void testAddGivenTimeIsWithinFullLatestSubSample();
-
-        void testAddGivenTimeIsHistoricalAndFarBeforeEarliestSubSample();
-        void testAddGivenTimeIsHistoricalAndCloseBeforeFullEarliestSubSample();
-        void testAddGivenTimeIsHistoricalAndCloseBeforeNonFullEarliestSubSample();
-        void testAddGivenTimeIsHistoricalAndCloseBeforeNonFullEarliestSubSampleButDifferentBucket();
-        void testAddGivenTimeIsHistoricalAndWithinSomeSubSample();
-        void testAddGivenTimeIsHistoricalAndCloserToSubSampleBeforeLatest();
-        void testAddGivenTimeIsHistoricalAndCloserToSubSampleBeforeLatestButDifferentBucket();
-        void testAddGivenTimeIsHistoricalAndCloserToPreviousOfNonFullSubSamples();
-        void testAddGivenTimeIsHistoricalAndCloserToNextOfNonFullSubSamples();
-        void testAddGivenTimeIsHistoricalAndCloserToPreviousOfFullSubSamples();
-        void testAddGivenTimeIsHistoricalAndCloserToNextOfFullSubSamples();
-        void testAddGivenTimeIsHistoricalAndCloserToPreviousSubSampleButOnlyNextHasSpace();
-        void testAddGivenTimeIsHistoricalAndCloserToNextSubSampleButOnlyPreviousHasSpace();
-        void testAddGivenTimeIsHistoricalAndFallsInBigEnoughGap();
-        void testAddGivenTimeIsHistoricalAndFallsInTooSmallGap();
-
-        void testCanSampleGivenEmptyQueue();
-        void testCanSample();
-
-        void testSampleGivenExactlyOneSampleOfExactCountToBeCreated();
-        void testSampleGivenExactlyOneSampleOfOverCountToBeCreated();
-        void testSampleGivenOneSampleToBeCreatedAndRemainder();
-        void testSampleGivenTwoSamplesToBeCreatedAndRemainder();
-        void testSampleGivenNoSampleToBeCreated();
-        void testSampleGivenUsingSubSamplesUpToCountExceedItMoreThanUsingOneLess();
-
-        void testResetBucketGivenEmptyQueue();
-        void testResetBucketGivenBucketBeforeEarliestSubSample();
-        void testResetBucketGivenBucketAtEarliestSubSample();
-        void testResetBucketGivenBucketInBetweenWithoutAnySubSamples();
-        void testResetBucketGivenBucketAtInBetweenSubSample();
-        void testResetBucketGivenBucketAtLatestSubSample();
-        void testResetBucketGivenBucketAfterLatestSubSample();
-
-        void testSubSamplesNeverSpanOverDifferentBuckets();
-
-        void testPersistence();
-
-        void testQualityOfSamplesGivenConstantRate();
-        void testQualityOfSamplesGivenVariableRate();
-        void testQualityOfSamplesGivenHighLatencyAndDataInReverseOrder();
->>>>>>> d4e4cca7
+    void testQualityOfSamplesGivenConstantRate();
+    void testQualityOfSamplesGivenVariableRate();
+    void testQualityOfSamplesGivenHighLatencyAndDataInReverseOrder();
 
     static CppUnit::Test* suite();
 };
