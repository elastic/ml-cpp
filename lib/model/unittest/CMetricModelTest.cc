--- conflicted
+++ resolved
@@ -535,12 +535,6 @@
 }
 
 void CMetricModelTest::testMultivariateSample() {
-<<<<<<< HEAD
-    using TDoubleVecVecVec = std::vector<TDoubleVecVec>;
-=======
-    LOG_DEBUG(<< "*** testMultivariateSample ***");
-
->>>>>>> fc48c7c7
     using TVector2 = maths::CVectorNx1<double, 2>;
     using TMean2Accumulator = maths::CBasicStatistics::SSampleMean<TVector2>::TAccumulator;
     using TTimeDouble2AryPr = std::pair<core_t::TTime, boost::array<double, 2>>;
