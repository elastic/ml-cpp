/*
 * Copyright Elasticsearch B.V. and/or licensed to Elasticsearch B.V. under one
 * or more contributor license agreements. Licensed under the Elastic License;
 * you may not use this file except in compliance with the Elastic License.
 */

#include "CMetricModelTest.h"

#include <core/CContainerPrinter.h>
#include <core/CLogger.h>
#include <core/CRapidXmlParser.h>
#include <core/CRapidXmlStatePersistInserter.h>
#include <core/CRapidXmlStateRestoreTraverser.h>
#include <core/Constants.h>
#include <core/CoreTypes.h>

#include <maths/CBasicStatistics.h>
#include <maths/CLinearAlgebraTools.h>
#include <maths/CModelWeight.h>
#include <maths/CMultivariatePrior.h>
#include <maths/CPrior.h>
#include <maths/CSampling.h>
#include <maths/CTimeSeriesDecompositionInterface.h>

#include <model/CAnnotatedProbability.h>
#include <model/CAnomalyDetectorModelConfig.h>
#include <model/CDataGatherer.h>
#include <model/CDetectionRule.h>
#include <model/CEventData.h>
#include <model/CMetricModel.h>
#include <model/CMetricModelFactory.h>
#include <model/CMetricPopulationModel.h>
#include <model/CMetricPopulationModelFactory.h>
#include <model/CModelDetailsView.h>
#include <model/CPartitioningFields.h>
#include <model/CResourceMonitor.h>
#include <model/CRuleCondition.h>
#include <model/ModelTypes.h>

#include <test/CRandomNumbers.h>

#include <boost/optional.hpp>
#include <boost/range.hpp>
#include <boost/scoped_ptr.hpp>
#include <boost/tuple/tuple.hpp>

#include <cmath>
#include <utility>
#include <vector>

using namespace ml;
using namespace model;

namespace {

using TDoubleDoublePr = std::pair<double, double>;
using TSizeDoublePr = std::pair<std::size_t, double>;
using TDoubleSizePr = std::pair<double, std::size_t>;
using TDoubleVec = std::vector<double>;
using TDoubleVecVec = std::vector<TDoubleVec>;
using TDoubleDoublePrVec = std::vector<TDoubleDoublePr>;
using TStrVec = std::vector<std::string>;
using TStrVecVec = std::vector<TStrVec>;
using TOptionalUInt64 = boost::optional<uint64_t>;
using TOptionalDouble = boost::optional<double>;
using TOptionalDoubleVec = std::vector<TOptionalDouble>;
using TOptionalStr = boost::optional<std::string>;
using TTimeDoublePr = std::pair<core_t::TTime, double>;
using TOptionalTimeDoublePr = boost::optional<TTimeDoublePr>;
using TMeanAccumulator = maths::CBasicStatistics::SSampleMean<double>::TAccumulator;
using TMinAccumulator = maths::CBasicStatistics::COrderStatisticsStack<double, 1u>;
using TMaxAccumulator = maths::CBasicStatistics::COrderStatisticsStack<double, 1u, std::greater<double>>;
using TMathsModelPtr = boost::shared_ptr<maths::CModel>;
using TPriorPtr = boost::shared_ptr<maths::CPrior>;
using TMultivariatePriorPtr = boost::shared_ptr<maths::CMultivariatePrior>;
using TDoubleStrPr = std::pair<double, std::string>;
using TDouble1Vec = core::CSmallVector<double, 1>;
using TDouble2Vec = core::CSmallVector<double, 2>;
using TDouble4Vec = core::CSmallVector<double, 4>;
using TDouble4Vec1Vec = core::CSmallVector<TDouble4Vec, 1>;
using TSizeDoublePr = std::pair<std::size_t, double>;
using TSizeDoublePr1Vec = core::CSmallVector<TSizeDoublePr, 1>;
using TStrVec = std::vector<std::string>;
using TTimeStrVecPr = std::pair<core_t::TTime, TStrVec>;
using TTimeStrVecPrVec = std::vector<TTimeStrVecPr>;

const std::string EMPTY_STRING;

class CTimeLess {
public:
    bool operator()(const CEventData& lhs, const CEventData& rhs) const { return lhs.time() < rhs.time(); }
};

void makeModel(CMetricModelFactory& factory,
               const CDataGatherer::TFeatureVec& features,
               core_t::TTime startTime,
               core_t::TTime bucketLength,
               CModelFactory::TDataGathererPtr& gatherer,
               CAnomalyDetectorModel::TModelPtr& model,
               unsigned int* sampleCount = nullptr) {
    factory.features(features);
    factory.bucketLength(bucketLength);
    CModelFactory::SGathererInitializationData gathererInitData(startTime);
    if (sampleCount) {
        gathererInitData.s_SampleOverrideCount = *sampleCount;
    }
    gatherer.reset(factory.makeDataGatherer(gathererInitData));
    CModelFactory::SModelInitializationData initData(gatherer);
    model.reset(factory.makeModel(initData));
    CPPUNIT_ASSERT(model);
    CPPUNIT_ASSERT_EQUAL(model_t::E_MetricOnline, model->category());
    CPPUNIT_ASSERT_EQUAL(bucketLength, model->bucketLength());
}

std::size_t addPerson(const std::string& p, const CModelFactory::TDataGathererPtr& gatherer, CResourceMonitor& resourceMonitor) {
    CDataGatherer::TStrCPtrVec person;
    person.push_back(&p);
    person.resize(gatherer->fieldsOfInterest().size(), nullptr);
    CEventData result;
    gatherer->processFields(person, result, resourceMonitor);
    return *result.personId();
}

void addArrival(CDataGatherer& gatherer,
                CResourceMonitor& resourceMonitor,
                core_t::TTime time,
                const std::string& person,
                double value,
                const TOptionalStr& inf1 = TOptionalStr(),
                const TOptionalStr& inf2 = TOptionalStr(),
                const TOptionalStr& count = TOptionalStr()) {
    CDataGatherer::TStrCPtrVec fieldValues;
    fieldValues.push_back(&person);
    if (inf1) {
        fieldValues.push_back(&(inf1.get()));
    }
    if (inf2) {
        fieldValues.push_back(&(inf2.get()));
    }
    if (count) {
        fieldValues.push_back(&(count.get()));
    }
    std::string valueAsString(core::CStringUtils::typeToStringPrecise(value, core::CIEEE754::E_DoublePrecision));
    fieldValues.push_back(&valueAsString);

    CEventData eventData;
    eventData.time(time);

    gatherer.addArrival(fieldValues, eventData, resourceMonitor);
}

void addArrival(CDataGatherer& gatherer,
                CResourceMonitor& resourceMonitor,
                core_t::TTime time,
                const std::string& person,
                double lat,
                double lng,
                const TOptionalStr& inf1 = TOptionalStr(),
                const TOptionalStr& inf2 = TOptionalStr()) {
    CDataGatherer::TStrCPtrVec fieldValues;
    fieldValues.push_back(&person);
    if (inf1) {
        fieldValues.push_back(&(inf1.get()));
    }
    if (inf2) {
        fieldValues.push_back(&(inf2.get()));
    }
    std::string valueAsString;
    valueAsString += core::CStringUtils::typeToStringPrecise(lat, core::CIEEE754::E_DoublePrecision);
    valueAsString += model::CAnomalyDetectorModelConfig::DEFAULT_MULTIVARIATE_COMPONENT_DELIMITER;
    valueAsString += core::CStringUtils::typeToStringPrecise(lng, core::CIEEE754::E_DoublePrecision);
    fieldValues.push_back(&valueAsString);

    CEventData eventData;
    eventData.time(time);

    gatherer.addArrival(fieldValues, eventData, resourceMonitor);
}

CEventData makeEventData(core_t::TTime time, std::size_t pid, double value, const TOptionalStr& influence = TOptionalStr()) {
    CEventData result;
    result.time(time);
    result.person(pid);
    result.addAttribute(std::size_t(0));
    result.addValue(TDouble1Vec(1, value));
    result.addInfluence(influence);
    return result;
}

TDouble1Vec featureData(const CMetricModel& model, model_t::EFeature feature, std::size_t pid, core_t::TTime time) {
    const CMetricModel::TFeatureData* data = model.featureData(feature, pid, time);
    if (!data) {
        return TDouble1Vec();
    }
    return data->s_BucketValue ? data->s_BucketValue->value() : TDouble1Vec();
}

TDouble1Vec multivariateFeatureData(const CMetricModel& model, model_t::EFeature feature, std::size_t pid, core_t::TTime time) {
    const CMetricModel::TFeatureData* data = model.featureData(feature, pid, time);
    if (!data) {
        return TDouble1Vec();
    }
    return data->s_BucketValue ? data->s_BucketValue->value() : TDouble1Vec();
}

void processBucket(core_t::TTime time,
                   core_t::TTime bucketLength,
                   const TDoubleVec& bucket,
                   const TStrVec& influencerValues,
                   CDataGatherer& gatherer,
                   CResourceMonitor& resourceMonitor,
                   CMetricModel& model,
                   SAnnotatedProbability& probability) {
    for (std::size_t i = 0u; i < bucket.size(); ++i) {
        addArrival(gatherer, resourceMonitor, time, "p", bucket[i], TOptionalStr(influencerValues[i]));
    }
    model.sample(time, time + bucketLength, resourceMonitor);
    CPartitioningFields partitioningFields(EMPTY_STRING, EMPTY_STRING);
    model.computeProbability(0 /*pid*/, time, time + bucketLength, partitioningFields, 1, probability);
    LOG_DEBUG(<< "influences = " << core::CContainerPrinter::print(probability.s_Influences));
}

void processBucket(core_t::TTime time,
                   core_t::TTime bucketLength,
                   const TDoubleVec& bucket,
                   CDataGatherer& gatherer,
                   CResourceMonitor& resourceMonitor,
                   CMetricModel& model,
                   SAnnotatedProbability& probability,
                   SAnnotatedProbability& probability2) {
    const std::string person("p");
    const std::string person2("q");
    for (std::size_t i = 0u; i < bucket.size(); ++i) {
        CDataGatherer::TStrCPtrVec fieldValues;
        if (i % 2 == 0) {
            fieldValues.push_back(&person);
        } else {
            fieldValues.push_back(&person2);
        }

        std::string valueAsString(core::CStringUtils::typeToStringPrecise(bucket[i], core::CIEEE754::E_DoublePrecision));
        fieldValues.push_back(&valueAsString);

        CEventData eventData;
        eventData.time(time);

        gatherer.addArrival(fieldValues, eventData, resourceMonitor);
    }
    model.sample(time, time + bucketLength, resourceMonitor);
    CPartitioningFields partitioningFields(EMPTY_STRING, EMPTY_STRING);
    model.computeProbability(0 /*pid*/, time, time + bucketLength, partitioningFields, 1, probability);
    model.computeProbability(1 /*pid*/, time, time + bucketLength, partitioningFields, 1, probability2);
}

const maths_t::TWeightStyleVec COUNT_WEIGHT(1, maths_t::E_SampleCountWeight);
const TDouble4Vec1Vec UNIT_WEIGHT(1, TDouble4Vec(1, 1.0));
const TSizeDoublePr1Vec NO_CORRELATES;
}

void CMetricModelTest::testSample() {
    LOG_DEBUG(<< "*** testSample ***");

    core_t::TTime startTime(45);
    core_t::TTime bucketLength(5);
    SModelParams params(bucketLength);
    params.s_InitialDecayRateMultiplier = 1.0;
    params.s_MaximumUpdatesPerBucket = 0.0;
    CMetricModelFactory factory(params);

    // Check basic sampling.
    {
        TTimeDoublePr data[] = {TTimeDoublePr(49, 1.5),
                                TTimeDoublePr(60, 1.3),
                                TTimeDoublePr(61, 1.3),
                                TTimeDoublePr(62, 1.6),
                                TTimeDoublePr(65, 1.7),
                                TTimeDoublePr(66, 1.33),
                                TTimeDoublePr(68, 1.5),
                                TTimeDoublePr(84, 1.58),
                                TTimeDoublePr(87, 1.69),
                                TTimeDoublePr(157, 1.6),
                                TTimeDoublePr(164, 1.66),
                                TTimeDoublePr(199, 1.28),
                                TTimeDoublePr(202, 1.2),
                                TTimeDoublePr(204, 1.5)};

        unsigned int sampleCounts[] = {2, 1};
        unsigned int expectedSampleCounts[] = {2, 1};

        for (std::size_t i = 0; i < boost::size(sampleCounts); ++i) {
            CDataGatherer::TFeatureVec features;
            features.push_back(model_t::E_IndividualMeanByPerson);
            features.push_back(model_t::E_IndividualMinByPerson);
            features.push_back(model_t::E_IndividualMaxByPerson);
            CModelFactory::TDataGathererPtr gatherer;
            CAnomalyDetectorModel::TModelPtr model_;
            makeModel(factory, features, startTime, bucketLength, gatherer, model_, &sampleCounts[i]);
            CMetricModel& model = static_cast<CMetricModel&>(*model_.get());
            CPPUNIT_ASSERT_EQUAL(std::size_t(0), addPerson("p", gatherer, m_ResourceMonitor));

            // Bucket values.
            uint64_t expectedCount = 0;
            TMeanAccumulator baselineMeanError;
            TMeanAccumulator expectedMean;
            TMeanAccumulator expectedBaselineMean;
            TMinAccumulator expectedMin;
            TMaxAccumulator expectedMax;

            // Sampled values.
            TMeanAccumulator expectedSampleTime;
            TMeanAccumulator expectedMeanSample;
            TMinAccumulator expectedMinSample;
            TMaxAccumulator expectedMaxSample;
            TDouble1Vec expectedSampleTimes;
            TDouble1Vec expectedMeanSamples;
            TDouble1Vec expectedMinSamples;
            TDouble1Vec expectedMaxSamples;
            std::size_t numberSamples = 0;

            TMathsModelPtr expectedMeanModel = factory.defaultFeatureModel(model_t::E_IndividualMeanByPerson, bucketLength, 0.4, true);
            TMathsModelPtr expectedMinModel = factory.defaultFeatureModel(model_t::E_IndividualMinByPerson, bucketLength, 0.4, true);
            TMathsModelPtr expectedMaxModel = factory.defaultFeatureModel(model_t::E_IndividualMaxByPerson, bucketLength, 0.4, true);

            std::size_t j = 0;
            core_t::TTime time = startTime;
            for (;;) {
                if (j < boost::size(data) && data[j].first < time + bucketLength) {
                    LOG_DEBUG(<< "Adding " << data[j].second << " at " << data[j].first);

                    addArrival(*gatherer, m_ResourceMonitor, data[j].first, "p", data[j].second);

                    ++expectedCount;
                    expectedMean.add(data[j].second);
                    expectedMin.add(data[j].second);
                    expectedMax.add(data[j].second);

                    expectedSampleTime.add(static_cast<double>(data[j].first));
                    expectedMeanSample.add(data[j].second);
                    expectedMinSample.add(data[j].second);
                    expectedMaxSample.add(data[j].second);

                    ++j;

                    if (j % expectedSampleCounts[i] == 0) {
                        ++numberSamples;
                        expectedSampleTimes.push_back(maths::CBasicStatistics::mean(expectedSampleTime));
                        expectedMeanSamples.push_back(maths::CBasicStatistics::mean(expectedMeanSample));
                        expectedMinSamples.push_back(expectedMinSample[0]);
                        expectedMaxSamples.push_back(expectedMaxSample[0]);
                        expectedSampleTime = TMeanAccumulator();
                        expectedMeanSample = TMeanAccumulator();
                        expectedMinSample = TMinAccumulator();
                        expectedMaxSample = TMaxAccumulator();
                    }
                } else {
                    LOG_DEBUG(<< "Sampling [" << time << ", " << time + bucketLength << ")");

                    model.sample(time, time + bucketLength, m_ResourceMonitor);
                    if (maths::CBasicStatistics::count(expectedMean) > 0.0) {
                        expectedBaselineMean.add(maths::CBasicStatistics::mean(expectedMean));
                    }
                    if (numberSamples > 0) {
                        LOG_DEBUG(<< "Adding mean samples = " << core::CContainerPrinter::print(expectedMeanSamples)
                                  << ", min samples = " << core::CContainerPrinter::print(expectedMinSamples)
                                  << ", max samples = " << core::CContainerPrinter::print(expectedMaxSamples));

                        maths::CModelAddSamplesParams::TDouble2Vec4VecVec weights(numberSamples,
                                                                                  maths::CConstantWeights::unit<TDouble2Vec>(1));
                        maths::CModelAddSamplesParams params_;
                        params_.integer(false)
                            .nonNegative(true)
                            .propagationInterval(1.0)
                            .weightStyles(COUNT_WEIGHT)
                            .trendWeights(weights)
                            .priorWeights(weights);

                        maths::CModel::TTimeDouble2VecSizeTrVec expectedMeanSamples_;
                        maths::CModel::TTimeDouble2VecSizeTrVec expectedMinSamples_;
                        maths::CModel::TTimeDouble2VecSizeTrVec expectedMaxSamples_;
                        for (std::size_t k = 0u; k < numberSamples; ++k) {
                            // We round to the nearest integer time (note this has to match
                            // the behaviour of CMetricPartialStatistic::time).
                            core_t::TTime sampleTime{static_cast<core_t::TTime>(expectedSampleTimes[k] + 0.5)};
                            expectedMeanSamples_.emplace_back(sampleTime, TDouble2Vec{expectedMeanSamples[k]}, std::size_t(0));
                            expectedMinSamples_.emplace_back(sampleTime, TDouble2Vec{expectedMinSamples[k]}, std::size_t(0));
                            expectedMaxSamples_.emplace_back(sampleTime, TDouble2Vec{expectedMaxSamples[k]}, std::size_t(0));
                        }
                        expectedMeanModel->addSamples(params_, expectedMeanSamples_);
                        expectedMinModel->addSamples(params_, expectedMinSamples_);
                        expectedMaxModel->addSamples(params_, expectedMaxSamples_);
                        numberSamples = 0u;
                        expectedSampleTimes.clear();
                        expectedMeanSamples.clear();
                        expectedMinSamples.clear();
                        expectedMaxSamples.clear();
                    }

                    model_t::CResultType type(model_t::CResultType::E_Unconditional | model_t::CResultType::E_Final);
                    TOptionalUInt64 currentCount = model.currentBucketCount(0, time);
                    TDouble1Vec bucketMean = model.currentBucketValue(model_t::E_IndividualMeanByPerson, 0, 0, time);
                    TDouble1Vec baselineMean = model.baselineBucketMean(model_t::E_IndividualMeanByPerson, 0, 0, type, NO_CORRELATES, time);

                    LOG_DEBUG(<< "bucket count = " << core::CContainerPrinter::print(currentCount));
                    LOG_DEBUG(<< "current bucket mean = " << core::CContainerPrinter::print(bucketMean)
                              << ", expected baseline bucket mean = " << maths::CBasicStatistics::mean(expectedBaselineMean)
                              << ", baseline bucket mean = " << core::CContainerPrinter::print(baselineMean));

                    CPPUNIT_ASSERT(currentCount);
                    CPPUNIT_ASSERT_EQUAL(expectedCount, *currentCount);

                    TDouble1Vec mean = maths::CBasicStatistics::count(expectedMean) > 0.0
                                           ? TDouble1Vec(1, maths::CBasicStatistics::mean(expectedMean))
                                           : TDouble1Vec();
                    TDouble1Vec min = expectedMin.count() > 0 ? TDouble1Vec(1, expectedMin[0]) : TDouble1Vec();
                    TDouble1Vec max = expectedMax.count() > 0 ? TDouble1Vec(1, expectedMax[0]) : TDouble1Vec();

                    CPPUNIT_ASSERT(mean == bucketMean);
                    if (!baselineMean.empty()) {
                        baselineMeanError.add(std::fabs(baselineMean[0] - maths::CBasicStatistics::mean(expectedBaselineMean)));
                    }

                    CPPUNIT_ASSERT(mean == featureData(model, model_t::E_IndividualMeanByPerson, 0, time));
                    CPPUNIT_ASSERT(min == featureData(model, model_t::E_IndividualMinByPerson, 0, time));
                    CPPUNIT_ASSERT(max == featureData(model, model_t::E_IndividualMaxByPerson, 0, time));

                    CPPUNIT_ASSERT_EQUAL(expectedMeanModel->checksum(),
                                         model.details()->model(model_t::E_IndividualMeanByPerson, 0)->checksum());
                    CPPUNIT_ASSERT_EQUAL(expectedMinModel->checksum(),
                                         model.details()->model(model_t::E_IndividualMinByPerson, 0)->checksum());
                    CPPUNIT_ASSERT_EQUAL(expectedMaxModel->checksum(),
                                         model.details()->model(model_t::E_IndividualMaxByPerson, 0)->checksum());

                    // Test persistence. (We check for idempotency.)
                    std::string origXml;
                    {
                        core::CRapidXmlStatePersistInserter inserter("root");
                        model.acceptPersistInserter(inserter);
                        inserter.toXml(origXml);
                    }

                    // Restore the XML into a new filter
                    core::CRapidXmlParser parser;
                    CPPUNIT_ASSERT(parser.parseStringIgnoreCdata(origXml));
                    core::CRapidXmlStateRestoreTraverser traverser(parser);

                    CModelFactory::SModelInitializationData initData(gatherer);
                    CAnomalyDetectorModel::TModelPtr restoredModel(factory.makeModel(initData, traverser));

                    // The XML representation of the new filter should be the same as the original
                    std::string newXml;
                    {
                        ml::core::CRapidXmlStatePersistInserter inserter("root");
                        restoredModel->acceptPersistInserter(inserter);
                        inserter.toXml(newXml);
                    }

                    uint64_t origChecksum = model.checksum(false);
                    LOG_DEBUG(<< "original checksum = " << origChecksum);
                    uint64_t restoredChecksum = restoredModel->checksum(false);
                    LOG_DEBUG(<< "restored checksum = " << restoredChecksum);
                    CPPUNIT_ASSERT_EQUAL(origChecksum, restoredChecksum);
                    CPPUNIT_ASSERT_EQUAL(origXml, newXml);

                    expectedCount = 0;
                    expectedMean = TMeanAccumulator();
                    expectedMin = TMinAccumulator();
                    expectedMax = TMaxAccumulator();

                    if (j >= boost::size(data)) {
                        break;
                    }

                    time += bucketLength;
                }
            }
            LOG_DEBUG(<< "baseline mean error = " << maths::CBasicStatistics::mean(baselineMeanError));
            CPPUNIT_ASSERT(maths::CBasicStatistics::mean(baselineMeanError) < 0.25);
        }
    }
}

void CMetricModelTest::testMultivariateSample() {
    LOG_DEBUG(<< "*** testMultivariateSample ***");

    using TDoubleVecVecVec = std::vector<TDoubleVecVec>;
    using TVector2 = maths::CVectorNx1<double, 2>;
    using TMean2Accumulator = maths::CBasicStatistics::SSampleMean<TVector2>::TAccumulator;
    using TTimeDouble2AryPr = std::pair<core_t::TTime, boost::array<double, 2>>;
    using TTimeDouble2AryPrVec = std::vector<TTimeDouble2AryPr>;

    core_t::TTime startTime(45);
    core_t::TTime bucketLength(5);
    SModelParams params(bucketLength);
    params.s_MaximumUpdatesPerBucket = 0.0;
    CMetricModelFactory factory(params);

    double data_[][3] = {{49, 1.5, 1.1},
                         {60, 1.3, 1.2},
                         {61, 1.3, 2.1},
                         {62, 1.6, 1.5},
                         {65, 1.7, 1.4},
                         {66, 1.33, 1.6},
                         {68, 1.5, 1.37},
                         {84, 1.58, 1.42},
                         {87, 1.6, 1.6},
                         {157, 1.6, 1.6},
                         {164, 1.66, 1.55},
                         {199, 1.28, 1.4},
                         {202, 1.3, 1.1},
                         {204, 1.5, 1.8}};
    TTimeDouble2AryPrVec data;
    for (std::size_t i = 0u; i < boost::size(data_); ++i) {
        boost::array<double, 2> values = {{data_[i][1], data_[i][2]}};
        data.push_back(TTimeDouble2AryPr(static_cast<core_t::TTime>(data_[i][0]), values));
    }

    unsigned int sampleCounts[] = {2u, 1u};
    unsigned int expectedSampleCounts[] = {2u, 1u};

    for (std::size_t i = 0; i < boost::size(sampleCounts); ++i) {
        LOG_DEBUG(<< "*** sample count = " << sampleCounts[i] << " ***");

        CDataGatherer::TFeatureVec features(1, model_t::E_IndividualMeanLatLongByPerson);
        CModelFactory::TDataGathererPtr gatherer;
        CAnomalyDetectorModel::TModelPtr model_;
        makeModel(factory, features, startTime, bucketLength, gatherer, model_, &sampleCounts[i]);
        CMetricModel& model = static_cast<CMetricModel&>(*model_.get());
        CPPUNIT_ASSERT_EQUAL(std::size_t(0), addPerson("p", gatherer, m_ResourceMonitor));

        // Bucket values.
        uint64_t expectedCount = 0;
        TMean2Accumulator baselineLatLongError;
        TMean2Accumulator expectedLatLong;
        TMean2Accumulator expectedBaselineLatLong;

        // Sampled values.
        TMean2Accumulator expectedLatLongSample;
        std::size_t numberSamples = 0;
        TDoubleVecVec expectedLatLongSamples;
        TMultivariatePriorPtr expectedMeanPrior = factory.defaultMultivariatePrior(model_t::E_IndividualMeanLatLongByPerson);

        std::size_t j = 0;
        core_t::TTime time = startTime;
        for (;;) {
            if (j < data.size() && data[j].first < time + bucketLength) {
                LOG_DEBUG(<< "Adding " << data[j].second[0] << "," << data[j].second[1] << " at " << data[j].first);

                addArrival(*gatherer, m_ResourceMonitor, data[j].first, "p", data[j].second[0], data[j].second[1]);

                ++expectedCount;
                expectedLatLong.add(TVector2(data[j].second));
                expectedLatLongSample.add(TVector2(data[j].second));

                if (++j % expectedSampleCounts[i] == 0) {
                    ++numberSamples;
                    expectedLatLongSamples.push_back(TDoubleVec(maths::CBasicStatistics::mean(expectedLatLongSample).begin(),
                                                                maths::CBasicStatistics::mean(expectedLatLongSample).end()));
                    expectedLatLongSample = TMean2Accumulator();
                }
            } else {
                LOG_DEBUG(<< "Sampling [" << time << ", " << time + bucketLength << ")");
                model.sample(time, time + bucketLength, m_ResourceMonitor);

                if (maths::CBasicStatistics::count(expectedLatLong) > 0.0) {
                    expectedBaselineLatLong.add(maths::CBasicStatistics::mean(expectedLatLong));
                }
                if (numberSamples > 0) {
                    std::sort(expectedLatLongSamples.begin(), expectedLatLongSamples.end());
                    LOG_DEBUG(<< "Adding mean samples = " << core::CContainerPrinter::print(expectedLatLongSamples));
                    expectedMeanPrior->dataType(maths_t::E_ContinuousData);
                    expectedMeanPrior->addSamples(COUNT_WEIGHT,
                                                  expectedLatLongSamples,
                                                  TDoubleVecVecVec(expectedLatLongSamples.size(), TDoubleVecVec(1, TDoubleVec(2, 1.0))));
                    numberSamples = 0u;
                    expectedLatLongSamples.clear();
                }

                model_t::CResultType type(model_t::CResultType::E_Unconditional | model_t::CResultType::E_Final);
                TOptionalUInt64 currentCount = model.currentBucketCount(0, time);
                TDouble1Vec bucketLatLong = model.currentBucketValue(model_t::E_IndividualMeanLatLongByPerson, 0, 0, time);
                TDouble1Vec baselineLatLong =
                    model.baselineBucketMean(model_t::E_IndividualMeanLatLongByPerson, 0, 0, type, NO_CORRELATES, time);

                LOG_DEBUG(<< "bucket count = " << core::CContainerPrinter::print(currentCount));
                LOG_DEBUG(<< "current bucket mean = " << core::CContainerPrinter::print(bucketLatLong)
                          << ", expected baseline bucket mean = " << maths::CBasicStatistics::mean(expectedBaselineLatLong)
                          << ", baseline bucket mean = " << core::CContainerPrinter::print(baselineLatLong));

                CPPUNIT_ASSERT(currentCount);
                CPPUNIT_ASSERT_EQUAL(expectedCount, *currentCount);

                TDouble1Vec latLong;
                if (maths::CBasicStatistics::count(expectedLatLong) > 0.0) {
                    latLong.push_back(maths::CBasicStatistics::mean(expectedLatLong)(0));
                    latLong.push_back(maths::CBasicStatistics::mean(expectedLatLong)(1));
                }
                CPPUNIT_ASSERT(latLong == bucketLatLong);
                if (!baselineLatLong.empty()) {
                    baselineLatLongError.add(
                        maths::fabs(TVector2(baselineLatLong) - maths::CBasicStatistics::mean(expectedBaselineLatLong)));
                }
                CPPUNIT_ASSERT(latLong == multivariateFeatureData(model, model_t::E_IndividualMeanLatLongByPerson, 0, time));
                CPPUNIT_ASSERT_EQUAL(expectedMeanPrior->checksum(),
                                     dynamic_cast<const maths::CMultivariateTimeSeriesModel*>(
                                         model.details()->model(model_t::E_IndividualMeanLatLongByPerson, 0))
                                         ->residualModel()
                                         .checksum());

                // Test persistence. (We check for idempotency.)
                std::string origXml;
                {
                    core::CRapidXmlStatePersistInserter inserter("root");
                    model.acceptPersistInserter(inserter);
                    inserter.toXml(origXml);
                }

                // Restore the XML into a new filter
                core::CRapidXmlParser parser;
                CPPUNIT_ASSERT(parser.parseStringIgnoreCdata(origXml));
                core::CRapidXmlStateRestoreTraverser traverser(parser);

                CModelFactory::SModelInitializationData initData(gatherer);
                CAnomalyDetectorModel::TModelPtr restoredModel(factory.makeModel(initData, traverser));

                // The XML representation of the new filter should be the same as the original
                std::string newXml;
                {
                    ml::core::CRapidXmlStatePersistInserter inserter("root");
                    restoredModel->acceptPersistInserter(inserter);
                    inserter.toXml(newXml);
                }

                uint64_t origChecksum = model.checksum(false);
                LOG_DEBUG(<< "original checksum = " << origChecksum);
                uint64_t restoredChecksum = restoredModel->checksum(false);
                LOG_DEBUG(<< "restored checksum = " << restoredChecksum);
                CPPUNIT_ASSERT_EQUAL(origChecksum, restoredChecksum);
                CPPUNIT_ASSERT_EQUAL(origXml, newXml);

                expectedCount = 0;
                expectedLatLong = TMean2Accumulator();

                if (j >= boost::size(data)) {
                    break;
                }

                time += bucketLength;
            }
        }
        LOG_DEBUG(<< "baseline mean error = " << maths::CBasicStatistics::mean(baselineLatLongError));
        CPPUNIT_ASSERT(maths::CBasicStatistics::mean(baselineLatLongError)(0) < 0.25);
        CPPUNIT_ASSERT(maths::CBasicStatistics::mean(baselineLatLongError)(1) < 0.25);
    }
}

void CMetricModelTest::testProbabilityCalculationForMetric() {
    LOG_DEBUG(<< "*** testProbabilityCalculationForMetric ***");

    core_t::TTime startTime(0);
    core_t::TTime bucketLength(10);
    SModelParams params(bucketLength);
    CMetricModelFactory factory(params);

    std::size_t bucketCounts[] = {5, 6, 3, 5, 0, 7, 8, 5, 4, 3, 5, 5, 6};

    double mean = 5.0;
    double variance = 2.0;
    std::size_t anomalousBucket = 12u;
    double anomaly = 5 * std::sqrt(variance);

    CDataGatherer::TFeatureVec features;
    features.push_back(model_t::E_IndividualMeanByPerson);
    features.push_back(model_t::E_IndividualMinByPerson);
    features.push_back(model_t::E_IndividualMaxByPerson);
    CModelFactory::TDataGathererPtr gatherer;
    CAnomalyDetectorModel::TModelPtr model_;
    makeModel(factory, features, startTime, bucketLength, gatherer, model_);
    CMetricModel& model = static_cast<CMetricModel&>(*model_.get());
    CPPUNIT_ASSERT_EQUAL(std::size_t(0), addPerson("p", gatherer, m_ResourceMonitor));

    maths::CBasicStatistics::COrderStatisticsHeap<TDoubleSizePr> minProbabilities(2u);
    test::CRandomNumbers rng;

    core_t::TTime time = startTime;
    for (std::size_t i = 0u; i < boost::size(bucketCounts); ++i) {
        TDoubleVec values;
        rng.generateNormalSamples(mean, variance, bucketCounts[i], values);
        LOG_DEBUG(<< "values = " << core::CContainerPrinter::print(values));
        LOG_DEBUG(<< "i = " << i << ", anomalousBucket = " << anomalousBucket << ", offset = " << (i == anomalousBucket ? anomaly : 0.0));

        for (std::size_t j = 0u; j < values.size(); ++j) {
            addArrival(*gatherer,
                       m_ResourceMonitor,
                       time + static_cast<core_t::TTime>(j),
                       "p",
                       values[j] + (i == anomalousBucket ? anomaly : 0.0));
        }
        model.sample(time, time + bucketLength, m_ResourceMonitor);

        CPartitioningFields partitioningFields(EMPTY_STRING, EMPTY_STRING);
        SAnnotatedProbability annotatedProbability;
        if (model.computeProbability(0 /*pid*/, time, time + bucketLength, partitioningFields, 1, annotatedProbability) == false) {
            continue;
        }
        LOG_DEBUG(<< "probability = " << annotatedProbability.s_Probability);
        if (*model.currentBucketCount(0, time) > 0) {
            minProbabilities.add(TDoubleSizePr(annotatedProbability.s_Probability, i));
        }
        time += bucketLength;
    }

    minProbabilities.sort();
    LOG_DEBUG(<< "minProbabilities = " << core::CContainerPrinter::print(minProbabilities.begin(), minProbabilities.end()));
    CPPUNIT_ASSERT_EQUAL(anomalousBucket, minProbabilities[0].second);
    CPPUNIT_ASSERT(minProbabilities[0].first / minProbabilities[1].first < 0.05);
}

void CMetricModelTest::testProbabilityCalculationForMedian() {
    LOG_DEBUG(<< "*** testProbabilityCalculationForMedian ***");

    core_t::TTime startTime(0);
    core_t::TTime bucketLength(10);
    SModelParams params(bucketLength);
    CMetricModelFactory factory(params);

    std::size_t bucketCounts[] = {5, 6, 3, 5, 0, 7, 8, 5, 4, 3, 5, 5, 6};

    double mean = 5.0;
    double variance = 2.0;
    std::size_t anomalousBucket = 12u;

    CDataGatherer::TFeatureVec features(1, model_t::E_IndividualMedianByPerson);
    CModelFactory::TDataGathererPtr gatherer;
    CAnomalyDetectorModel::TModelPtr model_;
    makeModel(factory, features, startTime, bucketLength, gatherer, model_);
    CMetricModel& model = static_cast<CMetricModel&>(*model_.get());
    CPPUNIT_ASSERT_EQUAL(std::size_t(0), addPerson("p", gatherer, m_ResourceMonitor));

    maths::CBasicStatistics::COrderStatisticsHeap<TDoubleSizePr> minProbabilities(2u);
    test::CRandomNumbers rng;

    core_t::TTime time = startTime;
    for (std::size_t i = 0u; i < boost::size(bucketCounts); ++i) {
        LOG_DEBUG(<< "i = " << i << ", anomalousBucket = " << anomalousBucket);

        TDoubleVec values;
        if (i == anomalousBucket) {
            values.push_back(0.0);
            values.push_back(mean * 3.0);
            values.push_back(mean * 3.0);
        } else {
            rng.generateNormalSamples(mean, variance, bucketCounts[i], values);
        }

        LOG_DEBUG(<< "values = " << core::CContainerPrinter::print(values));

        for (std::size_t j = 0u; j < values.size(); ++j) {
            addArrival(*gatherer, m_ResourceMonitor, time + static_cast<core_t::TTime>(j), "p", values[j]);
        }

        model.sample(time, time + bucketLength, m_ResourceMonitor);

        CPartitioningFields partitioningFields(EMPTY_STRING, EMPTY_STRING);
        SAnnotatedProbability annotatedProbability;
        if (model.computeProbability(0 /*pid*/, time, time + bucketLength, partitioningFields, 1, annotatedProbability) == false) {
            continue;
        }

        LOG_DEBUG(<< "probability = " << annotatedProbability.s_Probability);
        if (*model.currentBucketCount(0, time) > 0) {
            minProbabilities.add(TDoubleSizePr(annotatedProbability.s_Probability, i));
        }
        time += bucketLength;
    }

    minProbabilities.sort();
    LOG_DEBUG(<< "minProbabilities = " << core::CContainerPrinter::print(minProbabilities.begin(), minProbabilities.end()));
    CPPUNIT_ASSERT_EQUAL(anomalousBucket, minProbabilities[0].second);
    CPPUNIT_ASSERT(minProbabilities[0].first / minProbabilities[1].first < 0.05);

    std::size_t pid(0);
    const CMetricModel::TFeatureData* fd = model.featureData(ml::model_t::E_IndividualMedianByPerson, pid, time - bucketLength);

    // assert there is only 1 value in the last bucket and its the median
    CPPUNIT_ASSERT_EQUAL(fd->s_BucketValue->value()[0], mean * 3.0);
    CPPUNIT_ASSERT_EQUAL(fd->s_BucketValue->value().size(), std::size_t(1));
}

void CMetricModelTest::testProbabilityCalculationForLowMean() {
    LOG_DEBUG(<< "*** testProbabilityCalculationForLowMean ***");

    core_t::TTime startTime(0);
    core_t::TTime bucketLength(10);
    SModelParams params(bucketLength);
    CMetricModelFactory factory(params);

    std::size_t numberOfBuckets = 100;
    std::size_t bucketCount = 5;
    std::size_t lowMeanBucket = 60u;
    std::size_t highMeanBucket = 80u;

    double mean = 5.0;
    double variance = 0.00001;
    double lowMean = 2.0;
    double highMean = 10.0;

    CDataGatherer::TFeatureVec features(1, model_t::E_IndividualLowMeanByPerson);
    CModelFactory::TDataGathererPtr gatherer;
    CAnomalyDetectorModel::TModelPtr model_;
    makeModel(factory, features, startTime, bucketLength, gatherer, model_);
    CMetricModel& model = static_cast<CMetricModel&>(*model_.get());
    CPPUNIT_ASSERT_EQUAL(std::size_t(0), addPerson("p", gatherer, m_ResourceMonitor));

    TOptionalDoubleVec probabilities;
    test::CRandomNumbers rng;
    core_t::TTime time = startTime;
    for (std::size_t i = 0u; i < numberOfBuckets; ++i) {
        double meanForBucket = mean;
        if (i == lowMeanBucket) {
            meanForBucket = lowMean;
        }
        if (i == highMeanBucket) {
            meanForBucket = highMean;
        }
        TDoubleVec values;
        rng.generateNormalSamples(meanForBucket, variance, bucketCount, values);
        LOG_DEBUG(<< "values = " << core::CContainerPrinter::print(values));

        for (std::size_t j = 0u; j < values.size(); ++j) {
            addArrival(*gatherer, m_ResourceMonitor, time + static_cast<core_t::TTime>(j), "p", values[j]);
        }
        model.sample(time, time + bucketLength, m_ResourceMonitor);

        CPartitioningFields partitioningFields(EMPTY_STRING, EMPTY_STRING);
        SAnnotatedProbability annotatedProbability;
        CPPUNIT_ASSERT(model.computeProbability(0 /*pid*/, time, time + bucketLength, partitioningFields, 1, annotatedProbability));
        LOG_DEBUG(<< "probability = " << annotatedProbability.s_Probability);
        probabilities.push_back(annotatedProbability.s_Probability);

        time += bucketLength;
    }

    LOG_DEBUG(<< "probabilities = " << core::CContainerPrinter::print(probabilities.begin(), probabilities.end()));

    CPPUNIT_ASSERT(probabilities[lowMeanBucket] < 0.01);
    CPPUNIT_ASSERT(probabilities[highMeanBucket] > 0.1);
}

void CMetricModelTest::testProbabilityCalculationForHighMean() {
    LOG_DEBUG(<< "*** testProbabilityCalculationForHighMean ***");

    core_t::TTime startTime(0);
    core_t::TTime bucketLength(10);
    SModelParams params(bucketLength);
    CMetricModelFactory factory(params);

    std::size_t numberOfBuckets = 100;
    std::size_t bucketCount = 5;
    std::size_t lowMeanBucket = 60;
    std::size_t highMeanBucket = 80;

    double mean = 5.0;
    double variance = 0.00001;
    double lowMean = 2.0;
    double highMean = 10.0;

    CDataGatherer::TFeatureVec features(1, model_t::E_IndividualHighMeanByPerson);
    CModelFactory::TDataGathererPtr gatherer;
    CAnomalyDetectorModel::TModelPtr model_;
    makeModel(factory, features, startTime, bucketLength, gatherer, model_);
    CMetricModel& model = static_cast<CMetricModel&>(*model_.get());
    CPPUNIT_ASSERT_EQUAL(std::size_t(0), addPerson("p", gatherer, m_ResourceMonitor));

    TOptionalDoubleVec probabilities;
    test::CRandomNumbers rng;
    core_t::TTime time = startTime;
    for (std::size_t i = 0u; i < numberOfBuckets; ++i) {
        double meanForBucket = mean;
        if (i == lowMeanBucket) {
            meanForBucket = lowMean;
        }
        if (i == highMeanBucket) {
            meanForBucket = highMean;
        }
        TDoubleVec values;
        rng.generateNormalSamples(meanForBucket, variance, bucketCount, values);
        LOG_DEBUG(<< "values = " << core::CContainerPrinter::print(values));

        for (std::size_t j = 0u; j < values.size(); ++j) {
            addArrival(*gatherer, m_ResourceMonitor, time + static_cast<core_t::TTime>(j), "p", values[j]);
        }
        model.sample(time, time + bucketLength, m_ResourceMonitor);

        CPartitioningFields partitioningFields(EMPTY_STRING, EMPTY_STRING);
        SAnnotatedProbability annotatedProbability;
        CPPUNIT_ASSERT(model.computeProbability(0 /*pid*/, time, time + bucketLength, partitioningFields, 1, annotatedProbability));
        LOG_DEBUG(<< "probability = " << annotatedProbability.s_Probability);
        probabilities.push_back(annotatedProbability.s_Probability);

        time += bucketLength;
    }

    LOG_DEBUG(<< "probabilities = " << core::CContainerPrinter::print(probabilities));

    CPPUNIT_ASSERT(probabilities[lowMeanBucket] > 0.1);
    CPPUNIT_ASSERT(probabilities[highMeanBucket] < 0.01);
}

void CMetricModelTest::testProbabilityCalculationForLowSum() {
    LOG_DEBUG(<< "*** testProbabilityCalculationForLowSum ***");

    core_t::TTime startTime(0);
    core_t::TTime bucketLength(10);
    SModelParams params(bucketLength);
    CMetricModelFactory factory(params);

    std::size_t numberOfBuckets = 100;
    std::size_t bucketCount = 5;
    std::size_t lowSumBucket = 60u;
    std::size_t highSumBucket = 80u;

    double mean = 50.0;
    double variance = 5.0;
    double lowMean = 5.0;
    double highMean = 95.0;

    CDataGatherer::TFeatureVec features(1, model_t::E_IndividualLowSumByBucketAndPerson);
    CModelFactory::TDataGathererPtr gatherer;
    CAnomalyDetectorModel::TModelPtr model_;
    makeModel(factory, features, startTime, bucketLength, gatherer, model_);
    CMetricModel& model = static_cast<CMetricModel&>(*model_.get());
    CPPUNIT_ASSERT_EQUAL(std::size_t(0), addPerson("p", gatherer, m_ResourceMonitor));

    TOptionalDoubleVec probabilities;
    test::CRandomNumbers rng;
    core_t::TTime time = startTime;
    for (std::size_t i = 0u; i < numberOfBuckets; ++i) {
        double meanForBucket = mean;
        if (i == lowSumBucket) {
            meanForBucket = lowMean;
        }
        if (i == highSumBucket) {
            meanForBucket = highMean;
        }
        TDoubleVec values;
        rng.generateNormalSamples(meanForBucket, variance, bucketCount, values);
        LOG_DEBUG(<< "values = " << core::CContainerPrinter::print(values));

        for (std::size_t j = 0u; j < values.size(); ++j) {
            addArrival(*gatherer, m_ResourceMonitor, time + static_cast<core_t::TTime>(j), "p", values[j]);
        }
        model.sample(time, time + bucketLength, m_ResourceMonitor);

        CPartitioningFields partitioningFields(EMPTY_STRING, EMPTY_STRING);
        SAnnotatedProbability annotatedProbability;
        CPPUNIT_ASSERT(model.computeProbability(0 /*pid*/, time, time + bucketLength, partitioningFields, 1, annotatedProbability));
        LOG_DEBUG(<< "probability = " << annotatedProbability.s_Probability);
        probabilities.push_back(annotatedProbability.s_Probability);

        time += bucketLength;
    }

    LOG_DEBUG(<< "probabilities = " << core::CContainerPrinter::print(probabilities));
    CPPUNIT_ASSERT(probabilities[lowSumBucket] < 0.01);
    CPPUNIT_ASSERT(probabilities[highSumBucket] > 0.1);
}

void CMetricModelTest::testProbabilityCalculationForHighSum() {
    LOG_DEBUG(<< "*** testProbabilityCalculationForLowSum ***");

    core_t::TTime startTime(0);
    core_t::TTime bucketLength(10);
    SModelParams params(bucketLength);
    CMetricModelFactory factory(params);

    std::size_t numberOfBuckets = 100;
    std::size_t bucketCount = 5;
    std::size_t lowSumBucket = 60u;
    std::size_t highSumBucket = 80u;

    double mean = 50.0;
    double variance = 5.0;
    double lowMean = 5.0;
    double highMean = 95.0;

    CDataGatherer::TFeatureVec features(1, model_t::E_IndividualHighSumByBucketAndPerson);
    CModelFactory::TDataGathererPtr gatherer;
    CAnomalyDetectorModel::TModelPtr model_;
    makeModel(factory, features, startTime, bucketLength, gatherer, model_);
    CMetricModel& model = static_cast<CMetricModel&>(*model_.get());
    CPPUNIT_ASSERT_EQUAL(std::size_t(0), addPerson("p", gatherer, m_ResourceMonitor));

    TOptionalDoubleVec probabilities;
    test::CRandomNumbers rng;
    core_t::TTime time = startTime;
    for (std::size_t i = 0u; i < numberOfBuckets; ++i) {
        double meanForBucket = mean;
        if (i == lowSumBucket) {
            meanForBucket = lowMean;
        }
        if (i == highSumBucket) {
            meanForBucket = highMean;
        }
        TDoubleVec values;
        rng.generateNormalSamples(meanForBucket, variance, bucketCount, values);
        LOG_DEBUG(<< "values = " << core::CContainerPrinter::print(values));

        for (std::size_t j = 0u; j < values.size(); ++j) {
            addArrival(*gatherer, m_ResourceMonitor, time + static_cast<core_t::TTime>(j), "p", values[j]);
        }
        model.sample(time, time + bucketLength, m_ResourceMonitor);

        CPartitioningFields partitioningFields(EMPTY_STRING, EMPTY_STRING);
        SAnnotatedProbability annotatedProbability;
        CPPUNIT_ASSERT(model.computeProbability(0 /*pid*/, time, time + bucketLength, partitioningFields, 1, annotatedProbability));
        LOG_DEBUG(<< "probability = " << annotatedProbability.s_Probability);
        probabilities.push_back(annotatedProbability.s_Probability);

        time += bucketLength;
    }

    LOG_DEBUG(<< "probabilities = " << core::CContainerPrinter::print(probabilities));
    CPPUNIT_ASSERT(probabilities[lowSumBucket] > 0.1);
    CPPUNIT_ASSERT(probabilities[highSumBucket] < 0.01);
}

void CMetricModelTest::testProbabilityCalculationForLatLong() {
    LOG_DEBUG(<< "*** testProbabilityCalculationForLatLong ***");

    // TODO
}

void CMetricModelTest::testInfluence() {
    LOG_DEBUG(<< "*** testInfluence ***");

    using TStrDoubleDoubleTr = core::CTriple<std::string, double, double>;
    using TStrDoubleDoubleTrVec = std::vector<TStrDoubleDoubleTr>;
    using TStrDoubleDoubleTrVecVec = std::vector<TStrDoubleDoubleTrVec>;

    LOG_DEBUG(<< "Test min and max influence");

    for (auto feature : {model_t::E_IndividualMinByPerson, model_t::E_IndividualMaxByPerson}) {
        core_t::TTime startTime{0};
        core_t::TTime bucketLength{10};
        std::size_t numberOfBuckets{50};
        std::size_t bucketCount{5};
        double mean{5.0};
        double variance{1.0};
        std::string influencer{"I"};
        TStrVec influencerValues{"i1", "i2", "i3", "i4", "i5"};

        SModelParams params(bucketLength);
        CMetricModelFactory factory(params);
        CDataGatherer::TFeatureVec features{feature};
        factory.features(features);
        factory.bucketLength(bucketLength);
        factory.fieldNames("", "", "P", "V", TStrVec{"I"});
        CModelFactory::SGathererInitializationData gathererInitData(startTime);
        CModelFactory::TDataGathererPtr gatherer(factory.makeDataGatherer(gathererInitData));
        CPPUNIT_ASSERT_EQUAL(std::size_t(0), addPerson("p", gatherer, m_ResourceMonitor));
        CModelFactory::SModelInitializationData initData(gatherer);
        CAnomalyDetectorModel::TModelPtr model_(factory.makeModel(initData));
        CPPUNIT_ASSERT(model_);
        CPPUNIT_ASSERT_EQUAL(model_t::E_MetricOnline, model_->category());
        CMetricModel& model = static_cast<CMetricModel&>(*model_.get());

        test::CRandomNumbers rng;
        core_t::TTime time = startTime;
        for (std::size_t i = 0u; i < numberOfBuckets; ++i, time += bucketLength) {
            TDoubleVec samples;
            rng.generateNormalSamples(mean, variance, bucketCount, samples);

            maths::CBasicStatistics::SMin<TDoubleStrPr>::TAccumulator min;
            maths::CBasicStatistics::SMax<TDoubleStrPr>::TAccumulator max;
            for (std::size_t j = 0u; j < samples.size(); ++j) {
                addArrival(*gatherer, m_ResourceMonitor, time, "p", samples[j], TOptionalStr(influencerValues[j]));
                min.add(TDoubleStrPr(samples[j], influencerValues[j]));
                max.add(TDoubleStrPr(samples[j], influencerValues[j]));
            }

            model.sample(time, time + bucketLength, m_ResourceMonitor);

            CPartitioningFields partitioningFields(EMPTY_STRING, EMPTY_STRING);
            SAnnotatedProbability annotatedProbability;
            model.computeProbability(0 /*pid*/, time, time + bucketLength, partitioningFields, 1, annotatedProbability);

            LOG_DEBUG(<< "influences = " << core::CContainerPrinter::print(annotatedProbability.s_Influences));
            if (!annotatedProbability.s_Influences.empty()) {
                std::size_t j = 0u;
                for (/**/; j < annotatedProbability.s_Influences.size(); ++j) {
                    if (feature == model_t::E_IndividualMinByPerson &&
                        *annotatedProbability.s_Influences[j].first.second == min[0].second &&
                        std::fabs(annotatedProbability.s_Influences[j].second - 1.0) < 1e-10) {
                        break;
                    }
                    if (feature == model_t::E_IndividualMaxByPerson &&
                        *annotatedProbability.s_Influences[j].first.second == max[0].second &&
                        std::fabs(annotatedProbability.s_Influences[j].second - 1.0) < 1e-10) {
                        break;
                    }
                }
                CPPUNIT_ASSERT(j < annotatedProbability.s_Influences.size());
            }
        }
    }

    auto testFeature = [this](model_t::EFeature feature,
                              const TDoubleVecVec& values,
                              const TStrVecVec& influencers,
                              const TStrDoubleDoubleTrVecVec& influences) {
        core_t::TTime startTime{0};
        core_t::TTime bucketLength{10};

        SModelParams params(bucketLength);
        CMetricModelFactory factory(params);
        CDataGatherer::TFeatureVec features{feature};
        factory.features(features);
        factory.bucketLength(bucketLength);
        factory.fieldNames("", "", "P", "V", TStrVec(1, "I"));
        CModelFactory::SGathererInitializationData gathererInitData(startTime);
        CModelFactory::TDataGathererPtr gatherer(factory.makeDataGatherer(gathererInitData));
        CPPUNIT_ASSERT_EQUAL(std::size_t(0), addPerson("p", gatherer, m_ResourceMonitor));
        CModelFactory::SModelInitializationData initData(gatherer);
        CAnomalyDetectorModel::TModelPtr model_(factory.makeModel(initData));
        CPPUNIT_ASSERT(model_);
        CPPUNIT_ASSERT_EQUAL(model_t::E_MetricOnline, model_->category());
        CMetricModel& model = static_cast<CMetricModel&>(*model_.get());

        SAnnotatedProbability annotatedProbability;

        core_t::TTime time{startTime};
        for (std::size_t i = 0u; i < values.size(); ++i) {
            processBucket(time, bucketLength, values[i], influencers[i], *gatherer, m_ResourceMonitor, model, annotatedProbability);
            CPPUNIT_ASSERT_EQUAL(influences[i].size(), annotatedProbability.s_Influences.size());
            if (influences[i].size() > 0) {
                for (const auto& expected : influences[i]) {
                    bool found{false};
                    for (const auto& actual : annotatedProbability.s_Influences) {
                        if (expected.first == *actual.first.second) {
                            CPPUNIT_ASSERT(actual.second >= expected.second && actual.second <= expected.third);
                            found = true;
                            break;
                        }
                    }
                    CPPUNIT_ASSERT(found);
                }
            }
            time += bucketLength;
        }
    };

    LOG_DEBUG(<< "Test mean");

    {
        TDoubleVecVec values{{1.0, 2.3, 2.1},
                             {8.0},
                             {4.3, 5.2, 3.4},
                             {3.2, 3.9},
                             {20.1, 2.8, 3.9},
                             {12.1, 4.2, 5.7, 3.2},
                             {0.1, 0.3, 5.4},
                             {40.5, 7.3},
                             {6.4, 7.0, 7.1, 6.6, 7.1, 6.7},
                             {0.3}};
        TStrVecVec influencers{{"i1", "i1", "i2"},
                               {"i1"},
                               {"i1", "i1", "i1"},
                               {"i3", "i3"},
                               {"i2", "i1", "i1"},
                               {"i1", "i2", "i2", "i2"},
                               {"i1", "i1", "i3"},
                               {"i1", "i2"},
                               {"i1", "i2", "i3", "i4", "i5", "i6"},
                               {"i2"}};
        TStrDoubleDoubleTrVecVec influences{{},
                                            {},
                                            {},
                                            {},
                                            {},
                                            {},
                                            {core::make_triple(std::string{"i1"}, 0.9, 1.0)},
                                            {core::make_triple(std::string{"i1"}, 0.8, 0.9)},
                                            {},
                                            {core::make_triple(std::string{"i2"}, 1.0, 1.0)}};
        testFeature(model_t::E_IndividualMeanByPerson, values, influencers, influences);
    }

    LOG_DEBUG(<< "Test sum");
    {
        TDoubleVecVec values{{1.0, 2.3, 2.1, 5.9},
                             {10.0},
                             {4.3, 5.2, 3.4, 6.2, 7.8},
                             {3.2, 3.9},
                             {20.1, 2.8, 3.9},
                             {12.1, 4.2, 5.7, 3.2},
                             {0.1, 0.3, 5.4},
                             {48.1, 10.1},
                             {6.8, 7.2, 7.3, 6.8, 7.3, 6.9},
                             {0.4}};
        TStrVecVec influencers{{"i1", "i1", "i2", "i2"},
                               {"i1"},
                               {"i1", "i1", "i1", "i1", "i3"},
                               {"i3", "i3"},
                               {"i2", "i1", "i1"},
                               {"i1", "i2", "i2", "i2"},
                               {"i1", "i1", "i3"},
                               {"i1", "i2"},
                               {"i1", "i2", "i3", "i4", "i5", "i6"},
                               {"i2"}};
        TStrDoubleDoubleTrVecVec influences{
            {},
            {},
            {},
            {},
            {core::make_triple(std::string{"i1"}, 0.6, 0.7), core::make_triple(std::string{"i2"}, 0.9, 1.0)},
            {core::make_triple(std::string{"i1"}, 0.9, 1.0), core::make_triple(std::string{"i2"}, 0.9, 1.0)},
            {},
            {core::make_triple(std::string{"i1"}, 1.0, 1.0)},
            {},
            {core::make_triple(std::string{"i2"}, 1.0, 1.0)}};
        testFeature(model_t::E_IndividualSumByBucketAndPerson, values, influencers, influences);
    }

    LOG_DEBUG(<< "Test varp");
    {
        TDoubleVecVec values{{1.0, 2.3, 2.1, 5.9},
                             {10.0},
                             {4.3, 5.2, 3.4, 6.2, 7.8},
                             {3.2, 4.9},
                             {3.3, 3.2, 2.4, 4.2, 6.8},
                             {3.2, 5.9},
                             {20.5, 12.3},
                             {12.1, 4.2, 5.7, 3.2},
                             {0.1, 0.3, 0.2},
                             {10.1, 12.8, 3.9},
                             {7.0, 7.0, 7.1, 6.8, 37.1, 6.7},
                             {0.3}};
        TStrVecVec influencers{{"i1", "i1", "i2", "i2"},
                               {"i1"},
                               {"i1", "i1", "i1", "i1", "i3"},
                               {"i3", "i3"},
                               {"i1", "i1", "i1", "i1", "i3"},
                               {"i3", "i3"},
                               {"i1", "i2"},
                               {"i1", "i2", "i2", "i2"},
                               {"i1", "i1", "i3"},
                               {"i2", "i1", "i1"},
                               {"i1", "i2", "i3", "i4", "i5", "i6"},
                               {"i2"}};
        TStrDoubleDoubleTrVecVec influences{
            {},
            {},
            {},
            {},
            {},
            {},
            {},
            {},
            {core::make_triple(std::string{"i1"}, 0.9, 1.0), core::make_triple(std::string{"i3"}, 0.9, 1.0)},
            {core::make_triple(std::string{"i1"}, 0.9, 1.0)},
            {core::make_triple(std::string{"i5"}, 0.9, 1.0)},
            {}};
        testFeature(model_t::E_IndividualVarianceByPerson, values, influencers, influences);
    }
}

void CMetricModelTest::testLatLongInfluence() {
    LOG_DEBUG(<< "*** testLatLongInfluence ***");

    // TODO
}

void CMetricModelTest::testPrune() {
    LOG_DEBUG(<< "*** testPrune ***");

    maths::CSampling::CScopeMockRandomNumberGenerator scopeMockRng;

    using TSizeVec = std::vector<std::size_t>;
    using TSizeVecVec = std::vector<TSizeVec>;
    using TEventDataVec = std::vector<CEventData>;
    using TSizeSizeMap = std::map<std::size_t, std::size_t>;

    const core_t::TTime startTime = 1346968800;
    const core_t::TTime bucketLength = 3600;

    const std::string people[] = {std::string("p1"),
                                  std::string("p2"),
                                  std::string("p3"),
                                  std::string("p4"),
                                  std::string("p5"),
                                  std::string("p6"),
                                  std::string("p7"),
                                  std::string("p8")};

    TSizeVecVec eventCounts;
    eventCounts.push_back(TSizeVec(1000u, 0));
    eventCounts[0][0] = 4;
    eventCounts[0][1] = 3;
    eventCounts[0][2] = 5;
    eventCounts[0][4] = 2;
    eventCounts.push_back(TSizeVec(1000u, 1));
    eventCounts.push_back(TSizeVec(1000u, 0));
    eventCounts[2][1] = 10;
    eventCounts[2][2] = 13;
    eventCounts[2][8] = 5;
    eventCounts[2][15] = 2;
    eventCounts.push_back(TSizeVec(1000u, 0));
    eventCounts[3][2] = 13;
    eventCounts[3][8] = 9;
    eventCounts[3][15] = 12;
    eventCounts.push_back(TSizeVec(1000u, 2));
    eventCounts.push_back(TSizeVec(1000u, 1));
    eventCounts.push_back(TSizeVec(1000u, 0));
    eventCounts[6][0] = 4;
    eventCounts[6][1] = 3;
    eventCounts[6][2] = 5;
    eventCounts[6][4] = 2;
    eventCounts.push_back(TSizeVec(1000u, 0));
    eventCounts[7][2] = 13;
    eventCounts[7][8] = 9;
    eventCounts[7][15] = 12;

    const std::size_t expectedPeople[] = {1, 4, 5};

    SModelParams params(bucketLength);
    params.s_DecayRate = 0.01;
    CMetricModelFactory factory(params);
    CDataGatherer::TFeatureVec features;
    features.push_back(model_t::E_IndividualMeanByPerson);
    features.push_back(model_t::E_IndividualMinByPerson);
    features.push_back(model_t::E_IndividualMaxByPerson);
    factory.features(features);
    CModelFactory::SGathererInitializationData gathererInitData(startTime);
    CModelFactory::TDataGathererPtr gatherer(factory.makeDataGatherer(gathererInitData));
    CModelFactory::SModelInitializationData modelInitData(gatherer);
    CAnomalyDetectorModel::TModelPtr model_(factory.makeModel(modelInitData));
    CMetricModel* model = dynamic_cast<CMetricModel*>(model_.get());
    CPPUNIT_ASSERT(model);
    CModelFactory::TDataGathererPtr expectedGatherer(factory.makeDataGatherer(gathererInitData));
    CModelFactory::SModelInitializationData expectedModelInitData(expectedGatherer);
    CAnomalyDetectorModel::TModelPtr expectedModelHolder(factory.makeModel(expectedModelInitData));
    CMetricModel* expectedModel = dynamic_cast<CMetricModel*>(expectedModelHolder.get());
    CPPUNIT_ASSERT(expectedModel);

    test::CRandomNumbers rng;

    TEventDataVec events;
    core_t::TTime bucketStart = startTime;
    for (std::size_t i = 0u; i < eventCounts.size(); ++i, bucketStart = startTime) {
        for (std::size_t j = 0u; j < eventCounts[i].size(); ++j, bucketStart += bucketLength) {
            core_t::TTime n = static_cast<core_t::TTime>(eventCounts[i][j]);
            if (n > 0) {
                TDoubleVec samples;
                rng.generateUniformSamples(0.0, 5.0, static_cast<size_t>(n), samples);

                for (core_t::TTime k = 0, time = bucketStart, dt = bucketLength / n; k < n; ++k, time += dt) {
                    std::size_t pid = addPerson(people[i], gatherer, m_ResourceMonitor);
                    events.push_back(makeEventData(time, pid, samples[static_cast<size_t>(k)]));
                }
            }
        }
    }
    std::sort(events.begin(), events.end(), CTimeLess());

    TEventDataVec expectedEvents;
    expectedEvents.reserve(events.size());
    TSizeSizeMap mapping;
    for (std::size_t i = 0u; i < boost::size(expectedPeople); ++i) {
        std::size_t pid = addPerson(people[expectedPeople[i]], expectedGatherer, m_ResourceMonitor);
        mapping[expectedPeople[i]] = pid;
    }
    for (std::size_t i = 0u; i < events.size(); ++i) {
        if (std::binary_search(boost::begin(expectedPeople), boost::end(expectedPeople), events[i].personId())) {
            expectedEvents.push_back(makeEventData(events[i].time(), mapping[*events[i].personId()], events[i].values()[0][0]));
        }
    }

    bucketStart = startTime;
    for (std::size_t i = 0u; i < events.size(); ++i) {
        if (events[i].time() >= bucketStart + bucketLength) {
            model->sample(bucketStart, bucketStart + bucketLength, m_ResourceMonitor);
            bucketStart += bucketLength;
        }
        addArrival(
            *gatherer, m_ResourceMonitor, events[i].time(), gatherer->personName(events[i].personId().get()), events[i].values()[0][0]);
    }
    model->sample(bucketStart, bucketStart + bucketLength, m_ResourceMonitor);
    size_t maxDimensionBeforePrune(model->dataGatherer().maxDimension());
    model->prune(model->defaultPruneWindow());
    size_t maxDimensionAfterPrune(model->dataGatherer().maxDimension());
    CPPUNIT_ASSERT_EQUAL(maxDimensionBeforePrune, maxDimensionAfterPrune);

    bucketStart = startTime;
    for (std::size_t i = 0u; i < expectedEvents.size(); ++i) {
        if (expectedEvents[i].time() >= bucketStart + bucketLength) {
            expectedModel->sample(bucketStart, bucketStart + bucketLength, m_ResourceMonitor);
            bucketStart += bucketLength;
        }

        addArrival(*expectedGatherer,
                   m_ResourceMonitor,
                   expectedEvents[i].time(),
                   expectedGatherer->personName(expectedEvents[i].personId().get()),
                   expectedEvents[i].values()[0][0]);
    }
    expectedModel->sample(bucketStart, bucketStart + bucketLength, m_ResourceMonitor);

    LOG_DEBUG(<< "checksum          = " << model->checksum());
    LOG_DEBUG(<< "expected checksum = " << expectedModel->checksum());
    CPPUNIT_ASSERT_EQUAL(expectedModel->checksum(), model->checksum());

    // Now check that we recycle the person slots.

    bucketStart = gatherer->currentBucketStartTime() + bucketLength;
    std::string newPersons[] = {"p9", "p10", "p11", "p12", "13"};
    for (std::size_t i = 0u; i < boost::size(newPersons); ++i) {
        std::size_t newPid = addPerson(newPersons[i], gatherer, m_ResourceMonitor);
        CPPUNIT_ASSERT(newPid < 8);

        std::size_t expectedNewPid = addPerson(newPersons[i], expectedGatherer, m_ResourceMonitor);

        addArrival(*gatherer, m_ResourceMonitor, bucketStart + 1, gatherer->personName(newPid), 10.0);
        addArrival(*gatherer, m_ResourceMonitor, bucketStart + 2000, gatherer->personName(newPid), 15.0);
        addArrival(*expectedGatherer, m_ResourceMonitor, bucketStart + 1, expectedGatherer->personName(expectedNewPid), 10.0);
        addArrival(*expectedGatherer, m_ResourceMonitor, bucketStart + 2000, expectedGatherer->personName(expectedNewPid), 15.0);
    }
    model->sample(bucketStart, bucketStart + bucketLength, m_ResourceMonitor);
    expectedModel->sample(bucketStart, bucketStart + bucketLength, m_ResourceMonitor);

    LOG_DEBUG(<< "checksum          = " << model->checksum());
    LOG_DEBUG(<< "expected checksum = " << expectedModel->checksum());
    CPPUNIT_ASSERT_EQUAL(expectedModel->checksum(), model->checksum());

    // Test that calling prune on a cloned model which has seen no new data does nothing
    CAnomalyDetectorModel::TModelPtr clonedModelHolder(model->cloneForPersistence());
    std::size_t numberOfPeopleBeforePrune(clonedModelHolder->dataGatherer().numberActivePeople());
    CPPUNIT_ASSERT(numberOfPeopleBeforePrune > 0);
    clonedModelHolder->prune(clonedModelHolder->defaultPruneWindow());
    CPPUNIT_ASSERT_EQUAL(numberOfPeopleBeforePrune, clonedModelHolder->dataGatherer().numberActivePeople());
}

void CMetricModelTest::testKey() {
    function_t::EFunction countFunctions[] = {function_t::E_IndividualMetric,
                                              function_t::E_IndividualMetricMean,
                                              function_t::E_IndividualMetricMin,
                                              function_t::E_IndividualMetricMax,
                                              function_t::E_IndividualMetricSum};
    bool useNull[] = {true, false};
    std::string byField[] = {"", "by"};
    std::string partitionField[] = {"", "partition"};

    CAnomalyDetectorModelConfig config = CAnomalyDetectorModelConfig::defaultConfig();

    int identifier = 0;
    for (std::size_t i = 0u; i < boost::size(countFunctions); ++i) {
        for (std::size_t j = 0u; j < boost::size(useNull); ++j) {
            for (std::size_t k = 0u; k < boost::size(byField); ++k) {
                for (std::size_t l = 0u; l < boost::size(partitionField); ++l) {
                    CSearchKey key(
                        ++identifier, countFunctions[i], useNull[j], model_t::E_XF_None, "value", byField[k], "", partitionField[l]);

                    CAnomalyDetectorModelConfig::TModelFactoryCPtr factory = config.factory(key);

                    LOG_DEBUG(<< "expected key = " << key);
                    LOG_DEBUG(<< "actual key   = " << factory->searchKey());
                    CPPUNIT_ASSERT(key == factory->searchKey());
                }
            }
        }
    }
}

void CMetricModelTest::testSkipSampling() {
    LOG_DEBUG(<< "*** testSkipSampling ***");

    core_t::TTime startTime(100);
    core_t::TTime bucketLength(100);
    SModelParams params(bucketLength);
    CMetricModelFactory factory(params);

    CDataGatherer::TFeatureVec features;
    features.push_back(model_t::E_IndividualSumByBucketAndPerson);
    factory.features(features);
    factory.fieldNames("", "", "P", "V", TStrVec(1, "I"));

    CModelFactory::SGathererInitializationData gathererNoGapInitData(startTime);
    CModelFactory::TDataGathererPtr gathererNoGap(factory.makeDataGatherer(gathererNoGapInitData));
    CPPUNIT_ASSERT_EQUAL(std::size_t(0), addPerson("p", gathererNoGap, m_ResourceMonitor));
    CModelFactory::SModelInitializationData initDataNoGap(gathererNoGap);
    CAnomalyDetectorModel::TModelPtr modelNoGapPtr(factory.makeModel(initDataNoGap));
    CPPUNIT_ASSERT(modelNoGapPtr);
    CPPUNIT_ASSERT_EQUAL(model_t::E_MetricOnline, modelNoGapPtr->category());
    CMetricModel& modelNoGap = static_cast<CMetricModel&>(*modelNoGapPtr.get());

    {
        TStrVec influencerValues1{"i1"};
        TDoubleVec bucket1{1.0};
        TDoubleVec bucket2{5.0};
        TDoubleVec bucket3{10.0};

        SAnnotatedProbability annotatedProbability;

        core_t::TTime time = startTime;
        processBucket(time, bucketLength, bucket1, influencerValues1, *gathererNoGap, m_ResourceMonitor, modelNoGap, annotatedProbability);

        time += bucketLength;
        processBucket(time, bucketLength, bucket2, influencerValues1, *gathererNoGap, m_ResourceMonitor, modelNoGap, annotatedProbability);

        time += bucketLength;
        processBucket(time, bucketLength, bucket3, influencerValues1, *gathererNoGap, m_ResourceMonitor, modelNoGap, annotatedProbability);
    }

    CModelFactory::SGathererInitializationData gathererWithGapInitData(startTime);
    CModelFactory::TDataGathererPtr gathererWithGap(factory.makeDataGatherer(gathererWithGapInitData));
    CPPUNIT_ASSERT_EQUAL(std::size_t(0), addPerson("p", gathererWithGap, m_ResourceMonitor));
    CModelFactory::SModelInitializationData initDataWithGap(gathererWithGap);
    CAnomalyDetectorModel::TModelPtr modelWithGapPtr(factory.makeModel(initDataWithGap));
    CPPUNIT_ASSERT(modelWithGapPtr);
    CPPUNIT_ASSERT_EQUAL(model_t::E_MetricOnline, modelWithGapPtr->category());
    CMetricModel& modelWithGap = static_cast<CMetricModel&>(*modelWithGapPtr.get());
    core_t::TTime gap(bucketLength * 10);

    {
        TStrVec influencerValues1{"i1"};
        TDoubleVec bucket1{1.0};
        TDoubleVec bucket2{5.0};
        TDoubleVec bucket3{10.0};

        SAnnotatedProbability annotatedProbability;

        core_t::TTime time = startTime;
        processBucket(
            time, bucketLength, bucket1, influencerValues1, *gathererWithGap, m_ResourceMonitor, modelWithGap, annotatedProbability);

        time += gap;
        modelWithGap.skipSampling(time);
        LOG_DEBUG(<< "Calling sample over skipped interval should do nothing except print some ERRORs");
        modelWithGap.sample(startTime + bucketLength, time, m_ResourceMonitor);

        processBucket(
            time, bucketLength, bucket2, influencerValues1, *gathererWithGap, m_ResourceMonitor, modelWithGap, annotatedProbability);

        time += bucketLength;
        processBucket(
            time, bucketLength, bucket3, influencerValues1, *gathererWithGap, m_ResourceMonitor, modelWithGap, annotatedProbability);
    }

    CPPUNIT_ASSERT_EQUAL(
        static_cast<const maths::CUnivariateTimeSeriesModel*>(modelNoGap.details()->model(model_t::E_IndividualSumByBucketAndPerson, 0))
            ->residualModel()
            .checksum(),
        static_cast<const maths::CUnivariateTimeSeriesModel*>(modelWithGap.details()->model(model_t::E_IndividualSumByBucketAndPerson, 0))
            ->residualModel()
            .checksum());
}

void CMetricModelTest::testExplicitNulls() {
    LOG_DEBUG(<< "*** testExplicitNulls ***");

    core_t::TTime startTime(100);
    core_t::TTime bucketLength(100);
    SModelParams params(bucketLength);
    std::string summaryCountField("count");
    CMetricModelFactory factory(params, model_t::E_Manual, summaryCountField);

    CDataGatherer::TFeatureVec features;
    features.push_back(model_t::E_IndividualSumByBucketAndPerson);
    factory.features(features);
    factory.fieldNames("", "", "P", "V", TStrVec(1, "I"));

    CModelFactory::SGathererInitializationData gathererSkipGapInitData(startTime);
    CModelFactory::TDataGathererPtr gathererSkipGap(factory.makeDataGatherer(gathererSkipGapInitData));
    CModelFactory::SModelInitializationData initDataSkipGap(gathererSkipGap);
    CAnomalyDetectorModel::TModelPtr modelSkipGapPtr(factory.makeModel(initDataSkipGap));
    CPPUNIT_ASSERT(modelSkipGapPtr);
    CPPUNIT_ASSERT_EQUAL(model_t::E_MetricOnline, modelSkipGapPtr->category());
    CMetricModel& modelSkipGap = static_cast<CMetricModel&>(*modelSkipGapPtr.get());

    // The idea here is to compare a model that has a gap skipped against a model
    // that has explicit nulls for the buckets that sampling was skipped.

    // p1: |(1, 42.0)|(1, 1.0)|(1, 1.0)|X|X|(1, 42.0)|
    // p2: |(1, 42.)|(0, 0.0)|(0, 0.0)|X|X|(0, 0.0)|
    addArrival(*gathererSkipGap, m_ResourceMonitor, 100, "p1", 42.0, TOptionalStr("i1"), TOptionalStr(), TOptionalStr("1"));
    addArrival(*gathererSkipGap, m_ResourceMonitor, 100, "p2", 42.0, TOptionalStr("i2"), TOptionalStr(), TOptionalStr("1"));
    modelSkipGap.sample(100, 200, m_ResourceMonitor);
    addArrival(*gathererSkipGap, m_ResourceMonitor, 200, "p1", 1.0, TOptionalStr("i1"), TOptionalStr(), TOptionalStr("1"));
    modelSkipGap.sample(200, 300, m_ResourceMonitor);
    addArrival(*gathererSkipGap, m_ResourceMonitor, 300, "p1", 1.0, TOptionalStr("i1"), TOptionalStr(), TOptionalStr("1"));
    modelSkipGap.sample(300, 400, m_ResourceMonitor);
    modelSkipGap.skipSampling(600);
    addArrival(*gathererSkipGap, m_ResourceMonitor, 600, "p1", 42.0, TOptionalStr("i1"), TOptionalStr(), TOptionalStr("1"));
    modelSkipGap.sample(600, 700, m_ResourceMonitor);

    CModelFactory::SGathererInitializationData gathererExNullInitData(startTime);
    CModelFactory::TDataGathererPtr gathererExNull(factory.makeDataGatherer(gathererExNullInitData));
    CModelFactory::SModelInitializationData initDataExNull(gathererExNull);
    CAnomalyDetectorModel::TModelPtr modelExNullPtr(factory.makeModel(initDataExNull));
    CPPUNIT_ASSERT(modelExNullPtr);
    CPPUNIT_ASSERT_EQUAL(model_t::E_MetricOnline, modelExNullPtr->category());
    CMetricModel& modelExNullGap = static_cast<CMetricModel&>(*modelExNullPtr.get());

    // p1: |(1, 42.0), ("", 42.0), (null, 42.0)|(1, 1.0)|(1, 1.0)|(null, 100.0)|(null, 100.0)|(1, 42.0)|
    // p2: |(1, 42.0), ("", 42.0)|(0, 0.0)|(0, 0.0)|(null, 100.0)|(null, 100.0)|(0, 0.0)|
    addArrival(*gathererExNull, m_ResourceMonitor, 100, "p1", 42.0, TOptionalStr("i1"), TOptionalStr(), TOptionalStr("1"));
    addArrival(*gathererExNull, m_ResourceMonitor, 100, "p1", 42.0, TOptionalStr("i1"), TOptionalStr(), TOptionalStr(""));
    addArrival(*gathererExNull, m_ResourceMonitor, 100, "p1", 42.0, TOptionalStr("i1"), TOptionalStr(), TOptionalStr("null"));
    addArrival(*gathererExNull, m_ResourceMonitor, 100, "p2", 42.0, TOptionalStr("i2"), TOptionalStr(), TOptionalStr("1"));
    addArrival(*gathererExNull, m_ResourceMonitor, 100, "p2", 42.0, TOptionalStr("i2"), TOptionalStr(), TOptionalStr(""));
    modelExNullGap.sample(100, 200, m_ResourceMonitor);
    addArrival(*gathererExNull, m_ResourceMonitor, 200, "p1", 1.0, TOptionalStr("i1"), TOptionalStr(), TOptionalStr("1"));
    modelExNullGap.sample(200, 300, m_ResourceMonitor);
    addArrival(*gathererExNull, m_ResourceMonitor, 300, "p1", 1.0, TOptionalStr("i1"), TOptionalStr(), TOptionalStr("1"));
    modelExNullGap.sample(300, 400, m_ResourceMonitor);
    addArrival(*gathererExNull, m_ResourceMonitor, 400, "p1", 100.0, TOptionalStr("i1"), TOptionalStr(), TOptionalStr("null"));
    addArrival(*gathererExNull, m_ResourceMonitor, 400, "p2", 100.0, TOptionalStr("i2"), TOptionalStr(), TOptionalStr("null"));
    modelExNullGap.sample(400, 500, m_ResourceMonitor);
    addArrival(*gathererExNull, m_ResourceMonitor, 500, "p1", 100.0, TOptionalStr("i1"), TOptionalStr(), TOptionalStr("null"));
    addArrival(*gathererExNull, m_ResourceMonitor, 500, "p2", 100.0, TOptionalStr("i2"), TOptionalStr(), TOptionalStr("null"));
    modelExNullGap.sample(500, 600, m_ResourceMonitor);
    addArrival(*gathererExNull, m_ResourceMonitor, 600, "p1", 42.0, TOptionalStr("i1"), TOptionalStr(), TOptionalStr("1"));
    modelExNullGap.sample(600, 700, m_ResourceMonitor);

    CPPUNIT_ASSERT_EQUAL(
        static_cast<const maths::CUnivariateTimeSeriesModel*>(modelSkipGap.details()->model(model_t::E_IndividualSumByBucketAndPerson, 0))
            ->residualModel()
            .checksum(),
        static_cast<const maths::CUnivariateTimeSeriesModel*>(modelExNullGap.details()->model(model_t::E_IndividualSumByBucketAndPerson, 0))
            ->residualModel()
            .checksum());
}

void CMetricModelTest::testVarp() {
    LOG_DEBUG(<< "*** testVarp ***");

    core_t::TTime startTime(500000);
    core_t::TTime bucketLength(1000);
    SModelParams params(bucketLength);

    CDataGatherer::TFeatureVec features;
    features.push_back(model_t::E_IndividualVarianceByPerson);
    CMetricModelFactory factory(params);
    factory.features(features);
    factory.bucketLength(bucketLength);
    factory.fieldNames("", "", "P", "V", TStrVec());
    CModelFactory::SGathererInitializationData gathererInitData(startTime);
    CModelFactory::TDataGathererPtr gatherer(factory.makeDataGatherer(gathererInitData));
    CPPUNIT_ASSERT(!gatherer->isPopulation());
    CPPUNIT_ASSERT_EQUAL(std::size_t(0), addPerson("p", gatherer, m_ResourceMonitor));
    CPPUNIT_ASSERT_EQUAL(std::size_t(1), addPerson("q", gatherer, m_ResourceMonitor));
    CModelFactory::SModelInitializationData initData(gatherer);
    CAnomalyDetectorModel::TModelPtr model_(factory.makeModel(initData));
    CPPUNIT_ASSERT(model_);
    CPPUNIT_ASSERT_EQUAL(model_t::E_MetricOnline, model_->category());
    CMetricModel& model = static_cast<CMetricModel&>(*model_.get());

    TDoubleVec bucket1{1.0, 1.1};
    TDoubleVec bucket2{10.0, 10.1};
    TDoubleVec bucket3{4.3, 4.45};
    TDoubleVec bucket4{3.2, 3.303};
    TDoubleVec bucket5{20.1, 20.8, 20.9, 20.8};
    TDoubleVec bucket6{4.1, 4.2};
    TDoubleVec bucket7{0.1, 0.3, 0.2, 0.4};
    TDoubleVec bucket8{12.5, 12.3};
    TDoubleVec bucket9{6.9, 7.0, 7.1, 6.6, 7.1, 6.7};
    TDoubleVec bucket10{0.3, 0.2};
    TDoubleVec bucket11{0.0};

    SAnnotatedProbability annotatedProbability;
    SAnnotatedProbability annotatedProbability2;

    core_t::TTime time = startTime;
    processBucket(time, bucketLength, bucket1, *gatherer, m_ResourceMonitor, model, annotatedProbability, annotatedProbability2);
    LOG_DEBUG(<< "P1 " << annotatedProbability.s_Probability << ", P2 " << annotatedProbability2.s_Probability);
    CPPUNIT_ASSERT(annotatedProbability.s_Probability > 0.8);
    CPPUNIT_ASSERT(annotatedProbability2.s_Probability > 0.8);

    time += bucketLength;
    processBucket(time, bucketLength, bucket2, *gatherer, m_ResourceMonitor, model, annotatedProbability, annotatedProbability2);
    LOG_DEBUG(<< "P1 " << annotatedProbability.s_Probability << ", P2 " << annotatedProbability2.s_Probability);
    CPPUNIT_ASSERT(annotatedProbability.s_Probability > 0.8);
    CPPUNIT_ASSERT(annotatedProbability2.s_Probability > 0.8);

    time += bucketLength;
    processBucket(time, bucketLength, bucket3, *gatherer, m_ResourceMonitor, model, annotatedProbability, annotatedProbability2);
    LOG_DEBUG(<< "P1 " << annotatedProbability.s_Probability << ", P2 " << annotatedProbability2.s_Probability);
    CPPUNIT_ASSERT(annotatedProbability.s_Probability > 0.8);
    CPPUNIT_ASSERT(annotatedProbability2.s_Probability > 0.8);

    time += bucketLength;
    processBucket(time, bucketLength, bucket4, *gatherer, m_ResourceMonitor, model, annotatedProbability, annotatedProbability2);
    LOG_DEBUG(<< "P1 " << annotatedProbability.s_Probability << ", P2 " << annotatedProbability2.s_Probability);
    CPPUNIT_ASSERT(annotatedProbability.s_Probability > 0.8);
    CPPUNIT_ASSERT(annotatedProbability2.s_Probability > 0.8);

    time += bucketLength;
    processBucket(time, bucketLength, bucket5, *gatherer, m_ResourceMonitor, model, annotatedProbability, annotatedProbability2);
    LOG_DEBUG(<< "P1 " << annotatedProbability.s_Probability << ", P2 " << annotatedProbability2.s_Probability);
    CPPUNIT_ASSERT(annotatedProbability.s_Probability > 0.8);
    CPPUNIT_ASSERT(annotatedProbability2.s_Probability > 0.8);

    time += bucketLength;
    processBucket(time, bucketLength, bucket6, *gatherer, m_ResourceMonitor, model, annotatedProbability, annotatedProbability2);
    LOG_DEBUG(<< "P1 " << annotatedProbability.s_Probability << ", P2 " << annotatedProbability2.s_Probability);
    CPPUNIT_ASSERT(annotatedProbability.s_Probability > 0.8);
    CPPUNIT_ASSERT(annotatedProbability2.s_Probability > 0.8);

    time += bucketLength;
    processBucket(time, bucketLength, bucket7, *gatherer, m_ResourceMonitor, model, annotatedProbability, annotatedProbability2);
    LOG_DEBUG(<< "P1 " << annotatedProbability.s_Probability << ", P2 " << annotatedProbability2.s_Probability);
    CPPUNIT_ASSERT(annotatedProbability.s_Probability > 0.8);
    CPPUNIT_ASSERT(annotatedProbability2.s_Probability > 0.8);

    time += bucketLength;
    processBucket(time, bucketLength, bucket8, *gatherer, m_ResourceMonitor, model, annotatedProbability, annotatedProbability2);
    LOG_DEBUG(<< "P1 " << annotatedProbability.s_Probability << ", P2 " << annotatedProbability2.s_Probability);
    CPPUNIT_ASSERT(annotatedProbability.s_Probability > 0.5);
    CPPUNIT_ASSERT(annotatedProbability2.s_Probability > 0.5);

    time += bucketLength;
    processBucket(time, bucketLength, bucket9, *gatherer, m_ResourceMonitor, model, annotatedProbability, annotatedProbability2);
    LOG_DEBUG(<< "P1 " << annotatedProbability.s_Probability << ", P2 " << annotatedProbability2.s_Probability);
    CPPUNIT_ASSERT(annotatedProbability.s_Probability > 0.5);
    CPPUNIT_ASSERT(annotatedProbability2.s_Probability > 0.5);

    time += bucketLength;
    processBucket(time, bucketLength, bucket10, *gatherer, m_ResourceMonitor, model, annotatedProbability, annotatedProbability2);
    LOG_DEBUG(<< "P1 " << annotatedProbability.s_Probability << ", P2 " << annotatedProbability2.s_Probability);
    CPPUNIT_ASSERT(annotatedProbability.s_Probability > 0.5);
    CPPUNIT_ASSERT(annotatedProbability2.s_Probability > 0.5);

    time += bucketLength;
    processBucket(time, bucketLength, bucket11, *gatherer, m_ResourceMonitor, model, annotatedProbability, annotatedProbability2);
    LOG_DEBUG(<< "P1 " << annotatedProbability.s_Probability << ", P2 " << annotatedProbability2.s_Probability);
    CPPUNIT_ASSERT(annotatedProbability.s_Probability > 0.5);
    CPPUNIT_ASSERT(annotatedProbability2.s_Probability > 0.5);
}

void CMetricModelTest::testInterimCorrections() {
    LOG_DEBUG(<< "*** testInterimCorrections ***");

    core_t::TTime startTime(3600);
    core_t::TTime bucketLength(3600);
    SModelParams params(bucketLength);
    CMetricModelFactory factory(params);
    CDataGatherer::TFeatureVec features;
    features.push_back(model_t::E_IndividualSumByBucketAndPerson);
    factory.features(features);
    factory.fieldNames("", "", "P", "V", TStrVec(1, "I"));

    CModelFactory::SGathererInitializationData gathererInitData(startTime);
    CModelFactory::TDataGathererPtr gatherer(factory.makeDataGatherer(gathererInitData));
    CPPUNIT_ASSERT_EQUAL(std::size_t(0), addPerson("p", gatherer, m_ResourceMonitor));
    CModelFactory::SModelInitializationData initData(gatherer);
    CAnomalyDetectorModel::TModelPtr model_(factory.makeModel(initData));
    CPPUNIT_ASSERT(model_);
    CPPUNIT_ASSERT_EQUAL(model_t::E_MetricOnline, model_->category());
    CMetricModel& model = static_cast<CMetricModel&>(*model_.get());

    std::size_t pid1 = addPerson("p1", gatherer, m_ResourceMonitor);
    std::size_t pid2 = addPerson("p2", gatherer, m_ResourceMonitor);
    std::size_t pid3 = addPerson("p3", gatherer, m_ResourceMonitor);

    core_t::TTime now = startTime;
    core_t::TTime endTime(now + 2 * 24 * bucketLength);
    test::CRandomNumbers rng;
    TDoubleVec samples(3, 0.0);
    while (now < endTime) {
        rng.generateUniformSamples(50.0, 70.0, std::size_t(3), samples);
        for (std::size_t i = 0; i < static_cast<std::size_t>(samples[0] + 0.5); ++i) {
            addArrival(*gatherer, m_ResourceMonitor, now, "p1", 1.0, TOptionalStr("i1"));
        }
        for (std::size_t i = 0; i < static_cast<std::size_t>(samples[1] + 0.5); ++i) {
            addArrival(*gatherer, m_ResourceMonitor, now, "p2", 1.0, TOptionalStr("i2"));
        }
        for (std::size_t i = 0; i < static_cast<std::size_t>(samples[2] + 0.5); ++i) {
            addArrival(*gatherer, m_ResourceMonitor, now, "p3", 1.0, TOptionalStr("i3"));
        }
        model.sample(now, now + bucketLength, m_ResourceMonitor);
        now += bucketLength;
    }
    for (std::size_t i = 0; i < 35; ++i) {
        addArrival(*gatherer, m_ResourceMonitor, now, "p1", 1.0, TOptionalStr("i1"));
    }
    for (std::size_t i = 0; i < 1; ++i) {
        addArrival(*gatherer, m_ResourceMonitor, now, "p2", 1.0, TOptionalStr("i2"));
    }
    for (std::size_t i = 0; i < 100; ++i) {
        addArrival(*gatherer, m_ResourceMonitor, now, "p3", 1.0, TOptionalStr("i3"));
    }
    model.sampleBucketStatistics(now, now + bucketLength, m_ResourceMonitor);

    CPartitioningFields partitioningFields(EMPTY_STRING, EMPTY_STRING);
    model_t::CResultType type(model_t::CResultType::E_Unconditional | model_t::CResultType::E_Interim);
    SAnnotatedProbability annotatedProbability1;
    annotatedProbability1.s_ResultType = type;
    CPPUNIT_ASSERT(model.computeProbability(pid1, now, now + bucketLength, partitioningFields, 1, annotatedProbability1));
    SAnnotatedProbability annotatedProbability2;
    annotatedProbability2.s_ResultType = type;
    CPPUNIT_ASSERT(model.computeProbability(pid2, now, now + bucketLength, partitioningFields, 1, annotatedProbability2));
    SAnnotatedProbability annotatedProbability3;
    annotatedProbability3.s_ResultType = type;
    CPPUNIT_ASSERT(model.computeProbability(pid3, now, now + bucketLength, partitioningFields, 1, annotatedProbability3));

    TDouble1Vec p1Baseline = model.baselineBucketMean(model_t::E_IndividualSumByBucketAndPerson, pid1, 0, type, NO_CORRELATES, now);
    TDouble1Vec p2Baseline = model.baselineBucketMean(model_t::E_IndividualSumByBucketAndPerson, pid2, 0, type, NO_CORRELATES, now);
    TDouble1Vec p3Baseline = model.baselineBucketMean(model_t::E_IndividualSumByBucketAndPerson, pid3, 0, type, NO_CORRELATES, now);

    LOG_DEBUG(<< "p1 probability = " << annotatedProbability1.s_Probability);
    LOG_DEBUG(<< "p2 probability = " << annotatedProbability2.s_Probability);
    LOG_DEBUG(<< "p3 probability = " << annotatedProbability3.s_Probability);
    LOG_DEBUG(<< "p1 baseline = " << p1Baseline[0]);
    LOG_DEBUG(<< "p2 baseline = " << p2Baseline[0]);
    LOG_DEBUG(<< "p3 baseline = " << p3Baseline[0]);

    CPPUNIT_ASSERT(annotatedProbability1.s_Probability > 0.05);
    CPPUNIT_ASSERT(annotatedProbability2.s_Probability < 0.05);
    CPPUNIT_ASSERT(annotatedProbability3.s_Probability < 0.05);
    CPPUNIT_ASSERT(p1Baseline[0] > 44.0 && p1Baseline[0] < 46.0);
    CPPUNIT_ASSERT(p2Baseline[0] > 45.0 && p2Baseline[0] < 46.0);
    CPPUNIT_ASSERT(p3Baseline[0] > 59.0 && p3Baseline[0] < 61.0);
}

void CMetricModelTest::testInterimCorrectionsWithCorrelations() {
    LOG_DEBUG(<< "*** testInterimCorrectionsWithCorrelations ***");

    core_t::TTime startTime(3600);
    core_t::TTime bucketLength(3600);
    SModelParams params(bucketLength);
    params.s_MultivariateByFields = true;
    CMetricModelFactory factory(params);

    CDataGatherer::TFeatureVec features;
    features.push_back(model_t::E_IndividualSumByBucketAndPerson);
    factory.features(features);
    factory.fieldNames("", "", "P", "V", TStrVec(1, "I"));

    CModelFactory::SGathererInitializationData gathererInitData(startTime);
    CModelFactory::TDataGathererPtr gatherer(factory.makeDataGatherer(gathererInitData));
    CModelFactory::SModelInitializationData initData(gatherer);
    CAnomalyDetectorModel::TModelPtr modelPtr(factory.makeModel(initData));
    CPPUNIT_ASSERT(modelPtr);
    CPPUNIT_ASSERT_EQUAL(model_t::E_MetricOnline, modelPtr->category());
    CMetricModel& model = static_cast<CMetricModel&>(*modelPtr.get());

    std::size_t pid1 = addPerson("p1", gatherer, m_ResourceMonitor);
    std::size_t pid2 = addPerson("p2", gatherer, m_ResourceMonitor);
    std::size_t pid3 = addPerson("p3", gatherer, m_ResourceMonitor);

    core_t::TTime now = startTime;
    core_t::TTime endTime(now + 2 * 24 * bucketLength);
    test::CRandomNumbers rng;
    TDoubleVec samples(1, 0.0);
    while (now < endTime) {
        rng.generateUniformSamples(80.0, 100.0, std::size_t(1), samples);
        for (std::size_t i = 0; i < static_cast<std::size_t>(samples[0] + 0.5); ++i) {
            addArrival(*gatherer, m_ResourceMonitor, now, "p1", 1.0, TOptionalStr("i1"));
        }
        for (std::size_t i = 0; i < static_cast<std::size_t>(samples[0] + 10.5); ++i) {
            addArrival(*gatherer, m_ResourceMonitor, now, "p2", 1.0, TOptionalStr("i2"));
        }
        for (std::size_t i = 0; i < static_cast<std::size_t>(samples[0] - 9.5); ++i) {
            addArrival(*gatherer, m_ResourceMonitor, now, "p3", 1.0, TOptionalStr("i3"));
        }
        model.sample(now, now + bucketLength, m_ResourceMonitor);
        now += bucketLength;
    }
    for (std::size_t i = 0; i < 9; ++i) {
        addArrival(*gatherer, m_ResourceMonitor, now, "p1", 1.0, TOptionalStr("i1"));
    }
    for (std::size_t i = 0; i < 10; ++i) {
        addArrival(*gatherer, m_ResourceMonitor, now, "p2", 1.0, TOptionalStr("i2"));
    }
    for (std::size_t i = 0; i < 8; ++i) {
        addArrival(*gatherer, m_ResourceMonitor, now, "p3", 1.0, TOptionalStr("i3"));
    }
    model.sampleBucketStatistics(now, now + bucketLength, m_ResourceMonitor);

    CPartitioningFields partitioningFields(EMPTY_STRING, EMPTY_STRING);
    model_t::CResultType type(model_t::CResultType::E_Conditional | model_t::CResultType::E_Interim);
    SAnnotatedProbability annotatedProbability1;
    annotatedProbability1.s_ResultType = type;
    CPPUNIT_ASSERT(model.computeProbability(pid1, now, now + bucketLength, partitioningFields, 1, annotatedProbability1));
    SAnnotatedProbability annotatedProbability2;
    annotatedProbability2.s_ResultType = type;
    CPPUNIT_ASSERT(model.computeProbability(pid2, now, now + bucketLength, partitioningFields, 1, annotatedProbability2));
    SAnnotatedProbability annotatedProbability3;
    annotatedProbability3.s_ResultType = type;
    CPPUNIT_ASSERT(model.computeProbability(pid3, now, now + bucketLength, partitioningFields, 1, annotatedProbability3));

    TDouble1Vec p1Baseline = model.baselineBucketMean(
        model_t::E_IndividualSumByBucketAndPerson, pid1, 0, type, annotatedProbability1.s_AttributeProbabilities[0].s_Correlated, now);
    TDouble1Vec p2Baseline = model.baselineBucketMean(
        model_t::E_IndividualSumByBucketAndPerson, pid2, 0, type, annotatedProbability2.s_AttributeProbabilities[0].s_Correlated, now);
    TDouble1Vec p3Baseline = model.baselineBucketMean(
        model_t::E_IndividualSumByBucketAndPerson, pid3, 0, type, annotatedProbability3.s_AttributeProbabilities[0].s_Correlated, now);

    LOG_DEBUG(<< "p1 probability = " << annotatedProbability1.s_Probability);
    LOG_DEBUG(<< "p2 probability = " << annotatedProbability2.s_Probability);
    LOG_DEBUG(<< "p3 probability = " << annotatedProbability3.s_Probability);
    LOG_DEBUG(<< "p1 baseline = " << p1Baseline[0]);
    LOG_DEBUG(<< "p2 baseline = " << p2Baseline[0]);
    LOG_DEBUG(<< "p3 baseline = " << p3Baseline[0]);

    CPPUNIT_ASSERT(annotatedProbability1.s_Probability > 0.7);
    CPPUNIT_ASSERT(annotatedProbability2.s_Probability > 0.7);
    CPPUNIT_ASSERT(annotatedProbability3.s_Probability > 0.7);
    CPPUNIT_ASSERT(p1Baseline[0] > 8.4 && p1Baseline[0] < 8.6);
    CPPUNIT_ASSERT(p2Baseline[0] > 9.4 && p2Baseline[0] < 9.6);
    CPPUNIT_ASSERT(p3Baseline[0] > 7.4 && p3Baseline[0] < 7.6);
}

void CMetricModelTest::testCorrelatePersist() {
    LOG_DEBUG(<< "*** testCorrelatePersist ***");

    using TVector2 = maths::CVectorNx1<double, 2>;
    using TMatrix2 = maths::CSymmetricMatrixNxN<double, 2>;

    const core_t::TTime startTime = 0;
    const core_t::TTime bucketLength = 600;
    const double means[] = {10.0, 20.0};
    const double covariances[] = {3.0, 2.0, 2.0};
    TVector2 mean(means, means + 2);
    TMatrix2 covariance(covariances, covariances + 3);

    test::CRandomNumbers rng;

    TDoubleVecVec samples;
    rng.generateMultivariateNormalSamples(mean.toVector<TDoubleVec>(), covariance.toVectors<TDoubleVecVec>(), 10000, samples);

    SModelParams params(bucketLength);
    params.s_DecayRate = 0.001;
    params.s_MultivariateByFields = true;
    CMetricModelFactory factory(params);
    CDataGatherer::TFeatureVec features(1, model_t::E_IndividualMeanByPerson);
    CModelFactory::TDataGathererPtr gatherer;
    CAnomalyDetectorModel::TModelPtr model;
    makeModel(factory, features, startTime, bucketLength, gatherer, model);

    addPerson("p1", gatherer, m_ResourceMonitor);
    addPerson("p2", gatherer, m_ResourceMonitor);

    core_t::TTime time = startTime;
    core_t::TTime bucket = time + bucketLength;
    for (std::size_t i = 0u; i < samples.size(); ++i, time += 60) {
        if (time >= bucket) {
            model->sample(bucket - bucketLength, bucket, m_ResourceMonitor);
            bucket += bucketLength;
        }
        addArrival(*gatherer, m_ResourceMonitor, time, "p1", samples[i][0]);
        addArrival(*gatherer, m_ResourceMonitor, time, "p2", samples[i][0]);

        if ((i + 1) % 1000 == 0) {
            // Test persistence. (We check for idempotency.)
            std::string origXml;
            {
                core::CRapidXmlStatePersistInserter inserter("root");
                model->acceptPersistInserter(inserter);
                inserter.toXml(origXml);
            }

            // Restore the XML into a new filter
            core::CRapidXmlParser parser;
            CPPUNIT_ASSERT(parser.parseStringIgnoreCdata(origXml));
            core::CRapidXmlStateRestoreTraverser traverser(parser);

            CModelFactory::SModelInitializationData initData(gatherer);
            CAnomalyDetectorModel::TModelPtr restoredModel(factory.makeModel(initData, traverser));

            // The XML representation of the new filter should be the same as the original
            std::string newXml;
            {
                ml::core::CRapidXmlStatePersistInserter inserter("root");
                restoredModel->acceptPersistInserter(inserter);
                inserter.toXml(newXml);
            }

            uint64_t origChecksum = model->checksum(false);
            LOG_DEBUG(<< "original checksum = " << origChecksum);
            uint64_t restoredChecksum = restoredModel->checksum(false);
            LOG_DEBUG(<< "restored checksum = " << restoredChecksum);
            CPPUNIT_ASSERT_EQUAL(origChecksum, restoredChecksum);
            CPPUNIT_ASSERT_EQUAL(origXml, newXml);
        }
    }
}

void CMetricModelTest::testSummaryCountZeroRecordsAreIgnored() {
    LOG_DEBUG(<< "*** testSummaryCountZeroRecordsAreIgnored ***");

    core_t::TTime startTime(100);
    core_t::TTime bucketLength(100);
    SModelParams params(bucketLength);
    std::string summaryCountField("count");
    CMetricModelFactory factory(params, model_t::E_Manual, summaryCountField);

    CDataGatherer::TFeatureVec features;
    features.push_back(model_t::E_IndividualSumByBucketAndPerson);
    factory.features(features);
    factory.bucketLength(bucketLength);
    factory.fieldNames("", "", "P", "V", TStrVec(1, "I"));

    CModelFactory::SGathererInitializationData gathererWithZerosInitData(startTime);
    CModelFactory::TDataGathererPtr gathererWithZeros(factory.makeDataGatherer(gathererWithZerosInitData));
    CModelFactory::SModelInitializationData initDataWithZeros(gathererWithZeros);
    CAnomalyDetectorModel::TModelPtr modelWithZerosPtr(factory.makeModel(initDataWithZeros));
    CPPUNIT_ASSERT(modelWithZerosPtr);
    CPPUNIT_ASSERT_EQUAL(model_t::E_MetricOnline, modelWithZerosPtr->category());
    CMetricModel& modelWithZeros = static_cast<CMetricModel&>(*modelWithZerosPtr.get());

    CModelFactory::SGathererInitializationData gathererNoZerosInitData(startTime);
    CModelFactory::TDataGathererPtr gathererNoZeros(factory.makeDataGatherer(gathererNoZerosInitData));
    CModelFactory::SModelInitializationData initDataNoZeros(gathererNoZeros);
    CAnomalyDetectorModel::TModelPtr modelNoZerosPtr(factory.makeModel(initDataNoZeros));
    CPPUNIT_ASSERT(modelNoZerosPtr);
    CPPUNIT_ASSERT_EQUAL(model_t::E_MetricOnline, modelNoZerosPtr->category());
    CMetricModel& modelNoZeros = static_cast<CMetricModel&>(*modelNoZerosPtr.get());

    // The idea here is to compare a model that has records with summary count of zero
    // against a model that has no records at all where the first model had the zero-count records.

    core_t::TTime now = 100;
    core_t::TTime end = now + 50 * bucketLength;
    test::CRandomNumbers rng;
    double mean = 5.0;
    double variance = 2.0;
    TDoubleVec values;
    std::string summaryCountZero("0");
    std::string summaryCountOne("1");
    while (now < end) {
        for (std::size_t i = 0; i < 10; ++i) {
            rng.generateNormalSamples(mean, variance, 1, values);
            double value = values[0];
            rng.generateUniformSamples(0.0, 1.0, 1, values);
            if (values[0] < 0.05) {
                addArrival(*gathererWithZeros,
                           m_ResourceMonitor,
                           now,
                           "p1",
                           value,
                           TOptionalStr("i1"),
                           TOptionalStr(),
                           TOptionalStr(summaryCountZero));
            } else {
                addArrival(*gathererWithZeros,
                           m_ResourceMonitor,
                           now,
                           "p1",
                           value,
                           TOptionalStr("i1"),
                           TOptionalStr(),
                           TOptionalStr(summaryCountOne));
                addArrival(*gathererNoZeros,
                           m_ResourceMonitor,
                           now,
                           "p1",
                           value,
                           TOptionalStr("i1"),
                           TOptionalStr(),
                           TOptionalStr(summaryCountOne));
            }
        }
        modelWithZeros.sample(now, now + bucketLength, m_ResourceMonitor);
        modelNoZeros.sample(now, now + bucketLength, m_ResourceMonitor);
        now += bucketLength;
    }

    CPPUNIT_ASSERT_EQUAL(modelWithZeros.checksum(), modelNoZeros.checksum());
}

void CMetricModelTest::testDecayRateControl() {
    LOG_DEBUG(<< "*** testDecayRateControl ***");

    core_t::TTime startTime = 0;
    core_t::TTime bucketLength = 1800;

    model_t::EFeature feature = model_t::E_IndividualMeanByPerson;
    model_t::TFeatureVec features(1, feature);

    SModelParams params(bucketLength);
    params.s_DecayRate = 0.001;
    params.s_MinimumModeFraction = model::CAnomalyDetectorModelConfig::DEFAULT_INDIVIDUAL_MINIMUM_MODE_FRACTION;

    test::CRandomNumbers rng;

    LOG_DEBUG(<< "*** Test anomaly ***");
    {
        // Test we don't adapt the decay rate if there is a short-lived
        // anomaly. We should get essentially identical prediction errors
        // with and without decay control.

        params.s_ControlDecayRate = true;
        params.s_DecayRate = 0.001;
        CMetricModelFactory factory(params);
        CModelFactory::TDataGathererPtr gatherer;
        CAnomalyDetectorModel::TModelPtr model;
        makeModel(factory, features, startTime, bucketLength, gatherer, model);

        params.s_ControlDecayRate = false;
        params.s_DecayRate = 0.0001;
        CMetricModelFactory referenceFactory(params);
        CModelFactory::TDataGathererPtr referenceGatherer;
        CAnomalyDetectorModel::TModelPtr referenceModel;
        makeModel(referenceFactory, features, startTime, bucketLength, referenceGatherer, referenceModel);

        TMeanAccumulator meanPredictionError;
        TMeanAccumulator meanReferencePredictionError;
        model_t::CResultType type(model_t::CResultType::E_Unconditional | model_t::CResultType::E_Interim);
        for (core_t::TTime t = 0; t < 4 * core::constants::WEEK; t += bucketLength) {
            if (t % core::constants::WEEK == 0) {
                LOG_DEBUG(<< "week " << t / core::constants::WEEK + 1);
            }

            TDoubleVec value;
            rng.generateUniformSamples(0.0, 10.0, 1, value);
            value[0] += 20.0 * (t > 3 * core::constants::WEEK && t < core::constants::WEEK + 4 * 3600 ? 1.0 : 0.0);
            addArrival(*gatherer, m_ResourceMonitor, t + bucketLength / 2, "p1", value[0]);
            addArrival(*referenceGatherer, m_ResourceMonitor, t + bucketLength / 2, "p1", value[0]);
            model->sample(t, t + bucketLength, m_ResourceMonitor);
            referenceModel->sample(t, t + bucketLength, m_ResourceMonitor);
            meanPredictionError.add(std::fabs(model->currentBucketValue(feature, 0, 0, t + bucketLength / 2)[0] -
                                              model->baselineBucketMean(feature, 0, 0, type, NO_CORRELATES, t + bucketLength / 2)[0]));
            meanReferencePredictionError.add(
                std::fabs(referenceModel->currentBucketValue(feature, 0, 0, t + bucketLength / 2)[0] -
                          referenceModel->baselineBucketMean(feature, 0, 0, type, NO_CORRELATES, t + bucketLength / 2)[0]));
        }
        LOG_DEBUG(<< "mean = " << maths::CBasicStatistics::mean(meanPredictionError));
        LOG_DEBUG(<< "reference = " << maths::CBasicStatistics::mean(meanReferencePredictionError));
        CPPUNIT_ASSERT_DOUBLES_EQUAL(
            maths::CBasicStatistics::mean(meanReferencePredictionError), maths::CBasicStatistics::mean(meanPredictionError), 0.05);
    }

    LOG_DEBUG(<< "*** Test step change ***");
    {
        // This change point is amongst those we explicitly detect so
        // check we get similar detection performance with and without
        // decay rate control.

        params.s_ControlDecayRate = true;
        params.s_DecayRate = 0.001;
        CMetricModelFactory factory(params);
        CModelFactory::TDataGathererPtr gatherer;
        CAnomalyDetectorModel::TModelPtr model;
        makeModel(factory, features, startTime, bucketLength, gatherer, model);

        params.s_ControlDecayRate = false;
        params.s_DecayRate = 0.001;
        CMetricModelFactory referenceFactory(params);
        CModelFactory::TDataGathererPtr referenceGatherer;
        CAnomalyDetectorModel::TModelPtr referenceModel;
        makeModel(referenceFactory, features, startTime, bucketLength, referenceGatherer, referenceModel);

        TMeanAccumulator meanPredictionError;
        TMeanAccumulator meanReferencePredictionError;
        model_t::CResultType type(model_t::CResultType::E_Unconditional | model_t::CResultType::E_Interim);
        for (core_t::TTime t = 0; t < 10 * core::constants::WEEK; t += bucketLength) {
            if (t % core::constants::WEEK == 0) {
                LOG_DEBUG(<< "week " << t / core::constants::WEEK + 1);
            }

            double value = 10.0 *
                           (1.0 + std::sin(boost::math::double_constants::two_pi * static_cast<double>(t) /
                                           static_cast<double>(core::constants::DAY))) *
                           (t < 5 * core::constants::WEEK ? 1.0 : 2.0);
            TDoubleVec noise;
            rng.generateUniformSamples(0.0, 3.0, 1, noise);
            addArrival(*gatherer, m_ResourceMonitor, t + bucketLength / 2, "p1", value + noise[0]);
            addArrival(*referenceGatherer, m_ResourceMonitor, t + bucketLength / 2, "p1", value + noise[0]);
            model->sample(t, t + bucketLength, m_ResourceMonitor);
            referenceModel->sample(t, t + bucketLength, m_ResourceMonitor);
            meanPredictionError.add(std::fabs(model->currentBucketValue(feature, 0, 0, t + bucketLength / 2)[0] -
                                              model->baselineBucketMean(feature, 0, 0, type, NO_CORRELATES, t + bucketLength / 2)[0]));
            meanReferencePredictionError.add(
                std::fabs(referenceModel->currentBucketValue(feature, 0, 0, t + bucketLength / 2)[0] -
                          referenceModel->baselineBucketMean(feature, 0, 0, type, NO_CORRELATES, t + bucketLength / 2)[0]));
        }
<<<<<<< HEAD
        LOG_DEBUG("mean = " << maths::CBasicStatistics::mean(meanPredictionError));
        LOG_DEBUG("reference = " << maths::CBasicStatistics::mean(meanReferencePredictionError));
        CPPUNIT_ASSERT_DOUBLES_EQUAL(
            maths::CBasicStatistics::mean(meanReferencePredictionError), maths::CBasicStatistics::mean(meanPredictionError), 0.05);
=======
        LOG_DEBUG(<< "mean = " << maths::CBasicStatistics::mean(meanPredictionError));
        LOG_DEBUG(<< "reference = " << maths::CBasicStatistics::mean(meanReferencePredictionError));
        CPPUNIT_ASSERT(maths::CBasicStatistics::mean(meanPredictionError) <
                       0.94 * maths::CBasicStatistics::mean(meanReferencePredictionError));
>>>>>>> 47a47bbc
    }

    LOG_DEBUG(<< "*** Test unmodelled cyclic component ***");
    {
        // This modulates the event rate using a sine with period 10 weeks
        // effectively there are significant "manoeuvres" in the event rate
        // every 5 weeks at the function turning points. We check we get a
        // significant reduction in the prediction error with decay rate
        // control.

        params.s_ControlDecayRate = true;
        params.s_DecayRate = 0.001;
        CMetricModelFactory factory(params);
        CModelFactory::TDataGathererPtr gatherer;
        CAnomalyDetectorModel::TModelPtr model;
        makeModel(factory, features, startTime, bucketLength, gatherer, model);

        params.s_ControlDecayRate = false;
        params.s_DecayRate = 0.001;
        CMetricModelFactory referenceFactory(params);
        CModelFactory::TDataGathererPtr referenceGatherer;
        CAnomalyDetectorModel::TModelPtr referenceModel;
        makeModel(referenceFactory, features, startTime, bucketLength, referenceGatherer, referenceModel);

        TMeanAccumulator meanPredictionError;
        TMeanAccumulator meanReferencePredictionError;
        model_t::CResultType type(model_t::CResultType::E_Unconditional | model_t::CResultType::E_Interim);
        for (core_t::TTime t = 0; t < 20 * core::constants::WEEK; t += bucketLength) {
            if (t % core::constants::WEEK == 0) {
                LOG_DEBUG(<< "week " << t / core::constants::WEEK + 1);
            }

            double value = 10.0 *
                           (1.0 + std::sin(boost::math::double_constants::two_pi * static_cast<double>(t) /
                                           static_cast<double>(core::constants::DAY))) *
                           (1.0 + std::sin(boost::math::double_constants::two_pi * static_cast<double>(t) / 10.0 /
                                           static_cast<double>(core::constants::WEEK)));
            TDoubleVec noise;
            rng.generateUniformSamples(0.0, 3.0, 1, noise);
            addArrival(*gatherer, m_ResourceMonitor, t + bucketLength / 2, "p1", value + noise[0]);
            addArrival(*referenceGatherer, m_ResourceMonitor, t + bucketLength / 2, "p1", value + noise[0]);
            model->sample(t, t + bucketLength, m_ResourceMonitor);
            referenceModel->sample(t, t + bucketLength, m_ResourceMonitor);
            meanPredictionError.add(std::fabs(model->currentBucketValue(feature, 0, 0, t + bucketLength / 2)[0] -
                                              model->baselineBucketMean(feature, 0, 0, type, NO_CORRELATES, t + bucketLength / 2)[0]));
            meanReferencePredictionError.add(
                std::fabs(referenceModel->currentBucketValue(feature, 0, 0, t + bucketLength / 2)[0] -
                          referenceModel->baselineBucketMean(feature, 0, 0, type, NO_CORRELATES, t + bucketLength / 2)[0]));
        }
        LOG_DEBUG(<< "mean = " << maths::CBasicStatistics::mean(meanPredictionError));
        LOG_DEBUG(<< "reference = " << maths::CBasicStatistics::mean(meanReferencePredictionError));
        CPPUNIT_ASSERT(maths::CBasicStatistics::mean(meanPredictionError) <
                       0.7 * maths::CBasicStatistics::mean(meanReferencePredictionError));
    }
}

void CMetricModelTest::testProbabilityCalculationForLowMedian() {
    LOG_DEBUG(<< "*** testProbabilityCalculationForLowMedian ***");

    core_t::TTime startTime(0);
    core_t::TTime bucketLength(10);
    SModelParams params(bucketLength);
    CMetricModelFactory factory(params);

    std::size_t numberOfBuckets = 100;
    std::size_t bucketCount = 5;
    std::size_t lowMedianBucket = 60u;
    std::size_t highMedianBucket = 80u;

    double mean = 5.0;
    double variance = 0.00001;
    double lowMean = 2.0;
    double highMean = 10.0;

    CDataGatherer::TFeatureVec features(1, model_t::E_IndividualLowMedianByPerson);
    CModelFactory::TDataGathererPtr gatherer;
    CAnomalyDetectorModel::TModelPtr model_;
    makeModel(factory, features, startTime, bucketLength, gatherer, model_);
    CMetricModel& model = static_cast<CMetricModel&>(*model_.get());
    CPPUNIT_ASSERT_EQUAL(std::size_t(0), addPerson("p", gatherer, m_ResourceMonitor));

    TOptionalDoubleVec probabilities;
    test::CRandomNumbers rng;
    core_t::TTime time = startTime;
    for (std::size_t i = 0u; i < numberOfBuckets; ++i) {
        double meanForBucket = mean;
        if (i == lowMedianBucket) {
            meanForBucket = lowMean;
        }
        if (i == highMedianBucket) {
            meanForBucket = highMean;
        }
        TDoubleVec values;
        rng.generateNormalSamples(meanForBucket, variance, bucketCount, values);
        LOG_DEBUG(<< "values = " << core::CContainerPrinter::print(values));

        for (std::size_t j = 0u; j < values.size(); ++j) {
            addArrival(*gatherer, m_ResourceMonitor, time + static_cast<core_t::TTime>(j), "p", values[j]);
        }
        model.sample(time, time + bucketLength, m_ResourceMonitor);

        CPartitioningFields partitioningFields(EMPTY_STRING, EMPTY_STRING);
        SAnnotatedProbability annotatedProbability;
        CPPUNIT_ASSERT(model.computeProbability(0 /*pid*/, time, time + bucketLength, partitioningFields, 1, annotatedProbability));
        LOG_DEBUG(<< "probability = " << annotatedProbability.s_Probability);
        probabilities.push_back(annotatedProbability.s_Probability);

        time += bucketLength;
    }

    LOG_DEBUG(<< "probabilities = " << core::CContainerPrinter::print(probabilities.begin(), probabilities.end()));

    CPPUNIT_ASSERT(probabilities[lowMedianBucket] < 0.01);
    CPPUNIT_ASSERT(probabilities[highMedianBucket] > 0.1);
}

void CMetricModelTest::testProbabilityCalculationForHighMedian() {
    LOG_DEBUG(<< "*** testProbabilityCalculationForHighMedian ***");

    core_t::TTime startTime(0);
    core_t::TTime bucketLength(10);
    SModelParams params(bucketLength);
    CMetricModelFactory factory(params);

    std::size_t numberOfBuckets = 100;
    std::size_t bucketCount = 5;
    std::size_t lowMedianBucket = 60;
    std::size_t highMedianBucket = 80;

    double mean = 5.0;
    double variance = 0.00001;
    double lowMean = 2.0;
    double highMean = 10.0;

    CDataGatherer::TFeatureVec features(1, model_t::E_IndividualHighMeanByPerson);
    CModelFactory::TDataGathererPtr gatherer;
    CAnomalyDetectorModel::TModelPtr model_;
    makeModel(factory, features, startTime, bucketLength, gatherer, model_);
    CMetricModel& model = static_cast<CMetricModel&>(*model_.get());
    CPPUNIT_ASSERT_EQUAL(std::size_t(0), addPerson("p", gatherer, m_ResourceMonitor));

    TOptionalDoubleVec probabilities;
    test::CRandomNumbers rng;
    core_t::TTime time = startTime;
    for (std::size_t i = 0u; i < numberOfBuckets; ++i) {
        double meanForBucket = mean;
        if (i == lowMedianBucket) {
            meanForBucket = lowMean;
        }
        if (i == highMedianBucket) {
            meanForBucket = highMean;
        }
        TDoubleVec values;
        rng.generateNormalSamples(meanForBucket, variance, bucketCount, values);
        LOG_DEBUG(<< "values = " << core::CContainerPrinter::print(values));

        for (std::size_t j = 0u; j < values.size(); ++j) {
            addArrival(*gatherer, m_ResourceMonitor, time + static_cast<core_t::TTime>(j), "p", values[j]);
        }
        model.sample(time, time + bucketLength, m_ResourceMonitor);

        CPartitioningFields partitioningFields(EMPTY_STRING, EMPTY_STRING);
        SAnnotatedProbability annotatedProbability;
        CPPUNIT_ASSERT(model.computeProbability(0 /*pid*/, time, time + bucketLength, partitioningFields, 1, annotatedProbability));
        LOG_DEBUG(<< "probability = " << annotatedProbability.s_Probability);
        probabilities.push_back(annotatedProbability.s_Probability);

        time += bucketLength;
    }

    LOG_DEBUG(<< "probabilities = " << core::CContainerPrinter::print(probabilities));

    CPPUNIT_ASSERT(probabilities[lowMedianBucket] > 0.1);
    CPPUNIT_ASSERT(probabilities[highMedianBucket] < 0.01);
}

void CMetricModelTest::testIgnoreSamplingGivenDetectionRules() {
    LOG_DEBUG(<< "*** testIgnoreSamplingGivenDetectionRules ***");

    // Create 2 models, one of which has a skip sampling rule.
    // Feed the same data into both models then add extra data
    // into the first model we know will be filtered out.
    // At the end the checksums for the underlying models should
    // be the same.

    // Create a rule to filter buckets where the actual value > 100
    CRuleCondition condition;
    condition.type(CRuleCondition::E_NumericalActual);
    condition.condition().s_Op = CRuleCondition::E_GT;
    condition.condition().s_Threshold = 100.0;
    CDetectionRule rule;
    rule.action(CDetectionRule::E_SkipSampling);
    rule.addCondition(condition);

    std::size_t bucketLength(300);
    std::size_t startTime(300);
    SModelParams paramsNoRules(bucketLength);

    // Model without the skip sampling rule
    CMetricModelFactory factory(paramsNoRules);
    model_t::TFeatureVec features{model_t::E_IndividualMeanByPerson};
    CModelFactory::TDataGathererPtr gathererNoSkip;
    CAnomalyDetectorModel::TModelPtr modelPtrNoSkip;
    makeModel(factory, features, startTime, bucketLength, gathererNoSkip, modelPtrNoSkip);
    CMetricModel* modelNoSkip = dynamic_cast<CMetricModel*>(modelPtrNoSkip.get());

    // Model with the skip sampling rule
    SModelParams paramsWithRules(bucketLength);
    SModelParams::TDetectionRuleVec rules{rule};
    paramsWithRules.s_DetectionRules = SModelParams::TDetectionRuleVecCRef(rules);

    CMetricModelFactory factoryWithSkip(paramsWithRules);
    CModelFactory::TDataGathererPtr gathererWithSkip;
    CAnomalyDetectorModel::TModelPtr modelPtrWithSkip;
    makeModel(factoryWithSkip, features, startTime, bucketLength, gathererWithSkip, modelPtrWithSkip);
    CMetricModel* modelWithSkip = dynamic_cast<CMetricModel*>(modelPtrWithSkip.get());

    std::size_t endTime = startTime + bucketLength;

    // Add a bucket to both models
    for (std::size_t i = 0; i < 60; i++) {
        addArrival(*gathererNoSkip, m_ResourceMonitor, startTime + i, "p1", 1.0);
        addArrival(*gathererWithSkip, m_ResourceMonitor, startTime + i, "p1", 1.0);
    }
    modelNoSkip->sample(startTime, endTime, m_ResourceMonitor);
    modelWithSkip->sample(startTime, endTime, m_ResourceMonitor);
    startTime = endTime;
    endTime += bucketLength;
    CPPUNIT_ASSERT_EQUAL(modelWithSkip->checksum(), modelNoSkip->checksum());

    // Add a bucket to both models
    for (std::size_t i = 0; i < 60; i++) {
        addArrival(*gathererNoSkip, m_ResourceMonitor, startTime + i, "p1", 1.0);
        addArrival(*gathererWithSkip, m_ResourceMonitor, startTime + i, "p1", 1.0);
    }
    modelNoSkip->sample(startTime, endTime, m_ResourceMonitor);
    modelWithSkip->sample(startTime, endTime, m_ResourceMonitor);
    startTime = endTime;
    endTime += bucketLength;
    CPPUNIT_ASSERT_EQUAL(modelWithSkip->checksum(), modelNoSkip->checksum());

    // this sample will be skipped by the detection rule
    for (std::size_t i = 0; i < 60; i++) {
        addArrival(*gathererWithSkip, m_ResourceMonitor, startTime + i, "p1", 110.0);
    }
    modelWithSkip->sample(startTime, endTime, m_ResourceMonitor);

    startTime = endTime;
    endTime += bucketLength;

    // Wind the other model forward
    modelNoSkip->skipSampling(startTime);

    for (std::size_t i = 0; i < 60; i++) {
        addArrival(*gathererNoSkip, m_ResourceMonitor, startTime + i, "p1", 2.0);
        addArrival(*gathererWithSkip, m_ResourceMonitor, startTime + i, "p1", 2.0);
    }
    modelNoSkip->sample(startTime, endTime, m_ResourceMonitor);
    modelWithSkip->sample(startTime, endTime, m_ResourceMonitor);

    // Checksums will be different due to the data gatherers
    CPPUNIT_ASSERT(modelWithSkip->checksum() != modelNoSkip->checksum());

    // but the underlying models should be the same
    CAnomalyDetectorModel::CModelDetailsViewPtr modelWithSkipView = modelWithSkip->details();
    CAnomalyDetectorModel::CModelDetailsViewPtr modelNoSkipView = modelNoSkip->details();

    // TODO this test fails due a different checksums for the decay rate and prior
    // uint64_t withSkipChecksum = modelWithSkipView->model(model_t::E_IndividualMeanByPerson, 0)->checksum();
    // uint64_t noSkipChecksum = modelNoSkipView->model(model_t::E_IndividualMeanByPerson, 0)->checksum();
    // CPPUNIT_ASSERT_EQUAL(withSkipChecksum, noSkipChecksum);

    // TODO These checks fail see elastic/machine-learning-cpp/issues/485
    // Check the last value times of the underlying models are the same
    // const maths::CUnivariateTimeSeriesModel *timeSeriesModel =
    //     dynamic_cast<const maths::CUnivariateTimeSeriesModel*>(modelWithSkipView->model(model_t::E_IndividualMeanByPerson, 0));
    // CPPUNIT_ASSERT(timeSeriesModel != 0);

    // core_t::TTime time = timeSeriesModel->trend().lastValueTime();
    // CPPUNIT_ASSERT_EQUAL(model_t::sampleTime(model_t::E_IndividualMeanByPerson, startTime, bucketLength), time);

    // // The last times of model with a skip should be the same
    // timeSeriesModel = dynamic_cast<const maths::CUnivariateTimeSeriesModel*>(modelWithSkipView->model(model_t::E_IndividualMeanByPerson, 0));
    // CPPUNIT_ASSERT_EQUAL(time, timeSeriesModel->trend().lastValueTime());
}

CppUnit::Test* CMetricModelTest::suite() {
    CppUnit::TestSuite* suiteOfTests = new CppUnit::TestSuite("CMetricModelTest");

    suiteOfTests->addTest(new CppUnit::TestCaller<CMetricModelTest>("CMetricModelTest::testSample", &CMetricModelTest::testSample));
    suiteOfTests->addTest(
        new CppUnit::TestCaller<CMetricModelTest>("CMetricModelTest::testMultivariateSample", &CMetricModelTest::testMultivariateSample));
    suiteOfTests->addTest(new CppUnit::TestCaller<CMetricModelTest>("CMetricModelTest::testProbabilityCalculationForMetric",
                                                                    &CMetricModelTest::testProbabilityCalculationForMetric));
    suiteOfTests->addTest(new CppUnit::TestCaller<CMetricModelTest>("CMetricModelTest::testProbabilityCalculationForMedian",
                                                                    &CMetricModelTest::testProbabilityCalculationForMedian));
    suiteOfTests->addTest(new CppUnit::TestCaller<CMetricModelTest>("CMetricModelTest::testProbabilityCalculationForLowMean",
                                                                    &CMetricModelTest::testProbabilityCalculationForLowMean));
    suiteOfTests->addTest(new CppUnit::TestCaller<CMetricModelTest>("CMetricModelTest::testProbabilityCalculationForHighMean",
                                                                    &CMetricModelTest::testProbabilityCalculationForHighMean));
    suiteOfTests->addTest(new CppUnit::TestCaller<CMetricModelTest>("CMetricModelTest::testProbabilityCalculationForLowSum",
                                                                    &CMetricModelTest::testProbabilityCalculationForLowSum));
    suiteOfTests->addTest(new CppUnit::TestCaller<CMetricModelTest>("CMetricModelTest::testProbabilityCalculationForHighSum",
                                                                    &CMetricModelTest::testProbabilityCalculationForHighSum));
    suiteOfTests->addTest(new CppUnit::TestCaller<CMetricModelTest>("CMetricModelTest::testProbabilityCalculationForLatLong",
                                                                    &CMetricModelTest::testProbabilityCalculationForLatLong));
    suiteOfTests->addTest(new CppUnit::TestCaller<CMetricModelTest>("CMetricModelTest::testInfluence", &CMetricModelTest::testInfluence));
    suiteOfTests->addTest(
        new CppUnit::TestCaller<CMetricModelTest>("CMetricModelTest::testLatLongInfluence", &CMetricModelTest::testLatLongInfluence));
    suiteOfTests->addTest(new CppUnit::TestCaller<CMetricModelTest>("CMetricModelTest::testPrune", &CMetricModelTest::testPrune));
    suiteOfTests->addTest(new CppUnit::TestCaller<CMetricModelTest>("CMetricModelTest::testKey", &CMetricModelTest::testKey));
    suiteOfTests->addTest(
        new CppUnit::TestCaller<CMetricModelTest>("CMetricModelTest::testSkipSampling", &CMetricModelTest::testSkipSampling));
    suiteOfTests->addTest(
        new CppUnit::TestCaller<CMetricModelTest>("CMetricModelTest::testExplicitNulls", &CMetricModelTest::testExplicitNulls));
    suiteOfTests->addTest(new CppUnit::TestCaller<CMetricModelTest>("CMetricModelTest::testVarp", &CMetricModelTest::testVarp));
    suiteOfTests->addTest(
        new CppUnit::TestCaller<CMetricModelTest>("CMetricModelTest::testInterimCorrections", &CMetricModelTest::testInterimCorrections));
    suiteOfTests->addTest(new CppUnit::TestCaller<CMetricModelTest>("CMetricModelTest::testInterimCorrectionsWithCorrelations",
                                                                    &CMetricModelTest::testInterimCorrectionsWithCorrelations));
    suiteOfTests->addTest(
        new CppUnit::TestCaller<CMetricModelTest>("CMetricModelTest::testCorrelatePersist", &CMetricModelTest::testCorrelatePersist));
    suiteOfTests->addTest(new CppUnit::TestCaller<CMetricModelTest>("CMetricModelTest::testSummaryCountZeroRecordsAreIgnored",
                                                                    &CMetricModelTest::testSummaryCountZeroRecordsAreIgnored));
    suiteOfTests->addTest(new CppUnit::TestCaller<CMetricModelTest>("CMetricModelTest::testSummaryCountZeroRecordsAreIgnored",
                                                                    &CMetricModelTest::testSummaryCountZeroRecordsAreIgnored));
    suiteOfTests->addTest(
        new CppUnit::TestCaller<CMetricModelTest>("CMetricModelTest::testDecayRateControl", &CMetricModelTest::testDecayRateControl));
    suiteOfTests->addTest(new CppUnit::TestCaller<CMetricModelTest>("CMetricModelTest::testProbabilityCalculationForLowMedian",
                                                                    &CMetricModelTest::testProbabilityCalculationForLowMedian));
    suiteOfTests->addTest(new CppUnit::TestCaller<CMetricModelTest>("CMetricModelTest::testProbabilityCalculationForHighMedian",
                                                                    &CMetricModelTest::testProbabilityCalculationForHighMedian));
    suiteOfTests->addTest(new CppUnit::TestCaller<CMetricModelTest>("CMetricModelTest::testIgnoreSamplingGivenDetectionRules",
                                                                    &CMetricModelTest::testIgnoreSamplingGivenDetectionRules));

    return suiteOfTests;
}<|MERGE_RESOLUTION|>--- conflicted
+++ resolved
@@ -2174,17 +2174,10 @@
                 std::fabs(referenceModel->currentBucketValue(feature, 0, 0, t + bucketLength / 2)[0] -
                           referenceModel->baselineBucketMean(feature, 0, 0, type, NO_CORRELATES, t + bucketLength / 2)[0]));
         }
-<<<<<<< HEAD
         LOG_DEBUG("mean = " << maths::CBasicStatistics::mean(meanPredictionError));
         LOG_DEBUG("reference = " << maths::CBasicStatistics::mean(meanReferencePredictionError));
         CPPUNIT_ASSERT_DOUBLES_EQUAL(
             maths::CBasicStatistics::mean(meanReferencePredictionError), maths::CBasicStatistics::mean(meanPredictionError), 0.05);
-=======
-        LOG_DEBUG(<< "mean = " << maths::CBasicStatistics::mean(meanPredictionError));
-        LOG_DEBUG(<< "reference = " << maths::CBasicStatistics::mean(meanReferencePredictionError));
-        CPPUNIT_ASSERT(maths::CBasicStatistics::mean(meanPredictionError) <
-                       0.94 * maths::CBasicStatistics::mean(meanReferencePredictionError));
->>>>>>> 47a47bbc
     }
 
     LOG_DEBUG(<< "*** Test unmodelled cyclic component ***");
