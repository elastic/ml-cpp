/*
 * Copyright Elasticsearch B.V. and/or licensed to Elasticsearch B.V. under one
 * or more contributor license agreements. Licensed under the Elastic License
 * 2.0 and the following additional limitation. Functionality enabled by the
 * files subject to the Elastic License 2.0 may only be used in production when
 * invoked by an Elasticsearch process with a license key installed that permits
 * use of machine learning features. You may not use this file except in
 * compliance with the Elastic License 2.0 and the foregoing additional
 * limitation.
 */

#include <core/CLogger.h>
#include <core/CRapidXmlParser.h>
#include <core/CRapidXmlStatePersistInserter.h>
#include <core/CRapidXmlStateRestoreTraverser.h>

#include <maths/common/CStatisticalTests.h>

#include <model/CDetectorEqualizer.h>

#include <test/CRandomNumbers.h>

#include <boost/test/unit_test.hpp>

BOOST_AUTO_TEST_SUITE(CDetectorEqualizerTest)

using namespace ml;

namespace {
using TDoubleVec = std::vector<double>;
using TMeanAccumulator = maths::common::CBasicStatistics::SSampleMean<double>::TAccumulator;
const double THRESHOLD = std::log(0.05);
}

BOOST_AUTO_TEST_CASE(testCorrect) {
    // Test that the distribution of scores are more similar after correcting.

    TDoubleVec scales{1.0, 2.1, 3.2};

    model::CDetectorEqualizer equalizer;

    test::CRandomNumbers rng;

<<<<<<< HEAD
    for (std::size_t i = 0; i < std::size(scales); ++i) {
=======
    for (std::size_t i = 0; i < scales.size(); ++i) {
>>>>>>> 65237006
        TDoubleVec logp;
        rng.generateGammaSamples(1.0, scales[i], 1000, logp);

        for (double pj : logp) {
            if (-pj <= THRESHOLD) {
                double p = std::exp(-pj);
                equalizer.add(static_cast<int>(i), p);
            }
        }
    }

    TDoubleVec raw[3];
    TDoubleVec corrected[3];
<<<<<<< HEAD
    for (std::size_t i = 0; i < std::size(scales); ++i) {
=======
    for (std::size_t i = 0; i < scales.size(); ++i) {
>>>>>>> 65237006
        TDoubleVec logp;
        rng.generateGammaSamples(1.0, scales[i], 1000, logp);

        for (double logpj : logp) {
            if (-logpj <= THRESHOLD) {
                double p = std::exp(-logpj);
                raw[i].push_back(p);
                corrected[i].push_back(equalizer.correct(static_cast<int>(i), p));
            }
        }
    }

    TMeanAccumulator similarityIncrease;
    for (std::size_t i = 1, k = 0; i < 3; ++i) {
        for (std::size_t j = 0; j < i; ++j, ++k) {
            double increase =
                maths::common::CStatisticalTests::twoSampleKS(corrected[i], corrected[j]) /
                maths::common::CStatisticalTests::twoSampleKS(raw[i], raw[j]);
            similarityIncrease.add(std::log(increase));
            LOG_DEBUG(<< "similarity increase = " << increase);
            BOOST_TEST_REQUIRE(increase > 3.0);
        }
    }
    LOG_DEBUG(<< "mean similarity increase = "
              << std::exp(maths::common::CBasicStatistics::mean(similarityIncrease)));
    BOOST_TEST_REQUIRE(
        std::exp(maths::common::CBasicStatistics::mean(similarityIncrease)) > 40.0);
}

BOOST_AUTO_TEST_CASE(testAge) {
    // Test that propagation doesn't introduce a bias into the corrections.

    TDoubleVec scales{1.0, 2.1, 3.2};

    model::CDetectorEqualizer equalizer;
    model::CDetectorEqualizer equalizerAged;

    test::CRandomNumbers rng;

<<<<<<< HEAD
    for (std::size_t i = 0; i < std::size(scales); ++i) {
=======
    for (std::size_t i = 0; i < scales.size(); ++i) {
>>>>>>> 65237006
        TDoubleVec logp;
        rng.generateGammaSamples(1.0, scales[i], 1000, logp);

        for (double logpj : logp) {
            if (-logpj <= THRESHOLD) {
                double p = std::exp(-logpj);
                equalizer.add(static_cast<int>(i), p);
                equalizerAged.add(static_cast<int>(i), p);
                equalizerAged.age(0.995);
            }
        }
    }

    for (int i = 0; i < 3; ++i) {
        TMeanAccumulator meanBias;
        TMeanAccumulator meanError;
        double logp = THRESHOLD;
        for (std::size_t j = 0; j < 150; ++j, logp += std::log(0.9)) {
            double p = std::exp(logp);
            double pc = equalizer.correct(i, p);
            double pca = equalizerAged.correct(i, p);
            double error = std::fabs((std::log(pca) - std::log(pc)) / std::log(pc));
            meanError.add(error);
            meanBias.add((std::log(pca) - std::log(pc)) / std::log(pc));
            BOOST_TEST_REQUIRE(error < 0.2);
        }
        LOG_DEBUG(<< "mean bias  = " << maths::common::CBasicStatistics::mean(meanBias));
        LOG_DEBUG(<< "mean error = " << maths::common::CBasicStatistics::mean(meanError));
        BOOST_TEST_REQUIRE(std::fabs(maths::common::CBasicStatistics::mean(meanBias)) < 0.053);
        BOOST_TEST_REQUIRE(maths::common::CBasicStatistics::mean(meanError) < 0.053);
    }
}

BOOST_AUTO_TEST_CASE(testPersist) {
    TDoubleVec scales{1.0, 2.1, 3.2};

    model::CDetectorEqualizer origEqualizer;

    test::CRandomNumbers rng;

    TDoubleVec logp;
    rng.generateGammaSamples(1.0, 3.1, 1000, logp);

<<<<<<< HEAD
    for (std::size_t i = 0; i < std::size(scales); ++i) {
=======
    for (std::size_t i = 0; i < scales.size(); ++i) {
>>>>>>> 65237006
        rng.generateGammaSamples(1.0, scales[i], 1000, logp);

        for (double logpj : logp) {
            if (-logpj <= THRESHOLD) {
                double p = std::exp(-logpj);
                origEqualizer.add(static_cast<int>(i), p);
            }
        }
    }

    std::string origXml;
    {
        core::CRapidXmlStatePersistInserter inserter("root");
        origEqualizer.acceptPersistInserter(inserter);
        inserter.toXml(origXml);
    }

    LOG_DEBUG(<< "equalizer XML representation:\n" << origXml);

    model::CDetectorEqualizer restoredEqualizer;
    {
        core::CRapidXmlParser parser;
        BOOST_TEST_REQUIRE(parser.parseStringIgnoreCdata(origXml));
        core::CRapidXmlStateRestoreTraverser traverser(parser);
        BOOST_TEST_REQUIRE(traverser.traverseSubLevel([&](auto& traverser_) {
            return restoredEqualizer.acceptRestoreTraverser(traverser_);
        }));
    }

    // Checksums should agree.
    BOOST_REQUIRE_EQUAL(origEqualizer.checksum(), restoredEqualizer.checksum());

    // The persist and restore should be idempotent.
    std::string newXml;
    {
        core::CRapidXmlStatePersistInserter inserter("root");
        restoredEqualizer.acceptPersistInserter(inserter);
        inserter.toXml(newXml);
    }
    BOOST_REQUIRE_EQUAL(origXml, newXml);
}

BOOST_AUTO_TEST_SUITE_END()<|MERGE_RESOLUTION|>--- conflicted
+++ resolved
@@ -41,11 +41,7 @@
 
     test::CRandomNumbers rng;
 
-<<<<<<< HEAD
-    for (std::size_t i = 0; i < std::size(scales); ++i) {
-=======
     for (std::size_t i = 0; i < scales.size(); ++i) {
->>>>>>> 65237006
         TDoubleVec logp;
         rng.generateGammaSamples(1.0, scales[i], 1000, logp);
 
@@ -59,11 +55,7 @@
 
     TDoubleVec raw[3];
     TDoubleVec corrected[3];
-<<<<<<< HEAD
-    for (std::size_t i = 0; i < std::size(scales); ++i) {
-=======
     for (std::size_t i = 0; i < scales.size(); ++i) {
->>>>>>> 65237006
         TDoubleVec logp;
         rng.generateGammaSamples(1.0, scales[i], 1000, logp);
 
@@ -103,11 +95,7 @@
 
     test::CRandomNumbers rng;
 
-<<<<<<< HEAD
-    for (std::size_t i = 0; i < std::size(scales); ++i) {
-=======
     for (std::size_t i = 0; i < scales.size(); ++i) {
->>>>>>> 65237006
         TDoubleVec logp;
         rng.generateGammaSamples(1.0, scales[i], 1000, logp);
 
@@ -151,11 +139,7 @@
     TDoubleVec logp;
     rng.generateGammaSamples(1.0, 3.1, 1000, logp);
 
-<<<<<<< HEAD
-    for (std::size_t i = 0; i < std::size(scales); ++i) {
-=======
     for (std::size_t i = 0; i < scales.size(); ++i) {
->>>>>>> 65237006
         rng.generateGammaSamples(1.0, scales[i], 1000, logp);
 
         for (double logpj : logp) {
