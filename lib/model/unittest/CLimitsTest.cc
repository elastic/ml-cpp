--- conflicted
+++ resolved
@@ -26,12 +26,7 @@
     return suiteOfTests;
 }
 
-<<<<<<< HEAD
-void CLimitsTest::testTrivial(void) {
-=======
-void CLimitsTest::testTrivial()
-{
->>>>>>> d4e4cca7
+void CLimitsTest::testTrivial() {
     ml::model::CLimits config;
 
     CPPUNIT_ASSERT_EQUAL(ml::model::CLimits::DEFAULT_AUTOCONFIG_EVENTS, config.autoConfigEvents());
@@ -41,12 +36,7 @@
     CPPUNIT_ASSERT_EQUAL(ml::model::CResourceMonitor::DEFAULT_MEMORY_LIMIT_MB, config.memoryLimitMB());
 }
 
-<<<<<<< HEAD
-void CLimitsTest::testValid(void) {
-=======
-void CLimitsTest::testValid()
-{
->>>>>>> d4e4cca7
+void CLimitsTest::testValid() {
     ml::model::CLimits config;
     CPPUNIT_ASSERT(config.init("testfiles/mllimits.conf"));
 
@@ -60,12 +50,7 @@
     CPPUNIT_ASSERT_EQUAL(size_t(4567), config.memoryLimitMB());
 }
 
-<<<<<<< HEAD
-void CLimitsTest::testInvalid(void) {
-=======
-void CLimitsTest::testInvalid()
-{
->>>>>>> d4e4cca7
+void CLimitsTest::testInvalid() {
     ml::model::CLimits config;
     CPPUNIT_ASSERT(!config.init("testfiles/invalidmllimits.conf"));
 }