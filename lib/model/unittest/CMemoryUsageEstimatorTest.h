/*
 * ELASTICSEARCH CONFIDENTIAL
 *
 * Copyright (c) 2016 Elasticsearch BV. All Rights Reserved.
 *
 * Notice: this software, and all information contained
 * therein, is the exclusive property of Elasticsearch BV
 * and its licensors, if any, and is protected under applicable
 * domestic and foreign law, and international treaties.
 *
 * Reproduction, republication or distribution without the
 * express written consent of Elasticsearch BV is
 * strictly prohibited.
 */

#ifndef INCLUDED_CMemoryUsageEstimatorTest_h
#define INCLUDED_CMemoryUsageEstimatorTest_h

#include <cppunit/extensions/HelperMacros.h>

<<<<<<< HEAD
class CMemoryUsageEstimatorTest : public CppUnit::TestFixture {
public:
    void testEstimateLinear(void);
    void testEstimateNonlinear(void);
    void testPersist(void);

    static CppUnit::Test* suite(void);
=======
class CMemoryUsageEstimatorTest : public CppUnit::TestFixture
{
    public:
        void testEstimateLinear();
        void testEstimateNonlinear();
        void testPersist();

        static CppUnit::Test *suite();
>>>>>>> d4e4cca7
};

#endif // INCLUDED_CMemoryUsageEstimatorTest_h<|MERGE_RESOLUTION|>--- conflicted
+++ resolved
@@ -18,24 +18,13 @@
 
 #include <cppunit/extensions/HelperMacros.h>
 
-<<<<<<< HEAD
 class CMemoryUsageEstimatorTest : public CppUnit::TestFixture {
 public:
-    void testEstimateLinear(void);
-    void testEstimateNonlinear(void);
-    void testPersist(void);
+    void testEstimateLinear();
+    void testEstimateNonlinear();
+    void testPersist();
 
-    static CppUnit::Test* suite(void);
-=======
-class CMemoryUsageEstimatorTest : public CppUnit::TestFixture
-{
-    public:
-        void testEstimateLinear();
-        void testEstimateNonlinear();
-        void testPersist();
-
-        static CppUnit::Test *suite();
->>>>>>> d4e4cca7
+    static CppUnit::Test* suite();
 };
 
 #endif // INCLUDED_CMemoryUsageEstimatorTest_h