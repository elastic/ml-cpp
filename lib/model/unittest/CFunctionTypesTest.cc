--- conflicted
+++ resolved
@@ -23,12 +23,7 @@
 using namespace ml;
 using namespace model;
 
-<<<<<<< HEAD
-void CFunctionTypesTest::testFeaturesToFunction(void) {
-=======
-void CFunctionTypesTest::testFeaturesToFunction()
-{
->>>>>>> d4e4cca7
+void CFunctionTypesTest::testFeaturesToFunction() {
     model_t::TFeatureVec features;
 
     {
@@ -248,14 +243,8 @@
     }
 }
 
-<<<<<<< HEAD
-CppUnit::Test* CFunctionTypesTest::suite(void) {
+CppUnit::Test* CFunctionTypesTest::suite() {
     CppUnit::TestSuite* suiteOfTests = new CppUnit::TestSuite("CFunctionTypesTest");
-=======
-CppUnit::Test* CFunctionTypesTest::suite()
-{
-    CppUnit::TestSuite *suiteOfTests = new CppUnit::TestSuite("CFunctionTypesTest");
->>>>>>> d4e4cca7
 
     suiteOfTests->addTest(new CppUnit::TestCaller<CFunctionTypesTest>("CFunctionTypesTest::testFeaturesToFunction",
                                                                       &CFunctionTypesTest::testFeaturesToFunction));
