/*
 * ELASTICSEARCH CONFIDENTIAL
 *
 * Copyright (c) 2016 Elasticsearch BV. All Rights Reserved.
 *
 * Notice: this software, and all information contained
 * therein, is the exclusive property of Elasticsearch BV
 * and its licensors, if any, and is protected under applicable
 * domestic and foreign law, and international treaties.
 *
 * Reproduction, republication or distribution without the
 * express written consent of Elasticsearch BV is
 * strictly prohibited.
 */

#include <model/CModelTools.h>

#include <maths/CBasicStatistics.h>
#include <maths/CIntegerTools.h>
#include <maths/CModel.h>
#include <maths/CMultinomialConjugate.h>
#include <maths/CSampling.h>
#include <maths/CTools.h>

#include <model/CSample.h>

#include <boost/bind.hpp>

#include <algorithm>
#include <functional>
#include <numeric>

namespace ml {
namespace model {

namespace {

using TMinAccumulator = maths::CBasicStatistics::COrderStatisticsStack<double, 1>;

//! \brief Visitor to add a probability to variant of possible
//! aggregation styles.
struct SAddProbability : public boost::static_visitor<void> {
    void operator()(double probability, double weight, maths::CJointProbabilityOfLessLikelySamples& aggregator) const {
        aggregator.add(probability, weight);
    }
    void operator()(double probability, double /*weight*/, maths::CProbabilityOfExtremeSample& aggregator) const {
        aggregator.add(probability);
    }
};

//! \brief Visitor to read aggregate probability from a variant
//! of possible aggregation styles.
struct SReadProbability : public boost::static_visitor<bool> {
    template<typename T>
    bool operator()(double weight, double& result, const T& aggregator) const {
        double probability;
        if (!aggregator.calculate(probability)) {
            LOG_ERROR("Failed to compute probability");
            return false;
        }
        result *= weight < 1.0 ? std::pow(probability, std::max(weight, 0.0)) : probability;
        return true;
    }
    template<typename T>
    bool operator()(TMinAccumulator& result, const T& aggregator) const {
        double probability;
        if (!aggregator.calculate(probability)) {
            LOG_ERROR("Failed to compute probability");
            return false;
        }
        result.add(probability);
        return true;
    }
};
}

void CModelTools::CFuzzyDeduplicate::add(TDouble2Vec value) {
    // We need a very fast way to compute an approximate percentiles
    // for a large collection of samples. It is good enough to simply
    // take a small random sample and compute percentiles on this. We
    // would ideally like to sample each value with equal probability.
    // However, since we can't visit the values in random order we
    // need an approximately uniform online sampling scheme. In fact,
    // we can achieve very nearly uniform sampling by using a modest
    // size sample set, adding each value with probability equal to
    // the count of preceding values and if a value is selected evicting
    // from the sample set uniformly at random. To see this, consider
    // a stream of N values and choose the sample set size to be 100.
    // Note that the chance of the k'th value being in the final sample
    // is given by
    //
    //   P = P(k is sampled) * P(k is not evicted)
    //
    // Also,
    //
    //   P(k is sampled) = 100 / k
    //   P(k is not evicted) ~ (1 - 1/100)^E[# evicted in k+1 to N]
    //
    // It is easy to show by considering a sum of the indicator random
    // variables that the expected number of samples evicted in the
    // range k+1 to N is
    //
    //   100 / (k+1) + 100 / (k+2) + ... + 100 / N
    //
    // This is proportional to the difference of the harmonic numbers
    // H(N) - H(k+1). To leading order this is log(N / (k+1)). Setting
    // k = f N for f in [0,1] we get for moderate N
    //
    //   P ~ 100 / f / N x (1 - 1/100) ^ (100 x log(N / f / N))
    //     = 100 / N / f x exp(log(1 - 1/100) x 100 x log(1 / f))
    //     = 100 / N / f x exp(-(1/100 + O(1/100^2)) x 100 x log(1 / f))
    //     = 100 / N / f x f x f^O(1/100)
    //
    // For even moderate f this very quickly converges to the required
    // constant 100 / N. For example, for f >= 0.05 we have that
    //
    //   98.5 / N < P(f N) <= 100 / N

    ++m_Count;
    if (m_RandomSample.size() < 100) {
        m_RandomSample.push_back(std::move(value));
    } else if (maths::CSampling::uniformSample(m_Rng, 0.0, 1.0) < 100.0 / static_cast<double>(m_Count)) {
        std::size_t evict{maths::CSampling::uniformSample(m_Rng, 0, m_RandomSample.size())};
        m_RandomSample[evict].swap(value);
    }
}

void CModelTools::CFuzzyDeduplicate::computeEpsilons(core_t::TTime bucketLength, std::size_t desiredNumberSamples) {
    m_Quantize = m_Count > 0;
    if (m_Quantize) {
        m_QuantizedValues.reserve(std::min(m_Count, desiredNumberSamples));
        m_TimeEps = std::max(bucketLength / 60, core_t::TTime(1));
        m_ValueEps.assign(m_RandomSample[0].size(), 0.0);
        if (m_RandomSample.size() > 1) {
            TDoubleVec values(m_RandomSample.size());
            for (std::size_t i = 0u; i < m_ValueEps.size(); ++i) {
                for (std::size_t j = 0u; j < m_RandomSample.size(); ++j) {
                    values[j] = m_RandomSample[j][i];
                }
                std::size_t p10{values.size() / 10};
                std::size_t p90{(9 * values.size()) / 10};
                std::nth_element(values.begin(), values.begin() + p10, values.end());
                std::nth_element(values.begin() + p10 + 1, values.begin() + p90, values.end());
                m_ValueEps[i] = (values[p90] - values[p10]) / static_cast<double>(desiredNumberSamples);
            }
        }
        m_Count = 0;
    }
}

std::size_t CModelTools::CFuzzyDeduplicate::duplicate(core_t::TTime time, TDouble2Vec value) {
    return !m_Quantize ? m_Count++
                       : m_QuantizedValues
                             .emplace(boost::unordered::piecewise_construct,
                                      std::forward_as_tuple(this->quantize(time), this->quantize(value)),
                                      std::forward_as_tuple(m_QuantizedValues.size()))
                             .first->second;
}

CModelTools::TDouble2Vec CModelTools::CFuzzyDeduplicate::quantize(TDouble2Vec value) const {
    for (std::size_t i = 0u; i < value.size(); ++i) {
        value[i] = m_ValueEps[i] > 0.0 ? m_ValueEps[i] * std::floor(value[i] / m_ValueEps[i]) : value[i];
    }
    return value;
}

core_t::TTime CModelTools::CFuzzyDeduplicate::quantize(core_t::TTime time) const {
    return maths::CIntegerTools::floor(time, m_TimeEps);
}

std::size_t CModelTools::CFuzzyDeduplicate::SDuplicateValueHash::operator()(const TTimeDouble2VecPr& value) const {
    return static_cast<std::size_t>(
        std::accumulate(value.second.begin(), value.second.end(), static_cast<uint64_t>(value.first), [](uint64_t seed, double v) {
            return core::CHashing::hashCombine(seed, static_cast<uint64_t>(v));
        }));
}

CModelTools::CProbabilityAggregator::CProbabilityAggregator(EStyle style) : m_Style(style), m_TotalWeight(0.0) {
}

<<<<<<< HEAD
bool CModelTools::CProbabilityAggregator::empty(void) const {
=======
CModelTools::CProbabilityAggregator::CProbabilityAggregator(EStyle style) :
        m_Style(style), m_TotalWeight(0.0)
{}

bool CModelTools::CProbabilityAggregator::empty() const
{
>>>>>>> d4e4cca7
    return m_TotalWeight == 0.0;
}

void CModelTools::CProbabilityAggregator::add(const TAggregator& aggregator, double weight) {
    switch (m_Style) {
    case E_Sum:
        if (weight > 0.0) {
            m_Aggregators.emplace_back(aggregator, weight);
        }
        break;

    case E_Min:
        m_Aggregators.emplace_back(aggregator, 1.0);
        break;
    }
}

void CModelTools::CProbabilityAggregator::add(double probability, double weight) {
    m_TotalWeight += weight;
<<<<<<< HEAD
    for (auto&& aggregator : m_Aggregators) {
        boost::apply_visitor(boost::bind<void>(SAddProbability(), probability, weight, _1), aggregator.first);
=======
    for (auto &aggregator : m_Aggregators)
    {
        boost::apply_visitor(boost::bind<void>(
                SAddProbability(), probability, weight, _1), aggregator.first);
>>>>>>> d4e4cca7
    }
}

bool CModelTools::CProbabilityAggregator::calculate(double& result) const {
    result = 1.0;

    if (m_TotalWeight == 0.0) {
        LOG_TRACE("No samples");
        return true;
    }

    if (m_Aggregators.empty()) {
        LOG_ERROR("No probability aggregators specified");
        return false;
    }

    double p{1.0};

    switch (m_Style) {
    case E_Sum: {
        double n{0.0};
        for (const auto& aggregator : m_Aggregators) {
            n += aggregator.second;
        }
        for (const auto& aggregator : m_Aggregators) {
            if (!boost::apply_visitor(boost::bind<bool>(SReadProbability(), aggregator.second / n, boost::ref(p), _1), aggregator.first)) {
                return false;
            }
        }
        break;
    }
    case E_Min: {
        TMinAccumulator p_;
        for (const auto& aggregator : m_Aggregators) {
            if (!boost::apply_visitor(boost::bind<bool>(SReadProbability(), boost::ref(p_), _1), aggregator.first)) {
                return false;
            }
        }
        if (p_.count() > 0) {
            p = p_[0];
        }
        break;
    }
    }

    if (p < 0.0 || p > 1.001) {
        LOG_ERROR("Unexpected probability = " << p);
    }
    result = maths::CTools::truncate(p, maths::CTools::smallestProbability(), 1.0);

    return true;
}

CModelTools::CCategoryProbabilityCache::CCategoryProbabilityCache(void) : m_Prior(0), m_SmallestProbability(1.0) {
}

<<<<<<< HEAD
CModelTools::CCategoryProbabilityCache::CCategoryProbabilityCache(const maths::CMultinomialConjugate& prior)
    : m_Prior(&prior), m_SmallestProbability(1.0) {
}
=======
CModelTools::CCategoryProbabilityCache::CCategoryProbabilityCache() :
        m_Prior(0), m_SmallestProbability(1.0)
{}

CModelTools::CCategoryProbabilityCache::CCategoryProbabilityCache(const maths::CMultinomialConjugate &prior) :
        m_Prior(&prior), m_SmallestProbability(1.0)
{}
>>>>>>> d4e4cca7

bool CModelTools::CCategoryProbabilityCache::lookup(std::size_t attribute, double& result) const {
    result = 1.0;
    if (!m_Prior || m_Prior->isNonInformative()) {
        return false;
    }

    if (m_Cache.empty()) {
        TDoubleVec lb;
        TDoubleVec ub;
        m_Prior->probabilitiesOfLessLikelyCategories(maths_t::E_TwoSided, lb, ub);
        LOG_TRACE("P({c}) >= " << core::CContainerPrinter::print(lb));
        LOG_TRACE("P({c}) <= " << core::CContainerPrinter::print(ub));
        m_Cache.swap(lb);
        m_SmallestProbability = 1.0;
        for (std::size_t i = 0u; i < ub.size(); ++i) {
            m_Cache[i] = (m_Cache[i] + ub[i]) / 2.0;
            m_SmallestProbability = std::min(m_SmallestProbability, m_Cache[i]);
        }
    }

    std::size_t index;
    result = (!m_Prior->index(static_cast<double>(attribute), index) || index >= m_Cache.size()) ? m_SmallestProbability : m_Cache[index];
    return true;
}

void CModelTools::CCategoryProbabilityCache::debugMemoryUsage(core::CMemoryUsage::TMemoryUsagePtr mem) const {
    mem->setName("CTools::CLessLikelyProbability");
    core::CMemoryDebug::dynamicSize("m_Cache", m_Cache, mem->addChild());
    if (m_Prior) {
        m_Prior->debugMemoryUsage(mem->addChild());
    }
}

<<<<<<< HEAD
std::size_t CModelTools::CCategoryProbabilityCache::memoryUsage(void) const {
=======
std::size_t CModelTools::CCategoryProbabilityCache::memoryUsage() const
{
>>>>>>> d4e4cca7
    std::size_t mem{core::CMemory::dynamicSize(m_Cache)};
    if (m_Prior) {
        mem += m_Prior->memoryUsage();
    }
    return mem;
}

CModelTools::CProbabilityCache::CProbabilityCache(double maximumError) : m_MaximumError(maximumError) {
}

<<<<<<< HEAD
void CModelTools::CProbabilityCache::clear(void) {
=======
CModelTools::CProbabilityCache::CProbabilityCache(double maximumError) :
        m_MaximumError(maximumError)
{}

void CModelTools::CProbabilityCache::clear()
{
>>>>>>> d4e4cca7
    m_Caches.clear();
}

void CModelTools::CProbabilityCache::addModes(model_t::EFeature feature, std::size_t id, const maths::CModel& model) {
    if (model_t::dimension(feature) == 1) {
        TDouble1Vec& modes{m_Caches[{feature, id}].s_Modes};
        if (modes.empty()) {
            TDouble2Vec1Vec modes_(
                model.residualModes(maths::CConstantWeights::COUNT_VARIANCE, maths::CConstantWeights::unit<TDouble2Vec>(1)));
            for (const auto& mode : modes_) {
                modes.push_back(mode[0]);
            }
            std::sort(modes.begin(), modes.end());
        }
    }
}

void CModelTools::CProbabilityCache::addProbability(model_t::EFeature feature,
                                                    std::size_t id,
                                                    const TDouble2Vec1Vec& value,
                                                    double probability,
                                                    const TTail2Vec& tail,
                                                    bool conditional,
                                                    const TSize1Vec& mostAnomalousCorrelate) {
    if (m_MaximumError > 0.0 && value.size() == 1 && value[0].size() == 1) {
        m_Caches[{feature, id}].s_Probabilities.emplace(value[0][0], SProbability{probability, tail, conditional, mostAnomalousCorrelate});
    }
}

bool CModelTools::CProbabilityCache::lookup(model_t::EFeature feature,
                                            std::size_t id,
                                            const TDouble2Vec1Vec& value,
                                            double& probability,
                                            TTail2Vec& tail,
                                            bool& conditional,
                                            TSize1Vec& mostAnomalousCorrelate) const {
    // The idea of this cache is to:
    //   1. Check that the requested value x is in a region where the
    //      probability as a function of value is monotonic
    //   2. Check that the difference in the probability at the end
    //      points of the interval [a, b] including x is less than the
    //      required tolerance, hence by 1 that using the interpolated
    //      value won't introduce an error greater than the tolerance.
    //
    // To achieve 1 we note that the function is monotonic on an interval
    // [a, b] if we can verify it doesn't contain more than one stationary
    // points and the gradients satisfy P'(a) * P'(b) > 0.

    if (m_MaximumError > 0.0 && value.size() == 1 && value[0].size() == 1) {
        auto pos = m_Caches.find({feature, id});
        if (pos != m_Caches.end()) {
            double x{value[0][0]};
            const TDouble1Vec& modes{pos->second.s_Modes};
            const TDoubleProbabilityFMap& probabilities{pos->second.s_Probabilities};
            auto right = probabilities.lower_bound(x);

            if (right != probabilities.end() && right->first == x) {
                probability = right->second.s_Probability;
                tail = right->second.s_Tail;
                conditional = right->second.s_Conditional;
                mostAnomalousCorrelate = right->second.s_MostAnomalousCorrelate;
                return true;
            } else if (right != probabilities.end() && right + 1 != probabilities.end() && right != probabilities.begin() &&
                       right - 1 != probabilities.begin() && right - 2 != probabilities.begin()) {
                auto left = right - 1;
                double v[]{(left - 1)->first, left->first, right->first, (right + 1)->first};
                auto beginModes = std::lower_bound(modes.begin(), modes.end(), v[0]);
                auto endModes = std::lower_bound(modes.begin(), modes.end(), v[3]);
                LOG_TRACE("v = " << core::CContainerPrinter::print(v));

                if (beginModes == endModes && left->second.s_Tail == right->second.s_Tail) {
                    double p[]{(left - 1)->second.s_Probability,
                               (left)->second.s_Probability,
                               (right)->second.s_Probability,
                               (right + 1)->second.s_Probability};
                    LOG_TRACE("p(v) = " << core::CContainerPrinter::print(p));

                    if (std::is_sorted(p, p + 4, std::less<double>()) || std::is_sorted(p, p + 4, std::greater<double>())) {
                        auto nearest = x - v[1] < v[2] - x ? left : right;
                        probability = (p[2] * (x - v[1]) + p[1] * (v[2] - x)) / (v[2] - v[1]);
                        tail = nearest->second.s_Tail;
                        conditional = nearest->second.s_Conditional;
                        mostAnomalousCorrelate = nearest->second.s_MostAnomalousCorrelate;
                        return std::fabs(p[2] - p[1]) <= m_MaximumError * std::min(p[1], p[2]);
                    }
                }
            }
        }
    }

    return false;
}
}
}<|MERGE_RESOLUTION|>--- conflicted
+++ resolved
@@ -178,16 +178,7 @@
 CModelTools::CProbabilityAggregator::CProbabilityAggregator(EStyle style) : m_Style(style), m_TotalWeight(0.0) {
 }
 
-<<<<<<< HEAD
-bool CModelTools::CProbabilityAggregator::empty(void) const {
-=======
-CModelTools::CProbabilityAggregator::CProbabilityAggregator(EStyle style) :
-        m_Style(style), m_TotalWeight(0.0)
-{}
-
-bool CModelTools::CProbabilityAggregator::empty() const
-{
->>>>>>> d4e4cca7
+bool CModelTools::CProbabilityAggregator::empty() const {
     return m_TotalWeight == 0.0;
 }
 
@@ -207,15 +198,8 @@
 
 void CModelTools::CProbabilityAggregator::add(double probability, double weight) {
     m_TotalWeight += weight;
-<<<<<<< HEAD
-    for (auto&& aggregator : m_Aggregators) {
+    for (auto& aggregator : m_Aggregators) {
         boost::apply_visitor(boost::bind<void>(SAddProbability(), probability, weight, _1), aggregator.first);
-=======
-    for (auto &aggregator : m_Aggregators)
-    {
-        boost::apply_visitor(boost::bind<void>(
-                SAddProbability(), probability, weight, _1), aggregator.first);
->>>>>>> d4e4cca7
     }
 }
 
@@ -269,22 +253,12 @@
     return true;
 }
 
-CModelTools::CCategoryProbabilityCache::CCategoryProbabilityCache(void) : m_Prior(0), m_SmallestProbability(1.0) {
-}
-
-<<<<<<< HEAD
+CModelTools::CCategoryProbabilityCache::CCategoryProbabilityCache() : m_Prior(0), m_SmallestProbability(1.0) {
+}
+
 CModelTools::CCategoryProbabilityCache::CCategoryProbabilityCache(const maths::CMultinomialConjugate& prior)
     : m_Prior(&prior), m_SmallestProbability(1.0) {
 }
-=======
-CModelTools::CCategoryProbabilityCache::CCategoryProbabilityCache() :
-        m_Prior(0), m_SmallestProbability(1.0)
-{}
-
-CModelTools::CCategoryProbabilityCache::CCategoryProbabilityCache(const maths::CMultinomialConjugate &prior) :
-        m_Prior(&prior), m_SmallestProbability(1.0)
-{}
->>>>>>> d4e4cca7
 
 bool CModelTools::CCategoryProbabilityCache::lookup(std::size_t attribute, double& result) const {
     result = 1.0;
@@ -319,12 +293,7 @@
     }
 }
 
-<<<<<<< HEAD
-std::size_t CModelTools::CCategoryProbabilityCache::memoryUsage(void) const {
-=======
-std::size_t CModelTools::CCategoryProbabilityCache::memoryUsage() const
-{
->>>>>>> d4e4cca7
+std::size_t CModelTools::CCategoryProbabilityCache::memoryUsage() const {
     std::size_t mem{core::CMemory::dynamicSize(m_Cache)};
     if (m_Prior) {
         mem += m_Prior->memoryUsage();
@@ -335,16 +304,7 @@
 CModelTools::CProbabilityCache::CProbabilityCache(double maximumError) : m_MaximumError(maximumError) {
 }
 
-<<<<<<< HEAD
-void CModelTools::CProbabilityCache::clear(void) {
-=======
-CModelTools::CProbabilityCache::CProbabilityCache(double maximumError) :
-        m_MaximumError(maximumError)
-{}
-
-void CModelTools::CProbabilityCache::clear()
-{
->>>>>>> d4e4cca7
+void CModelTools::CProbabilityCache::clear() {
     m_Caches.clear();
 }
 
