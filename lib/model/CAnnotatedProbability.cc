--- conflicted
+++ resolved
@@ -41,18 +41,9 @@
 const std::string CORRELATED_ATTRIBUTE_TAG("n");
 }
 
-<<<<<<< HEAD
-SAttributeProbability::SAttributeProbability(void)
+SAttributeProbability::SAttributeProbability()
     : s_Cid(0), s_Probability(1.0), s_Type(model_t::CResultType::E_Unconditional), s_Feature(model_t::E_IndividualCountByBucketAndPerson) {
 }
-=======
-SAttributeProbability::SAttributeProbability() :
-        s_Cid(0),
-        s_Probability(1.0),
-        s_Type(model_t::CResultType::E_Unconditional),
-        s_Feature(model_t::E_IndividualCountByBucketAndPerson)
-{}
->>>>>>> d4e4cca7
 
 SAttributeProbability::SAttributeProbability(std::size_t cid,
                                              const core::CStoredStringPtr& attribute,
@@ -154,15 +145,8 @@
     s_DescriptiveData.emplace_back(key, value);
 }
 
-<<<<<<< HEAD
-SAnnotatedProbability::SAnnotatedProbability(void) : s_Probability(1.0), s_ResultType(model_t::CResultType::E_Final) {
-}
-=======
-SAnnotatedProbability::SAnnotatedProbability() :
-        s_Probability(1.0),
-        s_ResultType(model_t::CResultType::E_Final)
-{}
->>>>>>> d4e4cca7
+SAnnotatedProbability::SAnnotatedProbability() : s_Probability(1.0), s_ResultType(model_t::CResultType::E_Final) {
+}
 
 SAnnotatedProbability::SAnnotatedProbability(double p) : s_Probability(p), s_ResultType(model_t::CResultType::E_Final) {
 }
@@ -199,12 +183,7 @@
     }
 }
 
-<<<<<<< HEAD
-bool SAnnotatedProbability::isInterim(void) const {
-=======
-bool SAnnotatedProbability::isInterim() const
-{
->>>>>>> d4e4cca7
+bool SAnnotatedProbability::isInterim() const {
     return s_ResultType.isInterim();
 }
 
