/*
 * ELASTICSEARCH CONFIDENTIAL
 *
 * Copyright (c) 2016 Elasticsearch BV. All Rights Reserved.
 *
 * Notice: this software, and all information contained
 * therein, is the exclusive property of Elasticsearch BV
 * and its licensors, if any, and is protected under applicable
 * domestic and foreign law, and international treaties.
 *
 * Reproduction, republication or distribution without the
 * express written consent of Elasticsearch BV is
 * strictly prohibited.
 */

#include <model/CHierarchicalResults.h>

#include <core/CContainerPrinter.h>
#include <core/CFunctional.h>
#include <core/CLogger.h>
#include <core/CStringUtils.h>
#include <core/RestoreMacros.h>

#include <maths/COrderings.h>

#include <model/CAnomalyDetectorModel.h>
#include <model/CDataGatherer.h>
#include <model/CLimits.h>
#include <model/CSearchKey.h>
#include <model/CStringStore.h>

#include <algorithm>
#include <limits>

namespace ml {
namespace model {

namespace hierarchical_results_detail {

namespace {

using TNodeCPtr = SNode::TNodeCPtr;

//! CHierarchicalResults tags
const std::string NODES_1_TAG("a");
const std::string NODES_2_TAG("b");
const std::string PIVOT_NAME_TAG("c");
const std::string PIVOT_VALUE_TAG("d");
const std::string PIVOT_NODES_1_TAG("e");
const std::string PIVOT_NODES_2_TAG("f");
const std::string PIVOT_ROOT_NODES_1_TAG("g");
const std::string PIVOT_ROOT_NODES_2_TAG("h");

//! SNode tags
const std::string PARENT_TAG("a");
const std::string CHILD_TAG("b");
const std::string SELF_TAG("c");
const std::string SPEC_TAG("d");
const std::string ANNOTATED_PROBABILITY_TAG("e");
const std::string DETECTOR_TAG("f");
const std::string AGGREGATION_STYLE_TAG("g");
const std::string SMALLEST_CHILD_TAG("h");
const std::string SMALLEST_DESCENDANT_TAG("i");
const std::string RAW_ANOMALY_SCORE_TAG("j");
const std::string NORMALIZED_ANOMALY_SCORE_TAG("k");
const std::string BUCKET_START_TAG("l");
const std::string BUCKET_LENGTH_TAG("m");

//! SResultSpec tags
const std::string DETECTOR_ID_TAG("a");
const std::string SIMPLE_COUNT_TAG("b");
const std::string POPULATION_TAG("c");
const std::string PARTITION_FIELD_NAME_TAG("d");
const std::string PARTITION_FIELD_VALUE_TAG("e");
const std::string PERSON_FIELD_NAME_TAG("f");
const std::string PERSON_FIELD_VALUE_TAG("g");
const std::string VALUE_FIELD_NAME_TAG("h");
const std::string USE_NULL_TAG("j");
const std::string BY_FIELD_NAME_TAG("k");
const std::string FUNCTION_NAME_TAG("i");
const std::string FUNCTION_TAG("l");

const std::string COUNT("count");
// This is intentionally NOT an empty string from the string store, but instead
// a completely separate empty string, such that its pointer will be different
// to other empty string pointers.  (In general, if you need a pointer to an
// empty string call CStringStore::getEmpty() instead of doing this.)
core::CStoredStringPtr UNSET_STRING(core::CStoredStringPtr::makeStoredString(std::string()));

//! Check if a string reference is unset.
bool unset(core::CStoredStringPtr value) {
    return value.get() == UNSET_STRING.get();
}

//! True if the node is a leaf.
bool isLeaf(const SNode& node) {
    return node.s_Children.empty();
}

//! True if the node is aggregate.
bool isAggregate(const SNode& node) {
    return node.s_Children.size() > 0;
}

//! Check if the underlying strings are equal.
bool equal(const core::CStoredStringPtr& lhs, const core::CStoredStringPtr& rhs) {
    return unset(lhs) == unset(rhs) && *lhs == *rhs;
}

//! Check if both underlying strings are equal.
bool equal(const TStoredStringPtrStoredStringPtrPr& lhs, const TStoredStringPtrStoredStringPtrPr& rhs) {
    return unset(lhs.first) == unset(rhs.first) && *lhs.first == *rhs.first && unset(lhs.second) == unset(rhs.second) &&
           *lhs.second == *rhs.second;
}

//! Orders nodes by the value of their person field.
struct SPersonValueLess {
    bool operator()(const TNodeCPtr& lhs, const TNodeCPtr& rhs) const {
        return maths::COrderings::lexicographical_compare(*lhs->s_Spec.s_PartitionFieldName,
                                                          *lhs->s_Spec.s_PartitionFieldValue,
                                                          *lhs->s_Spec.s_PersonFieldName,
                                                          *lhs->s_Spec.s_PersonFieldValue,
                                                          lhs->s_Spec.s_IsPopulation,
                                                          *rhs->s_Spec.s_PartitionFieldName,
                                                          *rhs->s_Spec.s_PartitionFieldValue,
                                                          *rhs->s_Spec.s_PersonFieldName,
                                                          *rhs->s_Spec.s_PersonFieldValue,
                                                          rhs->s_Spec.s_IsPopulation);
    }
};

//! Orders nodes by the name of their person field.
struct SPersonNameLess {
    bool operator()(const TNodeCPtr& lhs, const TNodeCPtr& rhs) const {
        return maths::COrderings::lexicographical_compare(*lhs->s_Spec.s_PartitionFieldName,
                                                          *lhs->s_Spec.s_PartitionFieldValue,
                                                          *lhs->s_Spec.s_PersonFieldName,
                                                          *rhs->s_Spec.s_PartitionFieldName,
                                                          *rhs->s_Spec.s_PartitionFieldValue,
                                                          *rhs->s_Spec.s_PersonFieldName);
    }
};

//! Orders nodes by the value of their partition field.
struct SPartitionValueLess {
    bool operator()(const TNodeCPtr& lhs, const TNodeCPtr& rhs) const {
        return maths::COrderings::lexicographical_compare(*lhs->s_Spec.s_PartitionFieldName,
                                                          *lhs->s_Spec.s_PartitionFieldValue,
                                                          *rhs->s_Spec.s_PartitionFieldName,
                                                          *rhs->s_Spec.s_PartitionFieldValue);
    }
};

//! Orders nodes by the name of their partition field.
struct SPartitionNameLess {
    bool operator()(const TNodeCPtr& lhs, const TNodeCPtr& rhs) const {
        return *lhs->s_Spec.s_PartitionFieldName < *rhs->s_Spec.s_PartitionFieldName;
    }
};

//! Return the node pointer.
SNode* address(SNode* ptr) {
    return ptr;
}

//! Get the address of a node value.
SNode* address(SNode& value) {
    return &value;
}

//! Aggregate the nodes in a layer.
template<typename LESS, typename ITR, typename FACTORY>
<<<<<<< HEAD
void aggregateLayer(ITR beginLayer, ITR endLayer, CHierarchicalResults& results, FACTORY newNode, std::vector<SNode*>& newLayer) {
    typedef std::vector<SNode*> TNodePtrVec;
    typedef std::map<TNodeCPtr, TNodePtrVec, LESS> TNodeCPtrNodePtrVecMap;
=======
void aggregateLayer(ITR beginLayer,
                    ITR endLayer,
                    CHierarchicalResults &results,
                    FACTORY newNode,
                    std::vector<SNode*> &newLayer)
{
    using TNodePtrVec = std::vector<SNode*>;
    using TNodeCPtrNodePtrVecMap = std::map<TNodeCPtr, TNodePtrVec, LESS>;
>>>>>>> d4e4cca7

    newLayer.clear();

    TNodeCPtrNodePtrVecMap aggregation;
    for (ITR i = beginLayer; i != endLayer; ++i) {
        aggregation[address(*i)].push_back(address(*i));
    }

    newLayer.reserve(aggregation.size());

    for (const auto& children : aggregation) {
        LOG_TRACE("aggregating = " << core::CContainerPrinter::print(children.second));
        if (children.second.size() > 1) {
            SNode& aggregate = (results.*newNode)();
            bool population = false;
            aggregate.s_Children.reserve(children.second.size());
            for (const auto& child : children.second) {
                aggregate.s_Children.push_back(child);
                child->s_Parent = &aggregate;
                population |= child->s_Spec.s_IsPopulation;
            }
            aggregate.s_Spec.s_IsPopulation = population;
            aggregate.propagateFields();
            newLayer.push_back(&aggregate);
        } else {
            newLayer.push_back(children.second[0]);
        }
    }
}

//! \brief Propagates influences to the appropriate point in the
//! hierarchical results.
//!
//! DESCRIPTION:\n
//! This must be applied in a bottom up breadth first traversal
//! of a collection of hierarchical results. It propagates each
//! influencing field value to the highest node in the tree such
//! that it is either the person or partition field of that node.
class CCommonInfluencePropagator : public CHierarchicalResultsVisitor {
public:
    virtual void visit(const CHierarchicalResults& /*results*/, const TNode& node, bool /*pivot*/) {
        if (this->isLeaf(node)) {
            std::sort(node.s_AnnotatedProbability.s_Influences.begin(),
                      node.s_AnnotatedProbability.s_Influences.end(),
                      maths::COrderings::SFirstLess());
        } else {
            for (const auto& child : node.s_Children) {
                for (const auto& influence : child->s_AnnotatedProbability.s_Influences) {
                    if (equal({node.s_Spec.s_PartitionFieldName, node.s_Spec.s_PartitionFieldValue}, influence.first) ||
                        equal({node.s_Spec.s_PersonFieldName, node.s_Spec.s_PersonFieldValue}, influence.first)) {
                        auto i = std::lower_bound(node.s_AnnotatedProbability.s_Influences.begin(),
                                                  node.s_AnnotatedProbability.s_Influences.end(),
                                                  influence.first,
                                                  maths::COrderings::SFirstLess());
                        if (i == node.s_AnnotatedProbability.s_Influences.end()) {
                            node.s_AnnotatedProbability.s_Influences.push_back(influence);
                        } else if (!equal(i->first, influence.first)) {
                            node.s_AnnotatedProbability.s_Influences.insert(i, influence);
                        }
                    }
                }
            }
        }
    }
};

} // unnamed::

<<<<<<< HEAD
SResultSpec::SResultSpec(void)
    : s_Detector(0),
      s_IsSimpleCount(false),
      s_IsPopulation(false),
      s_UseNull(false),
      s_PartitionFieldName(UNSET_STRING),
      s_PartitionFieldValue(UNSET_STRING),
      s_PersonFieldName(UNSET_STRING),
      s_PersonFieldValue(UNSET_STRING),
      s_ValueFieldName(UNSET_STRING),
      s_FunctionName(UNSET_STRING),
      s_ByFieldName(UNSET_STRING),
      s_Function(function_t::E_IndividualCount) {
}

std::string SResultSpec::print(void) const {
    return '\'' + core::CStringUtils::typeToStringPretty(s_IsSimpleCount) + '/' + core::CStringUtils::typeToStringPretty(s_IsPopulation) +
           '/' + *s_FunctionName + '/' + *s_PartitionFieldName + '/' + *s_PartitionFieldValue + '/' + *s_PersonFieldName + '/' +
           *s_PersonFieldValue + '/' + *s_ValueFieldName + '\'';
=======

SResultSpec::SResultSpec() :
        s_Detector(0),
        s_IsSimpleCount(false),
        s_IsPopulation(false),
        s_UseNull(false),
        s_PartitionFieldName(UNSET_STRING),
        s_PartitionFieldValue(UNSET_STRING),
        s_PersonFieldName(UNSET_STRING),
        s_PersonFieldValue(UNSET_STRING),
        s_ValueFieldName(UNSET_STRING),
        s_FunctionName(UNSET_STRING),
        s_ByFieldName(UNSET_STRING),
        s_Function(function_t::E_IndividualCount)
{
}

std::string SResultSpec::print() const
{
    return   '\'' + core::CStringUtils::typeToStringPretty(s_IsSimpleCount)
            + '/' + core::CStringUtils::typeToStringPretty(s_IsPopulation)
            + '/' + *s_FunctionName
            + '/' + *s_PartitionFieldName
            + '/' + *s_PartitionFieldValue
            + '/' + *s_PersonFieldName
            + '/' + *s_PersonFieldValue
            + '/' + *s_ValueFieldName + '\'';
>>>>>>> d4e4cca7
}

void SResultSpec::acceptPersistInserter(core::CStatePersistInserter& inserter) const {
    inserter.insertValue(DETECTOR_ID_TAG, s_Detector);
    inserter.insertValue(SIMPLE_COUNT_TAG, s_IsSimpleCount);
    inserter.insertValue(POPULATION_TAG, s_IsPopulation);
    inserter.insertValue(USE_NULL_TAG, s_UseNull);
    core::CPersistUtils::persist(FUNCTION_TAG, s_Function, inserter);
    if (!unset(s_PartitionFieldName)) {
        inserter.insertValue(PARTITION_FIELD_NAME_TAG, *s_PartitionFieldName);
    }
    if (!unset(s_PartitionFieldValue)) {
        inserter.insertValue(PARTITION_FIELD_VALUE_TAG, *s_PartitionFieldValue);
    }
    if (!unset(s_PersonFieldName)) {
        inserter.insertValue(PERSON_FIELD_NAME_TAG, *s_PersonFieldName);
    }
    if (!unset(s_PersonFieldValue)) {
        inserter.insertValue(PERSON_FIELD_VALUE_TAG, *s_PersonFieldValue);
    }
    if (!unset(s_ValueFieldName)) {
        inserter.insertValue(VALUE_FIELD_NAME_TAG, *s_ValueFieldName);
    }
    if (!unset(s_FunctionName)) {
        inserter.insertValue(FUNCTION_NAME_TAG, *s_FunctionName);
    }
    if (!unset(s_ByFieldName)) {
        inserter.insertValue(BY_FIELD_NAME_TAG, *s_ByFieldName);
    }
}

bool SResultSpec::acceptRestoreTraverser(core::CStateRestoreTraverser& traverser) {
    do {
        const std::string& name = traverser.name();
        RESTORE_BUILT_IN(DETECTOR_ID_TAG, s_Detector)
        RESTORE_BUILT_IN(SIMPLE_COUNT_TAG, s_IsSimpleCount)
        RESTORE_BUILT_IN(POPULATION_TAG, s_IsPopulation)
        RESTORE_BUILT_IN(USE_NULL_TAG, s_UseNull)
        RESTORE_SETUP_TEARDOWN(
            FUNCTION_TAG, int f = 0, core::CPersistUtils::restore(FUNCTION_TAG, f, traverser), s_Function = function_t::EFunction(f))
        RESTORE_NO_ERROR(PARTITION_FIELD_NAME_TAG, s_PartitionFieldName = CStringStore::names().get(traverser.value()))
        RESTORE_NO_ERROR(PARTITION_FIELD_VALUE_TAG, s_PartitionFieldValue = CStringStore::names().get(traverser.value()))
        RESTORE_NO_ERROR(PERSON_FIELD_NAME_TAG, s_PersonFieldName = CStringStore::names().get(traverser.value()))
        RESTORE_NO_ERROR(PERSON_FIELD_VALUE_TAG, s_PersonFieldValue = CStringStore::names().get(traverser.value()))
        RESTORE_NO_ERROR(VALUE_FIELD_NAME_TAG, s_ValueFieldName = CStringStore::names().get(traverser.value()))
        RESTORE_NO_ERROR(FUNCTION_NAME_TAG, s_FunctionName = CStringStore::names().get(traverser.value()))
        RESTORE_NO_ERROR(BY_FIELD_NAME_TAG, s_ByFieldName = CStringStore::names().get(traverser.value()))
    } while (traverser.next());
    return true;
}

SNode::SNode(void)
    : s_Parent(0),
      s_AnnotatedProbability(1.0),
      s_Detector(-3),
      s_AggregationStyle(-1),
      s_SmallestChildProbability(1.0),
      s_SmallestDescendantProbability(1.0),
      s_RawAnomalyScore(0.0),
      s_NormalizedAnomalyScore(0.0),
      s_Model(0),
      s_BucketStartTime(0),
      s_BucketLength(0) {
}

<<<<<<< HEAD
SNode::SNode(const SResultSpec& simpleSearch, SAnnotatedProbability& annotatedProbability)
    : s_Parent(0),
      s_Spec(simpleSearch),
      s_Detector(simpleSearch.s_Detector),
      s_AggregationStyle(-1),
      s_SmallestChildProbability(annotatedProbability.s_Probability),
      s_SmallestDescendantProbability(1.0),
      s_RawAnomalyScore(0.0),
      s_NormalizedAnomalyScore(0.0),
      s_Model(0),
      s_BucketStartTime(0),
      s_BucketLength(0) {
    s_AnnotatedProbability.swap(annotatedProbability);
}

double SNode::probability(void) const {
    return s_AnnotatedProbability.s_Probability;
}

void SNode::propagateFields(void) {
    if (s_Children.empty()) {
=======
SNode::SNode() :
        s_Parent(0),
        s_AnnotatedProbability(1.0),
        s_Detector(-3),
        s_AggregationStyle(-1),
        s_SmallestChildProbability(1.0),
        s_SmallestDescendantProbability(1.0),
        s_RawAnomalyScore(0.0),
        s_NormalizedAnomalyScore(0.0),
        s_Model(0),
        s_BucketStartTime(0),
        s_BucketLength(0)
{}

SNode::SNode(const SResultSpec &simpleSearch, SAnnotatedProbability &annotatedProbability) :
        s_Parent(0),
        s_Spec(simpleSearch),
        s_Detector(simpleSearch.s_Detector),
        s_AggregationStyle(-1),
        s_SmallestChildProbability(annotatedProbability.s_Probability),
        s_SmallestDescendantProbability(1.0),
        s_RawAnomalyScore(0.0),
        s_NormalizedAnomalyScore(0.0),
        s_Model(0),
        s_BucketStartTime(0),
        s_BucketLength(0)
{
    s_AnnotatedProbability.swap(annotatedProbability);
}

double SNode::probability() const
{
    return s_AnnotatedProbability.s_Probability;
}

void SNode::propagateFields()
{
    if (s_Children.empty())
    {
>>>>>>> d4e4cca7
        return;
    }

    s_Spec.s_PartitionFieldName = s_Children[0]->s_Spec.s_PartitionFieldName;
    s_Spec.s_PartitionFieldValue = s_Children[0]->s_Spec.s_PartitionFieldValue;
    s_Spec.s_PersonFieldName = s_Children[0]->s_Spec.s_PersonFieldName;
    s_Spec.s_PersonFieldValue = s_Children[0]->s_Spec.s_PersonFieldValue;
    s_BucketStartTime = s_Children[0]->s_BucketStartTime;
    for (std::size_t i = 1u; i < s_Children.size(); ++i) {
        if (!unset(s_Spec.s_PartitionFieldName) && !equal(s_Spec.s_PartitionFieldName, s_Children[i]->s_Spec.s_PartitionFieldName)) {
            s_Spec.s_PartitionFieldName = UNSET_STRING;
            s_Spec.s_PartitionFieldValue = UNSET_STRING;
            s_Spec.s_PersonFieldName = UNSET_STRING;
            s_Spec.s_PersonFieldValue = UNSET_STRING;
        }
        if (!unset(s_Spec.s_PartitionFieldValue) && !equal(s_Spec.s_PartitionFieldValue, s_Children[i]->s_Spec.s_PartitionFieldValue)) {
            s_Spec.s_PartitionFieldValue = UNSET_STRING;
            s_Spec.s_PersonFieldName = UNSET_STRING;
            s_Spec.s_PersonFieldValue = UNSET_STRING;
        }
        if (!unset(s_Spec.s_PersonFieldName) && !equal(s_Spec.s_PersonFieldName, s_Children[i]->s_Spec.s_PersonFieldName)) {
            s_Spec.s_PersonFieldName = UNSET_STRING;
        }
        if (!unset(s_Spec.s_PersonFieldValue) && !equal(s_Spec.s_PersonFieldValue, s_Children[i]->s_Spec.s_PersonFieldValue)) {
            s_Spec.s_PersonFieldValue = UNSET_STRING;
        }
    }
}

<<<<<<< HEAD
std::string SNode::print(void) const {
    return s_Spec.print() + ": " + core::CStringUtils::typeToStringPretty(this->probability()) + ", " +
           core::CStringUtils::typeToStringPretty(s_RawAnomalyScore) +
           (s_AnnotatedProbability.s_Influences.empty() ? "" : ", " + core::CContainerPrinter::print(s_AnnotatedProbability.s_Influences));
=======
std::string SNode::print() const
{
    return s_Spec.print()
           + ": " + core::CStringUtils::typeToStringPretty(this->probability())
           + ", " + core::CStringUtils::typeToStringPretty(s_RawAnomalyScore)
           + (s_AnnotatedProbability.s_Influences.empty() ? "" :
                   ", " + core::CContainerPrinter::print(s_AnnotatedProbability.s_Influences));
>>>>>>> d4e4cca7
}

void SNode::swap(SNode& other) {
    std::swap(s_Parent, other.s_Parent);
    s_Children.swap(other.s_Children);
    std::swap(s_Spec, other.s_Spec);
    s_AnnotatedProbability.swap(other.s_AnnotatedProbability);
    std::swap(s_Detector, other.s_Detector);
    std::swap(s_AggregationStyle, other.s_AggregationStyle);
    std::swap(s_SmallestChildProbability, other.s_SmallestChildProbability);
    std::swap(s_SmallestDescendantProbability, other.s_SmallestDescendantProbability);
    std::swap(s_RawAnomalyScore, other.s_RawAnomalyScore);
    std::swap(s_NormalizedAnomalyScore, other.s_NormalizedAnomalyScore);
    std::swap(s_Model, other.s_Model);
    std::swap(s_BucketStartTime, other.s_BucketStartTime);
    std::swap(s_BucketLength, other.s_BucketLength);
}

void SNode::acceptPersistInserter1(core::CStatePersistInserter& inserter, TNodePtrSizeUMap& nodePointers) const {
    std::size_t index = nodePointers.emplace(this, nodePointers.size()).first->second;
    inserter.insertValue(SELF_TAG, index);
    core::CPersistUtils::persist(SPEC_TAG, s_Spec, inserter);
    core::CPersistUtils::persist(ANNOTATED_PROBABILITY_TAG, s_AnnotatedProbability, inserter);
    inserter.insertValue(DETECTOR_TAG, s_Detector);
    inserter.insertValue(AGGREGATION_STYLE_TAG, s_AggregationStyle);
    inserter.insertValue(SMALLEST_CHILD_TAG, s_SmallestChildProbability);
    inserter.insertValue(SMALLEST_DESCENDANT_TAG, s_SmallestDescendantProbability);
    inserter.insertValue(RAW_ANOMALY_SCORE_TAG, s_RawAnomalyScore);
    inserter.insertValue(NORMALIZED_ANOMALY_SCORE_TAG, s_NormalizedAnomalyScore);
    inserter.insertValue(BUCKET_START_TAG, s_BucketStartTime);
    inserter.insertValue(BUCKET_LENGTH_TAG, s_BucketLength);
}

void SNode::acceptPersistInserter2(core::CStatePersistInserter& inserter, const TNodePtrSizeUMap& nodePointers) const {
    if (s_Parent != 0) {
        auto found = nodePointers.find(s_Parent);
        if (found == nodePointers.end()) {
            LOG_ERROR("Parent not in persistence hierarchy!");
            return;
        }
        core::CPersistUtils::persist(PARENT_TAG, found->second, inserter);
    }

    for (const auto& child : s_Children) {
        auto found = nodePointers.find(child);
        if (found == nodePointers.end()) {
            LOG_ERROR("Child not in persistence hierarchy!");
            return;
        }
        core::CPersistUtils::persist(CHILD_TAG, found->second, inserter);
    }
}

bool SNode::acceptRestoreTraverser1(core::CStateRestoreTraverser& traverser, TSizeNodePtrUMap& nodePointers) {
    do {
        const std::string& name = traverser.name();
        RESTORE_SETUP_TEARDOWN(SELF_TAG,
                               std::size_t index = 0,
                               core::CStringUtils::stringToType(traverser.value(), index),
                               nodePointers.insert(std::make_pair(index, this)))
        RESTORE(SPEC_TAG, core::CPersistUtils::restore(SPEC_TAG, s_Spec, traverser))
        RESTORE(ANNOTATED_PROBABILITY_TAG, core::CPersistUtils::restore(ANNOTATED_PROBABILITY_TAG, s_AnnotatedProbability, traverser))
        RESTORE_BUILT_IN(DETECTOR_TAG, s_Detector);
        RESTORE_BUILT_IN(AGGREGATION_STYLE_TAG, s_AggregationStyle);
        RESTORE_BUILT_IN(SMALLEST_CHILD_TAG, s_SmallestChildProbability)
        RESTORE_BUILT_IN(SMALLEST_DESCENDANT_TAG, s_SmallestDescendantProbability)
        RESTORE_BUILT_IN(RAW_ANOMALY_SCORE_TAG, s_RawAnomalyScore)
        RESTORE_BUILT_IN(NORMALIZED_ANOMALY_SCORE_TAG, s_NormalizedAnomalyScore)
        RESTORE_BUILT_IN(BUCKET_START_TAG, s_BucketStartTime)
        RESTORE_BUILT_IN(BUCKET_LENGTH_TAG, s_BucketLength)
    } while (traverser.next());
    return true;
}

bool SNode::acceptRestoreTraverser2(core::CStateRestoreTraverser& traverser, const TSizeNodePtrUMap& nodePointers) {
    do {
        const std::string& name = traverser.name();
        std::size_t index = 0;
        if (name == PARENT_TAG) {
            if (!core::CPersistUtils::restore(PARENT_TAG, index, traverser)) {
                LOG_ERROR("Restore error for " << traverser.name() << " / " << traverser.value());
                return false;
            }
            auto found = nodePointers.find(index);
            if (found == nodePointers.end()) {
                LOG_ERROR("Parent not in persistence hierarchy!");
                return false;
            }
            s_Parent = found->second;
        } else if (name == CHILD_TAG) {
            if (!core::CPersistUtils::restore(CHILD_TAG, index, traverser)) {
                LOG_ERROR("Restore error for " << traverser.name() << " / " << traverser.value());
                return false;
            }
            auto found = nodePointers.find(index);
            if (found == nodePointers.end()) {
                LOG_ERROR("Parent not in persistence hierarchy!");
                return false;
            }
            s_Children.push_back(found->second);
        }
    } while (traverser.next());
    return true;
}

void swap(SNode& node1, SNode& node2) {
    node1.swap(node2);
}

} // hierarchical_results_detail::

using namespace hierarchical_results_detail;

CHierarchicalResults::CHierarchicalResults(void) : m_ResultType(model_t::CResultType::E_Final) {
}

<<<<<<< HEAD
void CHierarchicalResults::addSimpleCountResult(SAnnotatedProbability& annotatedProbability,
                                                const CAnomalyDetectorModel* model,
                                                core_t::TTime bucketStartTime) {
=======
CHierarchicalResults::CHierarchicalResults() :
        m_ResultType(model_t::CResultType::E_Final)
{}

void CHierarchicalResults::addSimpleCountResult(SAnnotatedProbability &annotatedProbability,
                                                const CAnomalyDetectorModel *model,
                                                core_t::TTime bucketStartTime)
{
>>>>>>> d4e4cca7
    TResultSpec search;
    search.s_IsSimpleCount = true;
    search.s_IsPopulation = false;
    search.s_FunctionName = CStringStore::names().get(COUNT);
    search.s_Function = function_t::E_IndividualCount;
    search.s_PersonFieldName = CStringStore::names().get(COUNT);
    search.s_PersonFieldValue = CStringStore::names().get(COUNT);
    search.s_UseNull = (model ? model->dataGatherer().useNull() : false);
    search.s_ByFieldName = CStringStore::names().get(COUNT);
    search.s_ScheduledEventDescriptions = model->scheduledEventDescriptions(bucketStartTime);

    // For simple counts we set all the anomaly scores to 0
    // and all the probabilities to 100%.
    TNode& leaf = this->newLeaf(search, annotatedProbability);
    leaf.s_Model = model;
    leaf.s_BucketStartTime = bucketStartTime;
    leaf.s_BucketLength = (model ? model->bucketLength() : 0);
}

void CHierarchicalResults::addModelResult(int detector,
                                          bool isPopulation,
                                          const std::string& functionName,
                                          function_t::EFunction function,
                                          const std::string& partitionFieldName,
                                          const std::string& partitionFieldValue,
                                          const std::string& personFieldName,
                                          const std::string& personFieldValue,
                                          const std::string& valueFieldName,
                                          SAnnotatedProbability& annotatedProbability,
                                          const CAnomalyDetectorModel* model,
                                          core_t::TTime bucketStartTime) {
    TResultSpec spec;
    spec.s_Detector = detector;
    spec.s_IsSimpleCount = false;
    spec.s_FunctionName = CStringStore::names().get(functionName);
    spec.s_Function = function;
    spec.s_IsPopulation = isPopulation;
    spec.s_UseNull = (model ? model->dataGatherer().useNull() : false);
    spec.s_PartitionFieldName = CStringStore::names().get(partitionFieldName);
    spec.s_PartitionFieldValue = CStringStore::names().get(partitionFieldValue);
    spec.s_PersonFieldName = CStringStore::names().get(personFieldName);
    spec.s_PersonFieldValue = CStringStore::names().get(personFieldValue);
    spec.s_ValueFieldName = CStringStore::names().get(valueFieldName);
    spec.s_ByFieldName = (model ? CStringStore::names().get(model->dataGatherer().searchKey().byFieldName()) : UNSET_STRING);
    TNode& leaf = this->newLeaf(spec, annotatedProbability);
    leaf.s_Model = model;
    leaf.s_BucketStartTime = bucketStartTime;
    leaf.s_BucketLength = (model ? model->bucketLength() : 0);
}

void CHierarchicalResults::addInfluencer(const std::string& name) {
    this->newPivotRoot(CStringStore::influencers().get(name));
}

<<<<<<< HEAD
void CHierarchicalResults::buildHierarchy(void) {
    typedef std::vector<SNode*> TNodePtrVec;
=======
void CHierarchicalResults::buildHierarchy()
{
    using TNodePtrVec = std::vector<SNode*>;
>>>>>>> d4e4cca7

    m_Nodes.erase(std::remove_if(m_Nodes.begin(), m_Nodes.end(), isAggregate), m_Nodes.end());

    // To make life easier for downstream code, bring a simple count node
    // to the front of the deque (if there is one).
    auto simpleCountItr = m_Nodes.end();
    for (auto i = m_Nodes.begin(); i != m_Nodes.end(); ++i) {
        i->s_Parent = 0;
        if (i->s_Spec.s_IsSimpleCount) {
            simpleCountItr = i;
        }
    }
    if (simpleCountItr != m_Nodes.end()) {
        while (simpleCountItr != m_Nodes.begin()) {
            auto next = simpleCountItr;
            std::iter_swap(--simpleCountItr, next);
        }
    }

    TNodePtrVec layer;
    TNodePtrVec newLayer;

    LOG_TRACE("Distinct values of the person field");
    {
        aggregateLayer<SPersonValueLess>(m_Nodes.begin(), m_Nodes.end(), *this, &CHierarchicalResults::newNode, layer);
        LOG_TRACE("layer = " << core::CContainerPrinter::print(layer));
    }

    LOG_TRACE("Distinct person field names");
    {
        newLayer.reserve(layer.size());
        aggregateLayer<SPersonNameLess>(layer.begin(), layer.end(), *this, &CHierarchicalResults::newNode, newLayer);
        newLayer.swap(layer);
        LOG_TRACE("layer = " << core::CContainerPrinter::print(layer));
    }

    LOG_TRACE("Distinct partition field values");
    {
        newLayer.reserve(layer.size());
        aggregateLayer<SPartitionValueLess>(layer.begin(), layer.end(), *this, &CHierarchicalResults::newNode, newLayer);
        newLayer.swap(layer);
        LOG_TRACE("layer = " << core::CContainerPrinter::print(layer));
    }

    LOG_TRACE("Distinct partition field names");
    {
        newLayer.reserve(layer.size());
        aggregateLayer<SPartitionNameLess>(layer.begin(), layer.end(), *this, &CHierarchicalResults::newNode, newLayer);
        newLayer.swap(layer);
        LOG_TRACE("layer = " << core::CContainerPrinter::print(layer));
    }

    if (layer.size() > 1) {
        TNode& root = this->newNode();
        bool population = false;
        for (std::size_t i = 0u; i < layer.size(); ++i) {
            root.s_Children.push_back(layer[i]);
            layer[i]->s_Parent = &root;
            population |= layer[i]->s_Spec.s_IsPopulation;
        }
        root.s_Spec.s_IsPopulation = population;
        LOG_TRACE("root = " << root.print());
    }

    LOG_TRACE("Propagating influences");

    CCommonInfluencePropagator influencePropagator;
    this->bottomUpBreadthFirst(influencePropagator);
}

<<<<<<< HEAD
void CHierarchicalResults::createPivots(void) {
=======
void CHierarchicalResults::createPivots()
{
>>>>>>> d4e4cca7
    LOG_TRACE("Creating pivots");

    for (const auto& node : m_Nodes) {
        const auto& parentInfluences = node.s_Parent->s_AnnotatedProbability.s_Influences;
        for (const auto& influence : node.s_AnnotatedProbability.s_Influences) {
            if (node.s_Parent &&
                std::binary_search(parentInfluences.begin(), parentInfluences.end(), influence, maths::COrderings::SFirstLess())) {
                continue;
            }
            this->newPivot(influence.first).s_Children.push_back(&node);
        }
    }

<<<<<<< HEAD
    for (auto&& pivot : m_PivotNodes) {
        TNode& root = this->newPivotRoot(pivot.second.s_Spec.s_PersonFieldName);
=======
    for (auto &pivot : m_PivotNodes)
    {
        TNode &root = this->newPivotRoot(pivot.second.s_Spec.s_PersonFieldName);
>>>>>>> d4e4cca7
        root.s_Children.push_back(&pivot.second);
        pivot.second.s_Parent = &root;
    }
}

<<<<<<< HEAD
const CHierarchicalResults::TNode* CHierarchicalResults::root(void) const {
    if (m_Nodes.empty()) {
=======
const CHierarchicalResults::TNode *CHierarchicalResults::root() const
{
    if (m_Nodes.empty())
    {
>>>>>>> d4e4cca7
        return 0;
    }
    if (m_Nodes.size() == 1) {
        return &m_Nodes.front();
    }
    const TNode& result = m_Nodes.back();
    if (isLeaf(result)) {
        return 0;
    }
    return &result;
}

const CHierarchicalResults::TNode* CHierarchicalResults::influencer(const TStoredStringPtr& influencerName,
                                                                    const TStoredStringPtr& influencerValue) const {
    auto i = m_PivotNodes.find({influencerName, influencerValue});
    return i != m_PivotNodes.end() ? &i->second : 0;
}

void CHierarchicalResults::bottomUpBreadthFirst(CHierarchicalResultsVisitor& visitor) const {
    for (const auto& node : m_Nodes) {
        visitor.visit(*this, node, /*pivot =*/false);
    }
}

void CHierarchicalResults::topDownBreadthFirst(CHierarchicalResultsVisitor& visitor) const {
    for (auto i = m_Nodes.rbegin(); i != m_Nodes.rend(); ++i) {
        visitor.visit(*this, *i, /*pivot =*/false);
    }
}

void CHierarchicalResults::postorderDepthFirst(CHierarchicalResultsVisitor& visitor) const {
    if (const TNode* root = this->root()) {
        this->postorderDepthFirst(root, visitor);
    }
}

void CHierarchicalResults::pivotsBottomUpBreadthFirst(CHierarchicalResultsVisitor& visitor) const {
    for (const auto& pivot : m_PivotNodes) {
        visitor.visit(*this, pivot.second, /*pivot =*/true);
    }
    for (const auto& root : m_PivotRootNodes) {
        visitor.visit(*this, root.second, /*pivot =*/true);
    }
}

void CHierarchicalResults::pivotsTopDownBreadthFirst(CHierarchicalResultsVisitor& visitor) const {
    for (const auto& root : m_PivotRootNodes) {
        visitor.visit(*this, root.second, /*pivot =*/true);
    }
    for (const auto& pivot : m_PivotNodes) {
        visitor.visit(*this, pivot.second, /*pivot =*/true);
    }
}

<<<<<<< HEAD
bool CHierarchicalResults::empty(void) const {
    return m_Nodes.empty();
}

std::size_t CHierarchicalResults::resultCount(void) const {
=======
bool CHierarchicalResults::empty() const
{
    return m_Nodes.empty();
}

std::size_t CHierarchicalResults::resultCount() const
{
>>>>>>> d4e4cca7
    std::size_t result = 0u;
    for (const auto& node : m_Nodes) {
        if (isLeaf(node) && !node.s_Spec.s_IsSimpleCount) {
            ++result;
        }
    }
    return result;
}

<<<<<<< HEAD
void CHierarchicalResults::setInterim(void) {
    m_ResultType.set(model_t::CResultType::E_Interim);
}

model_t::CResultType CHierarchicalResults::resultType(void) const {
    return m_ResultType;
}

void CHierarchicalResults::acceptPersistInserter(core::CStatePersistInserter& inserter) const {
    typedef TStoredStringPtrNodeMap::const_iterator TStoredStringPtrNodeMapCItr;
    typedef std::vector<TStoredStringPtrNodeMapCItr> TStoredStringPtrNodeMapCItrVec;
    typedef TStoredStringPtrStoredStringPtrPrNodeMap::const_iterator TStoredStringPtrStoredStringPtrPrNodeMapCItr;
    typedef std::vector<TStoredStringPtrStoredStringPtrPrNodeMapCItr> TStoredStringPtrStoredStringPtrPrNodeMapCItrVec;
=======
void CHierarchicalResults::setInterim()
{
    m_ResultType.set(model_t::CResultType::E_Interim);
}

model_t::CResultType CHierarchicalResults::resultType() const
{
    return m_ResultType;
}

void CHierarchicalResults::acceptPersistInserter(core::CStatePersistInserter &inserter) const
{
    using TStoredStringPtrNodeMapCItr = TStoredStringPtrNodeMap::const_iterator;
    using TStoredStringPtrNodeMapCItrVec = std::vector<TStoredStringPtrNodeMapCItr>;
    using TStoredStringPtrStoredStringPtrPrNodeMapCItr = TStoredStringPtrStoredStringPtrPrNodeMap::const_iterator;
    using TStoredStringPtrStoredStringPtrPrNodeMapCItrVec = std::vector<TStoredStringPtrStoredStringPtrPrNodeMapCItr>;
>>>>>>> d4e4cca7

    TNodePtrSizeUMap nodePointers;

    for (const auto& node : m_Nodes) {
        inserter.insertLevel(NODES_1_TAG, boost::bind(&SNode::acceptPersistInserter1, boost::cref(node), _1, boost::ref(nodePointers)));
    }

    // Sort the keys by *value* order to ensure consistent persist state.
    TStoredStringPtrStoredStringPtrPrNodeMapCItrVec pivotIterators;
    pivotIterators.reserve(m_PivotNodes.size());
    for (auto i = m_PivotNodes.begin(); i != m_PivotNodes.end(); ++i) {
        pivotIterators.push_back(i);
    }
    std::sort(pivotIterators.begin(), pivotIterators.end(), core::CFunctional::SDereference<maths::COrderings::SFirstLess>());
    for (auto i : pivotIterators) {
        core::CPersistUtils::persist(PIVOT_NAME_TAG, *i->first.first, inserter);
        core::CPersistUtils::persist(PIVOT_VALUE_TAG, *i->first.second, inserter);
        inserter.insertLevel(PIVOT_NODES_1_TAG,
                             boost::bind(&SNode::acceptPersistInserter1, boost::cref(i->second), _1, boost::ref(nodePointers)));
    }

    // Sort the keys by *value* order to ensure consistent persist state.
    TStoredStringPtrNodeMapCItrVec pivotRootIterators;
    pivotRootIterators.reserve(m_PivotRootNodes.size());
    for (auto i = m_PivotRootNodes.begin(); i != m_PivotRootNodes.end(); ++i) {
        pivotRootIterators.push_back(i);
    }
    std::sort(pivotRootIterators.begin(), pivotRootIterators.end(), core::CFunctional::SDereference<maths::COrderings::SFirstLess>());
    for (auto i : pivotRootIterators) {
        core::CPersistUtils::persist(PIVOT_NAME_TAG, *i->first, inserter);
        inserter.insertLevel(PIVOT_ROOT_NODES_1_TAG,
                             boost::bind(&SNode::acceptPersistInserter1, boost::cref(i->second), _1, boost::ref(nodePointers)));
    }

    for (const auto& node : m_Nodes) {
        inserter.insertLevel(NODES_2_TAG, boost::bind(&SNode::acceptPersistInserter2, boost::cref(node), _1, boost::cref(nodePointers)));
    }

    for (auto i : pivotIterators) {
        core::CPersistUtils::persist(PIVOT_NAME_TAG, *i->first.first, inserter);
        core::CPersistUtils::persist(PIVOT_VALUE_TAG, *i->first.second, inserter);
        inserter.insertLevel(PIVOT_NODES_2_TAG,
                             boost::bind(&SNode::acceptPersistInserter2, boost::cref(i->second), _1, boost::cref(nodePointers)));
    }

    for (auto i : pivotRootIterators) {
        core::CPersistUtils::persist(PIVOT_NAME_TAG, *i->first, inserter);
        inserter.insertLevel(PIVOT_ROOT_NODES_2_TAG,
                             boost::bind(&SNode::acceptPersistInserter2, boost::cref(i->second), _1, boost::cref(nodePointers)));
    }
}

bool CHierarchicalResults::acceptRestoreTraverser(core::CStateRestoreTraverser& traverser) {
    TSizeNodePtrUMap nodePointers;
    core::CStoredStringPtr influencerName;
    core::CStoredStringPtr influencerValue;
    std::size_t nodesFullyRestored = 0;

    do {
        const std::string& name = traverser.name();
        RESTORE_SETUP_TEARDOWN(NODES_1_TAG,
                               m_Nodes.push_back(SNode()),
                               traverser.traverseSubLevel(
                                   boost::bind(&SNode::acceptRestoreTraverser1, boost::ref(m_Nodes.back()), _1, boost::ref(nodePointers))),
                               /**/)
        if (name == NODES_2_TAG) {
            if (nodesFullyRestored > m_Nodes.size()) {
                LOG_ERROR("Invalid restore index for node: " << nodesFullyRestored);
            }
            if (traverser.traverseSubLevel(boost::bind(
                    &SNode::acceptRestoreTraverser2, boost::ref(m_Nodes[nodesFullyRestored]), _1, boost::cref(nodePointers))) == false) {
                LOG_ERROR("Failed to restore node");
                return false;
            }
            ++nodesFullyRestored;
            continue;
        }
        RESTORE_NO_ERROR(PIVOT_NAME_TAG, influencerName = CStringStore::influencers().get(traverser.value()))
        RESTORE_NO_ERROR(PIVOT_VALUE_TAG, influencerValue = CStringStore::influencers().get(traverser.value()))
        if (name == PIVOT_NODES_1_TAG) {
            if (!influencerName || !influencerValue) {
                LOG_ERROR("Invalid influencers for node");
                return false;
            }
            SNode& node = m_PivotNodes[TStoredStringPtrStoredStringPtrPr(influencerName, influencerValue)];
            if (traverser.traverseSubLevel(boost::bind(&SNode::acceptRestoreTraverser1, boost::ref(node), _1, boost::ref(nodePointers))) ==
                false) {
                LOG_ERROR("Failed to restore pivot node");
                return false;
            }
            influencerName = core::CStoredStringPtr();
            influencerValue = core::CStoredStringPtr();
            continue;
        } else if (name == PIVOT_NODES_2_TAG) {
            if (!influencerName || !influencerValue) {
                LOG_ERROR("Invalid influencers for node");
                return false;
            }
            SNode& node = m_PivotNodes[TStoredStringPtrStoredStringPtrPr(influencerName, influencerValue)];
            if (traverser.traverseSubLevel(boost::bind(&SNode::acceptRestoreTraverser2, boost::ref(node), _1, boost::cref(nodePointers))) ==
                false) {
                LOG_ERROR("Failed to restore pivot node");
                return false;
            }
            influencerName = core::CStoredStringPtr();
            influencerValue = core::CStoredStringPtr();
            continue;
        }
        if (name == PIVOT_ROOT_NODES_1_TAG) {
            if (!influencerName) {
                LOG_ERROR("Invalid influencer for node");
                return false;
            }
            SNode& node = m_PivotRootNodes[influencerName];
            if (traverser.traverseSubLevel(boost::bind(&SNode::acceptRestoreTraverser1, boost::ref(node), _1, boost::ref(nodePointers))) ==
                false) {
                LOG_ERROR("Failed to restore pivot node");
                return false;
            }
            influencerName = core::CStoredStringPtr();
            continue;
        }
        if (name == PIVOT_ROOT_NODES_2_TAG) {
            if (!influencerName) {
                LOG_ERROR("Invalid influencer for node");
                return false;
            }
            SNode& node = m_PivotRootNodes[influencerName];
            if (traverser.traverseSubLevel(boost::bind(&SNode::acceptRestoreTraverser2, boost::ref(node), _1, boost::cref(nodePointers))) ==
                false) {
                LOG_ERROR("Failed to restore pivot node");
                return false;
            }
            influencerName = core::CStoredStringPtr();
            continue;
        }
    } while (traverser.next());
    return true;
}

<<<<<<< HEAD
std::string CHierarchicalResults::print(void) const {
=======
std::string CHierarchicalResults::print() const
{
>>>>>>> d4e4cca7
    std::ostringstream ss;
    for (const auto& node : m_Nodes) {
        ss << "\t" << node.print() << core_t::LINE_ENDING;
    }
    return ss.str();
}

<<<<<<< HEAD
CHierarchicalResults::TNode& CHierarchicalResults::newNode(void) {
=======
CHierarchicalResults::TNode &CHierarchicalResults::newNode()
{
>>>>>>> d4e4cca7
    m_Nodes.push_back(TNode());
    return m_Nodes.back();
}

CHierarchicalResults::TNode& CHierarchicalResults::newLeaf(const TResultSpec& simpleSearch, SAnnotatedProbability& annotatedProbability) {
    m_Nodes.emplace_back(simpleSearch, annotatedProbability);
    return m_Nodes.back();
}

CHierarchicalResults::TNode& CHierarchicalResults::newPivot(TStoredStringPtrStoredStringPtrPr key) {
    TNode& result = m_PivotNodes[key];
    result.s_Spec.s_PersonFieldName = key.first;
    result.s_Spec.s_PersonFieldValue = key.second;
    return result;
}

CHierarchicalResults::TNode& CHierarchicalResults::newPivotRoot(const TStoredStringPtr& key) {
    TNode& result = m_PivotRootNodes[key];
    result.s_Spec.s_PersonFieldName = key;
    result.s_Spec.s_PersonFieldValue = UNSET_STRING;
    return result;
}

void CHierarchicalResults::postorderDepthFirst(const TNode* node, CHierarchicalResultsVisitor& visitor) const {
    for (const auto& child : node->s_Children) {
        this->postorderDepthFirst(child, visitor);
    }
    visitor.visit(*this, *node, /*pivot =*/false);
}

<<<<<<< HEAD
CHierarchicalResultsVisitor::~CHierarchicalResultsVisitor(void) {
=======
CHierarchicalResultsVisitor::~CHierarchicalResultsVisitor()
{
>>>>>>> d4e4cca7
}

bool CHierarchicalResultsVisitor::isRoot(const TNode& node) {
    return !node.s_Parent;
}

bool CHierarchicalResultsVisitor::isLeaf(const TNode& node) {
    return node.s_Children.empty();
}

bool CHierarchicalResultsVisitor::isPartitioned(const TNode& node) {
    return !((*node.s_Spec.s_PartitionFieldName).empty()) && unset(node.s_Spec.s_PartitionFieldValue);
}

bool CHierarchicalResultsVisitor::isPartition(const TNode& node) {
    return !((*node.s_Spec.s_PartitionFieldName).empty()) && !unset(node.s_Spec.s_PartitionFieldValue) &&
           (CHierarchicalResultsVisitor::isRoot(node) || unset(node.s_Parent->s_Spec.s_PartitionFieldValue));
}

bool CHierarchicalResultsVisitor::isPerson(const TNode& node) {
    if ((*node.s_Spec.s_PersonFieldName).empty() || isPartitioned(node)) {
        return false;
    }
    if (!isPopulation(node)) {
        return unset(node.s_Spec.s_PersonFieldValue) || CHierarchicalResultsVisitor::isRoot(node) ||
               unset(node.s_Parent->s_Spec.s_PersonFieldName);
    }
    return !unset(node.s_Spec.s_PersonFieldValue) &&
           (CHierarchicalResultsVisitor::isRoot(node) || (unset(node.s_Parent->s_Spec.s_PersonFieldValue)));
}

bool CHierarchicalResultsVisitor::isAttribute(const TNode& node) {
    if (!isLeaf(node) || isPartition(node) || isRoot(node)) {
        return false;
    }
    if (isPerson(*node.s_Parent)) {
        return true;
    }
    return !isPopulation(node);
}

bool CHierarchicalResultsVisitor::isSimpleCount(const TNode& node) {
    return node.s_Spec.s_IsSimpleCount;
}

bool CHierarchicalResultsVisitor::isPopulation(const TNode& node) {
    return node.s_Spec.s_IsPopulation;
}

const CHierarchicalResultsVisitor::TNode* CHierarchicalResultsVisitor::nearestAncestorForWhichWeWriteResults(const TNode& node) {
    const TNode* result = &node;
    for (result = result->s_Parent; result && !isTypeForWhichWeWriteResults(*result, false); result = result->s_Parent) {}
    return result;
}

bool CHierarchicalResultsVisitor::isTypeForWhichWeWriteResults(const TNode& node, bool pivot) {
    return pivot || isLeaf(node) || isRoot(node) || isPartition(node);
}

bool CHierarchicalResultsVisitor::shouldWriteResult(const CLimits& limits,
                                                    const CHierarchicalResults& results,
                                                    const TNode& node,
                                                    bool pivot) {
    double p = std::min(node.probability(), node.s_SmallestDescendantProbability);

    // This test ensures that we output results at aggregated levels in the
    // hierarchy if we've output results at lower levels.  Without this
    // condition the UI can be very confusing, as it's not necessarily possible
    // to find anything when searching upwards from lowest level anomalies to
    // the aggregated levels above.
    if (p < limits.unusualProbabilityThreshold() && isTypeForWhichWeWriteResults(node, pivot)) {
        return true;
    }

    // This condition is historical - in reality we always write bucket level
    // results regardless of this condition.
    // (However, if this is removed in the future another test must be added to
    // prevent the root node being allowed to permeate to the last test in this
    // method.)
    if (CHierarchicalResultsVisitor::isRoot(node)) {
        return false;
    }

    // This test ensures that if we write a result at a level of the hierarchy
    // below the bucket level we'll also write at least one result at each
    // of the levels beneath this.  Results written as a result of this test
    // will potentially have high probabilities, but should either have a low
    // probability themselves or be in a branch of the results tree which contains
    // low probability results. Again, the purpose is to avoid inconsistencies
    // in the UI where a user drills down from an aggregated result and sees
    // nothing.
    static const double OUTPUT_TOLERANCE(1.2);
    const TNode* ancestor = nearestAncestorForWhichWeWriteResults(node);
    if (ancestor && p <= OUTPUT_TOLERANCE * ancestor->s_SmallestDescendantProbability &&
        shouldWriteResult(limits, results, *ancestor, pivot)) {
        return true;
    }

    // This test ensures that if we are going to write an influencer result
    // we will write at least one of the results it influences. As with the
    // the test above nodes written as a result of this test must either have
    // a low probability themselves or be in branch of the results tree which
    // contains low probability results.
    for (const auto& influence : node.s_AnnotatedProbability.s_Influences) {
        const TNode* influencer = results.influencer(influence.first.first, influence.first.second);
        if (influencer && p <= OUTPUT_TOLERANCE * influencer->s_SmallestDescendantProbability &&
            shouldWriteResult(limits, results, *influencer, /*pivot = */ true)) {
            return true;
        }
    }

    return false;
}
}
}<|MERGE_RESOLUTION|>--- conflicted
+++ resolved
@@ -170,20 +170,9 @@
 
 //! Aggregate the nodes in a layer.
 template<typename LESS, typename ITR, typename FACTORY>
-<<<<<<< HEAD
 void aggregateLayer(ITR beginLayer, ITR endLayer, CHierarchicalResults& results, FACTORY newNode, std::vector<SNode*>& newLayer) {
-    typedef std::vector<SNode*> TNodePtrVec;
-    typedef std::map<TNodeCPtr, TNodePtrVec, LESS> TNodeCPtrNodePtrVecMap;
-=======
-void aggregateLayer(ITR beginLayer,
-                    ITR endLayer,
-                    CHierarchicalResults &results,
-                    FACTORY newNode,
-                    std::vector<SNode*> &newLayer)
-{
     using TNodePtrVec = std::vector<SNode*>;
     using TNodeCPtrNodePtrVecMap = std::map<TNodeCPtr, TNodePtrVec, LESS>;
->>>>>>> d4e4cca7
 
     newLayer.clear();
 
@@ -252,8 +241,7 @@
 
 } // unnamed::
 
-<<<<<<< HEAD
-SResultSpec::SResultSpec(void)
+SResultSpec::SResultSpec()
     : s_Detector(0),
       s_IsSimpleCount(false),
       s_IsPopulation(false),
@@ -268,39 +256,10 @@
       s_Function(function_t::E_IndividualCount) {
 }
 
-std::string SResultSpec::print(void) const {
+std::string SResultSpec::print() const {
     return '\'' + core::CStringUtils::typeToStringPretty(s_IsSimpleCount) + '/' + core::CStringUtils::typeToStringPretty(s_IsPopulation) +
            '/' + *s_FunctionName + '/' + *s_PartitionFieldName + '/' + *s_PartitionFieldValue + '/' + *s_PersonFieldName + '/' +
            *s_PersonFieldValue + '/' + *s_ValueFieldName + '\'';
-=======
-
-SResultSpec::SResultSpec() :
-        s_Detector(0),
-        s_IsSimpleCount(false),
-        s_IsPopulation(false),
-        s_UseNull(false),
-        s_PartitionFieldName(UNSET_STRING),
-        s_PartitionFieldValue(UNSET_STRING),
-        s_PersonFieldName(UNSET_STRING),
-        s_PersonFieldValue(UNSET_STRING),
-        s_ValueFieldName(UNSET_STRING),
-        s_FunctionName(UNSET_STRING),
-        s_ByFieldName(UNSET_STRING),
-        s_Function(function_t::E_IndividualCount)
-{
-}
-
-std::string SResultSpec::print() const
-{
-    return   '\'' + core::CStringUtils::typeToStringPretty(s_IsSimpleCount)
-            + '/' + core::CStringUtils::typeToStringPretty(s_IsPopulation)
-            + '/' + *s_FunctionName
-            + '/' + *s_PartitionFieldName
-            + '/' + *s_PartitionFieldValue
-            + '/' + *s_PersonFieldName
-            + '/' + *s_PersonFieldValue
-            + '/' + *s_ValueFieldName + '\'';
->>>>>>> d4e4cca7
 }
 
 void SResultSpec::acceptPersistInserter(core::CStatePersistInserter& inserter) const {
@@ -352,7 +311,7 @@
     return true;
 }
 
-SNode::SNode(void)
+SNode::SNode()
     : s_Parent(0),
       s_AnnotatedProbability(1.0),
       s_Detector(-3),
@@ -366,7 +325,6 @@
       s_BucketLength(0) {
 }
 
-<<<<<<< HEAD
 SNode::SNode(const SResultSpec& simpleSearch, SAnnotatedProbability& annotatedProbability)
     : s_Parent(0),
       s_Spec(simpleSearch),
@@ -382,53 +340,12 @@
     s_AnnotatedProbability.swap(annotatedProbability);
 }
 
-double SNode::probability(void) const {
+double SNode::probability() const {
     return s_AnnotatedProbability.s_Probability;
 }
 
-void SNode::propagateFields(void) {
+void SNode::propagateFields() {
     if (s_Children.empty()) {
-=======
-SNode::SNode() :
-        s_Parent(0),
-        s_AnnotatedProbability(1.0),
-        s_Detector(-3),
-        s_AggregationStyle(-1),
-        s_SmallestChildProbability(1.0),
-        s_SmallestDescendantProbability(1.0),
-        s_RawAnomalyScore(0.0),
-        s_NormalizedAnomalyScore(0.0),
-        s_Model(0),
-        s_BucketStartTime(0),
-        s_BucketLength(0)
-{}
-
-SNode::SNode(const SResultSpec &simpleSearch, SAnnotatedProbability &annotatedProbability) :
-        s_Parent(0),
-        s_Spec(simpleSearch),
-        s_Detector(simpleSearch.s_Detector),
-        s_AggregationStyle(-1),
-        s_SmallestChildProbability(annotatedProbability.s_Probability),
-        s_SmallestDescendantProbability(1.0),
-        s_RawAnomalyScore(0.0),
-        s_NormalizedAnomalyScore(0.0),
-        s_Model(0),
-        s_BucketStartTime(0),
-        s_BucketLength(0)
-{
-    s_AnnotatedProbability.swap(annotatedProbability);
-}
-
-double SNode::probability() const
-{
-    return s_AnnotatedProbability.s_Probability;
-}
-
-void SNode::propagateFields()
-{
-    if (s_Children.empty())
-    {
->>>>>>> d4e4cca7
         return;
     }
 
@@ -458,20 +375,10 @@
     }
 }
 
-<<<<<<< HEAD
-std::string SNode::print(void) const {
+std::string SNode::print() const {
     return s_Spec.print() + ": " + core::CStringUtils::typeToStringPretty(this->probability()) + ", " +
            core::CStringUtils::typeToStringPretty(s_RawAnomalyScore) +
            (s_AnnotatedProbability.s_Influences.empty() ? "" : ", " + core::CContainerPrinter::print(s_AnnotatedProbability.s_Influences));
-=======
-std::string SNode::print() const
-{
-    return s_Spec.print()
-           + ": " + core::CStringUtils::typeToStringPretty(this->probability())
-           + ", " + core::CStringUtils::typeToStringPretty(s_RawAnomalyScore)
-           + (s_AnnotatedProbability.s_Influences.empty() ? "" :
-                   ", " + core::CContainerPrinter::print(s_AnnotatedProbability.s_Influences));
->>>>>>> d4e4cca7
 }
 
 void SNode::swap(SNode& other) {
@@ -585,23 +492,12 @@
 
 using namespace hierarchical_results_detail;
 
-CHierarchicalResults::CHierarchicalResults(void) : m_ResultType(model_t::CResultType::E_Final) {
-}
-
-<<<<<<< HEAD
+CHierarchicalResults::CHierarchicalResults() : m_ResultType(model_t::CResultType::E_Final) {
+}
+
 void CHierarchicalResults::addSimpleCountResult(SAnnotatedProbability& annotatedProbability,
                                                 const CAnomalyDetectorModel* model,
                                                 core_t::TTime bucketStartTime) {
-=======
-CHierarchicalResults::CHierarchicalResults() :
-        m_ResultType(model_t::CResultType::E_Final)
-{}
-
-void CHierarchicalResults::addSimpleCountResult(SAnnotatedProbability &annotatedProbability,
-                                                const CAnomalyDetectorModel *model,
-                                                core_t::TTime bucketStartTime)
-{
->>>>>>> d4e4cca7
     TResultSpec search;
     search.s_IsSimpleCount = true;
     search.s_IsPopulation = false;
@@ -656,14 +552,8 @@
     this->newPivotRoot(CStringStore::influencers().get(name));
 }
 
-<<<<<<< HEAD
-void CHierarchicalResults::buildHierarchy(void) {
-    typedef std::vector<SNode*> TNodePtrVec;
-=======
-void CHierarchicalResults::buildHierarchy()
-{
+void CHierarchicalResults::buildHierarchy() {
     using TNodePtrVec = std::vector<SNode*>;
->>>>>>> d4e4cca7
 
     m_Nodes.erase(std::remove_if(m_Nodes.begin(), m_Nodes.end(), isAggregate), m_Nodes.end());
 
@@ -734,12 +624,7 @@
     this->bottomUpBreadthFirst(influencePropagator);
 }
 
-<<<<<<< HEAD
-void CHierarchicalResults::createPivots(void) {
-=======
-void CHierarchicalResults::createPivots()
-{
->>>>>>> d4e4cca7
+void CHierarchicalResults::createPivots() {
     LOG_TRACE("Creating pivots");
 
     for (const auto& node : m_Nodes) {
@@ -753,28 +638,15 @@
         }
     }
 
-<<<<<<< HEAD
-    for (auto&& pivot : m_PivotNodes) {
+    for (auto& pivot : m_PivotNodes) {
         TNode& root = this->newPivotRoot(pivot.second.s_Spec.s_PersonFieldName);
-=======
-    for (auto &pivot : m_PivotNodes)
-    {
-        TNode &root = this->newPivotRoot(pivot.second.s_Spec.s_PersonFieldName);
->>>>>>> d4e4cca7
         root.s_Children.push_back(&pivot.second);
         pivot.second.s_Parent = &root;
     }
 }
 
-<<<<<<< HEAD
-const CHierarchicalResults::TNode* CHierarchicalResults::root(void) const {
+const CHierarchicalResults::TNode* CHierarchicalResults::root() const {
     if (m_Nodes.empty()) {
-=======
-const CHierarchicalResults::TNode *CHierarchicalResults::root() const
-{
-    if (m_Nodes.empty())
-    {
->>>>>>> d4e4cca7
         return 0;
     }
     if (m_Nodes.size() == 1) {
@@ -829,21 +701,11 @@
     }
 }
 
-<<<<<<< HEAD
-bool CHierarchicalResults::empty(void) const {
+bool CHierarchicalResults::empty() const {
     return m_Nodes.empty();
 }
 
-std::size_t CHierarchicalResults::resultCount(void) const {
-=======
-bool CHierarchicalResults::empty() const
-{
-    return m_Nodes.empty();
-}
-
-std::size_t CHierarchicalResults::resultCount() const
-{
->>>>>>> d4e4cca7
+std::size_t CHierarchicalResults::resultCount() const {
     std::size_t result = 0u;
     for (const auto& node : m_Nodes) {
         if (isLeaf(node) && !node.s_Spec.s_IsSimpleCount) {
@@ -853,38 +715,19 @@
     return result;
 }
 
-<<<<<<< HEAD
-void CHierarchicalResults::setInterim(void) {
+void CHierarchicalResults::setInterim() {
     m_ResultType.set(model_t::CResultType::E_Interim);
 }
 
-model_t::CResultType CHierarchicalResults::resultType(void) const {
+model_t::CResultType CHierarchicalResults::resultType() const {
     return m_ResultType;
 }
 
 void CHierarchicalResults::acceptPersistInserter(core::CStatePersistInserter& inserter) const {
-    typedef TStoredStringPtrNodeMap::const_iterator TStoredStringPtrNodeMapCItr;
-    typedef std::vector<TStoredStringPtrNodeMapCItr> TStoredStringPtrNodeMapCItrVec;
-    typedef TStoredStringPtrStoredStringPtrPrNodeMap::const_iterator TStoredStringPtrStoredStringPtrPrNodeMapCItr;
-    typedef std::vector<TStoredStringPtrStoredStringPtrPrNodeMapCItr> TStoredStringPtrStoredStringPtrPrNodeMapCItrVec;
-=======
-void CHierarchicalResults::setInterim()
-{
-    m_ResultType.set(model_t::CResultType::E_Interim);
-}
-
-model_t::CResultType CHierarchicalResults::resultType() const
-{
-    return m_ResultType;
-}
-
-void CHierarchicalResults::acceptPersistInserter(core::CStatePersistInserter &inserter) const
-{
     using TStoredStringPtrNodeMapCItr = TStoredStringPtrNodeMap::const_iterator;
     using TStoredStringPtrNodeMapCItrVec = std::vector<TStoredStringPtrNodeMapCItr>;
     using TStoredStringPtrStoredStringPtrPrNodeMapCItr = TStoredStringPtrStoredStringPtrPrNodeMap::const_iterator;
     using TStoredStringPtrStoredStringPtrPrNodeMapCItrVec = std::vector<TStoredStringPtrStoredStringPtrPrNodeMapCItr>;
->>>>>>> d4e4cca7
 
     TNodePtrSizeUMap nodePointers;
 
@@ -1025,12 +868,7 @@
     return true;
 }
 
-<<<<<<< HEAD
-std::string CHierarchicalResults::print(void) const {
-=======
-std::string CHierarchicalResults::print() const
-{
->>>>>>> d4e4cca7
+std::string CHierarchicalResults::print() const {
     std::ostringstream ss;
     for (const auto& node : m_Nodes) {
         ss << "\t" << node.print() << core_t::LINE_ENDING;
@@ -1038,12 +876,7 @@
     return ss.str();
 }
 
-<<<<<<< HEAD
-CHierarchicalResults::TNode& CHierarchicalResults::newNode(void) {
-=======
-CHierarchicalResults::TNode &CHierarchicalResults::newNode()
-{
->>>>>>> d4e4cca7
+CHierarchicalResults::TNode& CHierarchicalResults::newNode() {
     m_Nodes.push_back(TNode());
     return m_Nodes.back();
 }
@@ -1074,12 +907,7 @@
     visitor.visit(*this, *node, /*pivot =*/false);
 }
 
-<<<<<<< HEAD
-CHierarchicalResultsVisitor::~CHierarchicalResultsVisitor(void) {
-=======
-CHierarchicalResultsVisitor::~CHierarchicalResultsVisitor()
-{
->>>>>>> d4e4cca7
+CHierarchicalResultsVisitor::~CHierarchicalResultsVisitor() {
 }
 
 bool CHierarchicalResultsVisitor::isRoot(const TNode& node) {
