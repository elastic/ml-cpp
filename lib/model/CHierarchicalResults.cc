--- conflicted
+++ resolved
@@ -1014,12 +1014,8 @@
 const CHierarchicalResultsVisitor::TNode*
 CHierarchicalResultsVisitor::nearestAncestorForWhichWeWriteResults(const TNode& node) {
     const TNode* result = &node;
-<<<<<<< HEAD
-    for (result = result->s_Parent; result && !isTypeForWhichWeWriteResults(*result, false); result = result->s_Parent) {
-=======
     for (result = result->s_Parent; result && !isTypeForWhichWeWriteResults(*result, false);
          result = result->s_Parent) {
->>>>>>> 4f5b9e06
     }
     return result;
 }
