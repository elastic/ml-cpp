/*
 * ELASTICSEARCH CONFIDENTIAL
 *
 * Copyright (c) 2016 Elasticsearch BV. All Rights Reserved.
 *
 * Notice: this software, and all information contained
 * therein, is the exclusive property of Elasticsearch BV
 * and its licensors, if any, and is protected under applicable
 * domestic and foreign law, and international treaties.
 *
 * Reproduction, republication or distribution without the
 * express written consent of Elasticsearch BV is
 * strictly prohibited.
 */

#include <model/CEventRateBucketGatherer.h>

#include <core/CCompressUtils.h>
#include <core/CFunctional.h>
#include <core/CStatePersistInserter.h>
#include <core/CStateRestoreTraverser.h>
#include <core/CStatistics.h>
#include <core/Constants.h>
#include <core/RestoreMacros.h>

#include <maths/CBasicStatistics.h>
#include <maths/CBasicStatisticsPersist.h>
#include <maths/CChecksum.h>
#include <maths/COrderings.h>

#include <model/CDataGatherer.h>
#include <model/CEventData.h>
#include <model/CResourceMonitor.h>
#include <model/CSearchKey.h>
#include <model/CStringStore.h>
#include <model/FunctionTypes.h>

#include <boost/bind.hpp>
#include <boost/make_shared.hpp>
#include <boost/ref.hpp>
#include <boost/unordered_set.hpp>

#include <algorithm>
#include <atomic>
#include <limits>
#include <map>
#include <string>

namespace ml {
namespace model {

namespace {

using TSizeVec = std::vector<std::size_t>;
using TStrVec = std::vector<std::string>;
using TStrUInt64Map = std::map<std::string, uint64_t>;
using TSizeSizePr = std::pair<std::size_t, std::size_t>;
using TSizeSizePrVec = std::vector<TSizeSizePr>;
using TUInt64Vec = std::vector<uint64_t>;
using TSizeUSet = boost::unordered_set<std::size_t>;
using TSizeUSetCItr = TSizeUSet::const_iterator;
using TSizeUSetVec = std::vector<TSizeUSet>;
using TMeanAccumulator = maths::CBasicStatistics::SSampleMean<double>::TAccumulator;
using TSizeSizePrMeanAccumulatorUMap = boost::unordered_map<TSizeSizePr, TMeanAccumulator>;
using TSizeSizePrUInt64Map = std::map<TSizeSizePr, uint64_t>;
using TSizeSizePrMeanAccumulatorUMapQueue = CBucketQueue<TSizeSizePrMeanAccumulatorUMap>;
using TCategoryAnyMap = CEventRateBucketGatherer::TCategoryAnyMap;
using TSizeSizePrStrDataUMap = boost::unordered_map<TSizeSizePr, CUniqueStringFeatureData>;
using TSizeSizePrStrDataUMapQueue = CBucketQueue<TSizeSizePrStrDataUMap>;
using TStoredStringPtrVec = CBucketGatherer::TStoredStringPtrVec;

// We use short field names to reduce the state size
const std::string BASE_TAG("a");
const std::string ATTRIBUTE_PEOPLE_TAG("b");
const std::string UNIQUE_VALUES_TAG("c");
const std::string TIMES_OF_DAY_TAG("d");
const std::string EMPTY_STRING;

// Nested tags.
const std::string ATTRIBUTE_TAG("a");
const std::string PERSON_TAG("b");
const std::string STRING_ITEM_TAG("h");
const std::string MEAN_TIMES_TAG("i");

// Unique strings tags.
const std::string INFLUENCER_UNIQUE_STRINGS_TAG("a");
const std::string UNIQUE_STRINGS_TAG("b");

//! \brief Manages persistence of time-of-day feature data maps.
struct STimesBucketSerializer {
    void operator()(const TSizeSizePrMeanAccumulatorUMap& times, core::CStatePersistInserter& inserter) {
        std::vector<TSizeSizePrMeanAccumulatorUMap::const_iterator> ordered;
        ordered.reserve(times.size());
        for (auto i = times.begin(); i != times.end(); ++i) {
            ordered.push_back(i);
        }
        std::sort(ordered.begin(), ordered.end(), core::CFunctional::SDereference<maths::COrderings::SFirstLess>());
        for (std::size_t i = 0u; i < ordered.size(); ++i) {
            inserter.insertValue(PERSON_TAG, CDataGatherer::extractPersonId(*ordered[i]));
            inserter.insertValue(ATTRIBUTE_TAG, CDataGatherer::extractAttributeId(*ordered[i]));
            inserter.insertValue(MEAN_TIMES_TAG, CDataGatherer::extractData(*ordered[i]).toDelimited());
        }
    }

    bool operator()(TSizeSizePrMeanAccumulatorUMap& times, core::CStateRestoreTraverser& traverser) const {
        std::size_t pid = 0;
        std::size_t cid = 0;
        do {
            const std::string& name = traverser.name();
            RESTORE_BUILT_IN(PERSON_TAG, pid)
            RESTORE_BUILT_IN(ATTRIBUTE_TAG, cid)
            RESTORE(MEAN_TIMES_TAG, times[TSizeSizePr(pid, cid)].fromDelimited(traverser.value()))
        } while (traverser.next());

        return true;
    }
};

//! \brief Manages persistence of unique string feature data maps.
struct SStrDataBucketSerializer {
    void operator()(const TSizeSizePrStrDataUMap& strings, core::CStatePersistInserter& inserter) {
        std::vector<TSizeSizePrStrDataUMap::const_iterator> ordered;
        ordered.reserve(strings.size());
        for (auto i = strings.begin(); i != strings.end(); ++i) {
            ordered.push_back(i);
        }
        std::sort(ordered.begin(), ordered.end(), core::CFunctional::SDereference<maths::COrderings::SFirstLess>());
        for (std::size_t i = 0u; i != ordered.size(); ++i) {
            inserter.insertValue(PERSON_TAG, CDataGatherer::extractPersonId(*ordered[i]));
            inserter.insertValue(ATTRIBUTE_TAG, CDataGatherer::extractAttributeId(*ordered[i]));
            inserter.insertLevel(
                STRING_ITEM_TAG,
                boost::bind(&CUniqueStringFeatureData::acceptPersistInserter, boost::cref(CDataGatherer::extractData(*ordered[i])), _1));
        }
    }
    bool operator()(TSizeSizePrStrDataUMap& map, core::CStateRestoreTraverser& traverser) const {
        std::size_t pid = 0;
        std::size_t cid = 0;
        do {
            const std::string& name = traverser.name();
            RESTORE_BUILT_IN(PERSON_TAG, pid)
            RESTORE_BUILT_IN(ATTRIBUTE_TAG, cid)
            RESTORE(STRING_ITEM_TAG,
                    traverser.traverseSubLevel(
                        boost::bind(&CUniqueStringFeatureData::acceptRestoreTraverser, boost::ref(map[TSizeSizePr(pid, cid)]), _1)))
        } while (traverser.next());

        return true;
    }
};

//! Serialize \p data.
void persistAttributePeopleData(const TSizeUSetVec& data, core::CStatePersistInserter& inserter) {
    // Persist the vector in reverse order, because it means we'll
    // find out the correct size more efficiently on restore.
    std::size_t index = data.size();
    while (index > 0) {
        --index;
        inserter.insertValue(ATTRIBUTE_TAG, index);
        const TSizeUSet& people = data[index];

        // Persist the person identifiers in sorted order to make
        // it easier to compare state records.
        TSizeVec orderedPeople(people.begin(), people.end());
        std::sort(orderedPeople.begin(), orderedPeople.end());
        for (std::size_t i = 0u; i < orderedPeople.size(); ++i) {
            inserter.insertValue(PERSON_TAG, orderedPeople[i]);
        }
    }
}

//! Serialize \p featureData.
void persistFeatureData(const TCategoryAnyMap& featureData, core::CStatePersistInserter& inserter) {
    for (const auto& data_ : featureData) {
        model_t::EEventRateCategory category = data_.first;
        const boost::any& data = data_.second;
        try {
            switch (category) {
            case model_t::E_DiurnalTimes:
                inserter.insertLevel(TIMES_OF_DAY_TAG,
                                     boost::bind<void>(TSizeSizePrMeanAccumulatorUMapQueue::CSerializer<STimesBucketSerializer>(),
                                                       boost::cref(boost::any_cast<const TSizeSizePrMeanAccumulatorUMapQueue&>(data)),
                                                       _1));
                break;
            case model_t::E_MeanArrivalTimes:
                // TODO
                break;
            case model_t::E_AttributePeople:
                inserter.insertLevel(ATTRIBUTE_PEOPLE_TAG,
                                     boost::bind(&persistAttributePeopleData, boost::cref(boost::any_cast<const TSizeUSetVec&>(data)), _1));
                break;
            case model_t::E_UniqueValues:
                inserter.insertLevel(UNIQUE_VALUES_TAG,
                                     boost::bind<void>(TSizeSizePrStrDataUMapQueue::CSerializer<SStrDataBucketSerializer>(),
                                                       boost::cref(boost::any_cast<const TSizeSizePrStrDataUMapQueue&>(data)),
                                                       _1));
                break;
            }
        } catch (const std::exception& e) { LOG_ERROR("Failed to serialize data for " << category << ": " << e.what()); }
    }
}

//! Extract \p data from a state document.
bool restoreAttributePeopleData(core::CStateRestoreTraverser& traverser, TSizeUSetVec& data) {
    size_t lastCid = 0;
    bool seenCid = false;

    do {
        const std::string& name = traverser.name();
        if (name == ATTRIBUTE_TAG) {
            if (core::CStringUtils::stringToType(traverser.value(), lastCid) == false) {
                LOG_ERROR("Invalid attribute ID in " << traverser.value());
                return false;
            }
            seenCid = true;
            if (lastCid >= data.size()) {
                data.resize(lastCid + 1);
            }
        } else if (name == PERSON_TAG) {
            if (!seenCid) {
                LOG_ERROR("Incorrect format - person ID before attribute ID in " << traverser.value());
                return false;
            }
            std::size_t pid = 0;
            if (core::CStringUtils::stringToType(traverser.value(), pid) == false) {
                LOG_ERROR("Invalid person ID in " << traverser.value());
                return false;
            }
            data[lastCid].insert(pid);
        }
    } while (traverser.next());

    return true;
}

//! Extract \p featureData from a state document.
bool restoreFeatureData(core::CStateRestoreTraverser& traverser,
                        TCategoryAnyMap& featureData,
                        std::size_t latencyBuckets,
                        core_t::TTime bucketLength,
                        core_t::TTime currentBucketStartTime) {
    const std::string& name = traverser.name();
    if (name == ATTRIBUTE_PEOPLE_TAG) {
        TSizeUSetVec* data{
            boost::unsafe_any_cast<TSizeUSetVec>(&featureData.emplace(model_t::E_AttributePeople, TSizeUSetVec()).first->second)};
        if (traverser.traverseSubLevel(boost::bind(&restoreAttributePeopleData, _1, boost::ref(*data))) == false) {
            LOG_ERROR("Invalid attribute/people mapping in " << traverser.value());
            return false;
        }
    } else if (name == UNIQUE_VALUES_TAG) {
        if (featureData.count(model_t::E_UniqueValues) != 0) {
            featureData.erase(model_t::E_UniqueValues);
        }
        TSizeSizePrStrDataUMapQueue* data{boost::unsafe_any_cast<TSizeSizePrStrDataUMapQueue>(
            &featureData
                 .emplace(model_t::E_UniqueValues,
                          TSizeSizePrStrDataUMapQueue(latencyBuckets, bucketLength, currentBucketStartTime, TSizeSizePrStrDataUMap(1)))
                 .first->second)};
        if (traverser.traverseSubLevel(boost::bind<bool>(
                TSizeSizePrStrDataUMapQueue::CSerializer<SStrDataBucketSerializer>(TSizeSizePrStrDataUMap(1)), boost::ref(*data), _1)) ==
            false) {
            LOG_ERROR("Invalid unique value mapping in " << traverser.value());
            return false;
        }
    } else if (name == TIMES_OF_DAY_TAG) {
        if (featureData.count(model_t::E_DiurnalTimes) == 0) {
            featureData.erase(model_t::E_DiurnalTimes);
        }
        TSizeSizePrMeanAccumulatorUMapQueue* data{boost::unsafe_any_cast<TSizeSizePrMeanAccumulatorUMapQueue>(
            &featureData
                 .emplace(model_t::E_DiurnalTimes,
                          TSizeSizePrMeanAccumulatorUMapQueue(latencyBuckets, bucketLength, currentBucketStartTime))
                 .first->second)};
        if (traverser.traverseSubLevel(boost::bind<bool>(
                TSizeSizePrMeanAccumulatorUMapQueue::CSerializer<STimesBucketSerializer>(), boost::ref(*data), _1)) == false) {
            LOG_ERROR("Invalid times mapping in " << traverser.value());
            return false;
        }
    }
    return true;
}

//! Get the by field name.
const std::string& byField(bool population, const TStrVec& fieldNames) {
    return population ? fieldNames[1] : fieldNames[0];
}

//! Get the over field name.
const std::string& overField(bool population, const TStrVec& fieldNames) {
    return population ? fieldNames[0] : EMPTY_STRING;
}

<<<<<<< HEAD
template<typename ITR, typename T>
struct SMaybeConst {};
template<typename T>
struct SMaybeConst<TCategoryAnyMap::iterator, T> {
    typedef T& TRef;
};
template<typename T>
struct SMaybeConst<TCategoryAnyMap::const_iterator, T> {
    typedef const T& TRef;
};
=======
template<typename ITR, typename T> struct SMaybeConst {};
template<typename T> struct SMaybeConst<TCategoryAnyMap::iterator, T> { using TRef = T &; };
template<typename T> struct SMaybeConst<TCategoryAnyMap::const_iterator, T> { using TRef = const T &; };
>>>>>>> d4e4cca7

//! Apply a function \p f to all the data held in [\p begin, \p end).
template<typename ITR, typename F>
void apply(ITR begin, ITR end, const F& f) {
    for (ITR itr = begin; itr != end; ++itr) {
        model_t::EEventRateCategory category = itr->first;
        try {
            switch (category) {
            case model_t::E_DiurnalTimes: {
                f(boost::any_cast<typename SMaybeConst<ITR, TSizeSizePrMeanAccumulatorUMapQueue>::TRef>(itr->second));
                break;
            }
            case model_t::E_MeanArrivalTimes: {
                // TODO
                break;
            }
            case model_t::E_AttributePeople: {
                f(boost::any_cast<typename SMaybeConst<ITR, TSizeUSetVec>::TRef>(itr->second));
                break;
            }
            case model_t::E_UniqueValues:
                f(boost::any_cast<typename SMaybeConst<ITR, TSizeSizePrStrDataUMapQueue>::TRef>(itr->second));
                break;
            }
        } catch (const std::exception& e) { LOG_ERROR("Apply failed for " << category << ": " << e.what()); }
    }
}

//! Apply a function \p f to all the data held in \p featureData.
template<typename T, typename F>
void apply(T& featureData, const F& f) {
    apply(featureData.begin(), featureData.end(), f);
}

//! \brief Removes people from the feature data.
struct SRemovePeople {
    void operator()(TSizeUSetVec& attributePeople, std::size_t lowestPersonToRemove, std::size_t endPeople) const {
        for (std::size_t cid = 0u; cid < attributePeople.size(); ++cid) {
            for (std::size_t pid = lowestPersonToRemove; pid < endPeople; ++pid) {
                attributePeople[cid].erase(pid);
            }
        }
    }
    void operator()(TSizeUSetVec& attributePeople, const TSizeVec& peopleToRemove) const {
        for (std::size_t cid = 0u; cid < attributePeople.size(); ++cid) {
            for (std::size_t i = 0u; i < peopleToRemove.size(); ++i) {
                attributePeople[cid].erase(peopleToRemove[i]);
            }
        }
    }
<<<<<<< HEAD
    void
    operator()(TSizeSizePrStrDataUMapQueue& peopleAttributeUniqueValues, std::size_t lowestPersonToRemove, std::size_t endPeople) const {
        for (auto&& bucket : peopleAttributeUniqueValues) {
            for (auto i = bucket.begin(); i != bucket.end(); /**/) {
                if (CDataGatherer::extractPersonId(*i) >= lowestPersonToRemove && CDataGatherer::extractPersonId(*i) < endPeople) {
=======
    void operator()(TSizeSizePrStrDataUMapQueue &peopleAttributeUniqueValues,
                    std::size_t lowestPersonToRemove,
                    std::size_t endPeople) const
    {
        for (auto &bucket : peopleAttributeUniqueValues)
        {
            for (auto i = bucket.begin(); i != bucket.end(); /**/)
            {
                if (CDataGatherer::extractPersonId(*i) >= lowestPersonToRemove &&
                    CDataGatherer::extractPersonId(*i) < endPeople)
                {
>>>>>>> d4e4cca7
                    i = bucket.erase(i);
                } else {
                    ++i;
                }
            }
        }
    }
<<<<<<< HEAD
    void operator()(TSizeSizePrStrDataUMapQueue& peopleAttributeUniqueValues, const TSizeVec& peopleToRemove) const {
        CBucketGatherer::remove(peopleToRemove, CDataGatherer::SExtractPersonId(), peopleAttributeUniqueValues);
    }
    void operator()(TSizeSizePrMeanAccumulatorUMapQueue& arrivalTimes, std::size_t lowestPersonToRemove, std::size_t endPeople) const {
        for (auto&& bucket : arrivalTimes) {
            for (auto i = bucket.begin(); i != bucket.end(); /**/) {
                if (CDataGatherer::extractPersonId(*i) >= lowestPersonToRemove && CDataGatherer::extractPersonId(*i) < endPeople) {
=======
    void operator()(TSizeSizePrStrDataUMapQueue &peopleAttributeUniqueValues,
                    const TSizeVec &peopleToRemove) const
    {
        CBucketGatherer::remove(peopleToRemove,
                                CDataGatherer::SExtractPersonId(),
                                peopleAttributeUniqueValues);
    }
    void operator()(TSizeSizePrMeanAccumulatorUMapQueue &arrivalTimes,
                    std::size_t lowestPersonToRemove,
                    std::size_t endPeople) const
    {
        for (auto &bucket : arrivalTimes)
        {
            for (auto i = bucket.begin(); i != bucket.end(); /**/)
            {
                if (CDataGatherer::extractPersonId(*i) >= lowestPersonToRemove &&
                    CDataGatherer::extractPersonId(*i) < endPeople)
                {
>>>>>>> d4e4cca7
                    i = bucket.erase(i);
                } else {
                    ++i;
                }
            }
        }
    }
    void operator()(TSizeSizePrMeanAccumulatorUMapQueue& arrivalTimes, const TSizeVec& peopleToRemove) const {
        CBucketGatherer::remove(peopleToRemove, CDataGatherer::SExtractPersonId(), arrivalTimes);
    }
};

//! \brief Removes attributes from the feature data.
struct SRemoveAttributes {
    void operator()(TSizeUSetVec& attributePeople, std::size_t lowestAttributeToRemove) const {
        if (lowestAttributeToRemove < attributePeople.size()) {
            attributePeople.erase(attributePeople.begin() + lowestAttributeToRemove, attributePeople.end());
        }
    }
    void operator()(TSizeUSetVec& attributePeople, const TSizeVec& attributesToRemove) const {
        for (std::size_t i = 0u; i < attributesToRemove.size(); ++i) {
            attributePeople[attributesToRemove[i]].clear();
        }
    }
<<<<<<< HEAD
    void operator()(TSizeSizePrStrDataUMapQueue& peopleAttributeUniqueValues, std::size_t lowestAttributeToRemove) const {
        for (auto&& bucket : peopleAttributeUniqueValues) {
            for (auto i = bucket.begin(); i != bucket.end(); /**/) {
                if (CDataGatherer::extractAttributeId(*i) >= lowestAttributeToRemove) {
=======
    void operator()(TSizeSizePrStrDataUMapQueue &peopleAttributeUniqueValues,
                    std::size_t lowestAttributeToRemove) const
    {
        for (auto &bucket : peopleAttributeUniqueValues)
        {
            for (auto i = bucket.begin(); i != bucket.end(); /**/)
            {
                if (CDataGatherer::extractAttributeId(*i) >= lowestAttributeToRemove)
                {
>>>>>>> d4e4cca7
                    i = bucket.erase(i);
                } else {
                    ++i;
                }
            }
        }
    }
<<<<<<< HEAD
    void operator()(TSizeSizePrStrDataUMapQueue& peopleAttributeUniqueValues, const TSizeVec& attributesToRemove) const {
        CBucketGatherer::remove(attributesToRemove, CDataGatherer::SExtractAttributeId(), peopleAttributeUniqueValues);
    }
    void operator()(TSizeSizePrMeanAccumulatorUMapQueue& arrivalTimes, std::size_t lowestAttributeToRemove) const {
        for (auto&& bucket : arrivalTimes) {
            for (auto i = bucket.begin(); i != bucket.end(); /**/) {
                if (CDataGatherer::extractAttributeId(*i) >= lowestAttributeToRemove) {
=======
    void operator()(TSizeSizePrStrDataUMapQueue &peopleAttributeUniqueValues,
                    const TSizeVec &attributesToRemove) const
    {
        CBucketGatherer::remove(attributesToRemove,
                                CDataGatherer::SExtractAttributeId(),
                                peopleAttributeUniqueValues);
    }
    void operator()(TSizeSizePrMeanAccumulatorUMapQueue &arrivalTimes,
                    std::size_t lowestAttributeToRemove) const
    {
        for (auto &bucket : arrivalTimes)
        {
            for (auto i = bucket.begin(); i != bucket.end(); /**/)
            {
                if (CDataGatherer::extractAttributeId(*i) >= lowestAttributeToRemove)
                {
>>>>>>> d4e4cca7
                    i = bucket.erase(i);
                } else {
                    ++i;
                }
            }
        }
    }
    void operator()(TSizeSizePrMeanAccumulatorUMapQueue& arrivalTimes, const TSizeVec& attributesToRemove) const {
        CBucketGatherer::remove(attributesToRemove, CDataGatherer::SExtractAttributeId(), arrivalTimes);
    }
};

//! \brief Computes a checksum for the feature data.
<<<<<<< HEAD
struct SChecksum {
    void operator()(const TSizeUSetVec& attributePeople, const CDataGatherer& gatherer, TStrUInt64Map& hashes) const {
        typedef boost::reference_wrapper<const std::string> TStrCRef;
        typedef std::vector<TStrCRef> TStrCRefVec;
=======
struct SChecksum
{
    void operator()(const TSizeUSetVec &attributePeople,
                    const CDataGatherer &gatherer,
                    TStrUInt64Map &hashes) const
    {
        using TStrCRef = boost::reference_wrapper<const std::string>;
        using TStrCRefVec = std::vector<TStrCRef>;
>>>>>>> d4e4cca7

        for (std::size_t cid = 0u; cid < attributePeople.size(); ++cid) {
            if (gatherer.isAttributeActive(cid)) {
                TStrCRefVec people;
                people.reserve(attributePeople[cid].size());
                for (const auto& person : attributePeople[cid]) {
                    if (gatherer.isPersonActive(person)) {
                        people.emplace_back(gatherer.personName(person));
                    }
                }
                std::sort(people.begin(), people.end(), maths::COrderings::SReferenceLess());
                uint64_t& hash = hashes[gatherer.attributeName(cid)];
                hash = maths::CChecksum::calculate(hash, people);
            }
        }
    }
    void
    operator()(const TSizeSizePrStrDataUMapQueue& peopleAttributeUniqueValues, const CDataGatherer& gatherer, TStrUInt64Map& hashes) const {
        for (const auto& uniques : peopleAttributeUniqueValues) {
            this->checksum(uniques, gatherer, hashes);
        }
    }
    void operator()(const TSizeSizePrMeanAccumulatorUMapQueue& arrivalTimes, const CDataGatherer& gatherer, TStrUInt64Map& hashes) const {
        for (const auto& time : arrivalTimes) {
            this->checksum(time, gatherer, hashes);
        }
    }
    template<typename DATA>
<<<<<<< HEAD
    void checksum(const boost::unordered_map<TSizeSizePr, DATA>& bucket, const CDataGatherer& gatherer, TStrUInt64Map& hashes) const {
        typedef boost::unordered_map<std::size_t, TUInt64Vec> TSizeUInt64VecUMap;
=======
    void checksum(const boost::unordered_map<TSizeSizePr, DATA> &bucket,
                  const CDataGatherer &gatherer,
                  TStrUInt64Map &hashes) const
    {
        using TSizeUInt64VecUMap = boost::unordered_map<std::size_t, TUInt64Vec>;
>>>>>>> d4e4cca7

        TSizeUInt64VecUMap attributeHashes;

        for (const auto& value : bucket) {
            std::size_t pid = CDataGatherer::extractPersonId(value);
            std::size_t cid = CDataGatherer::extractAttributeId(value);
            if (gatherer.isPersonActive(pid) && gatherer.isAttributeActive(cid)) {
                attributeHashes[cid].push_back(maths::CChecksum::calculate(0, value.second));
            }
        }

<<<<<<< HEAD
        for (auto&& hash_ : attributeHashes) {
=======
        for (auto &hash_ : attributeHashes)
        {
>>>>>>> d4e4cca7
            std::sort(hash_.second.begin(), hash_.second.end());
            uint64_t& hash = hashes[gatherer.attributeName(hash_.first)];
            hash = maths::CChecksum::calculate(hash, hash_.second);
        }
    }
};

//! \brief Resize the feature data to accommodate a specified
//! person and attribute identifier.
struct SResize {
    void operator()(TSizeUSetVec& attributePeople, std::size_t /*pid*/, std::size_t cid) const {
        if (cid >= attributePeople.size()) {
            attributePeople.resize(cid + 1);
        }
    }
    void operator()(TSizeSizePrStrDataUMapQueue& /*data*/, std::size_t /*pid*/, std::size_t /*cid*/) const {
        // Not needed
    }
    void operator()(const TSizeSizePrMeanAccumulatorUMapQueue& /*arrivalTimes*/, std::size_t /*pid*/, std::size_t /*cid*/) const {
        // Not needed
    }
};

//! \brief Updates the feature data with some aggregated records.
struct SAddValue {
    void operator()(TSizeUSetVec& attributePeople,
                    std::size_t pid,
                    std::size_t cid,
                    core_t::TTime /*time*/,
                    std::size_t /*count*/,
                    const CEventData::TDouble1VecArray& /*values*/,
                    const CEventData::TOptionalStr& /*uniqueStrings*/,
                    const TStoredStringPtrVec& /*influences*/) const {
        attributePeople[cid].insert(pid);
    }
    void operator()(TSizeSizePrStrDataUMapQueue& personAttributeUniqueCounts,
                    std::size_t pid,
                    std::size_t cid,
                    core_t::TTime time,
                    std::size_t /*count*/,
                    const CEventData::TDouble1VecArray& /*values*/,
                    const CEventData::TOptionalStr& uniqueString,
                    const TStoredStringPtrVec& influences) const {
        if (!uniqueString) {
            return;
        }
        if (time > personAttributeUniqueCounts.latestBucketEnd()) {
            LOG_ERROR("No queue item for time " << time);
            personAttributeUniqueCounts.push(TSizeSizePrStrDataUMap(1), time);
        }
        TSizeSizePrStrDataUMap& counts = personAttributeUniqueCounts.get(time);
        counts[{pid, cid}].insert(*uniqueString, influences);
    }
    void operator()(TSizeSizePrMeanAccumulatorUMapQueue& arrivalTimes,
                    std::size_t pid,
                    std::size_t cid,
                    core_t::TTime time,
                    std::size_t count,
                    const CEventData::TDouble1VecArray& values,
                    const CEventData::TOptionalStr& /*uniqueStrings*/,
                    const TStoredStringPtrVec& /*influences*/) const {
        if (time > arrivalTimes.latestBucketEnd()) {
            LOG_ERROR("No queue item for time " << time);
            arrivalTimes.push(TSizeSizePrMeanAccumulatorUMap(1), time);
        }
        TSizeSizePrMeanAccumulatorUMap& times = arrivalTimes.get(time);
        for (std::size_t i = 0; i < count; i++) {
            times[{pid, cid}].add(values[i][0]);
        }
    }
};

//! \brief Updates the feature data for the start of a new bucket.
struct SNewBucket {
    void operator()(TSizeUSetVec& /*attributePeople*/, core_t::TTime /*time*/) const {}
    void operator()(TSizeSizePrStrDataUMapQueue& personAttributeUniqueCounts, core_t::TTime time) const {
        if (time > personAttributeUniqueCounts.latestBucketEnd()) {
            personAttributeUniqueCounts.push(TSizeSizePrStrDataUMap(1), time);
        } else {
            personAttributeUniqueCounts.get(time).clear();
        }
    }
    void operator()(TSizeSizePrMeanAccumulatorUMapQueue& arrivalTimes, core_t::TTime time) const {
        if (time > arrivalTimes.latestBucketEnd()) {
            arrivalTimes.push(TSizeSizePrMeanAccumulatorUMap(1), time);
        } else {
            arrivalTimes.get(time).clear();
        }
    }
};

//! Nested tags.
const std::string DICTIONARY_WORD_TAG("a");
const std::string UNIQUE_WORD_TAG("b");

//! Persist a collection of unique strings.
<<<<<<< HEAD
void persistUniqueStrings(const CUniqueStringFeatureData::TWordStringUMap& map, core::CStatePersistInserter& inserter) {
    typedef std::vector<CUniqueStringFeatureData::TWord> TWordVec;
=======
void persistUniqueStrings(const CUniqueStringFeatureData::TWordStringUMap &map,
                          core::CStatePersistInserter &inserter)
{
    using TWordVec = std::vector<CUniqueStringFeatureData::TWord>;
>>>>>>> d4e4cca7

    if (!map.empty()) {
        // Order the map keys to ensure consistent persistence
        TWordVec keys;
        keys.reserve(map.size());
        for (const auto& value : map) {
            keys.push_back(value.first);
        }
        std::sort(keys.begin(), keys.end());

        for (const auto& key : keys) {
            inserter.insertValue(DICTIONARY_WORD_TAG, key.toDelimited());
            inserter.insertValue(UNIQUE_WORD_TAG, map.at(key));
        }
    }
}

//! Restore a collection of unique strings.
bool restoreUniqueStrings(core::CStateRestoreTraverser& traverser, CUniqueStringFeatureData::TWordStringUMap& map) {
    CUniqueStringFeatureData::TWord word;
    do {
        const std::string& name = traverser.name();
        RESTORE(DICTIONARY_WORD_TAG, word.fromDelimited(traverser.value()))
        RESTORE_NO_ERROR(UNIQUE_WORD_TAG, map[word] = traverser.value())
    } while (traverser.next());
    return true;
}

//! Persist influencer collections of unique strings.
<<<<<<< HEAD
void persistInfluencerUniqueStrings(const CUniqueStringFeatureData::TStoredStringPtrWordSetUMap& map,
                                    core::CStatePersistInserter& inserter) {
    typedef std::vector<core::CStoredStringPtr> TStoredStringPtrVec;
=======
void persistInfluencerUniqueStrings(const CUniqueStringFeatureData::TStoredStringPtrWordSetUMap &map,
                                    core::CStatePersistInserter &inserter)
{
    using TStoredStringPtrVec = std::vector<core::CStoredStringPtr>;
>>>>>>> d4e4cca7

    if (!map.empty()) {
        // Order the map keys to ensure consistent persistence
        TStoredStringPtrVec keys;
        keys.reserve(map.size());
        for (const auto& influence : map) {
            keys.push_back(influence.first);
        }
        std::sort(keys.begin(), keys.end(), maths::COrderings::SLess());

        for (const auto& key : keys) {
            inserter.insertValue(DICTIONARY_WORD_TAG, *key);
            for (const auto& word : map.at(key)) {
                inserter.insertValue(UNIQUE_WORD_TAG, word.toDelimited());
            }
        }
    }
}

//! Restore influencer collections of unique strings.
bool restoreInfluencerUniqueStrings(core::CStateRestoreTraverser& traverser, CUniqueStringFeatureData::TStoredStringPtrWordSetUMap& data) {
    std::string key;
    do {
        const std::string& name = traverser.name();
        if (name == DICTIONARY_WORD_TAG) {
            key = traverser.value();
        } else if (name == UNIQUE_WORD_TAG) {
            CUniqueStringFeatureData::TWord value;
            if (value.fromDelimited(traverser.value()) == false) {
                LOG_ERROR("Failed to restore word " << traverser.value());
                return false;
            }
            auto i = data.begin();
            for (/**/; i != data.end(); ++i) {
                if (*i->first == key) {
                    i->second.insert(value);
                    break;
                }
            }
            if (i == data.end()) {
                data[CStringStore::influencers().get(key)].insert(value);
            }
        }
    } while (traverser.next());

    return true;
}

//! Register the callbacks for computing the size of feature data gatherers
//! with \p visitor.
template<typename VISITOR>
void registerMemoryCallbacks(VISITOR& visitor) {
    visitor.template registerCallback<TSizeUSetVec>();
    visitor.template registerCallback<TSizeSizePrStrDataUMapQueue>();
    visitor.template registerCallback<TSizeSizePrMeanAccumulatorUMapQueue>();
}

//! Register the callbacks for computing the size of feature data gatherers.
<<<<<<< HEAD
void registerMemoryCallbacks(void) {
=======
void registerMemoryCallbacks()
{
>>>>>>> d4e4cca7
    static std::atomic_flag once = ATOMIC_FLAG_INIT;
    if (once.test_and_set() == false) {
        registerMemoryCallbacks(core::CMemory::anyVisitor());
        registerMemoryCallbacks(core::CMemoryDebug::anyVisitor());
    }
}

} // unnamed::

CEventRateBucketGatherer::CEventRateBucketGatherer(CDataGatherer& dataGatherer,
                                                   const std::string& summaryCountFieldName,
                                                   const std::string& personFieldName,
                                                   const std::string& attributeFieldName,
                                                   const std::string& valueFieldName,
                                                   const TStrVec& influenceFieldNames,
                                                   core_t::TTime startTime)
    : CBucketGatherer(dataGatherer, startTime), m_BeginInfluencingFields(0), m_BeginValueField(0), m_BeginSummaryFields(0) {
    this->initializeFieldNames(personFieldName, attributeFieldName, valueFieldName, summaryCountFieldName, influenceFieldNames);
    this->initializeFeatureData();
}

CEventRateBucketGatherer::CEventRateBucketGatherer(CDataGatherer& dataGatherer,
                                                   const std::string& summaryCountFieldName,
                                                   const std::string& personFieldName,
                                                   const std::string& attributeFieldName,
                                                   const std::string& valueFieldName,
                                                   const TStrVec& influenceFieldNames,
                                                   core::CStateRestoreTraverser& traverser)
    : CBucketGatherer(dataGatherer, 0), m_BeginInfluencingFields(0), m_BeginValueField(0), m_BeginSummaryFields(0) {
    this->initializeFieldNames(personFieldName, attributeFieldName, valueFieldName, summaryCountFieldName, influenceFieldNames);
    traverser.traverseSubLevel(boost::bind(&CEventRateBucketGatherer::acceptRestoreTraverser, this, _1));
}

CEventRateBucketGatherer::CEventRateBucketGatherer(bool isForPersistence, const CEventRateBucketGatherer& other)
    : CBucketGatherer(isForPersistence, other),
      m_FieldNames(other.m_FieldNames),
      m_BeginInfluencingFields(other.m_BeginInfluencingFields),
      m_BeginValueField(other.m_BeginValueField),
      m_BeginSummaryFields(other.m_BeginSummaryFields),
      m_FeatureData(other.m_FeatureData) {
    if (!isForPersistence) {
        LOG_ABORT("This constructor only creates clones for persistence");
    }
}

bool CEventRateBucketGatherer::acceptRestoreTraverser(core::CStateRestoreTraverser& traverser) {
    this->clear();
    do {
        const std::string& name = traverser.name();
        RESTORE(BASE_TAG, traverser.traverseSubLevel(boost::bind(&CBucketGatherer::baseAcceptRestoreTraverser, this, _1)))
        if (restoreFeatureData(
                traverser, m_FeatureData, m_DataGatherer.params().s_LatencyBuckets, this->bucketLength(), this->currentBucketStartTime()) ==
            false) {
            LOG_ERROR("Invalid feature data in " << traverser.value());
            return false;
        }
    } while (traverser.next());

    return true;
}

void CEventRateBucketGatherer::acceptPersistInserter(core::CStatePersistInserter& inserter) const {
    inserter.insertLevel(BASE_TAG, boost::bind(&CBucketGatherer::baseAcceptPersistInserter, this, _1));
    persistFeatureData(m_FeatureData, inserter);
}

<<<<<<< HEAD
CBucketGatherer* CEventRateBucketGatherer::cloneForPersistence(void) const {
    return new CEventRateBucketGatherer(true, *this);
}

const std::string& CEventRateBucketGatherer::persistenceTag(void) const {
    return CBucketGatherer::EVENTRATE_BUCKET_GATHERER_TAG;
}

const std::string& CEventRateBucketGatherer::personFieldName(void) const {
    return m_FieldNames[0];
}

const std::string& CEventRateBucketGatherer::attributeFieldName(void) const {
    return m_DataGatherer.isPopulation() ? m_FieldNames[1] : EMPTY_STRING;
}

const std::string& CEventRateBucketGatherer::valueFieldName(void) const {
    return m_BeginValueField != m_BeginSummaryFields ? m_FieldNames[m_BeginValueField] : EMPTY_STRING;
}

CEventRateBucketGatherer::TStrVecCItr CEventRateBucketGatherer::beginInfluencers(void) const {
    return m_FieldNames.begin() + m_BeginInfluencingFields;
}

CEventRateBucketGatherer::TStrVecCItr CEventRateBucketGatherer::endInfluencers(void) const {
    return m_FieldNames.begin() + m_BeginValueField;
}

const CEventRateBucketGatherer::TStrVec& CEventRateBucketGatherer::fieldsOfInterest(void) const {
    return m_FieldNames;
}

std::string CEventRateBucketGatherer::description(void) const {
    return function_t::name(function_t::function(m_DataGatherer.features())) +
           (m_BeginValueField == m_BeginSummaryFields ? "" : (" " + m_FieldNames[m_BeginValueField])) +
           (byField(m_DataGatherer.isPopulation(), m_FieldNames).empty() ? "" : " by ") +
           byField(m_DataGatherer.isPopulation(), m_FieldNames) +
           (overField(m_DataGatherer.isPopulation(), m_FieldNames).empty() ? "" : " over ") +
           overField(m_DataGatherer.isPopulation(), m_FieldNames) + (m_DataGatherer.partitionFieldName().empty() ? "" : " partition=") +
           m_DataGatherer.partitionFieldName();
}

bool CEventRateBucketGatherer::processFields(const TStrCPtrVec& fieldValues, CEventData& result, CResourceMonitor& resourceMonitor) {
    typedef boost::optional<std::size_t> TOptionalSize;
    typedef boost::optional<std::string> TOptionalStr;
=======
CBucketGatherer *CEventRateBucketGatherer::cloneForPersistence() const
{
    return new CEventRateBucketGatherer(true, *this);
}

const std::string &CEventRateBucketGatherer::persistenceTag() const
{
    return CBucketGatherer::EVENTRATE_BUCKET_GATHERER_TAG;
}

const std::string &CEventRateBucketGatherer::personFieldName() const
{
    return m_FieldNames[0];
}

const std::string &CEventRateBucketGatherer::attributeFieldName() const
{
    return m_DataGatherer.isPopulation() ? m_FieldNames[1] : EMPTY_STRING;
}

const std::string &CEventRateBucketGatherer::valueFieldName() const
{
    return m_BeginValueField != m_BeginSummaryFields ?
           m_FieldNames[m_BeginValueField] : EMPTY_STRING;
}

CEventRateBucketGatherer::TStrVecCItr CEventRateBucketGatherer::beginInfluencers() const
{
    return m_FieldNames.begin() + m_BeginInfluencingFields;
}

CEventRateBucketGatherer::TStrVecCItr CEventRateBucketGatherer::endInfluencers() const
{
    return m_FieldNames.begin() + m_BeginValueField;
}

const CEventRateBucketGatherer::TStrVec &CEventRateBucketGatherer::fieldsOfInterest() const
{
    return m_FieldNames;
}

std::string CEventRateBucketGatherer::description() const
{
    return function_t::name(function_t::function(m_DataGatherer.features()))
           + (m_BeginValueField == m_BeginSummaryFields ? "" : (" " + m_FieldNames[m_BeginValueField]))
           + (byField(m_DataGatherer.isPopulation(), m_FieldNames).empty() ? "" : " by ")
           + byField(m_DataGatherer.isPopulation(), m_FieldNames)
           + (overField(m_DataGatherer.isPopulation(), m_FieldNames).empty() ? "" : " over ")
           + overField(m_DataGatherer.isPopulation(), m_FieldNames)
           + (m_DataGatherer.partitionFieldName().empty() ? "" : " partition=")
           + m_DataGatherer.partitionFieldName();
}

bool CEventRateBucketGatherer::processFields(const TStrCPtrVec &fieldValues,
                                             CEventData &result,
                                             CResourceMonitor &resourceMonitor)
{
    using TOptionalSize = boost::optional<std::size_t>;
    using TOptionalStr = boost::optional<std::string>;
>>>>>>> d4e4cca7

    if (fieldValues.size() != m_FieldNames.size()) {
        LOG_ERROR("Unexpected field values: " << core::CContainerPrinter::print(fieldValues)
                                              << ", for field names: " << core::CContainerPrinter::print(m_FieldNames));
        return false;
    }

    const std::string* person = (fieldValues[0] == 0 && m_DataGatherer.useNull()) ? &EMPTY_STRING : fieldValues[0];
    if (person == 0) {
        // Just ignore: the "person" field wasn't present in the
        // record. Note that we don't warn here since we'll permit
        // a small fraction of records to having missing field
        // values.
        return false;
    }

    for (std::size_t i = m_DataGatherer.isPopulation() + 1; i < m_BeginValueField; ++i) {
        result.addInfluence(fieldValues[i] ? TOptionalStr(*fieldValues[i]) : TOptionalStr());
    }

    if (m_BeginValueField != m_BeginSummaryFields) {
        if (const std::string* value = fieldValues[m_BeginValueField]) {
            result.stringValue(*value);
        }
    }

    std::size_t count = 1;
    if (m_DataGatherer.summaryMode() != model_t::E_None) {
        if (m_DataGatherer.extractCountFromField(m_FieldNames[m_BeginSummaryFields], fieldValues[m_BeginSummaryFields], count) == false) {
            result.addValue();
            return true;
        }
    }

    if (count == CDataGatherer::EXPLICIT_NULL_SUMMARY_COUNT) {
        result.setExplicitNull();
    } else {
        model_t::EFeature feature = m_DataGatherer.feature(0);
        if ((feature == model_t::E_IndividualTimeOfDayByBucketAndPerson) ||
            (feature == model_t::E_PopulationTimeOfDayByBucketPersonAndAttribute)) {
            double t = static_cast<double>(result.time() % core::constants::DAY);
            result.addValue(TDouble1Vec(1, t));
        } else if ((feature == model_t::E_IndividualTimeOfWeekByBucketAndPerson) ||
                   (feature == model_t::E_PopulationTimeOfWeekByBucketPersonAndAttribute)) {
            double t = static_cast<double>(result.time() % core::constants::WEEK);
            result.addValue(TDouble1Vec(1, t));
        } else {
            result.addCountStatistic(count);
        }
    }

    bool addedPerson = false;
    std::size_t personId = CDynamicStringIdRegistry::INVALID_ID;
    if (result.isExplicitNull()) {
        m_DataGatherer.personId(*person, personId);
    } else {
        personId = m_DataGatherer.addPerson(*person, resourceMonitor, addedPerson);
    }

    if (personId == CDynamicStringIdRegistry::INVALID_ID) {
        if (!result.isExplicitNull()) {
            LOG_TRACE("Couldn't create a person, over memory limit");
        }
        return false;
    }
    if (addedPerson) {
        resourceMonitor.addExtraMemory(m_DataGatherer.isPopulation() ? CDataGatherer::ESTIMATED_MEM_USAGE_PER_OVER_FIELD
                                                                     : CDataGatherer::ESTIMATED_MEM_USAGE_PER_BY_FIELD);
        (m_DataGatherer.isPopulation() ? core::CStatistics::stat(stat_t::E_NumberOverFields)
                                       : core::CStatistics::stat(stat_t::E_NumberByFields))
            .increment();
    }
    if (!result.person(personId)) {
        LOG_ERROR("Bad by field value: " << *person);
        return false;
    }

    if (m_DataGatherer.isPopulation()) {
        const std::string* attribute = (fieldValues[1] == 0 && m_DataGatherer.useNull()) ? &EMPTY_STRING : fieldValues[1];

        if (attribute == 0) {
            // Just ignore: the "by" field wasn't present in the
            // record. This doesn't necessarily stop us processing
            // the record by other models so we don't return false.
            // Note that we don't warn here since we'll permit a
            // small fraction of records to having missing field
            // values.
            result.addAttribute();
            return true;
        }

        bool addedAttribute = false;
        std::size_t newAttribute = CDynamicStringIdRegistry::INVALID_ID;
        if (result.isExplicitNull()) {
            m_DataGatherer.attributeId(*attribute, newAttribute);
        } else {
            newAttribute = m_DataGatherer.addAttribute(*attribute, resourceMonitor, addedAttribute);
        }
        result.addAttribute(TOptionalSize(newAttribute));

        if (addedAttribute) {
            resourceMonitor.addExtraMemory(CDataGatherer::ESTIMATED_MEM_USAGE_PER_BY_FIELD);
            core::CStatistics::stat(stat_t::E_NumberByFields).increment();
        }
    } else {
        result.addAttribute(std::size_t(0));
    }

    return true;
}

void CEventRateBucketGatherer::recyclePeople(const TSizeVec& peopleToRemove) {
    if (peopleToRemove.empty()) {
        return;
    }

    apply(m_FeatureData, boost::bind<void>(SRemovePeople(), _1, boost::cref(peopleToRemove)));

    this->CBucketGatherer::recyclePeople(peopleToRemove);
}

void CEventRateBucketGatherer::removePeople(std::size_t lowestPersonToRemove) {
    apply(m_FeatureData, boost::bind<void>(SRemovePeople(), _1, lowestPersonToRemove, m_DataGatherer.numberPeople()));
    this->CBucketGatherer::removePeople(lowestPersonToRemove);
}

void CEventRateBucketGatherer::recycleAttributes(const TSizeVec& attributesToRemove) {
    if (attributesToRemove.empty()) {
        return;
    }

    apply(m_FeatureData, boost::bind<void>(SRemoveAttributes(), _1, boost::cref(attributesToRemove)));

    this->CBucketGatherer::recycleAttributes(attributesToRemove);
}

void CEventRateBucketGatherer::removeAttributes(std::size_t lowestAttributeToRemove) {
    apply(m_FeatureData, boost::bind<void>(SRemoveAttributes(), _1, lowestAttributeToRemove));
    this->CBucketGatherer::removeAttributes(lowestAttributeToRemove);
}

<<<<<<< HEAD
uint64_t CEventRateBucketGatherer::checksum(void) const {
=======
uint64_t CEventRateBucketGatherer::checksum() const
{
>>>>>>> d4e4cca7
    uint64_t seed = this->CBucketGatherer::checksum();

    TStrUInt64Map hashes;
    apply(m_FeatureData, boost::bind<void>(SChecksum(), _1, boost::cref(m_DataGatherer), boost::ref(hashes)));
    LOG_TRACE("seed = " << seed);
    LOG_TRACE("hashes = " << core::CContainerPrinter::print(hashes));
    core::CHashing::CSafeMurmurHash2String64 hasher;
    return core::CHashing::hashCombine(seed, hasher(core::CContainerPrinter::print(hashes)));
}

void CEventRateBucketGatherer::debugMemoryUsage(core::CMemoryUsage::TMemoryUsagePtr mem) const {
    registerMemoryCallbacks();
    mem->setName("CPopulationEventRateDataGatherer");
    CBucketGatherer::debugMemoryUsage(mem->addChild());
    core::CMemoryDebug::dynamicSize("m_FieldNames", m_FieldNames, mem);
    core::CMemoryDebug::dynamicSize("m_FeatureData", m_FeatureData, mem);
}

<<<<<<< HEAD
std::size_t CEventRateBucketGatherer::memoryUsage(void) const {
=======
std::size_t CEventRateBucketGatherer::memoryUsage() const
{
>>>>>>> d4e4cca7
    registerMemoryCallbacks();
    std::size_t mem = CBucketGatherer::memoryUsage();
    mem += core::CMemory::dynamicSize(m_FieldNames);
    mem += core::CMemory::dynamicSize(m_FeatureData);
    return mem;
}

<<<<<<< HEAD
std::size_t CEventRateBucketGatherer::staticSize(void) const {
    return sizeof(*this);
}

void CEventRateBucketGatherer::clear(void) {
=======
std::size_t CEventRateBucketGatherer::staticSize() const
{
    return sizeof(*this);
}

void CEventRateBucketGatherer::clear()
{
>>>>>>> d4e4cca7
    this->CBucketGatherer::clear();
    m_FeatureData.clear();
    this->initializeFeatureData();
}

bool CEventRateBucketGatherer::resetBucket(core_t::TTime bucketStart) {
    return this->CBucketGatherer::resetBucket(bucketStart);
}

void CEventRateBucketGatherer::releaseMemory(core_t::TTime /*samplingCutoffTime*/) {
    // Nothing to release
}

void CEventRateBucketGatherer::sample(core_t::TTime time) {
    // Merge smallest bucket into longer buckets, if they exist
    this->CBucketGatherer::sample(time);
}

void CEventRateBucketGatherer::featureData(core_t::TTime time, core_t::TTime /*bucketLength*/, TFeatureAnyPrVec& result) const {
    result.clear();

    if (!this->dataAvailable(time) || time >= this->currentBucketStartTime() + this->bucketLength()) {
        LOG_DEBUG("No data available at " << time << ", current bucket = " << this->printCurrentBucket());
        return;
    }

    for (std::size_t i = 0u, n = m_DataGatherer.numberFeatures(); i < n; ++i) {
        const model_t::EFeature feature = m_DataGatherer.feature(i);

        switch (feature) {
        case model_t::E_IndividualCountByBucketAndPerson:
            this->personCounts(feature, time, result);
            break;
        case model_t::E_IndividualNonZeroCountByBucketAndPerson:
        case model_t::E_IndividualTotalBucketCountByPerson:
            this->nonZeroPersonCounts(feature, time, result);
            break;
        case model_t::E_IndividualIndicatorOfBucketPerson:
            this->personIndicator(feature, time, result);
            break;
        case model_t::E_IndividualLowCountsByBucketAndPerson:
        case model_t::E_IndividualHighCountsByBucketAndPerson:
            this->personCounts(feature, time, result);
            break;
        case model_t::E_IndividualArrivalTimesByPerson:
        case model_t::E_IndividualLongArrivalTimesByPerson:
        case model_t::E_IndividualShortArrivalTimesByPerson:
            this->personArrivalTimes(feature, time, result);
            break;
        case model_t::E_IndividualLowNonZeroCountByBucketAndPerson:
        case model_t::E_IndividualHighNonZeroCountByBucketAndPerson:
            this->nonZeroPersonCounts(feature, time, result);
            break;
        case model_t::E_IndividualUniqueCountByBucketAndPerson:
        case model_t::E_IndividualLowUniqueCountByBucketAndPerson:
        case model_t::E_IndividualHighUniqueCountByBucketAndPerson:
            this->bucketUniqueValuesPerPerson(feature, time, result);
            break;
        case model_t::E_IndividualInfoContentByBucketAndPerson:
        case model_t::E_IndividualHighInfoContentByBucketAndPerson:
        case model_t::E_IndividualLowInfoContentByBucketAndPerson:
            this->bucketCompressedLengthPerPerson(feature, time, result);
            break;
        case model_t::E_IndividualTimeOfDayByBucketAndPerson:
        case model_t::E_IndividualTimeOfWeekByBucketAndPerson:
            this->bucketMeanTimesPerPerson(feature, time, result);
            break;

        CASE_INDIVIDUAL_METRIC:
            LOG_ERROR("Unexpected feature = " << model_t::print(feature));
            break;

        case model_t::E_PopulationAttributeTotalCountByPerson:
        case model_t::E_PopulationCountByBucketPersonAndAttribute:
            this->nonZeroAttributeCounts(feature, time, result);
            break;
        case model_t::E_PopulationIndicatorOfBucketPersonAndAttribute:
            this->attributeIndicator(feature, time, result);
            break;
        case model_t::E_PopulationUniquePersonCountByAttribute:
            this->peoplePerAttribute(feature, result);
            break;
        case model_t::E_PopulationUniqueCountByBucketPersonAndAttribute:
        case model_t::E_PopulationLowUniqueCountByBucketPersonAndAttribute:
        case model_t::E_PopulationHighUniqueCountByBucketPersonAndAttribute:
            this->bucketUniqueValuesPerPersonAttribute(feature, time, result);
            break;
        case model_t::E_PopulationLowCountsByBucketPersonAndAttribute:
        case model_t::E_PopulationHighCountsByBucketPersonAndAttribute:
            this->nonZeroAttributeCounts(feature, time, result);
            break;
        case model_t::E_PopulationInfoContentByBucketPersonAndAttribute:
        case model_t::E_PopulationLowInfoContentByBucketPersonAndAttribute:
        case model_t::E_PopulationHighInfoContentByBucketPersonAndAttribute:
            this->bucketCompressedLengthPerPersonAttribute(feature, time, result);
            break;
        case model_t::E_PopulationTimeOfDayByBucketPersonAndAttribute:
        case model_t::E_PopulationTimeOfWeekByBucketPersonAndAttribute:
            this->bucketMeanTimesPerPersonAttribute(feature, time, result);
            break;

        CASE_POPULATION_METRIC:
            LOG_ERROR("Unexpected feature = " << model_t::print(feature));
            break;

        case model_t::E_PeersAttributeTotalCountByPerson:
        case model_t::E_PeersCountByBucketPersonAndAttribute:
            this->nonZeroAttributeCounts(feature, time, result);
            break;
        case model_t::E_PeersUniqueCountByBucketPersonAndAttribute:
        case model_t::E_PeersLowUniqueCountByBucketPersonAndAttribute:
        case model_t::E_PeersHighUniqueCountByBucketPersonAndAttribute:
            this->bucketUniqueValuesPerPersonAttribute(feature, time, result);
            break;
        case model_t::E_PeersLowCountsByBucketPersonAndAttribute:
        case model_t::E_PeersHighCountsByBucketPersonAndAttribute:
            this->nonZeroAttributeCounts(feature, time, result);
            break;
        case model_t::E_PeersInfoContentByBucketPersonAndAttribute:
        case model_t::E_PeersLowInfoContentByBucketPersonAndAttribute:
        case model_t::E_PeersHighInfoContentByBucketPersonAndAttribute:
            this->bucketCompressedLengthPerPersonAttribute(feature, time, result);
            break;
        case model_t::E_PeersTimeOfDayByBucketPersonAndAttribute:
        case model_t::E_PeersTimeOfWeekByBucketPersonAndAttribute:
            this->bucketMeanTimesPerPersonAttribute(feature, time, result);
            break;

        CASE_PEERS_METRIC:
            LOG_ERROR("Unexpected feature = " << model_t::print(feature));
            break;
        }
    }
}

void CEventRateBucketGatherer::personCounts(model_t::EFeature feature, core_t::TTime time, TFeatureAnyPrVec& result_) const {
    if (m_DataGatherer.isPopulation()) {
        LOG_ERROR("Function does not support population analysis.");
        return;
    }

    result_.emplace_back(feature, TSizeFeatureDataPrVec());
    auto& result = *boost::unsafe_any_cast<TSizeFeatureDataPrVec>(&result_.back().second);
    result.reserve(m_DataGatherer.numberActivePeople());

    for (std::size_t pid = 0u, n = m_DataGatherer.numberPeople(); pid < n; ++pid) {
        if (!m_DataGatherer.isPersonActive(pid) || this->hasExplicitNullsOnly(time, pid, model_t::INDIVIDUAL_ANALYSIS_ATTRIBUTE_ID)) {
            continue;
        }
        result.emplace_back(pid, 0);
    }

    for (const auto& count_ : this->bucketCounts(time)) {
        uint64_t& count =
            std::lower_bound(result.begin(), result.end(), CDataGatherer::extractPersonId(count_), maths::COrderings::SFirstLess())
                ->second.s_Count;
        count += CDataGatherer::extractData(count_);
    }

    this->addInfluencerCounts(time, result);
}

void CEventRateBucketGatherer::nonZeroPersonCounts(model_t::EFeature feature, core_t::TTime time, TFeatureAnyPrVec& result_) const {
    result_.emplace_back(feature, TSizeFeatureDataPrVec());
    auto& result = *boost::unsafe_any_cast<TSizeFeatureDataPrVec>(&result_.back().second);

    const TSizeSizePrUInt64UMap& personAttributeCounts = this->bucketCounts(time);
    result.reserve(personAttributeCounts.size());
    for (const auto& count : personAttributeCounts) {
        result.emplace_back(CDataGatherer::extractPersonId(count), CDataGatherer::extractData(count));
    }
    std::sort(result.begin(), result.end(), maths::COrderings::SFirstLess());

    this->addInfluencerCounts(time, result);
}

void CEventRateBucketGatherer::personIndicator(model_t::EFeature feature, core_t::TTime time, TFeatureAnyPrVec& result_) const {
    result_.emplace_back(feature, TSizeFeatureDataPrVec());
    auto& result = *boost::unsafe_any_cast<TSizeFeatureDataPrVec>(&result_.back().second);

    const TSizeSizePrUInt64UMap& personAttributeCounts = this->bucketCounts(time);
    result.reserve(personAttributeCounts.size());
    for (const auto& count : personAttributeCounts) {
        result.emplace_back(CDataGatherer::extractPersonId(count), 1);
    }
    std::sort(result.begin(), result.end(), maths::COrderings::SFirstLess());

    this->addInfluencerCounts(time, result);
}

void CEventRateBucketGatherer::personArrivalTimes(model_t::EFeature feature, core_t::TTime /*time*/, TFeatureAnyPrVec& result_) const {
    // TODO
    result_.emplace_back(feature, TSizeFeatureDataPrVec());
}

void CEventRateBucketGatherer::nonZeroAttributeCounts(model_t::EFeature feature, core_t::TTime time, TFeatureAnyPrVec& result_) const {
    result_.emplace_back(feature, TSizeSizePrFeatureDataPrVec());
    auto& result = *boost::unsafe_any_cast<TSizeSizePrFeatureDataPrVec>(&result_.back().second);

    const TSizeSizePrUInt64UMap& personAttributeCounts = this->bucketCounts(time);
    result.reserve(personAttributeCounts.size());
    for (const auto& count : personAttributeCounts) {
        if (CDataGatherer::extractData(count) > 0) {
            result.emplace_back(count.first, CDataGatherer::extractData(count));
        }
    }
    std::sort(result.begin(), result.end(), maths::COrderings::SFirstLess());

    this->addInfluencerCounts(time, result);
}

void CEventRateBucketGatherer::peoplePerAttribute(model_t::EFeature feature, TFeatureAnyPrVec& result_) const {
    result_.emplace_back(feature, TSizeSizePrFeatureDataPrVec());
    auto& result = *boost::unsafe_any_cast<TSizeSizePrFeatureDataPrVec>(&result_.back().second);

    auto i = m_FeatureData.find(model_t::E_AttributePeople);
    if (i == m_FeatureData.end()) {
        return;
    }

    try {
        const TSizeUSetVec& attributePeople = boost::any_cast<const TSizeUSetVec&>(i->second);
        result.reserve(attributePeople.size());
        for (std::size_t cid = 0u; cid < attributePeople.size(); ++cid) {
            if (m_DataGatherer.isAttributeActive(cid)) {
                result.emplace_back(TSizeSizePr(0, cid), attributePeople[cid].size());
            }
        }
    } catch (const std::exception& e) {
        LOG_ERROR("Failed to extract " << model_t::print(model_t::E_PopulationUniquePersonCountByAttribute) << ": " << e.what());
    }
}

void CEventRateBucketGatherer::attributeIndicator(model_t::EFeature feature, core_t::TTime time, TFeatureAnyPrVec& result_) const {
    result_.emplace_back(feature, TSizeSizePrFeatureDataPrVec());
    auto& result = *boost::unsafe_any_cast<TSizeSizePrFeatureDataPrVec>(&result_.back().second);

    const TSizeSizePrUInt64UMap& counts = this->bucketCounts(time);
    result.reserve(counts.size());
    for (const auto& count : counts) {
        if (CDataGatherer::extractData(count) > 0) {
            result.emplace_back(count.first, 1);
        }
    }
    std::sort(result.begin(), result.end(), maths::COrderings::SFirstLess());

    this->addInfluencerCounts(time, result);
    for (std::size_t i = 0u; i < result.size(); ++i) {
        SEventRateFeatureData& data = result[i].second;
        for (std::size_t j = 0u; j < data.s_InfluenceValues.size(); ++j) {
            for (std::size_t k = 0u; k < data.s_InfluenceValues[j].size(); ++k) {
                data.s_InfluenceValues[j][k].second.first = TDoubleVec{1.0};
            }
        }
    }
}

void CEventRateBucketGatherer::bucketUniqueValuesPerPerson(model_t::EFeature feature, core_t::TTime time, TFeatureAnyPrVec& result_) const {
    result_.emplace_back(feature, TSizeFeatureDataPrVec());
    auto& result = *boost::unsafe_any_cast<TSizeFeatureDataPrVec>(&result_.back().second);

    auto i = m_FeatureData.find(model_t::E_UniqueValues);
    if (i == m_FeatureData.end()) {
        return;
    }

    try {
        const auto& personAttributeUniqueValues = boost::any_cast<const TSizeSizePrStrDataUMapQueue&>(i->second).get(time);
        result.reserve(personAttributeUniqueValues.size());
        for (const auto& uniques : personAttributeUniqueValues) {
            result.emplace_back(CDataGatherer::extractPersonId(uniques), 0);
            CDataGatherer::extractData(uniques).populateDistinctCountFeatureData(result.back().second);
        }
        std::sort(result.begin(), result.end(), maths::COrderings::SFirstLess());
    } catch (const std::exception& e) {
        LOG_ERROR("Failed to extract " << model_t::print(model_t::E_IndividualUniqueCountByBucketAndPerson) << ": " << e.what());
    }
}

void CEventRateBucketGatherer::bucketUniqueValuesPerPersonAttribute(model_t::EFeature feature,
                                                                    core_t::TTime time,
                                                                    TFeatureAnyPrVec& result_) const {
    result_.emplace_back(feature, TSizeSizePrFeatureDataPrVec());
    auto& result = *boost::unsafe_any_cast<TSizeSizePrFeatureDataPrVec>(&result_.back().second);

    auto i = m_FeatureData.find(model_t::E_UniqueValues);
    if (i == m_FeatureData.end()) {
        return;
    }

    try {
        const auto& personAttributeUniqueValues = boost::any_cast<const TSizeSizePrStrDataUMapQueue&>(i->second).get(time);
        result.reserve(personAttributeUniqueValues.size());
        for (const auto& uniques : personAttributeUniqueValues) {
            result.emplace_back(uniques.first, 0);
            CDataGatherer::extractData(uniques).populateDistinctCountFeatureData(result.back().second);
        }
        std::sort(result.begin(), result.end(), maths::COrderings::SFirstLess());
    } catch (const std::exception& e) {
        LOG_ERROR("Failed to extract " << model_t::print(model_t::E_PopulationUniqueCountByBucketPersonAndAttribute) << ": " << e.what());
    }
}

void CEventRateBucketGatherer::bucketCompressedLengthPerPerson(model_t::EFeature feature,
                                                               core_t::TTime time,
                                                               TFeatureAnyPrVec& result_) const {
    result_.emplace_back(feature, TSizeFeatureDataPrVec());
    auto& result = *boost::unsafe_any_cast<TSizeFeatureDataPrVec>(&result_.back().second);

    auto i = m_FeatureData.find(model_t::E_UniqueValues);
    if (i == m_FeatureData.end()) {
        return;
    }

    try {
        const auto& personAttributeUniqueValues = boost::any_cast<const TSizeSizePrStrDataUMapQueue&>(i->second).get(time);
        result.reserve(personAttributeUniqueValues.size());
        for (const auto& uniques : personAttributeUniqueValues) {
            result.emplace_back(CDataGatherer::extractPersonId(uniques), 0);
            CDataGatherer::extractData(uniques).populateInfoContentFeatureData(result.back().second);
        }
        std::sort(result.begin(), result.end(), maths::COrderings::SFirstLess());
    } catch (const std::exception& e) {
        LOG_ERROR("Failed to extract " << model_t::print(model_t::E_IndividualInfoContentByBucketAndPerson) << ": " << e.what());
    }
}

void CEventRateBucketGatherer::bucketCompressedLengthPerPersonAttribute(model_t::EFeature feature,
                                                                        core_t::TTime time,
                                                                        TFeatureAnyPrVec& result_) const {
    result_.emplace_back(feature, TSizeSizePrFeatureDataPrVec());
    auto& result = *boost::unsafe_any_cast<TSizeSizePrFeatureDataPrVec>(&result_.back().second);

    auto i = m_FeatureData.find(model_t::E_UniqueValues);
    if (i == m_FeatureData.end()) {
        return;
    }

    try {
        const auto& personAttributeUniqueValues = boost::any_cast<const TSizeSizePrStrDataUMapQueue&>(i->second).get(time);
        result.reserve(personAttributeUniqueValues.size());
        for (const auto& uniques : personAttributeUniqueValues) {
            result.emplace_back(uniques.first, 0);
            CDataGatherer::extractData(uniques).populateInfoContentFeatureData(result.back().second);
        }
        std::sort(result.begin(), result.end(), maths::COrderings::SFirstLess());
    } catch (const std::exception& e) {
        LOG_ERROR("Failed to extract " << model_t::print(model_t::E_PopulationInfoContentByBucketPersonAndAttribute) << ": " << e.what());
    }
}

void CEventRateBucketGatherer::bucketMeanTimesPerPerson(model_t::EFeature feature, core_t::TTime time, TFeatureAnyPrVec& result_) const {
    result_.emplace_back(feature, TSizeFeatureDataPrVec());
    auto& result = *boost::unsafe_any_cast<TSizeFeatureDataPrVec>(&result_.back().second);

    auto i = m_FeatureData.find(model_t::E_DiurnalTimes);
    if (i == m_FeatureData.end()) {
        return;
    }

    try {
        const auto& arrivalTimes = boost::any_cast<const TSizeSizePrMeanAccumulatorUMapQueue&>(i->second).get(time);
        result.reserve(arrivalTimes.size());
        for (const auto& time_ : arrivalTimes) {
            result.emplace_back(CDataGatherer::extractPersonId(time_),
                                static_cast<uint64_t>(maths::CBasicStatistics::mean(CDataGatherer::extractData(time_))));
        }
        std::sort(result.begin(), result.end(), maths::COrderings::SFirstLess());

        // We don't bother to gather the influencer bucket means
        // so the best we can do is use the person and attribute
        // bucket mean.
        this->addInfluencerCounts(time, result);
        for (std::size_t j = 0u; j < result.size(); ++j) {
            SEventRateFeatureData& data = result[j].second;
            for (std::size_t k = 0u; k < data.s_InfluenceValues.size(); ++k) {
                for (std::size_t l = 0u; l < data.s_InfluenceValues[k].size(); ++l) {
                    data.s_InfluenceValues[k][l].second.first = TDouble1Vec{static_cast<double>(data.s_Count)};
                }
            }
        }
    } catch (const std::exception& e) { LOG_ERROR("Failed to extract " << model_t::print(model_t::E_DiurnalTimes) << ": " << e.what()); }
}

void CEventRateBucketGatherer::bucketMeanTimesPerPersonAttribute(model_t::EFeature feature,
                                                                 core_t::TTime time,
                                                                 TFeatureAnyPrVec& result_) const {
    result_.emplace_back(feature, TSizeSizePrFeatureDataPrVec());
    auto& result = *boost::unsafe_any_cast<TSizeSizePrFeatureDataPrVec>(&result_.back().second);

    auto i = m_FeatureData.find(model_t::E_DiurnalTimes);
    if (i == m_FeatureData.end()) {
        return;
    }

    try {
        const auto& arrivalTimes = boost::any_cast<const TSizeSizePrMeanAccumulatorUMapQueue&>(i->second).get(time);
        result.reserve(arrivalTimes.size());
        for (const auto& time_ : arrivalTimes) {
            result.emplace_back(time_.first, static_cast<uint64_t>(maths::CBasicStatistics::mean(CDataGatherer::extractData(time_))));
        }
        std::sort(result.begin(), result.end(), maths::COrderings::SFirstLess());

        // We don't bother to gather the influencer bucket means
        // so the best we can do is use the person and attribute
        // bucket mean.
        this->addInfluencerCounts(time, result);
        for (std::size_t j = 0u; j < result.size(); ++j) {
            SEventRateFeatureData& data = result[j].second;
            for (std::size_t k = 0u; k < data.s_InfluenceValues.size(); ++k) {
                for (std::size_t l = 0u; l < data.s_InfluenceValues[k].size(); ++l) {
                    data.s_InfluenceValues[k][l].second.first = TDouble1Vec{static_cast<double>(data.s_Count)};
                }
            }
        }
    } catch (const std::exception& e) { LOG_ERROR("Failed to extract " << model_t::print(model_t::E_DiurnalTimes) << ": " << e.what()); }
}

void CEventRateBucketGatherer::resize(std::size_t pid, std::size_t cid) {
    apply(m_FeatureData, boost::bind<void>(SResize(), _1, pid, cid));
}

void CEventRateBucketGatherer::addValue(std::size_t pid,
                                        std::size_t cid,
                                        core_t::TTime time,
                                        const CEventData::TDouble1VecArray& values,
                                        std::size_t count,
                                        const CEventData::TOptionalStr& stringValue,
                                        const TStoredStringPtrVec& influences) {
    // Check that we are correctly sized - a person/attribute might have been added
    this->resize(pid, cid);
    apply(
        m_FeatureData,
        boost::bind<void>(SAddValue(), _1, pid, cid, time, count, boost::cref(values), boost::cref(stringValue), boost::cref(influences)));
}

void CEventRateBucketGatherer::startNewBucket(core_t::TTime time, bool /*skipUpdates*/) {
    apply(m_FeatureData, boost::bind<void>(SNewBucket(), _1, time));
}

void CEventRateBucketGatherer::initializeFieldNames(const std::string& personFieldName,
                                                    const std::string& attributeFieldName,
                                                    const std::string& valueFieldName,
                                                    const std::string& summaryCountFieldName,
                                                    const TStrVec& influenceFieldNames) {
    m_FieldNames.push_back(personFieldName);
    if (m_DataGatherer.isPopulation()) {
        m_FieldNames.push_back(attributeFieldName);
    }

    m_BeginInfluencingFields = m_FieldNames.size();
    m_FieldNames.insert(m_FieldNames.end(), influenceFieldNames.begin(), influenceFieldNames.end());

    m_BeginValueField = m_FieldNames.size();
    if (!valueFieldName.empty()) {
        m_FieldNames.push_back(valueFieldName);
    }

    m_BeginSummaryFields = m_FieldNames.size();
    switch (m_DataGatherer.summaryMode()) {
    case model_t::E_None:
        break;
    case model_t::E_Manual:
        m_FieldNames.push_back(summaryCountFieldName);
        break;
    };

    // swap trick to reduce unused capacity
    TStrVec(m_FieldNames).swap(m_FieldNames);
}

<<<<<<< HEAD
void CEventRateBucketGatherer::initializeFeatureData(void) {
    for (std::size_t i = 0u, n = m_DataGatherer.numberFeatures(); i < n; ++i) {
        switch (m_DataGatherer.feature(i)) {
=======
void CEventRateBucketGatherer::initializeFeatureData()
{
    for (std::size_t i = 0u, n = m_DataGatherer.numberFeatures(); i < n; ++i)
    {
        switch (m_DataGatherer.feature(i))
        {
>>>>>>> d4e4cca7
        case model_t::E_IndividualCountByBucketAndPerson:
        case model_t::E_IndividualNonZeroCountByBucketAndPerson:
        case model_t::E_IndividualTotalBucketCountByPerson:
        case model_t::E_IndividualIndicatorOfBucketPerson:
        case model_t::E_IndividualLowCountsByBucketAndPerson:
        case model_t::E_IndividualHighCountsByBucketAndPerson:
            // We always gather person counts.
            break;
        case model_t::E_IndividualArrivalTimesByPerson:
        case model_t::E_IndividualLongArrivalTimesByPerson:
        case model_t::E_IndividualShortArrivalTimesByPerson:
            // TODO
            break;
        case model_t::E_IndividualTimeOfDayByBucketAndPerson:
        case model_t::E_IndividualTimeOfWeekByBucketAndPerson:
            m_FeatureData[model_t::E_DiurnalTimes] = TSizeSizePrMeanAccumulatorUMapQueue(
                m_DataGatherer.params().s_LatencyBuckets, this->bucketLength(), this->currentBucketStartTime());
            break;

        case model_t::E_IndividualLowNonZeroCountByBucketAndPerson:
        case model_t::E_IndividualHighNonZeroCountByBucketAndPerson:
            // We always gather person counts.
            break;
        case model_t::E_IndividualUniqueCountByBucketAndPerson:
        case model_t::E_IndividualLowUniqueCountByBucketAndPerson:
        case model_t::E_IndividualHighUniqueCountByBucketAndPerson:
        case model_t::E_IndividualInfoContentByBucketAndPerson:
        case model_t::E_IndividualHighInfoContentByBucketAndPerson:
        case model_t::E_IndividualLowInfoContentByBucketAndPerson:
            m_FeatureData[model_t::E_UniqueValues] = TSizeSizePrStrDataUMapQueue(
                m_DataGatherer.params().s_LatencyBuckets, this->bucketLength(), this->currentBucketStartTime(), TSizeSizePrStrDataUMap(1));
            break;

        case model_t::E_PopulationAttributeTotalCountByPerson:
        case model_t::E_PopulationCountByBucketPersonAndAttribute:
        case model_t::E_PopulationIndicatorOfBucketPersonAndAttribute:
        case model_t::E_PopulationLowCountsByBucketPersonAndAttribute:
        case model_t::E_PopulationHighCountsByBucketPersonAndAttribute:
            // We always gather person attribute counts.
            break;
        case model_t::E_PopulationUniquePersonCountByAttribute:
            m_FeatureData[model_t::E_AttributePeople] = TSizeUSetVec();
            break;
        case model_t::E_PopulationUniqueCountByBucketPersonAndAttribute:
        case model_t::E_PopulationLowUniqueCountByBucketPersonAndAttribute:
        case model_t::E_PopulationHighUniqueCountByBucketPersonAndAttribute:
        case model_t::E_PopulationInfoContentByBucketPersonAndAttribute:
        case model_t::E_PopulationLowInfoContentByBucketPersonAndAttribute:
        case model_t::E_PopulationHighInfoContentByBucketPersonAndAttribute:
            m_FeatureData[model_t::E_UniqueValues] = TSizeSizePrStrDataUMapQueue(
                m_DataGatherer.params().s_LatencyBuckets, this->bucketLength(), this->currentBucketStartTime(), TSizeSizePrStrDataUMap(1));
            break;
        case model_t::E_PopulationTimeOfDayByBucketPersonAndAttribute:
        case model_t::E_PopulationTimeOfWeekByBucketPersonAndAttribute:
            m_FeatureData[model_t::E_DiurnalTimes] = TSizeSizePrMeanAccumulatorUMapQueue(
                m_DataGatherer.params().s_LatencyBuckets, this->bucketLength(), this->currentBucketStartTime());
            break;

        case model_t::E_PeersAttributeTotalCountByPerson:
        case model_t::E_PeersCountByBucketPersonAndAttribute:
        case model_t::E_PeersLowCountsByBucketPersonAndAttribute:
        case model_t::E_PeersHighCountsByBucketPersonAndAttribute:
            // We always gather person attribute counts.
            break;
        case model_t::E_PeersUniqueCountByBucketPersonAndAttribute:
        case model_t::E_PeersLowUniqueCountByBucketPersonAndAttribute:
        case model_t::E_PeersHighUniqueCountByBucketPersonAndAttribute:
        case model_t::E_PeersInfoContentByBucketPersonAndAttribute:
        case model_t::E_PeersLowInfoContentByBucketPersonAndAttribute:
        case model_t::E_PeersHighInfoContentByBucketPersonAndAttribute:
            m_FeatureData[model_t::E_UniqueValues] = TSizeSizePrStrDataUMapQueue(
                m_DataGatherer.params().s_LatencyBuckets, this->bucketLength(), this->currentBucketStartTime(), TSizeSizePrStrDataUMap(1));
            break;
        case model_t::E_PeersTimeOfDayByBucketPersonAndAttribute:
        case model_t::E_PeersTimeOfWeekByBucketPersonAndAttribute:
            m_FeatureData[model_t::E_DiurnalTimes] = TSizeSizePrMeanAccumulatorUMapQueue(
                m_DataGatherer.params().s_LatencyBuckets, this->bucketLength(), this->currentBucketStartTime());
            break;

        CASE_INDIVIDUAL_METRIC:
        CASE_POPULATION_METRIC:
        CASE_PEERS_METRIC:
            LOG_ERROR("Unexpected feature = " << model_t::print(m_DataGatherer.feature(i)))
            break;
        }
    }
}

void CEventRateBucketGatherer::addInfluencerCounts(core_t::TTime time, TSizeFeatureDataPrVec& result) const {
    const TSizeSizePrStoredStringPtrPrUInt64UMapVec& influencers = this->influencerCounts(time);
    if (influencers.empty()) {
        return;
    }

    for (std::size_t i = 0u; i < result.size(); ++i) {
        result[i].second.s_InfluenceValues.resize(influencers.size());
    }

    for (std::size_t i = 0u; i < influencers.size(); ++i) {
        for (const auto& influence : influencers[i]) {
            std::size_t pid = CDataGatherer::extractPersonId(influence.first);
            auto k = std::lower_bound(result.begin(), result.end(), pid, maths::COrderings::SFirstLess());
            if (k == result.end() || k->first != pid) {
                LOG_ERROR("Missing feature data for person " << m_DataGatherer.personName(pid));
                continue;
            }
            k->second.s_InfluenceValues[i].emplace_back(TStrCRef(*CDataGatherer::extractData(influence.first)),
                                                        TDouble1VecDoublePr(TDouble1Vec{static_cast<double>(influence.second)}, 1.0));
        }
    }
}

void CEventRateBucketGatherer::addInfluencerCounts(core_t::TTime time, TSizeSizePrFeatureDataPrVec& result) const {
    const TSizeSizePrStoredStringPtrPrUInt64UMapVec& influencers = this->influencerCounts(time);
    if (influencers.empty()) {
        return;
    }

    for (std::size_t i = 0u; i < result.size(); ++i) {
        result[i].second.s_InfluenceValues.resize(influencers.size());
    }

    for (std::size_t i = 0u; i < influencers.size(); ++i) {
        for (const auto& influence : influencers[i]) {
            auto k = std::lower_bound(result.begin(), result.end(), influence.first.first, maths::COrderings::SFirstLess());
            if (k == result.end() || k->first != influence.first.first) {
                std::size_t pid = CDataGatherer::extractPersonId(influence.first);
                std::size_t cid = CDataGatherer::extractAttributeId(influence.first);
                LOG_ERROR("Missing feature data for person " << m_DataGatherer.personName(pid) << " and attribute "
                                                             << m_DataGatherer.attributeName(cid));
                continue;
            }
            k->second.s_InfluenceValues[i].emplace_back(TStrCRef(*CDataGatherer::extractData(influence.first)),
                                                        TDouble1VecDoublePr(TDouble1Vec{static_cast<double>(influence.second)}, 1.0));
        }
    }
}

////// CUniqueStringFeatureData //////

void CUniqueStringFeatureData::insert(const std::string& value, const TStoredStringPtrVec& influences) {
    TWord valueHash = m_Dictionary1.word(value);
    m_UniqueStrings.emplace(valueHash, value);
    if (influences.size() > m_InfluencerUniqueStrings.size()) {
        m_InfluencerUniqueStrings.resize(influences.size());
    }
    for (std::size_t i = 0; i < influences.size(); ++i) {
        // The influence strings are optional.
        if (influences[i]) {
            m_InfluencerUniqueStrings[i][influences[i]].insert(valueHash);
        }
    }
}

void CUniqueStringFeatureData::populateDistinctCountFeatureData(SEventRateFeatureData& featureData) const {
    featureData.s_Count = m_UniqueStrings.size();
    featureData.s_InfluenceValues.clear();
    featureData.s_InfluenceValues.resize(m_InfluencerUniqueStrings.size());
    for (std::size_t i = 0u; i < m_InfluencerUniqueStrings.size(); ++i) {
        TStrCRefDouble1VecDoublePrPrVec& data = featureData.s_InfluenceValues[i];
        data.reserve(m_InfluencerUniqueStrings[i].size());
        for (const auto& influence : m_InfluencerUniqueStrings[i]) {
            data.emplace_back(TStrCRef(*influence.first),
                              TDouble1VecDoublePr(TDouble1Vec{static_cast<double>(influence.second.size())}, 1.0));
        }
    }
}

<<<<<<< HEAD
void CUniqueStringFeatureData::populateInfoContentFeatureData(SEventRateFeatureData& featureData) const {
    typedef std::vector<TStrCRef> TStrCRefVec;
=======
void CUniqueStringFeatureData::populateInfoContentFeatureData(SEventRateFeatureData &featureData) const
{
    using TStrCRefVec = std::vector<TStrCRef>;
>>>>>>> d4e4cca7

    featureData.s_InfluenceValues.clear();
    core::CCompressUtils compressor(true);

    try {
        TStrCRefVec strings;

        strings.reserve(m_UniqueStrings.size());
        for (const auto& string : m_UniqueStrings) {
            strings.emplace_back(string.second);
        }
        std::sort(strings.begin(), strings.end(), maths::COrderings::SLess());
        std::for_each(strings.begin(), strings.end(), [&compressor](const std::string& string) { compressor.addString(string); });

        std::size_t length = 0u;
        if (compressor.compressedLength(true, length) == false) {
            LOG_ERROR("Failed to get compressed length");
            compressor.reset();
        }
        featureData.s_Count = length;

        featureData.s_InfluenceValues.reserve(m_InfluencerUniqueStrings.size());
        for (std::size_t i = 0u; i < m_InfluencerUniqueStrings.size(); ++i) {
            featureData.s_InfluenceValues.push_back(TStrCRefDouble1VecDoublePrPrVec());
            TStrCRefDouble1VecDoublePrPrVec& data = featureData.s_InfluenceValues.back();
            for (const auto& influence : m_InfluencerUniqueStrings[i]) {
                strings.clear();
                strings.reserve(influence.second.size());
                for (const auto& word : influence.second) {
                    strings.emplace_back(m_UniqueStrings.at(word));
                }
                std::sort(strings.begin(), strings.end(), maths::COrderings::SLess());
                std::for_each(strings.begin(), strings.end(), [&compressor](const std::string& string) { compressor.addString(string); });
                length = 0u;
                if (compressor.compressedLength(true, length) == false) {
                    LOG_ERROR("Failed to get compressed length");
                    compressor.reset();
                }
                data.emplace_back(TStrCRef(*influence.first), TDouble1VecDoublePr(TDouble1Vec{static_cast<double>(length)}, 1.0));
            }
        }
    } catch (const std::exception& e) { LOG_ERROR("Failed to get info content: " << e.what()); }
}

void CUniqueStringFeatureData::acceptPersistInserter(core::CStatePersistInserter& inserter) const {
    inserter.insertLevel(UNIQUE_STRINGS_TAG, boost::bind(&persistUniqueStrings, boost::cref(m_UniqueStrings), _1));
    for (std::size_t i = 0u; i < m_InfluencerUniqueStrings.size(); ++i) {
        inserter.insertLevel(INFLUENCER_UNIQUE_STRINGS_TAG,
                             boost::bind(&persistInfluencerUniqueStrings, boost::cref(m_InfluencerUniqueStrings[i]), _1));
    }
}

bool CUniqueStringFeatureData::acceptRestoreTraverser(core::CStateRestoreTraverser& traverser) {
    do {
        const std::string& name = traverser.name();
        RESTORE(UNIQUE_STRINGS_TAG, traverser.traverseSubLevel(boost::bind(&restoreUniqueStrings, _1, boost::ref(m_UniqueStrings))))
        RESTORE_SETUP_TEARDOWN(
            INFLUENCER_UNIQUE_STRINGS_TAG,
            m_InfluencerUniqueStrings.push_back(TStoredStringPtrWordSetUMap()),
            traverser.traverseSubLevel(boost::bind(&restoreInfluencerUniqueStrings, _1, boost::ref(m_InfluencerUniqueStrings.back()))),
            /**/)
    } while (traverser.next());

    return true;
}

<<<<<<< HEAD
uint64_t CUniqueStringFeatureData::checksum(void) const {
=======
uint64_t CUniqueStringFeatureData::checksum() const
{
>>>>>>> d4e4cca7
    uint64_t seed = maths::CChecksum::calculate(0, m_UniqueStrings);
    return maths::CChecksum::calculate(seed, m_InfluencerUniqueStrings);
}

void CUniqueStringFeatureData::debugMemoryUsage(core::CMemoryUsage::TMemoryUsagePtr mem) const {
    mem->setName("CUniqueStringFeatureData", sizeof(*this));
    core::CMemoryDebug::dynamicSize("s_NoInfluenceUniqueStrings", m_UniqueStrings, mem);
    core::CMemoryDebug::dynamicSize("s_InfluenceUniqueStrings", m_InfluencerUniqueStrings, mem);
}

<<<<<<< HEAD
std::size_t CUniqueStringFeatureData::memoryUsage(void) const {
=======
std::size_t CUniqueStringFeatureData::memoryUsage() const
{
>>>>>>> d4e4cca7
    std::size_t mem = sizeof(*this);
    mem += core::CMemory::dynamicSize(m_UniqueStrings);
    mem += core::CMemory::dynamicSize(m_InfluencerUniqueStrings);
    return mem;
}

<<<<<<< HEAD
std::string CUniqueStringFeatureData::print(void) const {
    return "(" + core::CContainerPrinter::print(m_UniqueStrings) + ", " + core::CContainerPrinter::print(m_InfluencerUniqueStrings) + ")";
=======
std::string CUniqueStringFeatureData::print() const
{
    return "(" + core::CContainerPrinter::print(m_UniqueStrings) + ", " +
                 core::CContainerPrinter::print(m_InfluencerUniqueStrings) + ")";
>>>>>>> d4e4cca7
}
}
}<|MERGE_RESOLUTION|>--- conflicted
+++ resolved
@@ -290,22 +290,16 @@
     return population ? fieldNames[0] : EMPTY_STRING;
 }
 
-<<<<<<< HEAD
 template<typename ITR, typename T>
 struct SMaybeConst {};
 template<typename T>
 struct SMaybeConst<TCategoryAnyMap::iterator, T> {
-    typedef T& TRef;
+    using TRef = T&;
 };
 template<typename T>
 struct SMaybeConst<TCategoryAnyMap::const_iterator, T> {
-    typedef const T& TRef;
+    using TRef = const T&;
 };
-=======
-template<typename ITR, typename T> struct SMaybeConst {};
-template<typename T> struct SMaybeConst<TCategoryAnyMap::iterator, T> { using TRef = T &; };
-template<typename T> struct SMaybeConst<TCategoryAnyMap::const_iterator, T> { using TRef = const T &; };
->>>>>>> d4e4cca7
 
 //! Apply a function \p f to all the data held in [\p begin, \p end).
 template<typename ITR, typename F>
@@ -356,25 +350,11 @@
             }
         }
     }
-<<<<<<< HEAD
     void
     operator()(TSizeSizePrStrDataUMapQueue& peopleAttributeUniqueValues, std::size_t lowestPersonToRemove, std::size_t endPeople) const {
-        for (auto&& bucket : peopleAttributeUniqueValues) {
+        for (auto& bucket : peopleAttributeUniqueValues) {
             for (auto i = bucket.begin(); i != bucket.end(); /**/) {
                 if (CDataGatherer::extractPersonId(*i) >= lowestPersonToRemove && CDataGatherer::extractPersonId(*i) < endPeople) {
-=======
-    void operator()(TSizeSizePrStrDataUMapQueue &peopleAttributeUniqueValues,
-                    std::size_t lowestPersonToRemove,
-                    std::size_t endPeople) const
-    {
-        for (auto &bucket : peopleAttributeUniqueValues)
-        {
-            for (auto i = bucket.begin(); i != bucket.end(); /**/)
-            {
-                if (CDataGatherer::extractPersonId(*i) >= lowestPersonToRemove &&
-                    CDataGatherer::extractPersonId(*i) < endPeople)
-                {
->>>>>>> d4e4cca7
                     i = bucket.erase(i);
                 } else {
                     ++i;
@@ -382,34 +362,13 @@
             }
         }
     }
-<<<<<<< HEAD
     void operator()(TSizeSizePrStrDataUMapQueue& peopleAttributeUniqueValues, const TSizeVec& peopleToRemove) const {
         CBucketGatherer::remove(peopleToRemove, CDataGatherer::SExtractPersonId(), peopleAttributeUniqueValues);
     }
     void operator()(TSizeSizePrMeanAccumulatorUMapQueue& arrivalTimes, std::size_t lowestPersonToRemove, std::size_t endPeople) const {
-        for (auto&& bucket : arrivalTimes) {
+        for (auto& bucket : arrivalTimes) {
             for (auto i = bucket.begin(); i != bucket.end(); /**/) {
                 if (CDataGatherer::extractPersonId(*i) >= lowestPersonToRemove && CDataGatherer::extractPersonId(*i) < endPeople) {
-=======
-    void operator()(TSizeSizePrStrDataUMapQueue &peopleAttributeUniqueValues,
-                    const TSizeVec &peopleToRemove) const
-    {
-        CBucketGatherer::remove(peopleToRemove,
-                                CDataGatherer::SExtractPersonId(),
-                                peopleAttributeUniqueValues);
-    }
-    void operator()(TSizeSizePrMeanAccumulatorUMapQueue &arrivalTimes,
-                    std::size_t lowestPersonToRemove,
-                    std::size_t endPeople) const
-    {
-        for (auto &bucket : arrivalTimes)
-        {
-            for (auto i = bucket.begin(); i != bucket.end(); /**/)
-            {
-                if (CDataGatherer::extractPersonId(*i) >= lowestPersonToRemove &&
-                    CDataGatherer::extractPersonId(*i) < endPeople)
-                {
->>>>>>> d4e4cca7
                     i = bucket.erase(i);
                 } else {
                     ++i;
@@ -434,22 +393,10 @@
             attributePeople[attributesToRemove[i]].clear();
         }
     }
-<<<<<<< HEAD
     void operator()(TSizeSizePrStrDataUMapQueue& peopleAttributeUniqueValues, std::size_t lowestAttributeToRemove) const {
-        for (auto&& bucket : peopleAttributeUniqueValues) {
+        for (auto& bucket : peopleAttributeUniqueValues) {
             for (auto i = bucket.begin(); i != bucket.end(); /**/) {
                 if (CDataGatherer::extractAttributeId(*i) >= lowestAttributeToRemove) {
-=======
-    void operator()(TSizeSizePrStrDataUMapQueue &peopleAttributeUniqueValues,
-                    std::size_t lowestAttributeToRemove) const
-    {
-        for (auto &bucket : peopleAttributeUniqueValues)
-        {
-            for (auto i = bucket.begin(); i != bucket.end(); /**/)
-            {
-                if (CDataGatherer::extractAttributeId(*i) >= lowestAttributeToRemove)
-                {
->>>>>>> d4e4cca7
                     i = bucket.erase(i);
                 } else {
                     ++i;
@@ -457,32 +404,13 @@
             }
         }
     }
-<<<<<<< HEAD
     void operator()(TSizeSizePrStrDataUMapQueue& peopleAttributeUniqueValues, const TSizeVec& attributesToRemove) const {
         CBucketGatherer::remove(attributesToRemove, CDataGatherer::SExtractAttributeId(), peopleAttributeUniqueValues);
     }
     void operator()(TSizeSizePrMeanAccumulatorUMapQueue& arrivalTimes, std::size_t lowestAttributeToRemove) const {
-        for (auto&& bucket : arrivalTimes) {
+        for (auto& bucket : arrivalTimes) {
             for (auto i = bucket.begin(); i != bucket.end(); /**/) {
                 if (CDataGatherer::extractAttributeId(*i) >= lowestAttributeToRemove) {
-=======
-    void operator()(TSizeSizePrStrDataUMapQueue &peopleAttributeUniqueValues,
-                    const TSizeVec &attributesToRemove) const
-    {
-        CBucketGatherer::remove(attributesToRemove,
-                                CDataGatherer::SExtractAttributeId(),
-                                peopleAttributeUniqueValues);
-    }
-    void operator()(TSizeSizePrMeanAccumulatorUMapQueue &arrivalTimes,
-                    std::size_t lowestAttributeToRemove) const
-    {
-        for (auto &bucket : arrivalTimes)
-        {
-            for (auto i = bucket.begin(); i != bucket.end(); /**/)
-            {
-                if (CDataGatherer::extractAttributeId(*i) >= lowestAttributeToRemove)
-                {
->>>>>>> d4e4cca7
                     i = bucket.erase(i);
                 } else {
                     ++i;
@@ -496,21 +424,10 @@
 };
 
 //! \brief Computes a checksum for the feature data.
-<<<<<<< HEAD
 struct SChecksum {
     void operator()(const TSizeUSetVec& attributePeople, const CDataGatherer& gatherer, TStrUInt64Map& hashes) const {
-        typedef boost::reference_wrapper<const std::string> TStrCRef;
-        typedef std::vector<TStrCRef> TStrCRefVec;
-=======
-struct SChecksum
-{
-    void operator()(const TSizeUSetVec &attributePeople,
-                    const CDataGatherer &gatherer,
-                    TStrUInt64Map &hashes) const
-    {
         using TStrCRef = boost::reference_wrapper<const std::string>;
         using TStrCRefVec = std::vector<TStrCRef>;
->>>>>>> d4e4cca7
 
         for (std::size_t cid = 0u; cid < attributePeople.size(); ++cid) {
             if (gatherer.isAttributeActive(cid)) {
@@ -539,16 +456,8 @@
         }
     }
     template<typename DATA>
-<<<<<<< HEAD
     void checksum(const boost::unordered_map<TSizeSizePr, DATA>& bucket, const CDataGatherer& gatherer, TStrUInt64Map& hashes) const {
-        typedef boost::unordered_map<std::size_t, TUInt64Vec> TSizeUInt64VecUMap;
-=======
-    void checksum(const boost::unordered_map<TSizeSizePr, DATA> &bucket,
-                  const CDataGatherer &gatherer,
-                  TStrUInt64Map &hashes) const
-    {
         using TSizeUInt64VecUMap = boost::unordered_map<std::size_t, TUInt64Vec>;
->>>>>>> d4e4cca7
 
         TSizeUInt64VecUMap attributeHashes;
 
@@ -560,12 +469,7 @@
             }
         }
 
-<<<<<<< HEAD
-        for (auto&& hash_ : attributeHashes) {
-=======
-        for (auto &hash_ : attributeHashes)
-        {
->>>>>>> d4e4cca7
+        for (auto& hash_ : attributeHashes) {
             std::sort(hash_.second.begin(), hash_.second.end());
             uint64_t& hash = hashes[gatherer.attributeName(hash_.first)];
             hash = maths::CChecksum::calculate(hash, hash_.second);
@@ -662,15 +566,8 @@
 const std::string UNIQUE_WORD_TAG("b");
 
 //! Persist a collection of unique strings.
-<<<<<<< HEAD
 void persistUniqueStrings(const CUniqueStringFeatureData::TWordStringUMap& map, core::CStatePersistInserter& inserter) {
-    typedef std::vector<CUniqueStringFeatureData::TWord> TWordVec;
-=======
-void persistUniqueStrings(const CUniqueStringFeatureData::TWordStringUMap &map,
-                          core::CStatePersistInserter &inserter)
-{
     using TWordVec = std::vector<CUniqueStringFeatureData::TWord>;
->>>>>>> d4e4cca7
 
     if (!map.empty()) {
         // Order the map keys to ensure consistent persistence
@@ -700,16 +597,9 @@
 }
 
 //! Persist influencer collections of unique strings.
-<<<<<<< HEAD
 void persistInfluencerUniqueStrings(const CUniqueStringFeatureData::TStoredStringPtrWordSetUMap& map,
                                     core::CStatePersistInserter& inserter) {
-    typedef std::vector<core::CStoredStringPtr> TStoredStringPtrVec;
-=======
-void persistInfluencerUniqueStrings(const CUniqueStringFeatureData::TStoredStringPtrWordSetUMap &map,
-                                    core::CStatePersistInserter &inserter)
-{
     using TStoredStringPtrVec = std::vector<core::CStoredStringPtr>;
->>>>>>> d4e4cca7
 
     if (!map.empty()) {
         // Order the map keys to ensure consistent persistence
@@ -768,12 +658,7 @@
 }
 
 //! Register the callbacks for computing the size of feature data gatherers.
-<<<<<<< HEAD
-void registerMemoryCallbacks(void) {
-=======
-void registerMemoryCallbacks()
-{
->>>>>>> d4e4cca7
+void registerMemoryCallbacks() {
     static std::atomic_flag once = ATOMIC_FLAG_INIT;
     if (once.test_and_set() == false) {
         registerMemoryCallbacks(core::CMemory::anyVisitor());
@@ -840,40 +725,39 @@
     persistFeatureData(m_FeatureData, inserter);
 }
 
-<<<<<<< HEAD
-CBucketGatherer* CEventRateBucketGatherer::cloneForPersistence(void) const {
+CBucketGatherer* CEventRateBucketGatherer::cloneForPersistence() const {
     return new CEventRateBucketGatherer(true, *this);
 }
 
-const std::string& CEventRateBucketGatherer::persistenceTag(void) const {
+const std::string& CEventRateBucketGatherer::persistenceTag() const {
     return CBucketGatherer::EVENTRATE_BUCKET_GATHERER_TAG;
 }
 
-const std::string& CEventRateBucketGatherer::personFieldName(void) const {
+const std::string& CEventRateBucketGatherer::personFieldName() const {
     return m_FieldNames[0];
 }
 
-const std::string& CEventRateBucketGatherer::attributeFieldName(void) const {
+const std::string& CEventRateBucketGatherer::attributeFieldName() const {
     return m_DataGatherer.isPopulation() ? m_FieldNames[1] : EMPTY_STRING;
 }
 
-const std::string& CEventRateBucketGatherer::valueFieldName(void) const {
+const std::string& CEventRateBucketGatherer::valueFieldName() const {
     return m_BeginValueField != m_BeginSummaryFields ? m_FieldNames[m_BeginValueField] : EMPTY_STRING;
 }
 
-CEventRateBucketGatherer::TStrVecCItr CEventRateBucketGatherer::beginInfluencers(void) const {
+CEventRateBucketGatherer::TStrVecCItr CEventRateBucketGatherer::beginInfluencers() const {
     return m_FieldNames.begin() + m_BeginInfluencingFields;
 }
 
-CEventRateBucketGatherer::TStrVecCItr CEventRateBucketGatherer::endInfluencers(void) const {
+CEventRateBucketGatherer::TStrVecCItr CEventRateBucketGatherer::endInfluencers() const {
     return m_FieldNames.begin() + m_BeginValueField;
 }
 
-const CEventRateBucketGatherer::TStrVec& CEventRateBucketGatherer::fieldsOfInterest(void) const {
+const CEventRateBucketGatherer::TStrVec& CEventRateBucketGatherer::fieldsOfInterest() const {
     return m_FieldNames;
 }
 
-std::string CEventRateBucketGatherer::description(void) const {
+std::string CEventRateBucketGatherer::description() const {
     return function_t::name(function_t::function(m_DataGatherer.features())) +
            (m_BeginValueField == m_BeginSummaryFields ? "" : (" " + m_FieldNames[m_BeginValueField])) +
            (byField(m_DataGatherer.isPopulation(), m_FieldNames).empty() ? "" : " by ") +
@@ -884,69 +768,8 @@
 }
 
 bool CEventRateBucketGatherer::processFields(const TStrCPtrVec& fieldValues, CEventData& result, CResourceMonitor& resourceMonitor) {
-    typedef boost::optional<std::size_t> TOptionalSize;
-    typedef boost::optional<std::string> TOptionalStr;
-=======
-CBucketGatherer *CEventRateBucketGatherer::cloneForPersistence() const
-{
-    return new CEventRateBucketGatherer(true, *this);
-}
-
-const std::string &CEventRateBucketGatherer::persistenceTag() const
-{
-    return CBucketGatherer::EVENTRATE_BUCKET_GATHERER_TAG;
-}
-
-const std::string &CEventRateBucketGatherer::personFieldName() const
-{
-    return m_FieldNames[0];
-}
-
-const std::string &CEventRateBucketGatherer::attributeFieldName() const
-{
-    return m_DataGatherer.isPopulation() ? m_FieldNames[1] : EMPTY_STRING;
-}
-
-const std::string &CEventRateBucketGatherer::valueFieldName() const
-{
-    return m_BeginValueField != m_BeginSummaryFields ?
-           m_FieldNames[m_BeginValueField] : EMPTY_STRING;
-}
-
-CEventRateBucketGatherer::TStrVecCItr CEventRateBucketGatherer::beginInfluencers() const
-{
-    return m_FieldNames.begin() + m_BeginInfluencingFields;
-}
-
-CEventRateBucketGatherer::TStrVecCItr CEventRateBucketGatherer::endInfluencers() const
-{
-    return m_FieldNames.begin() + m_BeginValueField;
-}
-
-const CEventRateBucketGatherer::TStrVec &CEventRateBucketGatherer::fieldsOfInterest() const
-{
-    return m_FieldNames;
-}
-
-std::string CEventRateBucketGatherer::description() const
-{
-    return function_t::name(function_t::function(m_DataGatherer.features()))
-           + (m_BeginValueField == m_BeginSummaryFields ? "" : (" " + m_FieldNames[m_BeginValueField]))
-           + (byField(m_DataGatherer.isPopulation(), m_FieldNames).empty() ? "" : " by ")
-           + byField(m_DataGatherer.isPopulation(), m_FieldNames)
-           + (overField(m_DataGatherer.isPopulation(), m_FieldNames).empty() ? "" : " over ")
-           + overField(m_DataGatherer.isPopulation(), m_FieldNames)
-           + (m_DataGatherer.partitionFieldName().empty() ? "" : " partition=")
-           + m_DataGatherer.partitionFieldName();
-}
-
-bool CEventRateBucketGatherer::processFields(const TStrCPtrVec &fieldValues,
-                                             CEventData &result,
-                                             CResourceMonitor &resourceMonitor)
-{
     using TOptionalSize = boost::optional<std::size_t>;
     using TOptionalStr = boost::optional<std::string>;
->>>>>>> d4e4cca7
 
     if (fieldValues.size() != m_FieldNames.size()) {
         LOG_ERROR("Unexpected field values: " << core::CContainerPrinter::print(fieldValues)
@@ -1088,12 +911,7 @@
     this->CBucketGatherer::removeAttributes(lowestAttributeToRemove);
 }
 
-<<<<<<< HEAD
-uint64_t CEventRateBucketGatherer::checksum(void) const {
-=======
-uint64_t CEventRateBucketGatherer::checksum() const
-{
->>>>>>> d4e4cca7
+uint64_t CEventRateBucketGatherer::checksum() const {
     uint64_t seed = this->CBucketGatherer::checksum();
 
     TStrUInt64Map hashes;
@@ -1112,12 +930,7 @@
     core::CMemoryDebug::dynamicSize("m_FeatureData", m_FeatureData, mem);
 }
 
-<<<<<<< HEAD
-std::size_t CEventRateBucketGatherer::memoryUsage(void) const {
-=======
-std::size_t CEventRateBucketGatherer::memoryUsage() const
-{
->>>>>>> d4e4cca7
+std::size_t CEventRateBucketGatherer::memoryUsage() const {
     registerMemoryCallbacks();
     std::size_t mem = CBucketGatherer::memoryUsage();
     mem += core::CMemory::dynamicSize(m_FieldNames);
@@ -1125,21 +938,11 @@
     return mem;
 }
 
-<<<<<<< HEAD
-std::size_t CEventRateBucketGatherer::staticSize(void) const {
+std::size_t CEventRateBucketGatherer::staticSize() const {
     return sizeof(*this);
 }
 
-void CEventRateBucketGatherer::clear(void) {
-=======
-std::size_t CEventRateBucketGatherer::staticSize() const
-{
-    return sizeof(*this);
-}
-
-void CEventRateBucketGatherer::clear()
-{
->>>>>>> d4e4cca7
+void CEventRateBucketGatherer::clear() {
     this->CBucketGatherer::clear();
     m_FeatureData.clear();
     this->initializeFeatureData();
@@ -1611,18 +1414,9 @@
     TStrVec(m_FieldNames).swap(m_FieldNames);
 }
 
-<<<<<<< HEAD
-void CEventRateBucketGatherer::initializeFeatureData(void) {
+void CEventRateBucketGatherer::initializeFeatureData() {
     for (std::size_t i = 0u, n = m_DataGatherer.numberFeatures(); i < n; ++i) {
         switch (m_DataGatherer.feature(i)) {
-=======
-void CEventRateBucketGatherer::initializeFeatureData()
-{
-    for (std::size_t i = 0u, n = m_DataGatherer.numberFeatures(); i < n; ++i)
-    {
-        switch (m_DataGatherer.feature(i))
-        {
->>>>>>> d4e4cca7
         case model_t::E_IndividualCountByBucketAndPerson:
         case model_t::E_IndividualNonZeroCountByBucketAndPerson:
         case model_t::E_IndividualTotalBucketCountByPerson:
@@ -1791,14 +1585,8 @@
     }
 }
 
-<<<<<<< HEAD
 void CUniqueStringFeatureData::populateInfoContentFeatureData(SEventRateFeatureData& featureData) const {
-    typedef std::vector<TStrCRef> TStrCRefVec;
-=======
-void CUniqueStringFeatureData::populateInfoContentFeatureData(SEventRateFeatureData &featureData) const
-{
     using TStrCRefVec = std::vector<TStrCRef>;
->>>>>>> d4e4cca7
 
     featureData.s_InfluenceValues.clear();
     core::CCompressUtils compressor(true);
@@ -1865,12 +1653,7 @@
     return true;
 }
 
-<<<<<<< HEAD
-uint64_t CUniqueStringFeatureData::checksum(void) const {
-=======
-uint64_t CUniqueStringFeatureData::checksum() const
-{
->>>>>>> d4e4cca7
+uint64_t CUniqueStringFeatureData::checksum() const {
     uint64_t seed = maths::CChecksum::calculate(0, m_UniqueStrings);
     return maths::CChecksum::calculate(seed, m_InfluencerUniqueStrings);
 }
@@ -1881,27 +1664,15 @@
     core::CMemoryDebug::dynamicSize("s_InfluenceUniqueStrings", m_InfluencerUniqueStrings, mem);
 }
 
-<<<<<<< HEAD
-std::size_t CUniqueStringFeatureData::memoryUsage(void) const {
-=======
-std::size_t CUniqueStringFeatureData::memoryUsage() const
-{
->>>>>>> d4e4cca7
+std::size_t CUniqueStringFeatureData::memoryUsage() const {
     std::size_t mem = sizeof(*this);
     mem += core::CMemory::dynamicSize(m_UniqueStrings);
     mem += core::CMemory::dynamicSize(m_InfluencerUniqueStrings);
     return mem;
 }
 
-<<<<<<< HEAD
-std::string CUniqueStringFeatureData::print(void) const {
+std::string CUniqueStringFeatureData::print() const {
     return "(" + core::CContainerPrinter::print(m_UniqueStrings) + ", " + core::CContainerPrinter::print(m_InfluencerUniqueStrings) + ")";
-=======
-std::string CUniqueStringFeatureData::print() const
-{
-    return "(" + core::CContainerPrinter::print(m_UniqueStrings) + ", " +
-                 core::CContainerPrinter::print(m_InfluencerUniqueStrings) + ")";
->>>>>>> d4e4cca7
 }
 }
 }