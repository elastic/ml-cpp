/*
 * ELASTICSEARCH CONFIDENTIAL
 *
 * Copyright (c) 2016 Elasticsearch BV. All Rights Reserved.
 *
 * Notice: this software, and all information contained
 * therein, is the exclusive property of Elasticsearch BV
 * and its licensors, if any, and is protected under applicable
 * domestic and foreign law, and international treaties.
 *
 * Reproduction, republication or distribution without the
 * express written consent of Elasticsearch BV is
 * strictly prohibited.
 */

#include <model/CPopulationModel.h>

#include <core/CAllocationStrategy.h>
#include <core/CContainerPrinter.h>
#include <core/CStatePersistInserter.h>
#include <core/Constants.h>
#include <core/CoreTypes.h>
#include <core/RestoreMacros.h>

#include <maths/CChecksum.h>
#include <maths/COrderings.h>
#include <maths/CPrior.h>
#include <maths/CPriorStateSerialiser.h>
#include <maths/CTimeSeriesDecomposition.h>
#include <maths/CTimeSeriesDecompositionStateSerialiser.h>

#include <model/CDataGatherer.h>
#include <model/CModelTools.h>
#include <model/CResourceMonitor.h>

#include <boost/bind.hpp>
#include <boost/ref.hpp>

#include <algorithm>

namespace ml {
namespace model {

namespace {

using TStrCRef = boost::reference_wrapper<const std::string>;
using TStrCRefUInt64Map = std::map<TStrCRef, uint64_t, maths::COrderings::SLess>;

enum EEntity { E_Person, E_Attribute };

const std::string EMPTY;

//! Check if \p entity is active.
bool isActive(EEntity entity, const CDataGatherer& gatherer, std::size_t id) {
    switch (entity) {
    case E_Person:
        return gatherer.isPersonActive(id);
    case E_Attribute:
        return gatherer.isAttributeActive(id);
    }
    return false;
}

//! Get \p entity's name.
const std::string& name(EEntity entity, const CDataGatherer& gatherer, std::size_t id) {
    switch (entity) {
    case E_Person:
        return gatherer.personName(id);
    case E_Attribute:
        return gatherer.attributeName(id);
    }
    return EMPTY;
}

//! Update \p hashes with the hash of the active entities in \p values.
template<typename T>
void hashActive(EEntity entity, const CDataGatherer& gatherer, const std::vector<T>& values, TStrCRefUInt64Map& hashes) {
    for (std::size_t id = 0u; id < values.size(); ++id) {
        if (isActive(entity, gatherer, id)) {
            uint64_t& hash = hashes[boost::cref(name(entity, gatherer, id))];
            hash = maths::CChecksum::calculate(hash, values[id]);
        }
    }
}

//! Update \p hashes with the hash of the active entities in \p values.
template<typename T>
void hashActive(EEntity entity,
<<<<<<< HEAD
                const CDataGatherer& gatherer,
                const std::vector<std::pair<model_t::EFeature, std::vector<T>>>& values,
                TStrCRefUInt64Map& hashes) {
    for (const auto& value : values) {
=======
                const CDataGatherer &gatherer,
                const std::vector<std::pair<model_t::EFeature, std::vector<T>> > &values,
                TStrCRefUInt64Map &hashes)
{
    for (const auto &value : values)
    {
>>>>>>> d4e4cca7
        hashActive(entity, gatherer, value.second, hashes);
    }
}

const std::size_t COUNT_MIN_SKETCH_ROWS = 3u;
const std::size_t COUNT_MIN_SKETCH_COLUMNS = 500u;
const std::size_t BJKST_HASHES = 3u;
const std::size_t BJKST_MAX_SIZE = 100u;
const std::size_t CHUNK_SIZE = 500u;

// We use short field names to reduce the state size
const std::string WINDOW_BUCKET_COUNT_TAG("a");
const std::string PERSON_BUCKET_COUNT_TAG("b");
const std::string PERSON_LAST_BUCKET_TIME_TAG("c");
const std::string ATTRIBUTE_FIRST_BUCKET_TIME_TAG("d");
const std::string ATTRIBUTE_LAST_BUCKET_TIME_TAG("e");
const std::string PERSON_ATTRIBUTE_BUCKET_COUNT_TAG("f");
const std::string DISTINCT_PERSON_COUNT_TAG("g");

// Extra data tag deprecated at model version 34
// TODO remove on next version bump
// const std::string EXTRA_DATA_TAG("h");

const std::string INTERIM_BUCKET_CORRECTOR_TAG("i");
}

CPopulationModel::CPopulationModel(const SModelParams& params,
                                   const TDataGathererPtr& dataGatherer,
                                   const TFeatureInfluenceCalculatorCPtrPrVecVec& influenceCalculators)
    : CAnomalyDetectorModel(params, dataGatherer, influenceCalculators), m_NewDistinctPersonCounts(BJKST_HASHES, BJKST_MAX_SIZE) {
    const model_t::TFeatureVec& features = dataGatherer->features();
    for (std::size_t i = 0u; i < features.size(); ++i) {
        if (!model_t::isCategorical(features[i]) && !model_t::isConstant(features[i])) {
            m_NewPersonBucketCounts.reset(maths::CCountMinSketch(COUNT_MIN_SKETCH_ROWS, COUNT_MIN_SKETCH_COLUMNS));
            break;
        }
    }
}

CPopulationModel::CPopulationModel(bool isForPersistence, const CPopulationModel& other)
    : CAnomalyDetectorModel(isForPersistence, other),
      m_PersonLastBucketTimes(other.m_PersonLastBucketTimes),
      m_AttributeFirstBucketTimes(other.m_AttributeFirstBucketTimes),
      m_AttributeLastBucketTimes(other.m_AttributeLastBucketTimes),
      m_NewDistinctPersonCounts(BJKST_HASHES, BJKST_MAX_SIZE),
      m_DistinctPersonCounts(other.m_DistinctPersonCounts),
      m_PersonAttributeBucketCounts(other.m_PersonAttributeBucketCounts) {
    if (!isForPersistence) {
        LOG_ABORT("This constructor only creates clones for persistence");
    }
}

<<<<<<< HEAD
bool CPopulationModel::isPopulation(void) const {
=======
bool CPopulationModel::isPopulation() const
{
>>>>>>> d4e4cca7
    return true;
}

CPopulationModel::TOptionalUInt64 CPopulationModel::currentBucketCount(std::size_t pid, core_t::TTime time) const {
    if (!this->bucketStatsAvailable(time)) {
        LOG_ERROR("No statistics at " << time);
        return TOptionalUInt64();
    }

    const TSizeUInt64PrVec& personCounts = this->personCounts();
    auto i = std::lower_bound(personCounts.begin(), personCounts.end(), pid, maths::COrderings::SFirstLess());
    return (i != personCounts.end() && i->first == pid) ? TOptionalUInt64(i->second) : TOptionalUInt64();
}

CPopulationModel::TOptionalDouble CPopulationModel::baselineBucketCount(std::size_t /*pid*/) const {
    return TOptionalDouble();
}

void CPopulationModel::currentBucketPersonIds(core_t::TTime time, TSizeVec& result) const {
    result.clear();
    if (!this->bucketStatsAvailable(time)) {
        LOG_ERROR("No statistics at " << time);
        return;
    }

    const TSizeUInt64PrVec& personCounts = this->personCounts();
    result.reserve(personCounts.size());
    for (const auto& count : personCounts) {
        result.push_back(count.first);
    }
}

void CPopulationModel::sampleOutOfPhase(core_t::TTime startTime, core_t::TTime endTime, CResourceMonitor& resourceMonitor) {
    CDataGatherer& gatherer = this->dataGatherer();

    if (!gatherer.dataAvailable(startTime)) {
        return;
    }

    for (core_t::TTime time = startTime, bucketLength = gatherer.bucketLength(); time < endTime; time += bucketLength) {
        gatherer.sampleNow(time);
        this->sampleBucketStatistics(time, time + bucketLength, resourceMonitor);
    }
}

void CPopulationModel::sample(core_t::TTime startTime, core_t::TTime endTime, CResourceMonitor& resourceMonitor) {
    this->CAnomalyDetectorModel::sample(startTime, endTime, resourceMonitor);

    const CDataGatherer& gatherer = this->dataGatherer();
    const CDataGatherer::TSizeSizePrUInt64UMap& counts = gatherer.bucketCounts(startTime);
    for (const auto& count : counts) {
        std::size_t pid = CDataGatherer::extractPersonId(count);
        std::size_t cid = CDataGatherer::extractAttributeId(count);
        m_PersonLastBucketTimes[pid] = startTime;
        if (CAnomalyDetectorModel::isTimeUnset(m_AttributeFirstBucketTimes[cid])) {
            m_AttributeFirstBucketTimes[cid] = startTime;
        }
        m_AttributeLastBucketTimes[cid] = startTime;
        m_DistinctPersonCounts[cid].add(static_cast<int32_t>(pid));
        if (cid < m_PersonAttributeBucketCounts.size()) {
            m_PersonAttributeBucketCounts[cid].add(static_cast<int32_t>(pid), 1.0);
        }
    }

<<<<<<< HEAD
    double alpha = ::exp(-this->params().s_DecayRate * 1.0);
    for (std::size_t cid = 0u; cid < m_PersonAttributeBucketCounts.size(); ++cid) {
=======
    double alpha = std::exp(-this->params().s_DecayRate * 1.0);
    for (std::size_t cid = 0u; cid < m_PersonAttributeBucketCounts.size(); ++cid)
    {
>>>>>>> d4e4cca7
        m_PersonAttributeBucketCounts[cid].age(alpha);
    }
}

uint64_t CPopulationModel::checksum(bool includeCurrentBucketStats) const {
    uint64_t seed = this->CAnomalyDetectorModel::checksum(includeCurrentBucketStats);

    const CDataGatherer& gatherer = this->dataGatherer();
    TStrCRefUInt64Map hashes;
    hashActive(E_Person, gatherer, m_PersonLastBucketTimes, hashes);
    hashActive(E_Attribute, gatherer, m_AttributeFirstBucketTimes, hashes);
    hashActive(E_Attribute, gatherer, m_AttributeLastBucketTimes, hashes);

    LOG_TRACE("seed = " << seed);
    LOG_TRACE("hashes = " << core::CContainerPrinter::print(hashes));

    return maths::CChecksum::calculate(seed, hashes);
}

void CPopulationModel::debugMemoryUsage(core::CMemoryUsage::TMemoryUsagePtr mem) const {
    mem->setName("CPopulationModel");
    this->CAnomalyDetectorModel::debugMemoryUsage(mem->addChild());
    core::CMemoryDebug::dynamicSize("m_PersonLastBucketTimes", m_PersonLastBucketTimes, mem);
    core::CMemoryDebug::dynamicSize("m_AttributeFirstBucketTimes", m_AttributeFirstBucketTimes, mem);
    core::CMemoryDebug::dynamicSize("m_AttributeLastBucketTimes", m_AttributeLastBucketTimes, mem);
    core::CMemoryDebug::dynamicSize("m_NewDistinctPersonCounts", m_NewDistinctPersonCounts, mem);
    core::CMemoryDebug::dynamicSize("m_DistinctPersonCounts", m_DistinctPersonCounts, mem);
    core::CMemoryDebug::dynamicSize("m_NewPersonBucketCounts", m_NewPersonBucketCounts, mem);
    core::CMemoryDebug::dynamicSize("m_PersonAttributeBucketCounts", m_PersonAttributeBucketCounts, mem);
}

<<<<<<< HEAD
std::size_t CPopulationModel::memoryUsage(void) const {
=======
std::size_t CPopulationModel::memoryUsage() const
{
>>>>>>> d4e4cca7
    std::size_t mem = this->CAnomalyDetectorModel::memoryUsage();
    mem += core::CMemory::dynamicSize(m_PersonLastBucketTimes);
    mem += core::CMemory::dynamicSize(m_AttributeFirstBucketTimes);
    mem += core::CMemory::dynamicSize(m_AttributeLastBucketTimes);
    mem += core::CMemory::dynamicSize(m_NewDistinctPersonCounts);
    mem += core::CMemory::dynamicSize(m_DistinctPersonCounts);
    mem += core::CMemory::dynamicSize(m_NewPersonBucketCounts);
    mem += core::CMemory::dynamicSize(m_PersonAttributeBucketCounts);
    return mem;
}

double CPopulationModel::attributeFrequency(std::size_t cid) const {
    std::size_t active = this->dataGatherer().numberActivePeople();
    return active == 0 ? 0.5 : static_cast<double>(m_DistinctPersonCounts[cid].number()) / static_cast<double>(active);
}

double CPopulationModel::sampleRateWeight(std::size_t pid, std::size_t cid) const {
    if (cid >= m_PersonAttributeBucketCounts.size() || cid >= m_DistinctPersonCounts.size()) {
        return 1.0;
    }

    const maths::CCountMinSketch& counts = m_PersonAttributeBucketCounts[cid];
    const maths::CBjkstUniqueValues& distinctPeople = m_DistinctPersonCounts[cid];

    double personCount = counts.count(static_cast<uint32_t>(pid)) - counts.oneMinusDeltaError();
    if (personCount <= 0.0) {
        return 1.0;
    }
    LOG_TRACE("personCount = " << personCount);

    double totalCount = counts.totalCount();
    double distinctPeopleCount =
        std::min(static_cast<double>(distinctPeople.number()), static_cast<double>(this->dataGatherer().numberActivePeople()));
    double meanPersonCount = totalCount / distinctPeopleCount;
    LOG_TRACE("meanPersonCount = " << meanPersonCount);

    return std::min(meanPersonCount / personCount, 1.0);
}

void CPopulationModel::doAcceptPersistInserter(core::CStatePersistInserter& inserter) const {
    inserter.insertValue(WINDOW_BUCKET_COUNT_TAG, this->windowBucketCount(), core::CIEEE754::E_SinglePrecision);
    core::CPersistUtils::persist(PERSON_BUCKET_COUNT_TAG, this->personBucketCounts(), inserter);
    core::CPersistUtils::persist(PERSON_LAST_BUCKET_TIME_TAG, m_PersonLastBucketTimes, inserter);
    core::CPersistUtils::persist(ATTRIBUTE_FIRST_BUCKET_TIME_TAG, m_AttributeFirstBucketTimes, inserter);
    core::CPersistUtils::persist(ATTRIBUTE_LAST_BUCKET_TIME_TAG, m_AttributeLastBucketTimes, inserter);
    for (std::size_t cid = 0; cid < m_PersonAttributeBucketCounts.size(); ++cid) {
        inserter.insertLevel(PERSON_ATTRIBUTE_BUCKET_COUNT_TAG,
                             boost::bind(&maths::CCountMinSketch::acceptPersistInserter, &m_PersonAttributeBucketCounts[cid], _1));
    }
    for (std::size_t cid = 0; cid < m_DistinctPersonCounts.size(); ++cid) {
        inserter.insertLevel(DISTINCT_PERSON_COUNT_TAG,
                             boost::bind(&maths::CBjkstUniqueValues::acceptPersistInserter, &m_DistinctPersonCounts[cid], _1));
    }
    this->interimBucketCorrectorAcceptPersistInserter(INTERIM_BUCKET_CORRECTOR_TAG, inserter);
}

bool CPopulationModel::doAcceptRestoreTraverser(core::CStateRestoreTraverser& traverser) {
    do {
        const std::string& name = traverser.name();
        RESTORE_SETUP_TEARDOWN(WINDOW_BUCKET_COUNT_TAG,
                               double count,
                               core::CStringUtils::stringToType(traverser.value(), count),
                               this->windowBucketCount(count));
        RESTORE(PERSON_BUCKET_COUNT_TAG, core::CPersistUtils::restore(name, this->personBucketCounts(), traverser))
        RESTORE(PERSON_LAST_BUCKET_TIME_TAG, core::CPersistUtils::restore(name, m_PersonLastBucketTimes, traverser))
        RESTORE(ATTRIBUTE_FIRST_BUCKET_TIME_TAG, core::CPersistUtils::restore(name, m_AttributeFirstBucketTimes, traverser))
        RESTORE(ATTRIBUTE_LAST_BUCKET_TIME_TAG, core::CPersistUtils::restore(name, m_AttributeLastBucketTimes, traverser))
        if (name == PERSON_ATTRIBUTE_BUCKET_COUNT_TAG) {
            maths::CCountMinSketch sketch(traverser);
            m_PersonAttributeBucketCounts.push_back(maths::CCountMinSketch(0, 0));
            m_PersonAttributeBucketCounts.back().swap(sketch);
            continue;
        }
        if (name == DISTINCT_PERSON_COUNT_TAG) {
            maths::CBjkstUniqueValues sketch(traverser);
            m_DistinctPersonCounts.push_back(maths::CBjkstUniqueValues(0, 0));
            m_DistinctPersonCounts.back().swap(sketch);
            continue;
        }
        RESTORE(INTERIM_BUCKET_CORRECTOR_TAG, this->interimBucketCorrectorAcceptRestoreTraverser(traverser))
    } while (traverser.next());

    return true;
}

void CPopulationModel::createUpdateNewModels(core_t::TTime time, CResourceMonitor& resourceMonitor) {
    this->updateRecycledModels();

    CDataGatherer& gatherer = this->dataGatherer();

    std::size_t numberExistingPeople = m_PersonLastBucketTimes.size();
    std::size_t numberExistingAttributes = m_AttributeLastBucketTimes.size();
    TOptionalSize usageEstimate = this->estimateMemoryUsage(std::min(numberExistingPeople, gatherer.numberActivePeople()),
                                                            std::min(numberExistingAttributes, gatherer.numberActiveAttributes()),
                                                            0); // # correlations
    std::size_t ourUsage = usageEstimate ? usageEstimate.get() : this->computeMemoryUsage();
    std::size_t resourceLimit = ourUsage + resourceMonitor.allocationLimit();
    std::size_t numberNewPeople = gatherer.numberPeople();
    numberNewPeople = numberNewPeople > numberExistingPeople ? numberNewPeople - numberExistingPeople : 0;
    std::size_t numberNewAttributes = gatherer.numberAttributes();
    numberNewAttributes = numberNewAttributes > numberExistingAttributes ? numberNewAttributes - numberExistingAttributes : 0;

    while (numberNewPeople > 0 && resourceMonitor.areAllocationsAllowed() && (resourceMonitor.haveNoLimit() || ourUsage < resourceLimit)) {
        // We batch people in CHUNK_SIZE (500) and create models in chunks
        // and test usage after each chunk.
        std::size_t numberToCreate = std::min(numberNewPeople, CHUNK_SIZE);
        LOG_TRACE("Creating batch of " << numberToCreate << " people of remaining " << numberNewPeople << ". " << resourceLimit - ourUsage
                                       << " free bytes remaining");
        this->createNewModels(numberToCreate, 0);
        numberExistingPeople += numberToCreate;
        numberNewPeople -= numberToCreate;
        if ((numberNewPeople > 0 || numberNewAttributes > 0) && resourceMonitor.haveNoLimit() == false) {
            ourUsage = this->estimateMemoryUsageOrComputeAndUpdate(numberExistingPeople, numberExistingAttributes, 0);
        }
    }

    while (numberNewAttributes > 0 && resourceMonitor.areAllocationsAllowed() &&
           (resourceMonitor.haveNoLimit() || ourUsage < resourceLimit)) {
        // We batch attributes in CHUNK_SIZE (500) and create models in chunks
        // and test usage after each chunk.
        std::size_t numberToCreate = std::min(numberNewAttributes, CHUNK_SIZE);
        LOG_TRACE("Creating batch of " << numberToCreate << " attributes of remaining " << numberNewAttributes << ". "
                                       << resourceLimit - ourUsage << " free bytes remaining");
        this->createNewModels(0, numberToCreate);
        numberExistingAttributes += numberToCreate;
        numberNewAttributes -= numberToCreate;
        if (numberNewAttributes > 0 && resourceMonitor.haveNoLimit() == false) {
            ourUsage = this->estimateMemoryUsageOrComputeAndUpdate(numberExistingPeople, numberExistingAttributes, 0);
        }
    }

    if (numberNewPeople > 0) {
        resourceMonitor.acceptAllocationFailureResult(time);
        LOG_DEBUG("Not enough memory to create person models");
        core::CStatistics::instance().stat(stat_t::E_NumberMemoryLimitModelCreationFailures).increment(numberNewPeople);
        std::size_t toRemove = gatherer.numberPeople() - numberNewPeople;
        gatherer.removePeople(toRemove);
    }
    if (numberNewAttributes > 0) {
        resourceMonitor.acceptAllocationFailureResult(time);
        LOG_DEBUG("Not enough memory to create attribute models");
        core::CStatistics::instance().stat(stat_t::E_NumberMemoryLimitModelCreationFailures).increment(numberNewAttributes);
        std::size_t toRemove = gatherer.numberAttributes() - numberNewAttributes;
        gatherer.removeAttributes(toRemove);
    }

    this->refreshCorrelationModels(resourceLimit, resourceMonitor);
}

void CPopulationModel::createNewModels(std::size_t n, std::size_t m) {
    if (n > 0) {
        core::CAllocationStrategy::resize(m_PersonLastBucketTimes, n + m_PersonLastBucketTimes.size(), CAnomalyDetectorModel::TIME_UNSET);
    }

    if (m > 0) {
        std::size_t newM = m + m_AttributeFirstBucketTimes.size();
        core::CAllocationStrategy::resize(m_AttributeFirstBucketTimes, newM, CAnomalyDetectorModel::TIME_UNSET);
        core::CAllocationStrategy::resize(m_AttributeLastBucketTimes, newM, CAnomalyDetectorModel::TIME_UNSET);
        core::CAllocationStrategy::resize(m_DistinctPersonCounts, newM, m_NewDistinctPersonCounts);
        if (m_NewPersonBucketCounts) {
            core::CAllocationStrategy::resize(m_PersonAttributeBucketCounts, newM, *m_NewPersonBucketCounts);
        }
    }

    this->CAnomalyDetectorModel::createNewModels(n, m);
}

<<<<<<< HEAD
void CPopulationModel::updateRecycledModels(void) {
    CDataGatherer& gatherer = this->dataGatherer();
    for (auto pid : gatherer.recycledPersonIds()) {
=======
void CPopulationModel::updateRecycledModels()
{
    CDataGatherer &gatherer = this->dataGatherer();
    for (auto pid : gatherer.recycledPersonIds())
    {
>>>>>>> d4e4cca7
        m_PersonLastBucketTimes[pid] = 0;
    }

    TSizeVec& attributes = gatherer.recycledAttributeIds();
    for (auto cid : attributes) {
        m_AttributeFirstBucketTimes[cid] = CAnomalyDetectorModel::TIME_UNSET;
        m_AttributeLastBucketTimes[cid] = CAnomalyDetectorModel::TIME_UNSET;
        m_DistinctPersonCounts[cid] = m_NewDistinctPersonCounts;
        if (m_NewPersonBucketCounts) {
            m_PersonAttributeBucketCounts[cid] = *m_NewPersonBucketCounts;
        }
    }
    attributes.clear();

    this->CAnomalyDetectorModel::updateRecycledModels();
}

void CPopulationModel::correctBaselineForInterim(model_t::EFeature feature,
                                                 std::size_t pid,
                                                 std::size_t cid,
                                                 model_t::CResultType type,
                                                 const TSizeDoublePr1Vec& correlated,
                                                 const TCorrectionKeyDouble1VecUMap& corrections,
                                                 TDouble1Vec& result) const {
    if (type.isInterim() && model_t::requiresInterimResultAdjustment(feature)) {
        std::size_t correlated_ = 0u;
        switch (type.asConditionalOrUnconditional()) {
        case model_t::CResultType::E_Unconditional:
            break;
        case model_t::CResultType::E_Conditional:
            if (!correlated.empty()) {
                correlated_ = correlated[0].first;
            }
            break;
        }
        auto correction = corrections.find(CCorrectionKey(feature, pid, cid, correlated_));
        if (correction != corrections.end()) {
            result -= (*correction).second;
        }
    }
}

double CPopulationModel::propagationTime(std::size_t cid, core_t::TTime time) const {
    return 1.0 + (this->params().s_InitialDecayRateMultiplier - 1.0) *
                     maths::CTools::truncate(1.0 - static_cast<double>(time - m_AttributeFirstBucketTimes[cid]) /
                                                       static_cast<double>(3 * core::constants::WEEK),
                                             0.0,
                                             1.0);
}

<<<<<<< HEAD
const CPopulationModel::TTimeVec& CPopulationModel::attributeFirstBucketTimes(void) const {
    return m_AttributeFirstBucketTimes;
}

const CPopulationModel::TTimeVec& CPopulationModel::attributeLastBucketTimes(void) const {
=======
const CPopulationModel::TTimeVec &CPopulationModel::attributeFirstBucketTimes() const
{
    return m_AttributeFirstBucketTimes;
}

const CPopulationModel::TTimeVec &CPopulationModel::attributeLastBucketTimes() const
{
>>>>>>> d4e4cca7
    return m_AttributeLastBucketTimes;
}

void CPopulationModel::peopleAndAttributesToRemove(core_t::TTime time,
                                                   std::size_t maximumAge,
                                                   TSizeVec& peopleToRemove,
                                                   TSizeVec& attributesToRemove) const {
    if (time <= 0) {
        return;
    }

    const CDataGatherer& gatherer = this->dataGatherer();

    for (std::size_t pid = 0u; pid < m_PersonLastBucketTimes.size(); ++pid) {
        if ((gatherer.isPersonActive(pid)) && (!CAnomalyDetectorModel::isTimeUnset(m_PersonLastBucketTimes[pid]))) {
            std::size_t bucketsSinceLastEvent = static_cast<std::size_t>((time - m_PersonLastBucketTimes[pid]) / gatherer.bucketLength());
            if (bucketsSinceLastEvent > maximumAge) {
                LOG_TRACE(gatherer.personName(pid)
                          << ", bucketsSinceLastEvent = " << bucketsSinceLastEvent << ", maximumAge = " << maximumAge);
                peopleToRemove.push_back(pid);
            }
        }
    }

    for (std::size_t cid = 0u; cid < m_AttributeLastBucketTimes.size(); ++cid) {
        if ((gatherer.isAttributeActive(cid)) && (!CAnomalyDetectorModel::isTimeUnset(m_AttributeLastBucketTimes[cid]))) {
            std::size_t bucketsSinceLastEvent =
                static_cast<std::size_t>((time - m_AttributeLastBucketTimes[cid]) / gatherer.bucketLength());
            if (bucketsSinceLastEvent > maximumAge) {
                LOG_TRACE(gatherer.attributeName(cid)
                          << ", bucketsSinceLastEvent = " << bucketsSinceLastEvent << ", maximumAge = " << maximumAge);
                attributesToRemove.push_back(cid);
            }
        }
    }
}

void CPopulationModel::removePeople(const TSizeVec& peopleToRemove) {
    for (std::size_t i = 0u; i < peopleToRemove.size(); ++i) {
        uint32_t pid = static_cast<uint32_t>(peopleToRemove[i]);
        for (std::size_t cid = 0u; cid < m_PersonAttributeBucketCounts.size(); ++cid) {
            m_PersonAttributeBucketCounts[cid].removeFromMap(pid);
        }
        for (std::size_t cid = 0u; cid < m_DistinctPersonCounts.size(); ++cid) {
            m_DistinctPersonCounts[cid].remove(pid);
        }
    }
}

void CPopulationModel::doSkipSampling(core_t::TTime startTime, core_t::TTime endTime) {
    const CDataGatherer& gatherer = this->dataGatherer();
    core_t::TTime gapDuration = endTime - startTime;

    for (std::size_t pid = 0u; pid < m_PersonLastBucketTimes.size(); ++pid) {
        if (gatherer.isPersonActive(pid) && !CAnomalyDetectorModel::isTimeUnset(m_PersonLastBucketTimes[pid])) {
            m_PersonLastBucketTimes[pid] = m_PersonLastBucketTimes[pid] + gapDuration;
        }
    }

    for (std::size_t cid = 0u; cid < m_AttributeLastBucketTimes.size(); ++cid) {
        if (gatherer.isAttributeActive(cid) && !CAnomalyDetectorModel::isTimeUnset(m_AttributeLastBucketTimes[cid])) {
            m_AttributeLastBucketTimes[cid] = m_AttributeLastBucketTimes[cid] + gapDuration;
        }
    }
}

CPopulationModel::CCorrectionKey::CCorrectionKey(model_t::EFeature feature, std::size_t pid, std::size_t cid, std::size_t correlated)
    : m_Feature(feature), m_Pid(pid), m_Cid(cid), m_Correlate(correlated) {
}

bool CPopulationModel::CCorrectionKey::operator==(const CCorrectionKey& rhs) const {
    return m_Feature == rhs.m_Feature && m_Pid == rhs.m_Pid && m_Cid == rhs.m_Cid && m_Correlate == rhs.m_Correlate;
}

<<<<<<< HEAD
std::size_t CPopulationModel::CCorrectionKey::hash(void) const {
=======
std::size_t CPopulationModel::CCorrectionKey::hash() const
{
>>>>>>> d4e4cca7
    uint64_t seed = core::CHashing::hashCombine(static_cast<uint64_t>(m_Feature), m_Pid);
    seed = core::CHashing::hashCombine(seed, m_Cid);
    return static_cast<std::size_t>(core::CHashing::hashCombine(seed, m_Correlate));
}
}
}<|MERGE_RESOLUTION|>--- conflicted
+++ resolved
@@ -86,19 +86,10 @@
 //! Update \p hashes with the hash of the active entities in \p values.
 template<typename T>
 void hashActive(EEntity entity,
-<<<<<<< HEAD
                 const CDataGatherer& gatherer,
                 const std::vector<std::pair<model_t::EFeature, std::vector<T>>>& values,
                 TStrCRefUInt64Map& hashes) {
     for (const auto& value : values) {
-=======
-                const CDataGatherer &gatherer,
-                const std::vector<std::pair<model_t::EFeature, std::vector<T>> > &values,
-                TStrCRefUInt64Map &hashes)
-{
-    for (const auto &value : values)
-    {
->>>>>>> d4e4cca7
         hashActive(entity, gatherer, value.second, hashes);
     }
 }
@@ -151,12 +142,7 @@
     }
 }
 
-<<<<<<< HEAD
-bool CPopulationModel::isPopulation(void) const {
-=======
-bool CPopulationModel::isPopulation() const
-{
->>>>>>> d4e4cca7
+bool CPopulationModel::isPopulation() const {
     return true;
 }
 
@@ -221,14 +207,8 @@
         }
     }
 
-<<<<<<< HEAD
-    double alpha = ::exp(-this->params().s_DecayRate * 1.0);
+    double alpha = std::exp(-this->params().s_DecayRate * 1.0);
     for (std::size_t cid = 0u; cid < m_PersonAttributeBucketCounts.size(); ++cid) {
-=======
-    double alpha = std::exp(-this->params().s_DecayRate * 1.0);
-    for (std::size_t cid = 0u; cid < m_PersonAttributeBucketCounts.size(); ++cid)
-    {
->>>>>>> d4e4cca7
         m_PersonAttributeBucketCounts[cid].age(alpha);
     }
 }
@@ -260,12 +240,7 @@
     core::CMemoryDebug::dynamicSize("m_PersonAttributeBucketCounts", m_PersonAttributeBucketCounts, mem);
 }
 
-<<<<<<< HEAD
-std::size_t CPopulationModel::memoryUsage(void) const {
-=======
-std::size_t CPopulationModel::memoryUsage() const
-{
->>>>>>> d4e4cca7
+std::size_t CPopulationModel::memoryUsage() const {
     std::size_t mem = this->CAnomalyDetectorModel::memoryUsage();
     mem += core::CMemory::dynamicSize(m_PersonLastBucketTimes);
     mem += core::CMemory::dynamicSize(m_AttributeFirstBucketTimes);
@@ -433,17 +408,9 @@
     this->CAnomalyDetectorModel::createNewModels(n, m);
 }
 
-<<<<<<< HEAD
-void CPopulationModel::updateRecycledModels(void) {
+void CPopulationModel::updateRecycledModels() {
     CDataGatherer& gatherer = this->dataGatherer();
     for (auto pid : gatherer.recycledPersonIds()) {
-=======
-void CPopulationModel::updateRecycledModels()
-{
-    CDataGatherer &gatherer = this->dataGatherer();
-    for (auto pid : gatherer.recycledPersonIds())
-    {
->>>>>>> d4e4cca7
         m_PersonLastBucketTimes[pid] = 0;
     }
 
@@ -494,21 +461,11 @@
                                              1.0);
 }
 
-<<<<<<< HEAD
-const CPopulationModel::TTimeVec& CPopulationModel::attributeFirstBucketTimes(void) const {
+const CPopulationModel::TTimeVec& CPopulationModel::attributeFirstBucketTimes() const {
     return m_AttributeFirstBucketTimes;
 }
 
-const CPopulationModel::TTimeVec& CPopulationModel::attributeLastBucketTimes(void) const {
-=======
-const CPopulationModel::TTimeVec &CPopulationModel::attributeFirstBucketTimes() const
-{
-    return m_AttributeFirstBucketTimes;
-}
-
-const CPopulationModel::TTimeVec &CPopulationModel::attributeLastBucketTimes() const
-{
->>>>>>> d4e4cca7
+const CPopulationModel::TTimeVec& CPopulationModel::attributeLastBucketTimes() const {
     return m_AttributeLastBucketTimes;
 }
 
@@ -583,12 +540,7 @@
     return m_Feature == rhs.m_Feature && m_Pid == rhs.m_Pid && m_Cid == rhs.m_Cid && m_Correlate == rhs.m_Correlate;
 }
 
-<<<<<<< HEAD
-std::size_t CPopulationModel::CCorrectionKey::hash(void) const {
-=======
-std::size_t CPopulationModel::CCorrectionKey::hash() const
-{
->>>>>>> d4e4cca7
+std::size_t CPopulationModel::CCorrectionKey::hash() const {
     uint64_t seed = core::CHashing::hashCombine(static_cast<uint64_t>(m_Feature), m_Pid);
     seed = core::CHashing::hashCombine(seed, m_Cid);
     return static_cast<std::size_t>(core::CHashing::hashCombine(seed, m_Correlate));
