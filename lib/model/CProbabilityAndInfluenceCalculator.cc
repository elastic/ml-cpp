/*
 * ELASTICSEARCH CONFIDENTIAL
 *
 * Copyright (c) 2016 Elasticsearch BV. All Rights Reserved.
 *
 * Notice: this software, and all information contained
 * therein, is the exclusive property of Elasticsearch BV
 * and its licensors, if any, and is protected under applicable
 * domestic and foreign law, and international treaties.
 *
 * Reproduction, republication or distribution without the
 * express written consent of Elasticsearch BV is
 * strictly prohibited.
 */

#include <model/CProbabilityAndInfluenceCalculator.h>

#include <core/CLogger.h>

#include <maths/CBasicStatistics.h>
#include <maths/CModel.h>
#include <maths/CMultivariatePrior.h>
#include <maths/COrderings.h>
#include <maths/CTimeSeriesDecomposition.h>
#include <maths/CTimeSeriesModel.h>
#include <maths/CTools.h>

#include <model/CAnnotatedProbabilityBuilder.h>
#include <model/CStringStore.h>

namespace ml {
namespace model {
namespace {

using TSize1Vec = CProbabilityAndInfluenceCalculator::TSize1Vec;
using TSize2Vec = CProbabilityAndInfluenceCalculator::TSize2Vec;
using TDouble1Vec = CProbabilityAndInfluenceCalculator::TDouble1Vec;
using TDouble2Vec = CProbabilityAndInfluenceCalculator::TDouble2Vec;
using TDouble4Vec = CProbabilityAndInfluenceCalculator::TDouble4Vec;
using TDouble2Vec1Vec = CProbabilityAndInfluenceCalculator::TDouble2Vec1Vec;
using TDouble4Vec1Vec = CProbabilityAndInfluenceCalculator::TDouble4Vec1Vec;
using TDouble1VecDoublePr = CProbabilityAndInfluenceCalculator::TDouble1VecDoublePr;
using TBool2Vec = CProbabilityAndInfluenceCalculator::TBool2Vec;
using TTime2Vec = CProbabilityAndInfluenceCalculator::TTime2Vec;
using TTime2Vec1Vec = CProbabilityAndInfluenceCalculator::TTime2Vec1Vec;
using TStrCRefDouble1VecDoublePrPr = CProbabilityAndInfluenceCalculator::TStrCRefDouble1VecDoublePrPr;
using TStrCRefDouble1VecDoublePrPrVec = CProbabilityAndInfluenceCalculator::TStrCRefDouble1VecDoublePrPrVec;
using TStrCRefDouble1VecDouble1VecPrPr = CProbabilityAndInfluenceCalculator::TStrCRefDouble1VecDouble1VecPrPr;
using TStrCRefDouble1VecDouble1VecPrPrVec = CProbabilityAndInfluenceCalculator::TStrCRefDouble1VecDouble1VecPrPrVec;
using TStoredStringPtrStoredStringPtrPr = CProbabilityAndInfluenceCalculator::TStoredStringPtrStoredStringPtrPr;
using TStoredStringPtrStoredStringPtrPrDoublePr = CProbabilityAndInfluenceCalculator::TStoredStringPtrStoredStringPtrPrDoublePr;
using TStoredStringPtrStoredStringPtrPrDoublePrVec = CProbabilityAndInfluenceCalculator::TStoredStringPtrStoredStringPtrPrDoublePrVec;
using TTail2Vec = core::CSmallVector<maths_t::ETail, 2>;
using TProbabilityCalculation2Vec = core::CSmallVector<maths_t::EProbabilityCalculation, 2>;
using TDouble2Vec4Vec = core::CSmallVector<TDouble2Vec, 4>;
using TDouble2Vec4Vec1Vec = core::CSmallVector<TDouble2Vec4Vec, 1>;
using TSizeDoublePr = std::pair<std::size_t, double>;
using TSizeDoublePr1Vec = core::CSmallVector<TSizeDoublePr, 1>;

//! Get the canonical influence string pointer.
core::CStoredStringPtr canonical(const std::string& influence) {
    return CStringStore::influencers().get(influence);
}

//! \brief Orders two value influences by decreasing influence.
class CDecreasingValueInfluence {
public:
    CDecreasingValueInfluence(maths_t::ETail tail) : m_Tail(tail) {}

    bool operator()(const TStrCRefDouble1VecDoublePrPr& lhs, const TStrCRefDouble1VecDoublePrPr& rhs) const {
        return m_Tail == maths_t::E_LeftTail ? lhs.second.first < rhs.second.first : lhs.second.first > rhs.second.first;
    }

private:
    maths_t::ETail m_Tail;
};

//! \brief Orders two mean influences by decreasing influence.
<<<<<<< HEAD
class CDecreasingMeanInfluence {
public:
    typedef maths::CBasicStatistics::SSampleMean<double>::TAccumulator TMeanAccumulator;

public:
    CDecreasingMeanInfluence(maths_t::ETail tail, const TDouble2Vec& value, double count)
        : m_Tail(tail), m_Mean(maths::CBasicStatistics::accumulator(count, value[0])) {}

    bool operator()(const TStrCRefDouble1VecDoublePrPr& lhs, const TStrCRefDouble1VecDoublePrPr& rhs) const {
        TMeanAccumulator l = m_Mean - maths::CBasicStatistics::accumulator(lhs.second.second, lhs.second.first[0]);
        TMeanAccumulator r = m_Mean - maths::CBasicStatistics::accumulator(rhs.second.second, rhs.second.first[0]);
        double ml = maths::CBasicStatistics::mean(l);
        double nl = maths::CBasicStatistics::count(l);
        double mr = maths::CBasicStatistics::mean(r);
        double nr = maths::CBasicStatistics::count(r);
        return m_Tail == maths_t::E_LeftTail ? maths::COrderings::lexicographical_compare(mr, nl, ml, nr)
                                             : maths::COrderings::lexicographical_compare(ml, nl, mr, nr);
    }
=======
class CDecreasingMeanInfluence
{
    public:
        using TMeanAccumulator = maths::CBasicStatistics::SSampleMean<double>::TAccumulator;

    public:
        CDecreasingMeanInfluence(maths_t::ETail tail, const TDouble2Vec &value, double count) :
                m_Tail(tail),
                m_Mean(maths::CBasicStatistics::accumulator(count, value[0]))
        {}

        bool operator()(const TStrCRefDouble1VecDoublePrPr &lhs,
                        const TStrCRefDouble1VecDoublePrPr &rhs) const
        {
            TMeanAccumulator l = m_Mean - maths::CBasicStatistics::accumulator(lhs.second.second,
                                                                              lhs.second.first[0]);
            TMeanAccumulator r = m_Mean - maths::CBasicStatistics::accumulator(rhs.second.second,
                                                                               rhs.second.first[0]);
            double ml = maths::CBasicStatistics::mean(l);
            double nl = maths::CBasicStatistics::count(l);
            double mr = maths::CBasicStatistics::mean(r);
            double nr = maths::CBasicStatistics::count(r);
            return m_Tail == maths_t::E_LeftTail ?
                   maths::COrderings::lexicographical_compare(mr, nl, ml, nr) :
                   maths::COrderings::lexicographical_compare(ml, nl, mr, nr);
        }
>>>>>>> d4e4cca7

private:
    maths_t::ETail m_Tail;
    TMeanAccumulator m_Mean;
};

//! \brief Orders two variance influences by decreasing influence.
<<<<<<< HEAD
class CDecreasingVarianceInfluence {
public:
    typedef maths::CBasicStatistics::SSampleMeanVar<double>::TAccumulator TMeanVarAccumulator;

public:
    CDecreasingVarianceInfluence(maths_t::ETail tail, const TDouble2Vec& value, double count)
        : m_Tail(tail), m_Variance(maths::CBasicStatistics::accumulator(count, value[1], value[0])) {}

    bool operator()(const TStrCRefDouble1VecDoublePrPr& lhs, const TStrCRefDouble1VecDoublePrPr& rhs) const {
        TMeanVarAccumulator l =
            m_Variance - maths::CBasicStatistics::accumulator(lhs.second.second, lhs.second.first[1], lhs.second.first[0]);
        TMeanVarAccumulator r =
            m_Variance - maths::CBasicStatistics::accumulator(rhs.second.second, rhs.second.first[1], rhs.second.first[0]);
        double vl = maths::CBasicStatistics::maximumLikelihoodVariance(l);
        double nl = maths::CBasicStatistics::count(l);
        double vr = maths::CBasicStatistics::maximumLikelihoodVariance(r);
        double nr = maths::CBasicStatistics::count(r);
        return m_Tail == maths_t::E_LeftTail ? maths::COrderings::lexicographical_compare(vr, nl, vl, nr)
                                             : maths::COrderings::lexicographical_compare(vl, nl, vr, nr);
    }
=======
class CDecreasingVarianceInfluence
{
    public:
         using TMeanVarAccumulator = maths::CBasicStatistics::SSampleMeanVar<double>::TAccumulator;

    public:
        CDecreasingVarianceInfluence(maths_t::ETail tail, const TDouble2Vec &value, double count) :
                m_Tail(tail),
                m_Variance(maths::CBasicStatistics::accumulator(count, value[1], value[0]))
        {}

        bool operator()(const TStrCRefDouble1VecDoublePrPr &lhs,
                        const TStrCRefDouble1VecDoublePrPr &rhs) const
        {
            TMeanVarAccumulator l = m_Variance - maths::CBasicStatistics::accumulator(lhs.second.second,
                                                                                      lhs.second.first[1],
                                                                                      lhs.second.first[0]);
            TMeanVarAccumulator r = m_Variance - maths::CBasicStatistics::accumulator(rhs.second.second,
                                                                                      rhs.second.first[1],
                                                                                      rhs.second.first[0]);
            double vl = maths::CBasicStatistics::maximumLikelihoodVariance(l);
            double nl = maths::CBasicStatistics::count(l);
            double vr = maths::CBasicStatistics::maximumLikelihoodVariance(r);
            double nr = maths::CBasicStatistics::count(r);
            return m_Tail == maths_t::E_LeftTail ?
                   maths::COrderings::lexicographical_compare(vr, nl, vl, nr) :
                   maths::COrderings::lexicographical_compare(vl, nl, vr, nr);
        }
>>>>>>> d4e4cca7

private:
    maths_t::ETail m_Tail;
    TMeanVarAccumulator m_Variance;
};

//! A safe ratio function \p numerator / \p denominator dealing
//! with the case \p n and/or \p d are zero.
double ratio(double numerator, double denominator, double zeroDividedByZero) {
    if (denominator == 0.0) {
        if (numerator == 0.0) {
            return zeroDividedByZero;
        }
        return numerator < 0.0 ? -std::numeric_limits<double>::max() : std::numeric_limits<double>::max();
    }
    return numerator / denominator;
}

//! \brief Computes the value of summed statistics on the set difference.
class CValueDifference {
public:
    //! Features.
    void operator()(const TDouble2Vec& v,
                    double n,
                    const TDouble1Vec& vi,
                    double ni,
                    maths::CModelProbabilityParams& params,
                    TDouble2Vec& difference) const {
        params.addBucketEmpty(TBool2Vec{n == ni});
        for (std::size_t i = 0u; i < v.size(); ++i) {
            difference[i] = v[i] - vi[i];
        }
    }

    //! Correlates.
    void operator()(const TDouble2Vec& v,
                    const TDouble2Vec& n,
                    const TDouble1Vec& vi,
                    const TDouble1Vec& ni,
                    maths::CModelProbabilityParams& params,
                    TDouble2Vec& difference) const {
        TBool2Vec bucketEmpty(2);
        for (std::size_t i = 0u; i < v.size(); ++i) {
            bucketEmpty[i] = ((n[i] - ni[i]) == 0);
            difference[i] = v[i] - vi[i];
        }
        params.addBucketEmpty(bucketEmpty);
    }
};

//! \brief Computes the value of min, max, dc, etc on the set intersection.
class CValueIntersection {
public:
    //! Features.
    void operator()(const TDouble2Vec& /*v*/,
                    double /*n*/,
                    const TDouble1Vec& vi,
                    double ni,
                    maths::CModelProbabilityParams& params,
                    TDouble2Vec& intersection) const {
        params.addBucketEmpty(TBool2Vec{ni == 0});
        for (std::size_t i = 0u; i < vi.size(); ++i) {
            intersection[i] = vi[i];
        }
    }

    //! Correlates.
    void operator()(const TDouble2Vec& /*v*/,
                    const TDouble2Vec& /*n*/,
                    const TDouble1Vec& vi,
                    const TDouble1Vec& ni,
                    maths::CModelProbabilityParams& params,
                    TDouble2Vec& intersection) const {
        TBool2Vec bucketEmpty(2);
        for (std::size_t i = 0u; i < vi.size(); ++i) {
            bucketEmpty[i] = (ni[i] == 0);
            intersection[i] = vi[i];
        }
        params.addBucketEmpty(bucketEmpty);
    }
};

//! \brief Computes the value of the mean statistic on a set difference.
class CMeanDifference {
public:
    //! Features.
    void operator()(const TDouble2Vec& v,
                    double n,
                    const TDouble1Vec& vi,
                    double ni,
                    maths::CModelProbabilityParams& params,
                    TDouble2Vec& difference) const {
        params.addBucketEmpty(TBool2Vec{n == ni});
        for (std::size_t d = 0u; d < v.size(); ++d) {
            for (std::size_t i = 0u; i < params.weightStyles().size(); ++i) {
                if (params.weightStyles()[i] == maths_t::E_SampleCountVarianceScaleWeight) {
                    params.weights()[0][i][d] *= n / (n - ni);
                    break;
                }
            }
            difference[d] = maths::CBasicStatistics::mean(maths::CBasicStatistics::accumulator(n, v[d]) -
                                                          maths::CBasicStatistics::accumulator(ni, vi[d]));
        }
    }

    //! Correlates.
    void operator()(const TDouble2Vec& v,
                    const TDouble2Vec& n,
                    const TDouble1Vec& vi,
                    const TDouble1Vec& ni,
                    maths::CModelProbabilityParams& params,
                    TDouble2Vec& difference) const {
        TBool2Vec bucketEmpty(2);
        for (std::size_t d = 0u; d < 2; ++d) {
            bucketEmpty[d] = ((n[d] - ni[d]) == 0);
            for (std::size_t i = 0u; i < params.weightStyles().size(); ++i) {
                if (params.weightStyles()[i] == maths_t::E_SampleCountVarianceScaleWeight) {
                    params.weights()[0][i][d] *= n[d] / (n[d] - ni[d]);
                    break;
                }
            }
            difference[d] = maths::CBasicStatistics::mean(maths::CBasicStatistics::accumulator(n[d], v[d]) -
                                                          maths::CBasicStatistics::accumulator(ni[d], vi[d]));
        }
        params.addBucketEmpty(bucketEmpty);
    }
};

//! \brief Computes the value of the variance statistic on a set difference.
class CVarianceDifference {
public:
    //! Features.
    void operator()(const TDouble1Vec& v,
                    double n,
                    const TDouble1Vec& vi,
                    double ni,
                    maths::CModelProbabilityParams& params,
                    TDouble2Vec& difference) const {
        std::size_t dimension = v.size() / 2;
        params.addBucketEmpty(TBool2Vec{n == ni});
        for (std::size_t d = 0u; d < dimension; ++d) {
            for (std::size_t i = 0u; i < params.weightStyles().size(); ++i) {
                if (params.weightStyles()[i] == maths_t::E_SampleCountVarianceScaleWeight) {
                    params.weights()[0][i][d] *= n / (n - ni);
                    break;
                }
            }
            difference[d] =
                maths::CBasicStatistics::maximumLikelihoodVariance(maths::CBasicStatistics::accumulator(n, v[dimension + d], v[d]) -
                                                                   maths::CBasicStatistics::accumulator(ni, vi[dimension + d], vi[d]));
        }
    }

    //! Correlates.
    void operator()(const TDouble2Vec& v,
                    const TDouble2Vec& n,
                    const TDouble1Vec& vi,
                    const TDouble1Vec& ni,
                    maths::CModelProbabilityParams& params,
                    TDouble2Vec& difference) const {
        TBool2Vec bucketEmpty(2);
        for (std::size_t d = 0u; d < 2; ++d) {
            bucketEmpty[d] = ((n[d] - ni[d]) == 0);
            for (std::size_t i = 0u; i < params.weightStyles().size(); ++i) {
                if (params.weightStyles()[i] == maths_t::E_SampleCountVarianceScaleWeight) {
                    params.weights()[0][i][d] *= n[d] / (n[d] - ni[d]);
                    break;
                }
            }
            difference[d] = maths::CBasicStatistics::maximumLikelihoodVariance(
                maths::CBasicStatistics::accumulator(n[d], v[2 + d], v[d]) - maths::CBasicStatistics::accumulator(ni[d], vi[2 + d], vi[d]));
        }
        params.addBucketEmpty(bucketEmpty);
    }
};

//! Sets all influences to one.
//!
//! \param[in] influencerName The name of the influencer field.
//! \param[in] influencerValues The feature values for the intersection
//! of the records in \p value with distinct values of \p influenceName.
//! \param[out] result Filled in with the influences of \p value.
template<typename INFLUENCER_VALUES>
void doComputeIndicatorInfluences(const core::CStoredStringPtr& influencerName,
                                  const INFLUENCER_VALUES& influencerValues,
                                  TStoredStringPtrStoredStringPtrPrDoublePrVec& result) {
    result.reserve(influencerValues.size());
    for (const auto& influencerValue : influencerValues) {
        result.emplace_back(TStoredStringPtrStoredStringPtrPr(influencerName, canonical(influencerValue.first)), 1.0);
    }
}

//! The influence calculation for features using \p computeSample to
//! get the statistics and \p computeInfluence to compute the influences
//! from the corresponding probabilities.
//!
//! \param[in] computeInfluencedValue The function to compute the
//! influenced feature value for which to compute the probability.
//! \param[in] computeInfluence The function to compute influence.
//! \param[in] model The model to use to compute the probability.
//! \param[in] elapsedTime The time elapsed since the model was created.
//! \param[in] params The parameters need to compute the probability.
//! \param[in] time The time of \p value.
//! \param[in] value The influenced feature value.
//! \param[in] count The measurement count in \p value.
//! \param[in] probability The probability of \p value.
//! \param[in] influencerName The name of the influencer field.
//! \param[in] influencerValues The feature values for the intersection
//! of the records in \p value with distinct values of \p influenceName.
//! \param[in] cutoff The value at which there is no influence.
//! \param[in] includeCutoff If true then add in values for influences
//! less than the cutoff with estimated influence.
//! \param[out] result Filled in with the influences of \p value.
template<typename COMPUTE_INFLUENCED_VALUE, typename COMPUTE_INFLUENCE>
void doComputeInfluences(model_t::EFeature feature,
                         COMPUTE_INFLUENCED_VALUE computeInfluencedValue,
                         COMPUTE_INFLUENCE computeInfluence,
                         const maths::CModel& model,
                         core_t::TTime elapsedTime,
                         maths::CModelProbabilityParams& params,
                         const TTime2Vec1Vec& time,
                         const TDouble2Vec& value,
                         double count,
                         double probability,
                         const core::CStoredStringPtr& influencerName,
                         const TStrCRefDouble1VecDoublePrPrVec& influencerValues,
                         double cutoff,
                         bool includeCutoff,
                         TStoredStringPtrStoredStringPtrPrDoublePrVec& result) {
    if (influencerValues.size() == 1) {
        result.emplace_back(TStoredStringPtrStoredStringPtrPr(influencerName, canonical(influencerValues[0].first)), 1.0);
        return;
    }
    if (probability == 1.0) {
        doComputeIndicatorInfluences(influencerName, influencerValues, result);
        return;
    }

    std::size_t dimension = model_t::dimension(feature);
    result.reserve(influencerValues.size());

    // Declared outside the loop to minimize the number of times they are created.
    TDouble2Vec1Vec influencedValue{TDouble2Vec(dimension)};
    TTail2Vec tail;
    TSize1Vec mostAnomalousCorrelate;

    double logp = maths::CTools::fastLog(probability);
    TDouble2Vec4Vec1Vec weights(params.weights());
    for (auto i = influencerValues.begin(); i != influencerValues.end(); ++i) {
        params.weights(weights).updateAnomalyModel(false);

        computeInfluencedValue(value, count, i->second.first, i->second.second, params, influencedValue[0]);

        double pi;
        bool conditional;
        if (!model.probability(params, time, influencedValue, pi, tail, conditional, mostAnomalousCorrelate)) {
            LOG_ERROR("Failed to compute P(" << influencedValue[0] << " | influencer = " << core::CContainerPrinter::print(*i) << ")");
            continue;
        }
        pi = maths::CTools::truncate(pi, maths::CTools::smallestProbability(), 1.0);
        pi = model_t::adjustProbability(feature, elapsedTime, pi);

        double influence = computeInfluence(logp, maths::CTools::fastLog(pi));

<<<<<<< HEAD
        LOG_TRACE("log(p) = " << logp << ", tail = " << core::CContainerPrinter::print(tail)
                              << ", v(i) = " << core::CContainerPrinter::print(influencedValue) << ", log(p(i)) = " << ::log(pi)
                              << ", weight = " << core::CContainerPrinter::print(params.weights()) << ", influence = " << influence
                              << ", influencer field value = " << i->first.get());

        if (dimension == 1 && influence >= cutoff) {
            result.emplace_back(TStoredStringPtrStoredStringPtrPr(influencerName, canonical(i->first)), influence);
        } else if (dimension == 1) {
            if (includeCutoff) {
                result.emplace_back(TStoredStringPtrStoredStringPtrPr(influencerName, canonical(i->first)), influence);
                for (++i; i != influencerValues.end(); ++i) {
                    result.emplace_back(TStoredStringPtrStoredStringPtrPr(influencerName, canonical(i->first)), 0.5 * influence);
=======
        LOG_TRACE("log(p) = " << logp
                  << ", tail = " << core::CContainerPrinter::print(tail)
                  << ", v(i) = " << core::CContainerPrinter::print(influencedValue)
                  << ", log(p(i)) = " << std::log(pi)
                  << ", weight = " << core::CContainerPrinter::print(params.weights())
                  << ", influence = " << influence
                  << ", influencer field value = " << i->first.get());

        if (dimension == 1 && influence >= cutoff)
        {
            result.emplace_back(TStoredStringPtrStoredStringPtrPr(influencerName, canonical(i->first)),
                                influence);
        }
        else if (dimension == 1)
        {
            if (includeCutoff)
            {
                result.emplace_back(TStoredStringPtrStoredStringPtrPr(influencerName, canonical(i->first)),
                                    influence);
                for (++i; i != influencerValues.end(); ++i)
                {
                    result.emplace_back(TStoredStringPtrStoredStringPtrPr(influencerName, canonical(i->first)),
                                        0.5 * influence);
>>>>>>> d4e4cca7
                }
            }
            break;
        } else if (influence >= cutoff) {
            result.emplace_back(TStoredStringPtrStoredStringPtrPr(influencerName, canonical(i->first)), influence);
        } else if (includeCutoff) {
            result.emplace_back(TStoredStringPtrStoredStringPtrPr(influencerName, canonical(i->first)), 0.5 * influence);
        }
    }
}

//! Implement the influence calculation for correlates of univariate
//! features using \p computeSample to get the statistics and
//! \p computeInfluence to compute the influences from the corresponding
//! probabilities.
template<typename COMPUTE_INFLUENCED_VALUE, typename COMPUTE_INFLUENCE>
void doComputeCorrelateInfluences(model_t::EFeature feature,
                                  COMPUTE_INFLUENCED_VALUE computeInfluencedValue,
                                  COMPUTE_INFLUENCE computeInfluence,
                                  const maths::CModel& model,
                                  core_t::TTime elapsedTime,
                                  maths::CModelProbabilityParams& params,
                                  const TTime2Vec& time,
                                  const TDouble2Vec& value,
                                  const TDouble2Vec& count,
                                  double probability,
                                  const core::CStoredStringPtr& influencerName,
                                  const TStrCRefDouble1VecDouble1VecPrPrVec& influencerValues,
                                  double cutoff,
                                  bool includeCutoff,
                                  TStoredStringPtrStoredStringPtrPrDoublePrVec& result) {
    if (influencerValues.size() == 1) {
        result.emplace_back(TStoredStringPtrStoredStringPtrPr(influencerName, canonical(influencerValues[0].first)), 1.0);
        return;
    }
    if (probability == 1.0) {
        doComputeIndicatorInfluences(influencerName, influencerValues, result);
        return;
    }

    result.reserve(influencerValues.size());

    // Declared outside the loop to minimize the number of times they are created.
    TDouble2Vec1Vec influencedValue{TDouble2Vec(2)};
    TTail2Vec tail;
    TSize1Vec mostAnomalousCorrelate;

    double logp = std::log(probability);
    TDouble2Vec4Vec1Vec weights(params.weights());
    for (const auto& influence_ : influencerValues) {
        params.weights(weights).updateAnomalyModel(false);

        computeInfluencedValue(value, count, influence_.second.first, influence_.second.second, params, influencedValue[0]);

        double pi;
        bool conditional;
        if (!model.probability(params, TTime2Vec1Vec{time}, influencedValue, pi, tail, conditional, mostAnomalousCorrelate)) {
            LOG_ERROR("Failed to compute P(" << core::CContainerPrinter::print(influencedValue)
                                             << " | influencer = " << core::CContainerPrinter::print(influence_) << ")");
            continue;
        }
        pi = maths::CTools::truncate(pi, maths::CTools::smallestProbability(), 1.0);
        pi = model_t::adjustProbability(feature, elapsedTime, pi);

        double influence = computeInfluence(logp, std::log(pi));

<<<<<<< HEAD
        LOG_TRACE("log(p) = " << logp << ", v(i) = " << core::CContainerPrinter::print(influencedValue) << ", log(p(i)) = " << ::log(pi)
                              << ", weight(i) = " << core::CContainerPrinter::print(params.weights()) << ", influence = " << influence
                              << ", influencer field value = " << influence_.first.get());

        if (includeCutoff || influence >= cutoff) {
            result.emplace_back(TStoredStringPtrStoredStringPtrPr(influencerName, canonical(influence_.first)), influence);
=======
        LOG_TRACE("log(p) = " << logp
                  << ", v(i) = " << core::CContainerPrinter::print(influencedValue)
                  << ", log(p(i)) = " << std::log(pi)
                  << ", weight(i) = " << core::CContainerPrinter::print(params.weights())
                  << ", influence = " << influence
                  << ", influencer field value = " << influence_.first.get());

        if (includeCutoff || influence >= cutoff)
        {
            result.emplace_back(TStoredStringPtrStoredStringPtrPr(influencerName,
                                                canonical(influence_.first)), influence);
>>>>>>> d4e4cca7
        }
    }
}
}

CProbabilityAndInfluenceCalculator::CProbabilityAndInfluenceCalculator(double cutoff)
    : m_Cutoff(cutoff),
      m_InfluenceCalculator(0),
      m_ProbabilityTemplate(CModelTools::CProbabilityAggregator::E_Min),
      m_Probability(CModelTools::CProbabilityAggregator::E_Min),
      m_ProbabilityCache(0) {
}

<<<<<<< HEAD
bool CProbabilityAndInfluenceCalculator::empty(void) const {
    return m_Probability.empty();
}

double CProbabilityAndInfluenceCalculator::cutoff(void) const {
=======
bool CProbabilityAndInfluenceCalculator::empty() const
{
    return m_Probability.empty();
}

double CProbabilityAndInfluenceCalculator::cutoff() const
{
>>>>>>> d4e4cca7
    return m_Cutoff;
}

void CProbabilityAndInfluenceCalculator::plugin(const CInfluenceCalculator& influenceCalculator) {
    m_InfluenceCalculator = &influenceCalculator;
}

void CProbabilityAndInfluenceCalculator::addAggregator(const maths::CJointProbabilityOfLessLikelySamples& aggregator) {
    m_ProbabilityTemplate.add(aggregator);
    m_Probability.add(aggregator);
}

void CProbabilityAndInfluenceCalculator::addAggregator(const maths::CProbabilityOfExtremeSample& aggregator) {
    m_ProbabilityTemplate.add(aggregator);
    m_Probability.add(aggregator);
}

void CProbabilityAndInfluenceCalculator::addCache(CModelTools::CProbabilityCache& cache) {
    m_ProbabilityCache = &cache;
}

void CProbabilityAndInfluenceCalculator::add(const CProbabilityAndInfluenceCalculator& other, double weight) {
    double p = 0.0;
    if (!other.m_Probability.calculate(p)) {
        return;
    }
    if (!other.m_Probability.empty()) {
        m_Probability.add(p, weight);
    }
    for (const auto& aggregator : other.m_InfluencerProbabilities) {
        if (aggregator.second.calculate(p)) {
            auto& aggregator_ = m_InfluencerProbabilities.emplace(aggregator.first, other.m_ProbabilityTemplate).first->second;
            if (!aggregator.second.empty()) {
                aggregator_.add(p, weight);
            }
        }
    }
}

bool CProbabilityAndInfluenceCalculator::addAttributeProbability(const core::CStoredStringPtr& attribute,
                                                                 std::size_t cid,
                                                                 double pAttribute,
                                                                 SParams& params,
                                                                 CAnnotatedProbabilityBuilder& builder,
                                                                 double weight) {
    model_t::CResultType type;
    TSize1Vec mostAnomalousCorrelate;
    if (this->addProbability(params.s_Feature,
                             cid,
                             *params.s_Model,
                             params.s_ElapsedTime,
                             params.s_ComputeProbabilityParams,
                             params.s_Time,
                             params.s_Value,
                             params.s_Probability,
                             params.s_Tail,
                             type,
                             mostAnomalousCorrelate,
                             weight)) {
        static const TStoredStringPtr1Vec NO_CORRELATED_ATTRIBUTES;
        static const TSizeDoublePr1Vec NO_CORRELATES;
        builder.addAttributeProbability(cid,
                                        attribute,
                                        pAttribute,
                                        params.s_Probability,
                                        model_t::CResultType::E_Unconditional,
                                        params.s_Feature,
                                        NO_CORRELATED_ATTRIBUTES,
                                        NO_CORRELATES);
        return true;
    }
    return false;
}

bool CProbabilityAndInfluenceCalculator::addAttributeProbability(const core::CStoredStringPtr& attribute,
                                                                 std::size_t cid,
                                                                 double pAttribute,
                                                                 SCorrelateParams& params,
                                                                 CAnnotatedProbabilityBuilder& builder,
                                                                 double weight) {
    model_t::CResultType type;
    params.s_MostAnomalousCorrelate.clear();
    if (this->addProbability(params.s_Feature,
                             cid,
                             *params.s_Model,
                             params.s_ElapsedTime,
                             params.s_ComputeProbabilityParams,
                             params.s_Times,
                             params.s_Values,
                             params.s_Probability,
                             params.s_Tail,
                             type,
                             params.s_MostAnomalousCorrelate,
                             weight)) {
        TStoredStringPtr1Vec correlatedLabels_;
        TSizeDoublePr1Vec correlated_;
        if (!params.s_MostAnomalousCorrelate.empty()) {
            std::size_t i = params.s_MostAnomalousCorrelate[0];
            correlatedLabels_.push_back(params.s_CorrelatedLabels[i]);
            correlated_.emplace_back(params.s_Correlated[i], params.s_Values[i][params.s_Variables[i][1]]);
        }
        builder.addAttributeProbability(
            cid, attribute, pAttribute, params.s_Probability, type, params.s_Feature, correlatedLabels_, correlated_);
        return true;
    }
    return false;
}

bool CProbabilityAndInfluenceCalculator::addProbability(model_t::EFeature feature,
                                                        std::size_t id,
                                                        const maths::CModel& model,
                                                        core_t::TTime elapsedTime,
                                                        const maths::CModelProbabilityParams& params,
                                                        const TTime2Vec1Vec& time,
                                                        const TDouble2Vec1Vec& values_,
                                                        double& probability,
                                                        TTail2Vec& tail,
                                                        model_t::CResultType& type,
                                                        TSize1Vec& mostAnomalousCorrelate,
                                                        double weight) {
    if (values_.empty()) {
        return false;
    }

    // Maybe check the cache.
    if (!model_t::isConstant(feature) && m_ProbabilityCache) {
        TDouble2Vec1Vec values(model_t::stripExtraStatistics(feature, values_));
        model.detrend(time, params.seasonalConfidenceInterval(), values);
        bool conditional;
        if (m_ProbabilityCache->lookup(feature, id, values, probability, tail, conditional, mostAnomalousCorrelate)) {
            m_Probability.add(probability, weight);
            type.set(conditional ? model_t::CResultType::E_Conditional : model_t::CResultType::E_Unconditional);
            return true;
        }
    }

    // The accuracy from the cache isn't good enough so fall back
    // to calculating.
    TDouble2Vec1Vec values(model_t::stripExtraStatistics(feature, values_));
    bool conditional;
    if (model.probability(params, time, values, probability, tail, conditional, mostAnomalousCorrelate)) {
        if (!model_t::isConstant(feature)) {
            probability = model_t::adjustProbability(feature, elapsedTime, probability);
            m_Probability.add(probability, weight);
            type.set(conditional ? model_t::CResultType::E_Conditional : model_t::CResultType::E_Unconditional);
            if (m_ProbabilityCache) {
                m_ProbabilityCache->addModes(feature, id, model);
                m_ProbabilityCache->addProbability(feature, id, values, probability, tail, conditional, mostAnomalousCorrelate);
            }
        } else {
            type.set(model_t::CResultType::E_Unconditional);
            mostAnomalousCorrelate.clear();
        }
        return true;
    }

    return false;
}

void CProbabilityAndInfluenceCalculator::addProbability(double probability, double weight) {
    m_Probability.add(probability, weight);
<<<<<<< HEAD
    for (auto&& aggregator : m_InfluencerProbabilities) {
=======
    for (auto &aggregator : m_InfluencerProbabilities)
    {
>>>>>>> d4e4cca7
        aggregator.second.add(probability, weight);
    }
}

void CProbabilityAndInfluenceCalculator::addInfluences(const std::string& influencerName,
                                                       const TStrCRefDouble1VecDoublePrPrVec& influencerValues,
                                                       SParams& params,
                                                       double weight) {
    if (!m_InfluenceCalculator) {
        LOG_ERROR("No influence calculator plug-in: can't compute influence");
        return;
    }

    const std::string* influencerValue = 0;
    if (influencerValues.empty()) {
        for (std::size_t i = 0u; i < params.s_PartitioningFields.size(); ++i) {
            if (params.s_PartitioningFields[i].first.get() == influencerName) {
                influencerValue = params.s_PartitioningFields[i].second.get_pointer();
                break;
            }
        }
        if (!influencerValue) {
            return;
        }
    }

    double logp = std::log(std::max(params.s_Probability, maths::CTools::smallestProbability()));

    params.s_InfluencerName = canonical(influencerName);
    params.s_InfluencerValues = influencerValues;
    params.s_Cutoff = 0.5 / std::max(-logp, 1.0);
    params.s_IncludeCutoff = true;

    m_InfluenceCalculator->computeInfluences(params);
    m_Influences.swap(params.s_Influences);
    if (m_Influences.empty() && influencerValue) {
        m_Influences.emplace_back(TStoredStringPtrStoredStringPtrPr(params.s_InfluencerName, canonical(*influencerValue)), 1.0);
    }
    this->commitInfluences(params.s_Feature, logp, weight);
}

void CProbabilityAndInfluenceCalculator::addInfluences(const std::string& influencerName,
                                                       const TStrCRefDouble1VecDouble1VecPrPrVecVec& influencerValues,
                                                       SCorrelateParams& params,
                                                       double weight) {
    if (!m_InfluenceCalculator) {
        LOG_ERROR("No influence calculator plug-in: can't compute influence");
        return;
    }

    const std::string* influencerValue = 0;
    if (influencerValues.empty()) {
        for (std::size_t i = 0u; i < params.s_PartitioningFields.size(); ++i) {
            if (params.s_PartitioningFields[i].first.get() == influencerName) {
                influencerValue = params.s_PartitioningFields[i].second.get_pointer();
                break;
            }
        }
        if (!influencerValue) {
            return;
        }
    }

    double logp = std::log(std::max(params.s_Probability, maths::CTools::smallestProbability()));

    params.s_InfluencerName = canonical(influencerName);
    params.s_InfluencerValues = influencerValues[params.s_MostAnomalousCorrelate[0]];
    params.s_Cutoff = 0.5 / std::max(-logp, 1.0);
    params.s_IncludeCutoff = true;

    m_InfluenceCalculator->computeInfluences(params);
    m_Influences.swap(params.s_Influences);
    if (m_Influences.empty() && influencerValue) {
        m_Influences.emplace_back(TStoredStringPtrStoredStringPtrPr(params.s_InfluencerName, canonical(*influencerValue)), 1.0);
    }
    this->commitInfluences(params.s_Feature, logp, weight);
}

bool CProbabilityAndInfluenceCalculator::calculate(double& probability) const {
    return m_Probability.calculate(probability);
}

bool CProbabilityAndInfluenceCalculator::calculate(double& probability, TStoredStringPtrStoredStringPtrPrDoublePrVec& influences) const {
    if (!m_Probability.calculate(probability)) {
        return false;
    }

    LOG_TRACE("probability = " << probability);

    double logp = std::log(probability);

    influences.reserve(m_InfluencerProbabilities.size());
    for (const auto& aggregator : m_InfluencerProbabilities) {
        double probability_;
        if (!aggregator.second.calculate(probability_)) {
            LOG_ERROR("Couldn't calculate probability for influencer " << core::CContainerPrinter::print(aggregator.first));
        }
        LOG_TRACE("influence probability = " << probability_);
<<<<<<< HEAD
        double influence = CInfluenceCalculator::intersectionInfluence(logp, ::log(probability_));
        if (influence >= m_Cutoff) {
=======
        double influence = CInfluenceCalculator::intersectionInfluence(logp, std::log(probability_));
        if (influence >= m_Cutoff)
        {
>>>>>>> d4e4cca7
            influences.emplace_back(aggregator.first, influence);
        }
    }
    std::sort(influences.begin(), influences.end(), maths::COrderings::SSecondGreater());

    return true;
}

void CProbabilityAndInfluenceCalculator::commitInfluences(model_t::EFeature feature, double logp, double weight) {
    LOG_TRACE("influences = " << core::CContainerPrinter::print(m_Influences));

<<<<<<< HEAD
    for (const auto& influence : m_Influences) {
        CModelTools::CProbabilityAggregator& aggregator =
            m_InfluencerProbabilities.emplace(influence.first, m_ProbabilityTemplate).first->second;
        if (!model_t::isConstant(feature)) {
            double probability = ::exp(influence.second * logp);
=======
    for (const auto &influence : m_Influences)
    {
        CModelTools::CProbabilityAggregator &aggregator =
                m_InfluencerProbabilities.emplace(influence.first,
                                                  m_ProbabilityTemplate).first->second;
        if (!model_t::isConstant(feature))
        {
            double probability = std::exp(influence.second * logp);
>>>>>>> d4e4cca7
            LOG_TRACE("Adding = " << influence.first.second.get() << " " << probability);
            aggregator.add(probability, weight);
        }
    }
}

<<<<<<< HEAD
CProbabilityAndInfluenceCalculator::SParams::SParams(const CPartitioningFields& partitioningFields)
    : s_Feature(),
      s_Model(0),
      s_ElapsedTime(0),
      s_Count(0.0),
      s_Probability(1.0),
      s_PartitioningFields(partitioningFields),
      s_Cutoff(1.0),
      s_IncludeCutoff(false) {
}

std::string CProbabilityAndInfluenceCalculator::SParams::describe(void) const {
    return core::CContainerPrinter::print(s_Value) + " | feature = " + model_t::print(s_Feature) + ", @ " +
           core::CContainerPrinter::print(s_Time) + ", elapsedTime = " + core::CStringUtils::typeToString(s_ElapsedTime);
=======
CProbabilityAndInfluenceCalculator::SParams::SParams(const CPartitioningFields &partitioningFields) :
        s_Feature(),
        s_Model(0),
        s_ElapsedTime(0),
        s_Count(0.0),
        s_Probability(1.0),
        s_PartitioningFields(partitioningFields),
        s_Cutoff(1.0),
        s_IncludeCutoff(false)
{}

std::string CProbabilityAndInfluenceCalculator::SParams::describe() const
{
    return core::CContainerPrinter::print(s_Value)
           + " | feature = " + model_t::print(s_Feature)
           + ", @ " + core::CContainerPrinter::print(s_Time)
           + ", elapsedTime = " + core::CStringUtils::typeToString(s_ElapsedTime);
}

CProbabilityAndInfluenceCalculator::SCorrelateParams::SCorrelateParams(const CPartitioningFields &partitioningFields) :
        s_Feature(),
        s_Model(0),
        s_ElapsedTime(0),
        s_Probability(1.0),
        s_PartitioningFields(partitioningFields),
        s_Cutoff(1.0),
        s_IncludeCutoff(false)
{}

std::string CProbabilityAndInfluenceCalculator::SCorrelateParams::describe() const
{
    return core::CContainerPrinter::print(s_Values)
           + " | feature = " + model_t::print(s_Feature)
           + ", @ " + core::CContainerPrinter::print(s_Times)
           + ", elapsedTime = " + core::CStringUtils::typeToString(s_ElapsedTime);
>>>>>>> d4e4cca7
}

CProbabilityAndInfluenceCalculator::SCorrelateParams::SCorrelateParams(const CPartitioningFields& partitioningFields)
    : s_Feature(),
      s_Model(0),
      s_ElapsedTime(0),
      s_Probability(1.0),
      s_PartitioningFields(partitioningFields),
      s_Cutoff(1.0),
      s_IncludeCutoff(false) {
}

std::string CProbabilityAndInfluenceCalculator::SCorrelateParams::describe(void) const {
    return core::CContainerPrinter::print(s_Values) + " | feature = " + model_t::print(s_Feature) + ", @ " +
           core::CContainerPrinter::print(s_Times) + ", elapsedTime = " + core::CStringUtils::typeToString(s_ElapsedTime);
}

////// CInfluenceCalculator //////

<<<<<<< HEAD
CInfluenceCalculator::~CInfluenceCalculator(void) {
}
=======
CInfluenceCalculator::~CInfluenceCalculator() {}
>>>>>>> d4e4cca7

double CInfluenceCalculator::intersectionInfluence(double logp, double logpi) {
    return maths::CTools::truncate(ratio(logpi, logp, 1.0), 0.0, 1.0);
}

double CInfluenceCalculator::complementInfluence(double logp, double logpi) {
    return maths::CTools::truncate(1.0 - ratio(logpi, logp, 0.0), 0.0, 1.0);
}

////// CInfluenceUnavailableCalculator //////

void CInfluenceUnavailableCalculator::computeInfluences(TParams& params) const {
    params.s_Influences.clear();
}

void CInfluenceUnavailableCalculator::computeInfluences(TCorrelateParams& params) const {
    params.s_Influences.clear();
}

////// CIndicatorInfluenceCalculator //////

void CIndicatorInfluenceCalculator::computeInfluences(TParams& params) const {
    params.s_Influences.clear();
    doComputeIndicatorInfluences(params.s_InfluencerName, params.s_InfluencerValues, params.s_Influences);
}

void CIndicatorInfluenceCalculator::computeInfluences(TCorrelateParams& params) const {
    params.s_Influences.clear();
    doComputeIndicatorInfluences(params.s_InfluencerName, params.s_InfluencerValues, params.s_Influences);
}

////// CLogProbabilityComplementInfluenceCalculator //////

void CLogProbabilityComplementInfluenceCalculator::computeInfluences(TParams& params) const {
    params.s_Influences.clear();

    maths::CModelProbabilityParams params_;
    for (std::size_t i = 0u; i < params.s_Tail.size(); ++i) {
        if (params.s_Tail[i] == maths_t::E_RightTail) {
            params_.addCalculation(maths_t::E_OneSidedAbove).addCoordinate(i);
        }
    }

    if (params_.calculations() > 0) {
        params_.seasonalConfidenceInterval(params.s_ComputeProbabilityParams.seasonalConfidenceInterval())
            .weightStyles(params.s_ComputeProbabilityParams.weightStyles())
            .addWeights(params.s_ComputeProbabilityParams.weights()[0]);

        TStrCRefDouble1VecDoublePrPrVec& influencerValues = params.s_InfluencerValues;
        if (model_t::dimension(params.s_Feature) == 1) {
            std::sort(influencerValues.begin(), influencerValues.end(), CDecreasingValueInfluence(params.s_Tail[0]));
        }
        LOG_TRACE("influencerValues = " << core::CContainerPrinter::print(influencerValues));

        doComputeInfluences(params.s_Feature,
                            CValueDifference(),
                            complementInfluence,
                            *params.s_Model,
                            params.s_ElapsedTime,
                            params_,
                            params.s_Time,
                            params.s_Value[0],
                            params.s_Count,
                            params.s_Probability,
                            params.s_InfluencerName,
                            params.s_InfluencerValues,
                            params.s_Cutoff,
                            params.s_IncludeCutoff,
                            params.s_Influences);
    }
}

void CLogProbabilityComplementInfluenceCalculator::computeInfluences(TCorrelateParams& params) const {
    params.s_Influences.clear();

    if (params.s_Tail[0] == maths_t::E_RightTail) {
        std::size_t correlate = params.s_MostAnomalousCorrelate[0];
        maths::CModelProbabilityParams params_;
        params_.addCalculation(maths_t::E_OneSidedAbove)
            .seasonalConfidenceInterval(params.s_ComputeProbabilityParams.seasonalConfidenceInterval())
            .weightStyles(params.s_ComputeProbabilityParams.weightStyles())
            .addWeights(params.s_ComputeProbabilityParams.weights()[correlate])
            .mostAnomalousCorrelate(correlate);
        LOG_TRACE("influencerValues = " << core::CContainerPrinter::print(params.s_InfluencerValues));
        doComputeCorrelateInfluences(params.s_Feature,
                                     CValueDifference(),
                                     complementInfluence,
                                     *params.s_Model,
                                     params.s_ElapsedTime,
                                     params_,
                                     params.s_Times[correlate],
                                     params.s_Values[correlate],
                                     params.s_Counts[correlate],
                                     params.s_Probability,
                                     params.s_InfluencerName,
                                     params.s_InfluencerValues,
                                     params.s_Cutoff,
                                     params.s_IncludeCutoff,
                                     params.s_Influences);
    }
}

////// CLogProbabilityInfluenceCalculator //////

namespace {

//! Maybe add \p coordinate and the appropriate calculation to \p params.
void addCoordinate(maths_t::ETail tail, std::size_t coordinate, maths::CModelProbabilityParams& params) {
    switch (tail) {
    case maths_t::E_LeftTail: {
        params.addCalculation(maths_t::E_OneSidedBelow).addCoordinate(coordinate);
        break;
    }
    case maths_t::E_RightTail: {
        params.addCalculation(maths_t::E_OneSidedAbove).addCoordinate(coordinate);
        break;
    }
    case maths_t::E_MixedOrNeitherTail:
    case maths_t::E_UndeterminedTail:
        break;
    }
}
}

void CLogProbabilityInfluenceCalculator::computeInfluences(TParams& params) const {
    params.s_Influences.clear();

    maths::CModelProbabilityParams params_;
    for (std::size_t i = 0u; i < params.s_Tail.size(); ++i) {
        addCoordinate(params.s_Tail[i], i, params_);
    }

    if (params_.calculations() > 0) {
        params_.seasonalConfidenceInterval(params.s_ComputeProbabilityParams.seasonalConfidenceInterval())
            .weightStyles(params.s_ComputeProbabilityParams.weightStyles())
            .addWeights(params.s_ComputeProbabilityParams.weights()[0]);

        TStrCRefDouble1VecDoublePrPrVec& influencerValues = params.s_InfluencerValues;
        if (model_t::dimension(params.s_Feature) == 1) {
            std::sort(influencerValues.begin(), influencerValues.end(), CDecreasingValueInfluence(params.s_Tail[0]));
        }
        LOG_TRACE("influencerValues = " << core::CContainerPrinter::print(influencerValues));

        doComputeInfluences(params.s_Feature,
                            CValueIntersection(),
                            intersectionInfluence,
                            *params.s_Model,
                            params.s_ElapsedTime,
                            params_,
                            params.s_Time,
                            params.s_Value[0],
                            params.s_Count,
                            params.s_Probability,
                            params.s_InfluencerName,
                            params.s_InfluencerValues,
                            params.s_Cutoff,
                            params.s_IncludeCutoff,
                            params.s_Influences);
    }
}

void CLogProbabilityInfluenceCalculator::computeInfluences(TCorrelateParams& params) const {
    params.s_Influences.clear();

    maths::CModelProbabilityParams params_;
    addCoordinate(params.s_Tail[0], 0, params_);

    if (params_.calculations() > 0) {
        std::size_t correlate = params.s_MostAnomalousCorrelate[0];
        params_.seasonalConfidenceInterval(params.s_ComputeProbabilityParams.seasonalConfidenceInterval())
            .weightStyles(params.s_ComputeProbabilityParams.weightStyles())
            .addWeights(params.s_ComputeProbabilityParams.weights()[correlate])
            .mostAnomalousCorrelate(correlate);
        LOG_TRACE("influencerValues = " << core::CContainerPrinter::print(params.s_InfluencerValues));
        doComputeCorrelateInfluences(params.s_Feature,
                                     CValueDifference(),
                                     intersectionInfluence,
                                     *params.s_Model,
                                     params.s_ElapsedTime,
                                     params_,
                                     params.s_Times[correlate],
                                     params.s_Values[correlate],
                                     params.s_Counts[correlate],
                                     params.s_Probability,
                                     params.s_InfluencerName,
                                     params.s_InfluencerValues,
                                     params.s_Cutoff,
                                     params.s_IncludeCutoff,
                                     params.s_Influences);
    }
}

////// CMeanInfluenceCalculator //////

void CMeanInfluenceCalculator::computeInfluences(TParams& params) const {
    params.s_Influences.clear();

    maths::CModelProbabilityParams params_;
    for (std::size_t i = 0u; i < params.s_Tail.size(); ++i) {
        addCoordinate(params.s_Tail[i], i, params_);
    }

    if (params_.calculations() > 0) {
        params_.seasonalConfidenceInterval(params.s_ComputeProbabilityParams.seasonalConfidenceInterval())
            .weightStyles(params.s_ComputeProbabilityParams.weightStyles())
            .addWeights(params.s_ComputeProbabilityParams.weights()[0]);

        TStrCRefDouble1VecDoublePrPrVec& influencerValues = params.s_InfluencerValues;
        if (model_t::dimension(params.s_Feature) == 1) {
            std::sort(influencerValues.begin(),
                      influencerValues.end(),
                      CDecreasingMeanInfluence(params.s_Tail[0], params.s_Value[0], params.s_Count));
        }
        LOG_TRACE("influencerValues = " << core::CContainerPrinter::print(params.s_InfluencerValues));
        doComputeInfluences(params.s_Feature,
                            CMeanDifference(),
                            complementInfluence,
                            *params.s_Model,
                            params.s_ElapsedTime,
                            params_,
                            params.s_Time,
                            params.s_Value[0],
                            params.s_Count,
                            params.s_Probability,
                            params.s_InfluencerName,
                            params.s_InfluencerValues,
                            params.s_Cutoff,
                            params.s_IncludeCutoff,
                            params.s_Influences);
    }
}

void CMeanInfluenceCalculator::computeInfluences(TCorrelateParams& params) const {
    params.s_Influences.clear();

    maths::CModelProbabilityParams params_;
    addCoordinate(params.s_Tail[0], 0, params_);

    if (params_.calculations() > 0) {
        std::size_t correlate = params.s_MostAnomalousCorrelate[0];
        params_.seasonalConfidenceInterval(params.s_ComputeProbabilityParams.seasonalConfidenceInterval())
            .weightStyles(params.s_ComputeProbabilityParams.weightStyles())
            .addWeights(params.s_ComputeProbabilityParams.weights()[correlate])
            .mostAnomalousCorrelate(correlate);
        LOG_TRACE("influencerValues = " << core::CContainerPrinter::print(params.s_InfluencerValues));
        doComputeCorrelateInfluences(params.s_Feature,
                                     CMeanDifference(),
                                     complementInfluence,
                                     *params.s_Model,
                                     params.s_ElapsedTime,
                                     params_,
                                     params.s_Times[correlate],
                                     params.s_Values[correlate],
                                     params.s_Counts[correlate],
                                     params.s_Probability,
                                     params.s_InfluencerName,
                                     params.s_InfluencerValues,
                                     params.s_Cutoff,
                                     params.s_IncludeCutoff,
                                     params.s_Influences);
    }
}

////// CVarianceInfluenceCalculator //////

void CVarianceInfluenceCalculator::computeInfluences(TParams& params) const {
    params.s_Influences.clear();

    maths::CModelProbabilityParams params_;
    for (std::size_t i = 0u; i < params.s_Tail.size(); ++i) {
        addCoordinate(params.s_Tail[i], i, params_);
    }

    if (params_.calculations() > 0) {
        params_.seasonalConfidenceInterval(params.s_ComputeProbabilityParams.seasonalConfidenceInterval())
            .weightStyles(params.s_ComputeProbabilityParams.weightStyles())
            .addWeights(params.s_ComputeProbabilityParams.weights()[0]);

        TStrCRefDouble1VecDoublePrPrVec& influencerValues = params.s_InfluencerValues;
        if (model_t::dimension(params.s_Feature) == 1) {
            std::sort(influencerValues.begin(),
                      influencerValues.end(),
                      CDecreasingVarianceInfluence(params.s_Tail[0], params.s_Value[0], params.s_Count));
        }
        LOG_TRACE("influencerValues = " << core::CContainerPrinter::print(influencerValues));

        doComputeInfluences(params.s_Feature,
                            CVarianceDifference(),
                            complementInfluence,
                            *params.s_Model,
                            params.s_ElapsedTime,
                            params_,
                            params.s_Time,
                            params.s_Value[0],
                            params.s_Count,
                            params.s_Probability,
                            params.s_InfluencerName,
                            params.s_InfluencerValues,
                            params.s_Cutoff,
                            params.s_IncludeCutoff,
                            params.s_Influences);
    }
}

void CVarianceInfluenceCalculator::computeInfluences(TCorrelateParams& params) const {
    params.s_Influences.clear();

    maths::CModelProbabilityParams params_;
    addCoordinate(params.s_Tail[0], 0, params_);

    if (params_.calculations() > 0) {
        std::size_t correlate = params.s_MostAnomalousCorrelate[0];
        params_.seasonalConfidenceInterval(params.s_ComputeProbabilityParams.seasonalConfidenceInterval())
            .weightStyles(params.s_ComputeProbabilityParams.weightStyles())
            .addWeights(params.s_ComputeProbabilityParams.weights()[correlate])
            .mostAnomalousCorrelate(correlate);
        LOG_TRACE("influencerValues = " << core::CContainerPrinter::print(params.s_InfluencerValues));
        doComputeCorrelateInfluences(params.s_Feature,
                                     CVarianceDifference(),
                                     complementInfluence,
                                     *params.s_Model,
                                     params.s_ElapsedTime,
                                     params_,
                                     params.s_Times[correlate],
                                     params.s_Values[correlate],
                                     params.s_Counts[correlate],
                                     params.s_Probability,
                                     params.s_InfluencerName,
                                     params.s_InfluencerValues,
                                     params.s_Cutoff,
                                     params.s_IncludeCutoff,
                                     params.s_Influences);
    }
}
}
}<|MERGE_RESOLUTION|>--- conflicted
+++ resolved
@@ -76,10 +76,9 @@
 };
 
 //! \brief Orders two mean influences by decreasing influence.
-<<<<<<< HEAD
 class CDecreasingMeanInfluence {
 public:
-    typedef maths::CBasicStatistics::SSampleMean<double>::TAccumulator TMeanAccumulator;
+    using TMeanAccumulator = maths::CBasicStatistics::SSampleMean<double>::TAccumulator;
 
 public:
     CDecreasingMeanInfluence(maths_t::ETail tail, const TDouble2Vec& value, double count)
@@ -95,34 +94,6 @@
         return m_Tail == maths_t::E_LeftTail ? maths::COrderings::lexicographical_compare(mr, nl, ml, nr)
                                              : maths::COrderings::lexicographical_compare(ml, nl, mr, nr);
     }
-=======
-class CDecreasingMeanInfluence
-{
-    public:
-        using TMeanAccumulator = maths::CBasicStatistics::SSampleMean<double>::TAccumulator;
-
-    public:
-        CDecreasingMeanInfluence(maths_t::ETail tail, const TDouble2Vec &value, double count) :
-                m_Tail(tail),
-                m_Mean(maths::CBasicStatistics::accumulator(count, value[0]))
-        {}
-
-        bool operator()(const TStrCRefDouble1VecDoublePrPr &lhs,
-                        const TStrCRefDouble1VecDoublePrPr &rhs) const
-        {
-            TMeanAccumulator l = m_Mean - maths::CBasicStatistics::accumulator(lhs.second.second,
-                                                                              lhs.second.first[0]);
-            TMeanAccumulator r = m_Mean - maths::CBasicStatistics::accumulator(rhs.second.second,
-                                                                               rhs.second.first[0]);
-            double ml = maths::CBasicStatistics::mean(l);
-            double nl = maths::CBasicStatistics::count(l);
-            double mr = maths::CBasicStatistics::mean(r);
-            double nr = maths::CBasicStatistics::count(r);
-            return m_Tail == maths_t::E_LeftTail ?
-                   maths::COrderings::lexicographical_compare(mr, nl, ml, nr) :
-                   maths::COrderings::lexicographical_compare(ml, nl, mr, nr);
-        }
->>>>>>> d4e4cca7
 
 private:
     maths_t::ETail m_Tail;
@@ -130,10 +101,9 @@
 };
 
 //! \brief Orders two variance influences by decreasing influence.
-<<<<<<< HEAD
 class CDecreasingVarianceInfluence {
 public:
-    typedef maths::CBasicStatistics::SSampleMeanVar<double>::TAccumulator TMeanVarAccumulator;
+    using TMeanVarAccumulator = maths::CBasicStatistics::SSampleMeanVar<double>::TAccumulator;
 
 public:
     CDecreasingVarianceInfluence(maths_t::ETail tail, const TDouble2Vec& value, double count)
@@ -151,36 +121,6 @@
         return m_Tail == maths_t::E_LeftTail ? maths::COrderings::lexicographical_compare(vr, nl, vl, nr)
                                              : maths::COrderings::lexicographical_compare(vl, nl, vr, nr);
     }
-=======
-class CDecreasingVarianceInfluence
-{
-    public:
-         using TMeanVarAccumulator = maths::CBasicStatistics::SSampleMeanVar<double>::TAccumulator;
-
-    public:
-        CDecreasingVarianceInfluence(maths_t::ETail tail, const TDouble2Vec &value, double count) :
-                m_Tail(tail),
-                m_Variance(maths::CBasicStatistics::accumulator(count, value[1], value[0]))
-        {}
-
-        bool operator()(const TStrCRefDouble1VecDoublePrPr &lhs,
-                        const TStrCRefDouble1VecDoublePrPr &rhs) const
-        {
-            TMeanVarAccumulator l = m_Variance - maths::CBasicStatistics::accumulator(lhs.second.second,
-                                                                                      lhs.second.first[1],
-                                                                                      lhs.second.first[0]);
-            TMeanVarAccumulator r = m_Variance - maths::CBasicStatistics::accumulator(rhs.second.second,
-                                                                                      rhs.second.first[1],
-                                                                                      rhs.second.first[0]);
-            double vl = maths::CBasicStatistics::maximumLikelihoodVariance(l);
-            double nl = maths::CBasicStatistics::count(l);
-            double vr = maths::CBasicStatistics::maximumLikelihoodVariance(r);
-            double nr = maths::CBasicStatistics::count(r);
-            return m_Tail == maths_t::E_LeftTail ?
-                   maths::COrderings::lexicographical_compare(vr, nl, vl, nr) :
-                   maths::COrderings::lexicographical_compare(vl, nl, vr, nr);
-        }
->>>>>>> d4e4cca7
 
 private:
     maths_t::ETail m_Tail;
@@ -445,9 +385,8 @@
 
         double influence = computeInfluence(logp, maths::CTools::fastLog(pi));
 
-<<<<<<< HEAD
         LOG_TRACE("log(p) = " << logp << ", tail = " << core::CContainerPrinter::print(tail)
-                              << ", v(i) = " << core::CContainerPrinter::print(influencedValue) << ", log(p(i)) = " << ::log(pi)
+                              << ", v(i) = " << core::CContainerPrinter::print(influencedValue) << ", log(p(i)) = " << std::log(pi)
                               << ", weight = " << core::CContainerPrinter::print(params.weights()) << ", influence = " << influence
                               << ", influencer field value = " << i->first.get());
 
@@ -458,31 +397,6 @@
                 result.emplace_back(TStoredStringPtrStoredStringPtrPr(influencerName, canonical(i->first)), influence);
                 for (++i; i != influencerValues.end(); ++i) {
                     result.emplace_back(TStoredStringPtrStoredStringPtrPr(influencerName, canonical(i->first)), 0.5 * influence);
-=======
-        LOG_TRACE("log(p) = " << logp
-                  << ", tail = " << core::CContainerPrinter::print(tail)
-                  << ", v(i) = " << core::CContainerPrinter::print(influencedValue)
-                  << ", log(p(i)) = " << std::log(pi)
-                  << ", weight = " << core::CContainerPrinter::print(params.weights())
-                  << ", influence = " << influence
-                  << ", influencer field value = " << i->first.get());
-
-        if (dimension == 1 && influence >= cutoff)
-        {
-            result.emplace_back(TStoredStringPtrStoredStringPtrPr(influencerName, canonical(i->first)),
-                                influence);
-        }
-        else if (dimension == 1)
-        {
-            if (includeCutoff)
-            {
-                result.emplace_back(TStoredStringPtrStoredStringPtrPr(influencerName, canonical(i->first)),
-                                    influence);
-                for (++i; i != influencerValues.end(); ++i)
-                {
-                    result.emplace_back(TStoredStringPtrStoredStringPtrPr(influencerName, canonical(i->first)),
-                                        0.5 * influence);
->>>>>>> d4e4cca7
                 }
             }
             break;
@@ -549,26 +463,12 @@
 
         double influence = computeInfluence(logp, std::log(pi));
 
-<<<<<<< HEAD
-        LOG_TRACE("log(p) = " << logp << ", v(i) = " << core::CContainerPrinter::print(influencedValue) << ", log(p(i)) = " << ::log(pi)
+        LOG_TRACE("log(p) = " << logp << ", v(i) = " << core::CContainerPrinter::print(influencedValue) << ", log(p(i)) = " << std::log(pi)
                               << ", weight(i) = " << core::CContainerPrinter::print(params.weights()) << ", influence = " << influence
                               << ", influencer field value = " << influence_.first.get());
 
         if (includeCutoff || influence >= cutoff) {
             result.emplace_back(TStoredStringPtrStoredStringPtrPr(influencerName, canonical(influence_.first)), influence);
-=======
-        LOG_TRACE("log(p) = " << logp
-                  << ", v(i) = " << core::CContainerPrinter::print(influencedValue)
-                  << ", log(p(i)) = " << std::log(pi)
-                  << ", weight(i) = " << core::CContainerPrinter::print(params.weights())
-                  << ", influence = " << influence
-                  << ", influencer field value = " << influence_.first.get());
-
-        if (includeCutoff || influence >= cutoff)
-        {
-            result.emplace_back(TStoredStringPtrStoredStringPtrPr(influencerName,
-                                                canonical(influence_.first)), influence);
->>>>>>> d4e4cca7
         }
     }
 }
@@ -582,21 +482,11 @@
       m_ProbabilityCache(0) {
 }
 
-<<<<<<< HEAD
-bool CProbabilityAndInfluenceCalculator::empty(void) const {
+bool CProbabilityAndInfluenceCalculator::empty() const {
     return m_Probability.empty();
 }
 
-double CProbabilityAndInfluenceCalculator::cutoff(void) const {
-=======
-bool CProbabilityAndInfluenceCalculator::empty() const
-{
-    return m_Probability.empty();
-}
-
-double CProbabilityAndInfluenceCalculator::cutoff() const
-{
->>>>>>> d4e4cca7
+double CProbabilityAndInfluenceCalculator::cutoff() const {
     return m_Cutoff;
 }
 
@@ -758,12 +648,7 @@
 
 void CProbabilityAndInfluenceCalculator::addProbability(double probability, double weight) {
     m_Probability.add(probability, weight);
-<<<<<<< HEAD
-    for (auto&& aggregator : m_InfluencerProbabilities) {
-=======
-    for (auto &aggregator : m_InfluencerProbabilities)
-    {
->>>>>>> d4e4cca7
+    for (auto& aggregator : m_InfluencerProbabilities) {
         aggregator.second.add(probability, weight);
     }
 }
@@ -862,14 +747,8 @@
             LOG_ERROR("Couldn't calculate probability for influencer " << core::CContainerPrinter::print(aggregator.first));
         }
         LOG_TRACE("influence probability = " << probability_);
-<<<<<<< HEAD
-        double influence = CInfluenceCalculator::intersectionInfluence(logp, ::log(probability_));
+        double influence = CInfluenceCalculator::intersectionInfluence(logp, std::log(probability_));
         if (influence >= m_Cutoff) {
-=======
-        double influence = CInfluenceCalculator::intersectionInfluence(logp, std::log(probability_));
-        if (influence >= m_Cutoff)
-        {
->>>>>>> d4e4cca7
             influences.emplace_back(aggregator.first, influence);
         }
     }
@@ -881,29 +760,17 @@
 void CProbabilityAndInfluenceCalculator::commitInfluences(model_t::EFeature feature, double logp, double weight) {
     LOG_TRACE("influences = " << core::CContainerPrinter::print(m_Influences));
 
-<<<<<<< HEAD
     for (const auto& influence : m_Influences) {
         CModelTools::CProbabilityAggregator& aggregator =
             m_InfluencerProbabilities.emplace(influence.first, m_ProbabilityTemplate).first->second;
         if (!model_t::isConstant(feature)) {
-            double probability = ::exp(influence.second * logp);
-=======
-    for (const auto &influence : m_Influences)
-    {
-        CModelTools::CProbabilityAggregator &aggregator =
-                m_InfluencerProbabilities.emplace(influence.first,
-                                                  m_ProbabilityTemplate).first->second;
-        if (!model_t::isConstant(feature))
-        {
             double probability = std::exp(influence.second * logp);
->>>>>>> d4e4cca7
             LOG_TRACE("Adding = " << influence.first.second.get() << " " << probability);
             aggregator.add(probability, weight);
         }
     }
 }
 
-<<<<<<< HEAD
 CProbabilityAndInfluenceCalculator::SParams::SParams(const CPartitioningFields& partitioningFields)
     : s_Feature(),
       s_Model(0),
@@ -915,46 +782,9 @@
       s_IncludeCutoff(false) {
 }
 
-std::string CProbabilityAndInfluenceCalculator::SParams::describe(void) const {
+std::string CProbabilityAndInfluenceCalculator::SParams::describe() const {
     return core::CContainerPrinter::print(s_Value) + " | feature = " + model_t::print(s_Feature) + ", @ " +
            core::CContainerPrinter::print(s_Time) + ", elapsedTime = " + core::CStringUtils::typeToString(s_ElapsedTime);
-=======
-CProbabilityAndInfluenceCalculator::SParams::SParams(const CPartitioningFields &partitioningFields) :
-        s_Feature(),
-        s_Model(0),
-        s_ElapsedTime(0),
-        s_Count(0.0),
-        s_Probability(1.0),
-        s_PartitioningFields(partitioningFields),
-        s_Cutoff(1.0),
-        s_IncludeCutoff(false)
-{}
-
-std::string CProbabilityAndInfluenceCalculator::SParams::describe() const
-{
-    return core::CContainerPrinter::print(s_Value)
-           + " | feature = " + model_t::print(s_Feature)
-           + ", @ " + core::CContainerPrinter::print(s_Time)
-           + ", elapsedTime = " + core::CStringUtils::typeToString(s_ElapsedTime);
-}
-
-CProbabilityAndInfluenceCalculator::SCorrelateParams::SCorrelateParams(const CPartitioningFields &partitioningFields) :
-        s_Feature(),
-        s_Model(0),
-        s_ElapsedTime(0),
-        s_Probability(1.0),
-        s_PartitioningFields(partitioningFields),
-        s_Cutoff(1.0),
-        s_IncludeCutoff(false)
-{}
-
-std::string CProbabilityAndInfluenceCalculator::SCorrelateParams::describe() const
-{
-    return core::CContainerPrinter::print(s_Values)
-           + " | feature = " + model_t::print(s_Feature)
-           + ", @ " + core::CContainerPrinter::print(s_Times)
-           + ", elapsedTime = " + core::CStringUtils::typeToString(s_ElapsedTime);
->>>>>>> d4e4cca7
 }
 
 CProbabilityAndInfluenceCalculator::SCorrelateParams::SCorrelateParams(const CPartitioningFields& partitioningFields)
@@ -967,19 +797,15 @@
       s_IncludeCutoff(false) {
 }
 
-std::string CProbabilityAndInfluenceCalculator::SCorrelateParams::describe(void) const {
+std::string CProbabilityAndInfluenceCalculator::SCorrelateParams::describe() const {
     return core::CContainerPrinter::print(s_Values) + " | feature = " + model_t::print(s_Feature) + ", @ " +
            core::CContainerPrinter::print(s_Times) + ", elapsedTime = " + core::CStringUtils::typeToString(s_ElapsedTime);
 }
 
 ////// CInfluenceCalculator //////
 
-<<<<<<< HEAD
-CInfluenceCalculator::~CInfluenceCalculator(void) {
-}
-=======
-CInfluenceCalculator::~CInfluenceCalculator() {}
->>>>>>> d4e4cca7
+CInfluenceCalculator::~CInfluenceCalculator() {
+}
 
 double CInfluenceCalculator::intersectionInfluence(double logp, double logpi) {
     return maths::CTools::truncate(ratio(logpi, logp, 1.0), 0.0, 1.0);
