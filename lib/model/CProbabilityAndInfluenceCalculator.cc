--- conflicted
+++ resolved
@@ -70,34 +70,6 @@
 };
 
 //! \brief Orders two mean influences by decreasing influence.
-<<<<<<< HEAD
-class CDecreasingMeanInfluence
-{
-    public:
-        typedef maths::CBasicStatistics::SSampleMean<double>::TAccumulator TMeanAccumulator;
-
-    public:
-        CDecreasingMeanInfluence(maths_t::ETail tail, const TDouble2Vec &value, double count) :
-                m_Tail(tail),
-                m_Mean(maths::CBasicStatistics::momentsAccumulator(count, value[0]))
-        {}
-
-        bool operator()(const TStrCRefDouble1VecDoublePrPr &lhs,
-                        const TStrCRefDouble1VecDoublePrPr &rhs) const
-        {
-            TMeanAccumulator l = m_Mean - maths::CBasicStatistics::momentsAccumulator(lhs.second.second,
-                                                                                      lhs.second.first[0]);
-            TMeanAccumulator r = m_Mean - maths::CBasicStatistics::momentsAccumulator(rhs.second.second,
-                                                                                      rhs.second.first[0]);
-            double ml = maths::CBasicStatistics::mean(l);
-            double nl = maths::CBasicStatistics::count(l);
-            double mr = maths::CBasicStatistics::mean(r);
-            double nr = maths::CBasicStatistics::count(r);
-            return m_Tail == maths_t::E_LeftTail ?
-                   maths::COrderings::lexicographical_compare(mr, nl, ml, nr) :
-                   maths::COrderings::lexicographical_compare(ml, nl, mr, nr);
-        }
-=======
 class CDecreasingMeanInfluence {
 public:
     using TMeanAccumulator = maths::CBasicStatistics::SSampleMean<double>::TAccumulator;
@@ -105,13 +77,13 @@
 public:
     CDecreasingMeanInfluence(maths_t::ETail tail, const TDouble2Vec& value, double count)
         : m_Tail(tail),
-          m_Mean(maths::CBasicStatistics::accumulator(count, value[0])) {}
+          m_Mean(maths::CBasicStatistics::momentsAccumulator(count, value[0])) {}
 
     bool operator()(const TStrCRefDouble1VecDoublePrPr& lhs,
                     const TStrCRefDouble1VecDoublePrPr& rhs) const {
-        TMeanAccumulator l = m_Mean - maths::CBasicStatistics::accumulator(
+        TMeanAccumulator l = m_Mean - maths::CBasicStatistics::momentsAccumulator(
                                           lhs.second.second, lhs.second.first[0]);
-        TMeanAccumulator r = m_Mean - maths::CBasicStatistics::accumulator(
+        TMeanAccumulator r = m_Mean - maths::CBasicStatistics::momentsAccumulator(
                                           rhs.second.second, rhs.second.first[0]);
         double ml = maths::CBasicStatistics::mean(l);
         double nl = maths::CBasicStatistics::count(l);
@@ -121,7 +93,6 @@
                    ? maths::COrderings::lexicographical_compare(mr, nl, ml, nr)
                    : maths::COrderings::lexicographical_compare(ml, nl, mr, nr);
     }
->>>>>>> 601f3449
 
 private:
     maths_t::ETail m_Tail;
@@ -129,36 +100,6 @@
 };
 
 //! \brief Orders two variance influences by decreasing influence.
-<<<<<<< HEAD
-class CDecreasingVarianceInfluence
-{
-    public:
-         typedef maths::CBasicStatistics::SSampleMeanVar<double>::TAccumulator TMeanVarAccumulator;
-
-    public:
-        CDecreasingVarianceInfluence(maths_t::ETail tail, const TDouble2Vec &value, double count) :
-                m_Tail(tail),
-                m_Variance(maths::CBasicStatistics::momentsAccumulator(count, value[1], value[0]))
-        {}
-
-        bool operator()(const TStrCRefDouble1VecDoublePrPr &lhs,
-                        const TStrCRefDouble1VecDoublePrPr &rhs) const
-        {
-            TMeanVarAccumulator l = m_Variance - maths::CBasicStatistics::momentsAccumulator(lhs.second.second,
-                                                                                             lhs.second.first[1],
-                                                                                             lhs.second.first[0]);
-            TMeanVarAccumulator r = m_Variance - maths::CBasicStatistics::momentsAccumulator(rhs.second.second,
-                                                                                             rhs.second.first[1],
-                                                                                             rhs.second.first[0]);
-            double vl = maths::CBasicStatistics::maximumLikelihoodVariance(l);
-            double nl = maths::CBasicStatistics::count(l);
-            double vr = maths::CBasicStatistics::maximumLikelihoodVariance(r);
-            double nr = maths::CBasicStatistics::count(r);
-            return m_Tail == maths_t::E_LeftTail ?
-                   maths::COrderings::lexicographical_compare(vr, nl, vl, nr) :
-                   maths::COrderings::lexicographical_compare(vl, nl, vr, nr);
-        }
-=======
 class CDecreasingVarianceInfluence {
 public:
     using TMeanVarAccumulator = maths::CBasicStatistics::SSampleMeanVar<double>::TAccumulator;
@@ -166,16 +107,16 @@
 public:
     CDecreasingVarianceInfluence(maths_t::ETail tail, const TDouble2Vec& value, double count)
         : m_Tail(tail),
-          m_Variance(maths::CBasicStatistics::accumulator(count, value[1], value[0])) {}
+          m_Variance(maths::CBasicStatistics::momentsAccumulator(count, value[1], value[0])) {}
 
     bool operator()(const TStrCRefDouble1VecDoublePrPr& lhs,
                     const TStrCRefDouble1VecDoublePrPr& rhs) const {
-        TMeanVarAccumulator l = m_Variance - maths::CBasicStatistics::accumulator(
-                                                 lhs.second.second, lhs.second.first[1],
-                                                 lhs.second.first[0]);
-        TMeanVarAccumulator r = m_Variance - maths::CBasicStatistics::accumulator(
-                                                 rhs.second.second, rhs.second.first[1],
-                                                 rhs.second.first[0]);
+        TMeanVarAccumulator l =
+            m_Variance - maths::CBasicStatistics::momentsAccumulator(
+                             lhs.second.second, lhs.second.first[1], lhs.second.first[0]);
+        TMeanVarAccumulator r =
+            m_Variance - maths::CBasicStatistics::momentsAccumulator(
+                             rhs.second.second, rhs.second.first[1], rhs.second.first[0]);
         double vl = maths::CBasicStatistics::maximumLikelihoodVariance(l);
         double nl = maths::CBasicStatistics::count(l);
         double vr = maths::CBasicStatistics::maximumLikelihoodVariance(r);
@@ -184,7 +125,6 @@
                    ? maths::COrderings::lexicographical_compare(vr, nl, vl, nr)
                    : maths::COrderings::lexicographical_compare(vl, nl, vr, nr);
     }
->>>>>>> 601f3449
 
 private:
     maths_t::ETail m_Tail;
@@ -269,32 +209,6 @@
 };
 
 //! \brief Computes the value of the mean statistic on a set difference.
-<<<<<<< HEAD
-class CMeanDifference
-{
-    public:
-        //! Features.
-        void operator()(const TDouble2Vec &v, double n,
-                        const TDouble1Vec &vi, double ni,
-                        maths::CModelProbabilityParams &params,
-                        TDouble2Vec &difference) const
-        {
-            params.addBucketEmpty(TBool2Vec{n == ni});
-            for (std::size_t d = 0u; d < v.size(); ++d)
-            {
-                for (std::size_t i = 0u; i < params.weightStyles().size(); ++i)
-                {
-                    if (params.weightStyles()[i] == maths_t::E_SampleCountVarianceScaleWeight)
-                    {
-                        params.weights()[0][i][d] *= n / (n - ni);
-                        break;
-                    }
-                }
-                difference[d] = maths::CBasicStatistics::mean(
-                                    maths::CBasicStatistics::momentsAccumulator( n,  v[d])
-                                  - maths::CBasicStatistics::momentsAccumulator(ni, vi[d]));
-            }
-=======
 class CMeanDifference {
 public:
     //! Features.
@@ -306,40 +220,14 @@
                     TDouble2Vec& difference) const {
         for (std::size_t d = 0u; d < v.size(); ++d) {
             difference[d] = maths::CBasicStatistics::mean(
-                maths::CBasicStatistics::accumulator(n, v[d]) -
-                maths::CBasicStatistics::accumulator(ni, vi[d]));
->>>>>>> 601f3449
+                maths::CBasicStatistics::momentsAccumulator(n, v[d]) -
+                maths::CBasicStatistics::momentsAccumulator(ni, vi[d]));
         }
         maths_t::multiplyCountVarianceScale(TDouble2Vec(v.size(), n / (n - ni)),
                                             params.weights()[0]);
         params.addBucketEmpty({n == ni});
     }
 
-<<<<<<< HEAD
-        //! Correlates.
-        void operator()(const TDouble2Vec &v, const TDouble2Vec &n,
-                        const TDouble1Vec &vi, const TDouble1Vec &ni,
-                        maths::CModelProbabilityParams &params,
-                        TDouble2Vec &difference) const
-        {
-            TBool2Vec bucketEmpty(2);
-            for (std::size_t d = 0u; d < 2; ++d)
-            {
-                bucketEmpty[d] = ((n[d] - ni[d]) == 0);
-                for (std::size_t i = 0u; i < params.weightStyles().size(); ++i)
-                {
-                    if (params.weightStyles()[i] == maths_t::E_SampleCountVarianceScaleWeight)
-                    {
-                        params.weights()[0][i][d] *= n[d] / (n[d] - ni[d]);
-                        break;
-                    }
-                }
-                difference[d] = maths::CBasicStatistics::mean(
-                                    maths::CBasicStatistics::momentsAccumulator( n[d],  v[d])
-                                  - maths::CBasicStatistics::momentsAccumulator(ni[d], vi[d]));
-            }
-            params.addBucketEmpty(bucketEmpty);
-=======
     //! Correlates.
     void operator()(const TDouble2Vec& v,
                     const TDouble2Vec& n,
@@ -351,9 +239,8 @@
         for (std::size_t d = 0u; d < 2; ++d) {
             bucketEmpty[d] = ((n[d] - ni[d]) == 0);
             difference[d] = maths::CBasicStatistics::mean(
-                maths::CBasicStatistics::accumulator(n[d], v[d]) -
-                maths::CBasicStatistics::accumulator(ni[d], vi[d]));
->>>>>>> 601f3449
+                maths::CBasicStatistics::momentsAccumulator(n[d], v[d]) -
+                maths::CBasicStatistics::momentsAccumulator(ni[d], vi[d]));
         }
         maths_t::multiplyCountVarianceScale(
             TDouble2Vec{n[0] / (n[0] - ni[0]), n[1] / (n[1] - ni[1])},
@@ -363,33 +250,6 @@
 };
 
 //! \brief Computes the value of the variance statistic on a set difference.
-<<<<<<< HEAD
-class CVarianceDifference
-{
-    public:
-        //! Features.
-        void operator()(const TDouble1Vec &v, double n,
-                        const TDouble1Vec &vi, double ni,
-                        maths::CModelProbabilityParams &params,
-                        TDouble2Vec &difference) const
-        {
-            std::size_t dimension = v.size() / 2;
-            params.addBucketEmpty(TBool2Vec{n == ni});
-            for (std::size_t d = 0u; d < dimension; ++d)
-            {
-                for (std::size_t i = 0u; i < params.weightStyles().size(); ++i)
-                {
-                    if (params.weightStyles()[i] == maths_t::E_SampleCountVarianceScaleWeight)
-                    {
-                        params.weights()[0][i][d] *= n / (n - ni);
-                        break;
-                    }
-                }
-                difference[d] = maths::CBasicStatistics::maximumLikelihoodVariance(
-                                    maths::CBasicStatistics::momentsAccumulator( n,  v[dimension + d],  v[d])
-                                  - maths::CBasicStatistics::momentsAccumulator(ni, vi[dimension + d], vi[d]));
-            }
-=======
 class CVarianceDifference {
 public:
     //! Features.
@@ -402,40 +262,14 @@
         std::size_t dimension = v.size() / 2;
         for (std::size_t d = 0u; d < dimension; ++d) {
             difference[d] = maths::CBasicStatistics::maximumLikelihoodVariance(
-                maths::CBasicStatistics::accumulator(n, v[dimension + d], v[d]) -
-                maths::CBasicStatistics::accumulator(ni, vi[dimension + d], vi[d]));
->>>>>>> 601f3449
+                maths::CBasicStatistics::momentsAccumulator(n, v[dimension + d], v[d]) -
+                maths::CBasicStatistics::momentsAccumulator(ni, vi[dimension + d], vi[d]));
         }
         maths_t::multiplyCountVarianceScale(TDouble2Vec(dimension, n / (n - ni)),
                                             params.weights()[0]);
         params.addBucketEmpty({n == ni});
     }
 
-<<<<<<< HEAD
-        //! Correlates.
-        void operator()(const TDouble2Vec &v, const TDouble2Vec &n,
-                        const TDouble1Vec &vi, const TDouble1Vec &ni,
-                        maths::CModelProbabilityParams &params,
-                        TDouble2Vec &difference) const
-        {
-            TBool2Vec bucketEmpty(2);
-            for (std::size_t d = 0u; d < 2; ++d)
-            {
-                bucketEmpty[d] = ((n[d] - ni[d]) == 0);
-                for (std::size_t i = 0u; i < params.weightStyles().size(); ++i)
-                {
-                    if (params.weightStyles()[i] == maths_t::E_SampleCountVarianceScaleWeight)
-                    {
-                        params.weights()[0][i][d] *= n[d] / (n[d] - ni[d]);
-                        break;
-                    }
-                }
-                difference[d] =  maths::CBasicStatistics::maximumLikelihoodVariance(
-                                     maths::CBasicStatistics::momentsAccumulator( n[d],  v[2 + d],  v[d])
-                                   - maths::CBasicStatistics::momentsAccumulator(ni[d], vi[2 + d], vi[d]));
-            }
-            params.addBucketEmpty(bucketEmpty);
-=======
     //! Correlates.
     void operator()(const TDouble2Vec& v,
                     const TDouble2Vec& n,
@@ -447,9 +281,8 @@
         for (std::size_t d = 0u; d < 2; ++d) {
             bucketEmpty[d] = ((n[d] - ni[d]) == 0);
             difference[d] = maths::CBasicStatistics::maximumLikelihoodVariance(
-                maths::CBasicStatistics::accumulator(n[d], v[2 + d], v[d]) -
-                maths::CBasicStatistics::accumulator(ni[d], vi[2 + d], vi[d]));
->>>>>>> 601f3449
+                maths::CBasicStatistics::momentsAccumulator(n[d], v[2 + d], v[d]) -
+                maths::CBasicStatistics::momentsAccumulator(ni[d], vi[2 + d], vi[d]));
         }
         params.addBucketEmpty(bucketEmpty);
         maths_t::multiplyCountVarianceScale(
