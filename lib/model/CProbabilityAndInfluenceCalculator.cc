/*
 * Copyright Elasticsearch B.V. and/or licensed to Elasticsearch B.V. under one
 * or more contributor license agreements. Licensed under the Elastic License;
 * you may not use this file except in compliance with the Elastic License.
 */

#include <model/CProbabilityAndInfluenceCalculator.h>

#include <core/CLogger.h>

#include <maths/CBasicStatistics.h>
#include <maths/CModel.h>
#include <maths/CMultivariatePrior.h>
#include <maths/COrderings.h>
#include <maths/CTimeSeriesDecomposition.h>
#include <maths/CTimeSeriesModel.h>
#include <maths/CTools.h>

#include <model/CAnnotatedProbabilityBuilder.h>
#include <model/CStringStore.h>

namespace ml {
namespace model {
namespace {

using TSize1Vec = CProbabilityAndInfluenceCalculator::TSize1Vec;
using TSize2Vec = CProbabilityAndInfluenceCalculator::TSize2Vec;
using TDouble1Vec = CProbabilityAndInfluenceCalculator::TDouble1Vec;
using TDouble2Vec = CProbabilityAndInfluenceCalculator::TDouble2Vec;
using TDouble2Vec1Vec = CProbabilityAndInfluenceCalculator::TDouble2Vec1Vec;
using TDouble1VecDoublePr = CProbabilityAndInfluenceCalculator::TDouble1VecDoublePr;
using TBool2Vec = CProbabilityAndInfluenceCalculator::TBool2Vec;
using TTime2Vec = CProbabilityAndInfluenceCalculator::TTime2Vec;
using TTime2Vec1Vec = CProbabilityAndInfluenceCalculator::TTime2Vec1Vec;
using TStrCRefDouble1VecDoublePrPr = CProbabilityAndInfluenceCalculator::TStrCRefDouble1VecDoublePrPr;
using TStrCRefDouble1VecDoublePrPrVec = CProbabilityAndInfluenceCalculator::TStrCRefDouble1VecDoublePrPrVec;
using TStrCRefDouble1VecDouble1VecPrPr =
    CProbabilityAndInfluenceCalculator::TStrCRefDouble1VecDouble1VecPrPr;
using TStrCRefDouble1VecDouble1VecPrPrVec =
    CProbabilityAndInfluenceCalculator::TStrCRefDouble1VecDouble1VecPrPrVec;
using TStoredStringPtrStoredStringPtrPr =
    CProbabilityAndInfluenceCalculator::TStoredStringPtrStoredStringPtrPr;
using TStoredStringPtrStoredStringPtrPrDoublePr =
    CProbabilityAndInfluenceCalculator::TStoredStringPtrStoredStringPtrPrDoublePr;
using TStoredStringPtrStoredStringPtrPrDoublePrVec =
    CProbabilityAndInfluenceCalculator::TStoredStringPtrStoredStringPtrPrDoublePrVec;
using TTail2Vec = core::CSmallVector<maths_t::ETail, 2>;
using TProbabilityCalculation2Vec = core::CSmallVector<maths_t::EProbabilityCalculation, 2>;
using TSizeDoublePr = std::pair<std::size_t, double>;
using TSizeDoublePr1Vec = core::CSmallVector<TSizeDoublePr, 1>;

//! Get the canonical influence string pointer.
core::CStoredStringPtr canonical(const std::string& influence) {
    return CStringStore::influencers().get(influence);
}

//! \brief Orders two value influences by decreasing influence.
class CDecreasingValueInfluence {
public:
    CDecreasingValueInfluence(maths_t::ETail tail) : m_Tail(tail) {}

    bool operator()(const TStrCRefDouble1VecDoublePrPr& lhs,
                    const TStrCRefDouble1VecDoublePrPr& rhs) const {
        return m_Tail == maths_t::E_LeftTail ? lhs.second.first < rhs.second.first
                                             : lhs.second.first > rhs.second.first;
    }

private:
    maths_t::ETail m_Tail;
};

//! \brief Orders two mean influences by decreasing influence.
class CDecreasingMeanInfluence {
public:
    using TMeanAccumulator = maths::CBasicStatistics::SSampleMean<double>::TAccumulator;

public:
    CDecreasingMeanInfluence(maths_t::ETail tail, const TDouble2Vec& value, double count)
        : m_Tail(tail),
          m_Mean(maths::CBasicStatistics::accumulator(count, value[0])) {}

    bool operator()(const TStrCRefDouble1VecDoublePrPr& lhs,
                    const TStrCRefDouble1VecDoublePrPr& rhs) const {
        TMeanAccumulator l = m_Mean - maths::CBasicStatistics::accumulator(
                                          lhs.second.second, lhs.second.first[0]);
        TMeanAccumulator r = m_Mean - maths::CBasicStatistics::accumulator(
                                          rhs.second.second, rhs.second.first[0]);
        double ml = maths::CBasicStatistics::mean(l);
        double nl = maths::CBasicStatistics::count(l);
        double mr = maths::CBasicStatistics::mean(r);
        double nr = maths::CBasicStatistics::count(r);
        return m_Tail == maths_t::E_LeftTail
                   ? maths::COrderings::lexicographical_compare(mr, nl, ml, nr)
                   : maths::COrderings::lexicographical_compare(ml, nl, mr, nr);
    }

private:
    maths_t::ETail m_Tail;
    TMeanAccumulator m_Mean;
};

//! \brief Orders two variance influences by decreasing influence.
class CDecreasingVarianceInfluence {
public:
    using TMeanVarAccumulator = maths::CBasicStatistics::SSampleMeanVar<double>::TAccumulator;

public:
    CDecreasingVarianceInfluence(maths_t::ETail tail, const TDouble2Vec& value, double count)
        : m_Tail(tail),
          m_Variance(maths::CBasicStatistics::accumulator(count, value[1], value[0])) {}

    bool operator()(const TStrCRefDouble1VecDoublePrPr& lhs,
                    const TStrCRefDouble1VecDoublePrPr& rhs) const {
        TMeanVarAccumulator l = m_Variance - maths::CBasicStatistics::accumulator(
                                                 lhs.second.second, lhs.second.first[1],
                                                 lhs.second.first[0]);
        TMeanVarAccumulator r = m_Variance - maths::CBasicStatistics::accumulator(
                                                 rhs.second.second, rhs.second.first[1],
                                                 rhs.second.first[0]);
        double vl = maths::CBasicStatistics::maximumLikelihoodVariance(l);
        double nl = maths::CBasicStatistics::count(l);
        double vr = maths::CBasicStatistics::maximumLikelihoodVariance(r);
        double nr = maths::CBasicStatistics::count(r);
        return m_Tail == maths_t::E_LeftTail
                   ? maths::COrderings::lexicographical_compare(vr, nl, vl, nr)
                   : maths::COrderings::lexicographical_compare(vl, nl, vr, nr);
    }

private:
    maths_t::ETail m_Tail;
    TMeanVarAccumulator m_Variance;
};

//! A safe ratio function \p numerator / \p denominator dealing
//! with the case \p n and/or \p d are zero.
double ratio(double numerator, double denominator, double zeroDividedByZero) {
    if (denominator == 0.0) {
        if (numerator == 0.0) {
            return zeroDividedByZero;
        }
        return numerator < 0.0 ? -std::numeric_limits<double>::max()
                               : std::numeric_limits<double>::max();
    }
    return numerator / denominator;
}

// Functions to compute influence based on different criteria
//! \brief Computes the value of summed statistics on the set difference.
class CValueDifference {
public:
    //! Features.
    bool operator()(const TDouble2Vec& v,
                    double n,
                    const TDouble1Vec& vi,
                    double ni,
                    maths::CModelProbabilityParams& params,
                    TDouble2Vec& difference) const {
        if (n < ni) {
            return false;
        }

        for (std::size_t i = 0u; i < v.size(); ++i) {
            difference[i] = v[i] - vi[i];
        }
<<<<<<< HEAD
        params.bucketEmpty({{n == ni}});
=======
        params.addBucketEmpty({n == ni});

        return true;
>>>>>>> f0f257e6
    }

    //! Correlates.
    bool operator()(const TDouble2Vec& v,
                    const TDouble2Vec& n,
                    const TDouble1Vec& vi,
                    const TDouble1Vec& ni,
                    maths::CModelProbabilityParams& params,
                    TDouble2Vec& difference) const {
        if (n < ni) {
            return false;
        }
        TBool2Vec bucketEmpty(2);
        for (std::size_t d = 0u; d < 2; ++d) {
            bucketEmpty[d] = (n[d] == ni[d]);
            difference[d] = v[d] - vi[d];
        }
<<<<<<< HEAD
        params.bucketEmpty({bucketEmpty});
=======
        params.addBucketEmpty(bucketEmpty);

        return true;
>>>>>>> f0f257e6
    }
};

//! \brief Computes the value of min, max, dc, etc on the set intersection.
class CValueIntersection {
public:
    //! Features.
    bool operator()(const TDouble2Vec& /*v*/,
                    double /*n*/,
                    const TDouble1Vec& vi,
                    double ni,
                    maths::CModelProbabilityParams& params,
                    TDouble2Vec& intersection) const {
        for (std::size_t i = 0u; i < vi.size(); ++i) {
            intersection[i] = vi[i];
        }
<<<<<<< HEAD
        params.bucketEmpty({{ni == 0}});
=======
        params.addBucketEmpty({ni == 0});

        return true;
>>>>>>> f0f257e6
    }

    //! Correlates.
    bool operator()(const TDouble2Vec& /*v*/,
                    const TDouble2Vec& /*n*/,
                    const TDouble1Vec& vi,
                    const TDouble1Vec& ni,
                    maths::CModelProbabilityParams& params,
                    TDouble2Vec& intersection) const {

        TBool2Vec bucketEmpty(2);
        for (std::size_t d = 0u; d < 2; ++d) {
            bucketEmpty[d] = (ni[d] == 0);
            intersection[d] = vi[d];
        }
<<<<<<< HEAD
        params.bucketEmpty({bucketEmpty});
=======
        params.addBucketEmpty(bucketEmpty);

        return true;
>>>>>>> f0f257e6
    }
};

//! \brief Computes the value of the mean statistic on a set difference.
class CMeanDifference {
public:
    //! Features.
    //!
    //! \param[in] v overall mean
    //! \param[in] n overall count
    //! \param[in] vi influencer mean
    //! \param[in] ni influencer count
    //! \param[out] params model parameters to be updated
    //! \param[out] difference computed mean difference
    bool operator()(const TDouble2Vec& v,
                    double n,
                    const TDouble1Vec& vi,
                    double ni,
                    maths::CModelProbabilityParams& params,
                    TDouble2Vec& difference) const {
        if (n <= ni) {
            return false;
        }

        for (std::size_t d = 0u; d < v.size(); ++d) {
            difference[d] = maths::CBasicStatistics::mean(
                maths::CBasicStatistics::accumulator(n, v[d]) -
                maths::CBasicStatistics::accumulator(ni, vi[d]));
        }
<<<<<<< HEAD
        TDouble2Vec scale(v.size(), n / (n - ni));
        maths_t::multiplyCountVarianceScale(scale, params.weights()[0]);
        params.bucketEmpty({{n == ni}});
=======
        maths_t::multiplyCountVarianceScale(TDouble2Vec(v.size(), n / (n - ni)),
                                            params.weights()[0]);
        params.addBucketEmpty({n == ni});

        return true;
>>>>>>> f0f257e6
    }

    //! Correlates.
    bool operator()(const TDouble2Vec& v,
                    const TDouble2Vec& n,
                    const TDouble1Vec& vi,
                    const TDouble1Vec& ni,
                    maths::CModelProbabilityParams& params,
                    TDouble2Vec& difference) const {
        if (n <= ni) {
            return false;
        }

        TBool2Vec bucketEmpty(2);
        for (std::size_t d = 0u; d < 2; ++d) {
            bucketEmpty[d] = (n[d] == ni[d]);
            difference[d] = maths::CBasicStatistics::mean(
                maths::CBasicStatistics::accumulator(n[d], v[d]) -
                maths::CBasicStatistics::accumulator(ni[d], vi[d]));
        }
<<<<<<< HEAD
        TDouble2Vec scale{n[0] / (n[0] - ni[0]), n[1] / (n[1] - ni[1])};
        maths_t::multiplyCountVarianceScale(scale, params.weights()[0]);
        params.bucketEmpty({bucketEmpty});
=======
        maths_t::multiplyCountVarianceScale(
            TDouble2Vec{n[0] / (n[0] - ni[0]), n[1] / (n[1] - ni[1])},
            params.weights()[0]);
        params.addBucketEmpty(bucketEmpty);

        return true;
>>>>>>> f0f257e6
    }
};

//! \brief Computes the value of the variance statistic on a set difference.
class CVarianceDifference {
public:
    //! Features.
<<<<<<< HEAD
    void operator()(const TDouble2Vec& v,
=======
    //!
    //! \param[in] v overall variance and mean
    //! \param[in] n overall count
    //! \param[in] vi influencer variance and mean
    //! \param[in] ni influencer count
    //! \param[out] params model parameters to be updated
    //! \param[out] difference computed mean difference
    bool operator()(const TDouble1Vec& v,
>>>>>>> f0f257e6
                    double n,
                    const TDouble1Vec& vi,
                    double ni,
                    maths::CModelProbabilityParams& params,
                    TDouble2Vec& difference) const {
        if (n < ni) {
            return false;
        }
        std::size_t dimension = v.size() / 2;
        for (std::size_t d = 0u; d < dimension; ++d) {
            difference[d] = maths::CBasicStatistics::maximumLikelihoodVariance(
                maths::CBasicStatistics::accumulator(n, v[dimension + d], v[d]) -
                maths::CBasicStatistics::accumulator(ni, vi[dimension + d], vi[d]));
        }
<<<<<<< HEAD
        TDouble2Vec scale(dimension, n / (n - ni));
        maths_t::multiplyCountVarianceScale(scale, params.weights()[0]);
        params.bucketEmpty({{n == ni}});
=======
        maths_t::multiplyCountVarianceScale(TDouble2Vec(dimension, n / (n - ni)),
                                            params.weights()[0]);
        params.addBucketEmpty({n == ni});

        return true;
>>>>>>> f0f257e6
    }

    //! Correlates.
    bool operator()(const TDouble2Vec& v,
                    const TDouble2Vec& n,
                    const TDouble1Vec& vi,
                    const TDouble1Vec& ni,
                    maths::CModelProbabilityParams& params,
                    TDouble2Vec& difference) const {
        if (n < ni) {
            return false;
        }
        TBool2Vec bucketEmpty(2);
        for (std::size_t d = 0u; d < 2; ++d) {
            bucketEmpty[d] = (n[d] == ni[d]);
            difference[d] = maths::CBasicStatistics::maximumLikelihoodVariance(
                maths::CBasicStatistics::accumulator(n[d], v[2 + d], v[d]) -
                maths::CBasicStatistics::accumulator(ni[d], vi[2 + d], vi[d]));
        }
<<<<<<< HEAD
        params.bucketEmpty({bucketEmpty});
        TDouble2Vec scale{n[0] / (n[0] - ni[0]), n[1] / (n[1] - ni[1])};
        maths_t::multiplyCountVarianceScale(scale, params.weights()[0]);
=======
        params.addBucketEmpty(bucketEmpty);
        maths_t::multiplyCountVarianceScale(
            TDouble2Vec{n[0] / (n[0] - ni[0]), n[1] / (n[1] - ni[1])},
            params.weights()[0]);

        return true;
>>>>>>> f0f257e6
    }
};

//! Sets all influences to one.
//!
//! \param[in] influencerName The name of the influencer field.
//! \param[in] influencerValues The feature values for the intersection
//! of the records in \p value with distinct values of \p influenceName.
//! \param[out] result Filled in with the influences of \p value.
template<typename INFLUENCER_VALUES>
void doComputeIndicatorInfluences(const core::CStoredStringPtr& influencerName,
                                  const INFLUENCER_VALUES& influencerValues,
                                  TStoredStringPtrStoredStringPtrPrDoublePrVec& result) {
    result.reserve(influencerValues.size());
    for (const auto& influencerValue : influencerValues) {
        result.emplace_back(
            std::make_pair(influencerName, canonical(influencerValue.first)), 1.0);
    }
}

//! The influence calculation for features using \p computeSample to
//! get the statistics and \p computeInfluence to compute the influences
//! from the corresponding probabilities.
//!
//! \param[in] computeInfluencedParamsAndValue The function to compute
//! the influenced feature value for which to compute the probability.
//! \param[in] computeInfluence The function to compute influence.
//! \param[in] model The model to use to compute the probability.
//! \param[in] elapsedTime The time elapsed since the model was created.
//! \param[in] computeProbabilityParams The parameters need to compute
//! the probability.
//! \param[in] time The time of \p value.
//! \param[in] value The influenced feature value.
//! \param[in] count The measurement count in \p value.
//! \param[in] influencerName The name of the influencer field.
//! \param[in] influencerValues The feature values for the intersection
//! of the records in \p value with distinct values of \p influenceName.
//! \param[in] cutoff The value at which there is no influence.
//! \param[in] includeCutoff If true then add in values for influences
//! less than the cutoff with estimated influence.
//! \param[out] result Filled in with the influences of \p value.
template<typename COMPUTE_INFLUENCED_VALUE, typename COMPUTE_INFLUENCE>
void doComputeInfluences(model_t::EFeature feature,
                         COMPUTE_INFLUENCED_VALUE computeInfluencedParamsAndValue,
                         COMPUTE_INFLUENCE computeInfluence,
                         const maths::CModel& model,
                         core_t::TTime elapsedTime,
                         maths::CModelProbabilityParams& computeProbabilityParams,
                         const TTime2Vec1Vec& time,
                         const TDouble2Vec& value,
                         double count,
                         const core::CStoredStringPtr& influencerName,
                         const TStrCRefDouble1VecDoublePrPrVec& influencerValues,
                         double cutoff,
                         bool includeCutoff,
                         TStoredStringPtrStoredStringPtrPrDoublePrVec& result) {
    auto description = [&influencerName](const std::string& v) {
        return std::make_pair(influencerName, canonical(v));
    };

    if (influencerValues.size() == 1) {
        result.emplace_back(description(influencerValues[0].first), 1.0);
        return;
    }

    auto probability = [feature, elapsedTime](const maths::SModelProbabilityResult& r) {
        double p{r.s_Probability};
        p = maths::CTools::truncate(p, maths::CTools::smallestProbability(), 1.0);
        return model_t::adjustProbability(feature, elapsedTime, p);
    };

    maths_t::TDouble2VecWeightsAry1Vec weights(computeProbabilityParams.weights());
    computeProbabilityParams.weights(weights)
        .useBulkFeatures(false)
        .useAnomalyModel(false)
        .bucketEmpty({{count == 0.0}});
    maths::SModelProbabilityResult overallResult;
    model.probability(computeProbabilityParams, time,
                      model_t::stripExtraStatistics(feature, {value}), overallResult);
    double overallProbability{probability(overallResult)};

    if (overallProbability == 1.0) {
        doComputeIndicatorInfluences(influencerName, influencerValues, result);
        return;
    }

    result.reserve(influencerValues.size());

    double logOverallProbability{maths::CTools::fastLog(overallProbability)};

    // Declared outside the loop to minimize the number of times they are created.
    std::size_t dimension = model_t::dimension(feature);
    TDouble2Vec1Vec influencedValue{TDouble2Vec(dimension)};
    maths::SModelProbabilityResult influenceResult;

    for (auto i = influencerValues.begin(); i != influencerValues.end(); ++i) {
<<<<<<< HEAD
        const auto& influenceValue = i->second.first;
        const auto& influenceCount = i->second.second;
        computeProbabilityParams.weights(weights);
        computeInfluencedParamsAndValue(value, count, influenceValue, influenceCount,
                                        computeProbabilityParams, influencedValue[0]);

        if (model.probability(computeProbabilityParams, time, influencedValue,
                              influenceResult) == false) {
=======
        params.weights(weights).updateAnomalyModel(false);

        if (computeInfluencedValue(value, count, i->second.first, i->second.second,
                                   params, influencedValue[0]) == false) {
            LOG_ERROR(<< "Failed to compute influencer value (value = " << value
                      << " , count = " << count
                      << " , influencer value = " << i->second.first
                      << " , influencer count = " << i->second.second << ")");
            continue;
        }

        double pi;
        bool conditional;
        if (!model.probability(params, time, influencedValue, pi, tail,
                               conditional, mostAnomalousCorrelate)) {
>>>>>>> f0f257e6
            LOG_ERROR(<< "Failed to compute P(" << influencedValue[0]
                      << " | influencer = " << core::CContainerPrinter::print(*i) << ")");
            continue;
        }

        double influenceProbability{probability(influenceResult)};
        double logInfluenceProbability{maths::CTools::fastLog(influenceProbability)};
        double influence{computeInfluence(logOverallProbability, logInfluenceProbability)};

        LOG_TRACE(<< "log(p) = " << logOverallProbability
                  << ", v(i) = " << core::CContainerPrinter::print(influencedValue)
                  << ", log(p(i)) = " << logInfluenceProbability << ", weight = "
                  << core::CContainerPrinter::print(weights) << ", influence = " << influence
                  << ", influencer field value = " << i->first.get());

        if (dimension == 1 && influence >= cutoff) {
            result.emplace_back(description(i->first), influence);
        } else if (dimension == 1) {
            if (includeCutoff) {
                result.emplace_back(description(i->first), influence);
                for (++i; i != influencerValues.end(); ++i) {
                    result.emplace_back(description(i->first), 0.5 * influence);
                }
            }
            break;
        } else if (influence >= cutoff) {
            result.emplace_back(description(i->first), influence);
        } else if (includeCutoff) {
            result.emplace_back(description(i->first), 0.5 * influence);
        }
    }
}

//! Implement the influence calculation for correlates of univariate
//! features using \p computeSample to get the statistics and
//! \p computeInfluence to compute the influences from the corresponding
//! probabilities.
template<typename COMPUTE_INFLUENCED_VALUE, typename COMPUTE_INFLUENCE>
void doComputeCorrelateInfluences(model_t::EFeature feature,
                                  COMPUTE_INFLUENCED_VALUE computeInfluencedValue,
                                  COMPUTE_INFLUENCE computeInfluence,
                                  const maths::CModel& model,
                                  core_t::TTime elapsedTime,
                                  maths::CModelProbabilityParams& computeProbabilityParams,
                                  const TTime2Vec& time,
                                  const TDouble2Vec& value,
                                  const TDouble2Vec& count,
                                  const core::CStoredStringPtr& influencerName,
                                  const TStrCRefDouble1VecDouble1VecPrPrVec& influencerValues,
                                  double cutoff,
                                  bool includeCutoff,
                                  TStoredStringPtrStoredStringPtrPrDoublePrVec& result) {
    auto description = [&influencerName](const std::string& v) {
        return std::make_pair(influencerName, canonical(v));
    };
    auto probability = [feature, elapsedTime](const maths::SModelProbabilityResult& r) {
        double p{r.s_Probability};
        p = maths::CTools::truncate(p, maths::CTools::smallestProbability(), 1.0);
        return model_t::adjustProbability(feature, elapsedTime, p);
    };

    if (influencerValues.size() == 1) {
        result.emplace_back(description(influencerValues[0].first), 1.0);
        return;
    }

    maths_t::TDouble2VecWeightsAry1Vec weights(computeProbabilityParams.weights());
    computeProbabilityParams.weights(weights)
        .useBulkFeatures(false)
        .useAnomalyModel(false)
        .bucketEmpty({{count[0] == 0.0, count[1] == 0.0}});
    maths::SModelProbabilityResult overallResult;
    model.probability(computeProbabilityParams, {time},
                      model_t::stripExtraStatistics(feature, {value}), overallResult);
    double overallProbability{probability(overallResult)};

    if (overallProbability == 1.0) {
        doComputeIndicatorInfluences(influencerName, influencerValues, result);
        return;
    }

    result.reserve(influencerValues.size());

    double logOverallProbability{maths::CTools::fastLog(overallProbability)};

    // Declared outside the loop to minimize the number of times they are created.
    TDouble2Vec1Vec influencedValue{TDouble2Vec(2)};
    maths::SModelProbabilityResult influenceResult;

    for (const auto& i : influencerValues) {
        const auto& influenceValue = i.second.first;
        const auto& influenceCount = i.second.second;
        computeProbabilityParams.weights(weights);
        computeInfluencedValue(value, count, influenceValue, influenceCount,
                               computeProbabilityParams, influencedValue[0]);

        if (model.probability(computeProbabilityParams, {time}, influencedValue,
                              influenceResult) == false) {
            LOG_ERROR(<< "Failed to compute P(" << core::CContainerPrinter::print(influencedValue)
                      << " | influencer = " << core::CContainerPrinter::print(i) << ")");
            continue;
        }

        double influenceProbability{probability(influenceResult)};
        double logInfluenceProbability{maths::CTools::fastLog(influenceProbability)};
        double influence{computeInfluence(logOverallProbability, logInfluenceProbability)};

        LOG_TRACE(<< "log(p) = " << logOverallProbability
                  << ", v(i) = " << core::CContainerPrinter::print(influencedValue)
                  << ", log(p(i)) = " << logInfluenceProbability << ", weight = "
                  << core::CContainerPrinter::print(weights) << ", influence = " << influence
                  << ", influencer field value = " << i.first.get());

        if (includeCutoff || influence >= cutoff) {
            result.emplace_back(description(i.first), influence);
        }
    }
}
}

CProbabilityAndInfluenceCalculator::CProbabilityAndInfluenceCalculator(double cutoff)
    : m_Cutoff(cutoff), m_InfluenceCalculator(nullptr),
      m_ProbabilityTemplate(CModelTools::CProbabilityAggregator::E_Min),
      m_Probability(CModelTools::CProbabilityAggregator::E_Min),
      m_ProbabilityCache(nullptr) {
}

bool CProbabilityAndInfluenceCalculator::empty() const {
    return m_Probability.empty();
}

double CProbabilityAndInfluenceCalculator::cutoff() const {
    return m_Cutoff;
}

void CProbabilityAndInfluenceCalculator::plugin(const CInfluenceCalculator& influenceCalculator) {
    m_InfluenceCalculator = &influenceCalculator;
}

void CProbabilityAndInfluenceCalculator::addAggregator(
    const maths::CJointProbabilityOfLessLikelySamples& aggregator) {
    m_ProbabilityTemplate.add(aggregator);
    m_Probability.add(aggregator);
}

void CProbabilityAndInfluenceCalculator::addAggregator(const maths::CProbabilityOfExtremeSample& aggregator) {
    m_ProbabilityTemplate.add(aggregator);
    m_Probability.add(aggregator);
}

void CProbabilityAndInfluenceCalculator::addCache(CModelTools::CProbabilityCache& cache) {
    m_ProbabilityCache = &cache;
}

void CProbabilityAndInfluenceCalculator::add(const CProbabilityAndInfluenceCalculator& other,
                                             double weight) {
    double p = 0.0;
    if (!other.m_Probability.calculate(p)) {
        return;
    }
    if (!other.m_Probability.empty()) {
        m_Probability.add(p, weight);
    }
    for (const auto& aggregator : other.m_InfluencerProbabilities) {
        if (aggregator.second.calculate(p)) {
            auto& aggregator_ = m_InfluencerProbabilities
                                    .emplace(aggregator.first, other.m_ProbabilityTemplate)
                                    .first->second;
            if (!aggregator.second.empty()) {
                aggregator_.add(p, weight);
            }
        }
    }
}

bool CProbabilityAndInfluenceCalculator::addAttributeProbability(
    const core::CStoredStringPtr& attribute,
    std::size_t cid,
    double pAttribute,
    SParams& params,
    CAnnotatedProbabilityBuilder& builder,
    double weight) {
    model_t::CResultType type;
    TSize1Vec mostAnomalousCorrelate;
    if (this->addProbability(params.s_Feature, cid, *params.s_Model,
                             params.s_ElapsedTime, params.s_ComputeProbabilityParams,
                             params.s_Time, params.s_Value, params.s_Probability,
                             params.s_Tail, type, mostAnomalousCorrelate, weight)) {
        static const TStoredStringPtr1Vec NO_CORRELATED_ATTRIBUTES;
        static const TSizeDoublePr1Vec NO_CORRELATES;
        builder.addAttributeProbability(cid, attribute, pAttribute, params.s_Probability,
                                        model_t::CResultType::E_Unconditional,
                                        params.s_Feature,
                                        NO_CORRELATED_ATTRIBUTES, NO_CORRELATES);
        return true;
    }
    return false;
}

bool CProbabilityAndInfluenceCalculator::addAttributeProbability(
    const core::CStoredStringPtr& attribute,
    std::size_t cid,
    double pAttribute,
    SCorrelateParams& params,
    CAnnotatedProbabilityBuilder& builder,
    double weight) {
    model_t::CResultType type;
    params.s_MostAnomalousCorrelate.clear();
    if (this->addProbability(params.s_Feature, cid, *params.s_Model, params.s_ElapsedTime,
                             params.s_ComputeProbabilityParams, params.s_Times,
                             params.s_Values, params.s_Probability, params.s_Tail,
                             type, params.s_MostAnomalousCorrelate, weight)) {
        TStoredStringPtr1Vec correlatedLabels_;
        TSizeDoublePr1Vec correlated_;
        if (!params.s_MostAnomalousCorrelate.empty()) {
            std::size_t i = params.s_MostAnomalousCorrelate[0];
            correlatedLabels_.push_back(params.s_CorrelatedLabels[i]);
            correlated_.emplace_back(params.s_Correlated[i],
                                     params.s_Values[i][params.s_Variables[i][1]]);
        }
        builder.addAttributeProbability(cid, attribute, pAttribute,
                                        params.s_Probability, type, params.s_Feature,
                                        correlatedLabels_, correlated_);
        return true;
    }
    return false;
}

bool CProbabilityAndInfluenceCalculator::addProbability(model_t::EFeature feature,
                                                        std::size_t id,
                                                        const maths::CModel& model,
                                                        core_t::TTime elapsedTime,
                                                        const maths::CModelProbabilityParams& computeProbabilityParams,
                                                        const TTime2Vec1Vec& time,
                                                        const TDouble2Vec1Vec& values_,
                                                        double& probability,
                                                        TTail2Vec& tail,
                                                        model_t::CResultType& type,
                                                        TSize1Vec& mostAnomalousCorrelate,
                                                        double weight) {
    if (values_.empty()) {
        return false;
    }

    // Check the cache.
    if (model_t::isConstant(feature) == false && m_ProbabilityCache) {
        TDouble2Vec1Vec values(model_t::stripExtraStatistics(feature, values_));
        model.detrend(time, computeProbabilityParams.seasonalConfidenceInterval(), values);
        maths::SModelProbabilityResult cached;
        if (m_ProbabilityCache->lookup(feature, id, values, cached)) {
            probability = cached.s_Probability;
            tail = std::move(cached.s_Tail);
            type.set(cached.s_Conditional ? model_t::CResultType::E_Conditional
                                          : model_t::CResultType::E_Unconditional);
            mostAnomalousCorrelate = std::move(cached.s_MostAnomalousCorrelate);
            m_Probability.add(cached.s_Probability, weight);
            return true;
        }
    }

    // Either there isn't a cache or the accuracy isn't good enough
    // so fall back to calculating.
    TDouble2Vec1Vec values(model_t::stripExtraStatistics(feature, values_));
    maths::SModelProbabilityResult result;
    if (model.probability(computeProbabilityParams, time, values, result)) {
        if (model_t::isConstant(feature) == false) {
            probability = result.s_Probability;
            probability = model_t::adjustProbability(feature, elapsedTime, probability);
            tail = std::move(result.s_Tail);
            type.set(result.s_Conditional ? model_t::CResultType::E_Conditional
                                          : model_t::CResultType::E_Unconditional);
            mostAnomalousCorrelate = std::move(result.s_MostAnomalousCorrelate);
            m_Probability.add(probability, weight);
            if (m_ProbabilityCache) {
                m_ProbabilityCache->addModes(feature, id, model);
                m_ProbabilityCache->addProbability(feature, id, values, result);
            }
        } else {
            probability = result.s_Probability;
            tail = std::move(result.s_Tail);
            type.set(model_t::CResultType::E_Unconditional);
            mostAnomalousCorrelate.clear();
        }
        return true;
    }

    return false;
}

void CProbabilityAndInfluenceCalculator::addProbability(double probability, double weight) {
    m_Probability.add(probability, weight);
    for (auto& aggregator : m_InfluencerProbabilities) {
        aggregator.second.add(probability, weight);
    }
}

void CProbabilityAndInfluenceCalculator::addInfluences(const std::string& influencerName,
                                                       const TStrCRefDouble1VecDoublePrPrVec& influencerValues,
                                                       SParams& params,
                                                       double weight) {
    if (!m_InfluenceCalculator) {
        LOG_ERROR(<< "No influence calculator plug-in: can't compute influence");
        return;
    }

    const std::string* influencerValue = nullptr;
    if (influencerValues.empty()) {
        for (std::size_t i = 0u; i < params.s_PartitioningFields.size(); ++i) {
            if (params.s_PartitioningFields[i].first.get() == influencerName) {
                influencerValue = params.s_PartitioningFields[i].second.get_pointer();
                break;
            }
        }
        if (!influencerValue) {
            return;
        }
    }

    double logp = std::log(
        std::max(params.s_Probability, maths::CTools::smallestProbability()));

    params.s_InfluencerName = canonical(influencerName);
    params.s_InfluencerValues = influencerValues;
    params.s_Cutoff = 0.5 / std::max(-logp, 1.0);
    params.s_IncludeCutoff = true;

    m_InfluenceCalculator->computeInfluences(params);
    m_Influences.swap(params.s_Influences);
    if (m_Influences.empty() && influencerValue) {
        m_Influences.emplace_back(
            std::make_pair(params.s_InfluencerName, canonical(*influencerValue)), 1.0);
    }
    this->commitInfluences(params.s_Feature, logp, weight);
}

void CProbabilityAndInfluenceCalculator::addInfluences(const std::string& influencerName,
                                                       const TStrCRefDouble1VecDouble1VecPrPrVecVec& influencerValues,
                                                       SCorrelateParams& params,
                                                       double weight) {
    if (!m_InfluenceCalculator) {
        LOG_ERROR(<< "No influence calculator plug-in: can't compute influence");
        return;
    }

    const std::string* influencerValue = nullptr;
    if (influencerValues.empty()) {
        for (std::size_t i = 0u; i < params.s_PartitioningFields.size(); ++i) {
            if (params.s_PartitioningFields[i].first.get() == influencerName) {
                influencerValue = params.s_PartitioningFields[i].second.get_pointer();
                break;
            }
        }
        if (!influencerValue) {
            return;
        }
    }

    double logp = std::log(
        std::max(params.s_Probability, maths::CTools::smallestProbability()));

    params.s_InfluencerName = canonical(influencerName);
    params.s_InfluencerValues = influencerValues[params.s_MostAnomalousCorrelate[0]];
    params.s_Cutoff = 0.5 / std::max(-logp, 1.0);
    params.s_IncludeCutoff = true;

    m_InfluenceCalculator->computeInfluences(params);
    m_Influences.swap(params.s_Influences);
    if (m_Influences.empty() && influencerValue) {
        m_Influences.emplace_back(
            std::make_pair(params.s_InfluencerName, canonical(*influencerValue)), 1.0);
    }
    this->commitInfluences(params.s_Feature, logp, weight);
}

bool CProbabilityAndInfluenceCalculator::calculate(double& probability) const {
    return m_Probability.calculate(probability);
}

bool CProbabilityAndInfluenceCalculator::calculate(
    double& probability,
    TStoredStringPtrStoredStringPtrPrDoublePrVec& influences) const {
    if (!m_Probability.calculate(probability)) {
        return false;
    }

    LOG_TRACE(<< "probability = " << probability);

    if (m_InfluencerProbabilities.empty()) {
        LOG_TRACE(<< "no influencers");
        return true;
    }

    double logp = std::log(probability);

    influences.reserve(m_InfluencerProbabilities.size());
    for (const auto& aggregator : m_InfluencerProbabilities) {
        double probability_;
        if (!aggregator.second.calculate(probability_)) {
            LOG_ERROR(<< "Couldn't calculate probability for influencer "
                      << core::CContainerPrinter::print(aggregator.first));
        }
        LOG_TRACE(<< "influence probability = " << probability_);
        double influence = CInfluenceCalculator::intersectionInfluence(
            logp, std::log(probability_));
        if (influence >= m_Cutoff) {
            influences.emplace_back(aggregator.first, influence);
        }
    }
    std::sort(influences.begin(), influences.end(), maths::COrderings::SSecondGreater());

    return true;
}

void CProbabilityAndInfluenceCalculator::commitInfluences(model_t::EFeature feature,
                                                          double logp,
                                                          double weight) {
    LOG_TRACE(<< "influences = " << core::CContainerPrinter::print(m_Influences));

    for (const auto& influence : m_Influences) {
        CModelTools::CProbabilityAggregator& aggregator =
            m_InfluencerProbabilities
                .emplace(influence.first, m_ProbabilityTemplate)
                .first->second;
        if (!model_t::isConstant(feature)) {
            double probability = std::exp(influence.second * logp);
            LOG_TRACE(<< "Adding '" << *influence.first.second << "', probability = "
                      << probability << ", influence = " << influence.second);
            aggregator.add(probability, weight);
        }
    }
}

CProbabilityAndInfluenceCalculator::SParams::SParams(const CPartitioningFields& partitioningFields)
    : s_Feature(), s_Model(nullptr), s_ElapsedTime(0), s_Count(0.0),
      s_Probability(1.0), s_PartitioningFields(partitioningFields),
      s_Cutoff(1.0), s_IncludeCutoff(false) {
}

std::string CProbabilityAndInfluenceCalculator::SParams::describe() const {
    return core::CContainerPrinter::print(s_Value) +
           " | feature = " + model_t::print(s_Feature) + ", @ " +
           core::CContainerPrinter::print(s_Time) +
           ", elapsedTime = " + core::CStringUtils::typeToString(s_ElapsedTime);
}

CProbabilityAndInfluenceCalculator::SCorrelateParams::SCorrelateParams(const CPartitioningFields& partitioningFields)
    : s_Feature(), s_Model(nullptr), s_ElapsedTime(0), s_Probability(1.0),
      s_PartitioningFields(partitioningFields), s_Cutoff(1.0), s_IncludeCutoff(false) {
}

std::string CProbabilityAndInfluenceCalculator::SCorrelateParams::describe() const {
    return core::CContainerPrinter::print(s_Values) +
           " | feature = " + model_t::print(s_Feature) + ", @ " +
           core::CContainerPrinter::print(s_Times) +
           ", elapsedTime = " + core::CStringUtils::typeToString(s_ElapsedTime);
}

////// CInfluenceCalculator //////

CInfluenceCalculator::~CInfluenceCalculator() {
}

double CInfluenceCalculator::intersectionInfluence(double logp, double logpi) {
    return maths::CTools::truncate(ratio(logpi, logp, 1.0), 0.0, 1.0);
}

double CInfluenceCalculator::complementInfluence(double logp, double logpi) {
    return maths::CTools::truncate(1.0 - ratio(logpi, logp, 0.0), 0.0, 1.0);
}

////// CInfluenceUnavailableCalculator //////

void CInfluenceUnavailableCalculator::computeInfluences(TParams& params) const {
    params.s_Influences.clear();
}

void CInfluenceUnavailableCalculator::computeInfluences(TCorrelateParams& params) const {
    params.s_Influences.clear();
}

////// CIndicatorInfluenceCalculator //////

void CIndicatorInfluenceCalculator::computeInfluences(TParams& params) const {
    params.s_Influences.clear();
    doComputeIndicatorInfluences(params.s_InfluencerName,
                                 params.s_InfluencerValues, params.s_Influences);
}

void CIndicatorInfluenceCalculator::computeInfluences(TCorrelateParams& params) const {
    params.s_Influences.clear();
    doComputeIndicatorInfluences(params.s_InfluencerName,
                                 params.s_InfluencerValues, params.s_Influences);
}

////// CLogProbabilityComplementInfluenceCalculator //////

void CLogProbabilityComplementInfluenceCalculator::computeInfluences(TParams& params) const {
    params.s_Influences.clear();

    maths::CModelProbabilityParams computeProbabilityParams;
    for (std::size_t i = 0u; i < params.s_Tail.size(); ++i) {
        if (params.s_Tail[i] == maths_t::E_RightTail) {
            computeProbabilityParams.addCalculation(maths_t::E_OneSidedAbove).addCoordinate(i);
        }
    }

    if (computeProbabilityParams.calculations() > 0) {
        computeProbabilityParams
            .seasonalConfidenceInterval(
                params.s_ComputeProbabilityParams.seasonalConfidenceInterval())
            .addWeights(params.s_ComputeProbabilityParams.weights()[0]);

        TStrCRefDouble1VecDoublePrPrVec& influencerValues{params.s_InfluencerValues};
        if (model_t::dimension(params.s_Feature) == 1) {
            std::sort(influencerValues.begin(), influencerValues.end(),
                      CDecreasingValueInfluence(params.s_Tail[0]));
        }
        LOG_TRACE(<< "influencerValues = "
                  << core::CContainerPrinter::print(influencerValues));

        doComputeInfluences(params.s_Feature, CValueDifference(), complementInfluence,
                            *params.s_Model, params.s_ElapsedTime, computeProbabilityParams,
                            params.s_Time, params.s_Value[0], params.s_Count,
                            params.s_InfluencerName, params.s_InfluencerValues,
                            params.s_Cutoff, params.s_IncludeCutoff, params.s_Influences);
    }
}

void CLogProbabilityComplementInfluenceCalculator::computeInfluences(TCorrelateParams& params) const {
    params.s_Influences.clear();

    if (params.s_Tail[0] == maths_t::E_RightTail) {
        std::size_t correlate{params.s_MostAnomalousCorrelate[0]};
        maths::CModelProbabilityParams computeProbabilityParams;
        computeProbabilityParams.addCalculation(maths_t::E_OneSidedAbove)
            .seasonalConfidenceInterval(
                params.s_ComputeProbabilityParams.seasonalConfidenceInterval())
            .addWeights(params.s_ComputeProbabilityParams.weights()[correlate])
            .mostAnomalousCorrelate(correlate);
        LOG_TRACE(<< "influencerValues = "
                  << core::CContainerPrinter::print(params.s_InfluencerValues));
        doComputeCorrelateInfluences(
            params.s_Feature, CValueDifference(), complementInfluence,
            *params.s_Model, params.s_ElapsedTime, computeProbabilityParams,
            params.s_Times[correlate], params.s_Values[correlate],
            params.s_Counts[correlate], params.s_InfluencerName, params.s_InfluencerValues,
            params.s_Cutoff, params.s_IncludeCutoff, params.s_Influences);
    }
}

////// CLogProbabilityInfluenceCalculator //////

namespace {

//! Maybe add \p coordinate and the appropriate calculation to \p params.
void addCoordinate(maths_t::ETail tail,
                   std::size_t coordinate,
                   maths::CModelProbabilityParams& params) {
    switch (tail) {
    case maths_t::E_LeftTail: {
        params.addCalculation(maths_t::E_OneSidedBelow).addCoordinate(coordinate);
        break;
    }
    case maths_t::E_RightTail: {
        params.addCalculation(maths_t::E_OneSidedAbove).addCoordinate(coordinate);
        break;
    }
    case maths_t::E_MixedOrNeitherTail:
    case maths_t::E_UndeterminedTail:
        break;
    }
}
}

void CLogProbabilityInfluenceCalculator::computeInfluences(TParams& params) const {
    params.s_Influences.clear();

    maths::CModelProbabilityParams computeProbabilityParams;
    for (std::size_t i = 0u; i < params.s_Tail.size(); ++i) {
        addCoordinate(params.s_Tail[i], i, computeProbabilityParams);
    }

    if (computeProbabilityParams.calculations() > 0) {
        computeProbabilityParams
            .seasonalConfidenceInterval(
                params.s_ComputeProbabilityParams.seasonalConfidenceInterval())
            .addWeights(params.s_ComputeProbabilityParams.weights()[0]);

        TStrCRefDouble1VecDoublePrPrVec& influencerValues{params.s_InfluencerValues};
        if (model_t::dimension(params.s_Feature) == 1) {
            std::sort(influencerValues.begin(), influencerValues.end(),
                      CDecreasingValueInfluence(params.s_Tail[0]));
        }
        LOG_TRACE(<< "influencerValues = "
                  << core::CContainerPrinter::print(influencerValues));

        doComputeInfluences(params.s_Feature, CValueIntersection(),
                            intersectionInfluence, *params.s_Model,
                            params.s_ElapsedTime, computeProbabilityParams,
                            params.s_Time, params.s_Value[0], params.s_Count,
                            params.s_InfluencerName, params.s_InfluencerValues,
                            params.s_Cutoff, params.s_IncludeCutoff, params.s_Influences);
    }
}

void CLogProbabilityInfluenceCalculator::computeInfluences(TCorrelateParams& params) const {
    params.s_Influences.clear();

    maths::CModelProbabilityParams computeProbabilityParams;
    addCoordinate(params.s_Tail[0], 0, computeProbabilityParams);

    if (computeProbabilityParams.calculations() > 0) {
        std::size_t correlate{params.s_MostAnomalousCorrelate[0]};
        computeProbabilityParams
            .seasonalConfidenceInterval(
                params.s_ComputeProbabilityParams.seasonalConfidenceInterval())
            .addWeights(params.s_ComputeProbabilityParams.weights()[correlate])
            .mostAnomalousCorrelate(correlate);
        LOG_TRACE(<< "influencerValues = "
                  << core::CContainerPrinter::print(params.s_InfluencerValues));
        doComputeCorrelateInfluences(
            params.s_Feature, CValueDifference(), intersectionInfluence,
            *params.s_Model, params.s_ElapsedTime, computeProbabilityParams,
            params.s_Times[correlate], params.s_Values[correlate],
            params.s_Counts[correlate], params.s_InfluencerName, params.s_InfluencerValues,
            params.s_Cutoff, params.s_IncludeCutoff, params.s_Influences);
    }
}

////// CMeanInfluenceCalculator //////

void CMeanInfluenceCalculator::computeInfluences(TParams& params) const {
    params.s_Influences.clear();

    maths::CModelProbabilityParams computeProbabilityParams;
    for (std::size_t i = 0u; i < params.s_Tail.size(); ++i) {
        addCoordinate(params.s_Tail[i], i, computeProbabilityParams);
    }

    if (computeProbabilityParams.calculations() > 0) {
        computeProbabilityParams
            .seasonalConfidenceInterval(
                params.s_ComputeProbabilityParams.seasonalConfidenceInterval())
            .addWeights(params.s_ComputeProbabilityParams.weights()[0]);

        TStrCRefDouble1VecDoublePrPrVec& influencerValues{params.s_InfluencerValues};
        if (model_t::dimension(params.s_Feature) == 1) {
            std::sort(influencerValues.begin(), influencerValues.end(),
                      CDecreasingMeanInfluence(params.s_Tail[0],
                                               params.s_Value[0], params.s_Count));
        }
        LOG_TRACE(<< "influencerValues = "
                  << core::CContainerPrinter::print(params.s_InfluencerValues));
        doComputeInfluences(params.s_Feature, CMeanDifference(), complementInfluence,
                            *params.s_Model, params.s_ElapsedTime, computeProbabilityParams,
                            params.s_Time, params.s_Value[0], params.s_Count,
                            params.s_InfluencerName, params.s_InfluencerValues,
                            params.s_Cutoff, params.s_IncludeCutoff, params.s_Influences);
    }
}

void CMeanInfluenceCalculator::computeInfluences(TCorrelateParams& params) const {
    params.s_Influences.clear();

    maths::CModelProbabilityParams computeProbabilityParams;
    addCoordinate(params.s_Tail[0], 0, computeProbabilityParams);

    if (computeProbabilityParams.calculations() > 0) {
        std::size_t correlate{params.s_MostAnomalousCorrelate[0]};
        computeProbabilityParams
            .seasonalConfidenceInterval(
                params.s_ComputeProbabilityParams.seasonalConfidenceInterval())
            .addWeights(params.s_ComputeProbabilityParams.weights()[correlate])
            .mostAnomalousCorrelate(correlate);
        LOG_TRACE(<< "influencerValues = "
                  << core::CContainerPrinter::print(params.s_InfluencerValues));
        doComputeCorrelateInfluences(
            params.s_Feature, CMeanDifference(), complementInfluence,
            *params.s_Model, params.s_ElapsedTime, computeProbabilityParams,
            params.s_Times[correlate], params.s_Values[correlate],
            params.s_Counts[correlate], params.s_InfluencerName, params.s_InfluencerValues,
            params.s_Cutoff, params.s_IncludeCutoff, params.s_Influences);
    }
}

////// CVarianceInfluenceCalculator //////

void CVarianceInfluenceCalculator::computeInfluences(TParams& params) const {
    params.s_Influences.clear();

    maths::CModelProbabilityParams computeProbabilityParams;
    for (std::size_t i = 0u; i < params.s_Tail.size(); ++i) {
        addCoordinate(params.s_Tail[i], i, computeProbabilityParams);
    }

    if (computeProbabilityParams.calculations() > 0) {
        computeProbabilityParams
            .seasonalConfidenceInterval(
                params.s_ComputeProbabilityParams.seasonalConfidenceInterval())
            .addWeights(params.s_ComputeProbabilityParams.weights()[0]);

        TStrCRefDouble1VecDoublePrPrVec& influencerValues{params.s_InfluencerValues};
        if (model_t::dimension(params.s_Feature) == 1) {
            std::sort(influencerValues.begin(), influencerValues.end(),
                      CDecreasingVarianceInfluence(
                          params.s_Tail[0], params.s_Value[0], params.s_Count));
        }
        LOG_TRACE(<< "influencerValues = "
                  << core::CContainerPrinter::print(influencerValues));

        doComputeInfluences(params.s_Feature, CVarianceDifference(), complementInfluence,
                            *params.s_Model, params.s_ElapsedTime, computeProbabilityParams,
                            params.s_Time, params.s_Value[0], params.s_Count,
                            params.s_InfluencerName, params.s_InfluencerValues,
                            params.s_Cutoff, params.s_IncludeCutoff, params.s_Influences);
    }
}

void CVarianceInfluenceCalculator::computeInfluences(TCorrelateParams& params) const {
    params.s_Influences.clear();

    maths::CModelProbabilityParams computeProbabilityParams;
    addCoordinate(params.s_Tail[0], 0, computeProbabilityParams);

    if (computeProbabilityParams.calculations() > 0) {
        std::size_t correlate{params.s_MostAnomalousCorrelate[0]};
        computeProbabilityParams
            .seasonalConfidenceInterval(
                params.s_ComputeProbabilityParams.seasonalConfidenceInterval())
            .addWeights(params.s_ComputeProbabilityParams.weights()[correlate])
            .mostAnomalousCorrelate(correlate);
        LOG_TRACE(<< "influencerValues = "
                  << core::CContainerPrinter::print(params.s_InfluencerValues));
        doComputeCorrelateInfluences(
            params.s_Feature, CVarianceDifference(), complementInfluence,
            *params.s_Model, params.s_ElapsedTime, computeProbabilityParams,
            params.s_Times[correlate], params.s_Values[correlate],
            params.s_Counts[correlate], params.s_InfluencerName, params.s_InfluencerValues,
            params.s_Cutoff, params.s_IncludeCutoff, params.s_Influences);
    }
}
}
}<|MERGE_RESOLUTION|>--- conflicted
+++ resolved
@@ -162,13 +162,8 @@
         for (std::size_t i = 0u; i < v.size(); ++i) {
             difference[i] = v[i] - vi[i];
         }
-<<<<<<< HEAD
         params.bucketEmpty({{n == ni}});
-=======
-        params.addBucketEmpty({n == ni});
-
         return true;
->>>>>>> f0f257e6
     }
 
     //! Correlates.
@@ -186,13 +181,8 @@
             bucketEmpty[d] = (n[d] == ni[d]);
             difference[d] = v[d] - vi[d];
         }
-<<<<<<< HEAD
         params.bucketEmpty({bucketEmpty});
-=======
-        params.addBucketEmpty(bucketEmpty);
-
         return true;
->>>>>>> f0f257e6
     }
 };
 
@@ -209,13 +199,8 @@
         for (std::size_t i = 0u; i < vi.size(); ++i) {
             intersection[i] = vi[i];
         }
-<<<<<<< HEAD
         params.bucketEmpty({{ni == 0}});
-=======
-        params.addBucketEmpty({ni == 0});
-
         return true;
->>>>>>> f0f257e6
     }
 
     //! Correlates.
@@ -231,13 +216,8 @@
             bucketEmpty[d] = (ni[d] == 0);
             intersection[d] = vi[d];
         }
-<<<<<<< HEAD
         params.bucketEmpty({bucketEmpty});
-=======
-        params.addBucketEmpty(bucketEmpty);
-
         return true;
->>>>>>> f0f257e6
     }
 };
 
@@ -262,22 +242,17 @@
             return false;
         }
 
-        for (std::size_t d = 0u; d < v.size(); ++d) {
+        std::size_t dimension = v.size();
+        for (std::size_t d = 0u; d < dimension; ++d) {
             difference[d] = maths::CBasicStatistics::mean(
                 maths::CBasicStatistics::accumulator(n, v[d]) -
                 maths::CBasicStatistics::accumulator(ni, vi[d]));
         }
-<<<<<<< HEAD
-        TDouble2Vec scale(v.size(), n / (n - ni));
+        TDouble2Vec scale(dimension, n / (n - ni));
         maths_t::multiplyCountVarianceScale(scale, params.weights()[0]);
         params.bucketEmpty({{n == ni}});
-=======
-        maths_t::multiplyCountVarianceScale(TDouble2Vec(v.size(), n / (n - ni)),
-                                            params.weights()[0]);
-        params.addBucketEmpty({n == ni});
 
         return true;
->>>>>>> f0f257e6
     }
 
     //! Correlates.
@@ -298,18 +273,11 @@
                 maths::CBasicStatistics::accumulator(n[d], v[d]) -
                 maths::CBasicStatistics::accumulator(ni[d], vi[d]));
         }
-<<<<<<< HEAD
         TDouble2Vec scale{n[0] / (n[0] - ni[0]), n[1] / (n[1] - ni[1])};
         maths_t::multiplyCountVarianceScale(scale, params.weights()[0]);
         params.bucketEmpty({bucketEmpty});
-=======
-        maths_t::multiplyCountVarianceScale(
-            TDouble2Vec{n[0] / (n[0] - ni[0]), n[1] / (n[1] - ni[1])},
-            params.weights()[0]);
-        params.addBucketEmpty(bucketEmpty);
 
         return true;
->>>>>>> f0f257e6
     }
 };
 
@@ -317,9 +285,6 @@
 class CVarianceDifference {
 public:
     //! Features.
-<<<<<<< HEAD
-    void operator()(const TDouble2Vec& v,
-=======
     //!
     //! \param[in] v overall variance and mean
     //! \param[in] n overall count
@@ -327,8 +292,7 @@
     //! \param[in] ni influencer count
     //! \param[out] params model parameters to be updated
     //! \param[out] difference computed mean difference
-    bool operator()(const TDouble1Vec& v,
->>>>>>> f0f257e6
+    bool operator()(const TDouble2Vec& v,
                     double n,
                     const TDouble1Vec& vi,
                     double ni,
@@ -337,23 +301,18 @@
         if (n < ni) {
             return false;
         }
+
         std::size_t dimension = v.size() / 2;
         for (std::size_t d = 0u; d < dimension; ++d) {
             difference[d] = maths::CBasicStatistics::maximumLikelihoodVariance(
                 maths::CBasicStatistics::accumulator(n, v[dimension + d], v[d]) -
                 maths::CBasicStatistics::accumulator(ni, vi[dimension + d], vi[d]));
         }
-<<<<<<< HEAD
         TDouble2Vec scale(dimension, n / (n - ni));
         maths_t::multiplyCountVarianceScale(scale, params.weights()[0]);
         params.bucketEmpty({{n == ni}});
-=======
-        maths_t::multiplyCountVarianceScale(TDouble2Vec(dimension, n / (n - ni)),
-                                            params.weights()[0]);
-        params.addBucketEmpty({n == ni});
 
         return true;
->>>>>>> f0f257e6
     }
 
     //! Correlates.
@@ -366,6 +325,7 @@
         if (n < ni) {
             return false;
         }
+
         TBool2Vec bucketEmpty(2);
         for (std::size_t d = 0u; d < 2; ++d) {
             bucketEmpty[d] = (n[d] == ni[d]);
@@ -373,18 +333,11 @@
                 maths::CBasicStatistics::accumulator(n[d], v[2 + d], v[d]) -
                 maths::CBasicStatistics::accumulator(ni[d], vi[2 + d], vi[d]));
         }
-<<<<<<< HEAD
         params.bucketEmpty({bucketEmpty});
         TDouble2Vec scale{n[0] / (n[0] - ni[0]), n[1] / (n[1] - ni[1])};
         maths_t::multiplyCountVarianceScale(scale, params.weights()[0]);
-=======
-        params.addBucketEmpty(bucketEmpty);
-        maths_t::multiplyCountVarianceScale(
-            TDouble2Vec{n[0] / (n[0] - ni[0]), n[1] / (n[1] - ni[1])},
-            params.weights()[0]);
 
         return true;
->>>>>>> f0f257e6
     }
 };
 
@@ -481,20 +434,12 @@
     maths::SModelProbabilityResult influenceResult;
 
     for (auto i = influencerValues.begin(); i != influencerValues.end(); ++i) {
-<<<<<<< HEAD
         const auto& influenceValue = i->second.first;
         const auto& influenceCount = i->second.second;
         computeProbabilityParams.weights(weights);
-        computeInfluencedParamsAndValue(value, count, influenceValue, influenceCount,
-                                        computeProbabilityParams, influencedValue[0]);
-
-        if (model.probability(computeProbabilityParams, time, influencedValue,
-                              influenceResult) == false) {
-=======
-        params.weights(weights).updateAnomalyModel(false);
-
-        if (computeInfluencedValue(value, count, i->second.first, i->second.second,
-                                   params, influencedValue[0]) == false) {
+        if (computeInfluencedParamsAndValue(value, count, influenceValue,
+                                            influenceCount, computeProbabilityParams,
+                                            influencedValue[0]) == false) {
             LOG_ERROR(<< "Failed to compute influencer value (value = " << value
                       << " , count = " << count
                       << " , influencer value = " << i->second.first
@@ -502,11 +447,8 @@
             continue;
         }
 
-        double pi;
-        bool conditional;
-        if (!model.probability(params, time, influencedValue, pi, tail,
-                               conditional, mostAnomalousCorrelate)) {
->>>>>>> f0f257e6
+        if (model.probability(computeProbabilityParams, time, influencedValue,
+                              influenceResult) == false) {
             LOG_ERROR(<< "Failed to compute P(" << influencedValue[0]
                       << " | influencer = " << core::CContainerPrinter::print(*i) << ")");
             continue;
