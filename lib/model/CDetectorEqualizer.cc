/*
 * ELASTICSEARCH CONFIDENTIAL
 *
 * Copyright (c) 2016 Elasticsearch BV. All Rights Reserved.
 *
 * Notice: this software, and all information contained
 * therein, is the exclusive property of Elasticsearch BV
 * and its licensors, if any, and is protected under applicable
 * domestic and foreign law, and international treaties.
 *
 * Reproduction, republication or distribution without the
 * express written consent of Elasticsearch BV is
 * strictly prohibited.
 */

#include <model/CDetectorEqualizer.h>

#include <core/CStatePersistInserter.h>
#include <core/CStateRestoreTraverser.h>
#include <core/RestoreMacros.h>

#include <maths/CChecksum.h>
#include <maths/CTools.h>
#include <maths/Constants.h>

#include <boost/bind.hpp>
#include <boost/optional.hpp>

namespace ml {
namespace model {
namespace {
const std::string DETECTOR_TAG("a");
const std::string SKETCH_TAG("b");
const std::string EMPTY_TAG("c");
}

void CDetectorEqualizer::acceptPersistInserter(core::CStatePersistInserter& inserter) const {
    if (m_Sketches.empty()) {
        inserter.insertValue(EMPTY_TAG, " ");
    }
    for (const auto& sketch : m_Sketches) {
        inserter.insertValue(DETECTOR_TAG, sketch.first);
        inserter.insertLevel(SKETCH_TAG, boost::bind(&maths::CQuantileSketch::acceptPersistInserter, boost::cref(sketch.second), _1));
    }
}

bool CDetectorEqualizer::acceptRestoreTraverser(core::CStateRestoreTraverser& traverser) {
    boost::optional<int> detector;
    do {
        const std::string& name = traverser.name();
        RESTORE_SETUP_TEARDOWN(DETECTOR_TAG, detector.reset(0), core::CStringUtils::stringToType(traverser.value(), *detector),
                               /**/)
        if (name == SKETCH_TAG) {
            if (!detector) {
                LOG_ERROR("Expected the detector label first");
                return false;
            }
            m_Sketches.emplace_back(*detector, maths::CQuantileSketch(SKETCH_INTERPOLATION, SKETCH_SIZE));
            if (traverser.traverseSubLevel(
                    boost::bind(&maths::CQuantileSketch::acceptRestoreTraverser, boost::ref(m_Sketches.back().second), _1)) == false) {
                LOG_ERROR("Failed to restore SKETCH_TAG, got " << traverser.value());
                m_Sketches.pop_back();
                return false;
            }
            detector.reset();
            continue;
        }
    } while (traverser.next());
    return true;
}

void CDetectorEqualizer::add(int detector, double probability) {
    double logp = -maths::CTools::fastLog(probability);
    this->sketch(detector).add(logp);
}

double CDetectorEqualizer::correct(int detector, double probability) {
    LOG_TRACE("# detectors = " << m_Sketches.size());
    if (m_Sketches.size() == 1) {
        return probability;
    }

    const maths::CQuantileSketch& sketch = this->sketch(detector);

    for (const auto& sketch_ : m_Sketches) {
        if (sketch_.second.count() < MINIMUM_COUNT_FOR_CORRECTION) {
            return probability;
        }
    }

    static const double A = -maths::CTools::fastLog(maths::LARGEST_SIGNIFICANT_PROBABILITY);
    static const double B = -maths::CTools::fastLog(maths::SMALL_PROBABILITY);

    double logp = -maths::CTools::fastLog(probability);

    double percentage;
    if (sketch.cdf(logp, percentage)) {
        percentage *= 100.0;
        LOG_TRACE("log(p) = " << logp << ", c.d.f. = " << percentage);

        std::vector<double> logps;
        logps.reserve(m_Sketches.size());
        for (const auto& sketch_ : m_Sketches) {
            double logpi;
            if (sketch_.second.quantile(percentage, logpi)) {
                logps.push_back(logpi);
            }
        }
        std::sort(logps.begin(), logps.end());
        LOG_TRACE("quantiles = " << core::CContainerPrinter::print(logps));

        std::size_t n = logps.size();
        double logpc = n % 2 == 0 ? (logps[n / 2 - 1] + logps[n / 2]) / 2.0 : logps[n / 2];
        double alpha = maths::CTools::truncate((logp - A) / (B - A), 0.0, 1.0);
        LOG_TRACE("Corrected log(p) = " << -alpha * logpc - (1.0 - alpha) * logp);

        return std::exp(-alpha * logpc - (1.0 - alpha) * logp);
    }

    return probability;
}

<<<<<<< HEAD
void CDetectorEqualizer::clear(void) {
    m_Sketches.clear();
}

void CDetectorEqualizer::age(double factor) {
    for (auto&& sketch : m_Sketches) {
=======
void CDetectorEqualizer::clear()
{
    m_Sketches.clear();
}

void CDetectorEqualizer::age(double factor)
{
    for (auto &sketch : m_Sketches)
    {
>>>>>>> d4e4cca7
        sketch.second.age(factor);
    }
}

<<<<<<< HEAD
uint64_t CDetectorEqualizer::checksum(void) const {
    return maths::CChecksum::calculate(0, m_Sketches);
}

double CDetectorEqualizer::largestProbabilityToCorrect(void) {
=======
uint64_t CDetectorEqualizer::checksum() const
{
    return maths::CChecksum::calculate(0, m_Sketches);
}

double CDetectorEqualizer::largestProbabilityToCorrect()
{
>>>>>>> d4e4cca7
    return maths::LARGEST_SIGNIFICANT_PROBABILITY;
}

maths::CQuantileSketch& CDetectorEqualizer::sketch(int detector) {
    auto i = std::lower_bound(m_Sketches.begin(), m_Sketches.end(), detector, maths::COrderings::SFirstLess());
    if (i == m_Sketches.end() || i->first != detector) {
        i = m_Sketches.insert(i, {detector, maths::CQuantileSketch(SKETCH_INTERPOLATION, SKETCH_SIZE)});
    }
    return i->second;
}

const maths::CQuantileSketch::EInterpolation CDetectorEqualizer::SKETCH_INTERPOLATION(maths::CQuantileSketch::E_Linear);
const std::size_t CDetectorEqualizer::SKETCH_SIZE(100);
const double CDetectorEqualizer::MINIMUM_COUNT_FOR_CORRECTION(1.5);
}
}<|MERGE_RESOLUTION|>--- conflicted
+++ resolved
@@ -120,43 +120,21 @@
     return probability;
 }
 
-<<<<<<< HEAD
-void CDetectorEqualizer::clear(void) {
+void CDetectorEqualizer::clear() {
     m_Sketches.clear();
 }
 
 void CDetectorEqualizer::age(double factor) {
-    for (auto&& sketch : m_Sketches) {
-=======
-void CDetectorEqualizer::clear()
-{
-    m_Sketches.clear();
-}
-
-void CDetectorEqualizer::age(double factor)
-{
-    for (auto &sketch : m_Sketches)
-    {
->>>>>>> d4e4cca7
+    for (auto& sketch : m_Sketches) {
         sketch.second.age(factor);
     }
 }
 
-<<<<<<< HEAD
-uint64_t CDetectorEqualizer::checksum(void) const {
+uint64_t CDetectorEqualizer::checksum() const {
     return maths::CChecksum::calculate(0, m_Sketches);
 }
 
-double CDetectorEqualizer::largestProbabilityToCorrect(void) {
-=======
-uint64_t CDetectorEqualizer::checksum() const
-{
-    return maths::CChecksum::calculate(0, m_Sketches);
-}
-
-double CDetectorEqualizer::largestProbabilityToCorrect()
-{
->>>>>>> d4e4cca7
+double CDetectorEqualizer::largestProbabilityToCorrect() {
     return maths::LARGEST_SIGNIFICANT_PROBABILITY;
 }
 
