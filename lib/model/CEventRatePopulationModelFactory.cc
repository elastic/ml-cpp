/*
 * ELASTICSEARCH CONFIDENTIAL
 *
 * Copyright (c) 2016 Elasticsearch BV. All Rights Reserved.
 *
 * Notice: this software, and all information contained
 * therein, is the exclusive property of Elasticsearch BV
 * and its licensors, if any, and is protected under applicable
 * domestic and foreign law, and international treaties.
 *
 * Reproduction, republication or distribution without the
 * express written consent of Elasticsearch BV is
 * strictly prohibited.
 */

#include <model/CEventRatePopulationModelFactory.h>

#include <core/CStateRestoreTraverser.h>

#include <maths/CConstantPrior.h>
#include <maths/CGammaRateConjugate.h>
#include <maths/CLogNormalMeanPrecConjugate.h>
#include <maths/CMultimodalPrior.h>
#include <maths/CMultinomialConjugate.h>
#include <maths/CNormalMeanPrecConjugate.h>
#include <maths/COneOfNPrior.h>
#include <maths/CPoissonMeanConjugate.h>
#include <maths/CPrior.h>
#include <maths/CTimeSeriesDecomposition.h>
#include <maths/CXMeansOnline1d.h>

#include <model/CDataGatherer.h>
#include <model/CEventRatePopulationModel.h>

#include <memory>

namespace ml {
namespace model {

CEventRatePopulationModelFactory::CEventRatePopulationModelFactory(const SModelParams& params,
                                                                   model_t::ESummaryMode summaryMode,
                                                                   const std::string& summaryCountFieldName)
    : CModelFactory(params), m_Identifier(), m_SummaryMode(summaryMode),
      m_SummaryCountFieldName(summaryCountFieldName), m_UseNull(false),
      m_BucketResultsDelay(0) {
}

CEventRatePopulationModelFactory* CEventRatePopulationModelFactory::clone() const {
    return new CEventRatePopulationModelFactory(*this);
}

CAnomalyDetectorModel*
CEventRatePopulationModelFactory::makeModel(const SModelInitializationData& initData) const {
    TDataGathererPtr dataGatherer = initData.s_DataGatherer;
    if (!dataGatherer) {
        LOG_ERROR(<< "NULL data gatherer");
        return nullptr;
    }
    const TFeatureVec& features = dataGatherer->features();

    TFeatureInfluenceCalculatorCPtrPrVecVec influenceCalculators;
    influenceCalculators.reserve(m_InfluenceFieldNames.size());
    for (const auto& name : m_InfluenceFieldNames) {
        influenceCalculators.push_back(this->defaultInfluenceCalculators(name, features));
    }

    return new CEventRatePopulationModel(
<<<<<<< HEAD
        this->modelParams(),
        dataGatherer,
        this->defaultFeatureModels(features, dataGatherer->bucketLength(), this->minimumSeasonalVarianceScale(), false),
        this->defaultCorrelatePriors(features),
        this->defaultCorrelates(features),
        influenceCalculators);
=======
        this->modelParams(), dataGatherer,
        this->defaultFeatureModels(features, dataGatherer->bucketLength(), 1.0, false),
        this->defaultCorrelatePriors(features),
        this->defaultCorrelates(features), influenceCalculators);
>>>>>>> 4f5b9e06
}

CAnomalyDetectorModel*
CEventRatePopulationModelFactory::makeModel(const SModelInitializationData& initData,
                                            core::CStateRestoreTraverser& traverser) const {
    TDataGathererPtr dataGatherer = initData.s_DataGatherer;
    if (!dataGatherer) {
        LOG_ERROR(<< "NULL data gatherer");
        return nullptr;
    }
    const TFeatureVec& features = dataGatherer->features();

    TFeatureInfluenceCalculatorCPtrPrVecVec influenceCalculators;
    influenceCalculators.reserve(m_InfluenceFieldNames.size());
    for (const auto& name : m_InfluenceFieldNames) {
        influenceCalculators.push_back(this->defaultInfluenceCalculators(name, features));
    }

    return new CEventRatePopulationModel(
        this->modelParams(), dataGatherer,
        this->defaultFeatureModels(features, dataGatherer->bucketLength(), 1.0, false),
        this->defaultCorrelatePriors(features),
        this->defaultCorrelates(features), influenceCalculators, traverser);
}

CDataGatherer*
CEventRatePopulationModelFactory::makeDataGatherer(const SGathererInitializationData& initData) const {
    return new CDataGatherer(model_t::E_PopulationEventRate, m_SummaryMode,
                             this->modelParams(), m_SummaryCountFieldName,
                             m_PartitionFieldName, initData.s_PartitionFieldValue,
                             m_PersonFieldName, m_AttributeFieldName,
                             m_ValueFieldName, m_InfluenceFieldNames, m_UseNull,
                             this->searchKey(), m_Features, initData.s_StartTime, 0);
}

CDataGatherer*
CEventRatePopulationModelFactory::makeDataGatherer(const std::string& partitionFieldValue,
                                                   core::CStateRestoreTraverser& traverser) const {
    return new CDataGatherer(
        model_t::E_PopulationEventRate, m_SummaryMode, this->modelParams(),
        m_SummaryCountFieldName, m_PartitionFieldName, partitionFieldValue,
        m_PersonFieldName, m_AttributeFieldName, m_ValueFieldName,
        m_InfluenceFieldNames, m_UseNull, this->searchKey(), traverser);
}

CEventRatePopulationModelFactory::TPriorPtr
CEventRatePopulationModelFactory::defaultPrior(model_t::EFeature feature,
                                               const SModelParams& params) const {
    // Categorical data all use the multinomial prior. The creation
    // of these priors is managed by defaultCategoricalPrior.
    if (model_t::isCategorical(feature)) {
        return TPriorPtr();
    }

    // If the feature data only ever takes a single value we use a
    // special lightweight prior.
    if (model_t::isConstant(feature)) {
        return std::make_shared<maths::CConstantPrior>();
    }

    if (model_t::isDiurnal(feature)) {
        return this->timeOfDayPrior(params);
    }

    using TPriorPtrVec = std::vector<TPriorPtr>;

    // The feature data will be counts for the number of events in a
    // specified interval. As such we expect counts to be greater than
    // or equal to zero. We use a small non-zero offset, for the log-
    // normal prior because the p.d.f. is zero at zero and for the
    // gamma because the p.d.f. is badly behaved at zero (either zero
    // or infinity), so they can model counts of zero.

    maths_t::EDataType dataType = this->dataType();

    maths::CGammaRateConjugate gammaPrior =
        maths::CGammaRateConjugate::nonInformativePrior(dataType, 0.0, params.s_DecayRate);

    maths::CLogNormalMeanPrecConjugate logNormalPrior =
        maths::CLogNormalMeanPrecConjugate::nonInformativePrior(dataType, 0.0,
                                                                params.s_DecayRate);

    maths::CNormalMeanPrecConjugate normalPrior =
        maths::CNormalMeanPrecConjugate::nonInformativePrior(dataType, params.s_DecayRate);

    maths::CPoissonMeanConjugate poissonPrior =
        maths::CPoissonMeanConjugate::nonInformativePrior(0.0, params.s_DecayRate);

    // Create the component priors.
    TPriorPtrVec priors;
    priors.reserve(params.s_MinimumModeFraction <= 0.5 ? 5u : 4u);
    priors.emplace_back(gammaPrior.clone());
    priors.emplace_back(logNormalPrior.clone());
    priors.emplace_back(normalPrior.clone());
    priors.emplace_back(poissonPrior.clone());
    if (params.s_MinimumModeFraction <= 0.5) {
        // Create the multimode prior.
        TPriorPtrVec modePriors;
        modePriors.reserve(3u);
        modePriors.emplace_back(gammaPrior.clone());
        modePriors.emplace_back(logNormalPrior.clone());
        modePriors.emplace_back(normalPrior.clone());
        maths::COneOfNPrior modePrior(modePriors, dataType, params.s_DecayRate);
        maths::CXMeansOnline1d clusterer(
            dataType, maths::CAvailableModeDistributions::ALL,
            maths_t::E_ClustersFractionWeight, params.s_DecayRate, params.s_MinimumModeFraction,
            params.s_MinimumModeCount, params.minimumCategoryCount());
        maths::CMultimodalPrior multimodalPrior(dataType, clusterer, modePrior,
                                                params.s_DecayRate);
        priors.emplace_back(multimodalPrior.clone());
    }

    return std::make_shared<maths::COneOfNPrior>(priors, dataType, params.s_DecayRate);
}

CEventRatePopulationModelFactory::TMultivariatePriorPtr
CEventRatePopulationModelFactory::defaultMultivariatePrior(model_t::EFeature feature,
                                                           const SModelParams& params) const {
    std::size_t dimension = model_t::dimension(feature);

    TMultivariatePriorPtrVec priors;
    priors.reserve(params.s_MinimumModeFraction <= 0.5 ? 2u : 1u);
    TMultivariatePriorPtr multivariateNormal =
        this->multivariateNormalPrior(dimension, params);
    priors.push_back(multivariateNormal);
    if (params.s_MinimumModeFraction <= 0.5) {
        priors.push_back(this->multivariateMultimodalPrior(dimension, params, *multivariateNormal));
    }

    return this->multivariateOneOfNPrior(dimension, params, priors);
}

CEventRatePopulationModelFactory::TMultivariatePriorPtr
CEventRatePopulationModelFactory::defaultCorrelatePrior(model_t::EFeature /*feature*/,
                                                        const SModelParams& params) const {
    TMultivariatePriorPtrVec priors;
    priors.reserve(params.s_MinimumModeFraction <= 0.5 ? 2u : 1u);
    TMultivariatePriorPtr multivariateNormal = this->multivariateNormalPrior(2, params);
    priors.push_back(multivariateNormal);
    if (params.s_MinimumModeFraction <= 0.5) {
        priors.push_back(this->multivariateMultimodalPrior(2, params, *multivariateNormal));
    }
    return this->multivariateOneOfNPrior(2, params, priors);
}

const CSearchKey& CEventRatePopulationModelFactory::searchKey() const {
    if (!m_SearchKeyCache) {
        m_SearchKeyCache.reset(CSearchKey(
            m_Identifier, function_t::function(m_Features), m_UseNull,
            this->modelParams().s_ExcludeFrequent, m_ValueFieldName, m_AttributeFieldName,
            m_PersonFieldName, m_PartitionFieldName, m_InfluenceFieldNames));
    }
    return *m_SearchKeyCache;
}

bool CEventRatePopulationModelFactory::isSimpleCount() const {
    return false;
}

model_t::ESummaryMode CEventRatePopulationModelFactory::summaryMode() const {
    return m_SummaryMode;
}

maths_t::EDataType CEventRatePopulationModelFactory::dataType() const {
    return maths_t::E_IntegerData;
}

void CEventRatePopulationModelFactory::identifier(int identifier) {
    m_Identifier = identifier;
    m_SearchKeyCache.reset();
}

void CEventRatePopulationModelFactory::fieldNames(const std::string& partitionFieldName,
                                                  const std::string& overFieldName,
                                                  const std::string& byFieldName,
                                                  const std::string& valueFieldName,
                                                  const TStrVec& influenceFieldNames) {
    m_PartitionFieldName = partitionFieldName;
    m_PersonFieldName = overFieldName;
    m_AttributeFieldName = byFieldName;
    m_ValueFieldName = valueFieldName;
    m_InfluenceFieldNames = influenceFieldNames;
    m_SearchKeyCache.reset();
}

void CEventRatePopulationModelFactory::useNull(bool useNull) {
    m_UseNull = useNull;
    m_SearchKeyCache.reset();
}

void CEventRatePopulationModelFactory::features(const TFeatureVec& features) {
    m_Features = features;
    m_SearchKeyCache.reset();
}

void CEventRatePopulationModelFactory::bucketResultsDelay(std::size_t bucketResultsDelay) {
    m_BucketResultsDelay = bucketResultsDelay;
}

CEventRatePopulationModelFactory::TStrCRefVec
CEventRatePopulationModelFactory::partitioningFields() const {
    TStrCRefVec result;
    result.reserve(3);
    if (!m_PartitionFieldName.empty()) {
        result.emplace_back(m_PartitionFieldName);
    }
    if (!m_PersonFieldName.empty()) {
        result.emplace_back(m_PersonFieldName);
    }
    if (!m_AttributeFieldName.empty()) {
        result.emplace_back(m_AttributeFieldName);
    }
    return result;
}

double CEventRatePopulationModelFactory::minimumSeasonalVarianceScale() const {
    return 1.0;
}
}
}<|MERGE_RESOLUTION|>--- conflicted
+++ resolved
@@ -65,19 +65,12 @@
     }
 
     return new CEventRatePopulationModel(
-<<<<<<< HEAD
         this->modelParams(),
         dataGatherer,
         this->defaultFeatureModels(features, dataGatherer->bucketLength(), this->minimumSeasonalVarianceScale(), false),
         this->defaultCorrelatePriors(features),
         this->defaultCorrelates(features),
         influenceCalculators);
-=======
-        this->modelParams(), dataGatherer,
-        this->defaultFeatureModels(features, dataGatherer->bucketLength(), 1.0, false),
-        this->defaultCorrelatePriors(features),
-        this->defaultCorrelates(features), influenceCalculators);
->>>>>>> 4f5b9e06
 }
 
 CAnomalyDetectorModel*
