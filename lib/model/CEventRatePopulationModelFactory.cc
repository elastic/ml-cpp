--- conflicted
+++ resolved
@@ -39,7 +39,6 @@
 
 CEventRatePopulationModelFactory::CEventRatePopulationModelFactory(const SModelParams& params,
                                                                    model_t::ESummaryMode summaryMode,
-<<<<<<< HEAD
                                                                    const std::string& summaryCountFieldName)
     : CModelFactory(params),
       m_Identifier(),
@@ -49,20 +48,7 @@
       m_BucketResultsDelay(0) {
 }
 
-CEventRatePopulationModelFactory* CEventRatePopulationModelFactory::clone(void) const {
-=======
-                                                                   const std::string &summaryCountFieldName) :
-        CModelFactory(params),
-        m_Identifier(),
-        m_SummaryMode(summaryMode),
-        m_SummaryCountFieldName(summaryCountFieldName),
-        m_UseNull(false),
-        m_BucketResultsDelay(0)
-{}
-
-CEventRatePopulationModelFactory *CEventRatePopulationModelFactory::clone() const
-{
->>>>>>> d4e4cca7
+CEventRatePopulationModelFactory* CEventRatePopulationModelFactory::clone() const {
     return new CEventRatePopulationModelFactory(*this);
 }
 
@@ -241,15 +227,8 @@
     return this->multivariateOneOfNPrior(2, params, priors);
 }
 
-<<<<<<< HEAD
-const CSearchKey& CEventRatePopulationModelFactory::searchKey(void) const {
+const CSearchKey& CEventRatePopulationModelFactory::searchKey() const {
     if (!m_SearchKeyCache) {
-=======
-const CSearchKey &CEventRatePopulationModelFactory::searchKey() const
-{
-    if (!m_SearchKeyCache)
-    {
->>>>>>> d4e4cca7
         m_SearchKeyCache.reset(CSearchKey(m_Identifier,
                                           function_t::function(m_Features),
                                           m_UseNull,
@@ -263,30 +242,15 @@
     return *m_SearchKeyCache;
 }
 
-<<<<<<< HEAD
-bool CEventRatePopulationModelFactory::isSimpleCount(void) const {
+bool CEventRatePopulationModelFactory::isSimpleCount() const {
     return false;
 }
 
-model_t::ESummaryMode CEventRatePopulationModelFactory::summaryMode(void) const {
+model_t::ESummaryMode CEventRatePopulationModelFactory::summaryMode() const {
     return m_SummaryMode;
 }
 
-maths_t::EDataType CEventRatePopulationModelFactory::dataType(void) const {
-=======
-bool CEventRatePopulationModelFactory::isSimpleCount() const
-{
-    return false;
-}
-
-model_t::ESummaryMode CEventRatePopulationModelFactory::summaryMode() const
-{
-    return m_SummaryMode;
-}
-
-maths_t::EDataType CEventRatePopulationModelFactory::dataType() const
-{
->>>>>>> d4e4cca7
+maths_t::EDataType CEventRatePopulationModelFactory::dataType() const {
     return maths_t::E_IntegerData;
 }
 
@@ -322,13 +286,7 @@
     m_BucketResultsDelay = bucketResultsDelay;
 }
 
-<<<<<<< HEAD
-CEventRatePopulationModelFactory::TStrCRefVec CEventRatePopulationModelFactory::partitioningFields(void) const {
-=======
-CEventRatePopulationModelFactory::TStrCRefVec
-    CEventRatePopulationModelFactory::partitioningFields() const
-{
->>>>>>> d4e4cca7
+CEventRatePopulationModelFactory::TStrCRefVec CEventRatePopulationModelFactory::partitioningFields() const {
     TStrCRefVec result;
     result.reserve(3);
     if (!m_PartitionFieldName.empty()) {
