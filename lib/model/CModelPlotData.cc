--- conflicted
+++ resolved
@@ -37,12 +37,7 @@
 const std::string VALUES_PER_OVERFIELD_TAG("d");
 }
 
-<<<<<<< HEAD
-CModelPlotData::CModelPlotData(void) : m_Time(0) {
-=======
-CModelPlotData::CModelPlotData() : m_Time(0)
-{
->>>>>>> d4e4cca7
+CModelPlotData::CModelPlotData() : m_Time(0) {
 }
 
 CModelPlotData::CModelPlotData(core_t::TTime time,
@@ -61,16 +56,7 @@
       m_DetectorIndex(detectorIndex) {
 }
 
-<<<<<<< HEAD
-CModelPlotData::SByFieldData::SByFieldData(void) : s_LowerBound(0.0), s_UpperBound(0.0), s_Median(0.0), s_ValuesPerOverField() {
-=======
-CModelPlotData::SByFieldData::SByFieldData()
-    : s_LowerBound(0.0),
-      s_UpperBound(0.0),
-      s_Median(0.0),
-      s_ValuesPerOverField()
-{
->>>>>>> d4e4cca7
+CModelPlotData::SByFieldData::SByFieldData() : s_LowerBound(0.0), s_UpperBound(0.0), s_Median(0.0), s_ValuesPerOverField() {
 }
 
 CModelPlotData::SByFieldData::SByFieldData(double lowerBound, double upperBound, double median)
@@ -158,66 +144,31 @@
     return true;
 }
 
-<<<<<<< HEAD
-const std::string& CModelPlotData::partitionFieldName(void) const {
+const std::string& CModelPlotData::partitionFieldName() const {
     return m_PartitionFieldName;
 }
 
-const std::string& CModelPlotData::partitionFieldValue(void) const {
+const std::string& CModelPlotData::partitionFieldValue() const {
     return m_PartitionFieldValue;
 }
 
-const std::string& CModelPlotData::overFieldName(void) const {
+const std::string& CModelPlotData::overFieldName() const {
     return m_OverFieldName;
 }
 
-const std::string& CModelPlotData::byFieldName(void) const {
+const std::string& CModelPlotData::byFieldName() const {
     return m_ByFieldName;
 }
 
-core_t::TTime CModelPlotData::time(void) const {
+core_t::TTime CModelPlotData::time() const {
     return m_Time;
 }
 
-core_t::TTime CModelPlotData::bucketSpan(void) const {
+core_t::TTime CModelPlotData::bucketSpan() const {
     return m_BucketSpan;
 }
 
-int CModelPlotData::detectorIndex(void) const {
-=======
-const std::string &CModelPlotData::partitionFieldName() const
-{
-    return m_PartitionFieldName;
-}
-
-const std::string &CModelPlotData::partitionFieldValue() const
-{
-    return m_PartitionFieldValue;
-}
-
-const std::string &CModelPlotData::overFieldName() const
-{
-    return m_OverFieldName;
-}
-
-const std::string &CModelPlotData::byFieldName() const
-{
-    return m_ByFieldName;
-}
-
-core_t::TTime CModelPlotData::time() const
-{
-    return m_Time;
-}
-
-core_t::TTime CModelPlotData::bucketSpan() const
-{
-    return m_BucketSpan;
-}
-
-int CModelPlotData::detectorIndex() const
-{
->>>>>>> d4e4cca7
+int CModelPlotData::detectorIndex() const {
     return m_DetectorIndex;
 }
 
@@ -225,21 +176,11 @@
     s_ValuesPerOverField.emplace_back(personName, value);
 }
 
-<<<<<<< HEAD
-CModelPlotData::TFeatureStrByFieldDataUMapUMapCItr CModelPlotData::begin(void) const {
+CModelPlotData::TFeatureStrByFieldDataUMapUMapCItr CModelPlotData::begin() const {
     return m_DataPerFeature.begin();
 }
 
-CModelPlotData::TFeatureStrByFieldDataUMapUMapCItr CModelPlotData::end(void) const {
-=======
-CModelPlotData::TFeatureStrByFieldDataUMapUMapCItr CModelPlotData::begin() const
-{
-    return m_DataPerFeature.begin();
-}
-
-CModelPlotData::TFeatureStrByFieldDataUMapUMapCItr CModelPlotData::end() const
-{
->>>>>>> d4e4cca7
+CModelPlotData::TFeatureStrByFieldDataUMapUMapCItr CModelPlotData::end() const {
     return m_DataPerFeature.end();
 }
 
@@ -249,12 +190,7 @@
     return m_DataPerFeature[feature][byFieldValue];
 }
 
-<<<<<<< HEAD
-std::string CModelPlotData::print(void) const {
-=======
-std::string CModelPlotData::print() const
-{
->>>>>>> d4e4cca7
+std::string CModelPlotData::print() const {
     return "nothing";
 }
 }
