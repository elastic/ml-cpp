/*
 * ELASTICSEARCH CONFIDENTIAL
 *
 * Copyright (c) 2017 Elasticsearch BV. All Rights Reserved.
 *
 * Notice: this software, and all information contained
 * therein, is the exclusive property of Elasticsearch BV
 * and its licensors, if any, and is protected under applicable
 * domestic and foreign law, and international treaties.
 *
 * Reproduction, republication or distribution without the
 * express written consent of Elasticsearch BV is
 * strictly prohibited.
 */

#include <model/CForecastDataSink.h>

#include <core/CLogger.h>
#include <core/CScopedRapidJsonPoolAllocator.h>

#include <vector>

namespace ml {
namespace model {

namespace {
using TStrVec = std::vector<std::string>;

// static strings
const std::string STATUS_SCHEDULED("scheduled");
const std::string STATUS_STARTED("started");
const std::string STATUS_FINISHED("finished");
const std::string STATUS_FAILED("failed");

} // unnamed

// JSON field names
const std::string CForecastDataSink::JOB_ID("job_id");
const std::string CForecastDataSink::DETECTOR_INDEX("detector_index");
const std::string CForecastDataSink::FORECAST_ID("forecast_id");
const std::string CForecastDataSink::FORECAST_ALIAS("forecast_alias");
const std::string CForecastDataSink::MODEL_FORECAST("model_forecast");
const std::string CForecastDataSink::MODEL_FORECAST_STATS("model_forecast_request_stats");
const std::string CForecastDataSink::PARTITION_FIELD_NAME("partition_field_name");
const std::string CForecastDataSink::PARTITION_FIELD_VALUE("partition_field_value");
const std::string CForecastDataSink::FEATURE("model_feature");
const std::string CForecastDataSink::BY_FIELD_NAME("by_field_name");
const std::string CForecastDataSink::BY_FIELD_VALUE("by_field_value");
const std::string CForecastDataSink::LOWER("forecast_lower");
const std::string CForecastDataSink::UPPER("forecast_upper");
const std::string CForecastDataSink::PREDICTION("forecast_prediction");
const std::string CForecastDataSink::BUCKET_SPAN("bucket_span");
const std::string CForecastDataSink::PROCESSED_RECORD_COUNT("processed_record_count");
const std::string CForecastDataSink::CREATE_TIME("forecast_create_timestamp");
const std::string CForecastDataSink::TIMESTAMP("timestamp");
const std::string CForecastDataSink::START_TIME("forecast_start_timestamp");
const std::string CForecastDataSink::END_TIME("forecast_end_timestamp");
const std::string CForecastDataSink::EXPIRY_TIME("forecast_expiry_timestamp");
const std::string CForecastDataSink::MEMORY_USAGE("forecast_memory_bytes");
const std::string CForecastDataSink::MESSAGES("forecast_messages");
const std::string CForecastDataSink::PROCESSING_TIME_MS("processing_time_ms");
const std::string CForecastDataSink::PROGRESS("forecast_progress");
const std::string CForecastDataSink::STATUS("forecast_status");

using TScopedAllocator = core::CScopedRapidJsonPoolAllocator<core::CRapidJsonConcurrentLineWriter>;

CForecastDataSink::SForecastModelWrapper::SForecastModelWrapper(model_t::EFeature feature,
                                                                TMathsModelPtr&& forecastModel,
                                                                const std::string& byFieldValue)
    : s_Feature(feature), s_ForecastModel(std::move(forecastModel)), s_ByFieldValue(byFieldValue) {
}

CForecastDataSink::SForecastModelWrapper::SForecastModelWrapper(SForecastModelWrapper&& other)
    : s_Feature(other.s_Feature), s_ForecastModel(std::move(other.s_ForecastModel)), s_ByFieldValue(std::move(other.s_ByFieldValue)) {
}

CForecastDataSink::SForecastResultSeries::SForecastResultSeries()
    : s_DetectorIndex(), s_ToForecast(), s_PartitionFieldValue(), s_ByFieldName() {
}

CForecastDataSink::SForecastResultSeries::SForecastResultSeries(SForecastResultSeries&& other)
    : s_DetectorIndex(other.s_DetectorIndex),
      s_ToForecast(std::move(other.s_ToForecast)),
      s_PartitionFieldName(std::move(other.s_PartitionFieldName)),
      s_PartitionFieldValue(std::move(other.s_PartitionFieldValue)),
      s_ByFieldName(std::move(other.s_ByFieldName)) {
}

CForecastDataSink::CForecastDataSink(const std::string& jobId,
                                     const std::string& forecastId,
                                     const std::string& forecastAlias,
                                     core_t::TTime createTime,
                                     core_t::TTime startTime,
                                     core_t::TTime endTime,
                                     core_t::TTime expiryTime,
                                     size_t memoryUsage,
                                     core::CJsonOutputStreamWrapper& outStream)
    : m_JobId(jobId),
      m_ForecastId(forecastId),
      m_ForecastAlias(forecastAlias),
      m_Writer(outStream),
      m_NumRecordsWritten(0),
      m_CreateTime(createTime),
      m_StartTime(startTime),
      m_EndTime(endTime),
      m_ExpiryTime(expiryTime),
      m_MemoryUsage(memoryUsage) {
}

<<<<<<< HEAD
void CForecastDataSink::writeStats(const double progress, uint64_t runtime, const TStrUMap &messages, bool successful)
{
    TScopedAllocator scopedAllocator("CForecastDataSink", m_Writer);

=======
void CForecastDataSink::writeStats(const double progress, uint64_t runtime, const TStrUMap& messages, bool successful) {
>>>>>>> 306bae49
    rapidjson::Document doc = m_Writer.makeDoc();

    this->writeCommonStatsFields(doc);
    m_Writer.addUIntFieldToObj(MEMORY_USAGE, m_MemoryUsage, doc);

    m_Writer.addUIntFieldToObj(PROCESSED_RECORD_COUNT, m_NumRecordsWritten, doc);
    m_Writer.addDoubleFieldToObj(PROGRESS, progress, doc);
    m_Writer.addUIntFieldToObj(PROCESSING_TIME_MS, runtime, doc);

    m_Writer.addStringArrayFieldToObj(MESSAGES, messages, doc);
    if (progress < 1.0) {
        m_Writer.addStringFieldReferenceToObj(STATUS, STATUS_STARTED, doc);
    } else {
        if (successful) {
            m_Writer.addStringFieldReferenceToObj(STATUS, STATUS_FINISHED, doc);
        } else {
            m_Writer.addStringFieldReferenceToObj(STATUS, STATUS_FAILED, doc);
        }
    }

    // only flush after the last record
    this->push(progress == 1.0, doc);
}

void CForecastDataSink::writeScheduledMessage() {
    rapidjson::Value doc(rapidjson::kObjectType);
    this->writeCommonStatsFields(doc);
    m_Writer.addStringFieldReferenceToObj(STATUS, STATUS_SCHEDULED, doc);
    this->push(true /*important, therefore flush*/, doc);
}

<<<<<<< HEAD
void CForecastDataSink::writeErrorMessage(const std::string &message)
{
    TScopedAllocator scopedAllocator("CForecastDataSink", m_Writer);

=======
void CForecastDataSink::writeErrorMessage(const std::string& message) {
>>>>>>> 306bae49
    rapidjson::Document doc = m_Writer.makeDoc();
    this->writeCommonStatsFields(doc);
    TStrVec messages{message};
    m_Writer.addStringArrayFieldToObj(MESSAGES, messages, doc);
    m_Writer.addStringFieldReferenceToObj(STATUS, STATUS_FAILED, doc);
    this->push(true /*important, therefore flush*/, doc);
}

<<<<<<< HEAD
void CForecastDataSink::writeFinalMessage(const std::string &message)
{
    TScopedAllocator scopedAllocator("CForecastDataSink", m_Writer);

=======
void CForecastDataSink::writeFinalMessage(const std::string& message) {
>>>>>>> 306bae49
    rapidjson::Document doc = m_Writer.makeDoc();
    this->writeCommonStatsFields(doc);
    TStrVec messages{message};
    m_Writer.addStringArrayFieldToObj(MESSAGES, messages, doc);
    m_Writer.addStringFieldReferenceToObj(STATUS, STATUS_FINISHED, doc);
    this->push(true /*important, therefore flush*/, doc);
}

void CForecastDataSink::writeCommonStatsFields(rapidjson::Value& doc) {
    m_Writer.addStringFieldReferenceToObj(JOB_ID, m_JobId, doc);
    m_Writer.addStringFieldReferenceToObj(FORECAST_ID, m_ForecastId, doc);
    if (m_ForecastAlias.empty() == false) {
        m_Writer.addStringFieldReferenceToObj(FORECAST_ALIAS, m_ForecastAlias, doc);
    }
    m_Writer.addTimeFieldToObj(CREATE_TIME, m_CreateTime, doc);
    m_Writer.addTimeFieldToObj(TIMESTAMP, m_StartTime, doc);
    m_Writer.addTimeFieldToObj(START_TIME, m_StartTime, doc);
    m_Writer.addTimeFieldToObj(END_TIME, m_EndTime, doc);

    if (m_ExpiryTime != m_CreateTime) {
        m_Writer.addTimeFieldToObj(EXPIRY_TIME, m_ExpiryTime, doc);
    }
}

<<<<<<< HEAD
void CForecastDataSink::push(bool flush, rapidjson::Value &doc)
{
    TScopedAllocator scopedAllocator("CForecastDataSink", m_Writer);

=======
void CForecastDataSink::push(bool flush, rapidjson::Value& doc) {
>>>>>>> 306bae49
    rapidjson::Document wrapper = m_Writer.makeDoc();

    m_Writer.addMember(MODEL_FORECAST_STATS, doc, wrapper);
    m_Writer.write(wrapper);

    if (flush) {
        m_Writer.flush();
    }
}

uint64_t CForecastDataSink::numRecordsWritten() const {
    return m_NumRecordsWritten;
}

void CForecastDataSink::push(const maths::SErrorBar errorBar,
<<<<<<< HEAD
                             const std::string &feature,
                             const std::string &partitionFieldName,
                             const std::string &partitionFieldValue,
                             const std::string &byFieldName,
                             const std::string &byFieldValue,
                             int detectorIndex)
{
    TScopedAllocator scopedAllocator("CForecastDataSink", m_Writer);

=======
                             const std::string& feature,
                             const std::string& partitionFieldName,
                             const std::string& partitionFieldValue,
                             const std::string& byFieldName,
                             const std::string& byFieldValue,
                             int detectorIndex) {
>>>>>>> 306bae49
    ++m_NumRecordsWritten;
    rapidjson::Document doc = m_Writer.makeDoc();

    m_Writer.addStringFieldReferenceToObj(JOB_ID, m_JobId, doc);
    m_Writer.addIntFieldToObj(DETECTOR_INDEX, detectorIndex, doc);
    m_Writer.addStringFieldReferenceToObj(FORECAST_ID, m_ForecastId, doc);
    if (m_ForecastAlias.empty() == false) {
        m_Writer.addStringFieldReferenceToObj(FORECAST_ALIAS, m_ForecastAlias, doc);
    }
    m_Writer.addStringFieldCopyToObj(FEATURE, feature, doc, true);
    // time is in Java format - milliseconds since the epoch
    m_Writer.addTimeFieldToObj(TIMESTAMP, errorBar.s_Time, doc);
    m_Writer.addIntFieldToObj(BUCKET_SPAN, errorBar.s_BucketLength, doc);
    if (!partitionFieldName.empty()) {
        m_Writer.addStringFieldCopyToObj(PARTITION_FIELD_NAME, partitionFieldName, doc);
        m_Writer.addStringFieldCopyToObj(PARTITION_FIELD_VALUE, partitionFieldValue, doc, true);
    }
    if (!byFieldName.empty()) {
        m_Writer.addStringFieldCopyToObj(BY_FIELD_NAME, byFieldName, doc);
        m_Writer.addStringFieldCopyToObj(BY_FIELD_VALUE, byFieldValue, doc, true);
    }

    m_Writer.addDoubleFieldToObj(LOWER, errorBar.s_LowerBound, doc);
    m_Writer.addDoubleFieldToObj(UPPER, errorBar.s_UpperBound, doc);
    m_Writer.addDoubleFieldToObj(PREDICTION, errorBar.s_Predicted, doc);

    rapidjson::Document wrapper = m_Writer.makeDoc();
    m_Writer.addMember(MODEL_FORECAST, doc, wrapper);
    m_Writer.write(wrapper);
}

} /* namespace model  */
} /* namespace ml */<|MERGE_RESOLUTION|>--- conflicted
+++ resolved
@@ -107,14 +107,9 @@
       m_MemoryUsage(memoryUsage) {
 }
 
-<<<<<<< HEAD
-void CForecastDataSink::writeStats(const double progress, uint64_t runtime, const TStrUMap &messages, bool successful)
-{
-    TScopedAllocator scopedAllocator("CForecastDataSink", m_Writer);
-
-=======
 void CForecastDataSink::writeStats(const double progress, uint64_t runtime, const TStrUMap& messages, bool successful) {
->>>>>>> 306bae49
+    TScopedAllocator scopedAllocator("CForecastDataSink", m_Writer);
+
     rapidjson::Document doc = m_Writer.makeDoc();
 
     this->writeCommonStatsFields(doc);
@@ -146,14 +141,9 @@
     this->push(true /*important, therefore flush*/, doc);
 }
 
-<<<<<<< HEAD
-void CForecastDataSink::writeErrorMessage(const std::string &message)
-{
-    TScopedAllocator scopedAllocator("CForecastDataSink", m_Writer);
-
-=======
 void CForecastDataSink::writeErrorMessage(const std::string& message) {
->>>>>>> 306bae49
+    TScopedAllocator scopedAllocator("CForecastDataSink", m_Writer);
+
     rapidjson::Document doc = m_Writer.makeDoc();
     this->writeCommonStatsFields(doc);
     TStrVec messages{message};
@@ -162,14 +152,9 @@
     this->push(true /*important, therefore flush*/, doc);
 }
 
-<<<<<<< HEAD
-void CForecastDataSink::writeFinalMessage(const std::string &message)
-{
-    TScopedAllocator scopedAllocator("CForecastDataSink", m_Writer);
-
-=======
 void CForecastDataSink::writeFinalMessage(const std::string& message) {
->>>>>>> 306bae49
+    TScopedAllocator scopedAllocator("CForecastDataSink", m_Writer);
+
     rapidjson::Document doc = m_Writer.makeDoc();
     this->writeCommonStatsFields(doc);
     TStrVec messages{message};
@@ -194,14 +179,9 @@
     }
 }
 
-<<<<<<< HEAD
-void CForecastDataSink::push(bool flush, rapidjson::Value &doc)
-{
-    TScopedAllocator scopedAllocator("CForecastDataSink", m_Writer);
-
-=======
 void CForecastDataSink::push(bool flush, rapidjson::Value& doc) {
->>>>>>> 306bae49
+    TScopedAllocator scopedAllocator("CForecastDataSink", m_Writer);
+
     rapidjson::Document wrapper = m_Writer.makeDoc();
 
     m_Writer.addMember(MODEL_FORECAST_STATS, doc, wrapper);
@@ -217,24 +197,14 @@
 }
 
 void CForecastDataSink::push(const maths::SErrorBar errorBar,
-<<<<<<< HEAD
-                             const std::string &feature,
-                             const std::string &partitionFieldName,
-                             const std::string &partitionFieldValue,
-                             const std::string &byFieldName,
-                             const std::string &byFieldValue,
-                             int detectorIndex)
-{
-    TScopedAllocator scopedAllocator("CForecastDataSink", m_Writer);
-
-=======
                              const std::string& feature,
                              const std::string& partitionFieldName,
                              const std::string& partitionFieldValue,
                              const std::string& byFieldName,
                              const std::string& byFieldValue,
                              int detectorIndex) {
->>>>>>> 306bae49
+    TScopedAllocator scopedAllocator("CForecastDataSink", m_Writer);
+
     ++m_NumRecordsWritten;
     rapidjson::Document doc = m_Writer.makeDoc();
 
