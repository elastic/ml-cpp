--- conflicted
+++ resolved
@@ -59,15 +59,6 @@
 
 using TScopedAllocator = core::CScopedRapidJsonPoolAllocator<core::CRapidJsonConcurrentLineWriter>;
 
-<<<<<<< HEAD
-CForecastDataSink::SForecastModelWrapper::SForecastModelWrapper(model_t::EFeature feature,
-                                                                const std::string& byFieldValue,
-                                                                TMathsModelPtr&& forecastModel,
-                                                                core_t::TTime firstDataTime,
-                                                                core_t::TTime lastDataTime)
-    : s_Feature(feature), s_FirstDataTime(firstDataTime), s_LastDataTime(lastDataTime),
-      s_ForecastModel(std::move(forecastModel)), s_ByFieldValue(byFieldValue) {
-=======
 CForecastDataSink::CForecastModelWrapper::CForecastModelWrapper(model_t::EFeature feature,
                                                                 TMathsModelPtr&& forecastModel,
                                                                 const std::string& byFieldValue)
@@ -96,7 +87,6 @@
                     series.s_PartitionFieldName, series.s_PartitionFieldValue,
                     series.s_ByFieldName, m_ByFieldValue, series.s_DetectorIndex),
         message);
->>>>>>> 5f549e7f
 }
 
 CForecastDataSink::SForecastResultSeries::SForecastResultSeries(const SModelParams& modelParams)
