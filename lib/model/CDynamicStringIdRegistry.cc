/*
 * ELASTICSEARCH CONFIDENTIAL
 *
 * Copyright (c) 2016 Elasticsearch BV. All Rights Reserved.
 *
 * Notice: this software, and all information contained
 * therein, is the exclusive property of Elasticsearch BV
 * and its licensors, if any, and is protected under applicable
 * domestic and foreign law, and international treaties.
 *
 * Reproduction, republication or distribution without the
 * express written consent of Elasticsearch BV is
 * strictly prohibited.
 */

#include <model/CDynamicStringIdRegistry.h>

#include <core/CLogger.h>
#include <core/CPersistUtils.h>

#include <maths/CChecksum.h>
#include <maths/COrderings.h>

#include <model/CResourceMonitor.h>
#include <model/CStringStore.h>

#include <algorithm>

namespace ml {
namespace model {
namespace {
const std::string NAMES_TAG("a");
const std::string FREE_NAMES_TAG("b");
const std::string RECYCLED_NAMES_TAG("c");
}

CDynamicStringIdRegistry::CDynamicStringIdRegistry(const std::string& nameType,
                                                   stat_t::EStatTypes addedStat,
                                                   stat_t::EStatTypes addNotAllowedStat,
                                                   stat_t::EStatTypes recycledStat)
    : m_NameType(nameType), m_AddedStat(addedStat), m_AddNotAllowedStat(addNotAllowedStat), m_RecycledStat(recycledStat), m_Uids(1) {
}

CDynamicStringIdRegistry::CDynamicStringIdRegistry(bool isForPersistence, const CDynamicStringIdRegistry& other)
    : m_NameType(other.m_NameType),
      m_AddedStat(other.m_AddedStat),
      m_AddNotAllowedStat(other.m_AddNotAllowedStat),
      m_RecycledStat(other.m_RecycledStat),
      m_Dictionary(other.m_Dictionary),
      m_Uids(other.m_Uids),
      m_Names(other.m_Names),
      m_FreeUids(other.m_FreeUids),
      m_RecycledUids(other.m_RecycledUids) {
    if (!isForPersistence) {
        LOG_ABORT("This constructor only creates clones for persistence");
    }
}

const std::string& CDynamicStringIdRegistry::name(std::size_t id, const std::string& fallback) const {
    return id >= m_Names.size() ? fallback : *m_Names[id];
}

const core::CStoredStringPtr& CDynamicStringIdRegistry::namePtr(std::size_t id) const {
    return m_Names[id];
}

bool CDynamicStringIdRegistry::id(const std::string& name, std::size_t& result) const {
    TWordSizeUMapCItr itr = m_Uids.find(m_Dictionary.word(name));
    if (itr == m_Uids.end()) {
        result = INVALID_ID;
        return false;
    }
    result = itr->second;
    return true;
}

bool CDynamicStringIdRegistry::anyId(std::size_t& result) const {
    TWordSizeUMapCItr itr = m_Uids.begin();
    if (itr == m_Uids.end()) {
        result = INVALID_ID;
        return false;
    }
    result = itr->second;
    return true;
}

<<<<<<< HEAD
std::size_t CDynamicStringIdRegistry::numberActiveNames(void) const {
    return m_Uids.size();
}

std::size_t CDynamicStringIdRegistry::numberNames(void) const {
=======
std::size_t CDynamicStringIdRegistry::numberActiveNames() const
{
    return m_Uids.size();
}

std::size_t CDynamicStringIdRegistry::numberNames() const
{
>>>>>>> d4e4cca7
    return m_Names.size();
}

bool CDynamicStringIdRegistry::isIdActive(std::size_t id) const {
    return id < m_Names.size() && !std::binary_search(m_FreeUids.begin(), m_FreeUids.end(), id, std::greater<std::size_t>());
}

std::size_t
CDynamicStringIdRegistry::addName(const std::string& name, core_t::TTime time, CResourceMonitor& resourceMonitor, bool& addedPerson) {
    // Get the identifier or create one if this is the
    // first time we've seen them. (Use emplace to avoid copying
    // the string if it is already in the collection.)

    std::size_t newId = m_FreeUids.empty() ? m_Names.size() : m_FreeUids.back();

    std::size_t id = 0;

    // Is there any space in the system for us to expand the models?
    if (resourceMonitor.areAllocationsAllowed()) {
        id = m_Uids.emplace(m_Dictionary.word(name), newId).first->second;
    } else {
        // In this case we can only deal with existing people
        TWordSizeUMapCItr itr = m_Uids.find(m_Dictionary.word(name));
        if (itr == m_Uids.end()) {
            LOG_TRACE("Can't add new " << m_NameType << " - allocations not allowed");
            resourceMonitor.acceptAllocationFailureResult(time);
            core::CStatistics::stat(m_AddNotAllowedStat).increment();
            return INVALID_ID;
        }
        id = itr->second;
    }

    if (id >= m_Names.size()) {
        m_Names.push_back(CStringStore::names().get(name));
        addedPerson = true;
        core::CStatistics::stat(m_AddedStat).increment();
    } else if (id == newId) {
        LOG_TRACE("Recycling " << id << " for " << m_NameType << " " << name);
        m_Names[id] = CStringStore::names().get(name);
        if (m_FreeUids.empty()) {
            LOG_ERROR("Unexpectedly missing free " << m_NameType << " entry for " << id);
        } else {
            m_FreeUids.pop_back();
        }
        m_RecycledUids.push_back(id);
        core::CStatistics::stat(m_RecycledStat).increment();
    }

    return id;
}

void CDynamicStringIdRegistry::removeNames(std::size_t lowestNameToRemove) {
    std::size_t numberNames = this->numberNames();
    if (lowestNameToRemove >= numberNames) {
        return;
    }

    for (std::size_t id = lowestNameToRemove; id < numberNames; ++id) {
        m_Uids.erase(m_Dictionary.word(*m_Names[id]));
    }
    m_Names.erase(m_Names.begin() + lowestNameToRemove, m_Names.end());
}

void CDynamicStringIdRegistry::recycleNames(const TSizeVec& namesToRemove, const std::string& defaultName) {
    for (std::size_t i = 0u; i < namesToRemove.size(); ++i) {
        std::size_t id = namesToRemove[i];
        if (id >= m_Names.size()) {
            LOG_ERROR("Unexpected " << m_NameType << " identifier " << id);
            continue;
        }
        m_FreeUids.push_back(id);
        m_Uids.erase(m_Dictionary.word(*m_Names[id]));
        CStringStore::names().remove(*m_Names[id]);
        m_Names[id] = CStringStore::names().get(defaultName);
    }
    std::sort(m_FreeUids.begin(), m_FreeUids.end(), std::greater<std::size_t>());
    m_FreeUids.erase(std::unique(m_FreeUids.begin(), m_FreeUids.end()), m_FreeUids.end());
}

<<<<<<< HEAD
CDynamicStringIdRegistry::TSizeVec& CDynamicStringIdRegistry::recycledIds(void) {
    return m_RecycledUids;
}

bool CDynamicStringIdRegistry::checkInvariants(void) const {
    typedef boost::unordered_set<std::size_t> TSizeUSet;
=======
CDynamicStringIdRegistry::TSizeVec &CDynamicStringIdRegistry::recycledIds()
{
    return m_RecycledUids;
}

bool CDynamicStringIdRegistry::checkInvariants() const
{
    using TSizeUSet = boost::unordered_set<std::size_t>;
>>>>>>> d4e4cca7

    bool result = true;
    if (m_Uids.size() > m_Names.size()) {
        LOG_ERROR("Unexpected extra " << (m_Uids.size() - m_Names.size()) << " " << m_NameType << " uids");
        result = false;
    }

    TSizeUSet uniqueIds;
    for (TWordSizeUMapCItr i = m_Uids.begin(); i != m_Uids.end(); ++i) {
        if (!uniqueIds.insert(i->second).second) {
            LOG_ERROR("Duplicate id " << i->second);
            result = false;
        }
        if (i->second > m_Names.size()) {
            LOG_ERROR(m_NameType << " id " << i->second << " out of range [0, " << m_Names.size() << ")");
            result = false;
        }
    }

    return result;
}

<<<<<<< HEAD
void CDynamicStringIdRegistry::clear(void) {
=======
void CDynamicStringIdRegistry::clear()
{
>>>>>>> d4e4cca7
    m_Uids.clear();
    m_Names.clear();
    m_FreeUids.clear();
    m_RecycledUids.clear();
}

<<<<<<< HEAD
uint64_t CDynamicStringIdRegistry::checksum(void) const {
    typedef boost::reference_wrapper<const std::string> TStrCRef;
    typedef std::vector<TStrCRef> TStrCRefVec;
=======
uint64_t CDynamicStringIdRegistry::checksum() const
{
    using TStrCRef = boost::reference_wrapper<const std::string>;
    using TStrCRefVec = std::vector<TStrCRef>;
>>>>>>> d4e4cca7

    TStrCRefVec people;
    people.reserve(m_Names.size());
    for (std::size_t pid = 0u; pid < m_Names.size(); ++pid) {
        if (this->isIdActive(pid)) {
            people.emplace_back(*m_Names[pid]);
        }
    }
    std::sort(people.begin(), people.end(), maths::COrderings::SReferenceLess());
    return maths::CChecksum::calculate(0, people);
}

void CDynamicStringIdRegistry::debugMemoryUsage(core::CMemoryUsage::TMemoryUsagePtr mem) const {
    mem->setName("CDynamicStringIdRegistry");
    core::CMemoryDebug::dynamicSize("m_NameType", m_NameType, mem);
    core::CMemoryDebug::dynamicSize("m_PersonUids", m_Uids, mem);
    core::CMemoryDebug::dynamicSize("m_PersonNames", m_Names, mem);
    core::CMemoryDebug::dynamicSize("m_FreePersonUids", m_FreeUids, mem);
    core::CMemoryDebug::dynamicSize("m_RecycledPersonUids", m_RecycledUids, mem);
}

<<<<<<< HEAD
std::size_t CDynamicStringIdRegistry::memoryUsage(void) const {
    std::size_t mem = core::CMemory::dynamicSize(m_Uids);
=======
std::size_t CDynamicStringIdRegistry::memoryUsage() const
{
    std::size_t mem =  core::CMemory::dynamicSize(m_Uids);
>>>>>>> d4e4cca7
    mem += core::CMemory::dynamicSize(m_NameType);
    mem += core::CMemory::dynamicSize(m_Uids);
    mem += core::CMemory::dynamicSize(m_Names);
    mem += core::CMemory::dynamicSize(m_FreeUids);
    mem += core::CMemory::dynamicSize(m_RecycledUids);
    return mem;
}

void CDynamicStringIdRegistry::acceptPersistInserter(core::CStatePersistInserter& inserter) const {
    // Explicity save all shared strings, on the understanding that any other
    // owners will also save their copies
    for (std::size_t i = 0; i < m_Names.size(); i++) {
        inserter.insertValue(NAMES_TAG, *m_Names[i]);
    }
    core::CPersistUtils::persist(FREE_NAMES_TAG, m_FreeUids, inserter);
    core::CPersistUtils::persist(RECYCLED_NAMES_TAG, m_RecycledUids, inserter);
}

bool CDynamicStringIdRegistry::acceptRestoreTraverser(core::CStateRestoreTraverser& traverser) {
    do {
        const std::string& name = traverser.name();
        if (name == NAMES_TAG) {
            m_Names.push_back(CStringStore::names().get(traverser.value()));
        } else if (name == FREE_NAMES_TAG) {
            if (!core::CPersistUtils::restore(FREE_NAMES_TAG, m_FreeUids, traverser)) {
                return false;
            }
        } else if (name == RECYCLED_NAMES_TAG) {
            if (!core::CPersistUtils::restore(RECYCLED_NAMES_TAG, m_RecycledUids, traverser)) {
                return false;
            }
        }
    } while (traverser.next());

    // Some of the entries in m_Names may relate to IDs that are free to
    // reuse. We mustn't add these to the ID maps.

    for (std::size_t id = 0; id < m_Names.size(); ++id) {
        if (std::binary_search(m_FreeUids.begin(), m_FreeUids.end(), id, std::greater<std::size_t>())) {
            LOG_TRACE("Restore ignoring free " << m_NameType << " name " << *m_Names[id] << " = id " << id);
        } else {
            m_Uids[m_Dictionary.word(*m_Names[id])] = id;
        }
    }

    return true;
}

const std::size_t CDynamicStringIdRegistry::INVALID_ID(std::numeric_limits<std::size_t>::max());
}
}<|MERGE_RESOLUTION|>--- conflicted
+++ resolved
@@ -84,21 +84,11 @@
     return true;
 }
 
-<<<<<<< HEAD
-std::size_t CDynamicStringIdRegistry::numberActiveNames(void) const {
+std::size_t CDynamicStringIdRegistry::numberActiveNames() const {
     return m_Uids.size();
 }
 
-std::size_t CDynamicStringIdRegistry::numberNames(void) const {
-=======
-std::size_t CDynamicStringIdRegistry::numberActiveNames() const
-{
-    return m_Uids.size();
-}
-
-std::size_t CDynamicStringIdRegistry::numberNames() const
-{
->>>>>>> d4e4cca7
+std::size_t CDynamicStringIdRegistry::numberNames() const {
     return m_Names.size();
 }
 
@@ -178,23 +168,12 @@
     m_FreeUids.erase(std::unique(m_FreeUids.begin(), m_FreeUids.end()), m_FreeUids.end());
 }
 
-<<<<<<< HEAD
-CDynamicStringIdRegistry::TSizeVec& CDynamicStringIdRegistry::recycledIds(void) {
+CDynamicStringIdRegistry::TSizeVec& CDynamicStringIdRegistry::recycledIds() {
     return m_RecycledUids;
 }
 
-bool CDynamicStringIdRegistry::checkInvariants(void) const {
-    typedef boost::unordered_set<std::size_t> TSizeUSet;
-=======
-CDynamicStringIdRegistry::TSizeVec &CDynamicStringIdRegistry::recycledIds()
-{
-    return m_RecycledUids;
-}
-
-bool CDynamicStringIdRegistry::checkInvariants() const
-{
+bool CDynamicStringIdRegistry::checkInvariants() const {
     using TSizeUSet = boost::unordered_set<std::size_t>;
->>>>>>> d4e4cca7
 
     bool result = true;
     if (m_Uids.size() > m_Names.size()) {
@@ -217,28 +196,16 @@
     return result;
 }
 
-<<<<<<< HEAD
-void CDynamicStringIdRegistry::clear(void) {
-=======
-void CDynamicStringIdRegistry::clear()
-{
->>>>>>> d4e4cca7
+void CDynamicStringIdRegistry::clear() {
     m_Uids.clear();
     m_Names.clear();
     m_FreeUids.clear();
     m_RecycledUids.clear();
 }
 
-<<<<<<< HEAD
-uint64_t CDynamicStringIdRegistry::checksum(void) const {
-    typedef boost::reference_wrapper<const std::string> TStrCRef;
-    typedef std::vector<TStrCRef> TStrCRefVec;
-=======
-uint64_t CDynamicStringIdRegistry::checksum() const
-{
+uint64_t CDynamicStringIdRegistry::checksum() const {
     using TStrCRef = boost::reference_wrapper<const std::string>;
     using TStrCRefVec = std::vector<TStrCRef>;
->>>>>>> d4e4cca7
 
     TStrCRefVec people;
     people.reserve(m_Names.size());
@@ -260,14 +227,8 @@
     core::CMemoryDebug::dynamicSize("m_RecycledPersonUids", m_RecycledUids, mem);
 }
 
-<<<<<<< HEAD
-std::size_t CDynamicStringIdRegistry::memoryUsage(void) const {
+std::size_t CDynamicStringIdRegistry::memoryUsage() const {
     std::size_t mem = core::CMemory::dynamicSize(m_Uids);
-=======
-std::size_t CDynamicStringIdRegistry::memoryUsage() const
-{
-    std::size_t mem =  core::CMemory::dynamicSize(m_Uids);
->>>>>>> d4e4cca7
     mem += core::CMemory::dynamicSize(m_NameType);
     mem += core::CMemory::dynamicSize(m_Uids);
     mem += core::CMemory::dynamicSize(m_Names);
