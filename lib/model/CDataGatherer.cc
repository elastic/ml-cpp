--- conflicted
+++ resolved
@@ -287,169 +287,77 @@
     }
 }
 
-<<<<<<< HEAD
-CDataGatherer::~CDataGatherer(void) {
+CDataGatherer::~CDataGatherer() {
     for (TBucketGathererPVecItr i = m_Gatherers.begin(); i != m_Gatherers.end(); ++i) {
-=======
-CDataGatherer::~CDataGatherer()
-{
-    for (TBucketGathererPVecItr i = m_Gatherers.begin(); i != m_Gatherers.end(); ++i)
-    {
->>>>>>> d4e4cca7
         delete *i;
     }
 }
 
-<<<<<<< HEAD
-CDataGatherer* CDataGatherer::cloneForPersistence(void) const {
+CDataGatherer* CDataGatherer::cloneForPersistence() const {
     return new CDataGatherer(true, *this);
 }
 
-model_t::ESummaryMode CDataGatherer::summaryMode(void) const {
+model_t::ESummaryMode CDataGatherer::summaryMode() const {
     return m_SummaryMode;
 }
 
-model::function_t::EFunction CDataGatherer::function(void) const {
+model::function_t::EFunction CDataGatherer::function() const {
     return function_t::function(this->features());
 }
 
-bool CDataGatherer::isPopulation(void) const {
+bool CDataGatherer::isPopulation() const {
     return m_Population;
 }
 
-std::string CDataGatherer::description(void) const {
+std::string CDataGatherer::description() const {
     return m_Gatherers.front()->description();
 }
 
-std::size_t CDataGatherer::maxDimension(void) const {
+std::size_t CDataGatherer::maxDimension() const {
     return std::max(this->numberPeople(), this->numberAttributes());
 }
 
-const std::string& CDataGatherer::partitionFieldName(void) const {
+const std::string& CDataGatherer::partitionFieldName() const {
     return m_PartitionFieldName;
 }
 
-const std::string& CDataGatherer::partitionFieldValue(void) const {
+const std::string& CDataGatherer::partitionFieldValue() const {
     return *m_PartitionFieldValue;
 }
 
-const CSearchKey& CDataGatherer::searchKey(void) const {
+const CSearchKey& CDataGatherer::searchKey() const {
     return m_SearchKey;
 }
 
-CDataGatherer::TStrVecCItr CDataGatherer::beginInfluencers(void) const {
+CDataGatherer::TStrVecCItr CDataGatherer::beginInfluencers() const {
     return m_Gatherers.front()->beginInfluencers();
 }
 
-CDataGatherer::TStrVecCItr CDataGatherer::endInfluencers(void) const {
+CDataGatherer::TStrVecCItr CDataGatherer::endInfluencers() const {
     return m_Gatherers.front()->endInfluencers();
 }
 
-const std::string& CDataGatherer::personFieldName(void) const {
+const std::string& CDataGatherer::personFieldName() const {
     return m_Gatherers.front()->personFieldName();
 }
 
-const std::string& CDataGatherer::attributeFieldName(void) const {
+const std::string& CDataGatherer::attributeFieldName() const {
     return m_Gatherers.front()->attributeFieldName();
 }
 
-const std::string& CDataGatherer::valueFieldName(void) const {
+const std::string& CDataGatherer::valueFieldName() const {
     return m_Gatherers.front()->valueFieldName();
 }
 
-const CDataGatherer::TStrVec& CDataGatherer::fieldsOfInterest(void) const {
+const CDataGatherer::TStrVec& CDataGatherer::fieldsOfInterest() const {
     return m_Gatherers.front()->fieldsOfInterest();
 }
 
-std::size_t CDataGatherer::numberByFieldValues(void) const {
+std::size_t CDataGatherer::numberByFieldValues() const {
     return this->isPopulation() ? this->numberActiveAttributes() : this->numberActivePeople();
 }
 
-std::size_t CDataGatherer::numberOverFieldValues(void) const {
-=======
-CDataGatherer *CDataGatherer::cloneForPersistence() const
-{
-    return new CDataGatherer(true, *this);
-}
-
-model_t::ESummaryMode CDataGatherer::summaryMode() const
-{
-    return m_SummaryMode;
-}
-
-model::function_t::EFunction CDataGatherer::function() const
-{
-    return function_t::function(this->features());
-}
-
-bool CDataGatherer::isPopulation() const
-{
-    return m_Population;
-}
-
-std::string CDataGatherer::description() const
-{
-    return m_Gatherers.front()->description();
-}
-
-std::size_t CDataGatherer::maxDimension() const
-{
-    return std::max(this->numberPeople(), this->numberAttributes());
-}
-
-const std::string &CDataGatherer::partitionFieldName() const
-{
-    return m_PartitionFieldName;
-}
-
-const std::string &CDataGatherer::partitionFieldValue() const
-{
-    return *m_PartitionFieldValue;
-}
-
-const CSearchKey &CDataGatherer::searchKey() const
-{
-    return m_SearchKey;
-}
-
-CDataGatherer::TStrVecCItr CDataGatherer::beginInfluencers() const
-{
-    return m_Gatherers.front()->beginInfluencers();
-}
-
-CDataGatherer::TStrVecCItr CDataGatherer::endInfluencers() const
-{
-    return m_Gatherers.front()->endInfluencers();
-}
-
-const std::string &CDataGatherer::personFieldName() const
-{
-    return m_Gatherers.front()->personFieldName();
-}
-
-const std::string &CDataGatherer::attributeFieldName() const
-{
-    return m_Gatherers.front()->attributeFieldName();
-}
-
-const std::string &CDataGatherer::valueFieldName() const
-{
-    return m_Gatherers.front()->valueFieldName();
-}
-
-const CDataGatherer::TStrVec &CDataGatherer::fieldsOfInterest() const
-{
-    return m_Gatherers.front()->fieldsOfInterest();
-}
-
-std::size_t CDataGatherer::numberByFieldValues() const
-{
-    return this->isPopulation() ? this->numberActiveAttributes() : this->numberActivePeople();
-}
-
-std::size_t CDataGatherer::numberOverFieldValues() const
-{
->>>>>>> d4e4cca7
+std::size_t CDataGatherer::numberOverFieldValues() const {
     return this->isPopulation() ? this->numberActivePeople() : 0;
 }
 
@@ -488,12 +396,7 @@
     }
 }
 
-<<<<<<< HEAD
-std::size_t CDataGatherer::numberFeatures(void) const {
-=======
-std::size_t CDataGatherer::numberFeatures() const
-{
->>>>>>> d4e4cca7
+std::size_t CDataGatherer::numberFeatures() const {
     return m_Features.size();
 }
 
@@ -505,30 +408,15 @@
     return m_Features[i];
 }
 
-<<<<<<< HEAD
-const CDataGatherer::TFeatureVec& CDataGatherer::features(void) const {
+const CDataGatherer::TFeatureVec& CDataGatherer::features() const {
     return m_Features;
 }
 
-std::size_t CDataGatherer::numberActivePeople(void) const {
+std::size_t CDataGatherer::numberActivePeople() const {
     return m_PeopleRegistry.numberActiveNames();
 }
 
-std::size_t CDataGatherer::numberPeople(void) const {
-=======
-const CDataGatherer::TFeatureVec &CDataGatherer::features() const
-{
-    return m_Features;
-}
-
-std::size_t CDataGatherer::numberActivePeople() const
-{
-    return m_PeopleRegistry.numberActiveNames();
-}
-
-std::size_t CDataGatherer::numberPeople() const
-{
->>>>>>> d4e4cca7
+std::size_t CDataGatherer::numberPeople() const {
     return m_PeopleRegistry.numberNames();
 }
 
@@ -589,12 +477,7 @@
     m_PeopleRegistry.removeNames(lowestPersonToRemove);
 }
 
-<<<<<<< HEAD
-CDataGatherer::TSizeVec& CDataGatherer::recycledPersonIds(void) {
-=======
-CDataGatherer::TSizeVec &CDataGatherer::recycledPersonIds()
-{
->>>>>>> d4e4cca7
+CDataGatherer::TSizeVec& CDataGatherer::recycledPersonIds() {
     return m_PeopleRegistry.recycledIds();
 }
 
@@ -606,21 +489,11 @@
     return m_PeopleRegistry.addName(person, this->chooseBucketGatherer(0).currentBucketStartTime(), resourceMonitor, addedPerson);
 }
 
-<<<<<<< HEAD
-std::size_t CDataGatherer::numberActiveAttributes(void) const {
+std::size_t CDataGatherer::numberActiveAttributes() const {
     return m_AttributesRegistry.numberActiveNames();
 }
 
-std::size_t CDataGatherer::numberAttributes(void) const {
-=======
-std::size_t CDataGatherer::numberActiveAttributes() const
-{
-    return m_AttributesRegistry.numberActiveNames();
-}
-
-std::size_t CDataGatherer::numberAttributes() const
-{
->>>>>>> d4e4cca7
+std::size_t CDataGatherer::numberAttributes() const {
     return m_AttributesRegistry.numberNames();
 }
 
@@ -673,12 +546,7 @@
     m_AttributesRegistry.removeNames(lowestAttributeToRemove);
 }
 
-<<<<<<< HEAD
-CDataGatherer::TSizeVec& CDataGatherer::recycledAttributeIds(void) {
-=======
-CDataGatherer::TSizeVec &CDataGatherer::recycledAttributeIds()
-{
->>>>>>> d4e4cca7
+CDataGatherer::TSizeVec& CDataGatherer::recycledAttributeIds() {
     return m_AttributesRegistry.recycledIds();
 }
 
@@ -714,22 +582,12 @@
     }
 }
 
-<<<<<<< HEAD
-CDataGatherer::TSampleCountsPtr CDataGatherer::sampleCounts(void) const {
-=======
-CDataGatherer::TSampleCountsPtr CDataGatherer::sampleCounts() const
-{
->>>>>>> d4e4cca7
+CDataGatherer::TSampleCountsPtr CDataGatherer::sampleCounts() const {
     return m_SampleCounts;
 }
 
 // Be careful here!
-<<<<<<< HEAD
-core_t::TTime CDataGatherer::currentBucketStartTime(void) const {
-=======
-core_t::TTime CDataGatherer::currentBucketStartTime() const
-{
->>>>>>> d4e4cca7
+core_t::TTime CDataGatherer::currentBucketStartTime() const {
     return m_Gatherers.front()->currentBucketStartTime();
 }
 
@@ -741,12 +599,7 @@
     }
 }
 
-<<<<<<< HEAD
-core_t::TTime CDataGatherer::bucketLength(void) const {
-=======
-core_t::TTime CDataGatherer::bucketLength() const
-{
->>>>>>> d4e4cca7
+core_t::TTime CDataGatherer::bucketLength() const {
     return m_Gatherers.front()->bucketLength();
 }
 
@@ -776,12 +629,7 @@
     return this->chooseBucketGatherer(time).influencerCounts(time);
 }
 
-<<<<<<< HEAD
-uint64_t CDataGatherer::checksum(void) const {
-=======
-uint64_t CDataGatherer::checksum() const
-{
->>>>>>> d4e4cca7
+uint64_t CDataGatherer::checksum() const {
     uint64_t result = m_PeopleRegistry.checksum();
     result = maths::CChecksum::calculate(result, m_AttributesRegistry);
     result = maths::CChecksum::calculate(result, m_SummaryMode);
@@ -810,14 +658,8 @@
     }
 }
 
-<<<<<<< HEAD
-std::size_t CDataGatherer::memoryUsage(void) const {
+std::size_t CDataGatherer::memoryUsage() const {
     std::size_t mem = core::CMemory::dynamicSize(m_Features);
-=======
-std::size_t CDataGatherer::memoryUsage() const
-{
-    std::size_t mem =  core::CMemory::dynamicSize(m_Features);
->>>>>>> d4e4cca7
     mem += core::CMemory::dynamicSize(m_PeopleRegistry);
     mem += core::CMemory::dynamicSize(m_AttributesRegistry);
     mem += core::CMemory::dynamicSize(m_PartitionFieldName);
@@ -828,21 +670,11 @@
     return mem;
 }
 
-<<<<<<< HEAD
-bool CDataGatherer::useNull(void) const {
+bool CDataGatherer::useNull() const {
     return m_UseNull;
 }
 
-void CDataGatherer::clear(void) {
-=======
-bool CDataGatherer::useNull() const
-{
-    return m_UseNull;
-}
-
-void CDataGatherer::clear()
-{
->>>>>>> d4e4cca7
+void CDataGatherer::clear() {
     m_PeopleRegistry.clear();
     m_AttributesRegistry.clear();
     if (m_SampleCounts) {
@@ -861,29 +693,15 @@
     return result;
 }
 
-<<<<<<< HEAD
 void CDataGatherer::releaseMemory(core_t::TTime samplingCutoffTime) {
     if (this->isPopulation()) {
-        for (auto&& gatherer : m_Gatherers) {
-=======
-void CDataGatherer::releaseMemory(core_t::TTime samplingCutoffTime)
-{
-    if (this->isPopulation())
-    {
-        for (auto &gatherer : m_Gatherers)
-        {
->>>>>>> d4e4cca7
+        for (auto& gatherer : m_Gatherers) {
             gatherer->releaseMemory(samplingCutoffTime);
         }
     }
 }
 
-<<<<<<< HEAD
-const SModelParams& CDataGatherer::params(void) const {
-=======
-const SModelParams &CDataGatherer::params() const
-{
->>>>>>> d4e4cca7
+const SModelParams& CDataGatherer::params() const {
     return m_Params;
 }
 
@@ -985,21 +803,11 @@
     return true;
 }
 
-<<<<<<< HEAD
-core_t::TTime CDataGatherer::earliestBucketStartTime(void) const {
+core_t::TTime CDataGatherer::earliestBucketStartTime() const {
     return m_Gatherers.front()->earliestBucketStartTime();
 }
 
-bool CDataGatherer::checkInvariants(void) const {
-=======
-core_t::TTime CDataGatherer::earliestBucketStartTime() const
-{
-    return m_Gatherers.front()->earliestBucketStartTime();
-}
-
-bool CDataGatherer::checkInvariants() const
-{
->>>>>>> d4e4cca7
+bool CDataGatherer::checkInvariants() const {
     LOG_DEBUG("Checking invariants for people registry");
     bool result = m_PeopleRegistry.checkInvariants();
     LOG_DEBUG("Checking invariants for attributes registry");
