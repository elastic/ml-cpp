--- conflicted
+++ resolved
@@ -62,18 +62,8 @@
                 std::size_t cid,
                 core_t::TTime time) {
     bool isIgnored{false};
-<<<<<<< HEAD
-    for (auto&& rule : detectionRules) {
+    for (auto& rule : detectionRules) {
         isIgnored = isIgnored || rule.apply(action, model, feature, resultType, pid, cid, time);
-=======
-    for (auto &rule : detectionRules)
-    {
-        isIgnored = isIgnored || rule.apply(action,
-                                            model,
-                                            feature,
-                                            resultType,
-                                            pid, cid, time);
->>>>>>> d4e4cca7
     }
     return isIgnored;
 }
@@ -87,18 +77,8 @@
                           std::size_t cid,
                           core_t::TTime time) {
     bool isIgnored{false};
-<<<<<<< HEAD
-    for (auto&& event : scheduledEvents) {
+    for (auto& event : scheduledEvents) {
         isIgnored = isIgnored || event.second.apply(action, model, feature, resultType, pid, cid, time);
-=======
-    for (auto &event : scheduledEvents)
-    {
-        isIgnored = isIgnored || event.second.apply(action,
-                                                    model,
-                                                    feature,
-                                                    resultType,
-                                                    pid, cid, time);
->>>>>>> d4e4cca7
     }
     return isIgnored;
 }
@@ -115,12 +95,7 @@
     if (!m_DataGatherer) {
         LOG_ABORT("Must provide a data gatherer");
     }
-<<<<<<< HEAD
-    for (auto&& calculators : m_InfluenceCalculators) {
-=======
-    for (auto &calculators : m_InfluenceCalculators)
-    {
->>>>>>> d4e4cca7
+    for (auto& calculators : m_InfluenceCalculators) {
         std::sort(calculators.begin(), calculators.end(), maths::COrderings::SFirstLess());
     }
 }
@@ -143,12 +118,7 @@
     }
 }
 
-<<<<<<< HEAD
-std::string CAnomalyDetectorModel::description(void) const {
-=======
-std::string CAnomalyDetectorModel::description() const
-{
->>>>>>> d4e4cca7
+std::string CAnomalyDetectorModel::description() const {
     return m_DataGatherer->description();
 }
 
@@ -180,12 +150,7 @@
     return result;
 }
 
-<<<<<<< HEAD
-std::size_t CAnomalyDetectorModel::numberOfPeople(void) const {
-=======
-std::size_t CAnomalyDetectorModel::numberOfPeople() const
-{
->>>>>>> d4e4cca7
+std::size_t CAnomalyDetectorModel::numberOfPeople() const {
     return m_DataGatherer->numberActivePeople();
 }
 
@@ -324,35 +289,20 @@
     return true;
 }
 
-<<<<<<< HEAD
-std::size_t CAnomalyDetectorModel::defaultPruneWindow(void) const {
-=======
-std::size_t CAnomalyDetectorModel::defaultPruneWindow() const
-{
->>>>>>> d4e4cca7
+std::size_t CAnomalyDetectorModel::defaultPruneWindow() const {
     // The longest we'll consider keeping priors for is 1M buckets.
     double decayRate{this->params().s_DecayRate};
     double factor{this->params().s_PruneWindowScaleMaximum};
     return (decayRate == 0.0) ? MAXIMUM_PERMITTED_AGE : std::min(static_cast<std::size_t>(factor / decayRate), MAXIMUM_PERMITTED_AGE);
 }
 
-<<<<<<< HEAD
-std::size_t CAnomalyDetectorModel::minimumPruneWindow(void) const {
-=======
-std::size_t CAnomalyDetectorModel::minimumPruneWindow() const
-{
->>>>>>> d4e4cca7
+std::size_t CAnomalyDetectorModel::minimumPruneWindow() const {
     double decayRate{this->params().s_DecayRate};
     double factor{this->params().s_PruneWindowScaleMinimum};
     return (decayRate == 0.0) ? MAXIMUM_PERMITTED_AGE : std::min(static_cast<std::size_t>(factor / decayRate), MAXIMUM_PERMITTED_AGE);
 }
 
-<<<<<<< HEAD
-void CAnomalyDetectorModel::prune(void) {
-=======
-void CAnomalyDetectorModel::prune()
-{
->>>>>>> d4e4cca7
+void CAnomalyDetectorModel::prune() {
     this->prune(this->defaultPruneWindow());
 }
 
@@ -382,12 +332,7 @@
     core::CMemoryDebug::dynamicSize("m_InterimBucketCorrector", m_InterimBucketCorrector, mem);
 }
 
-<<<<<<< HEAD
-std::size_t CAnomalyDetectorModel::memoryUsage(void) const {
-=======
-std::size_t CAnomalyDetectorModel::memoryUsage() const
-{
->>>>>>> d4e4cca7
+std::size_t CAnomalyDetectorModel::memoryUsage() const {
     std::size_t mem{core::CMemory::dynamicSize(m_Params)};
     mem += core::CMemory::dynamicSize(m_DataGatherer);
     mem += core::CMemory::dynamicSize(m_PersonBucketCounts);
@@ -422,30 +367,15 @@
     return computed;
 }
 
-<<<<<<< HEAD
-const CDataGatherer& CAnomalyDetectorModel::dataGatherer(void) const {
+const CDataGatherer& CAnomalyDetectorModel::dataGatherer() const {
     return *m_DataGatherer;
 }
 
-CDataGatherer& CAnomalyDetectorModel::dataGatherer(void) {
+CDataGatherer& CAnomalyDetectorModel::dataGatherer() {
     return *m_DataGatherer;
 }
 
-core_t::TTime CAnomalyDetectorModel::bucketLength(void) const {
-=======
-const CDataGatherer &CAnomalyDetectorModel::dataGatherer() const
-{
-    return *m_DataGatherer;
-}
-
-CDataGatherer &CAnomalyDetectorModel::dataGatherer()
-{
-    return *m_DataGatherer;
-}
-
-core_t::TTime CAnomalyDetectorModel::bucketLength() const
-{
->>>>>>> d4e4cca7
+core_t::TTime CAnomalyDetectorModel::bucketLength() const {
     return m_DataGatherer->bucketLength();
 }
 
@@ -457,30 +387,15 @@
     return time == TIME_UNSET;
 }
 
-<<<<<<< HEAD
-CPersonFrequencyGreaterThan CAnomalyDetectorModel::personFilter(void) const {
+CPersonFrequencyGreaterThan CAnomalyDetectorModel::personFilter() const {
     return CPersonFrequencyGreaterThan(*this, m_Params.get().s_ExcludePersonFrequency);
 }
 
-CAttributeFrequencyGreaterThan CAnomalyDetectorModel::attributeFilter(void) const {
+CAttributeFrequencyGreaterThan CAnomalyDetectorModel::attributeFilter() const {
     return CAttributeFrequencyGreaterThan(*this, m_Params.get().s_ExcludeAttributeFrequency);
 }
 
-const SModelParams& CAnomalyDetectorModel::params(void) const {
-=======
-CPersonFrequencyGreaterThan CAnomalyDetectorModel::personFilter() const
-{
-    return CPersonFrequencyGreaterThan(*this, m_Params.get().s_ExcludePersonFrequency);
-}
-
-CAttributeFrequencyGreaterThan CAnomalyDetectorModel::attributeFilter() const
-{
-    return CAttributeFrequencyGreaterThan(*this, m_Params.get().s_ExcludeAttributeFrequency);
-}
-
-const SModelParams &CAnomalyDetectorModel::params() const
-{
->>>>>>> d4e4cca7
+const SModelParams& CAnomalyDetectorModel::params() const {
     return m_Params;
 }
 
@@ -498,21 +413,11 @@
     return result != calculators.end() && result->first == feature ? result->second.get() : 0;
 }
 
-<<<<<<< HEAD
-const CAnomalyDetectorModel::TDoubleVec& CAnomalyDetectorModel::personBucketCounts(void) const {
+const CAnomalyDetectorModel::TDoubleVec& CAnomalyDetectorModel::personBucketCounts() const {
     return m_PersonBucketCounts;
 }
 
-CAnomalyDetectorModel::TDoubleVec& CAnomalyDetectorModel::personBucketCounts(void) {
-=======
-const CAnomalyDetectorModel::TDoubleVec &CAnomalyDetectorModel::personBucketCounts() const
-{
-    return m_PersonBucketCounts;
-}
-
-CAnomalyDetectorModel::TDoubleVec &CAnomalyDetectorModel::personBucketCounts()
-{
->>>>>>> d4e4cca7
+CAnomalyDetectorModel::TDoubleVec& CAnomalyDetectorModel::personBucketCounts() {
     return m_PersonBucketCounts;
 }
 
@@ -520,12 +425,7 @@
     m_BucketCount = windowBucketCount;
 }
 
-<<<<<<< HEAD
-double CAnomalyDetectorModel::windowBucketCount(void) const {
-=======
-double CAnomalyDetectorModel::windowBucketCount() const
-{
->>>>>>> d4e4cca7
+double CAnomalyDetectorModel::windowBucketCount() const {
     return m_BucketCount;
 }
 
@@ -536,28 +436,15 @@
     }
 }
 
-<<<<<<< HEAD
-void CAnomalyDetectorModel::updateRecycledModels(void) {
+void CAnomalyDetectorModel::updateRecycledModels() {
     TSizeVec& people{m_DataGatherer->recycledPersonIds()};
     for (auto pid : people) {
-=======
-void CAnomalyDetectorModel::updateRecycledModels()
-{
-    TSizeVec &people{m_DataGatherer->recycledPersonIds()};
-    for (auto pid : people)
-    {
->>>>>>> d4e4cca7
         m_PersonBucketCounts[pid] = 0.0;
     }
     people.clear();
 }
 
-<<<<<<< HEAD
-const CInterimBucketCorrector& CAnomalyDetectorModel::interimValueCorrector(void) const {
-=======
-const CInterimBucketCorrector &CAnomalyDetectorModel::interimValueCorrector() const
-{
->>>>>>> d4e4cca7
+const CInterimBucketCorrector& CAnomalyDetectorModel::interimValueCorrector() const {
     return *m_InterimBucketCorrector;
 }
 
@@ -625,12 +512,7 @@
     return EMPTY_STRING_LIST;
 }
 
-<<<<<<< HEAD
-maths::CModel* CAnomalyDetectorModel::tinyModel(void) {
-=======
-maths::CModel *CAnomalyDetectorModel::tinyModel()
-{
->>>>>>> d4e4cca7
+maths::CModel* CAnomalyDetectorModel::tinyModel() {
     return new maths::CModelStub;
 }
 
@@ -675,12 +557,7 @@
     core::CMemoryDebug::dynamicSize("s_Models", s_Models, mem);
 }
 
-<<<<<<< HEAD
-std::size_t CAnomalyDetectorModel::SFeatureModels::memoryUsage(void) const {
-=======
-std::size_t CAnomalyDetectorModel::SFeatureModels::memoryUsage() const
-{
->>>>>>> d4e4cca7
+std::size_t CAnomalyDetectorModel::SFeatureModels::memoryUsage() const {
     return core::CMemory::dynamicSize(s_NewModel) + core::CMemory::dynamicSize(s_Models);
 }
 
@@ -717,12 +594,7 @@
     core::CMemoryDebug::dynamicSize("s_Models", s_Models, mem);
 }
 
-<<<<<<< HEAD
-std::size_t CAnomalyDetectorModel::SFeatureCorrelateModels::memoryUsage(void) const {
-=======
-std::size_t CAnomalyDetectorModel::SFeatureCorrelateModels::memoryUsage() const
-{
->>>>>>> d4e4cca7
+std::size_t CAnomalyDetectorModel::SFeatureCorrelateModels::memoryUsage() const {
     return core::CMemory::dynamicSize(s_ModelPrior) + core::CMemory::dynamicSize(s_Models);
 }
 
@@ -736,23 +608,7 @@
       m_MaxNumberCorrelations(maxNumberCorrelations) {
 }
 
-<<<<<<< HEAD
-bool CAnomalyDetectorModel::CTimeSeriesCorrelateModelAllocator::areAllocationsAllowed(void) const {
-=======
-CAnomalyDetectorModel::CTimeSeriesCorrelateModelAllocator::CTimeSeriesCorrelateModelAllocator(
-                                                                               CResourceMonitor &resourceMonitor,
-                                                                               TMemoryUsage memoryUsage,
-                                                                               std::size_t resourceLimit,
-                                                                               std::size_t maxNumberCorrelations) :
-        m_ResourceMonitor(&resourceMonitor),
-        m_MemoryUsage(memoryUsage),
-        m_ResourceLimit(resourceLimit),
-        m_MaxNumberCorrelations(maxNumberCorrelations)
-{}
-
-bool CAnomalyDetectorModel::CTimeSeriesCorrelateModelAllocator::areAllocationsAllowed() const
-{
->>>>>>> d4e4cca7
+bool CAnomalyDetectorModel::CTimeSeriesCorrelateModelAllocator::areAllocationsAllowed() const {
     return m_ResourceMonitor->areAllocationsAllowed();
 }
 
@@ -760,31 +616,15 @@
     return !m_ResourceMonitor->haveNoLimit() && m_MemoryUsage(correlations) >= m_ResourceLimit;
 }
 
-<<<<<<< HEAD
-std::size_t CAnomalyDetectorModel::CTimeSeriesCorrelateModelAllocator::maxNumberCorrelations(void) const {
+std::size_t CAnomalyDetectorModel::CTimeSeriesCorrelateModelAllocator::maxNumberCorrelations() const {
     return m_MaxNumberCorrelations;
 }
 
-std::size_t CAnomalyDetectorModel::CTimeSeriesCorrelateModelAllocator::chunkSize(void) const {
+std::size_t CAnomalyDetectorModel::CTimeSeriesCorrelateModelAllocator::chunkSize() const {
     return 500;
 }
 
-CAnomalyDetectorModel::TMultivariatePriorPtr CAnomalyDetectorModel::CTimeSeriesCorrelateModelAllocator::newPrior(void) const {
-=======
-std::size_t CAnomalyDetectorModel::CTimeSeriesCorrelateModelAllocator::maxNumberCorrelations() const
-{
-    return m_MaxNumberCorrelations;
-}
-
-std::size_t CAnomalyDetectorModel::CTimeSeriesCorrelateModelAllocator::chunkSize() const
-{
-    return 500;
-}
-
-CAnomalyDetectorModel::TMultivariatePriorPtr
-CAnomalyDetectorModel::CTimeSeriesCorrelateModelAllocator::newPrior() const
-{
->>>>>>> d4e4cca7
+CAnomalyDetectorModel::TMultivariatePriorPtr CAnomalyDetectorModel::CTimeSeriesCorrelateModelAllocator::newPrior() const {
     return TMultivariatePriorPtr(m_PrototypePrior->clone());
 }
 
