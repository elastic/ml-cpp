--- conflicted
+++ resolved
@@ -50,14 +50,8 @@
 const std::string SUM_MAP_VALUE_TAG("c");
 
 //! \brief Manages persistence of bucket sums.
-<<<<<<< HEAD
 struct SSumSerializer {
-    typedef std::vector<CSample> TSampleVec;
-=======
-struct SSumSerializer
-{
     using TSampleVec = std::vector<CSample>;
->>>>>>> d4e4cca7
 
     void operator()(const TSampleVec& sample, core::CStatePersistInserter& inserter) const {
         inserter.insertValue(SUM_SAMPLE_TAG, core::CPersistUtils::toString(sample, CSample::SToString()));
@@ -73,22 +67,12 @@
 };
 
 //! \brief Manages persistence of influence bucket sums.
-<<<<<<< HEAD
 struct SInfluencerSumSerializer {
-    typedef boost::unordered_map<core::CStoredStringPtr, double> TStoredStringPtrDoubleUMap;
-    typedef TStoredStringPtrDoubleUMap::const_iterator TStoredStringPtrDoubleUMapCItr;
-    typedef boost::reference_wrapper<const std::string> TStrCRef;
-    typedef std::pair<TStrCRef, double> TStrCRefDoublePr;
-    typedef std::vector<TStrCRefDoublePr> TStrCRefDoublePrVec;
-=======
-struct SInfluencerSumSerializer
-{
     using TStoredStringPtrDoubleUMap = boost::unordered_map<core::CStoredStringPtr, double>;
     using TStoredStringPtrDoubleUMapCItr = TStoredStringPtrDoubleUMap::const_iterator;
     using TStrCRef = boost::reference_wrapper<const std::string>;
     using TStrCRefDoublePr = std::pair<TStrCRef, double>;
     using TStrCRefDoublePrVec = std::vector<TStrCRefDoublePr>;
->>>>>>> d4e4cca7
 
     void operator()(const TStoredStringPtrDoubleUMap& map, core::CStatePersistInserter& inserter) const {
         TStrCRefDoublePrVec ordered;
@@ -122,29 +106,14 @@
 
 } // unnamed::
 
-<<<<<<< HEAD
-CGathererTools::CArrivalTimeGatherer::CArrivalTimeGatherer(void) : m_LastTime(FIRST_TIME) {
-}
-
-CGathererTools::TOptionalDouble CGathererTools::CArrivalTimeGatherer::featureData(void) const {
+CGathererTools::CArrivalTimeGatherer::CArrivalTimeGatherer() : m_LastTime(FIRST_TIME) {
+}
+
+CGathererTools::TOptionalDouble CGathererTools::CArrivalTimeGatherer::featureData() const {
     return maths::CBasicStatistics::count(m_Value) > 0.0 ? TOptionalDouble(maths::CBasicStatistics::mean(m_Value)) : TOptionalDouble();
 }
 
-void CGathererTools::CArrivalTimeGatherer::startNewBucket(void) {
-=======
-CGathererTools::CArrivalTimeGatherer::CArrivalTimeGatherer() : m_LastTime(FIRST_TIME)
-{
-}
-
-CGathererTools::TOptionalDouble CGathererTools::CArrivalTimeGatherer::featureData() const
-{
-    return maths::CBasicStatistics::count(m_Value) > 0.0 ?
-           TOptionalDouble(maths::CBasicStatistics::mean(m_Value)) : TOptionalDouble();
-}
-
-void CGathererTools::CArrivalTimeGatherer::startNewBucket()
-{
->>>>>>> d4e4cca7
+void CGathererTools::CArrivalTimeGatherer::startNewBucket() {
     m_Value = TAccumulator();
 }
 
@@ -169,21 +138,11 @@
     return true;
 }
 
-<<<<<<< HEAD
-uint64_t CGathererTools::CArrivalTimeGatherer::checksum(void) const {
+uint64_t CGathererTools::CArrivalTimeGatherer::checksum() const {
     return maths::CChecksum::calculate(static_cast<uint64_t>(m_LastTime), m_Value);
 }
 
-std::string CGathererTools::CArrivalTimeGatherer::print(void) const {
-=======
-uint64_t CGathererTools::CArrivalTimeGatherer::checksum() const
-{
-    return maths::CChecksum::calculate(static_cast<uint64_t>(m_LastTime), m_Value);
-}
-
-std::string CGathererTools::CArrivalTimeGatherer::print() const
-{
->>>>>>> d4e4cca7
+std::string CGathererTools::CArrivalTimeGatherer::print() const {
     std::ostringstream o;
     if (maths::CBasicStatistics::count(m_Value) > 0.0) {
         o << maths::CBasicStatistics::mean(m_Value);
@@ -209,33 +168,17 @@
           TStoredStringPtrDoubleUMapQueue(params.s_LatencyBuckets + 3, bucketLength, startTime, TStoredStringPtrDoubleUMap(1))) {
 }
 
-<<<<<<< HEAD
-std::size_t CGathererTools::CSumGatherer::dimension(void) const {
+std::size_t CGathererTools::CSumGatherer::dimension() const {
     return 1;
 }
 
 SMetricFeatureData
 CGathererTools::CSumGatherer::featureData(core_t::TTime time, core_t::TTime /*bucketLength*/, const TSampleVec& emptySample) const {
-    typedef boost::reference_wrapper<const std::string> TStrCRef;
-    typedef std::pair<TDouble1Vec, double> TDouble1VecDoublePr;
-    typedef std::pair<TStrCRef, TDouble1VecDoublePr> TStrCRefDouble1VecDoublePrPr;
-    typedef std::vector<TStrCRefDouble1VecDoublePrPr> TStrCRefDouble1VecDoublePrPrVec;
-    typedef std::vector<TStrCRefDouble1VecDoublePrPrVec> TStrCRefDouble1VecDoublePrPrVecVec;
-=======
-std::size_t CGathererTools::CSumGatherer::dimension() const
-{
-    return 1;
-}
-
-SMetricFeatureData CGathererTools::CSumGatherer::featureData(core_t::TTime time, core_t::TTime /*bucketLength*/,
-                                                     const TSampleVec &emptySample) const
-{
     using TStrCRef = boost::reference_wrapper<const std::string>;
     using TDouble1VecDoublePr = std::pair<TDouble1Vec, double>;
     using TStrCRefDouble1VecDoublePrPr = std::pair<TStrCRef, TDouble1VecDoublePr>;
     using TStrCRefDouble1VecDoublePrPrVec = std::vector<TStrCRefDouble1VecDoublePrPr>;
     using TStrCRefDouble1VecDoublePrPrVecVec = std::vector<TStrCRefDouble1VecDoublePrPrVec>;
->>>>>>> d4e4cca7
 
     const TSampleVec* sum = &m_BucketSums.get(time);
     if (sum->empty()) {
@@ -329,12 +272,7 @@
     return true;
 }
 
-<<<<<<< HEAD
-uint64_t CGathererTools::CSumGatherer::checksum(void) const {
-=======
-uint64_t CGathererTools::CSumGatherer::checksum() const
-{
->>>>>>> d4e4cca7
+uint64_t CGathererTools::CSumGatherer::checksum() const {
     uint64_t seed = static_cast<uint64_t>(m_Classifier.isInteger());
     seed = maths::CChecksum::calculate(seed, m_Classifier.isNonNegative());
     seed = maths::CChecksum::calculate(seed, m_BucketSums);
@@ -347,22 +285,11 @@
     core::CMemoryDebug::dynamicSize("m_InfluencerBucketSums", m_InfluencerBucketSums, mem);
 }
 
-<<<<<<< HEAD
-std::size_t CGathererTools::CSumGatherer::memoryUsage(void) const {
+std::size_t CGathererTools::CSumGatherer::memoryUsage() const {
     return core::CMemory::dynamicSize(m_BucketSums) + core::CMemory::dynamicSize(m_InfluencerBucketSums);
 }
 
-std::string CGathererTools::CSumGatherer::print(void) const {
-=======
-std::size_t CGathererTools::CSumGatherer::memoryUsage() const
-{
-    return  core::CMemory::dynamicSize(m_BucketSums)
-          + core::CMemory::dynamicSize(m_InfluencerBucketSums);
-}
-
-std::string CGathererTools::CSumGatherer::print() const
-{
->>>>>>> d4e4cca7
+std::string CGathererTools::CSumGatherer::print() const {
     std::ostringstream result;
     result << m_Classifier.isInteger() << ' ' << m_BucketSums.print() << ' ' << core::CContainerPrinter::print(m_InfluencerBucketSums);
     return result.str();
