--- conflicted
+++ resolved
@@ -39,7 +39,6 @@
 
 CEventRateModelFactory::CEventRateModelFactory(const SModelParams& params,
                                                model_t::ESummaryMode summaryMode,
-<<<<<<< HEAD
                                                const std::string& summaryCountFieldName)
     : CModelFactory(params),
       m_Identifier(),
@@ -49,20 +48,7 @@
       m_BucketResultsDelay(0) {
 }
 
-CEventRateModelFactory* CEventRateModelFactory::clone(void) const {
-=======
-                                               const std::string &summaryCountFieldName) :
-        CModelFactory(params),
-        m_Identifier(),
-        m_SummaryMode(summaryMode),
-        m_SummaryCountFieldName(summaryCountFieldName),
-        m_UseNull(false),
-        m_BucketResultsDelay(0)
-{}
-
-CEventRateModelFactory *CEventRateModelFactory::clone() const
-{
->>>>>>> d4e4cca7
+CEventRateModelFactory* CEventRateModelFactory::clone() const {
     return new CEventRateModelFactory(*this);
 }
 
@@ -242,15 +228,8 @@
     return this->multivariateOneOfNPrior(2, params, priors);
 }
 
-<<<<<<< HEAD
-const CSearchKey& CEventRateModelFactory::searchKey(void) const {
+const CSearchKey& CEventRateModelFactory::searchKey() const {
     if (!m_SearchKeyCache) {
-=======
-const CSearchKey &CEventRateModelFactory::searchKey() const
-{
-    if (!m_SearchKeyCache)
-    {
->>>>>>> d4e4cca7
         m_SearchKeyCache.reset(CSearchKey(m_Identifier,
                                           function_t::function(m_Features),
                                           m_UseNull,
@@ -264,30 +243,15 @@
     return *m_SearchKeyCache;
 }
 
-<<<<<<< HEAD
-bool CEventRateModelFactory::isSimpleCount(void) const {
+bool CEventRateModelFactory::isSimpleCount() const {
     return CSearchKey::isSimpleCount(function_t::function(m_Features), m_PersonFieldName);
 }
 
-model_t::ESummaryMode CEventRateModelFactory::summaryMode(void) const {
+model_t::ESummaryMode CEventRateModelFactory::summaryMode() const {
     return m_SummaryMode;
 }
 
-maths_t::EDataType CEventRateModelFactory::dataType(void) const {
-=======
-bool CEventRateModelFactory::isSimpleCount() const
-{
-    return CSearchKey::isSimpleCount(function_t::function(m_Features), m_PersonFieldName);
-}
-
-model_t::ESummaryMode CEventRateModelFactory::summaryMode() const
-{
-    return m_SummaryMode;
-}
-
-maths_t::EDataType CEventRateModelFactory::dataType() const
-{
->>>>>>> d4e4cca7
+maths_t::EDataType CEventRateModelFactory::dataType() const {
     return maths_t::E_IntegerData;
 }
 
@@ -322,12 +286,7 @@
     m_BucketResultsDelay = bucketResultsDelay;
 }
 
-<<<<<<< HEAD
-CEventRateModelFactory::TStrCRefVec CEventRateModelFactory::partitioningFields(void) const {
-=======
-CEventRateModelFactory::TStrCRefVec CEventRateModelFactory::partitioningFields() const
-{
->>>>>>> d4e4cca7
+CEventRateModelFactory::TStrCRefVec CEventRateModelFactory::partitioningFields() const {
     TStrCRefVec result;
     result.reserve(2);
     if (!m_PartitionFieldName.empty()) {
