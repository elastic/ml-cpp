/*
 * ELASTICSEARCH CONFIDENTIAL
 *
 * Copyright (c) 2016 Elasticsearch BV. All Rights Reserved.
 *
 * Notice: this software, and all information contained
 * therein, is the exclusive property of Elasticsearch BV
 * and its licensors, if any, and is protected under applicable
 * domestic and foreign law, and international treaties.
 *
 * Reproduction, republication or distribution without the
 * express written consent of Elasticsearch BV is
 * strictly prohibited.
 */
#include <model/CResultsQueue.h>

#include <core/CLogger.h>
#include <core/CPersistUtils.h>

#include <model/CHierarchicalResults.h>

namespace ml {
namespace model {

namespace {
const std::string RESULTS_TAG("a");
const std::string LAST_RESULTS_INDEX_TAG("b");
const std::string INITIALISATION_TIME_TAG("c");
}

CResultsQueue::CResultsQueue(std::size_t delayBuckets, core_t::TTime bucketLength)
    : m_Results(delayBuckets, bucketLength, 0), m_LastResultsIndex(2) {
}

void CResultsQueue::push(const CHierarchicalResults& result, core_t::TTime time) {
    if (m_Results.latestBucketEnd() + 1 - m_Results.bucketLength() == 0) {
        m_Results.reset(time - m_Results.bucketLength());
        LOG_TRACE("Resetting results queue. Queue's latestBucketEnd is " << m_Results.latestBucketEnd());
    }
    m_Results.push(result, time);
}

void CResultsQueue::push(const CHierarchicalResults& result) {
    m_Results.push(result);
}

const CHierarchicalResults& CResultsQueue::get(core_t::TTime time) const {
    return m_Results.get(time);
}

CHierarchicalResults& CResultsQueue::get(core_t::TTime time) {
    return m_Results.get(time);
}

<<<<<<< HEAD
CHierarchicalResults& CResultsQueue::latest(void) {
    return m_Results.latest();
}

core_t::TTime CResultsQueue::latestBucketEnd(void) const {
    return m_Results.latestBucketEnd();
}

std::size_t CResultsQueue::size(void) const {
=======
CHierarchicalResults &CResultsQueue::latest()
{
    return m_Results.latest();
}

core_t::TTime CResultsQueue::latestBucketEnd() const
{
    return m_Results.latestBucketEnd();
}

std::size_t CResultsQueue::size() const
{
>>>>>>> d4e4cca7
    return m_Results.size();
}

void CResultsQueue::reset(core_t::TTime time) {
    m_Results.reset(time);
    m_LastResultsIndex = m_Results.size() - 1;
}

<<<<<<< HEAD
bool CResultsQueue::hasInterimResults(void) const {
=======
bool CResultsQueue::hasInterimResults() const
{
>>>>>>> d4e4cca7
    return m_Results.size() > 2 && m_LastResultsIndex == 0;
}

core_t::TTime
CResultsQueue::chooseResultTime(core_t::TTime bucketStartTime, core_t::TTime bucketLength, model::CHierarchicalResults& results) {
    if (m_Results.size() == 1) {
        return bucketStartTime;
    }

    // Select the correct bucket to use
    LOG_TRACE("Asking for queue items at " << (bucketStartTime - bucketLength) << " and " << (bucketStartTime - (bucketLength / 2)));

    core_t::TTime resultsTime = 0;
    const model::CHierarchicalResults::TNode* node = m_Results.get(bucketStartTime - bucketLength).root();
    double r1 = 0.0;
    if (node) {
        r1 = node->s_NormalizedAnomalyScore;
    }
    node = m_Results.get(bucketStartTime - (bucketLength / 2)).root();
    double r2 = 0.0;
    if (node) {
        r2 = node->s_NormalizedAnomalyScore;
    }
    double r3 = 0.0;
    if (results.root()) {
        r3 = results.root()->s_NormalizedAnomalyScore;
    }

    LOG_TRACE("Testing results " << r1 << ", " << r2 << ", " << r3);

    if (m_LastResultsIndex == 0) {
        // With 3 clear buckets to look at, start choosing
        if ((r3 > r2) && (r3 > r1)) {
            // We want this guy, so choose r1 so that he can be selected next time
            resultsTime = bucketStartTime - bucketLength;
            m_LastResultsIndex = 2;
        } else {
            // Pick the bigger of 1 / 2
            if (r2 > r1) {
                resultsTime = bucketStartTime - (bucketLength / 2);
                m_LastResultsIndex = 3;
            } else {
                resultsTime = bucketStartTime - bucketLength;
                m_LastResultsIndex = 2;
            }
        }
    }
    --m_LastResultsIndex;
    return resultsTime;
}

void CResultsQueue::acceptPersistInserter(core::CStatePersistInserter& inserter) const {
    core_t::TTime initialisationTime = m_Results.latestBucketEnd() + 1 - m_Results.bucketLength();
    core::CPersistUtils::persist(INITIALISATION_TIME_TAG, initialisationTime, inserter);
    core::CPersistUtils::persist(RESULTS_TAG, m_Results, inserter);
    core::CPersistUtils::persist(LAST_RESULTS_INDEX_TAG, m_LastResultsIndex, inserter);
}

bool CResultsQueue::acceptRestoreTraverser(core::CStateRestoreTraverser& traverser) {
    do {
        const std::string& name = traverser.name();
        if (name == RESULTS_TAG) {
            if (!core::CPersistUtils::restore(RESULTS_TAG, m_Results, traverser)) {
                return false;
            }
        } else if (name == LAST_RESULTS_INDEX_TAG) {
            if (!core::CPersistUtils::restore(LAST_RESULTS_INDEX_TAG, m_LastResultsIndex, traverser)) {
                return false;
            }
        } else if (name == INITIALISATION_TIME_TAG) {
            core_t::TTime initialisationTime = 0;
            if (!core::CPersistUtils::restore(INITIALISATION_TIME_TAG, initialisationTime, traverser)) {
                return false;
            }
            m_Results.reset(initialisationTime);
        }
    } while (traverser.next());
    return true;
}

} // model
} // ml<|MERGE_RESOLUTION|>--- conflicted
+++ resolved
@@ -52,30 +52,15 @@
     return m_Results.get(time);
 }
 
-<<<<<<< HEAD
-CHierarchicalResults& CResultsQueue::latest(void) {
+CHierarchicalResults& CResultsQueue::latest() {
     return m_Results.latest();
 }
 
-core_t::TTime CResultsQueue::latestBucketEnd(void) const {
+core_t::TTime CResultsQueue::latestBucketEnd() const {
     return m_Results.latestBucketEnd();
 }
 
-std::size_t CResultsQueue::size(void) const {
-=======
-CHierarchicalResults &CResultsQueue::latest()
-{
-    return m_Results.latest();
-}
-
-core_t::TTime CResultsQueue::latestBucketEnd() const
-{
-    return m_Results.latestBucketEnd();
-}
-
-std::size_t CResultsQueue::size() const
-{
->>>>>>> d4e4cca7
+std::size_t CResultsQueue::size() const {
     return m_Results.size();
 }
 
@@ -84,12 +69,7 @@
     m_LastResultsIndex = m_Results.size() - 1;
 }
 
-<<<<<<< HEAD
-bool CResultsQueue::hasInterimResults(void) const {
-=======
-bool CResultsQueue::hasInterimResults() const
-{
->>>>>>> d4e4cca7
+bool CResultsQueue::hasInterimResults() const {
     return m_Results.size() > 2 && m_LastResultsIndex == 0;
 }
 
