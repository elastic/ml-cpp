--- conflicted
+++ resolved
@@ -28,17 +28,7 @@
 const std::string DASH("-");
 }
 
-<<<<<<< HEAD
-CEventData::CEventData(void) : m_Time(0), m_Pid(), m_Cids(), m_Values(), m_IsExplicitNull(false) {
-=======
-CEventData::CEventData() :
-        m_Time(0),
-        m_Pid(),
-        m_Cids(),
-        m_Values(),
-        m_IsExplicitNull(false)
-{
->>>>>>> d4e4cca7
+CEventData::CEventData() : m_Time(0), m_Pid(), m_Cids(), m_Values(), m_IsExplicitNull(false) {
 }
 
 void CEventData::swap(CEventData& other) {
@@ -51,12 +41,7 @@
     std::swap(m_IsExplicitNull, other.m_IsExplicitNull);
 }
 
-<<<<<<< HEAD
-void CEventData::clear(void) {
-=======
-void CEventData::clear()
-{
->>>>>>> d4e4cca7
+void CEventData::clear() {
     m_Time = 0;
     m_Pid = boost::none;
     m_Cids.clear();
@@ -112,105 +97,49 @@
     m_Values.push_back(values);
 }
 
-<<<<<<< HEAD
-core_t::TTime CEventData::time(void) const {
+core_t::TTime CEventData::time() const {
     return m_Time;
 }
 
-CEventData::TOptionalSize CEventData::personId(void) const {
+CEventData::TOptionalSize CEventData::personId() const {
     return m_Pid;
 }
 
-CEventData::TOptionalSize CEventData::attributeId(void) const {
+CEventData::TOptionalSize CEventData::attributeId() const {
     if (m_Cids.size() != 1) {
         LOG_ERROR("Call to attribute identifier ambiguous: " << core::CContainerPrinter::print(m_Cids));
-=======
-core_t::TTime CEventData::time() const
-{
-    return m_Time;
-}
-
-CEventData::TOptionalSize CEventData::personId() const
-{
-    return m_Pid;
-}
-
-CEventData::TOptionalSize CEventData::attributeId() const
-{
-    if (m_Cids.size() != 1)
-    {
-        LOG_ERROR("Call to attribute identifier ambiguous: "
-                  << core::CContainerPrinter::print(m_Cids));
->>>>>>> d4e4cca7
         return TOptionalSize();
     }
     return m_Cids[0];
 }
 
-<<<<<<< HEAD
-const CEventData::TDouble1VecArray& CEventData::values(void) const {
+const CEventData::TDouble1VecArray& CEventData::values() const {
     if (m_Values.size() != 1) {
         LOG_ERROR("Call to value ambiguous: " << core::CContainerPrinter::print(m_Values));
-=======
-const CEventData::TDouble1VecArray &CEventData::values() const
-{
-    if (m_Values.size() != 1)
-    {
-        LOG_ERROR("Call to value ambiguous: "
-                  << core::CContainerPrinter::print(m_Values));
->>>>>>> d4e4cca7
         return DUMMY_ARRAY;
     }
     return m_Values[0] ? m_Values[0]->first : DUMMY_ARRAY;
 }
 
-<<<<<<< HEAD
-const CEventData::TOptionalStr& CEventData::stringValue(void) const {
+const CEventData::TOptionalStr& CEventData::stringValue() const {
     return m_StringValue;
 }
 
-const CEventData::TOptionalStrVec& CEventData::influences(void) const {
+const CEventData::TOptionalStrVec& CEventData::influences() const {
     return m_Influences;
 }
 
-CEventData::TOptionalSize CEventData::count(void) const {
+CEventData::TOptionalSize CEventData::count() const {
     if (m_Values.size() != 1) {
         LOG_ERROR("Call to count ambiguous: " << core::CContainerPrinter::print(m_Values));
-=======
-const CEventData::TOptionalStr &CEventData::stringValue() const
-{
-    return m_StringValue;
-}
-
-const CEventData::TOptionalStrVec &CEventData::influences() const
-{
-    return m_Influences;
-}
-
-CEventData::TOptionalSize CEventData::count() const
-{
-    if (m_Values.size() != 1)
-    {
-        LOG_ERROR("Call to count ambiguous: "
-                  << core::CContainerPrinter::print(m_Values));
->>>>>>> d4e4cca7
         return TOptionalSize();
     }
     return m_Values[0] ? m_Values[0]->second : TOptionalSize();
 }
 
-<<<<<<< HEAD
-std::string CEventData::print(void) const {
+std::string CEventData::print() const {
     return core::CStringUtils::typeToString(m_Time) + ' ' + (m_Pid ? core::CStringUtils::typeToString(*m_Pid) : DASH) + ' ' +
            core::CContainerPrinter::print(m_Cids) + ' ' + core::CContainerPrinter::print(m_Values);
-=======
-std::string CEventData::print() const
-{
-    return   core::CStringUtils::typeToString(m_Time)
-           + ' ' + (m_Pid ? core::CStringUtils::typeToString(*m_Pid) : DASH)
-           + ' ' + core::CContainerPrinter::print(m_Cids)
-           + ' ' + core::CContainerPrinter::print(m_Values);
->>>>>>> d4e4cca7
 }
 
 CEventData::TOptionalSize CEventData::attributeId(std::size_t i) const {
@@ -225,24 +154,14 @@
     return i < m_Values.size() && m_Values[i] ? m_Values[i]->second : TOptionalSize();
 }
 
-<<<<<<< HEAD
-void CEventData::setExplicitNull(void) {
-=======
-void CEventData::setExplicitNull()
-{
->>>>>>> d4e4cca7
+void CEventData::setExplicitNull() {
     // Set count to 0 to avoid checks of count being unset
     this->addCountStatistic(0);
 
     m_IsExplicitNull = true;
 }
 
-<<<<<<< HEAD
-bool CEventData::isExplicitNull(void) const {
-=======
-bool CEventData::isExplicitNull() const
-{
->>>>>>> d4e4cca7
+bool CEventData::isExplicitNull() const {
     return m_IsExplicitNull;
 }
 }
