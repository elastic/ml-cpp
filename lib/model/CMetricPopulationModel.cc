/*
 * Copyright Elasticsearch B.V. and/or licensed to Elasticsearch B.V. under one
 * or more contributor license agreements. Licensed under the Elastic License;
 * you may not use this file except in compliance with the Elastic License.
 */

#include <model/CMetricPopulationModel.h>

#include <core/CAllocationStrategy.h>
#include <core/CContainerPrinter.h>
#include <core/CLogger.h>
#include <core/CStatePersistInserter.h>
#include <core/RestoreMacros.h>

#include <maths/CChecksum.h>
#include <maths/CIntegerTools.h>
#include <maths/COrderings.h>
#include <maths/CPrior.h>
#include <maths/CTimeSeriesDecomposition.h>
#include <maths/CTimeSeriesDecompositionStateSerialiser.h>
#include <maths/CTools.h>
#include <maths/ProbabilityAggregators.h>

#include <model/CAnnotatedProbabilityBuilder.h>
#include <model/CAnnotation.h>
#include <model/CDataGatherer.h>
#include <model/CGathererTools.h>
#include <model/CInterimBucketCorrector.h>
#include <model/CModelDetailsView.h>
#include <model/CPopulationModelDetail.h>
#include <model/CProbabilityAndInfluenceCalculator.h>
#include <model/CSearchKey.h>
#include <model/FrequencyPredicates.h>

#include <boost/iterator/counting_iterator.hpp>
#include <boost/optional.hpp>
#include <boost/tuple/tuple.hpp>
#include <boost/unordered_map.hpp>

namespace ml {
namespace model {

namespace {

using TDouble2Vec = core::CSmallVector<double, 2>;
using TDouble2Vec1Vec = core::CSmallVector<TDouble2Vec, 1>;
using TTime2Vec = core::CSmallVector<core_t::TTime, 2>;
using TOptionalSample = boost::optional<CSample>;
using TSizeSizePrFeatureDataPrVec = CMetricPopulationModel::TSizeSizePrFeatureDataPrVec;
using TFeatureSizeSizePrFeatureDataPrVecPr =
    std::pair<model_t::EFeature, TSizeSizePrFeatureDataPrVec>;
using TFeatureSizeSizePrFeatureDataPrVecPrVec = std::vector<TFeatureSizeSizePrFeatureDataPrVecPr>;
using TSizeFuzzyDeduplicateUMap =
    boost::unordered_map<std::size_t, CModelTools::CFuzzyDeduplicate>;

//! \brief The values and weights for an attribute.
struct SValuesAndWeights {
    SValuesAndWeights() : s_IsInteger(false), s_IsNonNegative(false) {}
    bool s_IsInteger, s_IsNonNegative;
    maths::CModel::TTimeDouble2VecSizeTrVec s_BucketValues;
    maths::CModel::TTimeDouble2VecSizeTrVec s_Values;
    maths::CModelAddSamplesParams::TDouble2VecWeightsAryVec s_TrendWeights;
    maths::CModelAddSamplesParams::TDouble2VecWeightsAryVec s_PriorWeights;
};
using TSizeValuesAndWeightsUMap = boost::unordered_map<std::size_t, SValuesAndWeights>;

// We use short field names to reduce the state size
const std::string POPULATION_STATE_TAG("a");
const std::string FEATURE_MODELS_TAG("b");
const std::string FEATURE_CORRELATE_MODELS_TAG("c");
const std::string MEMORY_ESTIMATOR_TAG("d");
} // unnamed::

CMetricPopulationModel::CMetricPopulationModel(
    const SModelParams& params,
    const TDataGathererPtr& dataGatherer,
    const TFeatureMathsModelSPtrPrVec& newFeatureModels,
    const TFeatureMultivariatePriorSPtrPrVec& newFeatureCorrelateModelPriors,
    TFeatureCorrelationsPtrPrVec&& featureCorrelatesModels,
    const TFeatureInfluenceCalculatorCPtrPrVecVec& influenceCalculators,
    const TInterimBucketCorrectorCPtr& interimBucketCorrector)
    : CPopulationModel(params, dataGatherer, influenceCalculators),
      m_CurrentBucketStats(dataGatherer->currentBucketStartTime() -
                           dataGatherer->bucketLength()),
      m_InterimBucketCorrector(interimBucketCorrector), m_Probabilities(0.05) {
    this->initialize(newFeatureModels, newFeatureCorrelateModelPriors,
                     std::move(featureCorrelatesModels));
}

CMetricPopulationModel::CMetricPopulationModel(
    const SModelParams& params,
    const TDataGathererPtr& dataGatherer,
    const TFeatureMathsModelSPtrPrVec& newFeatureModels,
    const TFeatureMultivariatePriorSPtrPrVec& newFeatureCorrelateModelPriors,
    TFeatureCorrelationsPtrPrVec&& featureCorrelatesModels,
    const TFeatureInfluenceCalculatorCPtrPrVecVec& influenceCalculators,
    const TInterimBucketCorrectorCPtr& interimBucketCorrector,
    core::CStateRestoreTraverser& traverser)
    : CPopulationModel(params, dataGatherer, influenceCalculators),
      m_CurrentBucketStats(dataGatherer->currentBucketStartTime() -
                           dataGatherer->bucketLength()),
      m_InterimBucketCorrector(interimBucketCorrector), m_Probabilities(0.05) {
    this->initialize(newFeatureModels, newFeatureCorrelateModelPriors,
                     std::move(featureCorrelatesModels));
    traverser.traverseSubLevel(std::bind(&CMetricPopulationModel::acceptRestoreTraverser,
                                         this, std::placeholders::_1));
}

void CMetricPopulationModel::initialize(const TFeatureMathsModelSPtrPrVec& newFeatureModels,
                                        const TFeatureMultivariatePriorSPtrPrVec& newFeatureCorrelateModelPriors,
                                        TFeatureCorrelationsPtrPrVec&& featureCorrelatesModels) {
    m_FeatureModels.reserve(newFeatureModels.size());
    for (const auto& model : newFeatureModels) {
        m_FeatureModels.emplace_back(model.first, model.second);
    }
    std::sort(m_FeatureModels.begin(), m_FeatureModels.end(),
              [](const SFeatureModels& lhs, const SFeatureModels& rhs) {
                  return lhs.s_Feature < rhs.s_Feature;
              });

    if (this->params().s_MultivariateByFields) {
        m_FeatureCorrelatesModels.reserve(featureCorrelatesModels.size());
        for (std::size_t i = 0u; i < featureCorrelatesModels.size(); ++i) {
            m_FeatureCorrelatesModels.emplace_back(
                featureCorrelatesModels[i].first,
                newFeatureCorrelateModelPriors[i].second,
                std::move(featureCorrelatesModels[i].second));
        }
        std::sort(m_FeatureCorrelatesModels.begin(), m_FeatureCorrelatesModels.end(),
                  [](const SFeatureCorrelateModels& lhs, const SFeatureCorrelateModels& rhs) {
                      return lhs.s_Feature < rhs.s_Feature;
                  });
    }
}

CMetricPopulationModel::CMetricPopulationModel(bool isForPersistence,
                                               const CMetricPopulationModel& other)
    : CPopulationModel(isForPersistence, other),
      m_CurrentBucketStats(0), // Not needed for persistence so minimally constructed
      m_Probabilities(0.05), // Not needed for persistence so minimally construct
      m_MemoryEstimator(other.m_MemoryEstimator) {
    if (!isForPersistence) {
        LOG_ABORT(<< "This constructor only creates clones for persistence");
    }

    m_FeatureModels.reserve(m_FeatureModels.size());
    for (const auto& feature : other.m_FeatureModels) {
        m_FeatureModels.emplace_back(feature.s_Feature, feature.s_NewModel);
        m_FeatureModels.back().s_Models.reserve(feature.s_Models.size());
        for (const auto& model : feature.s_Models) {
            m_FeatureModels.back().s_Models.emplace_back(model->cloneForPersistence());
        }
    }

    m_FeatureCorrelatesModels.reserve(other.m_FeatureCorrelatesModels.size());
    for (const auto& feature : other.m_FeatureCorrelatesModels) {
        m_FeatureCorrelatesModels.emplace_back(
            feature.s_Feature, feature.s_ModelPrior,
            TCorrelationsPtr(feature.s_Models->cloneForPersistence()));
    }
}

void CMetricPopulationModel::acceptPersistInserter(core::CStatePersistInserter& inserter) const {
    inserter.insertLevel(POPULATION_STATE_TAG,
                         std::bind(&CMetricPopulationModel::doAcceptPersistInserter,
                                   this, std::placeholders::_1));
    for (const auto& feature : m_FeatureModels) {
        inserter.insertLevel(FEATURE_MODELS_TAG,
                             std::bind(&SFeatureModels::acceptPersistInserter,
                                       &feature, std::placeholders::_1));
    }
    for (const auto& feature : m_FeatureCorrelatesModels) {
        inserter.insertLevel(FEATURE_CORRELATE_MODELS_TAG,
                             std::bind(&SFeatureCorrelateModels::acceptPersistInserter,
                                       &feature, std::placeholders::_1));
    }
    core::CPersistUtils::persist(MEMORY_ESTIMATOR_TAG, m_MemoryEstimator, inserter);
}

bool CMetricPopulationModel::acceptRestoreTraverser(core::CStateRestoreTraverser& traverser) {
    std::size_t i = 0u, j = 0u;
    do {
        const std::string& name = traverser.name();
        RESTORE(POPULATION_STATE_TAG,
                traverser.traverseSubLevel(std::bind(&CMetricPopulationModel::doAcceptRestoreTraverser,
                                                     this, std::placeholders::_1)))
        RESTORE(FEATURE_MODELS_TAG,
                i == m_FeatureModels.size() ||
                    traverser.traverseSubLevel(std::bind(
                        &SFeatureModels::acceptRestoreTraverser, &m_FeatureModels[i++],
                        std::cref(this->params()), std::placeholders::_1)))
        RESTORE(FEATURE_CORRELATE_MODELS_TAG,
                j == m_FeatureCorrelatesModels.size() ||
                    traverser.traverseSubLevel(std::bind(
                        &SFeatureCorrelateModels::acceptRestoreTraverser,
                        &m_FeatureCorrelatesModels[j++],
                        std::cref(this->params()), std::placeholders::_1)))
        RESTORE(MEMORY_ESTIMATOR_TAG,
                core::CPersistUtils::restore(MEMORY_ESTIMATOR_TAG, m_MemoryEstimator, traverser))
    } while (traverser.next());

    for (auto& feature : m_FeatureModels) {
        for (auto& model : feature.s_Models) {
            for (const auto& correlates : m_FeatureCorrelatesModels) {
                if (feature.s_Feature == correlates.s_Feature) {
                    model->modelCorrelations(*correlates.s_Models);
                }
            }
        }
    }

    return true;
}

CAnomalyDetectorModel* CMetricPopulationModel::cloneForPersistence() const {
    return new CMetricPopulationModel(true, *this);
}

model_t::EModelType CMetricPopulationModel::category() const {
    return model_t::E_MetricOnline;
}

bool CMetricPopulationModel::isEventRate() const {
    return false;
}

bool CMetricPopulationModel::isMetric() const {
    return true;
}

CMetricPopulationModel::TDouble1Vec
CMetricPopulationModel::currentBucketValue(model_t::EFeature feature,
                                           std::size_t pid,
                                           std::size_t cid,
                                           core_t::TTime time) const {
    const TSizeSizePrFeatureDataPrVec& featureData = this->featureData(feature, time);
    auto i = find(featureData, pid, cid);
    return i != featureData.end() ? extractValue(feature, *i) : TDouble1Vec();
}

CMetricPopulationModel::TDouble1Vec
CMetricPopulationModel::baselineBucketMean(model_t::EFeature feature,
                                           std::size_t pid,
                                           std::size_t cid,
                                           model_t::CResultType type,
                                           const TSizeDoublePr1Vec& correlated,
                                           core_t::TTime time) const {
    const maths::CModel* model{this->model(feature, cid)};
    if (!model) {
        return TDouble1Vec();
    }
    static const TSizeDoublePr1Vec NO_CORRELATED;
    TDouble1Vec result(model->predict(time, type.isUnconditional() ? NO_CORRELATED : correlated));
    this->correctBaselineForInterim(feature, pid, cid, type, correlated,
                                    this->currentBucketInterimCorrections(), result);
    TDouble1VecDouble1VecPr support = model_t::support(feature);
    return maths::CTools::truncate(result, support.first, support.second);
}

bool CMetricPopulationModel::bucketStatsAvailable(core_t::TTime time) const {
    return time >= m_CurrentBucketStats.s_StartTime &&
           time < m_CurrentBucketStats.s_StartTime + this->bucketLength();
}

void CMetricPopulationModel::sampleBucketStatistics(core_t::TTime startTime,
                                                    core_t::TTime endTime,
                                                    CResourceMonitor& resourceMonitor) {
    CDataGatherer& gatherer = this->dataGatherer();
    core_t::TTime bucketLength = gatherer.bucketLength();
    if (!gatherer.dataAvailable(startTime)) {
        return;
    }

    this->createUpdateNewModels(startTime, resourceMonitor);
    this->currentBucketInterimCorrections().clear();

    for (core_t::TTime time = startTime; time < endTime; time += bucketLength) {
        // Currently, we only remember one bucket.
        m_CurrentBucketStats.s_StartTime = time;
        TSizeUInt64PrVec& personCounts = m_CurrentBucketStats.s_PersonCounts;
        gatherer.personNonZeroCounts(time, personCounts);
        this->applyFilter(model_t::E_XF_Over, false, this->personFilter(), personCounts);

        TFeatureSizeSizePrFeatureDataPrVecPrVec featureData;
        gatherer.featureData(time, bucketLength, featureData);
        for (auto& featureData_ : featureData) {
            model_t::EFeature feature = featureData_.first;
            TSizeSizePrFeatureDataPrVec& data = m_CurrentBucketStats.s_FeatureData[feature];
            data.swap(featureData_.second);
            LOG_TRACE(<< model_t::print(feature) << ": "
                      << core::CContainerPrinter::print(data));
            this->applyFilters(false, this->personFilter(), this->attributeFilter(), data);
        }
    }
}

void CMetricPopulationModel::sample(core_t::TTime startTime,
                                    core_t::TTime endTime,
                                    CResourceMonitor& resourceMonitor) {
    CDataGatherer& gatherer = this->dataGatherer();
    core_t::TTime bucketLength = gatherer.bucketLength();
    if (!gatherer.validateSampleTimes(startTime, endTime)) {
        return;
    }

    this->createUpdateNewModels(startTime, resourceMonitor);
    this->currentBucketInterimCorrections().clear();
    m_CurrentBucketStats.s_Annotations.clear();

    for (core_t::TTime time = startTime; time < endTime; time += bucketLength) {
        LOG_TRACE(<< "Sampling [" << time << "," << time + bucketLength << ")");

        gatherer.sampleNow(time);

        TFeatureSizeSizePrFeatureDataPrVecPrVec featureData;
        gatherer.featureData(time, bucketLength, featureData);

        const TTimeVec& preSampleAttributeLastBucketTimes = this->attributeLastBucketTimes();
        TSizeTimeUMap attributeLastBucketTimesMap;
        for (const auto& featureData_ : featureData) {
            TSizeSizePrFeatureDataPrVec& data =
                m_CurrentBucketStats.s_FeatureData[featureData_.first];
            for (const auto& data_ : data) {
                std::size_t cid = CDataGatherer::extractAttributeId(data_);
                attributeLastBucketTimesMap[cid] = preSampleAttributeLastBucketTimes[cid];
            }
        }

        this->CPopulationModel::sample(time, time + bucketLength, resourceMonitor);

        // Currently, we only remember one bucket.
        m_CurrentBucketStats.s_StartTime = time;
        TSizeUInt64PrVec& personCounts = m_CurrentBucketStats.s_PersonCounts;
        gatherer.personNonZeroCounts(time, personCounts);
        this->applyFilter(model_t::E_XF_Over, true, this->personFilter(), personCounts);

        const TTimeVec& attributeLastBucketTimes = this->attributeLastBucketTimes();

        for (auto& featureData_ : featureData) {
            model_t::EFeature feature = featureData_.first;
            std::size_t dimension = model_t::dimension(feature);
            TSizeSizePrFeatureDataPrVec& data = m_CurrentBucketStats.s_FeatureData[feature];
            data.swap(featureData_.second);
            LOG_TRACE(<< model_t::print(feature) << ": "
                      << core::CContainerPrinter::print(data));
            this->applyFilters(true, this->personFilter(), this->attributeFilter(), data);

            TSizeValuesAndWeightsUMap attributeValuesAndWeights;
            TSizeFuzzyDeduplicateUMap duplicates;

            if (data.size() >= this->params().s_MinimumToFuzzyDeduplicate) {
                // Set up fuzzy de-duplication.
                for (const auto& data_ : data) {
                    std::size_t cid = CDataGatherer::extractAttributeId(data_);
                    const CGathererTools::TSampleVec& samples =
                        CDataGatherer::extractData(data_).s_Samples;
                    for (const auto& sample : samples) {
                        duplicates[cid].add(TDouble2Vec(sample.value(dimension)));
                    }
                }
                for (auto& attribute : duplicates) {
                    attribute.second.computeEpsilons(
                        bucketLength, this->params().s_MinimumToFuzzyDeduplicate);
                }
            }

            for (const auto& data_ : data) {
                std::size_t pid = CDataGatherer::extractPersonId(data_);
                std::size_t cid = CDataGatherer::extractAttributeId(data_);

                maths::CModel* model{this->model(feature, cid)};
                if (!model) {
                    LOG_ERROR(<< "Missing model for " << this->attributeName(cid));
                    continue;
                }
                core_t::TTime sampleTime = model_t::sampleTime(feature, time, bucketLength);
                if (this->shouldIgnoreSample(feature, pid, cid, sampleTime)) {
                    core_t::TTime skipTime = sampleTime - attributeLastBucketTimesMap[cid];
                    if (skipTime > 0) {
                        model->skipTime(skipTime);
                        // Update the last time so we don't advance the same model
                        // multiple times (once per person)
                        attributeLastBucketTimesMap[cid] = sampleTime;
                    }
                    continue;
                }

                const TOptionalSample& bucket =
                    CDataGatherer::extractData(data_).s_BucketValue;
                const CGathererTools::TSampleVec& samples =
                    CDataGatherer::extractData(data_).s_Samples;
                bool isInteger = CDataGatherer::extractData(data_).s_IsInteger;
                bool isNonNegative = CDataGatherer::extractData(data_).s_IsNonNegative;
                core_t::TTime cutoff = attributeLastBucketTimes[cid] -
                                       this->params().s_SamplingAgeCutoff;
                LOG_TRACE(<< "Adding " << CDataGatherer::extractData(data_)
                          << " for person = " << gatherer.personName(pid)
                          << " and attribute = " << gatherer.attributeName(cid));

                SValuesAndWeights& attribute = attributeValuesAndWeights[cid];

                attribute.s_IsInteger &= isInteger;
                attribute.s_IsNonNegative &= isNonNegative;
                if (model_t::isSampled(feature) && bucket) {
                    attribute.s_BucketValues.emplace_back(
                        bucket->time(), TDouble2Vec(bucket->value(dimension)), pid);
                }

                std::size_t n = std::count_if(samples.begin(), samples.end(),
                                              [cutoff](const CSample& sample) {
                                                  return sample.time() >= cutoff;
                                              });
                double updatesPerBucket = this->params().s_MaximumUpdatesPerBucket;
                double countWeight = this->sampleRateWeight(pid, cid) *
                                     this->learnRate(feature) *
                                     (updatesPerBucket > 0.0 && n > 0
                                          ? updatesPerBucket / static_cast<double>(n)
                                          : 1.0);
                LOG_TRACE(<< "countWeight = " << countWeight);

                for (const auto& sample : samples) {
                    if (sample.time() < cutoff) {
                        continue;
                    }

                    double vs = sample.varianceScale();
                    TDouble2Vec value(sample.value(dimension));
                    std::size_t duplicate = duplicates[cid].duplicate(sample.time(), value);

                    if (duplicate < attribute.s_Values.size()) {
                        maths_t::addCount(TDouble2Vec(dimension, countWeight / vs),
                                          attribute.s_TrendWeights[duplicate]);
                        maths_t::addCount(TDouble2Vec(dimension, countWeight),
                                          attribute.s_PriorWeights[duplicate]);
                    } else {
                        attribute.s_Values.emplace_back(sample.time(), value, pid);
                        attribute.s_TrendWeights.push_back(
                            maths_t::CUnitWeights::unit<TDouble2Vec>(dimension));
                        attribute.s_PriorWeights.push_back(
                            maths_t::CUnitWeights::unit<TDouble2Vec>(dimension));
                        auto& trendWeight = attribute.s_TrendWeights.back();
                        auto& priorWeight = attribute.s_PriorWeights.back();
                        maths_t::setCount(TDouble2Vec(dimension, countWeight / vs), trendWeight);
                        maths_t::setWinsorisationWeight(
                            model->winsorisationWeight(1.0, sample.time(), value), trendWeight);
                        maths_t::setCountVarianceScale(TDouble2Vec(dimension, vs), trendWeight);
                        maths_t::setCount(TDouble2Vec(dimension, countWeight), priorWeight);
                        maths_t::setWinsorisationWeight(
                            maths_t::winsorisationWeight(trendWeight), priorWeight);
                        maths_t::setCountVarianceScale(TDouble2Vec(dimension, vs), priorWeight);
                    }
                }
            }

            for (auto& attribute : attributeValuesAndWeights) {
                std::size_t cid = attribute.first;
                core_t::TTime latest = boost::numeric::bounds<core_t::TTime>::lowest();
                for (const auto& value : attribute.second.s_Values) {
                    latest = std::max(latest, value.first);
                }

                auto annotationCallback = [&](const std::string& annotation) {
                    if (this->params().s_AnnotationsEnabled) {
                        m_CurrentBucketStats.s_Annotations.emplace_back(
                            time, annotation, gatherer.searchKey().detectorIndex(),
                            gatherer.searchKey().partitionFieldName(),
                            gatherer.partitionFieldValue(),
                            gatherer.searchKey().overFieldName(),
                            gatherer.attributeName(cid),
                            gatherer.searchKey().byFieldName(), EMPTY_STRING);
                    }
                };

                maths::CModelAddSamplesParams params;
                params.integer(attribute.second.s_IsInteger)
                    .nonNegative(attribute.second.s_IsNonNegative)
                    .propagationInterval(this->propagationTime(cid, latest))
                    .trendWeights(attribute.second.s_TrendWeights)
<<<<<<< HEAD
                    .priorWeights(attribute.second.s_PriorWeights);
                if (this->params().s_AnnotationsEnabled) {
                    const auto modelAnnotationCallback =
                        [&](core_t::TTime t, const std::string& annotation) {
                            m_CurrentBucketStats.s_Annotations.emplace_back(
                                t, CAnnotation::E_ModelChange, annotation,
                                gatherer.searchKey().detectorIndex(),
                                gatherer.searchKey().partitionFieldName(),
                                gatherer.partitionFieldValue(),
                                gatherer.searchKey().overFieldName(),
                                gatherer.attributeName(cid),
                                gatherer.searchKey().byFieldName(), EMPTY_STRING);
                        };
                    params.annotationCallback(modelAnnotationCallback);
                }
=======
                    .priorWeights(attribute.second.s_PriorWeights)
                    .annotationCallback([&](const std::string& annotation) {
                        annotationCallback(annotation);
                    });
>>>>>>> 9a20104e

                maths::CModel* model{this->model(feature, cid)};
                if (model == nullptr) {
                    LOG_TRACE(<< "Model unexpectedly null");
                    return;
                }
                if (model->addSamples(params, attribute.second.s_Values) ==
                    maths::CModel::E_Reset) {
                    gatherer.resetSampleCount(cid);
                }
            }
        }

        for (const auto& feature : m_FeatureCorrelatesModels) {
            feature.s_Models->processSamples();
        }

        m_Probabilities.clear();
    }
}

void CMetricPopulationModel::prune(std::size_t maximumAge) {
    CDataGatherer& gatherer = this->dataGatherer();

    TSizeVec peopleToRemove;
    TSizeVec attributesToRemove;
    this->peopleAndAttributesToRemove(m_CurrentBucketStats.s_StartTime, maximumAge,
                                      peopleToRemove, attributesToRemove);

    if (peopleToRemove.empty() && attributesToRemove.empty()) {
        return;
    }
    std::sort(peopleToRemove.begin(), peopleToRemove.end());
    std::sort(attributesToRemove.begin(), attributesToRemove.end());

    LOG_DEBUG(<< "Removing people {" << this->printPeople(peopleToRemove, 20) << '}');
    LOG_DEBUG(<< "Removing attributes {"
              << this->printAttributes(attributesToRemove, 20) << '}');

    // Stop collecting for these people/attributes and add them
    // to the free list.
    gatherer.recyclePeople(peopleToRemove);
    gatherer.recycleAttributes(attributesToRemove);

    if (gatherer.dataAvailable(m_CurrentBucketStats.s_StartTime)) {
        TFeatureSizeSizePrFeatureDataPrVecPrVec featureData;
        gatherer.featureData(m_CurrentBucketStats.s_StartTime,
                             gatherer.bucketLength(), featureData);
        for (auto& feature : featureData) {
            m_CurrentBucketStats.s_FeatureData[feature.first].swap(feature.second);
        }
    }

    this->clearPrunedResources(peopleToRemove, attributesToRemove);
    this->removePeople(peopleToRemove);
}

bool CMetricPopulationModel::computeProbability(std::size_t pid,
                                                core_t::TTime startTime,
                                                core_t::TTime endTime,
                                                CPartitioningFields& partitioningFields,
                                                std::size_t numberAttributeProbabilities,
                                                SAnnotatedProbability& result) const {
    const CDataGatherer& gatherer = this->dataGatherer();
    core_t::TTime bucketLength = gatherer.bucketLength();

    if (endTime != startTime + bucketLength) {
        LOG_ERROR(<< "Can only compute probability for single bucket");
        return false;
    }
    if (pid > gatherer.numberPeople()) {
        LOG_TRACE(<< "No person for pid = " << pid);
        return false;
    }

    using TStoredStringPtr1Vec = core::CSmallVector<core::CStoredStringPtr, 1>;

    static const TStoredStringPtr1Vec NO_CORRELATED_ATTRIBUTES;
    static const TSizeDoublePr1Vec NO_CORRELATES;

    partitioningFields.add(gatherer.attributeFieldName(), EMPTY_STRING);

    CAnnotatedProbabilityBuilder resultBuilder(
        result, std::max(numberAttributeProbabilities, std::size_t(1)),
        function_t::function(gatherer.features()), gatherer.numberActivePeople());

    LOG_TRACE(<< "computeProbability(" << gatherer.personName(pid) << ")");

    CProbabilityAndInfluenceCalculator pJoint(this->params().s_InfluenceCutoff);
    pJoint.addAggregator(maths::CJointProbabilityOfLessLikelySamples());
    pJoint.addAggregator(maths::CProbabilityOfExtremeSample());
    if (this->params().s_CacheProbabilities) {
        pJoint.addCache(m_Probabilities);
    }

    for (std::size_t i = 0u; i < gatherer.numberFeatures(); ++i) {
        model_t::EFeature feature = gatherer.feature(i);
        if (model_t::isCategorical(feature)) {
            continue;
        }
        LOG_TRACE(<< "feature = " << model_t::print(feature));

        const TSizeSizePrFeatureDataPrVec& featureData = this->featureData(feature, startTime);
        TSizeSizePr range = personRange(featureData, pid);

        for (std::size_t j = range.first; j < range.second; ++j) {
            std::size_t cid = CDataGatherer::extractAttributeId(featureData[j]);

            partitioningFields.back().second = TStrCRef(gatherer.attributeName(cid));

            const TOptionalSample& bucket =
                CDataGatherer::extractData(featureData[j]).s_BucketValue;
            if (!bucket) {
                LOG_ERROR(<< "Expected a value for feature = " << model_t::print(feature)
                          << ", person = " << gatherer.personName(pid)
                          << ", attribute = " << gatherer.attributeName(cid));
                continue;
            }

            if (this->shouldIgnoreResult(feature, result.s_ResultType, pid, cid,
                                         model_t::sampleTime(feature, startTime, bucketLength,
                                                             bucket->time()))) {
                continue;
            }

            if (this->correlates(feature, pid, cid, startTime)) {
                // TODO
            } else {
                CProbabilityAndInfluenceCalculator::SParams params(partitioningFields);
                if (this->fill(feature, pid, cid, startTime, result.isInterim(),
                               params) == false) {
                    continue;
                }
                model_t::CResultType type;
                TSize1Vec mostAnomalousCorrelate;
                if (pJoint.addProbability(feature, cid, *params.s_Model, params.s_ElapsedTime,
                                          params.s_ComputeProbabilityParams,
                                          params.s_Time, params.s_Value, params.s_Probability,
                                          params.s_Tail, type, mostAnomalousCorrelate)) {
                    LOG_TRACE(<< "P(" << params.describe()
                              << ", attribute = " << gatherer.attributeName(cid)
                              << ", person = " << this->personName(pid)
                              << ") = " << params.s_Probability);
                    const auto& influenceValues =
                        CDataGatherer::extractData(featureData[j]).s_InfluenceValues;
                    for (std::size_t k = 0u; k < influenceValues.size(); ++k) {
                        if (const CInfluenceCalculator* influenceCalculator =
                                this->influenceCalculator(feature, k)) {
                            pJoint.plugin(*influenceCalculator);
                            pJoint.addInfluences(*(gatherer.beginInfluencers() + k),
                                                 influenceValues[k], params);
                        }
                    }
                    resultBuilder.addAttributeProbability(
                        cid, gatherer.attributeNamePtr(cid), 1.0,
                        params.s_Probability, model_t::CResultType::E_Unconditional,
                        feature, NO_CORRELATED_ATTRIBUTES, NO_CORRELATES);
                } else {
                    LOG_ERROR(<< "Failed to compute P(" << params.describe()
                              << ", attribute = " << gatherer.attributeName(cid)
                              << ", person = " << this->personName(pid) << ")");
                }
            }
        }
    }

    if (pJoint.empty()) {
        LOG_TRACE(<< "No samples in [" << startTime << "," << endTime << ")");
        return false;
    }

    double p;
    if (!pJoint.calculate(p, result.s_Influences)) {
        LOG_ERROR(<< "Failed to compute probability of " << this->personName(pid));
        return false;
    }
    LOG_TRACE(<< "probability(" << this->personName(pid) << ") = " << p);
    resultBuilder.probability(p);
    resultBuilder.build();

    return true;
}

bool CMetricPopulationModel::computeTotalProbability(const std::string& /*person*/,
                                                     std::size_t /*numberAttributeProbabilities*/,
                                                     TOptionalDouble& probability,
                                                     TAttributeProbability1Vec& attributeProbabilities) const {
    probability = TOptionalDouble();
    attributeProbabilities.clear();
    return true;
}

uint64_t CMetricPopulationModel::checksum(bool includeCurrentBucketStats) const {
    uint64_t seed = this->CPopulationModel::checksum(includeCurrentBucketStats);
    if (includeCurrentBucketStats) {
        seed = maths::CChecksum::calculate(seed, m_CurrentBucketStats.s_StartTime);
    }

    using TStrCRefStrCRefPr = std::pair<TStrCRef, TStrCRef>;
    using TStrCRefStrCRefPrUInt64Map =
        std::map<TStrCRefStrCRefPr, uint64_t, maths::COrderings::SLess>;

    const CDataGatherer& gatherer = this->dataGatherer();

    TStrCRefStrCRefPrUInt64Map hashes;

    for (const auto& feature : m_FeatureModels) {
        for (std::size_t cid = 0u; cid < feature.s_Models.size(); ++cid) {
            if (gatherer.isAttributeActive(cid)) {
                uint64_t& hash =
                    hashes[{std::cref(EMPTY_STRING), std::cref(gatherer.attributeName(cid))}];
                hash = maths::CChecksum::calculate(hash, feature.s_Models[cid]);
            }
        }
    }

    for (const auto& feature : m_FeatureCorrelatesModels) {
        for (const auto& model : feature.s_Models->correlationModels()) {
            std::size_t cids[]{model.first.first, model.first.second};
            if (gatherer.isAttributeActive(cids[0]) &&
                gatherer.isAttributeActive(cids[1])) {
                uint64_t& hash = hashes[{std::cref(gatherer.attributeName(cids[0])),
                                         std::cref(gatherer.attributeName(cids[1]))}];
                hash = maths::CChecksum::calculate(hash, model.second);
            }
        }
    }

    if (includeCurrentBucketStats) {
        for (const auto& personCount : this->personCounts()) {
            uint64_t& hash =
                hashes[{std::cref(gatherer.personName(personCount.first)), std::cref(EMPTY_STRING)}];
            hash = maths::CChecksum::calculate(hash, personCount.second);
        }
        for (const auto& feature : m_CurrentBucketStats.s_FeatureData) {
            for (const auto& data_ : feature.second) {
                std::size_t pid = CDataGatherer::extractPersonId(data_);
                std::size_t cid = CDataGatherer::extractAttributeId(data_);
                const TFeatureData& data = CDataGatherer::extractData(data_);
                uint64_t& hash =
                    hashes[{std::cref(this->personName(pid)), std::cref(this->attributeName(cid))}];
                hash = maths::CChecksum::calculate(hash, data.s_BucketValue);
                hash = maths::CChecksum::calculate(hash, data.s_IsInteger);
                hash = maths::CChecksum::calculate(hash, data.s_Samples);
            }
        }
    }

    LOG_TRACE(<< "seed = " << seed);
    LOG_TRACE(<< "hashes = " << core::CContainerPrinter::print(hashes));

    return maths::CChecksum::calculate(seed, hashes);
}

void CMetricPopulationModel::debugMemoryUsage(const core::CMemoryUsage::TMemoryUsagePtr& mem) const {
    mem->setName("CMetricPopulationModel");
    this->CPopulationModel::debugMemoryUsage(mem->addChild());
    core::CMemoryDebug::dynamicSize("m_CurrentBucketStats.s_PersonCounts",
                                    m_CurrentBucketStats.s_PersonCounts, mem);
    core::CMemoryDebug::dynamicSize("m_CurrentBucketStats.s_FeatureData",
                                    m_CurrentBucketStats.s_FeatureData, mem);
    core::CMemoryDebug::dynamicSize("m_CurrentBucketStats.s_InterimCorrections",
                                    m_CurrentBucketStats.s_InterimCorrections, mem);
    core::CMemoryDebug::dynamicSize("m_CurrentBucketStats.s_Annotations",
                                    m_CurrentBucketStats.s_Annotations, mem);
    core::CMemoryDebug::dynamicSize("m_FeatureModels", m_FeatureModels, mem);
    core::CMemoryDebug::dynamicSize("m_FeatureCorrelatesModels",
                                    m_FeatureCorrelatesModels, mem);
    core::CMemoryDebug::dynamicSize("m_InterimBucketCorrector",
                                    m_InterimBucketCorrector, mem);
    core::CMemoryDebug::dynamicSize("m_MemoryEstimator", m_MemoryEstimator, mem);
}

std::size_t CMetricPopulationModel::memoryUsage() const {
    const CDataGatherer& gatherer = this->dataGatherer();
    TOptionalSize estimate = this->estimateMemoryUsage(
        gatherer.numberActivePeople(), gatherer.numberActiveAttributes(),
        0); // # correlations
    return estimate ? estimate.get() : this->computeMemoryUsage();
}

std::size_t CMetricPopulationModel::computeMemoryUsage() const {
    std::size_t mem = this->CPopulationModel::memoryUsage();
    mem += core::CMemory::dynamicSize(m_CurrentBucketStats.s_PersonCounts);
    mem += core::CMemory::dynamicSize(m_CurrentBucketStats.s_FeatureData);
    mem += core::CMemory::dynamicSize(m_CurrentBucketStats.s_InterimCorrections);
    mem += core::CMemory::dynamicSize(m_CurrentBucketStats.s_Annotations);
    mem += core::CMemory::dynamicSize(m_FeatureModels);
    mem += core::CMemory::dynamicSize(m_FeatureCorrelatesModels);
    mem += core::CMemory::dynamicSize(m_InterimBucketCorrector);
    mem += core::CMemory::dynamicSize(m_MemoryEstimator);
    return mem;
}

const CMetricPopulationModel::TAnnotationVec& CMetricPopulationModel::annotations() const {
    return m_CurrentBucketStats.s_Annotations;
}

CMemoryUsageEstimator* CMetricPopulationModel::memoryUsageEstimator() const {
    return &m_MemoryEstimator;
}

std::size_t CMetricPopulationModel::staticSize() const {
    return sizeof(*this);
}

CMetricPopulationModel::TModelDetailsViewUPtr CMetricPopulationModel::details() const {
    return TModelDetailsViewUPtr(new CMetricPopulationModelDetailsView(*this));
}

const TSizeSizePrFeatureDataPrVec&
CMetricPopulationModel::featureData(model_t::EFeature feature, core_t::TTime time) const {
    static const TSizeSizePrFeatureDataPrVec EMPTY;
    if (!this->bucketStatsAvailable(time)) {
        LOG_ERROR(<< "No statistics at " << time << ", current bucket = ["
                  << m_CurrentBucketStats.s_StartTime << ","
                  << m_CurrentBucketStats.s_StartTime + this->bucketLength() << ")");
        return EMPTY;
    }
    auto result = m_CurrentBucketStats.s_FeatureData.find(feature);
    return result == m_CurrentBucketStats.s_FeatureData.end() ? EMPTY : result->second;
}

core_t::TTime CMetricPopulationModel::currentBucketStartTime() const {
    return m_CurrentBucketStats.s_StartTime;
}

void CMetricPopulationModel::currentBucketStartTime(core_t::TTime startTime) {
    m_CurrentBucketStats.s_StartTime = startTime;
}

const CMetricPopulationModel::TSizeUInt64PrVec& CMetricPopulationModel::personCounts() const {
    return m_CurrentBucketStats.s_PersonCounts;
}

CPopulationModel::TCorrectionKeyDouble1VecUMap&
CMetricPopulationModel::currentBucketInterimCorrections() const {
    return m_CurrentBucketStats.s_InterimCorrections;
}

void CMetricPopulationModel::createNewModels(std::size_t n, std::size_t m) {
    if (m > 0) {
        for (auto& feature : m_FeatureModels) {
            std::size_t newM = feature.s_Models.size() + m;
            core::CAllocationStrategy::reserve(feature.s_Models, newM);
            for (std::size_t cid = feature.s_Models.size(); cid < newM; ++cid) {
                feature.s_Models.emplace_back(feature.s_NewModel->clone(cid));
                for (const auto& correlates : m_FeatureCorrelatesModels) {
                    if (feature.s_Feature == correlates.s_Feature) {
                        feature.s_Models.back()->modelCorrelations(*correlates.s_Models);
                    }
                }
            }
        }
    }
    this->CPopulationModel::createNewModels(n, m);
}

void CMetricPopulationModel::updateRecycledModels() {
    CDataGatherer& gatherer = this->dataGatherer();
    for (auto cid : gatherer.recycledAttributeIds()) {
        for (auto& feature : m_FeatureModels) {
            if (cid < feature.s_Models.size()) {
                feature.s_Models[cid].reset(feature.s_NewModel->clone(cid));
                for (const auto& correlates : m_FeatureCorrelatesModels) {
                    if (feature.s_Feature == correlates.s_Feature) {
                        feature.s_Models.back()->modelCorrelations(*correlates.s_Models);
                    }
                }
            }
        }
    }
    this->CPopulationModel::updateRecycledModels();
}

void CMetricPopulationModel::refreshCorrelationModels(std::size_t resourceLimit,
                                                      CResourceMonitor& resourceMonitor) {
    std::size_t n = this->numberOfPeople();
    double maxNumberCorrelations = this->params().s_CorrelationModelsOverhead *
                                   static_cast<double>(n);
    auto memoryUsage = std::bind(&CAnomalyDetectorModel::estimateMemoryUsageOrComputeAndUpdate,
                                 this, n, 0, std::placeholders::_1);
    CTimeSeriesCorrelateModelAllocator allocator(
        resourceMonitor, memoryUsage, resourceLimit,
        static_cast<std::size_t>(maxNumberCorrelations + 0.5));
    for (auto& feature : m_FeatureCorrelatesModels) {
        allocator.prototypePrior(feature.s_ModelPrior);
        feature.s_Models->refresh(allocator);
    }
}

void CMetricPopulationModel::clearPrunedResources(const TSizeVec& /*people*/,
                                                  const TSizeVec& /*attributes*/) {
    CDataGatherer& gatherer = this->dataGatherer();
    for (auto cid : gatherer.recycledAttributeIds()) {
        for (auto& feature : m_FeatureModels) {
            if (cid < feature.s_Models.size()) {
                feature.s_Models[cid].reset(feature.s_NewModel->clone(cid));
                for (const auto& correlates : m_FeatureCorrelatesModels) {
                    if (feature.s_Feature == correlates.s_Feature) {
                        feature.s_Models.back()->modelCorrelations(*correlates.s_Models);
                    }
                }
            }
        }
    }
}

const CInterimBucketCorrector& CMetricPopulationModel::interimValueCorrector() const {
    return *m_InterimBucketCorrector;
}

void CMetricPopulationModel::doSkipSampling(core_t::TTime startTime, core_t::TTime endTime) {
    core_t::TTime gap = endTime - startTime;
    for (auto& feature : m_FeatureModels) {
        for (auto& model : feature.s_Models) {
            model->skipTime(gap);
        }
    }
    this->CPopulationModel::doSkipSampling(startTime, endTime);
}

const maths::CModel* CMetricPopulationModel::model(model_t::EFeature feature,
                                                   std::size_t cid) const {
    return const_cast<CMetricPopulationModel*>(this)->model(feature, cid);
}

maths::CModel* CMetricPopulationModel::model(model_t::EFeature feature, std::size_t cid) {
    auto i = std::find_if(m_FeatureModels.begin(), m_FeatureModels.end(),
                          [feature](const SFeatureModels& model) {
                              return model.s_Feature == feature;
                          });
    return i != m_FeatureModels.end() && cid < i->s_Models.size()
               ? i->s_Models[cid].get()
               : nullptr;
}

bool CMetricPopulationModel::correlates(model_t::EFeature feature,
                                        std::size_t pid,
                                        std::size_t cid,
                                        core_t::TTime time) const {
    if (model_t::dimension(feature) > 1 || !this->params().s_MultivariateByFields) {
        return false;
    }

    const maths::CModel* model{this->model(feature, cid)};
    if (model == nullptr) {
        LOG_TRACE(<< "Model unexpectedly null");
        return false;
    }
    const TSizeSizePrFeatureDataPrVec& data = this->featureData(feature, time);
    TSizeSizePr range = personRange(data, pid);

    for (std::size_t j = range.first; j < range.second; ++j) {
        std::size_t cids[]{cid, CDataGatherer::extractAttributeId(data[j])};
        for (const auto& correlate : model->correlates()) {
            if ((cids[0] == correlate[0] && cids[1] == correlate[1]) ||
                (cids[1] == correlate[0] && cids[0] == correlate[1])) {
                return true;
            }
        }
    }
    return false;
}

bool CMetricPopulationModel::fill(model_t::EFeature feature,
                                  std::size_t pid,
                                  std::size_t cid,
                                  core_t::TTime bucketTime,
                                  bool interim,
                                  CProbabilityAndInfluenceCalculator::SParams& params) const {

    std::size_t dimension{model_t::dimension(feature)};
    auto data = find(this->featureData(feature, bucketTime), pid, cid);
    const maths::CModel* model{this->model(feature, cid)};
    if (model == nullptr) {
        LOG_TRACE(<< "Model unexpectedly null");
        return false;
    }
    const TOptionalSample& bucket{CDataGatherer::extractData(*data).s_BucketValue};
    core_t::TTime time{model_t::sampleTime(feature, bucketTime,
                                           this->bucketLength(), bucket->time())};
    maths_t::TDouble2VecWeightsAry weights(maths_t::CUnitWeights::unit<TDouble2Vec>(dimension));
    maths_t::setSeasonalVarianceScale(
        model->seasonalWeight(maths::DEFAULT_SEASONAL_CONFIDENCE_INTERVAL, time), weights);
    maths_t::setCountVarianceScale(TDouble2Vec(dimension, bucket->varianceScale()), weights);
    bool skipAnomalyModelUpdate = this->shouldIgnoreSample(feature, pid, cid, time);

    params.s_Feature = feature;
    params.s_Model = model;
    params.s_ElapsedTime = time - this->attributeFirstBucketTimes()[cid];
    params.s_Time.assign(1, {time});
    params.s_Value.assign(1, bucket->value());
    if (interim && model_t::requiresInterimResultAdjustment(feature)) {
        TDouble2Vec mode(params.s_Model->mode(time, weights));
        TDouble2Vec correction(this->interimValueCorrector().corrections(
            mode, bucket->value(dimension)));
        params.s_Value[0] += correction;
        this->currentBucketInterimCorrections().emplace(
            CCorrectionKey(feature, pid, cid), correction);
    }
    params.s_Count = bucket->count();
    params.s_ComputeProbabilityParams
        .addCalculation(model_t::probabilityCalculation(feature))
        .addWeights(weights)
        .skipAnomalyModelUpdate(skipAnomalyModelUpdate);

    return true;
}

////////// CMetricPopulationModel::SBucketStats Implementation //////////

CMetricPopulationModel::SBucketStats::SBucketStats(core_t::TTime startTime)
    : s_StartTime(startTime), s_InterimCorrections(1) {
}
}
}<|MERGE_RESOLUTION|>--- conflicted
+++ resolved
@@ -462,7 +462,8 @@
                 auto annotationCallback = [&](const std::string& annotation) {
                     if (this->params().s_AnnotationsEnabled) {
                         m_CurrentBucketStats.s_Annotations.emplace_back(
-                            time, annotation, gatherer.searchKey().detectorIndex(),
+                            time, CAnnotation::E_ModelChange, annotation,
+                            gatherer.searchKey().detectorIndex(),
                             gatherer.searchKey().partitionFieldName(),
                             gatherer.partitionFieldValue(),
                             gatherer.searchKey().overFieldName(),
@@ -476,28 +477,10 @@
                     .nonNegative(attribute.second.s_IsNonNegative)
                     .propagationInterval(this->propagationTime(cid, latest))
                     .trendWeights(attribute.second.s_TrendWeights)
-<<<<<<< HEAD
-                    .priorWeights(attribute.second.s_PriorWeights);
-                if (this->params().s_AnnotationsEnabled) {
-                    const auto modelAnnotationCallback =
-                        [&](core_t::TTime t, const std::string& annotation) {
-                            m_CurrentBucketStats.s_Annotations.emplace_back(
-                                t, CAnnotation::E_ModelChange, annotation,
-                                gatherer.searchKey().detectorIndex(),
-                                gatherer.searchKey().partitionFieldName(),
-                                gatherer.partitionFieldValue(),
-                                gatherer.searchKey().overFieldName(),
-                                gatherer.attributeName(cid),
-                                gatherer.searchKey().byFieldName(), EMPTY_STRING);
-                        };
-                    params.annotationCallback(modelAnnotationCallback);
-                }
-=======
                     .priorWeights(attribute.second.s_PriorWeights)
                     .annotationCallback([&](const std::string& annotation) {
                         annotationCallback(annotation);
                     });
->>>>>>> 9a20104e
 
                 maths::CModel* model{this->model(feature, cid)};
                 if (model == nullptr) {
