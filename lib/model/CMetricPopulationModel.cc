/*
 * ELASTICSEARCH CONFIDENTIAL
 *
 * Copyright (c) 2016 Elasticsearch BV. All Rights Reserved.
 *
 * Notice: this software, and all information contained
 * therein, is the exclusive property of Elasticsearch BV
 * and its licensors, if any, and is protected under applicable
 * domestic and foreign law, and international treaties.
 *
 * Reproduction, republication or distribution without the
 * express written consent of Elasticsearch BV is
 * strictly prohibited.
 */

#include <model/CMetricPopulationModel.h>

#include <core/CAllocationStrategy.h>
#include <core/CContainerPrinter.h>
#include <core/CLogger.h>
#include <core/CStatePersistInserter.h>
#include <core/CStatistics.h>
#include <core/RestoreMacros.h>

#include <maths/CChecksum.h>
#include <maths/CIntegerTools.h>
#include <maths/COrderings.h>
#include <maths/CPrior.h>
#include <maths/CTimeSeriesDecomposition.h>
#include <maths/CTimeSeriesDecompositionStateSerialiser.h>
#include <maths/CTools.h>
#include <maths/ProbabilityAggregators.h>

#include <model/CAnnotatedProbabilityBuilder.h>
#include <model/CDataGatherer.h>
#include <model/CGathererTools.h>
#include <model/CInterimBucketCorrector.h>
#include <model/CModelDetailsView.h>
#include <model/CPopulationModelDetail.h>
#include <model/CProbabilityAndInfluenceCalculator.h>
#include <model/FrequencyPredicates.h>

#include <boost/bind.hpp>
#include <boost/iterator/counting_iterator.hpp>
#include <boost/optional.hpp>
#include <boost/range.hpp>
#include <boost/ref.hpp>
#include <boost/tuple/tuple.hpp>
#include <boost/unordered_map.hpp>

namespace ml {
namespace model {

namespace {

using TDouble2Vec = core::CSmallVector<double, 2>;
using TDouble2Vec1Vec = core::CSmallVector<TDouble2Vec, 1>;
using TDouble2Vec4Vec = core::CSmallVector<TDouble2Vec, 4>;
using TDouble2Vec4VecVec = std::vector<TDouble2Vec4Vec>;
using TBool2Vec = core::CSmallVector<bool, 2>;
using TTime2Vec = core::CSmallVector<core_t::TTime, 2>;
using TOptionalSample = boost::optional<CSample>;
using TSizeSizePrFeatureDataPrVec = CMetricPopulationModel::TSizeSizePrFeatureDataPrVec;
using TFeatureSizeSizePrFeatureDataPrVecPr = std::pair<model_t::EFeature, TSizeSizePrFeatureDataPrVec>;
using TFeatureSizeSizePrFeatureDataPrVecPrVec = std::vector<TFeatureSizeSizePrFeatureDataPrVecPr>;
using TSizeFuzzyDeduplicateUMap = boost::unordered_map<std::size_t, CModelTools::CFuzzyDeduplicate>;

//! \brief The values and weights for an attribute.
<<<<<<< HEAD
struct SValuesAndWeights {
    SValuesAndWeights(void) : s_IsInteger(false), s_IsNonNegative(false) {}
=======
struct SValuesAndWeights
{
    SValuesAndWeights() : s_IsInteger(false), s_IsNonNegative(false) {}
>>>>>>> d4e4cca7
    bool s_IsInteger, s_IsNonNegative;
    maths::CModel::TTimeDouble2VecSizeTrVec s_BucketValues;
    maths::CModel::TTimeDouble2VecSizeTrVec s_Values;
    maths::CModelAddSamplesParams::TDouble2Vec4VecVec s_TrendWeights;
    maths::CModelAddSamplesParams::TDouble2Vec4VecVec s_PriorWeights;
};
using TSizeValuesAndWeightsUMap = boost::unordered_map<std::size_t, SValuesAndWeights>;

// We use short field names to reduce the state size
const std::string POPULATION_STATE_TAG("a");
const std::string FEATURE_MODELS_TAG("b");
const std::string FEATURE_CORRELATE_MODELS_TAG("c");
const std::string MEMORY_ESTIMATOR_TAG("d");

const maths_t::TWeightStyleVec SAMPLE_WEIGHT_STYLES{maths_t::E_SampleCountWeight,
                                                    maths_t::E_SampleWinsorisationWeight,
                                                    maths_t::E_SampleCountVarianceScaleWeight};
const maths_t::TWeightStyleVec PROBABILITY_WEIGHT_STYLES{maths_t::E_SampleSeasonalVarianceScaleWeight,
                                                         maths_t::E_SampleCountVarianceScaleWeight};

} // unnamed::

CMetricPopulationModel::CMetricPopulationModel(const SModelParams& params,
                                               const TDataGathererPtr& dataGatherer,
                                               const TFeatureMathsModelPtrPrVec& newFeatureModels,
                                               const TFeatureMultivariatePriorPtrPrVec& newFeatureCorrelateModelPriors,
                                               const TFeatureCorrelationsPtrPrVec& featureCorrelatesModels,
                                               const TFeatureInfluenceCalculatorCPtrPrVecVec& influenceCalculators)
    : CPopulationModel(params, dataGatherer, influenceCalculators),
      m_CurrentBucketStats(dataGatherer->currentBucketStartTime() - dataGatherer->bucketLength()),
      m_Probabilities(0.05) {
    this->initialize(newFeatureModels, newFeatureCorrelateModelPriors, featureCorrelatesModels);
}

CMetricPopulationModel::CMetricPopulationModel(const SModelParams& params,
                                               const TDataGathererPtr& dataGatherer,
                                               const TFeatureMathsModelPtrPrVec& newFeatureModels,
                                               const TFeatureMultivariatePriorPtrPrVec& newFeatureCorrelateModelPriors,
                                               const TFeatureCorrelationsPtrPrVec& featureCorrelatesModels,
                                               const TFeatureInfluenceCalculatorCPtrPrVecVec& influenceCalculators,
                                               core::CStateRestoreTraverser& traverser)
    : CPopulationModel(params, dataGatherer, influenceCalculators),
      m_CurrentBucketStats(dataGatherer->currentBucketStartTime() - dataGatherer->bucketLength()),
      m_Probabilities(0.05) {
    this->initialize(newFeatureModels, newFeatureCorrelateModelPriors, featureCorrelatesModels);
    traverser.traverseSubLevel(boost::bind(&CMetricPopulationModel::acceptRestoreTraverser, this, _1));
}

void CMetricPopulationModel::initialize(const TFeatureMathsModelPtrPrVec& newFeatureModels,
                                        const TFeatureMultivariatePriorPtrPrVec& newFeatureCorrelateModelPriors,
                                        const TFeatureCorrelationsPtrPrVec& featureCorrelatesModels) {
    m_FeatureModels.reserve(newFeatureModels.size());
    for (const auto& model : newFeatureModels) {
        m_FeatureModels.emplace_back(model.first, model.second);
    }
    std::sort(m_FeatureModels.begin(), m_FeatureModels.end(), [](const SFeatureModels& lhs, const SFeatureModels& rhs) {
        return lhs.s_Feature < rhs.s_Feature;
    });

    if (this->params().s_MultivariateByFields) {
        m_FeatureCorrelatesModels.reserve(featureCorrelatesModels.size());
        for (std::size_t i = 0u; i < featureCorrelatesModels.size(); ++i) {
            m_FeatureCorrelatesModels.emplace_back(
                featureCorrelatesModels[i].first, newFeatureCorrelateModelPriors[i].second, featureCorrelatesModels[i].second);
        }
        std::sort(m_FeatureCorrelatesModels.begin(),
                  m_FeatureCorrelatesModels.end(),
                  [](const SFeatureCorrelateModels& lhs, const SFeatureCorrelateModels& rhs) { return lhs.s_Feature < rhs.s_Feature; });
    }
}

CMetricPopulationModel::CMetricPopulationModel(bool isForPersistence, const CMetricPopulationModel& other)
    : CPopulationModel(isForPersistence, other),
      m_CurrentBucketStats(0), // Not needed for persistence so minimally constructed
      m_Probabilities(0.05),   // Not needed for persistence so minimally construct
      m_MemoryEstimator(other.m_MemoryEstimator) {
    if (!isForPersistence) {
        LOG_ABORT("This constructor only creates clones for persistence");
    }

    m_FeatureModels.reserve(m_FeatureModels.size());
    for (const auto& feature : other.m_FeatureModels) {
        m_FeatureModels.emplace_back(feature.s_Feature, feature.s_NewModel);
        m_FeatureModels.back().s_Models.reserve(feature.s_Models.size());
        for (const auto& model : feature.s_Models) {
            m_FeatureModels.back().s_Models.emplace_back(model->cloneForPersistence());
        }
    }

    m_FeatureCorrelatesModels.reserve(other.m_FeatureCorrelatesModels.size());
    for (const auto& feature : other.m_FeatureCorrelatesModels) {
        m_FeatureCorrelatesModels.emplace_back(
            feature.s_Feature, feature.s_ModelPrior, TCorrelationsPtr(feature.s_Models->cloneForPersistence()));
    }
}

void CMetricPopulationModel::acceptPersistInserter(core::CStatePersistInserter& inserter) const {
    inserter.insertLevel(POPULATION_STATE_TAG, boost::bind(&CMetricPopulationModel::doAcceptPersistInserter, this, _1));
    for (const auto& feature : m_FeatureModels) {
        inserter.insertLevel(FEATURE_MODELS_TAG, boost::bind(&SFeatureModels::acceptPersistInserter, &feature, _1));
    }
    for (const auto& feature : m_FeatureCorrelatesModels) {
        inserter.insertLevel(FEATURE_CORRELATE_MODELS_TAG, boost::bind(&SFeatureCorrelateModels::acceptPersistInserter, &feature, _1));
    }
    core::CPersistUtils::persist(MEMORY_ESTIMATOR_TAG, m_MemoryEstimator, inserter);
}

bool CMetricPopulationModel::acceptRestoreTraverser(core::CStateRestoreTraverser& traverser) {
    std::size_t i = 0u, j = 0u;
    do {
        const std::string& name = traverser.name();
        RESTORE(POPULATION_STATE_TAG, traverser.traverseSubLevel(boost::bind(&CMetricPopulationModel::doAcceptRestoreTraverser, this, _1)))
        RESTORE(FEATURE_MODELS_TAG,
<<<<<<< HEAD
                i == m_FeatureModels.size() ||
                    traverser.traverseSubLevel(
                        boost::bind(&SFeatureModels::acceptRestoreTraverser, &m_FeatureModels[i++], boost::cref(this->params()), _1)))
        RESTORE(
            FEATURE_CORRELATE_MODELS_TAG,
            j == m_FeatureCorrelatesModels.size() ||
                traverser.traverseSubLevel(boost::bind(
                    &SFeatureCorrelateModels::acceptRestoreTraverser, &m_FeatureCorrelatesModels[j++], boost::cref(this->params()), _1)))
        RESTORE(MEMORY_ESTIMATOR_TAG, core::CPersistUtils::restore(MEMORY_ESTIMATOR_TAG, m_MemoryEstimator, traverser))
    } while (traverser.next());

    for (auto&& feature : m_FeatureModels) {
        for (auto&& model : feature.s_Models) {
            for (const auto& correlates : m_FeatureCorrelatesModels) {
                if (feature.s_Feature == correlates.s_Feature) {
=======
                   i == m_FeatureModels.size()
                || traverser.traverseSubLevel(boost::bind(&SFeatureModels::acceptRestoreTraverser,
                                                          &m_FeatureModels[i++], boost::cref(this->params()), _1)))
        RESTORE(FEATURE_CORRELATE_MODELS_TAG,
                   j == m_FeatureCorrelatesModels.size()
                || traverser.traverseSubLevel(boost::bind(&SFeatureCorrelateModels::acceptRestoreTraverser,
                                                          &m_FeatureCorrelatesModels[j++], boost::cref(this->params()), _1)))
        RESTORE(MEMORY_ESTIMATOR_TAG,
                core::CPersistUtils::restore(MEMORY_ESTIMATOR_TAG, m_MemoryEstimator, traverser))
    }
    while (traverser.next());

    for (auto &feature : m_FeatureModels)
    {
        for (auto &model : feature.s_Models)
        {
            for (const auto &correlates : m_FeatureCorrelatesModels)
            {
                if (feature.s_Feature == correlates.s_Feature)
                {
>>>>>>> d4e4cca7
                    model->modelCorrelations(*correlates.s_Models);
                }
            }
        }
    }

    return true;
}

<<<<<<< HEAD
CAnomalyDetectorModel* CMetricPopulationModel::cloneForPersistence(void) const {
    return new CMetricPopulationModel(true, *this);
}

model_t::EModelType CMetricPopulationModel::category(void) const {
    return model_t::E_MetricOnline;
}

bool CMetricPopulationModel::isEventRate(void) const {
    return false;
}

bool CMetricPopulationModel::isMetric(void) const {
=======
CAnomalyDetectorModel *CMetricPopulationModel::cloneForPersistence() const
{
    return new CMetricPopulationModel(true, *this);
}

model_t::EModelType CMetricPopulationModel::category() const
{
    return model_t::E_MetricOnline;
}

bool CMetricPopulationModel::isEventRate() const
{
    return false;
}

bool CMetricPopulationModel::isMetric() const
{
>>>>>>> d4e4cca7
    return true;
}

CMetricPopulationModel::TDouble1Vec
CMetricPopulationModel::currentBucketValue(model_t::EFeature feature, std::size_t pid, std::size_t cid, core_t::TTime time) const {
    const TSizeSizePrFeatureDataPrVec& featureData = this->featureData(feature, time);
    auto i = find(featureData, pid, cid);
    return i != featureData.end() ? extractValue(feature, *i) : TDouble1Vec();
}

CMetricPopulationModel::TDouble1Vec CMetricPopulationModel::baselineBucketMean(model_t::EFeature feature,
                                                                               std::size_t pid,
                                                                               std::size_t cid,
                                                                               model_t::CResultType type,
                                                                               const TSizeDoublePr1Vec& correlated,
                                                                               core_t::TTime time) const {
    const maths::CModel* model{this->model(feature, cid)};
    if (!model) {
        return TDouble1Vec();
    }
    static const TSizeDoublePr1Vec NO_CORRELATED;
    TDouble1Vec result(model->predict(time, type.isUnconditional() ? NO_CORRELATED : correlated));
    this->correctBaselineForInterim(feature, pid, cid, type, correlated, this->currentBucketInterimCorrections(), result);
    TDouble1VecDouble1VecPr support = model_t::support(feature);
    return maths::CTools::truncate(result, support.first, support.second);
}

bool CMetricPopulationModel::bucketStatsAvailable(core_t::TTime time) const {
    return time >= m_CurrentBucketStats.s_StartTime && time < m_CurrentBucketStats.s_StartTime + this->bucketLength();
}

void CMetricPopulationModel::sampleBucketStatistics(core_t::TTime startTime, core_t::TTime endTime, CResourceMonitor& resourceMonitor) {
    CDataGatherer& gatherer = this->dataGatherer();
    core_t::TTime bucketLength = gatherer.bucketLength();
    if (!gatherer.dataAvailable(startTime)) {
        return;
    }

    this->createUpdateNewModels(startTime, resourceMonitor);
    this->currentBucketInterimCorrections().clear();

    for (core_t::TTime time = startTime; time < endTime; time += bucketLength) {
        this->CAnomalyDetectorModel::sampleBucketStatistics(time, time + bucketLength, resourceMonitor);

        // Currently, we only remember one bucket.
        m_CurrentBucketStats.s_StartTime = time;
        TSizeUInt64PrVec& personCounts = m_CurrentBucketStats.s_PersonCounts;
        gatherer.personNonZeroCounts(time, personCounts);
        this->applyFilter(model_t::E_XF_Over, false, this->personFilter(), personCounts);

        TFeatureSizeSizePrFeatureDataPrVecPrVec featureData;
        gatherer.featureData(time, bucketLength, featureData);
<<<<<<< HEAD
        for (auto&& featureData_ : featureData) {
=======
        for (auto &featureData_ : featureData)
        {
>>>>>>> d4e4cca7
            model_t::EFeature feature = featureData_.first;
            TSizeSizePrFeatureDataPrVec& data = m_CurrentBucketStats.s_FeatureData[feature];
            data.swap(featureData_.second);
            LOG_TRACE(model_t::print(feature) << ": " << core::CContainerPrinter::print(data));
            this->applyFilters(false, this->personFilter(), this->attributeFilter(), data);
        }
    }
}

void CMetricPopulationModel::sample(core_t::TTime startTime, core_t::TTime endTime, CResourceMonitor& resourceMonitor) {
    CDataGatherer& gatherer = this->dataGatherer();
    core_t::TTime bucketLength = gatherer.bucketLength();
    if (!gatherer.validateSampleTimes(startTime, endTime)) {
        return;
    }

    this->createUpdateNewModels(startTime, resourceMonitor);
    this->currentBucketInterimCorrections().clear();

    for (core_t::TTime time = startTime; time < endTime; time += bucketLength) {
        LOG_TRACE("Sampling [" << time << "," << time + bucketLength << ")");

        gatherer.sampleNow(time);

        TFeatureSizeSizePrFeatureDataPrVecPrVec featureData;
        gatherer.featureData(time, bucketLength, featureData);

        const TTimeVec& preSampleAttributeLastBucketTimes = this->attributeLastBucketTimes();
        TSizeTimeUMap attributeLastBucketTimesMap;
        for (const auto& featureData_ : featureData) {
            TSizeSizePrFeatureDataPrVec& data = m_CurrentBucketStats.s_FeatureData[featureData_.first];
            for (const auto& data_ : data) {
                std::size_t cid = CDataGatherer::extractAttributeId(data_);
                attributeLastBucketTimesMap[cid] = preSampleAttributeLastBucketTimes[cid];
            }
        }

        this->CPopulationModel::sample(time, time + bucketLength, resourceMonitor);

        // Currently, we only remember one bucket.
        m_CurrentBucketStats.s_StartTime = time;
        TSizeUInt64PrVec& personCounts = m_CurrentBucketStats.s_PersonCounts;
        gatherer.personNonZeroCounts(time, personCounts);
        this->applyFilter(model_t::E_XF_Over, true, this->personFilter(), personCounts);

        const TTimeVec& attributeLastBucketTimes = this->attributeLastBucketTimes();

        for (auto& featureData_ : featureData) {
            model_t::EFeature feature = featureData_.first;
            std::size_t dimension = model_t::dimension(feature);
            TSizeSizePrFeatureDataPrVec& data = m_CurrentBucketStats.s_FeatureData[feature];
            data.swap(featureData_.second);
            LOG_TRACE(model_t::print(feature) << ": " << core::CContainerPrinter::print(data));
            this->applyFilters(true, this->personFilter(), this->attributeFilter(), data);

            TSizeValuesAndWeightsUMap attributes;
            TSizeFuzzyDeduplicateUMap fuzzy;

            // Set up fuzzy de-duplication.
            if (data.size() >= this->params().s_MinimumToDeduplicate) {
                for (const auto& data_ : data) {
                    std::size_t cid = CDataGatherer::extractAttributeId(data_);
                    const CGathererTools::TSampleVec& samples = CDataGatherer::extractData(data_).s_Samples;
                    for (const auto& sample : samples) {
                        fuzzy[cid].add(TDouble2Vec(sample.value(dimension)));
                    }
                }
                for (auto& fuzzy_ : fuzzy) {
                    fuzzy_.second.computeEpsilons(bucketLength, this->params().s_MinimumToDeduplicate);
                }
            }

            for (const auto& data_ : data) {
                std::size_t pid = CDataGatherer::extractPersonId(data_);
                std::size_t cid = CDataGatherer::extractAttributeId(data_);
                const TOptionalSample& bucket = CDataGatherer::extractData(data_).s_BucketValue;
                const CGathererTools::TSampleVec& samples = CDataGatherer::extractData(data_).s_Samples;
                bool isInteger = CDataGatherer::extractData(data_).s_IsInteger;
                bool isNonNegative = CDataGatherer::extractData(data_).s_IsNonNegative;
                core_t::TTime cutoff = attributeLastBucketTimes[cid] - this->params().s_SamplingAgeCutoff;

                maths::CModel* model{this->model(feature, cid)};
                if (!model) {
                    LOG_ERROR("Missing model for " << this->attributeName(cid));
                    continue;
                }

                core_t::TTime sampleTime = model_t::sampleTime(feature, time, bucketLength);
                if (this->shouldIgnoreSample(feature, pid, cid, sampleTime)) {
                    core_t::TTime skipTime = sampleTime - attributeLastBucketTimesMap[cid];
                    if (skipTime > 0) {
                        model->skipTime(skipTime);
                        // Update the last time so we don't advance the same model
                        // multiple times (once per person)
                        attributeLastBucketTimesMap[cid] = sampleTime;
                    }
                    continue;
                }

                LOG_TRACE("Adding " << CDataGatherer::extractData(data_) << " for person = " << gatherer.personName(pid)
                                    << " and attribute = " << gatherer.attributeName(cid));

                SValuesAndWeights& attribute = attributes[cid];

                attribute.s_IsInteger &= isInteger;
                attribute.s_IsNonNegative &= isNonNegative;
                if (model_t::isSampled(feature) && bucket) {
                    attribute.s_BucketValues.emplace_back(bucket->time(), TDouble2Vec(bucket->value(dimension)), pid);
                }

                std::size_t n =
                    std::count_if(samples.begin(), samples.end(), [cutoff](const CSample& sample) { return sample.time() >= cutoff; });
                double updatesPerBucket = this->params().s_MaximumUpdatesPerBucket;
                double countWeight = this->sampleRateWeight(pid, cid) * this->learnRate(feature) *
                                     (updatesPerBucket > 0.0 && n > 0 ? updatesPerBucket / static_cast<double>(n) : 1.0);
                LOG_TRACE("countWeight = " << countWeight);

                for (const auto& sample : samples) {
                    if (sample.time() < cutoff) {
                        continue;
                    }

                    double vs = sample.varianceScale();
                    TDouble2Vec value(sample.value(dimension));
                    std::size_t duplicate = data.size() >= this->params().s_MinimumToDeduplicate
                                                ? fuzzy[cid].duplicate(sample.time(), value)
                                                : attribute.s_Values.size();

                    if (duplicate < attribute.s_Values.size()) {
                        std::for_each(attribute.s_TrendWeights[duplicate][0].begin(),
                                      attribute.s_TrendWeights[duplicate][0].end(),
                                      [countWeight, vs](double& weight) { weight += countWeight / vs; });
                        std::for_each(attribute.s_PriorWeights[duplicate][0].begin(),
                                      attribute.s_PriorWeights[duplicate][0].end(),
                                      [countWeight](double& weight) { weight += countWeight; });
                    } else {
                        attribute.s_Values.emplace_back(sample.time(), value, pid);
                        attribute.s_TrendWeights.push_back({TDouble2Vec(dimension, countWeight / vs),
                                                            model->winsorisationWeight(1.0, sample.time(), value),
                                                            TDouble2Vec(dimension, vs)});
                        attribute.s_PriorWeights.push_back({TDouble2Vec(dimension, countWeight),
                                                            model->winsorisationWeight(1.0, sample.time(), value),
                                                            TDouble2Vec(dimension, vs)});
                    }
                }
            }

<<<<<<< HEAD
            for (auto&& attribute : attributes) {
=======
            for (auto &attribute : attributes)
            {
>>>>>>> d4e4cca7
                std::size_t cid = attribute.first;
                core_t::TTime latest = boost::numeric::bounds<core_t::TTime>::lowest();
                for (const auto& value : attribute.second.s_Values) {
                    latest = std::max(latest, value.first);
                }

                maths::CModelAddSamplesParams params;
                params.integer(attribute.second.s_IsInteger)
                    .nonNegative(attribute.second.s_IsNonNegative)
                    .propagationInterval(this->propagationTime(cid, latest))
                    .weightStyles(SAMPLE_WEIGHT_STYLES)
                    .trendWeights(attribute.second.s_TrendWeights)
                    .priorWeights(attribute.second.s_PriorWeights);

                maths::CModel* model{this->model(feature, cid)};
                if (model->addSamples(params, attribute.second.s_Values) == maths::CModel::E_Reset) {
                    gatherer.resetSampleCount(cid);
                }
            }
        }

        for (const auto& feature : m_FeatureCorrelatesModels) {
            feature.s_Models->processSamples(SAMPLE_WEIGHT_STYLES);
        }

        m_Probabilities.clear();
    }
}

void CMetricPopulationModel::prune(std::size_t maximumAge) {
    CDataGatherer& gatherer = this->dataGatherer();

    TSizeVec peopleToRemove;
    TSizeVec attributesToRemove;
    this->peopleAndAttributesToRemove(m_CurrentBucketStats.s_StartTime, maximumAge, peopleToRemove, attributesToRemove);

    if (peopleToRemove.empty() && attributesToRemove.empty()) {
        return;
    }
    std::sort(peopleToRemove.begin(), peopleToRemove.end());
    std::sort(attributesToRemove.begin(), attributesToRemove.end());

    LOG_DEBUG("Removing people {" << this->printPeople(peopleToRemove, 20) << '}');
    LOG_DEBUG("Removing attributes {" << this->printAttributes(attributesToRemove, 20) << '}');

    // Stop collecting for these people/attributes and add them
    // to the free list.
    gatherer.recyclePeople(peopleToRemove);
    gatherer.recycleAttributes(attributesToRemove);

    if (gatherer.dataAvailable(m_CurrentBucketStats.s_StartTime)) {
        TFeatureSizeSizePrFeatureDataPrVecPrVec featureData;
        gatherer.featureData(m_CurrentBucketStats.s_StartTime, gatherer.bucketLength(), featureData);
<<<<<<< HEAD
        for (auto&& feature : featureData) {
=======
        for (auto &feature : featureData)
        {
>>>>>>> d4e4cca7
            m_CurrentBucketStats.s_FeatureData[feature.first].swap(feature.second);
        }
    }

    this->clearPrunedResources(peopleToRemove, attributesToRemove);
    this->removePeople(peopleToRemove);
}

bool CMetricPopulationModel::computeProbability(std::size_t pid,
                                                core_t::TTime startTime,
                                                core_t::TTime endTime,
                                                CPartitioningFields& partitioningFields,
                                                std::size_t numberAttributeProbabilities,
                                                SAnnotatedProbability& result) const {
    const CDataGatherer& gatherer = this->dataGatherer();
    core_t::TTime bucketLength = gatherer.bucketLength();

    if (endTime != startTime + bucketLength) {
        LOG_ERROR("Can only compute probability for single bucket");
        return false;
    }
    if (pid > gatherer.numberPeople()) {
        LOG_TRACE("No person for pid = " << pid);
        return false;
    }

    using TStoredStringPtr1Vec = core::CSmallVector<core::CStoredStringPtr, 1>;

    static const TStoredStringPtr1Vec NO_CORRELATED_ATTRIBUTES;
    static const TSizeDoublePr1Vec NO_CORRELATES;

    partitioningFields.add(gatherer.attributeFieldName(), EMPTY_STRING);

    CAnnotatedProbabilityBuilder resultBuilder(result,
                                               std::max(numberAttributeProbabilities, std::size_t(1)),
                                               function_t::function(gatherer.features()),
                                               gatherer.numberActivePeople());

    LOG_TRACE("computeProbability(" << gatherer.personName(pid) << ")");

    CProbabilityAndInfluenceCalculator pJoint(this->params().s_InfluenceCutoff);
    pJoint.addAggregator(maths::CJointProbabilityOfLessLikelySamples());
    pJoint.addAggregator(maths::CProbabilityOfExtremeSample());
    if (this->params().s_CacheProbabilities) {
        pJoint.addCache(m_Probabilities);
    }

    for (std::size_t i = 0u; i < gatherer.numberFeatures(); ++i) {
        model_t::EFeature feature = gatherer.feature(i);
        if (model_t::isCategorical(feature)) {
            continue;
        }
        LOG_TRACE("feature = " << model_t::print(feature));

        const TSizeSizePrFeatureDataPrVec& featureData = this->featureData(feature, startTime);
        TSizeSizePr range = personRange(featureData, pid);

        for (std::size_t j = range.first; j < range.second; ++j) {
            std::size_t cid = CDataGatherer::extractAttributeId(featureData[j]);

            partitioningFields.back().second = TStrCRef(gatherer.attributeName(cid));

            const TOptionalSample& bucket = CDataGatherer::extractData(featureData[j]).s_BucketValue;
            if (!bucket) {
                LOG_ERROR("Expected a value for feature = " << model_t::print(feature) << ", person = " << gatherer.personName(pid)
                                                            << ", attribute = " << gatherer.attributeName(cid));
                continue;
            }

            if (this->shouldIgnoreResult(
                    feature, result.s_ResultType, pid, cid, model_t::sampleTime(feature, startTime, bucketLength, bucket->time()))) {
                continue;
            }

            if (this->correlates(feature, pid, cid, startTime)) {
                // TODO
            } else {
                CProbabilityAndInfluenceCalculator::SParams params(partitioningFields);
                this->fill(feature, pid, cid, startTime, result.isInterim(), params);
                model_t::CResultType type;
                TSize1Vec mostAnomalousCorrelate;
                if (pJoint.addProbability(feature,
                                          cid,
                                          *params.s_Model,
                                          params.s_ElapsedTime,
                                          params.s_ComputeProbabilityParams,
                                          params.s_Time,
                                          params.s_Value,
                                          params.s_Probability,
                                          params.s_Tail,
                                          type,
                                          mostAnomalousCorrelate)) {
                    LOG_TRACE("P(" << params.describe() << ", attribute = " << gatherer.attributeName(cid)
                                   << ", person = " << this->personName(pid) << ") = " << params.s_Probability);
                    const auto& influenceValues = CDataGatherer::extractData(featureData[j]).s_InfluenceValues;
                    for (std::size_t k = 0u; k < influenceValues.size(); ++k) {
                        if (const CInfluenceCalculator* influenceCalculator = this->influenceCalculator(feature, k)) {
                            pJoint.plugin(*influenceCalculator);
                            pJoint.addInfluences(*(gatherer.beginInfluencers() + k), influenceValues[k], params);
                        }
                    }
                    resultBuilder.addAttributeProbability(cid,
                                                          gatherer.attributeNamePtr(cid),
                                                          1.0,
                                                          params.s_Probability,
                                                          model_t::CResultType::E_Unconditional,
                                                          feature,
                                                          NO_CORRELATED_ATTRIBUTES,
                                                          NO_CORRELATES);
                } else {
                    LOG_ERROR("Failed to compute P(" << params.describe() << ", attribute = " << gatherer.attributeName(cid)
                                                     << ", person = " << this->personName(pid) << ")");
                }
            }
        }
    }

    if (pJoint.empty()) {
        LOG_TRACE("No samples in [" << startTime << "," << endTime << ")");
        return false;
    }

    double p;
    if (!pJoint.calculate(p, result.s_Influences)) {
        LOG_ERROR("Failed to compute probability of " << this->personName(pid));
        return false;
    }
    LOG_TRACE("probability(" << this->personName(pid) << ") = " << p);
    resultBuilder.probability(p);
    resultBuilder.build();

    return true;
}

bool CMetricPopulationModel::computeTotalProbability(const std::string& /*person*/,
                                                     std::size_t /*numberAttributeProbabilities*/,
                                                     TOptionalDouble& probability,
                                                     TAttributeProbability1Vec& attributeProbabilities) const {
    probability = TOptionalDouble();
    attributeProbabilities.clear();
    return true;
}

uint64_t CMetricPopulationModel::checksum(bool includeCurrentBucketStats) const {
    uint64_t seed = this->CPopulationModel::checksum(includeCurrentBucketStats);
    if (includeCurrentBucketStats) {
        seed = maths::CChecksum::calculate(seed, m_CurrentBucketStats.s_StartTime);
    }

    using TStrCRefStrCRefPr = std::pair<TStrCRef, TStrCRef>;
    using TStrCRefStrCRefPrUInt64Map = std::map<TStrCRefStrCRefPr, uint64_t, maths::COrderings::SLess>;

    const CDataGatherer& gatherer = this->dataGatherer();

    TStrCRefStrCRefPrUInt64Map hashes;

    for (const auto& feature : m_FeatureModels) {
        for (std::size_t cid = 0u; cid < feature.s_Models.size(); ++cid) {
            if (gatherer.isAttributeActive(cid)) {
                uint64_t& hash = hashes[{boost::cref(EMPTY_STRING), boost::cref(gatherer.attributeName(cid))}];
                hash = maths::CChecksum::calculate(hash, feature.s_Models[cid]);
            }
        }
    }

    for (const auto& feature : m_FeatureCorrelatesModels) {
        for (const auto& prior : feature.s_Models->correlatePriors()) {
            std::size_t cids[]{prior.first.first, prior.first.second};
            if (gatherer.isAttributeActive(cids[0]) && gatherer.isAttributeActive(cids[1])) {
                uint64_t& hash = hashes[{boost::cref(gatherer.attributeName(cids[0])), boost::cref(gatherer.attributeName(cids[1]))}];
                hash = maths::CChecksum::calculate(hash, prior.second);
            }
        }
    }

    if (includeCurrentBucketStats) {
        for (const auto& personCount : this->personCounts()) {
            uint64_t& hash = hashes[{boost::cref(gatherer.personName(personCount.first)), boost::cref(EMPTY_STRING)}];
            hash = maths::CChecksum::calculate(hash, personCount.second);
        }
        for (const auto& feature : m_CurrentBucketStats.s_FeatureData) {
            for (const auto& data_ : feature.second) {
                std::size_t pid = CDataGatherer::extractPersonId(data_);
                std::size_t cid = CDataGatherer::extractAttributeId(data_);
                const TFeatureData& data = CDataGatherer::extractData(data_);
                uint64_t& hash = hashes[{boost::cref(this->personName(pid)), boost::cref(this->attributeName(cid))}];
                hash = maths::CChecksum::calculate(hash, data.s_BucketValue);
                hash = maths::CChecksum::calculate(hash, data.s_IsInteger);
                hash = maths::CChecksum::calculate(hash, data.s_Samples);
            }
        }
    }

    LOG_TRACE("seed = " << seed);
    LOG_TRACE("hashes = " << core::CContainerPrinter::print(hashes));

    return maths::CChecksum::calculate(seed, hashes);
}

void CMetricPopulationModel::debugMemoryUsage(core::CMemoryUsage::TMemoryUsagePtr mem) const {
    mem->setName("CMetricPopulationModel");
    this->CPopulationModel::debugMemoryUsage(mem->addChild());
    core::CMemoryDebug::dynamicSize("m_CurrentBucketStats.s_PersonCounts", m_CurrentBucketStats.s_PersonCounts, mem);
    core::CMemoryDebug::dynamicSize("m_CurrentBucketStats.s_FeatureData", m_CurrentBucketStats.s_FeatureData, mem);
    core::CMemoryDebug::dynamicSize("m_CurrentBucketStats.s_InterimCorrections", m_CurrentBucketStats.s_InterimCorrections, mem);
    core::CMemoryDebug::dynamicSize("m_FeatureModels", m_FeatureModels, mem);
    core::CMemoryDebug::dynamicSize("m_FeatureCorrelatesModels", m_FeatureCorrelatesModels, mem);
    core::CMemoryDebug::dynamicSize("m_MemoryEstimator", m_MemoryEstimator, mem);
}

<<<<<<< HEAD
std::size_t CMetricPopulationModel::memoryUsage(void) const {
    const CDataGatherer& gatherer = this->dataGatherer();
=======
std::size_t CMetricPopulationModel::memoryUsage() const
{
    const CDataGatherer &gatherer = this->dataGatherer();
>>>>>>> d4e4cca7
    TOptionalSize estimate = this->estimateMemoryUsage(gatherer.numberActivePeople(),
                                                       gatherer.numberActiveAttributes(),
                                                       0); // # correlations
    return estimate ? estimate.get() : this->computeMemoryUsage();
}

<<<<<<< HEAD
std::size_t CMetricPopulationModel::computeMemoryUsage(void) const {
=======
std::size_t CMetricPopulationModel::computeMemoryUsage() const
{
>>>>>>> d4e4cca7
    std::size_t mem = this->CPopulationModel::memoryUsage();
    mem += core::CMemory::dynamicSize(m_CurrentBucketStats.s_PersonCounts);
    mem += core::CMemory::dynamicSize(m_CurrentBucketStats.s_FeatureData);
    mem += core::CMemory::dynamicSize(m_CurrentBucketStats.s_InterimCorrections);
    mem += core::CMemory::dynamicSize(m_FeatureModels);
    mem += core::CMemory::dynamicSize(m_FeatureCorrelatesModels);
    mem += core::CMemory::dynamicSize(m_MemoryEstimator);
    return mem;
}

<<<<<<< HEAD
CMemoryUsageEstimator* CMetricPopulationModel::memoryUsageEstimator(void) const {
    return &m_MemoryEstimator;
}

std::size_t CMetricPopulationModel::staticSize(void) const {
    return sizeof(*this);
}

CMetricPopulationModel::CModelDetailsViewPtr CMetricPopulationModel::details(void) const {
=======
CMemoryUsageEstimator *CMetricPopulationModel::memoryUsageEstimator() const
{
    return &m_MemoryEstimator;
}

std::size_t CMetricPopulationModel::staticSize() const
{
    return sizeof(*this);
}

CMetricPopulationModel::CModelDetailsViewPtr CMetricPopulationModel::details() const
{
>>>>>>> d4e4cca7
    return CModelDetailsViewPtr(new CMetricPopulationModelDetailsView(*this));
}

const TSizeSizePrFeatureDataPrVec& CMetricPopulationModel::featureData(model_t::EFeature feature, core_t::TTime time) const {
    static const TSizeSizePrFeatureDataPrVec EMPTY;
    if (!this->bucketStatsAvailable(time)) {
        LOG_ERROR("No statistics at " << time << ", current bucket = [" << m_CurrentBucketStats.s_StartTime << ","
                                      << m_CurrentBucketStats.s_StartTime + this->bucketLength() << ")");
        return EMPTY;
    }
    auto result = m_CurrentBucketStats.s_FeatureData.find(feature);
    return result == m_CurrentBucketStats.s_FeatureData.end() ? EMPTY : result->second;
}

<<<<<<< HEAD
core_t::TTime CMetricPopulationModel::currentBucketStartTime(void) const {
=======
core_t::TTime CMetricPopulationModel::currentBucketStartTime() const
{
>>>>>>> d4e4cca7
    return m_CurrentBucketStats.s_StartTime;
}

void CMetricPopulationModel::currentBucketStartTime(core_t::TTime startTime) {
    m_CurrentBucketStats.s_StartTime = startTime;
}

<<<<<<< HEAD
uint64_t CMetricPopulationModel::currentBucketTotalCount(void) const {
=======
uint64_t CMetricPopulationModel::currentBucketTotalCount() const
{
>>>>>>> d4e4cca7
    return m_CurrentBucketStats.s_TotalCount;
}

void CMetricPopulationModel::currentBucketTotalCount(uint64_t totalCount) {
    m_CurrentBucketStats.s_TotalCount = totalCount;
}

<<<<<<< HEAD
const CMetricPopulationModel::TSizeUInt64PrVec& CMetricPopulationModel::personCounts(void) const {
    return m_CurrentBucketStats.s_PersonCounts;
}

CPopulationModel::TCorrectionKeyDouble1VecUMap& CMetricPopulationModel::currentBucketInterimCorrections(void) const {
    return m_CurrentBucketStats.s_InterimCorrections;
}

void CMetricPopulationModel::createNewModels(std::size_t n, std::size_t m) {
    if (m > 0) {
        for (auto&& feature : m_FeatureModels) {
=======
const CMetricPopulationModel::TSizeUInt64PrVec &CMetricPopulationModel::personCounts() const
{
    return m_CurrentBucketStats.s_PersonCounts;
}

CPopulationModel::TCorrectionKeyDouble1VecUMap &
    CMetricPopulationModel::currentBucketInterimCorrections() const
{
    return m_CurrentBucketStats.s_InterimCorrections;
}

void CMetricPopulationModel::createNewModels(std::size_t n, std::size_t m)
{
    if (m > 0)
    {
        for (auto &feature : m_FeatureModels)
        {
>>>>>>> d4e4cca7
            std::size_t newM = feature.s_Models.size() + m;
            core::CAllocationStrategy::reserve(feature.s_Models, newM);
            for (std::size_t cid = feature.s_Models.size(); cid < newM; ++cid) {
                feature.s_Models.emplace_back(feature.s_NewModel->clone(cid));
                for (const auto& correlates : m_FeatureCorrelatesModels) {
                    if (feature.s_Feature == correlates.s_Feature) {
                        feature.s_Models.back()->modelCorrelations(*correlates.s_Models);
                    }
                }
            }
        }
    }
    this->CPopulationModel::createNewModels(n, m);
}

<<<<<<< HEAD
void CMetricPopulationModel::updateRecycledModels(void) {
    CDataGatherer& gatherer = this->dataGatherer();
    for (auto cid : gatherer.recycledAttributeIds()) {
        for (auto&& feature : m_FeatureModels) {
=======
void CMetricPopulationModel::updateRecycledModels()
{
    CDataGatherer &gatherer = this->dataGatherer();
    for (auto cid : gatherer.recycledAttributeIds())
    {
        for (auto &feature : m_FeatureModels)
        {
>>>>>>> d4e4cca7
            feature.s_Models[cid].reset(feature.s_NewModel->clone(cid));
            for (const auto& correlates : m_FeatureCorrelatesModels) {
                if (feature.s_Feature == correlates.s_Feature) {
                    feature.s_Models.back()->modelCorrelations(*correlates.s_Models);
                }
            }
        }
    }
    this->CPopulationModel::updateRecycledModels();
}

void CMetricPopulationModel::refreshCorrelationModels(std::size_t resourceLimit, CResourceMonitor& resourceMonitor) {
    std::size_t n = this->numberOfPeople();
    double maxNumberCorrelations = this->params().s_CorrelationModelsOverhead * static_cast<double>(n);
    auto memoryUsage = boost::bind(&CAnomalyDetectorModel::estimateMemoryUsageOrComputeAndUpdate, this, n, 0, _1);
<<<<<<< HEAD
    CTimeSeriesCorrelateModelAllocator allocator(
        resourceMonitor, memoryUsage, resourceLimit, static_cast<std::size_t>(maxNumberCorrelations + 0.5));
    for (auto&& feature : m_FeatureCorrelatesModels) {
=======
    CTimeSeriesCorrelateModelAllocator allocator(resourceMonitor, memoryUsage, resourceLimit,
                                                 static_cast<std::size_t>(maxNumberCorrelations + 0.5));
    for (auto &feature : m_FeatureCorrelatesModels)
    {
>>>>>>> d4e4cca7
        allocator.prototypePrior(feature.s_ModelPrior);
        feature.s_Models->refresh(allocator);
    }
}

<<<<<<< HEAD
void CMetricPopulationModel::clearPrunedResources(const TSizeVec& /*people*/, const TSizeVec& /*attributes*/) {
    CDataGatherer& gatherer = this->dataGatherer();
    for (auto cid : gatherer.recycledAttributeIds()) {
        for (auto&& feature : m_FeatureModels) {
=======
void CMetricPopulationModel::clearPrunedResources(const TSizeVec &/*people*/,
                                                  const TSizeVec &/*attributes*/)
{
    CDataGatherer &gatherer = this->dataGatherer();
    for (auto cid : gatherer.recycledAttributeIds())
    {
        for (auto &feature : m_FeatureModels)
        {
>>>>>>> d4e4cca7
            feature.s_Models[cid].reset(feature.s_NewModel->clone(cid));
            for (const auto& correlates : m_FeatureCorrelatesModels) {
                if (feature.s_Feature == correlates.s_Feature) {
                    feature.s_Models.back()->modelCorrelations(*correlates.s_Models);
                }
            }
        }
    }
}

void CMetricPopulationModel::doSkipSampling(core_t::TTime startTime, core_t::TTime endTime) {
    core_t::TTime gap = endTime - startTime;
<<<<<<< HEAD
    for (auto&& feature : m_FeatureModels) {
        for (auto& model : feature.s_Models) {
=======
    for (auto &feature : m_FeatureModels)
    {
        for (auto &model : feature.s_Models)
        {
>>>>>>> d4e4cca7
            model->skipTime(gap);
        }
    }
    this->CPopulationModel::doSkipSampling(startTime, endTime);
}

const maths::CModel* CMetricPopulationModel::model(model_t::EFeature feature, std::size_t cid) const {
    return const_cast<CMetricPopulationModel*>(this)->model(feature, cid);
}

maths::CModel* CMetricPopulationModel::model(model_t::EFeature feature, std::size_t cid) {
    auto i = std::find_if(
        m_FeatureModels.begin(), m_FeatureModels.end(), [feature](const SFeatureModels& model) { return model.s_Feature == feature; });
    return i != m_FeatureModels.end() && cid < i->s_Models.size() ? i->s_Models[cid].get() : 0;
}

bool CMetricPopulationModel::correlates(model_t::EFeature feature, std::size_t pid, std::size_t cid, core_t::TTime time) const {
    if (model_t::dimension(feature) > 1 || !this->params().s_MultivariateByFields) {
        return false;
    }

    const maths::CModel* model{this->model(feature, cid)};
    const TSizeSizePrFeatureDataPrVec& data = this->featureData(feature, time);
    TSizeSizePr range = personRange(data, pid);

    for (std::size_t j = range.first; j < range.second; ++j) {
        std::size_t cids[]{cid, CDataGatherer::extractAttributeId(data[j])};
        for (const auto& correlate : model->correlates()) {
            if ((cids[0] == correlate[0] && cids[1] == correlate[1]) || (cids[1] == correlate[0] && cids[0] == correlate[1])) {
                return true;
            }
        }
    }
    return false;
}

void CMetricPopulationModel::fill(model_t::EFeature feature,
                                  std::size_t pid,
                                  std::size_t cid,
                                  core_t::TTime bucketTime,
                                  bool interim,
                                  CProbabilityAndInfluenceCalculator::SParams& params) const {
    std::size_t dimension{model_t::dimension(feature)};
    auto data = find(this->featureData(feature, bucketTime), pid, cid);
    const maths::CModel* model{this->model(feature, cid)};
    const TOptionalSample& bucket{CDataGatherer::extractData(*data).s_BucketValue};
    core_t::TTime time{model_t::sampleTime(feature, bucketTime, this->bucketLength(), bucket->time())};
    TDouble2Vec4Vec weights{model->seasonalWeight(maths::DEFAULT_SEASONAL_CONFIDENCE_INTERVAL, time),
                            TDouble2Vec(dimension, bucket->varianceScale())};

    params.s_Feature = feature;
    params.s_Model = model;
    params.s_ElapsedTime = time - this->attributeFirstBucketTimes()[cid];
    params.s_Time.assign(1, TTime2Vec{time});
    params.s_Value.assign(1, bucket->value());
    if (interim && model_t::requiresInterimResultAdjustment(feature)) {
        TDouble2Vec mode(params.s_Model->mode(time, PROBABILITY_WEIGHT_STYLES, weights));
        TDouble2Vec correction(
            this->interimValueCorrector().corrections(time, this->currentBucketTotalCount(), mode, bucket->value(dimension)));
        params.s_Value[0] += correction;
        this->currentBucketInterimCorrections().emplace(CCorrectionKey(feature, pid, cid), correction);
    }
    params.s_Count = 1.0;
    params.s_ComputeProbabilityParams.tag(pid)
        .addCalculation(model_t::probabilityCalculation(feature))
        .weightStyles(PROBABILITY_WEIGHT_STYLES)
        .addBucketEmpty(TBool2Vec(1, false))
        .addWeights(weights);
}

////////// CMetricPopulationModel::SBucketStats Implementation //////////

CMetricPopulationModel::SBucketStats::SBucketStats(core_t::TTime startTime)
    : s_StartTime(startTime), s_TotalCount(0), s_InterimCorrections(1) {
}
}
}<|MERGE_RESOLUTION|>--- conflicted
+++ resolved
@@ -66,14 +66,8 @@
 using TSizeFuzzyDeduplicateUMap = boost::unordered_map<std::size_t, CModelTools::CFuzzyDeduplicate>;
 
 //! \brief The values and weights for an attribute.
-<<<<<<< HEAD
 struct SValuesAndWeights {
-    SValuesAndWeights(void) : s_IsInteger(false), s_IsNonNegative(false) {}
-=======
-struct SValuesAndWeights
-{
     SValuesAndWeights() : s_IsInteger(false), s_IsNonNegative(false) {}
->>>>>>> d4e4cca7
     bool s_IsInteger, s_IsNonNegative;
     maths::CModel::TTimeDouble2VecSizeTrVec s_BucketValues;
     maths::CModel::TTimeDouble2VecSizeTrVec s_Values;
@@ -187,7 +181,6 @@
         const std::string& name = traverser.name();
         RESTORE(POPULATION_STATE_TAG, traverser.traverseSubLevel(boost::bind(&CMetricPopulationModel::doAcceptRestoreTraverser, this, _1)))
         RESTORE(FEATURE_MODELS_TAG,
-<<<<<<< HEAD
                 i == m_FeatureModels.size() ||
                     traverser.traverseSubLevel(
                         boost::bind(&SFeatureModels::acceptRestoreTraverser, &m_FeatureModels[i++], boost::cref(this->params()), _1)))
@@ -199,32 +192,10 @@
         RESTORE(MEMORY_ESTIMATOR_TAG, core::CPersistUtils::restore(MEMORY_ESTIMATOR_TAG, m_MemoryEstimator, traverser))
     } while (traverser.next());
 
-    for (auto&& feature : m_FeatureModels) {
-        for (auto&& model : feature.s_Models) {
+    for (auto& feature : m_FeatureModels) {
+        for (auto& model : feature.s_Models) {
             for (const auto& correlates : m_FeatureCorrelatesModels) {
                 if (feature.s_Feature == correlates.s_Feature) {
-=======
-                   i == m_FeatureModels.size()
-                || traverser.traverseSubLevel(boost::bind(&SFeatureModels::acceptRestoreTraverser,
-                                                          &m_FeatureModels[i++], boost::cref(this->params()), _1)))
-        RESTORE(FEATURE_CORRELATE_MODELS_TAG,
-                   j == m_FeatureCorrelatesModels.size()
-                || traverser.traverseSubLevel(boost::bind(&SFeatureCorrelateModels::acceptRestoreTraverser,
-                                                          &m_FeatureCorrelatesModels[j++], boost::cref(this->params()), _1)))
-        RESTORE(MEMORY_ESTIMATOR_TAG,
-                core::CPersistUtils::restore(MEMORY_ESTIMATOR_TAG, m_MemoryEstimator, traverser))
-    }
-    while (traverser.next());
-
-    for (auto &feature : m_FeatureModels)
-    {
-        for (auto &model : feature.s_Models)
-        {
-            for (const auto &correlates : m_FeatureCorrelatesModels)
-            {
-                if (feature.s_Feature == correlates.s_Feature)
-                {
->>>>>>> d4e4cca7
                     model->modelCorrelations(*correlates.s_Models);
                 }
             }
@@ -234,39 +205,19 @@
     return true;
 }
 
-<<<<<<< HEAD
-CAnomalyDetectorModel* CMetricPopulationModel::cloneForPersistence(void) const {
+CAnomalyDetectorModel* CMetricPopulationModel::cloneForPersistence() const {
     return new CMetricPopulationModel(true, *this);
 }
 
-model_t::EModelType CMetricPopulationModel::category(void) const {
+model_t::EModelType CMetricPopulationModel::category() const {
     return model_t::E_MetricOnline;
 }
 
-bool CMetricPopulationModel::isEventRate(void) const {
+bool CMetricPopulationModel::isEventRate() const {
     return false;
 }
 
-bool CMetricPopulationModel::isMetric(void) const {
-=======
-CAnomalyDetectorModel *CMetricPopulationModel::cloneForPersistence() const
-{
-    return new CMetricPopulationModel(true, *this);
-}
-
-model_t::EModelType CMetricPopulationModel::category() const
-{
-    return model_t::E_MetricOnline;
-}
-
-bool CMetricPopulationModel::isEventRate() const
-{
-    return false;
-}
-
-bool CMetricPopulationModel::isMetric() const
-{
->>>>>>> d4e4cca7
+bool CMetricPopulationModel::isMetric() const {
     return true;
 }
 
@@ -319,12 +270,7 @@
 
         TFeatureSizeSizePrFeatureDataPrVecPrVec featureData;
         gatherer.featureData(time, bucketLength, featureData);
-<<<<<<< HEAD
-        for (auto&& featureData_ : featureData) {
-=======
-        for (auto &featureData_ : featureData)
-        {
->>>>>>> d4e4cca7
+        for (auto& featureData_ : featureData) {
             model_t::EFeature feature = featureData_.first;
             TSizeSizePrFeatureDataPrVec& data = m_CurrentBucketStats.s_FeatureData[feature];
             data.swap(featureData_.second);
@@ -472,12 +418,7 @@
                 }
             }
 
-<<<<<<< HEAD
-            for (auto&& attribute : attributes) {
-=======
-            for (auto &attribute : attributes)
-            {
->>>>>>> d4e4cca7
+            for (auto& attribute : attributes) {
                 std::size_t cid = attribute.first;
                 core_t::TTime latest = boost::numeric::bounds<core_t::TTime>::lowest();
                 for (const auto& value : attribute.second.s_Values) {
@@ -531,12 +472,7 @@
     if (gatherer.dataAvailable(m_CurrentBucketStats.s_StartTime)) {
         TFeatureSizeSizePrFeatureDataPrVecPrVec featureData;
         gatherer.featureData(m_CurrentBucketStats.s_StartTime, gatherer.bucketLength(), featureData);
-<<<<<<< HEAD
-        for (auto&& feature : featureData) {
-=======
-        for (auto &feature : featureData)
-        {
->>>>>>> d4e4cca7
+        for (auto& feature : featureData) {
             m_CurrentBucketStats.s_FeatureData[feature.first].swap(feature.second);
         }
     }
@@ -747,26 +683,15 @@
     core::CMemoryDebug::dynamicSize("m_MemoryEstimator", m_MemoryEstimator, mem);
 }
 
-<<<<<<< HEAD
-std::size_t CMetricPopulationModel::memoryUsage(void) const {
+std::size_t CMetricPopulationModel::memoryUsage() const {
     const CDataGatherer& gatherer = this->dataGatherer();
-=======
-std::size_t CMetricPopulationModel::memoryUsage() const
-{
-    const CDataGatherer &gatherer = this->dataGatherer();
->>>>>>> d4e4cca7
     TOptionalSize estimate = this->estimateMemoryUsage(gatherer.numberActivePeople(),
                                                        gatherer.numberActiveAttributes(),
                                                        0); // # correlations
     return estimate ? estimate.get() : this->computeMemoryUsage();
 }
 
-<<<<<<< HEAD
-std::size_t CMetricPopulationModel::computeMemoryUsage(void) const {
-=======
-std::size_t CMetricPopulationModel::computeMemoryUsage() const
-{
->>>>>>> d4e4cca7
+std::size_t CMetricPopulationModel::computeMemoryUsage() const {
     std::size_t mem = this->CPopulationModel::memoryUsage();
     mem += core::CMemory::dynamicSize(m_CurrentBucketStats.s_PersonCounts);
     mem += core::CMemory::dynamicSize(m_CurrentBucketStats.s_FeatureData);
@@ -777,30 +702,15 @@
     return mem;
 }
 
-<<<<<<< HEAD
-CMemoryUsageEstimator* CMetricPopulationModel::memoryUsageEstimator(void) const {
+CMemoryUsageEstimator* CMetricPopulationModel::memoryUsageEstimator() const {
     return &m_MemoryEstimator;
 }
 
-std::size_t CMetricPopulationModel::staticSize(void) const {
+std::size_t CMetricPopulationModel::staticSize() const {
     return sizeof(*this);
 }
 
-CMetricPopulationModel::CModelDetailsViewPtr CMetricPopulationModel::details(void) const {
-=======
-CMemoryUsageEstimator *CMetricPopulationModel::memoryUsageEstimator() const
-{
-    return &m_MemoryEstimator;
-}
-
-std::size_t CMetricPopulationModel::staticSize() const
-{
-    return sizeof(*this);
-}
-
-CMetricPopulationModel::CModelDetailsViewPtr CMetricPopulationModel::details() const
-{
->>>>>>> d4e4cca7
+CMetricPopulationModel::CModelDetailsViewPtr CMetricPopulationModel::details() const {
     return CModelDetailsViewPtr(new CMetricPopulationModelDetailsView(*this));
 }
 
@@ -815,12 +725,7 @@
     return result == m_CurrentBucketStats.s_FeatureData.end() ? EMPTY : result->second;
 }
 
-<<<<<<< HEAD
-core_t::TTime CMetricPopulationModel::currentBucketStartTime(void) const {
-=======
-core_t::TTime CMetricPopulationModel::currentBucketStartTime() const
-{
->>>>>>> d4e4cca7
+core_t::TTime CMetricPopulationModel::currentBucketStartTime() const {
     return m_CurrentBucketStats.s_StartTime;
 }
 
@@ -828,12 +733,7 @@
     m_CurrentBucketStats.s_StartTime = startTime;
 }
 
-<<<<<<< HEAD
-uint64_t CMetricPopulationModel::currentBucketTotalCount(void) const {
-=======
-uint64_t CMetricPopulationModel::currentBucketTotalCount() const
-{
->>>>>>> d4e4cca7
+uint64_t CMetricPopulationModel::currentBucketTotalCount() const {
     return m_CurrentBucketStats.s_TotalCount;
 }
 
@@ -841,37 +741,17 @@
     m_CurrentBucketStats.s_TotalCount = totalCount;
 }
 
-<<<<<<< HEAD
-const CMetricPopulationModel::TSizeUInt64PrVec& CMetricPopulationModel::personCounts(void) const {
+const CMetricPopulationModel::TSizeUInt64PrVec& CMetricPopulationModel::personCounts() const {
     return m_CurrentBucketStats.s_PersonCounts;
 }
 
-CPopulationModel::TCorrectionKeyDouble1VecUMap& CMetricPopulationModel::currentBucketInterimCorrections(void) const {
+CPopulationModel::TCorrectionKeyDouble1VecUMap& CMetricPopulationModel::currentBucketInterimCorrections() const {
     return m_CurrentBucketStats.s_InterimCorrections;
 }
 
 void CMetricPopulationModel::createNewModels(std::size_t n, std::size_t m) {
     if (m > 0) {
-        for (auto&& feature : m_FeatureModels) {
-=======
-const CMetricPopulationModel::TSizeUInt64PrVec &CMetricPopulationModel::personCounts() const
-{
-    return m_CurrentBucketStats.s_PersonCounts;
-}
-
-CPopulationModel::TCorrectionKeyDouble1VecUMap &
-    CMetricPopulationModel::currentBucketInterimCorrections() const
-{
-    return m_CurrentBucketStats.s_InterimCorrections;
-}
-
-void CMetricPopulationModel::createNewModels(std::size_t n, std::size_t m)
-{
-    if (m > 0)
-    {
-        for (auto &feature : m_FeatureModels)
-        {
->>>>>>> d4e4cca7
+        for (auto& feature : m_FeatureModels) {
             std::size_t newM = feature.s_Models.size() + m;
             core::CAllocationStrategy::reserve(feature.s_Models, newM);
             for (std::size_t cid = feature.s_Models.size(); cid < newM; ++cid) {
@@ -887,20 +767,10 @@
     this->CPopulationModel::createNewModels(n, m);
 }
 
-<<<<<<< HEAD
-void CMetricPopulationModel::updateRecycledModels(void) {
+void CMetricPopulationModel::updateRecycledModels() {
     CDataGatherer& gatherer = this->dataGatherer();
     for (auto cid : gatherer.recycledAttributeIds()) {
-        for (auto&& feature : m_FeatureModels) {
-=======
-void CMetricPopulationModel::updateRecycledModels()
-{
-    CDataGatherer &gatherer = this->dataGatherer();
-    for (auto cid : gatherer.recycledAttributeIds())
-    {
-        for (auto &feature : m_FeatureModels)
-        {
->>>>>>> d4e4cca7
+        for (auto& feature : m_FeatureModels) {
             feature.s_Models[cid].reset(feature.s_NewModel->clone(cid));
             for (const auto& correlates : m_FeatureCorrelatesModels) {
                 if (feature.s_Feature == correlates.s_Feature) {
@@ -916,36 +786,18 @@
     std::size_t n = this->numberOfPeople();
     double maxNumberCorrelations = this->params().s_CorrelationModelsOverhead * static_cast<double>(n);
     auto memoryUsage = boost::bind(&CAnomalyDetectorModel::estimateMemoryUsageOrComputeAndUpdate, this, n, 0, _1);
-<<<<<<< HEAD
     CTimeSeriesCorrelateModelAllocator allocator(
         resourceMonitor, memoryUsage, resourceLimit, static_cast<std::size_t>(maxNumberCorrelations + 0.5));
-    for (auto&& feature : m_FeatureCorrelatesModels) {
-=======
-    CTimeSeriesCorrelateModelAllocator allocator(resourceMonitor, memoryUsage, resourceLimit,
-                                                 static_cast<std::size_t>(maxNumberCorrelations + 0.5));
-    for (auto &feature : m_FeatureCorrelatesModels)
-    {
->>>>>>> d4e4cca7
+    for (auto& feature : m_FeatureCorrelatesModels) {
         allocator.prototypePrior(feature.s_ModelPrior);
         feature.s_Models->refresh(allocator);
     }
 }
 
-<<<<<<< HEAD
 void CMetricPopulationModel::clearPrunedResources(const TSizeVec& /*people*/, const TSizeVec& /*attributes*/) {
     CDataGatherer& gatherer = this->dataGatherer();
     for (auto cid : gatherer.recycledAttributeIds()) {
-        for (auto&& feature : m_FeatureModels) {
-=======
-void CMetricPopulationModel::clearPrunedResources(const TSizeVec &/*people*/,
-                                                  const TSizeVec &/*attributes*/)
-{
-    CDataGatherer &gatherer = this->dataGatherer();
-    for (auto cid : gatherer.recycledAttributeIds())
-    {
-        for (auto &feature : m_FeatureModels)
-        {
->>>>>>> d4e4cca7
+        for (auto& feature : m_FeatureModels) {
             feature.s_Models[cid].reset(feature.s_NewModel->clone(cid));
             for (const auto& correlates : m_FeatureCorrelatesModels) {
                 if (feature.s_Feature == correlates.s_Feature) {
@@ -958,15 +810,8 @@
 
 void CMetricPopulationModel::doSkipSampling(core_t::TTime startTime, core_t::TTime endTime) {
     core_t::TTime gap = endTime - startTime;
-<<<<<<< HEAD
-    for (auto&& feature : m_FeatureModels) {
+    for (auto& feature : m_FeatureModels) {
         for (auto& model : feature.s_Models) {
-=======
-    for (auto &feature : m_FeatureModels)
-    {
-        for (auto &model : feature.s_Models)
-        {
->>>>>>> d4e4cca7
             model->skipTime(gap);
         }
     }
