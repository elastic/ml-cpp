--- conflicted
+++ resolved
@@ -1025,23 +1025,22 @@
     return true;
 }
 
-<<<<<<< HEAD
-void CMetricPopulationModel::shiftTime(core_t::TTime time, core_t::TTime shift) {
-    for (auto& feature : m_FeatureModels) {
-        for (auto& model : feature.s_Models) {
-            model->shiftTime(time, shift);
-        }
-    }
-    // TODO: do correlation models need to be shifted?
-    // m_FeatureCorrelatesModels->shiftTime(amount);
-=======
 void CMetricPopulationModel::addAnnotation(core_t::TTime time,
                                            CAnnotation::EEvent type,
                                            const std::string& annotation) {
     m_CurrentBucketStats.s_Annotations.emplace_back(
         time, type, annotation, this->dataGatherer().searchKey().detectorIndex(), EMPTY_STRING,
         EMPTY_STRING, EMPTY_STRING, EMPTY_STRING, EMPTY_STRING, EMPTY_STRING);
->>>>>>> 99c5c119
+}
+
+void CMetricPopulationModel::shiftTime(core_t::TTime time, core_t::TTime shift) {
+    for (auto& feature : m_FeatureModels) {
+        for (auto& model : feature.s_Models) {
+            model->shiftTime(time, shift);
+        }
+    }
+    // TODO: do correlation models need to be shifted?
+    // m_FeatureCorrelatesModels->shiftTime(amount);
 }
 
 ////////// CMetricPopulationModel::SBucketStats Implementation //////////
