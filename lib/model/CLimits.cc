/*
 * ELASTICSEARCH CONFIDENTIAL
 *
 * Copyright (c) 2016 Elasticsearch BV. All Rights Reserved.
 *
 * Notice: this software, and all information contained
 * therein, is the exclusive property of Elasticsearch BV
 * and its licensors, if any, and is protected under applicable
 * domestic and foreign law, and international treaties.
 *
 * Reproduction, republication or distribution without the
 * express written consent of Elasticsearch BV is
 * strictly prohibited.
 */
#include <model/CLimits.h>
#include <model/CResourceMonitor.h>

#include <boost/property_tree/ini_parser.hpp>

#include <fstream>

namespace ml {
namespace model {

// Initialise statics
const size_t CLimits::DEFAULT_AUTOCONFIG_EVENTS(10000);
const size_t CLimits::DEFAULT_ANOMALY_MAX_FIELD_VALUES(100000);
const size_t CLimits::DEFAULT_ANOMALY_MAX_TIME_BUCKETS(1000000);
const size_t CLimits::DEFAULT_RESULTS_MAX_EXAMPLES(4);
// The probability threshold is stored as a percentage in the config file
const double CLimits::DEFAULT_RESULTS_UNUSUAL_PROBABILITY_THRESHOLD(3.5);

CLimits::CLimits()
    : m_AutoConfigEvents(DEFAULT_AUTOCONFIG_EVENTS),
      m_AnomalyMaxTimeBuckets(DEFAULT_ANOMALY_MAX_TIME_BUCKETS),
      m_MaxExamples(DEFAULT_RESULTS_MAX_EXAMPLES),
      m_UnusualProbabilityThreshold(DEFAULT_RESULTS_UNUSUAL_PROBABILITY_THRESHOLD),
      m_MemoryLimitMB(CResourceMonitor::DEFAULT_MEMORY_LIMIT_MB),
      m_ResourceMonitor() {
}

CLimits::~CLimits() {
}

bool CLimits::init(const std::string& configFile) {
    boost::property_tree::ptree propTree;
    try {
        std::ifstream strm(configFile.c_str());
        if (!strm.is_open()) {
            LOG_ERROR("Error opening config file " << configFile);
            return false;
        }
        this->skipUtf8Bom(strm);

        boost::property_tree::ini_parser::read_ini(strm, propTree);
    } catch (boost::property_tree::ptree_error& e) {
        LOG_ERROR("Error reading config file " << configFile << " : " << e.what());
        return false;
    }

    if (this->processSetting(propTree, "autoconfig.events", DEFAULT_AUTOCONFIG_EVENTS, m_AutoConfigEvents) == false ||
        this->processSetting(propTree, "anomaly.maxtimebuckets", DEFAULT_ANOMALY_MAX_TIME_BUCKETS, m_AnomalyMaxTimeBuckets) == false ||
        this->processSetting(propTree, "results.maxexamples", DEFAULT_RESULTS_MAX_EXAMPLES, m_MaxExamples) == false ||
        this->processSetting(propTree,
                             "results.unusualprobabilitythreshold",
                             DEFAULT_RESULTS_UNUSUAL_PROBABILITY_THRESHOLD,
                             m_UnusualProbabilityThreshold) == false ||
        this->processSetting(propTree, "memory.modelmemorylimit", CResourceMonitor::DEFAULT_MEMORY_LIMIT_MB, m_MemoryLimitMB) == false) {
        LOG_ERROR("Error processing config file " << configFile);
        return false;
    }

    m_ResourceMonitor.memoryLimit(m_MemoryLimitMB);

    return true;
}

<<<<<<< HEAD
size_t CLimits::autoConfigEvents(void) const {
    return m_AutoConfigEvents;
}

size_t CLimits::anomalyMaxTimeBuckets(void) const {
    return m_AnomalyMaxTimeBuckets;
}

size_t CLimits::maxExamples(void) const {
    return m_MaxExamples;
}

double CLimits::unusualProbabilityThreshold(void) const {
    return m_UnusualProbabilityThreshold / 100.0;
}

size_t CLimits::memoryLimitMB(void) const {
    return m_MemoryLimitMB;
}

CResourceMonitor& CLimits::resourceMonitor(void) {
=======
size_t CLimits::autoConfigEvents() const
{
    return m_AutoConfigEvents;
}

size_t CLimits::anomalyMaxTimeBuckets() const
{
    return m_AnomalyMaxTimeBuckets;
}

size_t CLimits::maxExamples() const
{
    return m_MaxExamples;
}

double CLimits::unusualProbabilityThreshold() const
{
    return m_UnusualProbabilityThreshold / 100.0;
}

size_t CLimits::memoryLimitMB() const
{
    return m_MemoryLimitMB;
}

CResourceMonitor &CLimits::resourceMonitor()
{
>>>>>>> d4e4cca7
    return m_ResourceMonitor;
}

void CLimits::skipUtf8Bom(std::ifstream& strm) {
    if (strm.tellg() != std::streampos(0)) {
        return;
    }
    std::ios_base::iostate origState(strm.rdstate());
    // The 3 bytes 0xEF, 0xBB, 0xBF form a UTF-8 byte order marker (BOM)
    if (strm.get() == 0xEF) {
        if (strm.get() == 0xBB) {
            if (strm.get() == 0xBF) {
                LOG_DEBUG("Skipping UTF-8 BOM");
                return;
            }
        }
    }
    // Set the stream state back to how it was originally so subsequent code can
    // report errors
    strm.clear(origState);
    // There was no BOM, so seek back to the beginning of the file
    strm.seekg(0);
}
}
}<|MERGE_RESOLUTION|>--- conflicted
+++ resolved
@@ -75,57 +75,27 @@
     return true;
 }
 
-<<<<<<< HEAD
-size_t CLimits::autoConfigEvents(void) const {
+size_t CLimits::autoConfigEvents() const {
     return m_AutoConfigEvents;
 }
 
-size_t CLimits::anomalyMaxTimeBuckets(void) const {
+size_t CLimits::anomalyMaxTimeBuckets() const {
     return m_AnomalyMaxTimeBuckets;
 }
 
-size_t CLimits::maxExamples(void) const {
+size_t CLimits::maxExamples() const {
     return m_MaxExamples;
 }
 
-double CLimits::unusualProbabilityThreshold(void) const {
+double CLimits::unusualProbabilityThreshold() const {
     return m_UnusualProbabilityThreshold / 100.0;
 }
 
-size_t CLimits::memoryLimitMB(void) const {
+size_t CLimits::memoryLimitMB() const {
     return m_MemoryLimitMB;
 }
 
-CResourceMonitor& CLimits::resourceMonitor(void) {
-=======
-size_t CLimits::autoConfigEvents() const
-{
-    return m_AutoConfigEvents;
-}
-
-size_t CLimits::anomalyMaxTimeBuckets() const
-{
-    return m_AnomalyMaxTimeBuckets;
-}
-
-size_t CLimits::maxExamples() const
-{
-    return m_MaxExamples;
-}
-
-double CLimits::unusualProbabilityThreshold() const
-{
-    return m_UnusualProbabilityThreshold / 100.0;
-}
-
-size_t CLimits::memoryLimitMB() const
-{
-    return m_MemoryLimitMB;
-}
-
-CResourceMonitor &CLimits::resourceMonitor()
-{
->>>>>>> d4e4cca7
+CResourceMonitor& CLimits::resourceMonitor() {
     return m_ResourceMonitor;
 }
 
