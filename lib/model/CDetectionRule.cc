--- conflicted
+++ resolved
@@ -21,18 +21,8 @@
 namespace ml {
 namespace model {
 
-<<<<<<< HEAD
-CDetectionRule::CDetectionRule(void)
+CDetectionRule::CDetectionRule()
     : m_Action(E_FilterResults), m_Conditions(), m_ConditionsConnective(E_Or), m_TargetFieldName(), m_TargetFieldValue() {
-=======
-CDetectionRule::CDetectionRule()
-    : m_Action(E_FilterResults),
-      m_Conditions(),
-      m_ConditionsConnective(E_Or),
-      m_TargetFieldName(),
-      m_TargetFieldValue()
-{
->>>>>>> d4e4cca7
     m_Conditions.reserve(1);
 }
 
@@ -114,12 +104,7 @@
     return false;
 }
 
-<<<<<<< HEAD
-std::string CDetectionRule::print(void) const {
-=======
-std::string CDetectionRule::print() const
-{
->>>>>>> d4e4cca7
+std::string CDetectionRule::print() const {
     std::string result = this->printAction();
     if (m_TargetFieldName.empty() == false) {
         result += " (" + m_TargetFieldName;
@@ -140,12 +125,7 @@
     return result;
 }
 
-<<<<<<< HEAD
-std::string CDetectionRule::printAction(void) const {
-=======
-std::string CDetectionRule::printAction() const
-{
->>>>>>> d4e4cca7
+std::string CDetectionRule::printAction() const {
     std::string result;
     if (E_FilterResults & m_Action) {
         result += "FILTER_RESULTS";
@@ -159,23 +139,12 @@
     return result;
 }
 
-<<<<<<< HEAD
-std::string CDetectionRule::printConditionsConnective(void) const {
+std::string CDetectionRule::printConditionsConnective() const {
     switch (m_ConditionsConnective) {
     case E_And:
         return "AND";
     case E_Or:
         return "OR";
-=======
-std::string CDetectionRule::printConditionsConnective() const
-{
-    switch (m_ConditionsConnective)
-    {
-        case E_And:
-            return "AND";
-        case E_Or:
-            return "OR";
->>>>>>> d4e4cca7
     }
     return std::string();
 }
