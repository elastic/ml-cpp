--- conflicted
+++ resolved
@@ -415,12 +415,7 @@
     }
 }
 
-<<<<<<< HEAD
-core_t::TTime CBucketGatherer::currentBucketStartTime(void) const {
-=======
-core_t::TTime CBucketGatherer::currentBucketStartTime() const
-{
->>>>>>> d4e4cca7
+core_t::TTime CBucketGatherer::currentBucketStartTime() const {
     return m_BucketStart;
 }
 
@@ -428,22 +423,11 @@
     m_BucketStart = time;
 }
 
-<<<<<<< HEAD
-core_t::TTime CBucketGatherer::earliestBucketStartTime(void) const {
+core_t::TTime CBucketGatherer::earliestBucketStartTime() const {
     return this->currentBucketStartTime() - (m_DataGatherer.params().s_LatencyBuckets * this->bucketLength());
 }
 
-core_t::TTime CBucketGatherer::bucketLength(void) const {
-=======
-core_t::TTime CBucketGatherer::earliestBucketStartTime() const
-{
-    return   this->currentBucketStartTime()
-          - (m_DataGatherer.params().s_LatencyBuckets * this->bucketLength());
-}
-
-core_t::TTime CBucketGatherer::bucketLength() const
-{
->>>>>>> d4e4cca7
+core_t::TTime CBucketGatherer::bucketLength() const {
     return m_DataGatherer.params().s_BucketLength;
 }
 
@@ -484,21 +468,11 @@
     return false;
 }
 
-<<<<<<< HEAD
-const CDataGatherer& CBucketGatherer::dataGatherer(void) const {
+const CDataGatherer& CBucketGatherer::dataGatherer() const {
     return m_DataGatherer;
 }
 
-std::string CBucketGatherer::printCurrentBucket(void) const {
-=======
-const CDataGatherer &CBucketGatherer::dataGatherer() const
-{
-    return m_DataGatherer;
-}
-
-std::string CBucketGatherer::printCurrentBucket() const
-{
->>>>>>> d4e4cca7
+std::string CBucketGatherer::printCurrentBucket() const {
     std::ostringstream result;
     result << "[" << m_BucketStart << "," << m_BucketStart + this->bucketLength() << ")";
     return result.str();
@@ -522,12 +496,7 @@
     return bucketExplicitNulls.find(pidCid) != bucketExplicitNulls.end() && bucketCounts.find(pidCid) == bucketCounts.end();
 }
 
-<<<<<<< HEAD
-uint64_t CBucketGatherer::checksum(void) const {
-=======
-uint64_t CBucketGatherer::checksum() const
-{
->>>>>>> d4e4cca7
+uint64_t CBucketGatherer::checksum() const {
     using TStrCRef = boost::reference_wrapper<const std::string>;
     using TStrCRefStrCRefPr = std::pair<TStrCRef, TStrCRef>;
     using TStrCRefStrCRefPrVec = std::vector<TStrCRefStrCRefPr>;
@@ -576,24 +545,14 @@
     core::CMemoryDebug::dynamicSize("m_Influencers", m_InfluencerCounts, mem);
 }
 
-<<<<<<< HEAD
-std::size_t CBucketGatherer::memoryUsage(void) const {
-=======
-std::size_t CBucketGatherer::memoryUsage() const
-{
->>>>>>> d4e4cca7
+std::size_t CBucketGatherer::memoryUsage() const {
     std::size_t mem = core::CMemory::dynamicSize(m_PersonAttributeCounts);
     mem += core::CMemory::dynamicSize(m_PersonAttributeExplicitNulls);
     mem += core::CMemory::dynamicSize(m_InfluencerCounts);
     return mem;
 }
 
-<<<<<<< HEAD
-void CBucketGatherer::clear(void) {
-=======
-void CBucketGatherer::clear()
-{
->>>>>>> d4e4cca7
+void CBucketGatherer::clear() {
     m_PersonAttributeCounts.clear(TSizeSizePrUInt64UMap(1));
     m_PersonAttributeExplicitNulls.clear(TSizeSizePrUSet(1));
     m_InfluencerCounts.clear();
