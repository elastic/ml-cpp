/*
 * ELASTICSEARCH CONFIDENTIAL
 *
 * Copyright (c) 2016 Elasticsearch BV. All Rights Reserved.
 *
 * Notice: this software, and all information contained
 * therein, is the exclusive property of Elasticsearch BV
 * and its licensors, if any, and is protected under applicable
 * domestic and foreign law, and international treaties.
 *
 * Reproduction, republication or distribution without the
 * express written consent of Elasticsearch BV is
 * strictly prohibited.
 */

#include <model/CSample.h>

#include <core/CIEEE754.h>
#include <core/CMemory.h>
#include <core/CPersistUtils.h>
#include <core/CStringUtils.h>

#include <maths/CChecksum.h>

#include <model/CFeatureData.h>
#include <model/ModelTypes.h>

namespace ml {
namespace model {

std::string CSample::SToString::operator()(const CSample& sample) const {
    std::string result = core::CStringUtils::typeToString(sample.m_Time) + core::CPersistUtils::PAIR_DELIMITER +
                         core::CStringUtils::typeToStringPrecise(sample.m_VarianceScale, core::CIEEE754::E_SinglePrecision) +
                         core::CPersistUtils::PAIR_DELIMITER +
                         core::CStringUtils::typeToStringPrecise(sample.m_Count, core::CIEEE754::E_SinglePrecision);
    for (std::size_t i = 0u; i < sample.m_Value.size(); ++i) {
        result += core::CPersistUtils::PAIR_DELIMITER +
                  core::CStringUtils::typeToStringPrecise(sample.m_Value[i], core::CIEEE754::E_SinglePrecision);
    }
    return result;
}

bool CSample::SFromString::operator()(const std::string& token, CSample& value) const {
    core::CStringUtils::TStrVec tokens;
    std::string remainder;
    core::CStringUtils::tokenise(std::string(1, core::CPersistUtils::PAIR_DELIMITER), token, tokens, remainder);
    if (!remainder.empty()) {
        tokens.push_back(remainder);
    }

    if (!core::CStringUtils::stringToType(tokens[0], value.m_Time) || !core::CStringUtils::stringToType(tokens[1], value.m_VarianceScale) ||
        !core::CStringUtils::stringToType(tokens[2], value.m_Count)) {
        LOG_ERROR("Cannot parse as sample: " << token);
        return false;
    }
    for (std::size_t i = 3u; i < tokens.size(); ++i) {
        double vi;
        if (!core::CStringUtils::stringToType(tokens[i], vi)) {
            LOG_ERROR("Cannot parse as sample: " << token);
            return false;
        }
        value.m_Value.push_back(vi);
    }
    return true;
}

<<<<<<< HEAD
CSample::CSample(void) : m_Time(0), m_Value(), m_VarianceScale(0.0), m_Count(0) {
=======
CSample::CSample() :
        m_Time(0),
        m_Value(),
        m_VarianceScale(0.0),
        m_Count(0)
{
>>>>>>> d4e4cca7
}

CSample::CSample(core_t::TTime time, const TDouble1Vec& value, double varianceScale, double count)
    : m_Time(time), m_Value(value), m_VarianceScale(varianceScale), m_Count(count) {
}

<<<<<<< HEAD
CSample::TDouble1Vec CSample::value(std::size_t dimension) const {
    typedef std::vector<std::size_t> TSizeVec;
=======
CSample::TDouble1Vec CSample::value(std::size_t dimension) const
{
    using TSizeVec = std::vector<std::size_t>;
>>>>>>> d4e4cca7

    TDouble1Vec result;
    const TSizeVec& indices = CFeatureDataIndexing::valueIndices(dimension);
    result.reserve(indices.size());
    for (std::size_t i = 0u; i < indices.size(); ++i) {
        result.push_back(m_Value[indices[i]]);
    }
    return result;
}

<<<<<<< HEAD
uint64_t CSample::checksum(void) const {
=======
uint64_t CSample::checksum() const
{
>>>>>>> d4e4cca7
    uint64_t seed = static_cast<uint64_t>(m_Time);
    seed = maths::CChecksum::calculate(seed, m_Value);
    seed = maths::CChecksum::calculate(seed, m_VarianceScale);
    return maths::CChecksum::calculate(seed, m_Count);
}

<<<<<<< HEAD
std::string CSample::print(void) const {
=======
std::string CSample::print() const
{
>>>>>>> d4e4cca7
    std::ostringstream result;
    result << '(' << m_Time << ' ' << core::CContainerPrinter::print(m_Value) << ' ' << m_VarianceScale << ' ' << m_Count << ')';
    return result.str();
}

void CSample::debugMemoryUsage(core::CMemoryUsage::TMemoryUsagePtr mem) const {
    mem->setName("CSample");
    core::CMemoryDebug::dynamicSize("m_Value", m_Value, mem);
}

<<<<<<< HEAD
std::size_t CSample::memoryUsage(void) const {
=======
std::size_t CSample::memoryUsage() const
{
>>>>>>> d4e4cca7
    return core::CMemory::dynamicSize(m_Value);
}
}
}<|MERGE_RESOLUTION|>--- conflicted
+++ resolved
@@ -64,30 +64,15 @@
     return true;
 }
 
-<<<<<<< HEAD
-CSample::CSample(void) : m_Time(0), m_Value(), m_VarianceScale(0.0), m_Count(0) {
-=======
-CSample::CSample() :
-        m_Time(0),
-        m_Value(),
-        m_VarianceScale(0.0),
-        m_Count(0)
-{
->>>>>>> d4e4cca7
+CSample::CSample() : m_Time(0), m_Value(), m_VarianceScale(0.0), m_Count(0) {
 }
 
 CSample::CSample(core_t::TTime time, const TDouble1Vec& value, double varianceScale, double count)
     : m_Time(time), m_Value(value), m_VarianceScale(varianceScale), m_Count(count) {
 }
 
-<<<<<<< HEAD
 CSample::TDouble1Vec CSample::value(std::size_t dimension) const {
-    typedef std::vector<std::size_t> TSizeVec;
-=======
-CSample::TDouble1Vec CSample::value(std::size_t dimension) const
-{
     using TSizeVec = std::vector<std::size_t>;
->>>>>>> d4e4cca7
 
     TDouble1Vec result;
     const TSizeVec& indices = CFeatureDataIndexing::valueIndices(dimension);
@@ -98,24 +83,14 @@
     return result;
 }
 
-<<<<<<< HEAD
-uint64_t CSample::checksum(void) const {
-=======
-uint64_t CSample::checksum() const
-{
->>>>>>> d4e4cca7
+uint64_t CSample::checksum() const {
     uint64_t seed = static_cast<uint64_t>(m_Time);
     seed = maths::CChecksum::calculate(seed, m_Value);
     seed = maths::CChecksum::calculate(seed, m_VarianceScale);
     return maths::CChecksum::calculate(seed, m_Count);
 }
 
-<<<<<<< HEAD
-std::string CSample::print(void) const {
-=======
-std::string CSample::print() const
-{
->>>>>>> d4e4cca7
+std::string CSample::print() const {
     std::ostringstream result;
     result << '(' << m_Time << ' ' << core::CContainerPrinter::print(m_Value) << ' ' << m_VarianceScale << ' ' << m_Count << ')';
     return result.str();
@@ -126,12 +101,7 @@
     core::CMemoryDebug::dynamicSize("m_Value", m_Value, mem);
 }
 
-<<<<<<< HEAD
-std::size_t CSample::memoryUsage(void) const {
-=======
-std::size_t CSample::memoryUsage() const
-{
->>>>>>> d4e4cca7
+std::size_t CSample::memoryUsage() const {
     return core::CMemory::dynamicSize(m_Value);
 }
 }
