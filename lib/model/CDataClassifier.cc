--- conflicted
+++ resolved
@@ -50,21 +50,11 @@
     }
 }
 
-<<<<<<< HEAD
-bool CDataClassifier::isInteger(void) const {
+bool CDataClassifier::isInteger() const {
     return m_IsInteger;
 }
 
-bool CDataClassifier::isNonNegative(void) const {
-=======
-bool CDataClassifier::isInteger() const
-{
-    return m_IsInteger;
-}
-
-bool CDataClassifier::isNonNegative() const
-{
->>>>>>> d4e4cca7
+bool CDataClassifier::isNonNegative() const {
     return m_IsNonNegative;
 }
 
