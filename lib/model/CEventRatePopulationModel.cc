--- conflicted
+++ resolved
@@ -190,7 +190,6 @@
             maths::CMultinomialConjugate restored(this->params().distributionRestoreParams(maths_t::E_DiscreteData), traverser);
             m_AttributeProbabilityPrior.swap(restored))
         RESTORE(FEATURE_MODELS_TAG,
-<<<<<<< HEAD
                 i == m_FeatureModels.size() ||
                     traverser.traverseSubLevel(
                         boost::bind(&SFeatureModels::acceptRestoreTraverser, &m_FeatureModels[i++], boost::cref(this->params()), _1)))
@@ -202,32 +201,10 @@
         RESTORE(MEMORY_ESTIMATOR_TAG, core::CPersistUtils::restore(MEMORY_ESTIMATOR_TAG, m_MemoryEstimator, traverser))
     } while (traverser.next());
 
-    for (auto&& feature : m_FeatureModels) {
-        for (auto&& model : feature.s_Models) {
+    for (auto& feature : m_FeatureModels) {
+        for (auto& model : feature.s_Models) {
             for (const auto& correlates : m_FeatureCorrelatesModels) {
                 if (feature.s_Feature == correlates.s_Feature) {
-=======
-                   i == m_FeatureModels.size()
-                || traverser.traverseSubLevel(boost::bind(&SFeatureModels::acceptRestoreTraverser,
-                                                          &m_FeatureModels[i++], boost::cref(this->params()), _1)))
-        RESTORE(FEATURE_CORRELATE_MODELS_TAG,
-                   j == m_FeatureCorrelatesModels.size()
-                || traverser.traverseSubLevel(boost::bind(&SFeatureCorrelateModels::acceptRestoreTraverser,
-                                                          &m_FeatureCorrelatesModels[j++], boost::cref(this->params()), _1)))
-        RESTORE(MEMORY_ESTIMATOR_TAG,
-                core::CPersistUtils::restore(MEMORY_ESTIMATOR_TAG, m_MemoryEstimator, traverser))
-    }
-    while (traverser.next());
-
-    for (auto &feature : m_FeatureModels)
-    {
-        for (auto &model : feature.s_Models)
-        {
-            for (const auto &correlates : m_FeatureCorrelatesModels)
-            {
-                if (feature.s_Feature == correlates.s_Feature)
-                {
->>>>>>> d4e4cca7
                     model->modelCorrelations(*correlates.s_Models);
                 }
             }
@@ -237,39 +214,19 @@
     return true;
 }
 
-<<<<<<< HEAD
-CAnomalyDetectorModel* CEventRatePopulationModel::cloneForPersistence(void) const {
+CAnomalyDetectorModel* CEventRatePopulationModel::cloneForPersistence() const {
     return new CEventRatePopulationModel(true, *this);
 }
 
-model_t::EModelType CEventRatePopulationModel::category(void) const {
+model_t::EModelType CEventRatePopulationModel::category() const {
     return model_t::E_EventRateOnline;
 }
 
-bool CEventRatePopulationModel::isEventRate(void) const {
+bool CEventRatePopulationModel::isEventRate() const {
     return true;
 }
 
-bool CEventRatePopulationModel::isMetric(void) const {
-=======
-CAnomalyDetectorModel *CEventRatePopulationModel::cloneForPersistence() const
-{
-    return new CEventRatePopulationModel(true, *this);
-}
-
-model_t::EModelType CEventRatePopulationModel::category() const
-{
-    return model_t::E_EventRateOnline;
-}
-
-bool CEventRatePopulationModel::isEventRate() const
-{
-    return true;
-}
-
-bool CEventRatePopulationModel::isMetric() const
-{
->>>>>>> d4e4cca7
+bool CEventRatePopulationModel::isMetric() const {
     return false;
 }
 
@@ -302,12 +259,7 @@
     if (model_t::isConstant(feature) && !m_AttributeProbabilities.lookup(pid, probability)) {
         probability = 1.0;
     }
-<<<<<<< HEAD
-    for (auto&& coord : result) {
-=======
-    for (auto &coord : result)
-    {
->>>>>>> d4e4cca7
+    for (auto& coord : result) {
         coord = probability * model_t::inverseOffsetCountToZero(feature, coord);
     }
     this->correctBaselineForInterim(feature, pid, cid, type, correlated, this->currentBucketInterimCorrections(), result);
@@ -341,12 +293,7 @@
 
         TFeatureSizeSizePrFeatureDataPrVecPrVec featureData;
         gatherer.featureData(time, bucketLength, featureData);
-<<<<<<< HEAD
-        for (auto&& featureData_ : featureData) {
-=======
-        for (auto &featureData_ : featureData)
-        {
->>>>>>> d4e4cca7
+        for (auto& featureData_ : featureData) {
             model_t::EFeature feature = featureData_.first;
             TSizeSizePrFeatureDataPrVec& data = m_CurrentBucketStats.s_FeatureData[feature];
             data.swap(featureData_.second);
@@ -390,13 +337,7 @@
         gatherer.personNonZeroCounts(time, personCounts);
         this->applyFilter(model_t::E_XF_Over, true, this->personFilter(), personCounts);
 
-<<<<<<< HEAD
-        for (auto&& featureData_ : featureData) {
-=======
-
-        for (auto &featureData_ : featureData)
-        {
->>>>>>> d4e4cca7
+        for (auto& featureData_ : featureData) {
             model_t::EFeature feature = featureData_.first;
             TSizeSizePrFeatureDataPrVec& data = m_CurrentBucketStats.s_FeatureData[feature];
             data.swap(featureData_.second);
@@ -433,15 +374,8 @@
                     uint64_t count = CDataGatherer::extractData(data_).s_Count;
                     fuzzy[cid].add({static_cast<double>(count)});
                 }
-<<<<<<< HEAD
-                for (auto&& fuzzy_ : fuzzy) {
+                for (auto& fuzzy_ : fuzzy) {
                     fuzzy_.second.computeEpsilons(bucketLength, this->params().s_MinimumToDeduplicate);
-=======
-                for (auto &fuzzy_ : fuzzy)
-                {
-                    fuzzy_.second.computeEpsilons(bucketLength,
-                                                  this->params().s_MinimumToDeduplicate);
->>>>>>> d4e4cca7
                 }
             }
 
@@ -485,12 +419,7 @@
                 }
             }
 
-<<<<<<< HEAD
-            for (auto&& attribute : attributes) {
-=======
-            for (auto &attribute : attributes)
-            {
->>>>>>> d4e4cca7
+            for (auto& attribute : attributes) {
                 std::size_t cid = attribute.first;
                 maths::CModelAddSamplesParams params;
                 params.integer(true)
@@ -539,12 +468,7 @@
     if (gatherer.dataAvailable(m_CurrentBucketStats.s_StartTime)) {
         TFeatureSizeSizePrFeatureDataPrVecPrVec featureData;
         gatherer.featureData(m_CurrentBucketStats.s_StartTime, gatherer.bucketLength(), featureData);
-<<<<<<< HEAD
-        for (auto&& feature : featureData) {
-=======
-        for (auto &feature : featureData)
-        {
->>>>>>> d4e4cca7
+        for (auto& feature : featureData) {
             m_CurrentBucketStats.s_FeatureData[feature.first].swap(feature.second);
         }
     }
@@ -827,26 +751,15 @@
     core::CMemoryDebug::dynamicSize("m_MemoryEstimator", m_MemoryEstimator, mem);
 }
 
-<<<<<<< HEAD
-std::size_t CEventRatePopulationModel::memoryUsage(void) const {
+std::size_t CEventRatePopulationModel::memoryUsage() const {
     const CDataGatherer& gatherer = this->dataGatherer();
-=======
-std::size_t CEventRatePopulationModel::memoryUsage() const
-{
-    const CDataGatherer &gatherer = this->dataGatherer();
->>>>>>> d4e4cca7
     TOptionalSize estimate = this->estimateMemoryUsage(gatherer.numberActivePeople(),
                                                        gatherer.numberActiveAttributes(),
                                                        0); // # correlations
     return estimate ? estimate.get() : this->computeMemoryUsage();
 }
 
-<<<<<<< HEAD
-std::size_t CEventRatePopulationModel::computeMemoryUsage(void) const {
-=======
-std::size_t CEventRatePopulationModel::computeMemoryUsage() const
-{
->>>>>>> d4e4cca7
+std::size_t CEventRatePopulationModel::computeMemoryUsage() const {
     std::size_t mem = this->CPopulationModel::memoryUsage();
     mem += core::CMemory::dynamicSize(m_CurrentBucketStats.s_PersonCounts);
     mem += core::CMemory::dynamicSize(m_CurrentBucketStats.s_FeatureData);
@@ -860,30 +773,15 @@
     return mem;
 }
 
-<<<<<<< HEAD
-CMemoryUsageEstimator* CEventRatePopulationModel::memoryUsageEstimator(void) const {
+CMemoryUsageEstimator* CEventRatePopulationModel::memoryUsageEstimator() const {
     return &m_MemoryEstimator;
 }
 
-std::size_t CEventRatePopulationModel::staticSize(void) const {
+std::size_t CEventRatePopulationModel::staticSize() const {
     return sizeof(*this);
 }
 
-CEventRatePopulationModel::CModelDetailsViewPtr CEventRatePopulationModel::details(void) const {
-=======
-CMemoryUsageEstimator *CEventRatePopulationModel::memoryUsageEstimator() const
-{
-    return &m_MemoryEstimator;
-}
-
-std::size_t CEventRatePopulationModel::staticSize() const
-{
-    return sizeof(*this);
-}
-
-CEventRatePopulationModel::CModelDetailsViewPtr CEventRatePopulationModel::details() const
-{
->>>>>>> d4e4cca7
+CEventRatePopulationModel::CModelDetailsViewPtr CEventRatePopulationModel::details() const {
     return CModelDetailsViewPtr(new CEventRatePopulationModelDetailsView(*this));
 }
 
@@ -899,12 +797,7 @@
     return result == m_CurrentBucketStats.s_FeatureData.end() ? EMPTY : result->second;
 }
 
-<<<<<<< HEAD
-core_t::TTime CEventRatePopulationModel::currentBucketStartTime(void) const {
-=======
-core_t::TTime CEventRatePopulationModel::currentBucketStartTime() const
-{
->>>>>>> d4e4cca7
+core_t::TTime CEventRatePopulationModel::currentBucketStartTime() const {
     return m_CurrentBucketStats.s_StartTime;
 }
 
@@ -916,46 +809,21 @@
     m_CurrentBucketStats.s_TotalCount = totalCount;
 }
 
-<<<<<<< HEAD
-uint64_t CEventRatePopulationModel::currentBucketTotalCount(void) const {
+uint64_t CEventRatePopulationModel::currentBucketTotalCount() const {
     return m_CurrentBucketStats.s_TotalCount;
 }
 
-const CEventRatePopulationModel::TSizeUInt64PrVec& CEventRatePopulationModel::personCounts(void) const {
+const CEventRatePopulationModel::TSizeUInt64PrVec& CEventRatePopulationModel::personCounts() const {
     return m_CurrentBucketStats.s_PersonCounts;
 }
 
-CEventRatePopulationModel::TCorrectionKeyDouble1VecUMap& CEventRatePopulationModel::currentBucketInterimCorrections(void) const {
+CEventRatePopulationModel::TCorrectionKeyDouble1VecUMap& CEventRatePopulationModel::currentBucketInterimCorrections() const {
     return m_CurrentBucketStats.s_InterimCorrections;
 }
 
 void CEventRatePopulationModel::createNewModels(std::size_t n, std::size_t m) {
     if (m > 0) {
-        for (auto&& feature : m_FeatureModels) {
-=======
-uint64_t CEventRatePopulationModel::currentBucketTotalCount() const
-{
-    return m_CurrentBucketStats.s_TotalCount;
-}
-
-const CEventRatePopulationModel::TSizeUInt64PrVec &CEventRatePopulationModel::personCounts() const
-{
-    return m_CurrentBucketStats.s_PersonCounts;
-}
-
-CEventRatePopulationModel::TCorrectionKeyDouble1VecUMap &
-    CEventRatePopulationModel::currentBucketInterimCorrections() const
-{
-    return m_CurrentBucketStats.s_InterimCorrections;
-}
-
-void CEventRatePopulationModel::createNewModels(std::size_t n, std::size_t m)
-{
-    if (m > 0)
-    {
-        for (auto &feature : m_FeatureModels)
-        {
->>>>>>> d4e4cca7
+        for (auto& feature : m_FeatureModels) {
             std::size_t newM = feature.s_Models.size() + m;
             core::CAllocationStrategy::reserve(feature.s_Models, newM);
             for (std::size_t cid = feature.s_Models.size(); cid < newM; ++cid) {
@@ -971,20 +839,10 @@
     this->CPopulationModel::createNewModels(n, m);
 }
 
-<<<<<<< HEAD
-void CEventRatePopulationModel::updateRecycledModels(void) {
+void CEventRatePopulationModel::updateRecycledModels() {
     CDataGatherer& gatherer = this->dataGatherer();
     for (auto cid : gatherer.recycledAttributeIds()) {
-        for (auto&& feature : m_FeatureModels) {
-=======
-void CEventRatePopulationModel::updateRecycledModels()
-{
-    CDataGatherer &gatherer = this->dataGatherer();
-    for (auto cid : gatherer.recycledAttributeIds())
-    {
-        for (auto &feature : m_FeatureModels)
-        {
->>>>>>> d4e4cca7
+        for (auto& feature : m_FeatureModels) {
             feature.s_Models[cid].reset(feature.s_NewModel->clone(cid));
             for (const auto& correlates : m_FeatureCorrelatesModels) {
                 if (feature.s_Feature == correlates.s_Feature) {
@@ -1000,34 +858,17 @@
     std::size_t n = this->numberOfPeople();
     double maxNumberCorrelations = this->params().s_CorrelationModelsOverhead * static_cast<double>(n);
     auto memoryUsage = boost::bind(&CAnomalyDetectorModel::estimateMemoryUsageOrComputeAndUpdate, this, n, 0, _1);
-<<<<<<< HEAD
     CTimeSeriesCorrelateModelAllocator allocator(
         resourceMonitor, memoryUsage, resourceLimit, static_cast<std::size_t>(maxNumberCorrelations + 0.5));
-    for (auto&& feature : m_FeatureCorrelatesModels) {
-=======
-    CTimeSeriesCorrelateModelAllocator allocator(resourceMonitor, memoryUsage, resourceLimit,
-                                                 static_cast<std::size_t>(maxNumberCorrelations + 0.5));
-    for (auto &feature : m_FeatureCorrelatesModels)
-    {
->>>>>>> d4e4cca7
+    for (auto& feature : m_FeatureCorrelatesModels) {
         allocator.prototypePrior(feature.s_ModelPrior);
         feature.s_Models->refresh(allocator);
     }
 }
 
-<<<<<<< HEAD
 void CEventRatePopulationModel::clearPrunedResources(const TSizeVec& /*people*/, const TSizeVec& attributes) {
     for (auto cid : attributes) {
-        for (auto&& feature : m_FeatureModels) {
-=======
-void CEventRatePopulationModel::clearPrunedResources(const TSizeVec &/*people*/,
-                                                     const TSizeVec &attributes)
-{
-    for (auto cid : attributes)
-    {
-        for (auto &feature : m_FeatureModels)
-        {
->>>>>>> d4e4cca7
+        for (auto& feature : m_FeatureModels) {
             feature.s_Models[cid].reset(this->tinyModel());
         }
     }
@@ -1035,15 +876,8 @@
 
 void CEventRatePopulationModel::doSkipSampling(core_t::TTime startTime, core_t::TTime endTime) {
     core_t::TTime gap = endTime - startTime;
-<<<<<<< HEAD
-    for (auto&& feature : m_FeatureModels) {
+    for (auto& feature : m_FeatureModels) {
         for (auto& model : feature.s_Models) {
-=======
-    for (auto &feature : m_FeatureModels)
-    {
-        for (auto &model : feature.s_Models)
-        {
->>>>>>> d4e4cca7
             model->skipTime(gap);
         }
     }
