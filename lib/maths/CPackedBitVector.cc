/*
 * ELASTICSEARCH CONFIDENTIAL
 *
 * Copyright (c) 2016 Elasticsearch BV. All Rights Reserved.
 *
 * Notice: this software, and all information contained
 * therein, is the exclusive property of Elasticsearch BV
 * and its licensors, if any, and is protected under applicable
 * domestic and foreign law, and international treaties.
 *
 * Reproduction, republication or distribution without the
 * express written consent of Elasticsearch BV is
 * strictly prohibited.
 */

#include <maths/CPackedBitVector.h>

#include <core/CLogger.h>
#include <core/CMemory.h>
#include <core/CPersistUtils.h>
#include <core/CStringUtils.h>

#include <maths/CChecksum.h>

<<<<<<< HEAD
namespace ml {
namespace maths {

CPackedBitVector::CPackedBitVector(void) : m_Dimension(0), m_First(false), m_Parity(true) {
}

CPackedBitVector::CPackedBitVector(bool bit) : m_Dimension(1), m_First(bit), m_Parity(true), m_RunLengths(1, 1) {
}

CPackedBitVector::CPackedBitVector(std::size_t dimension, bool bit)
    : m_Dimension(static_cast<uint32_t>(dimension)), m_First(bit), m_Parity(true) {
    if (dimension > 0) {
=======
namespace ml
{
namespace maths
{

CPackedBitVector::CPackedBitVector() :
        m_Dimension(0), m_First(false), m_Parity(true)
{}

CPackedBitVector::CPackedBitVector(bool bit) :
        m_Dimension(1), m_First(bit), m_Parity(true), m_RunLengths(1, 1)
{}

CPackedBitVector::CPackedBitVector(std::size_t dimension, bool bit) :
        m_Dimension(static_cast<uint32_t>(dimension)),
        m_First(bit), m_Parity(true)
{
    if (dimension > 0)
    {
>>>>>>> d4e4cca7
        std::size_t remainder = static_cast<std::size_t>(MAX_RUN_LENGTH);
        for (/**/; remainder <= dimension; remainder += static_cast<std::size_t>(MAX_RUN_LENGTH)) {
            m_RunLengths.push_back(MAX_RUN_LENGTH);
        }
        remainder -= static_cast<std::size_t>(MAX_RUN_LENGTH);
        m_RunLengths.push_back(static_cast<uint8_t>(dimension - remainder));
    }
}

CPackedBitVector::CPackedBitVector(const TBoolVec& bits)
    : m_Dimension(static_cast<uint32_t>(bits.size())), m_First(bits.empty() ? false : bits[0]), m_Parity(true) {
    std::size_t length = 1u;
    for (std::size_t i = 1u; i < bits.size(); ++i) {
        if (bits[i] == bits[i - 1]) {
            if (++length == static_cast<std::size_t>(MAX_RUN_LENGTH)) {
                m_RunLengths.push_back(MAX_RUN_LENGTH);
                length -= static_cast<std::size_t>(MAX_RUN_LENGTH);
            }
        } else {
            m_Parity = !m_Parity;
            m_RunLengths.push_back(static_cast<uint8_t>(length));
            length = 1;
        }
    }
    m_RunLengths.push_back(static_cast<uint8_t>(length));
}

<<<<<<< HEAD
void CPackedBitVector::contract(void) {
    if (m_Dimension == 0) {
=======
void CPackedBitVector::contract()
{
    if (m_Dimension == 0)
    {
>>>>>>> d4e4cca7
        return;
    }

    if (--m_Dimension == 0) {
        m_First = false;
        m_Parity = true;
        m_RunLengths.clear();
        return;
    }

    if (m_RunLengths.front() == MAX_RUN_LENGTH) {
        std::size_t i = 1u;
        for (/**/; m_RunLengths[i] == MAX_RUN_LENGTH && i < m_RunLengths.size(); ++i) {}
        if (m_RunLengths[i] == 0) {
            m_RunLengths.erase(m_RunLengths.begin() + i);
            --m_RunLengths[i - 1];
        } else {
            --m_RunLengths[i];
        }
    } else if (--m_RunLengths.front() == 0) {
        m_First = !m_First;
        m_Parity = !m_Parity;
        m_RunLengths.erase(m_RunLengths.begin());
    }
}

void CPackedBitVector::extend(bool bit) {
    ++m_Dimension;

    if (m_Dimension == 1) {
        m_First = bit;
        m_Parity = true;
        m_RunLengths.push_back(1);
    } else if (m_Parity ? (bit != m_First) : (bit == m_First)) {
        m_Parity = !m_Parity;
        m_RunLengths.push_back(1);
    } else if (m_RunLengths.back() + 1 == MAX_RUN_LENGTH) {
        ++m_RunLengths.back();
        m_RunLengths.push_back(0);
    } else {
        ++m_RunLengths.back();
    }
}

bool CPackedBitVector::fromDelimited(const std::string& str) {
    std::size_t last = 0u;
    std::size_t pos = str.find_first_of(core::CPersistUtils::DELIMITER, last);
    if (pos == std::string::npos || core::CStringUtils::stringToType(str.substr(last, pos - last), m_Dimension) == false) {
        LOG_ERROR("Invalid packed vector in " << str);
        return false;
    }

    last = pos;
    pos = str.find_first_of(core::CPersistUtils::DELIMITER, last + 1);
    int first = 0;
    if (pos == std::string::npos || core::CStringUtils::stringToType(str.substr(last + 1, pos - last - 1), first) == false) {
        LOG_ERROR("Invalid packed vector in " << str);
        return false;
    }
    m_First = (first != 0);

    last = pos;
    pos = str.find_first_of(core::CPersistUtils::DELIMITER, last + 1);
    int parity = 0;
    if (pos == std::string::npos || core::CStringUtils::stringToType(str.substr(last + 1, pos - last - 1), parity) == false) {
        LOG_ERROR("Invalid packed vector in " << str);
        return false;
    }
    m_Parity = (parity != 0);

    if (core::CPersistUtils::fromString(str.substr(pos + 1), m_RunLengths) == false) {
        LOG_ERROR("Invalid packed vector in " << str);
        return false;
    }

    return true;
}

<<<<<<< HEAD
std::string CPackedBitVector::toDelimited(void) const {
=======
std::string CPackedBitVector::toDelimited() const
{
>>>>>>> d4e4cca7
    std::string result;
    result += core::CStringUtils::typeToString(m_Dimension) + core::CPersistUtils::DELIMITER;
    result += core::CStringUtils::typeToString(static_cast<int>(m_First)) + core::CPersistUtils::DELIMITER;
    result += core::CStringUtils::typeToString(static_cast<int>(m_Parity)) + core::CPersistUtils::DELIMITER;
    result += core::CPersistUtils::toString(m_RunLengths);
    return result;
}

<<<<<<< HEAD
std::size_t CPackedBitVector::dimension(void) const {
=======
std::size_t CPackedBitVector::dimension() const
{
>>>>>>> d4e4cca7
    return m_Dimension;
}

bool CPackedBitVector::operator()(std::size_t i) const {
    bool parity = true;
    for (std::size_t j = 0u, k = static_cast<std::size_t>(m_RunLengths[j]); k <= i; k += static_cast<std::size_t>(m_RunLengths[++j])) {
        if (m_RunLengths[j] != MAX_RUN_LENGTH) {
            parity = !parity;
        }
    }
    return parity ? m_First : !m_First;
}

bool CPackedBitVector::operator==(const CPackedBitVector& other) const {
    return m_Dimension == other.m_Dimension && m_First == other.m_First && m_Parity == other.m_Parity && m_RunLengths == other.m_RunLengths;
}

bool CPackedBitVector::operator<(const CPackedBitVector& rhs) const {
    return COrderings::lexicographical_compare(
        m_Dimension, m_First, m_Parity, m_RunLengths, rhs.m_Dimension, rhs.m_First, rhs.m_Parity, rhs.m_RunLengths);
}

<<<<<<< HEAD
CPackedBitVector CPackedBitVector::complement(void) const {
=======
CPackedBitVector CPackedBitVector::complement() const
{
>>>>>>> d4e4cca7
    CPackedBitVector result(*this);
    result.m_First = !result.m_First;
    return result;
}

double CPackedBitVector::inner(const CPackedBitVector& covector, EOperation op) const {
    // This is just a line scan over the run lengths keeping
    // track of the parities of both vectors.

    double result = 0.0;

    if (m_Dimension != covector.dimension()) {
        LOG_ERROR("Dimension mismatch " << m_Dimension << " vs " << covector.dimension());
        return result;
    }

    int value = static_cast<int>(m_First);
    int covalue = static_cast<int>(covector.m_First);
    std::size_t length = static_cast<std::size_t>(m_RunLengths[0]);
    std::size_t colength = static_cast<std::size_t>(covector.m_RunLengths[0]);
    std::size_t pos = length;
    std::size_t copos = colength;

    for (std::size_t i = 0u, j = 0u; pos < m_Dimension || copos < m_Dimension;
         /**/) {
        std::size_t run = std::min(pos, copos) - std::max(pos - length, copos - colength);
        switch (op) {
        case E_AND:
            result += static_cast<double>((value & covalue) * run);
            break;
        case E_OR:
            result += static_cast<double>((value | covalue) * run);
            break;
        case E_XOR:
            result += static_cast<double>((value ^ covalue) * run);
            break;
        }

        if (pos < copos) {
            if (length != MAX_RUN_LENGTH) {
                value = 1 - value;
            }
            length = static_cast<std::size_t>(m_RunLengths[++i]);
            pos += length;
        } else if (copos < pos) {
            if (colength != MAX_RUN_LENGTH) {
                covalue = 1 - covalue;
            }
            colength = static_cast<std::size_t>(covector.m_RunLengths[++j]);
            copos += colength;
        } else {
            if (length != MAX_RUN_LENGTH) {
                value = 1 - value;
                covalue = 1 - covalue;
            }
            length = static_cast<std::size_t>(m_RunLengths[++i]);
            colength = static_cast<std::size_t>(covector.m_RunLengths[++j]);
            pos += length;
            copos += colength;
        }
    }

    std::size_t run = std::min(length, colength);
    switch (op) {
    case E_AND:
        result += static_cast<double>((value & covalue) * run);
        break;
    case E_OR:
        result += static_cast<double>((value | covalue) * run);
        break;
    case E_XOR:
        result += static_cast<double>((value ^ covalue) * run);
        break;
    }

    return result;
}

<<<<<<< HEAD
CPackedBitVector::TBoolVec CPackedBitVector::toBitVector(void) const {
    if (m_Dimension == 0) {
=======
CPackedBitVector::TBoolVec CPackedBitVector::toBitVector() const
{
    if (m_Dimension == 0)
    {
>>>>>>> d4e4cca7
        return TBoolVec();
    }

    TBoolVec result;
    result.reserve(m_Dimension);

    bool parity = true;
    for (std::size_t i = 0u; i < m_RunLengths.size(); ++i) {
        std::fill_n(std::back_inserter(result), static_cast<std::size_t>(m_RunLengths[i]), parity ? m_First : !m_First);
        if (m_RunLengths[i] != MAX_RUN_LENGTH) {
            parity = !parity;
        }
    }

    return result;
}

<<<<<<< HEAD
uint64_t CPackedBitVector::checksum(void) const {
=======
uint64_t CPackedBitVector::checksum() const
{
>>>>>>> d4e4cca7
    uint64_t seed = m_Dimension;
    seed = CChecksum::calculate(seed, m_First);
    seed = CChecksum::calculate(seed, m_Parity);
    return CChecksum::calculate(seed, m_RunLengths);
}

void CPackedBitVector::debugMemoryUsage(core::CMemoryUsage::TMemoryUsagePtr mem) const {
    mem->setName("CPackedBitVector");
    core::CMemoryDebug::dynamicSize("m_RunLengths", m_RunLengths, mem);
}

<<<<<<< HEAD
std::size_t CPackedBitVector::memoryUsage(void) const {
=======
std::size_t CPackedBitVector::memoryUsage() const
{
>>>>>>> d4e4cca7
    return core::CMemory::dynamicSize(m_RunLengths);
}

const uint8_t CPackedBitVector::MAX_RUN_LENGTH = std::numeric_limits<uint8_t>::max();

std::ostream& operator<<(std::ostream& o, const CPackedBitVector& v) {
    if (v.dimension() == 0) {
        return o << "[]";
    }

    o << '[' << core::CStringUtils::typeToString(static_cast<int>(v(0)));
    for (std::size_t i = 1u; i < v.dimension(); ++i) {
        o << ' ' << core::CStringUtils::typeToString(static_cast<int>(v(i)));
    }
    o << ']';

    return o;
}
}
}<|MERGE_RESOLUTION|>--- conflicted
+++ resolved
@@ -22,11 +22,10 @@
 
 #include <maths/CChecksum.h>
 
-<<<<<<< HEAD
 namespace ml {
 namespace maths {
 
-CPackedBitVector::CPackedBitVector(void) : m_Dimension(0), m_First(false), m_Parity(true) {
+CPackedBitVector::CPackedBitVector() : m_Dimension(0), m_First(false), m_Parity(true) {
 }
 
 CPackedBitVector::CPackedBitVector(bool bit) : m_Dimension(1), m_First(bit), m_Parity(true), m_RunLengths(1, 1) {
@@ -35,27 +34,6 @@
 CPackedBitVector::CPackedBitVector(std::size_t dimension, bool bit)
     : m_Dimension(static_cast<uint32_t>(dimension)), m_First(bit), m_Parity(true) {
     if (dimension > 0) {
-=======
-namespace ml
-{
-namespace maths
-{
-
-CPackedBitVector::CPackedBitVector() :
-        m_Dimension(0), m_First(false), m_Parity(true)
-{}
-
-CPackedBitVector::CPackedBitVector(bool bit) :
-        m_Dimension(1), m_First(bit), m_Parity(true), m_RunLengths(1, 1)
-{}
-
-CPackedBitVector::CPackedBitVector(std::size_t dimension, bool bit) :
-        m_Dimension(static_cast<uint32_t>(dimension)),
-        m_First(bit), m_Parity(true)
-{
-    if (dimension > 0)
-    {
->>>>>>> d4e4cca7
         std::size_t remainder = static_cast<std::size_t>(MAX_RUN_LENGTH);
         for (/**/; remainder <= dimension; remainder += static_cast<std::size_t>(MAX_RUN_LENGTH)) {
             m_RunLengths.push_back(MAX_RUN_LENGTH);
@@ -83,15 +61,8 @@
     m_RunLengths.push_back(static_cast<uint8_t>(length));
 }
 
-<<<<<<< HEAD
-void CPackedBitVector::contract(void) {
+void CPackedBitVector::contract() {
     if (m_Dimension == 0) {
-=======
-void CPackedBitVector::contract()
-{
-    if (m_Dimension == 0)
-    {
->>>>>>> d4e4cca7
         return;
     }
 
@@ -170,12 +141,7 @@
     return true;
 }
 
-<<<<<<< HEAD
-std::string CPackedBitVector::toDelimited(void) const {
-=======
-std::string CPackedBitVector::toDelimited() const
-{
->>>>>>> d4e4cca7
+std::string CPackedBitVector::toDelimited() const {
     std::string result;
     result += core::CStringUtils::typeToString(m_Dimension) + core::CPersistUtils::DELIMITER;
     result += core::CStringUtils::typeToString(static_cast<int>(m_First)) + core::CPersistUtils::DELIMITER;
@@ -184,12 +150,7 @@
     return result;
 }
 
-<<<<<<< HEAD
-std::size_t CPackedBitVector::dimension(void) const {
-=======
-std::size_t CPackedBitVector::dimension() const
-{
->>>>>>> d4e4cca7
+std::size_t CPackedBitVector::dimension() const {
     return m_Dimension;
 }
 
@@ -212,12 +173,7 @@
         m_Dimension, m_First, m_Parity, m_RunLengths, rhs.m_Dimension, rhs.m_First, rhs.m_Parity, rhs.m_RunLengths);
 }
 
-<<<<<<< HEAD
-CPackedBitVector CPackedBitVector::complement(void) const {
-=======
-CPackedBitVector CPackedBitVector::complement() const
-{
->>>>>>> d4e4cca7
+CPackedBitVector CPackedBitVector::complement() const {
     CPackedBitVector result(*this);
     result.m_First = !result.m_First;
     return result;
@@ -296,15 +252,8 @@
     return result;
 }
 
-<<<<<<< HEAD
-CPackedBitVector::TBoolVec CPackedBitVector::toBitVector(void) const {
+CPackedBitVector::TBoolVec CPackedBitVector::toBitVector() const {
     if (m_Dimension == 0) {
-=======
-CPackedBitVector::TBoolVec CPackedBitVector::toBitVector() const
-{
-    if (m_Dimension == 0)
-    {
->>>>>>> d4e4cca7
         return TBoolVec();
     }
 
@@ -322,12 +271,7 @@
     return result;
 }
 
-<<<<<<< HEAD
-uint64_t CPackedBitVector::checksum(void) const {
-=======
-uint64_t CPackedBitVector::checksum() const
-{
->>>>>>> d4e4cca7
+uint64_t CPackedBitVector::checksum() const {
     uint64_t seed = m_Dimension;
     seed = CChecksum::calculate(seed, m_First);
     seed = CChecksum::calculate(seed, m_Parity);
@@ -339,12 +283,7 @@
     core::CMemoryDebug::dynamicSize("m_RunLengths", m_RunLengths, mem);
 }
 
-<<<<<<< HEAD
-std::size_t CPackedBitVector::memoryUsage(void) const {
-=======
-std::size_t CPackedBitVector::memoryUsage() const
-{
->>>>>>> d4e4cca7
+std::size_t CPackedBitVector::memoryUsage() const {
     return core::CMemory::dynamicSize(m_RunLengths);
 }
 
