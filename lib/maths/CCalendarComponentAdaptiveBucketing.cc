/*
 * ELASTICSEARCH CONFIDENTIAL
 *
 * Copyright (c) 2017 Elasticsearch BV. All Rights Reserved.
 *
 * Notice: this software, and all information contained
 * therein, is the exclusive property of Elasticsearch BV
 * and its licensors, if any, and is protected under applicable
 * domestic and foreign law, and international treaties.
 *
 * Reproduction, republication or distribution without the
 * express written consent of Elasticsearch BV is
 * strictly prohibited.
 */

#include <maths/CCalendarComponentAdaptiveBucketing.h>

#include <core/CContainerPrinter.h>
#include <core/CLogger.h>
#include <core/CPersistUtils.h>
#include <core/CStatePersistInserter.h>
#include <core/CStateRestoreTraverser.h>
#include <core/RestoreMacros.h>

#include <maths/CBasicStatisticsPersist.h>
#include <maths/CChecksum.h>
#include <maths/CTools.h>

#include <boost/bind.hpp>
#include <boost/range.hpp>

#include <algorithm>
#include <cstddef>
#include <utility>
#include <vector>

namespace ml {
namespace maths {
namespace {

using TFloatMeanVarAccumulator = CCalendarComponentAdaptiveBucketing::TFloatMeanVarAccumulator;

//! Clear a vector and recover its memory.
template<typename T>
void clearAndShrink(std::vector<T>& vector) {
    std::vector<T> empty;
    empty.swap(vector);
}

const std::string ADAPTIVE_BUCKETING_TAG{"a"};
const std::string FEATURE_TAG{"b"};
const std::string VALUES_TAG{"c"};
const std::string EMPTY_STRING;
}

<<<<<<< HEAD
CCalendarComponentAdaptiveBucketing::CCalendarComponentAdaptiveBucketing(void) : CAdaptiveBucketing{0.0, 0.0} {
}
=======
CCalendarComponentAdaptiveBucketing::CCalendarComponentAdaptiveBucketing() :
        CAdaptiveBucketing{0.0, 0.0}
{}
>>>>>>> d4e4cca7

CCalendarComponentAdaptiveBucketing::CCalendarComponentAdaptiveBucketing(CCalendarFeature feature,
                                                                         double decayRate,
                                                                         double minimumBucketLength)
    : CAdaptiveBucketing{decayRate, minimumBucketLength}, m_Feature{feature} {
}

CCalendarComponentAdaptiveBucketing::CCalendarComponentAdaptiveBucketing(double decayRate,
                                                                         double minimumBucketLength,
                                                                         core::CStateRestoreTraverser& traverser)
    : CAdaptiveBucketing{decayRate, minimumBucketLength} {
    traverser.traverseSubLevel(boost::bind(&CCalendarComponentAdaptiveBucketing::acceptRestoreTraverser, this, _1));
}

void CCalendarComponentAdaptiveBucketing::acceptPersistInserter(core::CStatePersistInserter& inserter) const {
    inserter.insertLevel(ADAPTIVE_BUCKETING_TAG,
                         boost::bind(&CAdaptiveBucketing::acceptPersistInserter, static_cast<const CAdaptiveBucketing*>(this), _1));
    inserter.insertValue(FEATURE_TAG, m_Feature.toDelimited());
    core::CPersistUtils::persist(VALUES_TAG, m_Values, inserter);
}

void CCalendarComponentAdaptiveBucketing::swap(CCalendarComponentAdaptiveBucketing& other) {
    this->CAdaptiveBucketing::swap(other);
    std::swap(m_Feature, other.m_Feature);
    m_Values.swap(other.m_Values);
}

<<<<<<< HEAD
bool CCalendarComponentAdaptiveBucketing::initialized(void) const {
=======
bool CCalendarComponentAdaptiveBucketing::initialized() const
{
>>>>>>> d4e4cca7
    return this->CAdaptiveBucketing::initialized();
}

bool CCalendarComponentAdaptiveBucketing::initialize(std::size_t n) {
    double a{0.0};
    double b{static_cast<double>(m_Feature.window())};

    if (this->CAdaptiveBucketing::initialize(a, b, n)) {
        m_Values.clear();
        m_Values.resize(this->size());
        return true;
    }
    return false;
}

<<<<<<< HEAD
std::size_t CCalendarComponentAdaptiveBucketing::size(void) const {
    return this->CAdaptiveBucketing::size();
}

void CCalendarComponentAdaptiveBucketing::clear(void) {
=======
std::size_t CCalendarComponentAdaptiveBucketing::size() const
{
    return this->CAdaptiveBucketing::size();
}

void CCalendarComponentAdaptiveBucketing::clear()
{
>>>>>>> d4e4cca7
    this->CAdaptiveBucketing::clear();
    clearAndShrink(m_Values);
}

void CCalendarComponentAdaptiveBucketing::add(core_t::TTime time, double value, double weight) {
    std::size_t bucket{0};
    if (this->initialized() && this->bucket(time, bucket)) {
        this->CAdaptiveBucketing::add(bucket, time, weight);
        TFloatMeanVarAccumulator variance{m_Values[bucket]};
        variance.add(value, weight * weight);
        m_Values[bucket].add(value, weight);
        CBasicStatistics::moment<1>(m_Values[bucket]) = CBasicStatistics::maximumLikelihoodVariance(variance);
    }
}

<<<<<<< HEAD
CCalendarFeature CCalendarComponentAdaptiveBucketing::feature(void) const {
=======
CCalendarFeature CCalendarComponentAdaptiveBucketing::feature() const
{
>>>>>>> d4e4cca7
    return m_Feature;
}

void CCalendarComponentAdaptiveBucketing::decayRate(double value) {
    this->CAdaptiveBucketing::decayRate(value);
}

<<<<<<< HEAD
double CCalendarComponentAdaptiveBucketing::decayRate(void) const {
=======
double CCalendarComponentAdaptiveBucketing::decayRate() const
{
>>>>>>> d4e4cca7
    return this->CAdaptiveBucketing::decayRate();
}

void CCalendarComponentAdaptiveBucketing::propagateForwardsByTime(double time) {
    if (time < 0.0) {
        LOG_ERROR("Can't propagate bucketing backwards in time");
    } else if (this->initialized()) {
        double factor{::exp(-this->CAdaptiveBucketing::decayRate() * time)};
        this->CAdaptiveBucketing::age(factor);
<<<<<<< HEAD
        for (auto&& value : m_Values) {
=======
        for (auto &value : m_Values)
        {
>>>>>>> d4e4cca7
            value.age(factor);
        }
    }
}

<<<<<<< HEAD
double CCalendarComponentAdaptiveBucketing::minimumBucketLength(void) const {
=======
double CCalendarComponentAdaptiveBucketing::minimumBucketLength() const
{
>>>>>>> d4e4cca7
    return this->CAdaptiveBucketing::minimumBucketLength();
}

void CCalendarComponentAdaptiveBucketing::refine(core_t::TTime time) {
    this->CAdaptiveBucketing::refine(time);
}

double CCalendarComponentAdaptiveBucketing::count(core_t::TTime time) const {
    const TFloatMeanVarAccumulator* value = this->value(time);
    return value ? static_cast<double>(CBasicStatistics::count(*value)) : 0.0;
}

const TFloatMeanVarAccumulator* CCalendarComponentAdaptiveBucketing::value(core_t::TTime time) const {
    const TFloatMeanVarAccumulator* result{0};
    if (this->initialized()) {
        std::size_t bucket{0};
        this->bucket(time, bucket);
        bucket = CTools::truncate(bucket, std::size_t(0), m_Values.size() - 1);
        result = &m_Values[bucket];
    }
    return result;
}

bool CCalendarComponentAdaptiveBucketing::knots(core_t::TTime time,
                                                CSplineTypes::EBoundaryCondition boundary,
                                                TDoubleVec& knots,
                                                TDoubleVec& values,
                                                TDoubleVec& variances) const {
    return this->CAdaptiveBucketing::knots(time, boundary, knots, values, variances);
}

uint64_t CCalendarComponentAdaptiveBucketing::checksum(uint64_t seed) const {
    seed = this->CAdaptiveBucketing::checksum(seed);
    seed = CChecksum::calculate(seed, m_Feature);
    return CChecksum::calculate(seed, m_Values);
}

void CCalendarComponentAdaptiveBucketing::debugMemoryUsage(core::CMemoryUsage::TMemoryUsagePtr mem) const {
    mem->setName("CCalendarComponentAdaptiveBucketing");
    core::CMemoryDebug::dynamicSize("m_Endpoints", this->CAdaptiveBucketing::endpoints(), mem);
    core::CMemoryDebug::dynamicSize("m_Centres", this->CAdaptiveBucketing::centres(), mem);
    core::CMemoryDebug::dynamicSize("m_Values", m_Values, mem);
}

<<<<<<< HEAD
std::size_t CCalendarComponentAdaptiveBucketing::memoryUsage(void) const {
    return this->CAdaptiveBucketing::memoryUsage() + core::CMemory::dynamicSize(m_Values);
}

const CCalendarComponentAdaptiveBucketing::TFloatVec& CCalendarComponentAdaptiveBucketing::endpoints(void) const {
    return this->CAdaptiveBucketing::endpoints();
}

double CCalendarComponentAdaptiveBucketing::count(void) const {
=======
std::size_t CCalendarComponentAdaptiveBucketing::memoryUsage() const
{
    return this->CAdaptiveBucketing::memoryUsage() + core::CMemory::dynamicSize(m_Values);
}

const CCalendarComponentAdaptiveBucketing::TFloatVec &CCalendarComponentAdaptiveBucketing::endpoints() const
{
    return this->CAdaptiveBucketing::endpoints();
}

double CCalendarComponentAdaptiveBucketing::count() const
{
>>>>>>> d4e4cca7
    return this->CAdaptiveBucketing::count();
}

CCalendarComponentAdaptiveBucketing::TDoubleVec CCalendarComponentAdaptiveBucketing::values(core_t::TTime time) const {
    return this->CAdaptiveBucketing::values(time);
}

<<<<<<< HEAD
CCalendarComponentAdaptiveBucketing::TDoubleVec CCalendarComponentAdaptiveBucketing::variances(void) const {
=======
CCalendarComponentAdaptiveBucketing::TDoubleVec CCalendarComponentAdaptiveBucketing::variances() const
{
>>>>>>> d4e4cca7
    return this->CAdaptiveBucketing::variances();
}

bool CCalendarComponentAdaptiveBucketing::acceptRestoreTraverser(core::CStateRestoreTraverser& traverser) {
    do {
        const std::string& name{traverser.name()};
        RESTORE(ADAPTIVE_BUCKETING_TAG,
                traverser.traverseSubLevel(
                    boost::bind(&CAdaptiveBucketing::acceptRestoreTraverser, static_cast<CAdaptiveBucketing*>(this), _1)));
        RESTORE(FEATURE_TAG, m_Feature.fromDelimited(traverser.value()));
        RESTORE(VALUES_TAG, core::CPersistUtils::restore(VALUES_TAG, m_Values, traverser))
    } while (traverser.next());

    return true;
}

void CCalendarComponentAdaptiveBucketing::refresh(const TFloatVec& endpoints) {
    // Values are assigned based on their intersection with each
    // bucket in the previous configuration. The regression and
    // variance are computed using the appropriate combination
    // rules. Note that the count is weighted by the square of
    // the fractional intersection between the old and new buckets.
    // This means that the effective weight of buckets whose end
    // points change significantly is reduced. This is reasonable
    // because the periodic trend is assumed to be unchanging
    // throughout the interval, when of course it is varying, so
    // adjusting the end points introduces error in the bucket
    // value, which we handle by reducing its significance in the
    // new bucket values.
    //
    // A better approximation is to assume that it the trend is
    // continuous. In fact, this can be done by using a spline
    // with the constraint that the mean of the spline in each
    // interval is equal to the mean value. We can additionally
    // decompose the variance into a contribution from noise and
    // a contribution from the trend. Under these assumptions it
    // is then possible (but not trivial) to update the bucket
    // means and variances based on the new end point positions.
    // This might be worth considering at some point.

    using TDoubleMeanAccumulator = CBasicStatistics::SSampleMean<double>::TAccumulator;
    using TDoubleMeanVarAccumulator = CBasicStatistics::SSampleMeanVar<double>::TAccumulator;

    std::size_t m{m_Values.size()};
    std::size_t n{endpoints.size()};
    if (m + 1 != n) {
        LOG_ERROR("Inconsistent end points and regressions");
        return;
    }

    TFloatVec& m_Endpoints{this->CAdaptiveBucketing::endpoints()};
    TFloatVec& m_Centres{this->CAdaptiveBucketing::centres()};

    TFloatMeanVarVec values;
    TFloatVec centres;
    values.reserve(m);
    centres.reserve(m);

    for (std::size_t i = 1u; i < n; ++i) {
        double yl{m_Endpoints[i - 1]};
        double yr{m_Endpoints[i]};
        std::size_t r = std::lower_bound(endpoints.begin(), endpoints.end(), yr) - endpoints.begin();
        r = CTools::truncate(r, std::size_t(1), n - 1);

        std::size_t l = std::upper_bound(endpoints.begin(), endpoints.end(), yl) - endpoints.begin();
        l = CTools::truncate(l, std::size_t(1), r);

        LOG_TRACE("interval = [" << yl << "," << yr << "]");
        LOG_TRACE("l = " << l << ", r = " << r);
        LOG_TRACE("[x(l), x(r)] = [" << endpoints[l - 1] << "," << endpoints[r] << "]");

        double xl{endpoints[l - 1]};
        double xr{endpoints[l]};
        if (l == r) {
            double interval{m_Endpoints[i] - m_Endpoints[i - 1]};
            double w{CTools::truncate(interval / (xr - xl), 0.0, 1.0)};
            values.push_back(CBasicStatistics::scaled(m_Values[l - 1], w * w));
            centres.push_back(CTools::truncate(static_cast<double>(m_Centres[l - 1]), yl, yr));
        } else {
            double interval{xr - m_Endpoints[i - 1]};
            double w{CTools::truncate(interval / (xr - xl), 0.0, 1.0)};
            TDoubleMeanVarAccumulator value{CBasicStatistics::scaled(m_Values[l - 1], w)};
            TDoubleMeanAccumulator centre{
                CBasicStatistics::accumulator(w * CBasicStatistics::count(m_Values[l - 1]), static_cast<double>(m_Centres[l - 1]))};
            double count{w * w * CBasicStatistics::count(m_Values[l - 1])};
            while (++l < r) {
                value += m_Values[l - 1];
                centre += CBasicStatistics::accumulator(CBasicStatistics::count(m_Values[l - 1]), static_cast<double>(m_Centres[l - 1]));
                count += CBasicStatistics::count(m_Values[l - 1]);
            }
            xl = endpoints[l - 1];
            xr = endpoints[l];
            interval = m_Endpoints[i] - xl;
            w = CTools::truncate(interval / (xr - xl), 0.0, 1.0);
            value += CBasicStatistics::scaled(m_Values[l - 1], w);
            centre += CBasicStatistics::accumulator(w * CBasicStatistics::count(m_Values[l - 1]), static_cast<double>(m_Centres[l - 1]));
            count += w * w * CBasicStatistics::count(m_Values[l - 1]);
            double scale{count / CBasicStatistics::count(value)};
            values.push_back(CBasicStatistics::scaled(value, scale));
            centres.push_back(CTools::truncate(CBasicStatistics::mean(centre), yl, yr));
        }
    }

    // We want all values to respond at the same rate to changes
    // in the trend. To achieve this we should assign them a weight
    // that is equal to the number of points they will receive in one
    // period.
    double count{0.0};
    for (const auto& value : values) {
        count += CBasicStatistics::count(value);
    }
    count /= (endpoints[m] - endpoints[0]);
    for (std::size_t i = 0u; i < m; ++i) {
        double ci{CBasicStatistics::count(values[i])};
        if (ci > 0.0) {
            CBasicStatistics::scale(count * (endpoints[i + 1] - endpoints[i]) / ci, values[i]);
        }
    }

    LOG_TRACE("old endpoints = " << core::CContainerPrinter::print(endpoints));
    LOG_TRACE("old values    = " << core::CContainerPrinter::print(m_Values));
    LOG_TRACE("old centres   = " << core::CContainerPrinter::print(m_Centres));
    LOG_TRACE("new endpoints = " << core::CContainerPrinter::print(m_Endpoints));
    LOG_TRACE("new value     = " << core::CContainerPrinter::print(values));
    LOG_TRACE("new centres   = " << core::CContainerPrinter::print(centres));
    m_Values.swap(values);
    m_Centres.swap(centres);
}

bool CCalendarComponentAdaptiveBucketing::inWindow(core_t::TTime time) const {
    return m_Feature.inWindow(time);
}

void CCalendarComponentAdaptiveBucketing::add(std::size_t bucket, core_t::TTime /*time*/, double value, double weight) {
    m_Values[bucket].add(value, weight);
}

double CCalendarComponentAdaptiveBucketing::offset(core_t::TTime time) const {
    return static_cast<double>(m_Feature.offset(time));
}

double CCalendarComponentAdaptiveBucketing::count(std::size_t bucket) const {
    return CBasicStatistics::count(m_Values[bucket]);
}

double CCalendarComponentAdaptiveBucketing::predict(std::size_t bucket, core_t::TTime /*time*/, double /*offset*/) const {
    return CBasicStatistics::mean(m_Values[bucket]);
}

double CCalendarComponentAdaptiveBucketing::variance(std::size_t bucket) const {
    return CBasicStatistics::maximumLikelihoodVariance(m_Values[bucket]);
}
}
}<|MERGE_RESOLUTION|>--- conflicted
+++ resolved
@@ -53,14 +53,8 @@
 const std::string EMPTY_STRING;
 }
 
-<<<<<<< HEAD
-CCalendarComponentAdaptiveBucketing::CCalendarComponentAdaptiveBucketing(void) : CAdaptiveBucketing{0.0, 0.0} {
-}
-=======
-CCalendarComponentAdaptiveBucketing::CCalendarComponentAdaptiveBucketing() :
-        CAdaptiveBucketing{0.0, 0.0}
-{}
->>>>>>> d4e4cca7
+CCalendarComponentAdaptiveBucketing::CCalendarComponentAdaptiveBucketing() : CAdaptiveBucketing{0.0, 0.0} {
+}
 
 CCalendarComponentAdaptiveBucketing::CCalendarComponentAdaptiveBucketing(CCalendarFeature feature,
                                                                          double decayRate,
@@ -88,12 +82,7 @@
     m_Values.swap(other.m_Values);
 }
 
-<<<<<<< HEAD
-bool CCalendarComponentAdaptiveBucketing::initialized(void) const {
-=======
-bool CCalendarComponentAdaptiveBucketing::initialized() const
-{
->>>>>>> d4e4cca7
+bool CCalendarComponentAdaptiveBucketing::initialized() const {
     return this->CAdaptiveBucketing::initialized();
 }
 
@@ -109,21 +98,11 @@
     return false;
 }
 
-<<<<<<< HEAD
-std::size_t CCalendarComponentAdaptiveBucketing::size(void) const {
+std::size_t CCalendarComponentAdaptiveBucketing::size() const {
     return this->CAdaptiveBucketing::size();
 }
 
-void CCalendarComponentAdaptiveBucketing::clear(void) {
-=======
-std::size_t CCalendarComponentAdaptiveBucketing::size() const
-{
-    return this->CAdaptiveBucketing::size();
-}
-
-void CCalendarComponentAdaptiveBucketing::clear()
-{
->>>>>>> d4e4cca7
+void CCalendarComponentAdaptiveBucketing::clear() {
     this->CAdaptiveBucketing::clear();
     clearAndShrink(m_Values);
 }
@@ -139,12 +118,7 @@
     }
 }
 
-<<<<<<< HEAD
-CCalendarFeature CCalendarComponentAdaptiveBucketing::feature(void) const {
-=======
-CCalendarFeature CCalendarComponentAdaptiveBucketing::feature() const
-{
->>>>>>> d4e4cca7
+CCalendarFeature CCalendarComponentAdaptiveBucketing::feature() const {
     return m_Feature;
 }
 
@@ -152,12 +126,7 @@
     this->CAdaptiveBucketing::decayRate(value);
 }
 
-<<<<<<< HEAD
-double CCalendarComponentAdaptiveBucketing::decayRate(void) const {
-=======
-double CCalendarComponentAdaptiveBucketing::decayRate() const
-{
->>>>>>> d4e4cca7
+double CCalendarComponentAdaptiveBucketing::decayRate() const {
     return this->CAdaptiveBucketing::decayRate();
 }
 
@@ -167,23 +136,13 @@
     } else if (this->initialized()) {
         double factor{::exp(-this->CAdaptiveBucketing::decayRate() * time)};
         this->CAdaptiveBucketing::age(factor);
-<<<<<<< HEAD
-        for (auto&& value : m_Values) {
-=======
-        for (auto &value : m_Values)
-        {
->>>>>>> d4e4cca7
+        for (auto& value : m_Values) {
             value.age(factor);
         }
     }
 }
 
-<<<<<<< HEAD
-double CCalendarComponentAdaptiveBucketing::minimumBucketLength(void) const {
-=======
-double CCalendarComponentAdaptiveBucketing::minimumBucketLength() const
-{
->>>>>>> d4e4cca7
+double CCalendarComponentAdaptiveBucketing::minimumBucketLength() const {
     return this->CAdaptiveBucketing::minimumBucketLength();
 }
 
@@ -228,30 +187,15 @@
     core::CMemoryDebug::dynamicSize("m_Values", m_Values, mem);
 }
 
-<<<<<<< HEAD
-std::size_t CCalendarComponentAdaptiveBucketing::memoryUsage(void) const {
+std::size_t CCalendarComponentAdaptiveBucketing::memoryUsage() const {
     return this->CAdaptiveBucketing::memoryUsage() + core::CMemory::dynamicSize(m_Values);
 }
 
-const CCalendarComponentAdaptiveBucketing::TFloatVec& CCalendarComponentAdaptiveBucketing::endpoints(void) const {
+const CCalendarComponentAdaptiveBucketing::TFloatVec& CCalendarComponentAdaptiveBucketing::endpoints() const {
     return this->CAdaptiveBucketing::endpoints();
 }
 
-double CCalendarComponentAdaptiveBucketing::count(void) const {
-=======
-std::size_t CCalendarComponentAdaptiveBucketing::memoryUsage() const
-{
-    return this->CAdaptiveBucketing::memoryUsage() + core::CMemory::dynamicSize(m_Values);
-}
-
-const CCalendarComponentAdaptiveBucketing::TFloatVec &CCalendarComponentAdaptiveBucketing::endpoints() const
-{
-    return this->CAdaptiveBucketing::endpoints();
-}
-
-double CCalendarComponentAdaptiveBucketing::count() const
-{
->>>>>>> d4e4cca7
+double CCalendarComponentAdaptiveBucketing::count() const {
     return this->CAdaptiveBucketing::count();
 }
 
@@ -259,12 +203,7 @@
     return this->CAdaptiveBucketing::values(time);
 }
 
-<<<<<<< HEAD
-CCalendarComponentAdaptiveBucketing::TDoubleVec CCalendarComponentAdaptiveBucketing::variances(void) const {
-=======
-CCalendarComponentAdaptiveBucketing::TDoubleVec CCalendarComponentAdaptiveBucketing::variances() const
-{
->>>>>>> d4e4cca7
+CCalendarComponentAdaptiveBucketing::TDoubleVec CCalendarComponentAdaptiveBucketing::variances() const {
     return this->CAdaptiveBucketing::variances();
 }
 
