/*
 * Copyright Elasticsearch B.V. and/or licensed to Elasticsearch B.V. under one
 * or more contributor license agreements. Licensed under the Elastic License;
 * you may not use this file except in compliance with the Elastic License.
 */

#include <maths/CCalendarComponentAdaptiveBucketing.h>

#include <core/CContainerPrinter.h>
#include <core/CLogger.h>
#include <core/CPersistUtils.h>
#include <core/CStatePersistInserter.h>
#include <core/CStateRestoreTraverser.h>
#include <core/RestoreMacros.h>

#include <maths/CBasicStatisticsPersist.h>
#include <maths/CChecksum.h>
#include <maths/CTools.h>

#include <boost/bind.hpp>
#include <boost/range.hpp>

#include <algorithm>
#include <cstddef>
#include <utility>
#include <vector>

namespace ml {
namespace maths {
namespace {

using TFloatMeanVarAccumulator = CCalendarComponentAdaptiveBucketing::TFloatMeanVarAccumulator;

//! Clear a vector and recover its memory.
template<typename T>
void clearAndShrink(std::vector<T>& vector) {
    std::vector<T> empty;
    empty.swap(vector);
}

const std::string ADAPTIVE_BUCKETING_TAG{"a"};
const std::string FEATURE_TAG{"b"};
const std::string VALUES_TAG{"c"};
const std::string EMPTY_STRING;
}

CCalendarComponentAdaptiveBucketing::CCalendarComponentAdaptiveBucketing()
    : CAdaptiveBucketing{0.0, 0.0} {
}

CCalendarComponentAdaptiveBucketing::CCalendarComponentAdaptiveBucketing(CCalendarFeature feature,
                                                                         double decayRate,
                                                                         double minimumBucketLength)
    : CAdaptiveBucketing{decayRate, minimumBucketLength}, m_Feature{feature} {
}

CCalendarComponentAdaptiveBucketing::CCalendarComponentAdaptiveBucketing(
    double decayRate,
    double minimumBucketLength,
    core::CStateRestoreTraverser& traverser)
    : CAdaptiveBucketing{decayRate, minimumBucketLength} {
    traverser.traverseSubLevel(boost::bind(
        &CCalendarComponentAdaptiveBucketing::acceptRestoreTraverser, this, _1));
}

void CCalendarComponentAdaptiveBucketing::acceptPersistInserter(core::CStatePersistInserter& inserter) const {
    inserter.insertLevel(ADAPTIVE_BUCKETING_TAG,
                         boost::bind(&CAdaptiveBucketing::acceptPersistInserter,
                                     static_cast<const CAdaptiveBucketing*>(this), _1));
    inserter.insertValue(FEATURE_TAG, m_Feature.toDelimited());
    core::CPersistUtils::persist(VALUES_TAG, m_Values, inserter);
}

void CCalendarComponentAdaptiveBucketing::swap(CCalendarComponentAdaptiveBucketing& other) {
    this->CAdaptiveBucketing::swap(other);
    std::swap(m_Feature, other.m_Feature);
    m_Values.swap(other.m_Values);
}

bool CCalendarComponentAdaptiveBucketing::initialized() const {
    return this->CAdaptiveBucketing::initialized();
}

bool CCalendarComponentAdaptiveBucketing::initialize(std::size_t n) {
    double a{0.0};
    double b{static_cast<double>(m_Feature.window())};

    if (this->CAdaptiveBucketing::initialize(a, b, n)) {
        m_Values.clear();
        m_Values.resize(this->size());
        return true;
    }
    return false;
}

std::size_t CCalendarComponentAdaptiveBucketing::size() const {
    return this->CAdaptiveBucketing::size();
}

void CCalendarComponentAdaptiveBucketing::clear() {
    this->CAdaptiveBucketing::clear();
    clearAndShrink(m_Values);
}

void CCalendarComponentAdaptiveBucketing::linearScale(double scale) {
    for (auto& value : m_Values) {
        CBasicStatistics::moment<0>(value) *= scale;
    }
}

void CCalendarComponentAdaptiveBucketing::add(core_t::TTime time, double value, double weight) {
    std::size_t bucket{0};
    if (this->initialized() && this->bucket(time, bucket)) {
        this->CAdaptiveBucketing::add(bucket, time, weight);
        TFloatMeanVarAccumulator variance{m_Values[bucket]};
        variance.add(value, weight * weight);
        m_Values[bucket].add(value, weight);
        CBasicStatistics::moment<1>(m_Values[bucket]) =
            CBasicStatistics::maximumLikelihoodVariance(variance);
    }
}

CCalendarFeature CCalendarComponentAdaptiveBucketing::feature() const {
    return m_Feature;
}

void CCalendarComponentAdaptiveBucketing::decayRate(double value) {
    this->CAdaptiveBucketing::decayRate(value);
}

double CCalendarComponentAdaptiveBucketing::decayRate() const {
    return this->CAdaptiveBucketing::decayRate();
}

void CCalendarComponentAdaptiveBucketing::propagateForwardsByTime(double time) {
    if (time < 0.0) {
        LOG_ERROR(<< "Can't propagate bucketing backwards in time");
    } else if (this->initialized()) {
        double factor{::exp(-this->CAdaptiveBucketing::decayRate() * time)};
        this->CAdaptiveBucketing::age(factor);
        for (auto& value : m_Values) {
            value.age(factor);
        }
    }
}

double CCalendarComponentAdaptiveBucketing::minimumBucketLength() const {
    return this->CAdaptiveBucketing::minimumBucketLength();
}

void CCalendarComponentAdaptiveBucketing::refine(core_t::TTime time) {
    this->CAdaptiveBucketing::refine(time);
}

double CCalendarComponentAdaptiveBucketing::count(core_t::TTime time) const {
    const TFloatMeanVarAccumulator* value = this->value(time);
    return value ? static_cast<double>(CBasicStatistics::count(*value)) : 0.0;
}

const TFloatMeanVarAccumulator*
CCalendarComponentAdaptiveBucketing::value(core_t::TTime time) const {
    const TFloatMeanVarAccumulator* result{nullptr};
    if (this->initialized()) {
        std::size_t bucket{0};
        this->bucket(time, bucket);
        bucket = CTools::truncate(bucket, std::size_t(0), m_Values.size() - 1);
        result = &m_Values[bucket];
    }
    return result;
}

bool CCalendarComponentAdaptiveBucketing::knots(core_t::TTime time,
                                                CSplineTypes::EBoundaryCondition boundary,
                                                TDoubleVec& knots,
                                                TDoubleVec& values,
                                                TDoubleVec& variances) const {
    return this->CAdaptiveBucketing::knots(time, boundary, knots, values, variances);
}

uint64_t CCalendarComponentAdaptiveBucketing::checksum(uint64_t seed) const {
    seed = this->CAdaptiveBucketing::checksum(seed);
    seed = CChecksum::calculate(seed, m_Feature);
    return CChecksum::calculate(seed, m_Values);
}

void CCalendarComponentAdaptiveBucketing::debugMemoryUsage(core::CMemoryUsage::TMemoryUsagePtr mem) const {
    mem->setName("CCalendarComponentAdaptiveBucketing");
    core::CMemoryDebug::dynamicSize("m_Endpoints",
                                    this->CAdaptiveBucketing::endpoints(), mem);
    core::CMemoryDebug::dynamicSize("m_Centres", this->CAdaptiveBucketing::centres(), mem);
    core::CMemoryDebug::dynamicSize("m_Values", m_Values, mem);
}

std::size_t CCalendarComponentAdaptiveBucketing::memoryUsage() const {
    return this->CAdaptiveBucketing::memoryUsage() + core::CMemory::dynamicSize(m_Values);
}

const CCalendarComponentAdaptiveBucketing::TFloatVec&
CCalendarComponentAdaptiveBucketing::endpoints() const {
    return this->CAdaptiveBucketing::endpoints();
}

double CCalendarComponentAdaptiveBucketing::count() const {
    return this->CAdaptiveBucketing::count();
}

CCalendarComponentAdaptiveBucketing::TDoubleVec
CCalendarComponentAdaptiveBucketing::values(core_t::TTime time) const {
    return this->CAdaptiveBucketing::values(time);
}

CCalendarComponentAdaptiveBucketing::TDoubleVec
CCalendarComponentAdaptiveBucketing::variances() const {
    return this->CAdaptiveBucketing::variances();
}

bool CCalendarComponentAdaptiveBucketing::acceptRestoreTraverser(core::CStateRestoreTraverser& traverser) {
    do {
        const std::string& name{traverser.name()};
        RESTORE(ADAPTIVE_BUCKETING_TAG,
                traverser.traverseSubLevel(
                    boost::bind(&CAdaptiveBucketing::acceptRestoreTraverser,
                                static_cast<CAdaptiveBucketing*>(this), _1)));
        RESTORE(FEATURE_TAG, m_Feature.fromDelimited(traverser.value()));
        RESTORE(VALUES_TAG, core::CPersistUtils::restore(VALUES_TAG, m_Values, traverser))
    } while (traverser.next());

    return true;
}

void CCalendarComponentAdaptiveBucketing::refresh(const TFloatVec& endpoints) {
    // Values are assigned based on their intersection with each
    // bucket in the previous configuration. The regression and
    // variance are computed using the appropriate combination
    // rules. Note that the count is weighted by the square of
    // the fractional intersection between the old and new buckets.
    // This means that the effective weight of buckets whose end
    // points change significantly is reduced. This is reasonable
    // because the periodic trend is assumed to be unchanging
    // throughout the interval, when of course it is varying, so
    // adjusting the end points introduces error in the bucket
    // value, which we handle by reducing its significance in the
    // new bucket values.
    //
    // A better approximation is to assume that it the trend is
    // continuous. In fact, this can be done by using a spline
    // with the constraint that the mean of the spline in each
    // interval is equal to the mean value. We can additionally
    // decompose the variance into a contribution from noise and
    // a contribution from the trend. Under these assumptions it
    // is then possible (but not trivial) to update the bucket
    // means and variances based on the new end point positions.
    // This might be worth considering at some point.

    using TDoubleMeanAccumulator = CBasicStatistics::SSampleMean<double>::TAccumulator;
    using TDoubleMeanVarAccumulator = CBasicStatistics::SSampleMeanVar<double>::TAccumulator;

    std::size_t m{m_Values.size()};
    std::size_t n{endpoints.size()};
    if (m + 1 != n) {
        LOG_ERROR(<< "Inconsistent end points and regressions");
        return;
    }

    TFloatVec& m_Endpoints{this->CAdaptiveBucketing::endpoints()};
    TFloatVec& m_Centres{this->CAdaptiveBucketing::centres()};

    TFloatMeanVarVec values;
    TFloatVec centres;
    values.reserve(m);
    centres.reserve(m);

    for (std::size_t i = 1u; i < n; ++i) {
        double yl{m_Endpoints[i - 1]};
        double yr{m_Endpoints[i]};
        std::size_t r = std::lower_bound(endpoints.begin(), endpoints.end(), yr) -
                        endpoints.begin();
        r = CTools::truncate(r, std::size_t(1), n - 1);

        std::size_t l = std::upper_bound(endpoints.begin(), endpoints.end(), yl) -
                        endpoints.begin();
        l = CTools::truncate(l, std::size_t(1), r);

        LOG_TRACE(<< "interval = [" << yl << "," << yr << "]");
        LOG_TRACE(<< "l = " << l << ", r = " << r);
        LOG_TRACE(<< "[x(l), x(r)] = [" << endpoints[l - 1] << "," << endpoints[r] << "]");

        double xl{endpoints[l - 1]};
        double xr{endpoints[l]};
        if (l == r) {
            double interval{m_Endpoints[i] - m_Endpoints[i - 1]};
            double w{CTools::truncate(interval / (xr - xl), 0.0, 1.0)};
            values.push_back(CBasicStatistics::scaled(m_Values[l - 1], w * w));
            centres.push_back(
                CTools::truncate(static_cast<double>(m_Centres[l - 1]), yl, yr));
        } else {
            double interval{xr - m_Endpoints[i - 1]};
            double w{CTools::truncate(interval / (xr - xl), 0.0, 1.0)};
<<<<<<< HEAD
            TDoubleMeanVarAccumulator value{CBasicStatistics::scaled(m_Values[l-1], w)};
            TDoubleMeanAccumulator centre{
                    CBasicStatistics::momentsAccumulator(w * CBasicStatistics::count(m_Values[l-1]),
                                                         static_cast<double>(m_Centres[l-1]))};
            double count{w * w * CBasicStatistics::count(m_Values[l-1])};
            while (++l < r)
            {
                value  += m_Values[l-1];
                centre += CBasicStatistics::momentsAccumulator(CBasicStatistics::count(m_Values[l-1]),
                                                               static_cast<double>(m_Centres[l-1]));
                count  += CBasicStatistics::count(m_Values[l-1]);
=======
            TDoubleMeanVarAccumulator value{CBasicStatistics::scaled(m_Values[l - 1], w)};
            TDoubleMeanAccumulator centre{CBasicStatistics::accumulator(
                w * CBasicStatistics::count(m_Values[l - 1]),
                static_cast<double>(m_Centres[l - 1]))};
            double count{w * w * CBasicStatistics::count(m_Values[l - 1])};
            while (++l < r) {
                value += m_Values[l - 1];
                centre += CBasicStatistics::accumulator(
                    CBasicStatistics::count(m_Values[l - 1]),
                    static_cast<double>(m_Centres[l - 1]));
                count += CBasicStatistics::count(m_Values[l - 1]);
>>>>>>> 601f3449
            }
            xl = endpoints[l - 1];
            xr = endpoints[l];
            interval = m_Endpoints[i] - xl;
            w = CTools::truncate(interval / (xr - xl), 0.0, 1.0);
<<<<<<< HEAD
            value  += CBasicStatistics::scaled(m_Values[l-1], w);
            centre += CBasicStatistics::momentsAccumulator(w * CBasicStatistics::count(m_Values[l-1]),
                                                           static_cast<double>(m_Centres[l-1]));
            count  += w * w * CBasicStatistics::count(m_Values[l-1]);
=======
            value += CBasicStatistics::scaled(m_Values[l - 1], w);
            centre += CBasicStatistics::accumulator(
                w * CBasicStatistics::count(m_Values[l - 1]),
                static_cast<double>(m_Centres[l - 1]));
            count += w * w * CBasicStatistics::count(m_Values[l - 1]);
>>>>>>> 601f3449
            double scale{count / CBasicStatistics::count(value)};
            values.push_back(CBasicStatistics::scaled(value, scale));
            centres.push_back(CTools::truncate(CBasicStatistics::mean(centre), yl, yr));
        }
    }

    // We want all values to respond at the same rate to changes
    // in the trend. To achieve this we should assign them a weight
    // that is equal to the number of points they will receive in one
    // period.
    double count{0.0};
    for (const auto& value : values) {
        count += CBasicStatistics::count(value);
    }
    count /= (endpoints[m] - endpoints[0]);
    for (std::size_t i = 0u; i < m; ++i) {
        double ci{CBasicStatistics::count(values[i])};
        if (ci > 0.0) {
            CBasicStatistics::scale(count * (endpoints[i + 1] - endpoints[i]) / ci,
                                    values[i]);
        }
    }

    LOG_TRACE(<< "old endpoints = " << core::CContainerPrinter::print(endpoints));
    LOG_TRACE(<< "old values    = " << core::CContainerPrinter::print(m_Values));
    LOG_TRACE(<< "old centres   = " << core::CContainerPrinter::print(m_Centres));
    LOG_TRACE(<< "new endpoints = " << core::CContainerPrinter::print(m_Endpoints));
    LOG_TRACE(<< "new value     = " << core::CContainerPrinter::print(values));
    LOG_TRACE(<< "new centres   = " << core::CContainerPrinter::print(centres));
    m_Values.swap(values);
    m_Centres.swap(centres);
}

bool CCalendarComponentAdaptiveBucketing::inWindow(core_t::TTime time) const {
    return m_Feature.inWindow(time);
}

void CCalendarComponentAdaptiveBucketing::add(std::size_t bucket,
                                              core_t::TTime /*time*/,
                                              double value,
                                              double weight) {
    m_Values[bucket].add(value, weight);
}

double CCalendarComponentAdaptiveBucketing::offset(core_t::TTime time) const {
    return static_cast<double>(m_Feature.offset(time));
}

double CCalendarComponentAdaptiveBucketing::count(std::size_t bucket) const {
    return CBasicStatistics::count(m_Values[bucket]);
}

double CCalendarComponentAdaptiveBucketing::predict(std::size_t bucket,
                                                    core_t::TTime /*time*/,
                                                    double /*offset*/) const {
    return CBasicStatistics::mean(m_Values[bucket]);
}

double CCalendarComponentAdaptiveBucketing::variance(std::size_t bucket) const {
    return CBasicStatistics::maximumLikelihoodVariance(m_Values[bucket]);
}
}
}<|MERGE_RESOLUTION|>--- conflicted
+++ resolved
@@ -296,48 +296,27 @@
         } else {
             double interval{xr - m_Endpoints[i - 1]};
             double w{CTools::truncate(interval / (xr - xl), 0.0, 1.0)};
-<<<<<<< HEAD
-            TDoubleMeanVarAccumulator value{CBasicStatistics::scaled(m_Values[l-1], w)};
-            TDoubleMeanAccumulator centre{
-                    CBasicStatistics::momentsAccumulator(w * CBasicStatistics::count(m_Values[l-1]),
-                                                         static_cast<double>(m_Centres[l-1]))};
-            double count{w * w * CBasicStatistics::count(m_Values[l-1])};
-            while (++l < r)
-            {
-                value  += m_Values[l-1];
-                centre += CBasicStatistics::momentsAccumulator(CBasicStatistics::count(m_Values[l-1]),
-                                                               static_cast<double>(m_Centres[l-1]));
-                count  += CBasicStatistics::count(m_Values[l-1]);
-=======
             TDoubleMeanVarAccumulator value{CBasicStatistics::scaled(m_Values[l - 1], w)};
-            TDoubleMeanAccumulator centre{CBasicStatistics::accumulator(
+            TDoubleMeanAccumulator centre{CBasicStatistics::momentsAccumulator(
                 w * CBasicStatistics::count(m_Values[l - 1]),
                 static_cast<double>(m_Centres[l - 1]))};
             double count{w * w * CBasicStatistics::count(m_Values[l - 1])};
             while (++l < r) {
                 value += m_Values[l - 1];
-                centre += CBasicStatistics::accumulator(
+                centre += CBasicStatistics::momentsAccumulator(
                     CBasicStatistics::count(m_Values[l - 1]),
                     static_cast<double>(m_Centres[l - 1]));
                 count += CBasicStatistics::count(m_Values[l - 1]);
->>>>>>> 601f3449
             }
             xl = endpoints[l - 1];
             xr = endpoints[l];
             interval = m_Endpoints[i] - xl;
             w = CTools::truncate(interval / (xr - xl), 0.0, 1.0);
-<<<<<<< HEAD
-            value  += CBasicStatistics::scaled(m_Values[l-1], w);
-            centre += CBasicStatistics::momentsAccumulator(w * CBasicStatistics::count(m_Values[l-1]),
-                                                           static_cast<double>(m_Centres[l-1]));
-            count  += w * w * CBasicStatistics::count(m_Values[l-1]);
-=======
             value += CBasicStatistics::scaled(m_Values[l - 1], w);
-            centre += CBasicStatistics::accumulator(
+            centre += CBasicStatistics::momentsAccumulator(
                 w * CBasicStatistics::count(m_Values[l - 1]),
                 static_cast<double>(m_Centres[l - 1]));
             count += w * w * CBasicStatistics::count(m_Values[l - 1]);
->>>>>>> 601f3449
             double scale{count / CBasicStatistics::count(value)};
             values.push_back(CBasicStatistics::scaled(value, scale));
             centres.push_back(CTools::truncate(CBasicStatistics::mean(centre), yl, yr));
