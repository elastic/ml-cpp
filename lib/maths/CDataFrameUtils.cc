/*
 * Copyright Elasticsearch B.V. and/or licensed to Elasticsearch B.V. under one
 * or more contributor license agreements. Licensed under the Elastic License;
 * you may not use this file except in compliance with the Elastic License.
 */

#include <maths/CDataFrameUtils.h>

#include <core/CContainerPrinter.h>
#include <core/CLogger.h>
#include <core/CPackedBitVector.h>
#include <core/Concurrency.h>

#include <maths/CBasicStatistics.h>
#include <maths/CDataFrameCategoryEncoder.h>
#include <maths/CLbfgs.h>
#include <maths/CLinearAlgebraEigen.h>
#include <maths/CMic.h>
#include <maths/COrderings.h>
#include <maths/CPRNG.h>
#include <maths/CQuantileSketch.h>
#include <maths/CSampling.h>
#include <maths/CSolvers.h>
#include <maths/CTools.h>
#include <maths/CToolsDetail.h>

#include <boost/unordered_map.hpp>

#include <cmath>
#include <limits>
#include <memory>
#include <numeric>
#include <vector>

namespace ml {
namespace maths {
namespace {
using TDoubleVec = std::vector<double>;
using TSizeVec = std::vector<std::size_t>;
using TSizeVecVec = std::vector<TSizeVec>;
using TFloatVec = std::vector<CFloatStorage>;
using TFloatVecVec = std::vector<TFloatVec>;
using TRowItr = core::CDataFrame::TRowItr;
using TRowRef = core::CDataFrame::TRowRef;
using TRowSampler = CSampling::CReservoirSampler<TRowRef>;
using TRowSamplerVec = std::vector<TRowSampler>;
using TSizeEncoderPtrUMap =
    boost::unordered_map<std::size_t, std::unique_ptr<CDataFrameUtils::CColumnValue>>;
using TPackedBitVectorVec = CDataFrameUtils::TPackedBitVectorVec;

//! Reduce the results of a call to core::CDataFrame::readRows using \p reduceFirst
//! for the first and \p reduce for the rest and writing the result \p reduction.
//!
//! \tparam REDUCER Must be a binary operator whose logical type is the function
//! void (typeof(READER.s_FunctionState[0]), REDUCTION&).
template<typename READER, typename REDUCER, typename FIRST_REDUCER, typename REDUCTION>
bool doReduce(std::pair<std::vector<READER>, bool> readResults,
              FIRST_REDUCER reduceFirst,
              REDUCER reduce,
              REDUCTION& reduction) {
    if (readResults.second == false) {
        return false;
    }
    reduceFirst(std::move(readResults.first[0].s_FunctionState), reduction);
    for (std::size_t i = 1; i < readResults.first.size(); ++i) {
        reduce(std::move(readResults.first[i].s_FunctionState), reduction);
    }
    return true;
}

//! \brief Manages stratified sampling.
class CStratifiedSampler {
public:
    using TSamplerSelector = std::function<std::size_t(const TRowRef&)>;

public:
    explicit CStratifiedSampler(std::size_t size) : m_SampledRowIndices(size) {
        m_DesiredCounts.reserve(size);
        m_Samplers.reserve(size);
    }

    void sample(const TRowRef& row) { m_Samplers[m_Selector(row)].sample(row); }

    //! Add one of the strata samplers.
    void addSampler(std::size_t count, CPRNG::CXorOShiro128Plus rng) {
        TSizeVec& samples{m_SampledRowIndices[m_Samplers.size()]};
        samples.reserve(count);
        auto sampler = [&](std::size_t slot, const TRowRef& row) {
            if (slot >= samples.size()) {
                samples.resize(slot + 1);
            }
            samples[slot] = row.index();
        };
        m_DesiredCounts.push_back(count);
        m_Samplers.emplace_back(count, sampler, rng);
    }

    //! Define the callback to select the sampler.
    void samplerSelector(TSamplerSelector selector) {
        m_Selector = std::move(selector);
    }

    //! This selects the final samples, writing to \p result, and resets the sampling
    //! state so this is ready to sample again.
    void finishSampling(CPRNG::CXorOShiro128Plus& rng, TSizeVec& result) {
        result.clear();
        for (std::size_t i = 0; i < m_SampledRowIndices.size(); ++i) {
            std::size_t sampleSize{m_Samplers[i].sampleSize()};
            std::size_t desiredCount{std::min(m_DesiredCounts[i], sampleSize)};
            CSampling::random_shuffle(rng, m_SampledRowIndices[i].begin(),
                                      m_SampledRowIndices[i].begin() + sampleSize);
            result.insert(result.end(), m_SampledRowIndices[i].begin(),
                          m_SampledRowIndices[i].begin() + desiredCount);
            m_SampledRowIndices[i].clear();
            m_Samplers[i].reset();
        }
    }

private:
    TSizeVec m_DesiredCounts;
    TSizeVecVec m_SampledRowIndices;
    TRowSamplerVec m_Samplers;
    TSamplerSelector m_Selector;
};

using TStratifiedSamplerPtr = std::unique_ptr<CStratifiedSampler>;

//! Get a classifier stratified row sampler for cross fold validation.
std::pair<TStratifiedSamplerPtr, TDoubleVec>
classifierStratifiedCrossValidationRowSampler(std::size_t numberThreads,
                                              const core::CDataFrame& frame,
                                              std::size_t targetColumn,
                                              CPRNG::CXorOShiro128Plus rng,
                                              std::size_t desiredCount,
                                              const core::CPackedBitVector& rowMask) {

    TDoubleVec categoryFrequencies{CDataFrameUtils::categoryFrequencies(
        numberThreads, frame, rowMask, {targetColumn})[targetColumn]};

    TSizeVec categoryCounts;
    CSampling::weightedSample(desiredCount, categoryFrequencies, categoryCounts);
    LOG_TRACE(<< "desired category counts per test fold = "
              << core::CContainerPrinter::print(categoryCounts));

    auto sampler = std::make_unique<CStratifiedSampler>(categoryCounts.size());
    for (std::size_t i = 0; i < categoryCounts.size(); ++i) {
        sampler->addSampler(categoryCounts[i], rng);
    }
    sampler->samplerSelector([targetColumn](const TRowRef& row) mutable {
        return static_cast<std::size_t>(row[targetColumn]);
    });

    return {std::move(sampler), std::move(categoryFrequencies)};
}

//! Get a regression stratified row sampler for cross fold validation.
TStratifiedSamplerPtr
regressionStratifiedCrossValiationRowSampler(std::size_t numberThreads,
                                             const core::CDataFrame& frame,
                                             std::size_t targetColumn,
                                             CPRNG::CXorOShiro128Plus rng,
                                             std::size_t desiredCount,
                                             std::size_t numberBuckets,
                                             const core::CPackedBitVector& rowMask) {

    auto quantiles = CDataFrameUtils::columnQuantiles(
                         numberThreads, frame, rowMask, {targetColumn},
                         CQuantileSketch{CQuantileSketch::E_Linear, 50})
                         .first;

    TDoubleVec buckets;
    for (double step = 100.0 / static_cast<double>(numberBuckets), percentile = step;
         percentile < 100.0; percentile += step) {
        double xQuantile;
        quantiles[0].quantile(percentile, xQuantile);
        buckets.push_back(xQuantile);
    }
    buckets.erase(std::unique(buckets.begin(), buckets.end()), buckets.end());
    buckets.push_back(std::numeric_limits<double>::max());
    LOG_TRACE(<< "buckets = " << core::CContainerPrinter::print(buckets));

    auto bucketSelector = [buckets, targetColumn](const TRowRef& row) mutable {
        return static_cast<std::size_t>(
            std::upper_bound(buckets.begin(), buckets.end(), row[targetColumn]) -
            buckets.begin());
    };

    auto countBucketRows = core::bindRetrievableState(
        [&](TDoubleVec& bucketCounts, const TRowItr& beginRows, const TRowItr& endRows) {
            for (auto row = beginRows; row != endRows; ++row) {
                bucketCounts[bucketSelector(*row)] += 1.0;
            }
        },
        TDoubleVec(buckets.size(), 0.0));
    auto copyBucketRowCounts = [](TDoubleVec counts_, TDoubleVec& counts) {
        counts = std::move(counts_);
    };
    auto reduceBucketRowCounts = [](TDoubleVec counts_, TDoubleVec& counts) {
        for (std::size_t i = 0; i < counts.size(); ++i) {
            counts[i] += counts_[i];
        }
    };

    TDoubleVec bucketFrequencies;
    doReduce(frame.readRows(numberThreads, 0, frame.numberRows(), countBucketRows, &rowMask),
             copyBucketRowCounts, reduceBucketRowCounts, bucketFrequencies);
    double totalCount{std::accumulate(bucketFrequencies.begin(),
                                      bucketFrequencies.end(), 0.0)};
    for (auto& frequency : bucketFrequencies) {
        frequency /= totalCount;
    }

    TSizeVec bucketCounts;
    CSampling::weightedSample(desiredCount, bucketFrequencies, bucketCounts);
    LOG_TRACE(<< "desired bucket counts per fold = "
              << core::CContainerPrinter::print(bucketCounts));

    auto sampler = std::make_unique<CStratifiedSampler>(buckets.size());
    for (std::size_t i = 0; i < buckets.size(); ++i) {
        sampler->addSampler(bucketCounts[i], rng);
    }
    sampler->samplerSelector(bucketSelector);

    return sampler;
}

//! Get the test row masks corresponding to \p foldRowMasks.
TPackedBitVectorVec complementRowMasks(const TPackedBitVectorVec& foldRowMasks,
                                       core::CPackedBitVector allRowsMask) {
    TPackedBitVectorVec complementFoldRowMasks(foldRowMasks.size(), std::move(allRowsMask));
    for (std::size_t fold = 0; fold < foldRowMasks.size(); ++fold) {
        complementFoldRowMasks[fold] ^= foldRowMasks[fold];
    }
    return complementFoldRowMasks;
}

//! Get a row feature sampler.
template<typename TARGET>
auto rowFeatureSampler(std::size_t i, const TARGET& target, TFloatVecVec& samples) {
    return [i, &target, &samples](std::size_t slot, const TRowRef& row) {
        if (slot >= samples.size()) {
            samples.resize(slot + 1, {0.0, 0.0});
        }
        samples[slot][0] = row[i];
        samples[slot][1] = target(row);
    };
}

//! Get a row sampler.
auto rowSampler(TFloatVecVec& samples) {
    return [&samples](std::size_t slot, const TRowRef& row) {
        if (slot >= samples.size()) {
            samples.resize(slot + 1, TFloatVec(row.numberColumns()));
        }
        row.copyTo(samples[slot].begin());
    };
}

template<typename TARGET>
auto computeEncodedCategory(CMic& mic,
                            const TARGET& target,
                            TSizeEncoderPtrUMap& encoders,
                            TFloatVecVec& samples) {

    CDataFrameUtils::TSizeDoublePrVec encodedMics;
    encodedMics.reserve(encoders.size());
    for (const auto& encoder : encoders) {
        std::size_t category{encoder.first};
        const auto& encode = *encoder.second;
        mic.clear();
        for (const auto& sample : samples) {
            mic.add(encode(sample), target(sample));
        }
        encodedMics.emplace_back(category, mic.compute());
    }
    return encodedMics;
}

const std::size_t NUMBER_SAMPLES_TO_COMPUTE_MIC{10000};
}

std::string CDataFrameUtils::SDataType::toDelimited() const {
    // clang-format off
    return core::CStringUtils::typeToString(static_cast<int>(s_IsInteger)) +
           INTERNAL_DELIMITER +
           core::CStringUtils::typeToStringPrecise(s_Min, core::CIEEE754::E_DoublePrecision) +
           INTERNAL_DELIMITER +
           core::CStringUtils::typeToStringPrecise(s_Max, core::CIEEE754::E_DoublePrecision) +
           INTERNAL_DELIMITER;
    // clang-format on
}

bool CDataFrameUtils::SDataType::fromDelimited(const std::string& delimited) {
    TDoubleVec state(3);
    std::size_t pos{0}, i{0};
    for (auto delimiter = delimited.find(INTERNAL_DELIMITER);
         delimiter != std::string::npos && i < state.size();
         delimiter = delimited.find(INTERNAL_DELIMITER, pos)) {
        if (core::CStringUtils::stringToType(delimited.substr(pos, delimiter - pos),
                                             state[i++]) == false) {
            return false;
        }
        pos = delimiter + 1;
    }
    std::tie(s_IsInteger, s_Min, s_Max) =
        std::make_tuple(state[0] == 1.0, state[1], state[2]);
    return true;
}

const char CDataFrameUtils::SDataType::INTERNAL_DELIMITER{':'};
const char CDataFrameUtils::SDataType::EXTERNAL_DELIMITER{';'};

bool CDataFrameUtils::standardizeColumns(std::size_t numberThreads, core::CDataFrame& frame) {

    using TMeanVarAccumulatorVec =
        std::vector<CBasicStatistics::SSampleMeanVar<double>::TAccumulator>;

    if (frame.numberRows() == 0 || frame.numberColumns() == 0) {
        return true;
    }

    auto readColumnMoments = core::bindRetrievableState(
        [](TMeanVarAccumulatorVec& moments_, const TRowItr& beginRows, const TRowItr& endRows) {
            for (auto row = beginRows; row != endRows; ++row) {
                for (std::size_t i = 0; i < row->numberColumns(); ++i) {
                    if (isMissing((*row)[i]) == false) {
                        moments_[i].add((*row)[i]);
                    }
                }
            }
        },
        TMeanVarAccumulatorVec(frame.numberColumns()));
    auto copyColumnMoments = [](TMeanVarAccumulatorVec moments_,
                                TMeanVarAccumulatorVec& moments) {
        moments = std::move(moments_);
    };
    auto reduceColumnMoments = [](TMeanVarAccumulatorVec moments_,
                                  TMeanVarAccumulatorVec& moments) {
        for (std::size_t i = 0; i < moments.size(); ++i) {
            moments[i] += moments_[i];
        }
    };

    TMeanVarAccumulatorVec moments;
    if (doReduce(frame.readRows(numberThreads, readColumnMoments),
                 copyColumnMoments, reduceColumnMoments, moments) == false) {
        LOG_ERROR(<< "Failed to standardise columns");
        return false;
    }

    TDoubleVec mean(moments.size());
    TDoubleVec scale(moments.size());
    for (std::size_t i = 0; i < moments.size(); ++i) {
        double variance{CBasicStatistics::variance(moments[i])};
        mean[i] = CBasicStatistics::mean(moments[i]);
        scale[i] = variance == 0.0 ? 1.0 : 1.0 / std::sqrt(variance);
    }

    LOG_TRACE(<< "means = " << core::CContainerPrinter::print(mean));
    LOG_TRACE(<< "scales = " << core::CContainerPrinter::print(scale));

    auto standardiseColumns = [&mean, &scale](const TRowItr& beginRows,
                                              const TRowItr& endRows) {
        for (auto row = beginRows; row != endRows; ++row) {
            for (std::size_t i = 0; i < row->numberColumns(); ++i) {
                row->writeColumn(i, scale[i] * ((*row)[i] - mean[i]));
            }
        }
    };

    return frame.writeColumns(numberThreads, standardiseColumns).second;
}

CDataFrameUtils::TDataTypeVec
CDataFrameUtils::columnDataTypes(std::size_t numberThreads,
                                 const core::CDataFrame& frame,
                                 const core::CPackedBitVector& rowMask,
                                 const TSizeVec& columnMask,
                                 const CDataFrameCategoryEncoder* encoder) {

    if (frame.numberRows() == 0) {
        return {};
    }

    using TMinMax = CBasicStatistics::CMinMax<double>;
    using TMinMaxBoolPrVec = std::vector<std::pair<TMinMax, bool>>;

    auto readDataTypes = core::bindRetrievableState(
        [&](TMinMaxBoolPrVec& types, const TRowItr& beginRows, const TRowItr& endRows) {
            double integerPart;
            if (encoder != nullptr) {
                for (auto row = beginRows; row != endRows; ++row) {
                    CEncodedDataFrameRowRef encodedRow{encoder->encode(*row)};
                    for (auto i : columnMask) {
                        double value{encodedRow[i]};
                        if (isMissing(value) == false) {
                            types[i].first.add(value);
                            types[i].second = types[i].second &&
                                              (std::modf(value, &integerPart) == 0.0);
                        }
                    }
                }
            } else {
                for (auto row = beginRows; row != endRows; ++row) {
                    for (auto i : columnMask) {
                        double value{(*row)[i]};
                        if (isMissing(value) == false) {
                            types[i].first.add(value);
                            types[i].second = types[i].second &&
                                              (std::modf(value, &integerPart) == 0.0);
                        }
                    }
                }
            }
        },
        TMinMaxBoolPrVec(encoder != nullptr ? encoder->numberEncodedColumns()
                                            : frame.numberColumns(),
                         {TMinMax{}, true}));

    auto copyDataTypes = [](TMinMaxBoolPrVec types, TMinMaxBoolPrVec& result) {
        result = std::move(types);
    };
    auto reduceDataTypes = [&](TMinMaxBoolPrVec types, TMinMaxBoolPrVec& result) {
        for (auto i : columnMask) {
            result[i].first += types[i].first;
            result[i].second = result[i].second && types[i].second;
        }
    };

    TMinMaxBoolPrVec types;
    doReduce(frame.readRows(numberThreads, 0, frame.numberRows(), readDataTypes, &rowMask),
             copyDataTypes, reduceDataTypes, types);

    TDataTypeVec result(types.size());
    for (auto i : columnMask) {
        result[i] = SDataType{types[i].second, types[i].first.min(),
                              types[i].first.max()};
    }

    return result;
}

std::pair<CDataFrameUtils::TQuantileSketchVec, bool>
CDataFrameUtils::columnQuantiles(std::size_t numberThreads,
                                 const core::CDataFrame& frame,
                                 const core::CPackedBitVector& rowMask,
                                 const TSizeVec& columnMask,
                                 CQuantileSketch estimateQuantiles,
                                 const CDataFrameCategoryEncoder* encoder,
                                 const TWeightFunc& weight) {

    auto readQuantiles = core::bindRetrievableState(
        [&](TQuantileSketchVec& quantiles, const TRowItr& beginRows, const TRowItr& endRows) {
            if (encoder != nullptr) {
                for (auto row = beginRows; row != endRows; ++row) {
                    CEncodedDataFrameRowRef encodedRow{encoder->encode(*row)};
                    for (std::size_t i = 0; i < columnMask.size(); ++i) {
                        if (isMissing(encodedRow[columnMask[i]]) == false) {
                            quantiles[i].add(encodedRow[columnMask[i]], weight(*row));
                        }
                    }
                }
            } else {
                for (auto row = beginRows; row != endRows; ++row) {
                    for (std::size_t i = 0; i < columnMask.size(); ++i) {
                        if (isMissing((*row)[columnMask[i]]) == false) {
                            quantiles[i].add((*row)[columnMask[i]], weight(*row));
                        }
                    }
                }
            }
        },
        TQuantileSketchVec(columnMask.size(), std::move(estimateQuantiles)));
    auto copyQuantiles = [](TQuantileSketchVec quantiles, TQuantileSketchVec& result) {
        result = std::move(quantiles);
    };
    auto reduceQuantiles = [&](TQuantileSketchVec quantiles, TQuantileSketchVec& result) {
        for (std::size_t i = 0; i < columnMask.size(); ++i) {
            result[i] += quantiles[i];
        }
    };

    TQuantileSketchVec result;
    if (doReduce(frame.readRows(numberThreads, 0, frame.numberRows(), readQuantiles, &rowMask),
                 copyQuantiles, reduceQuantiles, result) == false) {
        LOG_ERROR(<< "Failed to compute column quantiles");
        return {std::move(result), false};
    }

    return {std::move(result), true};
}

std::tuple<TPackedBitVectorVec, TPackedBitVectorVec, TDoubleVec>
CDataFrameUtils::stratifiedCrossValidationRowMasks(std::size_t numberThreads,
                                                   const core::CDataFrame& frame,
                                                   std::size_t targetColumn,
                                                   CPRNG::CXorOShiro128Plus rng,
                                                   std::size_t numberFolds,
                                                   std::size_t numberBuckets,
                                                   const core::CPackedBitVector& allTrainingRowsMask) {
    TDoubleVec frequencies;
    TStratifiedSamplerPtr sampler;

    double numberTrainingRows{allTrainingRowsMask.manhattan()};
<<<<<<< HEAD
    if (numberTrainingRows == 0.0) {
        HANDLE_FATAL(<< "Internal error: no training data provided. Please report this problem");
=======
    if (numberTrainingRows < 2.0) {
        HANDLE_FATAL(<< "Input error: unsufficient training data provided.");
        return {{}, {}, {}};
>>>>>>> 552bd490
    }

    std::size_t desiredCount{
        (static_cast<std::size_t>(numberTrainingRows) + numberFolds / 2) / numberFolds};

    if (frame.columnIsCategorical()[targetColumn]) {
        std::tie(sampler, frequencies) = classifierStratifiedCrossValidationRowSampler(
            numberThreads, frame, targetColumn, rng, desiredCount, allTrainingRowsMask);
    } else {
        sampler = regressionStratifiedCrossValiationRowSampler(
            numberThreads, frame, targetColumn, rng, desiredCount,
            numberBuckets, allTrainingRowsMask);
    }

    LOG_TRACE(<< "number training rows = " << allTrainingRowsMask.manhattan());

    TPackedBitVectorVec testingRowMasks(numberFolds);

    TSizeVec rowIndices;
    core::CPackedBitVector candidateTestingRowsMask{allTrainingRowsMask};
    for (std::size_t fold = 0; fold < numberFolds - 1; ++fold) {
        frame.readRows(1, 0, frame.numberRows(),
                       [&](const TRowItr& beginRows, const TRowItr& endRows) {
                           for (auto row = beginRows; row != endRows; ++row) {
                               sampler->sample(*row);
                           }
                       },
                       &candidateTestingRowsMask);
        sampler->finishSampling(rng, rowIndices);
        std::sort(rowIndices.begin(), rowIndices.end());
        LOG_TRACE(<< "# row indices = " << rowIndices.size());

        for (auto row : rowIndices) {
            testingRowMasks[fold].extend(false, row - testingRowMasks[fold].size());
            testingRowMasks[fold].extend(true);
        }
        testingRowMasks[fold].extend(false, allTrainingRowsMask.size() -
                                                testingRowMasks[fold].size());

        // We exclusive or here to remove the rows we've selected for the current
        //test fold. This is equivalent to samplng without replacement
        candidateTestingRowsMask ^= testingRowMasks[fold];
    }

    // Everything which is left.
    testingRowMasks.back() = std::move(candidateTestingRowsMask);
    LOG_TRACE(<< "# remaining rows = " << testingRowMasks.back().manhattan());

    TPackedBitVectorVec trainingRowMasks{complementRowMasks(testingRowMasks, allTrainingRowsMask)};

    return {std::move(trainingRowMasks), std::move(testingRowMasks), std::move(frequencies)};
}

CDataFrameUtils::TDoubleVecVec
CDataFrameUtils::categoryFrequencies(std::size_t numberThreads,
                                     const core::CDataFrame& frame,
                                     const core::CPackedBitVector& rowMask,
                                     TSizeVec columnMask) {

    removeMetricColumns(frame, columnMask);
    if (frame.numberRows() == 0 || columnMask.empty()) {
        return TDoubleVecVec(frame.numberColumns());
    }

    // Note this can throw a length_error in resize hence the try block around read.
    auto readCategoryCounts = core::bindRetrievableState(
        [&](TDoubleVecVec& counts, const TRowItr& beginRows, const TRowItr& endRows) {
            for (auto row = beginRows; row != endRows; ++row) {
                for (std::size_t i : columnMask) {
                    if (isMissing((*row)[i]) == false) {
                        std::size_t category{static_cast<std::size_t>((*row)[i])};
                        counts[i].resize(std::max(counts[i].size(), category + 1), 0.0);
                        counts[i][category] += 1.0;
                    }
                }
            }
        },
        TDoubleVecVec(frame.numberColumns()));
    auto copyCategoryCounts = [](TDoubleVecVec counts, TDoubleVecVec& result) {
        result = std::move(counts);
    };
    auto reduceCategoryCounts = [](TDoubleVecVec counts, TDoubleVecVec& result) {
        for (std::size_t i = 0; i < counts.size(); ++i) {
            result[i].resize(std::max(result[i].size(), counts[i].size()), 0.0);
            for (std::size_t j = 0; j < counts[i].size(); ++j) {
                result[i][j] += counts[i][j];
            }
        }
    };

    TDoubleVecVec result;
    try {
        doReduce(frame.readRows(numberThreads, 0, frame.numberRows(),
                                readCategoryCounts, &rowMask),
                 copyCategoryCounts, reduceCategoryCounts, result);
    } catch (const std::exception& e) {
        HANDLE_FATAL(<< "Internal error: '" << e.what() << "' exception calculating"
                     << " category frequencies. Please report this problem.");
    }

    double Z{rowMask.manhattan()};
    for (std::size_t i = 0; i < result.size(); ++i) {
        for (std::size_t j = 0; j < result[i].size(); ++j) {
            result[i][j] /= Z;
        }
    }

    return result;
}

CDataFrameUtils::TDoubleVecVec
CDataFrameUtils::meanValueOfTargetForCategories(const CColumnValue& target,
                                                std::size_t numberThreads,
                                                const core::CDataFrame& frame,
                                                const core::CPackedBitVector& rowMask,
                                                TSizeVec columnMask) {

    TDoubleVecVec result(frame.numberColumns());

    removeMetricColumns(frame, columnMask);
    if (frame.numberRows() == 0 || columnMask.empty()) {
        return result;
    }

    using TMeanAccumulatorVec = std::vector<CBasicStatistics::SSampleMean<double>::TAccumulator>;
    using TMeanAccumulatorVecVec = std::vector<TMeanAccumulatorVec>;

    // Note this can throw a length_error in resize hence the try block around read.
    auto readColumnMeans = core::bindRetrievableState(
        [&](TMeanAccumulatorVecVec& means_, const TRowItr& beginRows, const TRowItr& endRows) {
            for (auto row = beginRows; row != endRows; ++row) {
                for (std::size_t i : columnMask) {
                    if (isMissing((*row)[i]) == false && isMissing(target(*row)) == false) {
                        std::size_t category{static_cast<std::size_t>((*row)[i])};
                        means_[i].resize(std::max(means_[i].size(), category + 1));
                        means_[i][category].add(target(*row));
                    }
                }
            }
        },
        TMeanAccumulatorVecVec(frame.numberColumns()));
    auto copyColumnMeans = [](TMeanAccumulatorVecVec means_, TMeanAccumulatorVecVec& means) {
        means = std::move(means_);
    };
    auto reduceColumnMeans = [](TMeanAccumulatorVecVec means_, TMeanAccumulatorVecVec& means) {
        for (std::size_t i = 0; i < means_.size(); ++i) {
            means[i].resize(std::max(means[i].size(), means_[i].size()));
            for (std::size_t j = 0; j < means_[i].size(); ++j) {
                means[i][j] += means_[i][j];
            }
        }
    };

    TMeanAccumulatorVecVec means;
    try {
        doReduce(frame.readRows(numberThreads, 0, frame.numberRows(), readColumnMeans, &rowMask),
                 copyColumnMeans, reduceColumnMeans, means);
    } catch (const std::exception& e) {
        HANDLE_FATAL(<< "Internal error: '" << e.what() << "' exception calculating"
                     << " mean target values for categories. Please report this problem.");
        return result;
    }
    for (std::size_t i = 0; i < result.size(); ++i) {
        result[i].resize(means[i].size());
        for (std::size_t j = 0; j < means[i].size(); ++j) {
            result[i][j] = CBasicStatistics::mean(means[i][j]);
        }
    }

    return result;
}

CDataFrameUtils::TSizeDoublePrVecVecVec
CDataFrameUtils::categoricalMicWithColumn(const CColumnValue& target,
                                          std::size_t numberThreads,
                                          const core::CDataFrame& frame,
                                          const core::CPackedBitVector& rowMask,
                                          TSizeVec columnMask,
                                          const TEncoderFactoryVec& encoderFactories) {

    TSizeDoublePrVecVecVec none(encoderFactories.size(),
                                TSizeDoublePrVecVec(frame.numberColumns()));

    removeMetricColumns(frame, columnMask);
    if (frame.numberRows() == 0 || columnMask.empty()) {
        return none;
    }

    auto method = frame.inMainMemory() ? categoricalMicWithColumnDataFrameInMemory
                                       : categoricalMicWithColumnDataFrameOnDisk;

    TDoubleVecVec frequencies(categoryFrequencies(numberThreads, frame, rowMask, columnMask));
    LOG_TRACE(<< "frequencies = " << core::CContainerPrinter::print(frequencies));

    TSizeDoublePrVecVecVec mics(
        method(target, frame, rowMask, columnMask, encoderFactories, frequencies,
               std::min(NUMBER_SAMPLES_TO_COMPUTE_MIC, frame.numberRows())));

    for (auto& encoderMics : mics) {
        for (auto& categoryMics : encoderMics) {
            std::sort(categoryMics.begin(), categoryMics.end(),
                      [](const TSizeDoublePr& lhs, const TSizeDoublePr& rhs) {
                          return COrderings::lexicographical_compare(
                              -lhs.second, lhs.first, -rhs.second, rhs.first);
                      });
        }
    }

    return mics;
}

CDataFrameUtils::TDoubleVec
CDataFrameUtils::metricMicWithColumn(const CColumnValue& target,
                                     const core::CDataFrame& frame,
                                     const core::CPackedBitVector& rowMask,
                                     TSizeVec columnMask) {

    TDoubleVec zeros(frame.numberColumns(), 0.0);

    removeCategoricalColumns(frame, columnMask);
    if (frame.numberRows() == 0 || columnMask.empty()) {
        return zeros;
    }

    auto method = frame.inMainMemory() ? metricMicWithColumnDataFrameInMemory
                                       : metricMicWithColumnDataFrameOnDisk;

    return method(target, frame, rowMask, columnMask,
                  std::min(NUMBER_SAMPLES_TO_COMPUTE_MIC, frame.numberRows()));
}

CDataFrameUtils::TDoubleVector
CDataFrameUtils::maximumMinimumRecallClassWeights(std::size_t numberThreads,
                                                  const core::CDataFrame& frame,
                                                  const core::CPackedBitVector& rowMask,
                                                  std::size_t numberClasses,
                                                  std::size_t targetColumn,
                                                  const TReadPredictionFunc& readPrediction) {

    return numberClasses == 2
               ? maximizeMinimumRecallForBinary(numberThreads, frame, rowMask,
                                                targetColumn, readPrediction)
               : maximizeMinimumRecallForMulticlass(numberThreads, frame, rowMask, numberClasses,
                                                    targetColumn, readPrediction);
}

bool CDataFrameUtils::isMissing(double value) {
    return std::isfinite(value) == false;
}

CDataFrameUtils::TSizeDoublePrVecVecVec CDataFrameUtils::categoricalMicWithColumnDataFrameInMemory(
    const CColumnValue& target,
    const core::CDataFrame& frame,
    const core::CPackedBitVector& rowMask,
    const TSizeVec& columnMask,
    const TEncoderFactoryVec& encoderFactories,
    const TDoubleVecVec& frequencies,
    std::size_t numberSamples) {

    TSizeDoublePrVecVecVec encoderMics;
    encoderMics.reserve(encoderFactories.size());

    TFloatVecVec samples;
    TSizeEncoderPtrUMap encoders;
    CMic mic;
    samples.reserve(numberSamples);
    mic.reserve(numberSamples);

    for (const auto& encoderFactory : encoderFactories) {

        TEncoderFactory makeEncoder;
        double minimumFrequency;
        std::tie(makeEncoder, minimumFrequency) = encoderFactory;

        TSizeDoublePrVecVec mics(frame.numberColumns());

        for (auto i : columnMask) {

            // Sample

            samples.clear();
            TRowSampler sampler{numberSamples, rowFeatureSampler(i, target, samples)};
            frame.readRows(
                1, 0, frame.numberRows(),
                [&](const TRowItr& beginRows, const TRowItr& endRows) {
                    for (auto row = beginRows; row != endRows; ++row) {
                        if (isMissing((*row)[i]) || isMissing(target(*row))) {
                            continue;
                        }
                        std::size_t category{static_cast<std::size_t>((*row)[i])};
                        if (frequencies[i][category] >= minimumFrequency) {
                            sampler.sample(*row);
                        }
                    }
                },
                &rowMask);
            LOG_TRACE(<< "# samples = " << samples.size());

            // Setup encoders

            encoders.clear();
            for (const auto& sample : samples) {
                std::size_t category{static_cast<std::size_t>(sample[0])};
                auto encoder = makeEncoder(i, 0, category);
                std::size_t hash{encoder->hash()};
                encoders.emplace(hash, std::move(encoder));
            }

            auto target_ = [](const TFloatVec& sample) { return sample[1]; };
            mics[i] = computeEncodedCategory(mic, target_, encoders, samples);
        }

        encoderMics.push_back(std::move(mics));
    }

    return encoderMics;
}

CDataFrameUtils::TSizeDoublePrVecVecVec CDataFrameUtils::categoricalMicWithColumnDataFrameOnDisk(
    const CColumnValue& target,
    const core::CDataFrame& frame,
    const core::CPackedBitVector& rowMask,
    const TSizeVec& columnMask,
    const TEncoderFactoryVec& encoderFactories,
    const TDoubleVecVec& frequencies,
    std::size_t numberSamples) {

    TSizeDoublePrVecVecVec encoderMics;
    encoderMics.reserve(encoderFactories.size());

    TFloatVecVec samples;
    TSizeEncoderPtrUMap encoders;
    CMic mic;
    samples.reserve(numberSamples);
    mic.reserve(numberSamples);

    for (const auto& encoderFactory : encoderFactories) {

        TEncoderFactory makeEncoder;
        double minimumFrequency;
        std::tie(makeEncoder, minimumFrequency) = encoderFactory;

        TSizeDoublePrVecVec mics(frame.numberColumns());

        // Sample
        //
        // The law of large numbers means we have a high probability of sampling
        // each category provided minimumFrequency * NUMBER_SAMPLES_TO_COMPUTE_MIC
        // is large (which we ensure it is).

        samples.clear();
        TRowSampler sampler{numberSamples, rowSampler(samples)};
        frame.readRows(1, 0, frame.numberRows(),
                       [&](const TRowItr& beginRows, const TRowItr& endRows) {
                           for (auto row = beginRows; row != endRows; ++row) {
                               if (isMissing(target(*row)) == false) {
                                   sampler.sample(*row);
                               }
                           }
                       },
                       &rowMask);
        LOG_TRACE(<< "# samples = " << samples.size());

        for (auto i : columnMask) {

            // Setup encoders

            encoders.clear();
            for (const auto& sample : samples) {
                if (isMissing(sample[i])) {
                    continue;
                }
                std::size_t category{static_cast<std::size_t>(sample[i])};
                if (frequencies[i][category] >= minimumFrequency) {
                    auto encoder = makeEncoder(i, i, category);
                    std::size_t hash{encoder->hash()};
                    encoders.emplace(hash, std::move(encoder));
                }
            }

            mics[i] = computeEncodedCategory(mic, target, encoders, samples);
        }

        encoderMics.push_back(std::move(mics));
    }

    return encoderMics;
}

CDataFrameUtils::TDoubleVec
CDataFrameUtils::metricMicWithColumnDataFrameInMemory(const CColumnValue& target,
                                                      const core::CDataFrame& frame,
                                                      const core::CPackedBitVector& rowMask,
                                                      const TSizeVec& columnMask,
                                                      std::size_t numberSamples) {

    TDoubleVec mics(frame.numberColumns(), 0.0);

    TFloatVecVec samples;
    samples.reserve(numberSamples);
    double numberMaskedRows{rowMask.manhattan()};

    for (auto i : columnMask) {

        // Do sampling

        TRowSampler sampler{numberSamples, rowFeatureSampler(i, target, samples)};
        auto missingCount = frame.readRows(
            1, 0, frame.numberRows(),
            core::bindRetrievableState(
                [&](std::size_t& missing, const TRowItr& beginRows, const TRowItr& endRows) {
                    for (auto row = beginRows; row != endRows; ++row) {
                        if (isMissing((*row)[i])) {
                            ++missing;
                        } else if (isMissing(target(*row)) == false) {
                            sampler.sample(*row);
                        }
                    }
                },
                std::size_t{0}),
            &rowMask);
        LOG_TRACE(<< "# samples = " << samples.size());

        double fractionMissing{static_cast<double>(missingCount.first[0].s_FunctionState) /
                               numberMaskedRows};
        LOG_TRACE(<< "feature = " << i << " fraction missing = " << fractionMissing);

        // Compute MICe

        CMic mic;
        mic.reserve(samples.size());
        for (const auto& sample : samples) {
            mic.add(sample[0], sample[1]);
        }

        mics[i] = (1.0 - fractionMissing) * mic.compute();
        samples.clear();
    }

    return mics;
}

CDataFrameUtils::TDoubleVec
CDataFrameUtils::metricMicWithColumnDataFrameOnDisk(const CColumnValue& target,
                                                    const core::CDataFrame& frame,
                                                    const core::CPackedBitVector& rowMask,
                                                    const TSizeVec& columnMask,
                                                    std::size_t numberSamples) {

    TDoubleVec mics(frame.numberColumns(), 0.0);

    TFloatVecVec samples;
    samples.reserve(numberSamples);
    double numberMaskedRows{rowMask.manhattan()};

    // Do sampling

    TRowSampler sampler{numberSamples, rowSampler(samples)};
    auto missingCounts = frame.readRows(
        1, 0, frame.numberRows(),
        core::bindRetrievableState(
            [&](TSizeVec& missing, const TRowItr& beginRows, const TRowItr& endRows) {
                for (auto row = beginRows; row != endRows; ++row) {
                    for (std::size_t i = 0; i < row->numberColumns(); ++i) {
                        missing[i] += isMissing((*row)[i]) ? 1 : 0;
                    }
                    if (isMissing(target(*row)) == false) {
                        sampler.sample(*row);
                    }
                }
            },
            TSizeVec(frame.numberColumns(), 0)),
        &rowMask);
    LOG_TRACE(<< "# samples = " << samples.size());

    TDoubleVec fractionMissing(frame.numberColumns());
    for (std::size_t i = 0; i < fractionMissing.size(); ++i) {
        for (const auto& missingCount : missingCounts.first) {
            fractionMissing[i] +=
                static_cast<double>(missingCount.s_FunctionState[i]) / numberMaskedRows;
        }
    }
    LOG_TRACE(<< "Fraction missing = " << core::CContainerPrinter::print(fractionMissing));

    // Compute MICe

    for (auto i : columnMask) {
        CMic mic;
        mic.reserve(samples.size());
        for (const auto& sample : samples) {
            if (isMissing(sample[i]) == false) {
                mic.add(sample[i], target(sample));
            }
        }
        mics[i] = (1.0 - fractionMissing[i]) * mic.compute();
    }

    return mics;
}

CDataFrameUtils::TDoubleVector
CDataFrameUtils::maximizeMinimumRecallForBinary(std::size_t numberThreads,
                                                const core::CDataFrame& frame,
                                                const core::CPackedBitVector& rowMask,
                                                std::size_t targetColumn,
                                                const TReadPredictionFunc& readPrediction) {
    TDoubleVector probabilities;
    auto readQuantiles = core::bindRetrievableState(
        [=](TQuantileSketchVec& quantiles, const TRowItr& beginRows, const TRowItr& endRows) mutable {
            for (auto row = beginRows; row != endRows; ++row) {
                if (isMissing((*row)[targetColumn]) == false) {
                    std::size_t actualClass{static_cast<std::size_t>((*row)[targetColumn])};
                    probabilities = readPrediction(*row);
                    CTools::inplaceSoftmax(probabilities);
                    quantiles[actualClass].add(probabilities(1));
                }
            }
        },
        TQuantileSketchVec(2, CQuantileSketch{CQuantileSketch::E_Linear, 100}));
    auto copyQuantiles = [](TQuantileSketchVec quantiles, TQuantileSketchVec& result) {
        result = std::move(quantiles);
    };
    auto reduceQuantiles = [&](TQuantileSketchVec quantiles, TQuantileSketchVec& result) {
        for (std::size_t i = 0; i < 2; ++i) {
            result[i] += quantiles[i];
        }
    };

    TQuantileSketchVec classProbabilityClassOneQuantiles;
    if (doReduce(frame.readRows(numberThreads, 0, frame.numberRows(), readQuantiles, &rowMask),
                 copyQuantiles, reduceQuantiles, classProbabilityClassOneQuantiles) == false) {
        HANDLE_FATAL(<< "Failed to compute category quantiles");
        return TDoubleVector::Ones(2);
    }

    auto minRecall = [&](double threshold) {
        double cdf[2];
        classProbabilityClassOneQuantiles[0].cdf(threshold, cdf[0]);
        classProbabilityClassOneQuantiles[1].cdf(threshold, cdf[1]);
        double recalls[]{cdf[0], 1.0 - cdf[1]};
        return std::min(recalls[0], recalls[1]);
    };

    double threshold;
    double minRecallAtThreshold;
    std::size_t maxIterations{20};
    CSolvers::maximize(0.0, 1.0, minRecall(0.0), minRecall(1.0), minRecall,
                       1e-3, maxIterations, threshold, minRecallAtThreshold);
    LOG_TRACE(<< "threshold = " << threshold
              << ", min recall at threshold = " << minRecallAtThreshold);

    TDoubleVector result{2};
    result(0) = threshold < 0.5 ? threshold / (1.0 - threshold) : 1.0;
    result(1) = threshold < 0.5 ? 1.0 : (1.0 - threshold) / threshold;
    return result;
}

CDataFrameUtils::TDoubleVector
CDataFrameUtils::maximizeMinimumRecallForMulticlass(std::size_t numberThreads,
                                                    const core::CDataFrame& frame,
                                                    const core::CPackedBitVector& rowMask,
                                                    std::size_t numberClasses,
                                                    std::size_t targetColumn,
                                                    const TReadPredictionFunc& readPrediction) {

    // Use a large random sample of the data frame and compute the expected
    // optimisation objective for the whole data set from this.

    using TDoubleMatrix = CDenseMatrix<double>;
    using TMinAccumulator = CBasicStatistics::SMin<double>::TAccumulator;

    CPRNG::CXorOShiro128Plus rng;
    std::size_t numberSamples{
        static_cast<std::size_t>(std::min(1000.0, rowMask.manhattan()))};

    core::CPackedBitVector sampleMask;

    // No need to sample if were going to use every row we've been given.
    if (numberSamples < static_cast<std::size_t>(rowMask.manhattan())) {
        TStratifiedSamplerPtr sampler;
        std::tie(sampler, std::ignore) = classifierStratifiedCrossValidationRowSampler(
            numberThreads, frame, targetColumn, rng, numberSamples, rowMask);

        TSizeVec rowIndices;
        frame.readRows(1, 0, frame.numberRows(),
                       [&](const TRowItr& beginRows, const TRowItr& endRows) {
                           for (auto row = beginRows; row != endRows; ++row) {
                               sampler->sample(*row);
                           }
                       },
                       &rowMask);
        sampler->finishSampling(rng, rowIndices);
        std::sort(rowIndices.begin(), rowIndices.end());
        LOG_TRACE(<< "# row indices = " << rowIndices.size());

        for (auto row : rowIndices) {
            sampleMask.extend(false, row - sampleMask.size());
            sampleMask.extend(true);
        }
        sampleMask.extend(false, rowMask.size() - sampleMask.size());
    } else {
        sampleMask = rowMask;
    }

    // Compute the count of each class in the sample set.
    auto readClassCountsAndRecalls = core::bindRetrievableState(
        [&](TDoubleVector& state, const TRowItr& beginRows, const TRowItr& endRows) {
            for (auto row = beginRows; row != endRows; ++row) {
                if (isMissing((*row)[targetColumn]) == false) {
                    int j{static_cast<int>((*row)[targetColumn])};
                    int k;
                    readPrediction(*row).maxCoeff(&k);
                    state(j) += 1.0;
                    state(numberClasses + j) += j == k ? 1.0 : 0.0;
                }
            }
        },
        TDoubleVector{TDoubleVector::Zero(2 * numberClasses)});
    auto copyClassCountsAndRecalls = [](TDoubleVector state, TDoubleVector& result) {
        result = std::move(state);
    };
    auto reduceClassCountsAndRecalls =
        [&](TDoubleVector state, TDoubleVector& result) { result += state; };
    TDoubleVector classCountsAndRecalls;
    doReduce(frame.readRows(numberThreads, 0, frame.numberRows(),
                            readClassCountsAndRecalls, &sampleMask),
             copyClassCountsAndRecalls, reduceClassCountsAndRecalls, classCountsAndRecalls);
    TDoubleVector classCounts{classCountsAndRecalls.topRows(numberClasses)};
    TDoubleVector classRecalls{classCountsAndRecalls.bottomRows(numberClasses)};
    // If a class count is zero the derivative of the loss functin w.r.t. that
    // class is not well defined. The objective is independent of such a class
    // so the choice for its count and recall is not important. However, its
    // count must be non-zero so that we don't run into a NaN cascade.
    classCounts = classCounts.cwiseMax(1.0);
    classRecalls.array() /= classCounts.array();
    LOG_TRACE(<< "class counts = " << classCounts.transpose());
    LOG_TRACE(<< "class recalls = " << classRecalls.transpose());

    TSizeVec recallOrder(numberClasses);
    std::iota(recallOrder.begin(), recallOrder.end(), 0);
    std::sort(recallOrder.begin(), recallOrder.end(), [&](std::size_t lhs, std::size_t rhs) {
        return classRecalls(lhs) > classRecalls(rhs);
    });
    LOG_TRACE(<< "decreasing recall order = " << core::CContainerPrinter::print(recallOrder));

    // We want to solve max_w{min_j{recall(class_j)}} = max_w{min_j{c_j(w) / n_j}}
    // where c_j(w) and n_j are correct predictions for weight w and count of class_j
    // in the sample set, respectively. We use an equivalent formulation
    //
    //   min_w{max_j{f_j(w)}} = min_w{max_j{1 - c_j(w) / n_j}}
    //
    // We can write f_j(w) as
    //
    //    max_j{sum_i{1 - 1{argmax_i(w_i p_i) == j}} / n_j}                     (1)
    //
    // where 1{.} denotes the indicator function. (1) has a smooth relaxation given
    // by f_j(w) = max_j{sum_i{1 - softmax_j(w_i p_i)} / n_j}. Note that this isn't
    // convex so we use multiple restarts.

    auto objective = [&](const TDoubleVector& weights) {
        TDoubleVector probabilities;
        TDoubleVector scores;
        auto computeObjective = core::bindRetrievableState(
            [=](TDoubleVector& state, const TRowItr& beginRows, const TRowItr& endRows) mutable {
                for (auto row = beginRows; row != endRows; ++row) {
                    if (isMissing((*row)[targetColumn]) == false) {
                        std::size_t j{static_cast<std::size_t>((*row)[targetColumn])};
                        probabilities = readPrediction(*row);
                        CTools::inplaceSoftmax(probabilities);
                        scores = probabilities.cwiseProduct(weights);
                        CTools::inplaceSoftmax(scores);
                        state(j) += (1.0 - scores(j)) / classCounts(j);
                    }
                }
            },
            TDoubleVector{TDoubleVector::Zero(numberClasses)});
        auto copyObjective = [](TDoubleVector state, TDoubleVector& result) {
            result = std::move(state);
        };
        auto reduceObjective = [&](TDoubleVector state, TDoubleVector& result) {
            result += state;
        };

        TDoubleVector objective_;
        doReduce(frame.readRows(numberThreads, 0, frame.numberRows(),
                                computeObjective, &sampleMask),
                 copyObjective, reduceObjective, objective_);
        return objective_.maxCoeff();
    };

    auto objectiveGradient = [&](const TDoubleVector& weights) {
        TDoubleVector probabilities;
        TDoubleVector scores;
        auto computeObjectiveAndGradient = core::bindRetrievableState(
            [=](TDoubleMatrix& state, const TRowItr& beginRows, const TRowItr& endRows) mutable {
                for (auto row = beginRows; row != endRows; ++row) {
                    if (isMissing((*row)[targetColumn]) == false) {
                        std::size_t j{static_cast<std::size_t>((*row)[targetColumn])};
                        probabilities = readPrediction(*row);
                        CTools::inplaceSoftmax(probabilities);
                        scores = probabilities.cwiseProduct(weights);
                        CTools::inplaceSoftmax(scores);
                        state(j, 0) += (1.0 - scores(j)) / classCounts(j);
                        state.col(j + 1) +=
                            scores(j) *
                            probabilities
                                .cwiseProduct(scores - TDoubleVector::Unit(numberClasses, j))
                                .cwiseQuotient(classCounts);
                    }
                }
            },
            TDoubleMatrix{TDoubleMatrix::Zero(numberClasses, numberClasses + 1)});
        auto copyObjectiveAndGradient = [](TDoubleMatrix state, TDoubleMatrix& result) {
            result = std::move(state);
        };
        auto reduceObjectiveAndGradient =
            [&](TDoubleMatrix state, TDoubleMatrix& result) { result += state; };

        TDoubleMatrix objectiveAndGradient;
        doReduce(frame.readRows(numberThreads, 0, frame.numberRows(),
                                computeObjectiveAndGradient, &sampleMask),
                 copyObjectiveAndGradient, reduceObjectiveAndGradient, objectiveAndGradient);
        std::size_t max;
        objectiveAndGradient.col(0).maxCoeff(&max);
        return TDoubleVector{objectiveAndGradient.col(max + 1)};
    };

    // We always try initialising with all weights equal because our minimization
    // algorithm ensures we'll only decrease the initial value of the optimisation
    // objective. This means we'll never do worse than not reweighting. Also, we
    // expect weights to be (roughly) monotonic increasing for decreasing recall
    // and use this to bias initial values.

    TMinAccumulator minLoss;
    TDoubleVector minLossWeights;
    TDoubleVector w0{TDoubleVector::Ones(numberClasses)};
    for (std::size_t i = 0; i < 5; ++i) {
        CLbfgs<TDoubleVector> lbfgs{5};
        double loss;
        std::tie(w0, loss) = lbfgs.minimize(objective, objectiveGradient, std::move(w0));
        LOG_TRACE(<< "weights* = " << w0.transpose() << ", loss* = " << loss);
        if (minLoss.add(loss)) {
            minLossWeights = std::move(w0);
        }
        w0 = TDoubleVector::Ones(numberClasses);
        for (std::size_t j = 1; j < numberClasses; ++j) {
            w0(j) = w0(j - 1) * CSampling::uniformSample(rng, 0.9, 1.3);
        }
    }

    // Since we take argmax_i w_i p_i we can multiply by a constant. We arrange for
    // the largest weight to always be one.
    minLossWeights.array() /= minLossWeights.maxCoeff();
    LOG_TRACE(<< "weights = " << minLossWeights.transpose());

    return minLossWeights;
}

void CDataFrameUtils::removeMetricColumns(const core::CDataFrame& frame, TSizeVec& columnMask) {
    const auto& columnIsCategorical = frame.columnIsCategorical();
    columnMask.erase(std::remove_if(columnMask.begin(), columnMask.end(),
                                    [&columnIsCategorical](std::size_t i) {
                                        return columnIsCategorical[i] == false;
                                    }),
                     columnMask.end());
}

void CDataFrameUtils::removeCategoricalColumns(const core::CDataFrame& frame,
                                               TSizeVec& columnMask) {
    const auto& columnIsCategorical = frame.columnIsCategorical();
    columnMask.erase(std::remove_if(columnMask.begin(), columnMask.end(),
                                    [&columnIsCategorical](std::size_t i) {
                                        return columnIsCategorical[i];
                                    }),
                     columnMask.end());
}

double CDataFrameUtils::unitWeight(const TRowRef&) {
    return 1.0;
}
}
}<|MERGE_RESOLUTION|>--- conflicted
+++ resolved
@@ -502,14 +502,9 @@
     TStratifiedSamplerPtr sampler;
 
     double numberTrainingRows{allTrainingRowsMask.manhattan()};
-<<<<<<< HEAD
-    if (numberTrainingRows == 0.0) {
-        HANDLE_FATAL(<< "Internal error: no training data provided. Please report this problem");
-=======
     if (numberTrainingRows < 2.0) {
         HANDLE_FATAL(<< "Input error: unsufficient training data provided.");
         return {{}, {}, {}};
->>>>>>> 552bd490
     }
 
     std::size_t desiredCount{
