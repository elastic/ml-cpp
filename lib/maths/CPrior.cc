/*
 * ELASTICSEARCH CONFIDENTIAL
 *
 * Copyright (c) 2016 Elasticsearch BV. All Rights Reserved.
 *
 * Notice: this software, and all information contained
 * therein, is the exclusive property of Elasticsearch BV
 * and its licensors, if any, and is protected under applicable
 * domestic and foreign law, and international treaties.
 *
 * Reproduction, republication or distribution without the
 * express written consent of Elasticsearch BV is
 * strictly prohibited.
 */

#include <maths/CPrior.h>

#include <core/CLogger.h>

#include <maths/CBasicStatistics.h>
#include <maths/CBasicStatisticsPersist.h>
#include <maths/CChecksum.h>
#include <maths/CCompositeFunctions.h>
#include <maths/CEqualWithTolerance.h>
#include <maths/CIntegration.h>
#include <maths/CMathsFuncs.h>
#include <maths/COrderings.h>
#include <maths/CPriorDetail.h>
#include <maths/CSolvers.h>

#include <algorithm>
#include <cmath>
#include <functional>
#include <sstream>
#include <stdexcept>
#include <utility>

<<<<<<< HEAD
#include <math.h>

namespace ml {
namespace maths {
=======
namespace ml
{
namespace maths
{
>>>>>>> d4e4cca7

namespace {

namespace detail {

//! Set the decay rate, validating the input.
void setDecayRate(double value, double fallback, CFloatStorage& result) {
    if (CMathsFuncs::isFinite(value)) {
        result = value;
    } else {
        LOG_ERROR("Invalid decay rate " << value);
        result = fallback;
    }
}
}

const std::size_t ADJUST_OFFSET_TRIALS = 20;
}

<<<<<<< HEAD
CPrior::CPrior(void) : m_DataType(maths_t::E_DiscreteData), m_DecayRate(0.0), m_NumberSamples(0) {
}
=======
CPrior::CPrior() :
        m_DataType(maths_t::E_DiscreteData),
        m_DecayRate(0.0),
        m_NumberSamples(0)
{}
>>>>>>> d4e4cca7

CPrior::CPrior(maths_t::EDataType dataType, double decayRate) : m_DataType(dataType), m_NumberSamples(0) {
    detail::setDecayRate(decayRate, FALLBACK_DECAY_RATE, m_DecayRate);
}

void CPrior::swap(CPrior& other) {
    std::swap(m_DataType, other.m_DataType);
    std::swap(m_DecayRate, other.m_DecayRate);
    std::swap(m_NumberSamples, other.m_NumberSamples);
}

<<<<<<< HEAD
bool CPrior::isDiscrete(void) const {
    return m_DataType == maths_t::E_DiscreteData || m_DataType == maths_t::E_IntegerData;
}

bool CPrior::isInteger(void) const {
    return m_DataType == maths_t::E_IntegerData;
}

maths_t::EDataType CPrior::dataType(void) const {
=======
bool CPrior::isDiscrete() const
{
    return m_DataType == maths_t::E_DiscreteData || m_DataType == maths_t::E_IntegerData;
}

bool CPrior::isInteger() const
{
    return m_DataType == maths_t::E_IntegerData;
}

maths_t::EDataType CPrior::dataType() const
{
>>>>>>> d4e4cca7
    return m_DataType;
}

void CPrior::dataType(maths_t::EDataType value) {
    m_DataType = value;
}

<<<<<<< HEAD
double CPrior::decayRate(void) const {
=======
double CPrior::decayRate() const
{
>>>>>>> d4e4cca7
    return m_DecayRate;
}

void CPrior::decayRate(double value) {
    detail::setDecayRate(value, FALLBACK_DECAY_RATE, m_DecayRate);
}

void CPrior::removeModels(CModelFilter& /*filter*/) {
}

<<<<<<< HEAD
double CPrior::offsetMargin(void) const {
=======
double CPrior::offsetMargin() const
{
>>>>>>> d4e4cca7
    return 0.0;
}

void CPrior::addSamples(const TWeightStyleVec& weightStyles, const TDouble1Vec& /*samples*/, const TDouble4Vec1Vec& weights) {
    double n = 0.0;
    try {
        for (const auto& weight : weights) {
            n += maths_t::countForUpdate(weightStyles, weight);
        }
    } catch (const std::exception& e) { LOG_ERROR("Failed to extract sample counts: " << e.what()); }
    this->addSamples(n);
}

double CPrior::nearestMarginalLikelihoodMean(double /*value*/) const {
    return this->marginalLikelihoodMean();
}

CPrior::TDouble1Vec CPrior::marginalLikelihoodModes(const TWeightStyleVec& weightStyles, const TDouble4Vec& weights) const {
    return TDouble1Vec{this->marginalLikelihoodMode(weightStyles, weights)};
}

<<<<<<< HEAD
std::string CPrior::print(void) const {
=======
std::string CPrior::print() const
{
>>>>>>> d4e4cca7
    std::string result;
    this->print("", result);
    return result;
}

std::string CPrior::printMarginalLikelihoodFunction(double weight) const {
    // We'll plot the marginal likelihood function over the range
    // where most of the mass is.

    static const unsigned int POINTS = 501;

    SPlot plot = this->marginalLikelihoodPlot(POINTS, weight);

    std::ostringstream abscissa;
    std::ostringstream likelihood;

    abscissa << "x = [";
    likelihood << "likelihood = [";
    for (std::size_t i = 0u; i < plot.s_Abscissa.size(); ++i) {
        abscissa << plot.s_Abscissa[i] << " ";
        likelihood << plot.s_Ordinates[i] << " ";
    }
    abscissa << "];" << core_t::LINE_ENDING;
    likelihood << "];" << core_t::LINE_ENDING << "plot(x, likelihood);";

    return abscissa.str() + likelihood.str();
}

CPrior::SPlot CPrior::marginalLikelihoodPlot(unsigned int numberPoints, double weight) const {
    if (this->isNonInformative()) {
        // The non-informative likelihood is improper 0 everywhere.
        return CPrior::SPlot();
    }

    CPrior::SPlot plot;
    if (numberPoints == 0) {
        return plot;
    }

    plot.s_Abscissa.reserve(numberPoints);
    plot.s_Ordinates.reserve(numberPoints);
    this->sampleMarginalLikelihood(numberPoints, plot.s_Abscissa);
    std::sort(plot.s_Abscissa.begin(), plot.s_Abscissa.end());

    for (auto x : plot.s_Abscissa) {
        double likelihood;
        maths_t::EFloatingPointErrorStatus status =
            this->jointLogMarginalLikelihood(CConstantWeights::COUNT, {x}, CConstantWeights::SINGLE_UNIT, likelihood);
        if (status & maths_t::E_FpFailed) {
            // Ignore point.
        } else if (status & maths_t::E_FpOverflowed) {
            plot.s_Ordinates.push_back(0.0);
        } else {
            plot.s_Ordinates.push_back(weight * std::exp(likelihood));
        }
    }

    return plot;
}

uint64_t CPrior::checksum(uint64_t seed) const {
    seed = CChecksum::calculate(seed, m_DataType);
    seed = CChecksum::calculate(seed, m_DecayRate);
    return CChecksum::calculate(seed, m_NumberSamples);
}

<<<<<<< HEAD
double CPrior::numberSamples(void) const {
=======
double CPrior::numberSamples() const
{
>>>>>>> d4e4cca7
    return m_NumberSamples;
}

void CPrior::numberSamples(double numberSamples) {
    m_NumberSamples = numberSamples;
}

<<<<<<< HEAD
bool CPrior::participatesInModelSelection(void) const {
    return true;
}

double CPrior::unmarginalizedParameters(void) const {
=======
bool CPrior::participatesInModelSelection() const
{
    return true;
}

double CPrior::unmarginalizedParameters() const
{
>>>>>>> d4e4cca7
    return 0.0;
}

void CPrior::adjustOffsetResamples(double minimumSample, TDouble1Vec& resamples, TDouble4Vec1Vec& resamplesWeights) const {
    this->sampleMarginalLikelihood(ADJUST_OFFSET_SAMPLE_SIZE, resamples);
    std::size_t n = resamples.size();
    resamples.erase(std::remove_if(resamples.begin(), resamples.end(), std::not1(CMathsFuncs::SIsFinite())), resamples.end());
    if (resamples.size() != n) {
        LOG_ERROR("Bad samples (" << this->debug() << ")");
        n = resamples.size();
    }
    for (std::size_t i = 0u; i < n; ++i) {
        resamples[i] = std::max(resamples[i], minimumSample);
    }

    double resamplesWeight = 1.0;
    if (n > 0) {
        resamplesWeight = this->numberSamples() / static_cast<double>(n);
        resamplesWeights.resize(n, TDouble4Vec(1, resamplesWeight));
    }
}

double CPrior::adjustOffsetWithCost(const TWeightStyleVec& weightStyles,
                                    const TDouble1Vec& samples,
                                    const TDouble4Vec1Vec& weights,
                                    COffsetCost& cost,
                                    CApplyOffset& apply) {
    if (samples.empty() || CMathsFuncs::beginFinite(samples) == CMathsFuncs::endFinite(samples)) {
        return 0.0;
    }

    // Ideally we'd like to minimize a suitable measure of the difference
    // between the two marginal likelihoods w.r.t. to the new prior parameters.
    // However, even the Kullback-Leibler divergence can't be computed in
    // closed form, so there is no easy way of doing this. We would have
    // to use a non-linear maximization scheme, which computes the divergence
    // numerically to evaluate the objective function, but this will be
    // slow and it would be difficult to analyse its numerical stability.
    // Instead we simply sample marginal likelihood and update the shifted
    // prior with these samples. We search for a global maximum of the log
    // likelihood of these samples w.r.t. the offset.

    double margin = this->offsetMargin();
    double minimumSample = *std::min_element(CMathsFuncs::beginFinite(samples), CMathsFuncs::endFinite(samples));
    if (minimumSample + this->offset() >= margin) {
        return 0.0;
    }

    static const double EPS = 0.01;

    double offset = margin - minimumSample;
    offset *= (offset < 0.0 ? (1.0 - EPS) : (1.0 + EPS));

    cost.samples(weightStyles, samples, weights);
    cost.resample(minimumSample);
    apply.resample(minimumSample);

    if (this->isNonInformative()) {
        apply(offset);
        return 0.0;
    }

    TDouble1Vec resamples;
    TDouble4Vec1Vec resamplesWeights;
    this->adjustOffsetResamples(minimumSample, resamples, resamplesWeights);

    double before;
    this->jointLogMarginalLikelihood(CConstantWeights::COUNT, resamples, resamplesWeights, before);

    double maximumSample = *std::max_element(samples.begin(), samples.end());
    double range = resamples.empty() ? maximumSample - minimumSample
                                     : std::max(maximumSample - minimumSample, resamples[resamples.size() - 1] - resamples[0]);
    double increment = std::max((range - margin) / static_cast<double>(ADJUST_OFFSET_TRIALS - 1), 0.0);

    if (increment > 0.0) {
        TDouble1Vec trialOffsets;
        trialOffsets.reserve(ADJUST_OFFSET_TRIALS);
        for (std::size_t i = 0u; i < ADJUST_OFFSET_TRIALS; ++i) {
            offset += increment;
            trialOffsets.push_back(offset);
        }
        double likelihood;
        CSolvers::globalMinimize(trialOffsets, cost, offset, likelihood);
        LOG_TRACE("samples = " << core::CContainerPrinter::print(samples) << ", offset = " << offset << ", likelihood = " << likelihood);
    }

    apply(offset);

    double after;
    this->jointLogMarginalLikelihood(CConstantWeights::COUNT, resamples, resamplesWeights, after);
    return std::min(after - before, 0.0);
}

void CPrior::addSamples(double n) {
    m_NumberSamples += n;
}

<<<<<<< HEAD
std::string CPrior::debug(void) const {
=======
std::string CPrior::debug() const
{
>>>>>>> d4e4cca7
    return std::string();
}

const double CPrior::FALLBACK_DECAY_RATE = 0.001;
const std::size_t CPrior::ADJUST_OFFSET_SAMPLE_SIZE = 50u;

////////// CPrior::CModelFilter Implementation //////////

<<<<<<< HEAD
CPrior::CModelFilter::CModelFilter(void) : m_Filter(0) {
}
=======
CPrior::CModelFilter::CModelFilter() : m_Filter(0) {}
>>>>>>> d4e4cca7

CPrior::CModelFilter& CPrior::CModelFilter::remove(EPrior model) {
    m_Filter = m_Filter | model;
    return *this;
}

bool CPrior::CModelFilter::operator()(EPrior model) const {
    return (m_Filter & model) != 0;
}

////////// CPrior::CLogMarginalLikelihood Implementation //////////

CPrior::CLogMarginalLikelihood::CLogMarginalLikelihood(const CPrior& prior,
                                                       const TWeightStyleVec& weightStyles,
                                                       const TDouble4Vec1Vec& weights)
    : m_Prior(&prior), m_WeightStyles(&weightStyles), m_Weights(&weights), m_X(1) {
}

double CPrior::CLogMarginalLikelihood::operator()(double x) const {
    double result;
    if (!this->operator()(x, result)) {
        throw std::runtime_error("Unable to compute likelihood at " + core::CStringUtils::typeToString(x));
    }
    return result;
}

bool CPrior::CLogMarginalLikelihood::operator()(double x, double& result) const {
    m_X[0] = x;
    return !(m_Prior->jointLogMarginalLikelihood(*m_WeightStyles, m_X, *m_Weights, result) & maths_t::E_FpFailed);
}

////////// CPrior::COffsetParameters Implementation //////////

CPrior::COffsetParameters::COffsetParameters(CPrior& prior)
    : m_Prior(&prior), m_WeightStyles(0), m_Samples(0), m_Weights(0), m_Resamples(0), m_ResamplesWeights(0) {
}

void CPrior::COffsetParameters::samples(const maths_t::TWeightStyleVec& weightStyles,
                                        const TDouble1Vec& samples,
                                        const TDouble4Vec1Vec& weights) {
    m_WeightStyles = &weightStyles;
    m_Samples = &samples;
    m_Weights = &weights;
}

void CPrior::COffsetParameters::resample(double minimumSample) {
    m_Prior->adjustOffsetResamples(minimumSample, m_Resamples, m_ResamplesWeights);
}

<<<<<<< HEAD
CPrior& CPrior::COffsetParameters::prior(void) const {
    return *m_Prior;
}

const maths_t::TWeightStyleVec& CPrior::COffsetParameters::weightStyles(void) const {
    return *m_WeightStyles;
}

const CPrior::TDouble1Vec& CPrior::COffsetParameters::samples(void) const {
    return *m_Samples;
}

const CPrior::TDouble4Vec1Vec& CPrior::COffsetParameters::weights(void) const {
    return *m_Weights;
}

const CPrior::TDouble1Vec& CPrior::COffsetParameters::resamples(void) const {
    return m_Resamples;
}

const CPrior::TDouble4Vec1Vec& CPrior::COffsetParameters::resamplesWeights(void) const {
=======
CPrior &CPrior::COffsetParameters::prior() const
{
    return *m_Prior;
}

const maths_t::TWeightStyleVec &CPrior::COffsetParameters::weightStyles() const
{
    return *m_WeightStyles;
}

const CPrior::TDouble1Vec &CPrior::COffsetParameters::samples() const
{
    return *m_Samples;
}

const CPrior::TDouble4Vec1Vec &CPrior::COffsetParameters::weights() const
{
    return *m_Weights;
}

const CPrior::TDouble1Vec &CPrior::COffsetParameters::resamples() const
{
    return m_Resamples;
}

const CPrior::TDouble4Vec1Vec &CPrior::COffsetParameters::resamplesWeights() const
{
>>>>>>> d4e4cca7
    return m_ResamplesWeights;
}

////////// CPrior::COffsetCost Implementation //////////

CPrior::COffsetCost::COffsetCost(CPrior& prior) : COffsetParameters(prior) {
}

double CPrior::COffsetCost::operator()(double offset) const {
    this->resetPriors(offset);
    return this->computeCost(offset);
}

void CPrior::COffsetCost::resetPriors(double offset) const {
    this->prior().setToNonInformative(offset, this->prior().decayRate());
    this->prior().addSamples(TWeights::COUNT, this->resamples(), this->resamplesWeights());
    this->prior().addSamples(this->weightStyles(), this->samples(), this->weights());
}

double CPrior::COffsetCost::computeCost(double offset) const {
    double resamplesLogLikelihood = 0.0;
    maths_t::EFloatingPointErrorStatus status;
    if (this->resamples().size() > 0) {
        status =
            this->prior().jointLogMarginalLikelihood(TWeights::COUNT, this->resamples(), this->resamplesWeights(), resamplesLogLikelihood);
        if (status != maths_t::E_FpNoErrors) {
            LOG_ERROR("Failed evaluating log-likelihood at "
                      << offset << " for samples " << core::CContainerPrinter::print(this->resamples()) << " and weights "
                      << core::CContainerPrinter::print(this->resamplesWeights()) << ", the prior is " << this->prior().print()
                      << ": status " << status);
        }
    }
    double samplesLogLikelihood;
    status = this->prior().jointLogMarginalLikelihood(this->weightStyles(), this->samples(), this->weights(), samplesLogLikelihood);
    if (status != maths_t::E_FpNoErrors) {
        LOG_ERROR("Failed evaluating log-likelihood at " << offset << " for " << core::CContainerPrinter::print(this->samples())
                                                         << " and weights " << core::CContainerPrinter::print(this->weights())
                                                         << ", the prior is " << this->prior().print() << ": status " << status);
    }
    return -(resamplesLogLikelihood + samplesLogLikelihood);
}

////////// CPrior::CApplyOffset Implementation //////////

CPrior::CApplyOffset::CApplyOffset(CPrior& prior) : COffsetParameters(prior) {
}

void CPrior::CApplyOffset::operator()(double offset) const {
    this->prior().setToNonInformative(offset, this->prior().decayRate());
    this->prior().addSamples(TWeights::COUNT, this->resamples(), this->resamplesWeights());
}
}
}<|MERGE_RESOLUTION|>--- conflicted
+++ resolved
@@ -35,17 +35,8 @@
 #include <stdexcept>
 #include <utility>
 
-<<<<<<< HEAD
-#include <math.h>
-
 namespace ml {
 namespace maths {
-=======
-namespace ml
-{
-namespace maths
-{
->>>>>>> d4e4cca7
 
 namespace {
 
@@ -65,16 +56,8 @@
 const std::size_t ADJUST_OFFSET_TRIALS = 20;
 }
 
-<<<<<<< HEAD
-CPrior::CPrior(void) : m_DataType(maths_t::E_DiscreteData), m_DecayRate(0.0), m_NumberSamples(0) {
-}
-=======
-CPrior::CPrior() :
-        m_DataType(maths_t::E_DiscreteData),
-        m_DecayRate(0.0),
-        m_NumberSamples(0)
-{}
->>>>>>> d4e4cca7
+CPrior::CPrior() : m_DataType(maths_t::E_DiscreteData), m_DecayRate(0.0), m_NumberSamples(0) {
+}
 
 CPrior::CPrior(maths_t::EDataType dataType, double decayRate) : m_DataType(dataType), m_NumberSamples(0) {
     detail::setDecayRate(decayRate, FALLBACK_DECAY_RATE, m_DecayRate);
@@ -86,30 +69,15 @@
     std::swap(m_NumberSamples, other.m_NumberSamples);
 }
 
-<<<<<<< HEAD
-bool CPrior::isDiscrete(void) const {
+bool CPrior::isDiscrete() const {
     return m_DataType == maths_t::E_DiscreteData || m_DataType == maths_t::E_IntegerData;
 }
 
-bool CPrior::isInteger(void) const {
+bool CPrior::isInteger() const {
     return m_DataType == maths_t::E_IntegerData;
 }
 
-maths_t::EDataType CPrior::dataType(void) const {
-=======
-bool CPrior::isDiscrete() const
-{
-    return m_DataType == maths_t::E_DiscreteData || m_DataType == maths_t::E_IntegerData;
-}
-
-bool CPrior::isInteger() const
-{
-    return m_DataType == maths_t::E_IntegerData;
-}
-
-maths_t::EDataType CPrior::dataType() const
-{
->>>>>>> d4e4cca7
+maths_t::EDataType CPrior::dataType() const {
     return m_DataType;
 }
 
@@ -117,12 +85,7 @@
     m_DataType = value;
 }
 
-<<<<<<< HEAD
-double CPrior::decayRate(void) const {
-=======
-double CPrior::decayRate() const
-{
->>>>>>> d4e4cca7
+double CPrior::decayRate() const {
     return m_DecayRate;
 }
 
@@ -133,12 +96,7 @@
 void CPrior::removeModels(CModelFilter& /*filter*/) {
 }
 
-<<<<<<< HEAD
-double CPrior::offsetMargin(void) const {
-=======
-double CPrior::offsetMargin() const
-{
->>>>>>> d4e4cca7
+double CPrior::offsetMargin() const {
     return 0.0;
 }
 
@@ -160,12 +118,7 @@
     return TDouble1Vec{this->marginalLikelihoodMode(weightStyles, weights)};
 }
 
-<<<<<<< HEAD
-std::string CPrior::print(void) const {
-=======
-std::string CPrior::print() const
-{
->>>>>>> d4e4cca7
+std::string CPrior::print() const {
     std::string result;
     this->print("", result);
     return result;
@@ -232,12 +185,7 @@
     return CChecksum::calculate(seed, m_NumberSamples);
 }
 
-<<<<<<< HEAD
-double CPrior::numberSamples(void) const {
-=======
-double CPrior::numberSamples() const
-{
->>>>>>> d4e4cca7
+double CPrior::numberSamples() const {
     return m_NumberSamples;
 }
 
@@ -245,21 +193,11 @@
     m_NumberSamples = numberSamples;
 }
 
-<<<<<<< HEAD
-bool CPrior::participatesInModelSelection(void) const {
+bool CPrior::participatesInModelSelection() const {
     return true;
 }
 
-double CPrior::unmarginalizedParameters(void) const {
-=======
-bool CPrior::participatesInModelSelection() const
-{
-    return true;
-}
-
-double CPrior::unmarginalizedParameters() const
-{
->>>>>>> d4e4cca7
+double CPrior::unmarginalizedParameters() const {
     return 0.0;
 }
 
@@ -357,12 +295,7 @@
     m_NumberSamples += n;
 }
 
-<<<<<<< HEAD
-std::string CPrior::debug(void) const {
-=======
-std::string CPrior::debug() const
-{
->>>>>>> d4e4cca7
+std::string CPrior::debug() const {
     return std::string();
 }
 
@@ -371,12 +304,8 @@
 
 ////////// CPrior::CModelFilter Implementation //////////
 
-<<<<<<< HEAD
-CPrior::CModelFilter::CModelFilter(void) : m_Filter(0) {
-}
-=======
-CPrior::CModelFilter::CModelFilter() : m_Filter(0) {}
->>>>>>> d4e4cca7
+CPrior::CModelFilter::CModelFilter() : m_Filter(0) {
+}
 
 CPrior::CModelFilter& CPrior::CModelFilter::remove(EPrior model) {
     m_Filter = m_Filter | model;
@@ -426,57 +355,27 @@
     m_Prior->adjustOffsetResamples(minimumSample, m_Resamples, m_ResamplesWeights);
 }
 
-<<<<<<< HEAD
-CPrior& CPrior::COffsetParameters::prior(void) const {
+CPrior& CPrior::COffsetParameters::prior() const {
     return *m_Prior;
 }
 
-const maths_t::TWeightStyleVec& CPrior::COffsetParameters::weightStyles(void) const {
+const maths_t::TWeightStyleVec& CPrior::COffsetParameters::weightStyles() const {
     return *m_WeightStyles;
 }
 
-const CPrior::TDouble1Vec& CPrior::COffsetParameters::samples(void) const {
+const CPrior::TDouble1Vec& CPrior::COffsetParameters::samples() const {
     return *m_Samples;
 }
 
-const CPrior::TDouble4Vec1Vec& CPrior::COffsetParameters::weights(void) const {
+const CPrior::TDouble4Vec1Vec& CPrior::COffsetParameters::weights() const {
     return *m_Weights;
 }
 
-const CPrior::TDouble1Vec& CPrior::COffsetParameters::resamples(void) const {
+const CPrior::TDouble1Vec& CPrior::COffsetParameters::resamples() const {
     return m_Resamples;
 }
 
-const CPrior::TDouble4Vec1Vec& CPrior::COffsetParameters::resamplesWeights(void) const {
-=======
-CPrior &CPrior::COffsetParameters::prior() const
-{
-    return *m_Prior;
-}
-
-const maths_t::TWeightStyleVec &CPrior::COffsetParameters::weightStyles() const
-{
-    return *m_WeightStyles;
-}
-
-const CPrior::TDouble1Vec &CPrior::COffsetParameters::samples() const
-{
-    return *m_Samples;
-}
-
-const CPrior::TDouble4Vec1Vec &CPrior::COffsetParameters::weights() const
-{
-    return *m_Weights;
-}
-
-const CPrior::TDouble1Vec &CPrior::COffsetParameters::resamples() const
-{
-    return m_Resamples;
-}
-
-const CPrior::TDouble4Vec1Vec &CPrior::COffsetParameters::resamplesWeights() const
-{
->>>>>>> d4e4cca7
+const CPrior::TDouble4Vec1Vec& CPrior::COffsetParameters::resamplesWeights() const {
     return m_ResamplesWeights;
 }
 
