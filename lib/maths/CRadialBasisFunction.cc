/*
 * ELASTICSEARCH CONFIDENTIAL
 *
 * Copyright (c) 2016 Elasticsearch BV. All Rights Reserved.
 *
 * Notice: this software, and all information contained
 * therein, is the exclusive property of Elasticsearch BV
 * and its licensors, if any, and is protected under applicable
 * domestic and foreign law, and international treaties.
 *
 * Reproduction, republication or distribution without the
 * express written consent of Elasticsearch BV is
 * strictly prohibited.
 */

#include <maths/CRadialBasisFunction.h>

#include <core/CLogger.h>

#include <maths/CTools.h>

#include <boost/math/constants/constants.hpp>
#include <boost/math/special_functions/erf.hpp>

<<<<<<< HEAD
#include <math.h>

namespace ml {
namespace maths {
=======
#include <cmath>
>>>>>>> d4e4cca7

namespace {

//! Checks of the interval [\p a, \p b] contains the point \p x.
inline bool contains(double a, double b, double x) {
    return x >= a && x <= b;
}

//! The indefinite integral
//! <pre class="fragment">
//!   \f$\displaystyle \int_{-\infty}^x{(2\epsilon(u - c))^2e^{-2(\epsilon(u-c))^2}}du\f$
//! </pre>
double gaussianSquareDerivative(double x, double centre, double scale) {
    double r = scale * (x - centre);
<<<<<<< HEAD
    return scale *
           (boost::math::double_constants::root_two_pi * boost::math::erf(boost::math::double_constants::root_two * r) -
            4.0 * r * ::exp(-2.0 * r * r)) /
           4.0;
=======
    return scale * (boost::math::double_constants::root_two_pi
                    * boost::math::erf(boost::math::double_constants::root_two * r)
                    - 4.0 * r * std::exp(-2.0 * r * r)) / 4.0;
>>>>>>> d4e4cca7
}

//! The indefinite integral
//! <pre class="fragment">
//!   \f$\displaystyle \int_{-\infty}^x{e^{-\epsilon_1(u - c_1))^2 - (\epsilon_2(u - c_2))^2}}du\f$
//! </pre>
double gaussianProduct(double x, double centre1, double centre2, double scale1, double scale2) {
    double ss = scale1 + scale2;
    double sd = scale2 - scale1;
    double scale = std::sqrt((ss * ss + sd * sd) / 2.0);

    double m = (scale1 * scale1 * centre1 + scale2 * scale2 * centre2) / (scale * scale);
    double d = scale1 * scale2 * (centre2 - centre1);

<<<<<<< HEAD
    return boost::math::double_constants::root_pi * ::exp(-d * d / (scale * scale)) * boost::math::erf(scale * (x - m)) / (2.0 * scale);
=======
    return boost::math::double_constants::root_pi
           * std::exp(-d * d / (scale * scale))
           * boost::math::erf(scale * (x - m))
           / (2.0 * scale);
>>>>>>> d4e4cca7
}

//! The indefinite integral
//! <pre class="fragment">
//!   \f$\displaystyle \int_{-\infty}^x{\frac{(2\epsilon(u - c))^2}{(1+(\epsilon(u - c)^2))^2}}du\f$
//! </pre>
double inverseQuadraticSquareDerivative(double x, double centre, double scale) {
    double r = scale * (x - centre);
    double d = (1.0 + r * r);
<<<<<<< HEAD
    return scale * (3.0 * r / d + 2.0 * r / (d * d) - 8.0 * r / (d * d * d) + 3.0 * ::atan(r)) / 12.0;
=======
    return scale * (  3.0 * r / d
                    + 2.0 * r / (d * d)
                    - 8.0 * r / (d * d * d)
                    + 3.0 * std::atan(r)) / 12.0;
>>>>>>> d4e4cca7
}

//! The indefinite integral
//! <pre class="fragment">
//!   \f$\displaystyle \int_{-\infty}^x{\frac{1}{(1+(\epsilon_1(u-c_1)^2)(1+(\epsilon_2(u-c_2)^2)}}du\f$
//! </pre>
double inverseQuadraticProduct(double x, double centre1, double centre2, double scale1, double scale2) {
    double r1 = scale1 * (x - centre1);
    double r2 = scale2 * (x - centre2);
    double ss = scale1 + scale2;
    double sd = scale2 - scale1;
    double d = scale1 * scale2 * (centre2 - centre1);

<<<<<<< HEAD
    if (sd == 0.0 && d == 0.0) {
        return (r1 / (1.0 + r1 * r1) + ::atan(r1)) / (2.0 * scale1);
    }

    if ((d * d) > 1.0) {
        return (scale1 * scale2 / d * ::log((1.0 + r1 * r1) / (1.0 + r2 * r2)) + scale1 * (1.0 - (ss * sd) / (d * d)) * ::atan(r1) +
                scale2 * (1.0 + (ss * sd) / (d * d)) * ::atan(r2)) /
               ((1.0 + (ss * ss) / (d * d)) * (d * d + sd * sd));
    }
    return (scale1 * scale2 * d * ::log((1.0 + r1 * r1) / (1.0 + r2 * r2)) + (d * d - ss * sd) * scale1 * ::atan(r1) +
            (d * d + ss * sd) * scale2 * ::atan(r2)) /
           ((d * d + ss * ss) * (d * d + sd * sd));
=======
    if (sd == 0.0 && d == 0.0)
    {
        return (r1 / (1.0 + r1 * r1) + std::atan(r1)) / (2.0 * scale1);
    }

    if ((d * d) > 1.0)
    {
        return (  scale1 * scale2 / d * std::log((1.0 + r1 * r1) / (1.0 + r2 * r2))
                + scale1 * (1.0 - (ss * sd) / (d * d)) * std::atan(r1)
                + scale2 * (1.0 + (ss * sd) / (d * d)) * std::atan(r2))
               / ((1.0 + (ss * ss) / (d * d)) * (d * d + sd * sd));
    }
    return (  scale1 * scale2 * d * std::log((1.0 + r1 * r1) / (1.0 + r2 * r2))
            + (d * d - ss * sd) * scale1 * std::atan(r1)
            + (d * d + ss * sd) * scale2 * std::atan(r2))
           / ((d * d + ss * ss) * (d * d + sd * sd));
>>>>>>> d4e4cca7
}
}

<<<<<<< HEAD
CRadialBasisFunction::~CRadialBasisFunction(void) {
}

CGaussianBasisFunction* CGaussianBasisFunction::clone(void) const {
=======
CRadialBasisFunction::~CRadialBasisFunction()
{
}

CGaussianBasisFunction *CGaussianBasisFunction::clone() const
{
>>>>>>> d4e4cca7
    return new CGaussianBasisFunction();
}

double CGaussianBasisFunction::value(double x, double centre, double scale) const {
    double r = x - centre;
    double y = scale * r;
    return std::exp(-y * y);
}

double CGaussianBasisFunction::derivative(double x, double centre, double scale) const {
    double r = x - centre;
    double y = scale * r;
    return -2.0 * scale * y * std::exp(-y * y);
}

bool CGaussianBasisFunction::scale(double distance, double value, double& result) const {
    if (value <= 0.0 || value >= 1.0) {
        return false;
    }
    result = std::sqrt(-std::log(value)) / distance;
    return true;
}

double CGaussianBasisFunction::mean(double a, double b, double centre, double scale) const {
    // The maximum function value is at the minimum of |x - c|
    // in the range [a,b] and the maximum is at the maximum of
    // |x - c|. Denoting these x+ and x-, respectively, we can
    // bound the mean by:
    //    f(x-, c) <= m <= f(x+, c)
    //
    // So the maximum error taking the mid point is:
    //    1/2 * (f(x+, c) - f(x-, c))
    //
    // If this is smaller than the maximum precision available
    // for the mean we return this mid point.

    static const double EPS = std::numeric_limits<double>::epsilon();

    double m = (a + b) / 2.0;
    double fmin = this->value(centre < m ? b : a, centre, scale);
    double fmax = this->value(CTools::truncate(centre, a, b), centre, scale);

    if (fmax - fmin <= 2.0 * EPS * fmin * (b - a)) {
        return (fmax + fmin) / 2.0;
    }

    return std::max(boost::math::double_constants::root_pi / 2.0 / scale *
                        (boost::math::erf(scale * (b - centre)) - boost::math::erf(scale * (a - centre))) / (b - a),
                    0.0);
}

double CGaussianBasisFunction::meanSquareDerivative(double a, double b, double centre, double scale) const {
    // The maximum of the derivative function is at the point
    // c +/- 1 / sqrt(2) / s. To find the maximum and minimum
    // values of the derivative function x+ and x- we need to
    // check if the range [a,b] contains c and either of these
    // points. Having found x+ and x- we can bound the mean by:
    //    f(x-, c) <= m <= f(x+, c)
    //
    // So the maximum error taking the mid point is:
    //    1/2 * (f(x+, c) - f(x-, c))
    //
    // If this is smaller than the maximum precision available
    // for the derivative we return this mid point.

    static const double EPS = std::numeric_limits<double>::epsilon();

    double maxima[] = {centre - 1.0 / (boost::math::double_constants::root_two * scale),
                       centre + 1.0 / (boost::math::double_constants::root_two * scale)};

    double fa = this->derivative(a, centre, scale);
    double fb = this->derivative(b, centre, scale);
    double fmin = contains(a, b, centre) ? 0.0 : std::min(fa, fb);
    double fmax = (contains(a, b, maxima[0]) || contains(a, b, maxima[1])) ? this->derivative(maxima[0], centre, scale) : std::max(fa, fb);

    double smin = fmin * fmin;
    double smax = fmax * fmax;

    if (smax - smin <= 2.0 * EPS * smin * (b - a)) {
        return (smin + smax) / 2.0;
    }

    return std::max((gaussianSquareDerivative(b, centre, scale) - gaussianSquareDerivative(a, centre, scale)) / (b - a), 0.0);
}

double CGaussianBasisFunction::product(double a, double b, double centre1, double centre2, double scale1, double scale2) const {
    // The maximum function value is at the minimum of |x - c|
    // in the range [a,b] and the maximum is at the maximum of
    // |x - c|. Denoting these x+ and x-, respectively, we can
    // bound the product by:
    //    f(x-|c1, c1) * f(x-|c2, c2) <= p <= f(x+|c1, c1) * f(x-|c2, c2)
    //
    // So the maximum error taking the mid point is:
    //    1/2 * (f(x+|c1, c1) * f(x-|c2, c2)
    //           - f(x-|c1, c1) * f(x-|c2, c2))
    //
    // If this is smaller than the maximum precision available
    // for the product we return this mid point.

    static const double EPS = std::numeric_limits<double>::epsilon();

    double m = (a + b) / 2.0;
    double f1min = this->value(centre1 < m ? b : a, centre1, scale1);
    double f1max = this->value(CTools::truncate(centre1, a, b), centre1, scale1);
    double f2min = this->value(centre2 < m ? b : a, centre1, scale2);
    double f2max = this->value(CTools::truncate(centre2, a, b), centre2, scale2);

    double pmin = f1min * f2min;
    double pmax = f1max * f2max;

    if (pmax - pmin <= 2.0 * EPS * pmin * (b - a)) {
        return (pmin + pmax) / 2.0;
    }

    return std::max((gaussianProduct(b, centre1, centre2, scale1, scale2) - gaussianProduct(a, centre1, centre2, scale1, scale2)) / (b - a),
                    0.0);
}

<<<<<<< HEAD
CInverseQuadraticBasisFunction* CInverseQuadraticBasisFunction::clone(void) const {
=======

CInverseQuadraticBasisFunction *
CInverseQuadraticBasisFunction::clone() const
{
>>>>>>> d4e4cca7
    return new CInverseQuadraticBasisFunction();
}

double CInverseQuadraticBasisFunction::value(double x, double centre, double scale) const {
    double r = x - centre;
    double y = scale * r;
    return 1.0 / (1.0 + y * y);
}

double CInverseQuadraticBasisFunction::derivative(double x, double centre, double scale) const {
    double r = x - centre;
    double y = scale * r;
    double yy = (1.0 + y * y);
    return -2.0 * scale * y / yy / yy;
}

double CInverseQuadraticBasisFunction::mean(double a, double b, double centre, double scale) const {
    // The maximum function value is at the minimum of |x - c|
    // in the range [a,b] and the maximum is at the maximum of
    // |x - c|. Denoting these x+ and x-, respectively, we can
    // bound the mean by:
    //    f(x-, c) <= m <= f(x+, c)
    //
    // So the maximum error taking the mid point is:
    //    1/2 * (f(x+, c) - f(x-, c))
    //
    // If this is smaller than the maximum precision available
    // for the mean we return this mid point.

    static const double EPS = std::numeric_limits<double>::epsilon();

    double m = (a + b) / 2.0;
    double fmin = this->value(centre < m ? b : a, centre, scale);
    double fmax = this->value(CTools::truncate(centre, a, b), centre, scale);

    if (fmax - fmin <= 2.0 * EPS * fmin * (b - a)) {
        return (fmax + fmin) / 2.0;
    }

<<<<<<< HEAD
    return std::max((::atan(scale * (b - centre)) - ::atan(scale * (a - centre))) / scale / (b - a), 0.0);
=======
    return std::max((std::atan(scale * (b - centre))
                    - std::atan(scale * (a - centre))) / scale / (b - a), 0.0);
>>>>>>> d4e4cca7
}

double CInverseQuadraticBasisFunction::meanSquareDerivative(double a, double b, double centre, double scale) const {
    // The maximum of the derivative function is at the point
    // c +/- 1 / sqrt(3) / s. To find the maximum and minimum
    // values of the derivative function x+ and x- we need to
    // check if the range [a,b] contains c and either of these
    // points. Having found x+ and x- we can bound the mean by:
    //    f(x-, c) <= m <= f(x+, c)
    //
    // So the maximum error taking the mid point is:
    //    1/2 * (f(x+, c) - f(x-, c))
    //
    // If this is smaller than the maximum precision available
    // for the derivative we return this mid point.

    static const double EPS = std::numeric_limits<double>::epsilon();

    double maxima[] = {centre - 1.0 / (boost::math::double_constants::root_three * scale),
                       centre + 1.0 / (boost::math::double_constants::root_three * scale)};

    double fa = this->derivative(a, centre, scale);
    double fb = this->derivative(b, centre, scale);
    double fmin = contains(a, b, centre) ? 0.0 : std::min(fa, fb);
    double fmax = (contains(a, b, maxima[0]) || contains(a, b, maxima[1])) ? this->derivative(maxima[0], centre, scale) : std::max(fa, fb);

    double smin = fmin * fmin;
    double smax = fmax * fmax;

    if (smax - smin <= 2.0 * EPS * smin * (b - a)) {
        return (smin + smax) / 2.0;
    }

    return std::max((inverseQuadraticSquareDerivative(b, centre, scale) - inverseQuadraticSquareDerivative(a, centre, scale)) / (b - a),
                    0.0);
}

bool CInverseQuadraticBasisFunction::scale(double distance, double value, double& result) const {
    if (value <= 0.0 || value >= 1.0) {
        return false;
    }
    result = std::sqrt((1.0 - value) / value) / distance;
    return true;
}

double CInverseQuadraticBasisFunction::product(double a, double b, double centre1, double centre2, double scale1, double scale2) const {
    // The maximum function value is at the minimum of |x - c|
    // in the range [a,b] and the maximum is at the maximum of
    // |x - c|. Denoting these x+ and x-, respectively, we can
    // bound the product by:
    //    f(x-|c1, c1) * f(x-|c2, c2) <= p <= f(x+|c1, c1) * f(x-|c2, c2)
    //
    // So the maximum error taking the mid point is:
    //    1/2 * (f(x+|c1, c1) * f(x-|c2, c2)
    //           - f(x-|c1, c1) * f(x-|c2, c2))
    //
    // If this is smaller than the maximum precision available
    // for the product we return this mid point.

    static const double EPS = std::numeric_limits<double>::epsilon();

    double m = (a + b) / 2.0;
    double f1min = this->value(centre1 < m ? b : a, centre1, scale1);
    double f1max = this->value(CTools::truncate(centre1, a, b), centre1, scale1);
    double f2min = this->value(centre2 < m ? b : a, centre1, scale2);
    double f2max = this->value(CTools::truncate(centre2, a, b), centre2, scale2);

    double pmin = f1min * f2min;
    double pmax = f1max * f2max;

    if (pmax - pmin <= 2.0 * EPS * pmin * (b - a)) {
        return (pmin + pmax) / 2.0;
    }

    return std::max(
        (inverseQuadraticProduct(b, centre1, centre2, scale1, scale2) - inverseQuadraticProduct(a, centre1, centre2, scale1, scale2)) /
            (b - a),
        0.0);
}
}
}<|MERGE_RESOLUTION|>--- conflicted
+++ resolved
@@ -22,14 +22,10 @@
 #include <boost/math/constants/constants.hpp>
 #include <boost/math/special_functions/erf.hpp>
 
-<<<<<<< HEAD
-#include <math.h>
+#include <cmath>
 
 namespace ml {
 namespace maths {
-=======
-#include <cmath>
->>>>>>> d4e4cca7
 
 namespace {
 
@@ -44,16 +40,10 @@
 //! </pre>
 double gaussianSquareDerivative(double x, double centre, double scale) {
     double r = scale * (x - centre);
-<<<<<<< HEAD
     return scale *
            (boost::math::double_constants::root_two_pi * boost::math::erf(boost::math::double_constants::root_two * r) -
-            4.0 * r * ::exp(-2.0 * r * r)) /
+            4.0 * r * std::exp(-2.0 * r * r)) /
            4.0;
-=======
-    return scale * (boost::math::double_constants::root_two_pi
-                    * boost::math::erf(boost::math::double_constants::root_two * r)
-                    - 4.0 * r * std::exp(-2.0 * r * r)) / 4.0;
->>>>>>> d4e4cca7
 }
 
 //! The indefinite integral
@@ -68,14 +58,7 @@
     double m = (scale1 * scale1 * centre1 + scale2 * scale2 * centre2) / (scale * scale);
     double d = scale1 * scale2 * (centre2 - centre1);
 
-<<<<<<< HEAD
-    return boost::math::double_constants::root_pi * ::exp(-d * d / (scale * scale)) * boost::math::erf(scale * (x - m)) / (2.0 * scale);
-=======
-    return boost::math::double_constants::root_pi
-           * std::exp(-d * d / (scale * scale))
-           * boost::math::erf(scale * (x - m))
-           / (2.0 * scale);
->>>>>>> d4e4cca7
+    return boost::math::double_constants::root_pi * std::exp(-d * d / (scale * scale)) * boost::math::erf(scale * (x - m)) / (2.0 * scale);
 }
 
 //! The indefinite integral
@@ -85,14 +68,7 @@
 double inverseQuadraticSquareDerivative(double x, double centre, double scale) {
     double r = scale * (x - centre);
     double d = (1.0 + r * r);
-<<<<<<< HEAD
-    return scale * (3.0 * r / d + 2.0 * r / (d * d) - 8.0 * r / (d * d * d) + 3.0 * ::atan(r)) / 12.0;
-=======
-    return scale * (  3.0 * r / d
-                    + 2.0 * r / (d * d)
-                    - 8.0 * r / (d * d * d)
-                    + 3.0 * std::atan(r)) / 12.0;
->>>>>>> d4e4cca7
+    return scale * (3.0 * r / d + 2.0 * r / (d * d) - 8.0 * r / (d * d * d) + 3.0 * std::atan(r)) / 12.0;
 }
 
 //! The indefinite integral
@@ -106,53 +82,25 @@
     double sd = scale2 - scale1;
     double d = scale1 * scale2 * (centre2 - centre1);
 
-<<<<<<< HEAD
     if (sd == 0.0 && d == 0.0) {
-        return (r1 / (1.0 + r1 * r1) + ::atan(r1)) / (2.0 * scale1);
+        return (r1 / (1.0 + r1 * r1) + std::atan(r1)) / (2.0 * scale1);
     }
 
     if ((d * d) > 1.0) {
-        return (scale1 * scale2 / d * ::log((1.0 + r1 * r1) / (1.0 + r2 * r2)) + scale1 * (1.0 - (ss * sd) / (d * d)) * ::atan(r1) +
-                scale2 * (1.0 + (ss * sd) / (d * d)) * ::atan(r2)) /
+        return (scale1 * scale2 / d * std::log((1.0 + r1 * r1) / (1.0 + r2 * r2)) + scale1 * (1.0 - (ss * sd) / (d * d)) * std::atan(r1) +
+                scale2 * (1.0 + (ss * sd) / (d * d)) * std::atan(r2)) /
                ((1.0 + (ss * ss) / (d * d)) * (d * d + sd * sd));
     }
-    return (scale1 * scale2 * d * ::log((1.0 + r1 * r1) / (1.0 + r2 * r2)) + (d * d - ss * sd) * scale1 * ::atan(r1) +
-            (d * d + ss * sd) * scale2 * ::atan(r2)) /
+    return (scale1 * scale2 * d * std::log((1.0 + r1 * r1) / (1.0 + r2 * r2)) + (d * d - ss * sd) * scale1 * std::atan(r1) +
+            (d * d + ss * sd) * scale2 * std::atan(r2)) /
            ((d * d + ss * ss) * (d * d + sd * sd));
-=======
-    if (sd == 0.0 && d == 0.0)
-    {
-        return (r1 / (1.0 + r1 * r1) + std::atan(r1)) / (2.0 * scale1);
-    }
-
-    if ((d * d) > 1.0)
-    {
-        return (  scale1 * scale2 / d * std::log((1.0 + r1 * r1) / (1.0 + r2 * r2))
-                + scale1 * (1.0 - (ss * sd) / (d * d)) * std::atan(r1)
-                + scale2 * (1.0 + (ss * sd) / (d * d)) * std::atan(r2))
-               / ((1.0 + (ss * ss) / (d * d)) * (d * d + sd * sd));
-    }
-    return (  scale1 * scale2 * d * std::log((1.0 + r1 * r1) / (1.0 + r2 * r2))
-            + (d * d - ss * sd) * scale1 * std::atan(r1)
-            + (d * d + ss * sd) * scale2 * std::atan(r2))
-           / ((d * d + ss * ss) * (d * d + sd * sd));
->>>>>>> d4e4cca7
-}
-}
-
-<<<<<<< HEAD
-CRadialBasisFunction::~CRadialBasisFunction(void) {
-}
-
-CGaussianBasisFunction* CGaussianBasisFunction::clone(void) const {
-=======
-CRadialBasisFunction::~CRadialBasisFunction()
-{
-}
-
-CGaussianBasisFunction *CGaussianBasisFunction::clone() const
-{
->>>>>>> d4e4cca7
+}
+}
+
+CRadialBasisFunction::~CRadialBasisFunction() {
+}
+
+CGaussianBasisFunction* CGaussianBasisFunction::clone() const {
     return new CGaussianBasisFunction();
 }
 
@@ -271,14 +219,7 @@
                     0.0);
 }
 
-<<<<<<< HEAD
-CInverseQuadraticBasisFunction* CInverseQuadraticBasisFunction::clone(void) const {
-=======
-
-CInverseQuadraticBasisFunction *
-CInverseQuadraticBasisFunction::clone() const
-{
->>>>>>> d4e4cca7
+CInverseQuadraticBasisFunction* CInverseQuadraticBasisFunction::clone() const {
     return new CInverseQuadraticBasisFunction();
 }
 
@@ -318,12 +259,7 @@
         return (fmax + fmin) / 2.0;
     }
 
-<<<<<<< HEAD
-    return std::max((::atan(scale * (b - centre)) - ::atan(scale * (a - centre))) / scale / (b - a), 0.0);
-=======
-    return std::max((std::atan(scale * (b - centre))
-                    - std::atan(scale * (a - centre))) / scale / (b - a), 0.0);
->>>>>>> d4e4cca7
+    return std::max((std::atan(scale * (b - centre)) - std::atan(scale * (a - centre))) / scale / (b - a), 0.0);
 }
 
 double CInverseQuadraticBasisFunction::meanSquareDerivative(double a, double b, double centre, double scale) const {
