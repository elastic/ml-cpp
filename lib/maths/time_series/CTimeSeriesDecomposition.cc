/*
 * Copyright Elasticsearch B.V. and/or licensed to Elasticsearch B.V. under one
 * or more contributor license agreements. Licensed under the Elastic License
 * 2.0 and the following additional limitation. Functionality enabled by the
 * files subject to the Elastic License 2.0 may only be used in production when
 * invoked by an Elasticsearch process with a license key installed that permits
 * use of machine learning features. You may not use this file except in
 * compliance with the Elastic License 2.0 and the foregoing additional
 * limitation.
 */

#include <maths/time_series/CTimeSeriesDecomposition.h>

#include <core/CContainerPrinter.h>
#include <core/CLogger.h>
#include <core/CStatePersistInserter.h>
#include <core/CStateRestoreTraverser.h>
#include <core/Constants.h>
#include <core/RestoreMacros.h>

#include <maths/common/CBasicStatistics.h>
#include <maths/common/CBasicStatisticsPersist.h>
#include <maths/common/CChecksum.h>
#include <maths/common/CIntegerTools.h>
#include <maths/common/CMathsFuncs.h>
#include <maths/common/CMathsFuncsForMatrixAndVectorTypes.h>
#include <maths/common/CPrior.h>
#include <maths/common/CRestoreParams.h>

#include <maths/time_series/CSeasonalTime.h>

#include <cmath>
#include <string>
#include <utility>

namespace ml {
namespace maths {
namespace time_series {
namespace {

using TDoubleDoublePr = maths_t::TDoubleDoublePr;
using TVector2x1 = common::CVectorNx1<double, 2>;

//! Convert a double pair to a 2x1 vector.
TVector2x1 vector2x1(const TDoubleDoublePr& p) {
    TVector2x1 result;
    result(0) = p.first;
    result(1) = p.second;
    return result;
}

//! Convert a 2x1 vector to a double pair.
TDoubleDoublePr pair(const TVector2x1& v) {
    return {v(0), v(1)};
}

// Version 7.11
const std::string VERSION_7_11_TAG("7.11");
const core::TPersistenceTag LAST_VALUE_TIME_7_11_TAG{"a", "last_value_time"};
const core::TPersistenceTag LAST_PROPAGATION_TIME_7_11_TAG{"b", "last_propagation_time"};
const core::TPersistenceTag CHANGE_POINT_TEST_7_11_TAG{"c", "change_point_test"};
const core::TPersistenceTag SEASONALITY_TEST_7_11_TAG{"d", "seasonality_test"};
const core::TPersistenceTag CALENDAR_CYCLIC_TEST_7_11_TAG{"e", "calendar_cyclic_test"};
const core::TPersistenceTag COMPONENTS_7_11_TAG{"f", "components"};
const core::TPersistenceTag TIME_SHIFT_7_11_TAG{"g", "time_shift"};
// Version 6.3
const std::string VERSION_6_3_TAG("6.3");
const core::TPersistenceTag LAST_VALUE_TIME_6_3_TAG{"a", "last_value_time"};
const core::TPersistenceTag LAST_PROPAGATION_TIME_6_3_TAG{"b", "last_propagation_time"};
const core::TPersistenceTag SEASONALITY_TEST_6_3_TAG{"c", "periodicity_test"};
const core::TPersistenceTag CALENDAR_CYCLIC_TEST_6_3_TAG{"d", "calendar_cyclic_test"};
const core::TPersistenceTag COMPONENTS_6_3_TAG{"e", "components"};
const core::TPersistenceTag TIME_SHIFT_6_3_TAG{"f", "time_shift"};

const std::string EMPTY_STRING;
}

CTimeSeriesDecomposition::CTimeSeriesDecomposition(double decayRate,
                                                   core_t::TTime bucketLength,
                                                   std::size_t seasonalComponentSize)
    : m_TimeShift{0}, m_LastValueTime{0}, m_LastPropagationTime{0},
      m_ChangePointTest{decayRate, bucketLength}, m_SeasonalityTest{decayRate, bucketLength},
      m_CalendarCyclicTest{decayRate, bucketLength}, m_Components{decayRate, bucketLength,
                                                                  seasonalComponentSize} {
    this->initializeMediator();
}

CTimeSeriesDecomposition::CTimeSeriesDecomposition(const common::STimeSeriesDecompositionRestoreParams& params,
                                                   core::CStateRestoreTraverser& traverser)
    : m_TimeShift{0}, m_LastValueTime{0}, m_LastPropagationTime{0},
      m_ChangePointTest{params.s_DecayRate, params.s_MinimumBucketLength},
      m_SeasonalityTest{params.s_DecayRate, params.s_MinimumBucketLength},
      m_CalendarCyclicTest{params.s_DecayRate, params.s_MinimumBucketLength},
      m_Components{params.s_DecayRate, params.s_MinimumBucketLength, params.s_ComponentSize} {
<<<<<<< HEAD
    if (traverser.traverseSubLevel([&](auto& traverser_) {
            return this->acceptRestoreTraverser(params.s_ChangeModelParams, traverser_);
        }) == false) {
        traverser.setBadState();
=======
    if (traverser.traverseSubLevel(std::bind(
            &CTimeSeriesDecomposition::acceptRestoreTraverser, this,
            std::cref(params.s_ChangeModelParams), std::placeholders::_1)) == false) {
        HANDLE_FATAL(<< "Failed to restore time series decomposition.");
        return;
>>>>>>> cc31dad7
    }
    this->initializeMediator();
}

CTimeSeriesDecomposition::CTimeSeriesDecomposition(const CTimeSeriesDecomposition& other,
                                                   bool isForForecast)
    : m_TimeShift{other.m_TimeShift}, m_LastValueTime{other.m_LastValueTime},
      m_LastPropagationTime{other.m_LastPropagationTime},
      m_ChangePointTest{other.m_ChangePointTest, isForForecast},
      m_SeasonalityTest{other.m_SeasonalityTest, isForForecast},
      m_CalendarCyclicTest{other.m_CalendarCyclicTest, isForForecast}, m_Components{
                                                                           other.m_Components} {
    this->initializeMediator();
}

bool CTimeSeriesDecomposition::acceptRestoreTraverser(const common::SDistributionRestoreParams& params,
                                                      core::CStateRestoreTraverser& traverser) {
    if (traverser.name() == VERSION_7_11_TAG) {
        while (traverser.next()) {
            const std::string& name{traverser.name()};
            RESTORE_BUILT_IN(TIME_SHIFT_7_11_TAG, m_TimeShift)
            RESTORE_BUILT_IN(LAST_VALUE_TIME_7_11_TAG, m_LastValueTime)
            RESTORE_BUILT_IN(LAST_PROPAGATION_TIME_7_11_TAG, m_LastPropagationTime)
            RESTORE(CHANGE_POINT_TEST_7_11_TAG,
                    traverser.traverseSubLevel([this](auto& traverser_) {
                        return m_ChangePointTest.acceptRestoreTraverser(traverser_);
                    }))
            RESTORE(SEASONALITY_TEST_7_11_TAG,
                    traverser.traverseSubLevel([this](auto& traverser_) {
                        return m_SeasonalityTest.acceptRestoreTraverser(traverser_);
                    }))
            RESTORE(CALENDAR_CYCLIC_TEST_7_11_TAG,
                    traverser.traverseSubLevel([this](auto& traverser_) {
                        return m_CalendarCyclicTest.acceptRestoreTraverser(traverser_);
                    }))
            RESTORE(COMPONENTS_7_11_TAG, traverser.traverseSubLevel([&](auto& traverser_) {
                return m_Components.acceptRestoreTraverser(params, traverser_);
            }))
        }
    } else if (traverser.name() == VERSION_6_3_TAG) {
        while (traverser.next()) {
            const std::string& name{traverser.name()};
            RESTORE_BUILT_IN(TIME_SHIFT_6_3_TAG, m_TimeShift)
            RESTORE_BUILT_IN(LAST_VALUE_TIME_6_3_TAG, m_LastValueTime)
            RESTORE_BUILT_IN(LAST_PROPAGATION_TIME_6_3_TAG, m_LastPropagationTime)
            RESTORE(SEASONALITY_TEST_6_3_TAG, traverser.traverseSubLevel([this](auto& traverser_) {
                return m_SeasonalityTest.acceptRestoreTraverser(traverser_);
            }))
            RESTORE(CALENDAR_CYCLIC_TEST_6_3_TAG,
                    traverser.traverseSubLevel([this](auto& traverser_) {
                        return m_CalendarCyclicTest.acceptRestoreTraverser(traverser_);
                    }))
            RESTORE(COMPONENTS_6_3_TAG, traverser.traverseSubLevel([&](auto& traverser_) {
                return m_Components.acceptRestoreTraverser(params, traverser_);
            }))
        }
    }
    return true;
}

void CTimeSeriesDecomposition::swap(CTimeSeriesDecomposition& other) {
    std::swap(m_TimeShift, other.m_TimeShift);
    std::swap(m_LastValueTime, other.m_LastValueTime);
    std::swap(m_LastPropagationTime, other.m_LastPropagationTime);
    m_ChangePointTest.swap(other.m_ChangePointTest);
    m_SeasonalityTest.swap(other.m_SeasonalityTest);
    m_CalendarCyclicTest.swap(other.m_CalendarCyclicTest);
    m_Components.swap(other.m_Components);
}

CTimeSeriesDecomposition& CTimeSeriesDecomposition::
operator=(const CTimeSeriesDecomposition& other) {
    if (this != &other) {
        CTimeSeriesDecomposition copy{other};
        this->swap(copy);
    }
    return *this;
}

void CTimeSeriesDecomposition::acceptPersistInserter(core::CStatePersistInserter& inserter) const {
    inserter.insertValue(VERSION_7_11_TAG, "");
    inserter.insertValue(TIME_SHIFT_7_11_TAG, m_TimeShift);
    inserter.insertValue(LAST_VALUE_TIME_7_11_TAG, m_LastValueTime);
    inserter.insertValue(LAST_PROPAGATION_TIME_7_11_TAG, m_LastPropagationTime);
    inserter.insertLevel(CHANGE_POINT_TEST_7_11_TAG, [this](auto& inserter_) {
        m_ChangePointTest.acceptPersistInserter(inserter_);
    });
    inserter.insertLevel(SEASONALITY_TEST_7_11_TAG, [this](auto& inserter_) {
        m_SeasonalityTest.acceptPersistInserter(inserter_);
    });
    inserter.insertLevel(CALENDAR_CYCLIC_TEST_7_11_TAG, [this](auto& inserter_) {
        m_CalendarCyclicTest.acceptPersistInserter(inserter_);
    });
    inserter.insertLevel(COMPONENTS_7_11_TAG, [this](auto& inserter_) {
        m_Components.acceptPersistInserter(inserter_);
    });
}

CTimeSeriesDecomposition* CTimeSeriesDecomposition::clone(bool isForForecast) const {
    return new CTimeSeriesDecomposition{*this, isForForecast};
}

void CTimeSeriesDecomposition::dataType(maths_t::EDataType dataType) {
    m_Components.dataType(dataType);
}

void CTimeSeriesDecomposition::decayRate(double decayRate) {
    // Periodic component tests use a fixed decay rate.
    m_Components.decayRate(decayRate);
}

double CTimeSeriesDecomposition::decayRate() const {
    return m_Components.decayRate();
}

bool CTimeSeriesDecomposition::initialized() const {
    return m_Components.initialized();
}

void CTimeSeriesDecomposition::addPoint(core_t::TTime time,
                                        double value,
                                        const maths_t::TDoubleWeightsAry& weights,
                                        const TComponentChangeCallback& componentChangeCallback,
                                        const maths_t::TModelAnnotationCallback& modelAnnotationCallback) {

    if (common::CMathsFuncs::isFinite(value) == false) {
        LOG_ERROR(<< "Discarding invalid value.");
        return;
    }

    // Make sure that we always attach this as the first thing we do.
    CComponents::CScopeAttachComponentChangeCallback attach{
        m_Components, componentChangeCallback, modelAnnotationCallback};

    time += m_TimeShift;

    core_t::TTime lastTime{std::max(m_LastValueTime, m_LastPropagationTime)};

    m_LastValueTime = std::max(m_LastValueTime, time);
    this->propagateForwardsTo(time);

    auto testForSeasonality = m_Components.makeTestForSeasonality(
        [this](core_t::TTime time_, const TBoolVec& removedSeasonalMask) {
            return common::CBasicStatistics::mean(
                this->value(time_, 0.0, E_Seasonal, removedSeasonalMask));
        });

    SAddValue message{
        time,
        lastTime,
        m_TimeShift,
        value,
        weights,
        common::CBasicStatistics::mean(this->value(time, 0.0, E_TrendForced)),
        common::CBasicStatistics::mean(this->value(time, 0.0, E_Seasonal)),
        common::CBasicStatistics::mean(this->value(time, 0.0, E_Calendar)),
        *this,
        [this] {
            auto predictor_ = this->predictor(E_All | E_TrendForced);
            return [predictor = std::move(predictor_)](core_t::TTime time_) {
                return predictor(time_, {});
            };
        },
        [this] { return this->predictor(E_Seasonal | E_Calendar); },
        testForSeasonality};

    m_ChangePointTest.handle(message);
    m_Components.handle(message);
    m_SeasonalityTest.handle(message);
    m_CalendarCyclicTest.handle(message);
}

void CTimeSeriesDecomposition::shiftTime(core_t::TTime time, core_t::TTime shift) {
    m_SeasonalityTest.shiftTime(time, shift);
    m_TimeShift += shift;
    m_LastValueTime += shift;
    m_LastPropagationTime += shift;
}

void CTimeSeriesDecomposition::propagateForwardsTo(core_t::TTime time) {
    if (time > m_LastPropagationTime) {
        m_ChangePointTest.propagateForwards(m_LastPropagationTime, time);
        m_SeasonalityTest.propagateForwards(m_LastPropagationTime, time);
        m_CalendarCyclicTest.propagateForwards(m_LastPropagationTime, time);
        m_Components.propagateForwards(m_LastPropagationTime, time);
    }
    m_LastPropagationTime = std::max(m_LastPropagationTime, time);
}

double CTimeSeriesDecomposition::meanValue(core_t::TTime time) const {
    return m_Components.meanValue(time);
}

TDoubleDoublePr CTimeSeriesDecomposition::value(core_t::TTime time,
                                                double confidence,
                                                int components,
                                                const TBoolVec& removedSeasonalMask,
                                                bool smooth) const {
    TVector2x1 baseline{0.0};

    time += m_TimeShift;

    if ((components & E_TrendForced) != 0) {
        baseline += vector2x1(m_Components.trend().value(time, confidence));
    } else if ((components & E_Trend) != 0) {
        if (m_Components.usingTrendForPrediction()) {
            baseline += vector2x1(m_Components.trend().value(time, confidence));
        }
    }

    if ((components & E_Seasonal) != 0) {
        const auto& seasonal = m_Components.seasonal();
        for (std::size_t i = 0; i < seasonal.size(); ++i) {
            if (seasonal[i].initialized() &&
                (removedSeasonalMask.empty() || removedSeasonalMask[i] == false) &&
                seasonal[i].time().inWindow(time)) {
                baseline += vector2x1(seasonal[i].value(time, confidence));
            }
        }
    }

    if ((components & E_Calendar) != 0) {
        for (const auto& component : m_Components.calendar()) {
            if (component.initialized() && component.feature().inWindow(time)) {
                baseline += vector2x1(component.value(time, confidence));
            }
        }
    }

    if (smooth) {
        baseline += vector2x1(this->smooth(
            [&](core_t::TTime time_) {
                return this->value(time_ - m_TimeShift, confidence,
                                   components & E_Seasonal, removedSeasonalMask, false);
            },
            time, components));
    }

    return pair(baseline);
}

CTimeSeriesDecomposition::TFilteredPredictor
CTimeSeriesDecomposition::predictor(int components) const {
    CTrendComponent::TPredictor trend_{m_Components.trend().predictor()};
    return [ components, trend = std::move(trend_),
             this ](core_t::TTime time, const TBoolVec& removedSeasonalMask) {
        double baseline{0.0};

        time += m_TimeShift;

        if ((components & E_TrendForced) != 0) {
            baseline += trend(time);
        } else if ((components & E_Trend) != 0) {
            if (m_Components.usingTrendForPrediction()) {
                baseline += trend(time);
            }
        }

        if ((components & E_Seasonal) != 0) {
            const auto& seasonal = m_Components.seasonal();
            for (std::size_t i = 0; i < seasonal.size(); ++i) {
                if (seasonal[i].initialized() &&
                    (removedSeasonalMask.empty() || removedSeasonalMask[i] == false) &&
                    seasonal[i].time().inWindow(time)) {
                    baseline += common::CBasicStatistics::mean(seasonal[i].value(time, 0.0));
                }
            }
        }

        if ((components & E_Calendar) != 0) {
            for (const auto& component : m_Components.calendar()) {
                if (component.initialized() && component.feature().inWindow(time)) {
                    baseline += common::CBasicStatistics::mean(component.value(time, 0.0));
                }
            }
        }

        return baseline;
    };
}

core_t::TTime CTimeSeriesDecomposition::maximumForecastInterval() const {
    return m_Components.trend().maximumForecastInterval();
}

void CTimeSeriesDecomposition::forecast(core_t::TTime startTime,
                                        core_t::TTime endTime,
                                        core_t::TTime step,
                                        double confidence,
                                        double minimumScale,
                                        const TWriteForecastResult& writer) {
    if (endTime < startTime) {
        LOG_ERROR(<< "Bad forecast range: [" << startTime << "," << endTime << "]");
        return;
    }
    if (confidence < 0.0 || confidence >= 100.0) {
        LOG_ERROR(<< "Bad confidence interval: " << confidence << "%");
        return;
    }

    auto seasonal = [this, confidence](core_t::TTime time) {
        TVector2x1 prediction{0.0};
        for (const auto& component : m_Components.seasonal()) {
            if (component.initialized() && component.time().inWindow(time)) {
                prediction += vector2x1(component.value(time, confidence));
            }
        }
        for (const auto& component : m_Components.calendar()) {
            if (component.initialized() && component.feature().inWindow(time)) {
                prediction += vector2x1(component.value(time, confidence));
            }
        }
        return pair(prediction);
    };

    startTime += m_TimeShift;
    endTime += m_TimeShift;
    endTime = startTime + common::CIntegerTools::ceil(endTime - startTime, step);

    auto forecastSeasonal = [&](core_t::TTime time) -> TDouble3Vec {
        m_Components.interpolateForForecast(time);

        TVector2x1 bounds{vector2x1(seasonal(time))};

        // Decompose the smoothing into shift plus stretch and ensure that the
        // smoothed interval between the prediction bounds remains positive length.
        TDoubleDoublePr smoothing{this->smooth(seasonal, time, E_Seasonal)};
        double shift{common::CBasicStatistics::mean(smoothing)};
        double stretch{std::max(smoothing.second - smoothing.first, bounds(0) - bounds(1))};
        bounds += TVector2x1{{shift - stretch / 2.0, shift + stretch / 2.0}};

        double variance{this->meanVariance()};
        double boundsScale{std::sqrt(std::max(
            minimumScale, common::CBasicStatistics::mean(
                              this->varianceScaleWeight(time, variance, 0.0))))};
        double prediction{(bounds(0) + bounds(1)) / 2.0};
        double interval{boundsScale * (bounds(1) - bounds(0))};

        return {prediction - interval / 2.0, prediction, prediction + interval / 2.0};
    };

    m_Components.trend().forecast(startTime, endTime, step, confidence,
                                  forecastSeasonal, writer);
}

double CTimeSeriesDecomposition::detrend(core_t::TTime time,
                                         double value,
                                         double confidence,
                                         core_t::TTime maximumTimeShift,
                                         int components) const {
    if (this->initialized() == false) {
        return value;
    }

    TDoubleDoublePr interval{this->value(time, confidence, (E_All ^ E_Seasonal) & components)};
    value = std::min(value - interval.first, 0.0) + std::max(value - interval.second, 0.0);

    if ((components & E_Seasonal) == 0) {
        return value;
    }

    core_t::TTime shift{0};
    if (maximumTimeShift > 0) {
        auto loss = [&](double offset) {
            TDoubleDoublePr seasonalInterval{this->value(
                time + static_cast<core_t::TTime>(offset + 0.5), confidence, E_Seasonal)};
            return std::fabs(std::min(value - seasonalInterval.first, 0.0) +
                             std::max(value - seasonalInterval.second, 0.0));
        };
        std::tie(shift, std::ignore) =
            CSeasonalComponent::likelyShift(maximumTimeShift, 0, loss);
    }

    interval = this->value(time + shift, confidence, E_Seasonal);
    return std::min(value - interval.first, 0.0) + std::max(value - interval.second, 0.0);
}

double CTimeSeriesDecomposition::meanVariance() const {
    return m_Components.meanVarianceScale() * m_Components.meanVariance();
}

TDoubleDoublePr CTimeSeriesDecomposition::varianceScaleWeight(core_t::TTime time,
                                                              double variance,
                                                              double confidence,
                                                              bool smooth) const {
    if (this->initialized() == false) {
        return {1.0, 1.0};
    }

    if (common::CMathsFuncs::isFinite(variance) == false) {
        LOG_ERROR(<< "Supplied variance is " << variance << ".");
        return {1.0, 1.0};
    }
    double mean{this->meanVariance()};
    if (mean <= 0.0 || variance <= 0.0) {
        return {1.0, 1.0};
    }

    time += m_TimeShift;

    double components{0.0};
    TVector2x1 scale(0.0);
    if (m_Components.usingTrendForPrediction()) {
        scale += vector2x1(m_Components.trend().variance(confidence));
    }
    for (const auto& component : m_Components.seasonal()) {
        if (component.initialized() && component.time().inWindow(time)) {
            scale += vector2x1(component.variance(time, confidence));
            components += 1.0;
        }
    }
    for (const auto& component : m_Components.calendar()) {
        if (component.initialized() && component.feature().inWindow(time)) {
            scale += vector2x1(component.variance(time, confidence));
            components += 1.0;
        }
    }

    double bias{std::min(2.0 * mean / variance, 1.0)};
    if (m_Components.usingTrendForPrediction()) {
        bias *= (components + 1.0) / std::max(components, 1.0);
    }
    LOG_TRACE(<< "mean = " << mean << " variance = " << variance << " bias = " << bias
              << " scale = " << core::CContainerPrinter::print(scale));

    scale *= m_Components.meanVarianceScale() / mean;
    scale = max(TVector2x1{1.0} + bias * (scale - TVector2x1{1.0}), TVector2x1{0.0});

    if (smooth) {
        scale += vector2x1(this->smooth(
            [&](core_t::TTime time_) {
                return this->varianceScaleWeight(time_ - m_TimeShift, variance,
                                                 confidence, false);
            },
            time, E_All));
    }

    // If anything overflowed just bail and don't scale.
    return pair(common::CMathsFuncs::isFinite(scale) ? scale : TVector2x1{1.0});
}

double CTimeSeriesDecomposition::countWeight(core_t::TTime time) const {
    return m_ChangePointTest.countWeight(time);
}

double CTimeSeriesDecomposition::winsorisationDerate(core_t::TTime time) const {
    return m_ChangePointTest.winsorisationDerate(time);
}

CTimeSeriesDecomposition::TFloatMeanAccumulatorVec CTimeSeriesDecomposition::residuals() const {
    return m_SeasonalityTest.residuals([this](core_t::TTime time) {
        return common::CBasicStatistics::mean(this->value(time, 0.0));
    });
}

void CTimeSeriesDecomposition::skipTime(core_t::TTime skipInterval) {
    m_LastValueTime += skipInterval;
    m_LastPropagationTime += skipInterval;
}

std::uint64_t CTimeSeriesDecomposition::checksum(std::uint64_t seed) const {
    seed = common::CChecksum::calculate(seed, m_LastValueTime);
    seed = common::CChecksum::calculate(seed, m_LastPropagationTime);
    seed = common::CChecksum::calculate(seed, m_ChangePointTest);
    seed = common::CChecksum::calculate(seed, m_SeasonalityTest);
    seed = common::CChecksum::calculate(seed, m_CalendarCyclicTest);
    return common::CChecksum::calculate(seed, m_Components);
}

void CTimeSeriesDecomposition::debugMemoryUsage(const core::CMemoryUsage::TMemoryUsagePtr& mem) const {
    mem->setName("CTimeSeriesDecomposition");
    core::CMemoryDebug::dynamicSize("m_Mediator", m_Mediator, mem);
    core::CMemoryDebug::dynamicSize("m_ChangePointTest", m_ChangePointTest, mem);
    core::CMemoryDebug::dynamicSize("m_SeasonalityTest", m_SeasonalityTest, mem);
    core::CMemoryDebug::dynamicSize("m_CalendarCyclicTest", m_CalendarCyclicTest, mem);
    core::CMemoryDebug::dynamicSize("m_Components", m_Components, mem);
}

std::size_t CTimeSeriesDecomposition::memoryUsage() const {
    return core::CMemory::dynamicSize(m_Mediator) +
           core::CMemory::dynamicSize(m_ChangePointTest) +
           core::CMemory::dynamicSize(m_SeasonalityTest) +
           core::CMemory::dynamicSize(m_CalendarCyclicTest) +
           core::CMemory::dynamicSize(m_Components);
}

std::size_t CTimeSeriesDecomposition::staticSize() const {
    return sizeof(*this);
}

core_t::TTime CTimeSeriesDecomposition::timeShift() const {
    return m_TimeShift;
}

const maths_t::TSeasonalComponentVec& CTimeSeriesDecomposition::seasonalComponents() const {
    return m_Components.seasonal();
}

core_t::TTime CTimeSeriesDecomposition::lastValueTime() const {
    return m_LastValueTime;
}

void CTimeSeriesDecomposition::initializeMediator() {
    m_Mediator = std::make_unique<CMediator>();
    m_Mediator->registerHandler(m_ChangePointTest);
    m_Mediator->registerHandler(m_SeasonalityTest);
    m_Mediator->registerHandler(m_CalendarCyclicTest);
    m_Mediator->registerHandler(m_Components);
}

template<typename F>
TDoubleDoublePr
CTimeSeriesDecomposition::smooth(const F& f, core_t::TTime time, int components) const {
    if ((components & E_Seasonal) != E_Seasonal) {
        return {0.0, 0.0};
    }

    auto offset = [&f, time](core_t::TTime discontinuity) {
        TVector2x1 baselineMinusEps{vector2x1(f(discontinuity - 1))};
        TVector2x1 baselinePlusEps{vector2x1(f(discontinuity + 1))};
        return 0.5 *
               std::max((1.0 - static_cast<double>(std::abs(time - discontinuity)) /
                                   static_cast<double>(SMOOTHING_INTERVAL)),
                        0.0) *
               (baselinePlusEps - baselineMinusEps);
    };

    for (const auto& component : m_Components.seasonal()) {
        if (component.initialized() == false ||
            component.time().windowRepeat() <= SMOOTHING_INTERVAL) {
            continue;
        }

        const CSeasonalTime& times{component.time()};

        bool timeInWindow{times.inWindow(time)};
        bool inWindowBefore{times.inWindow(time - SMOOTHING_INTERVAL)};
        bool inWindowAfter{times.inWindow(time + SMOOTHING_INTERVAL)};
        if (timeInWindow == false && inWindowBefore) {
            core_t::TTime discontinuity{times.startOfWindow(time - SMOOTHING_INTERVAL) +
                                        times.windowLength()};
            return pair(-offset(discontinuity));
        }
        if (timeInWindow == false && inWindowAfter) {
            core_t::TTime discontinuity{component.time().startOfWindow(time + SMOOTHING_INTERVAL)};
            return pair(offset(discontinuity));
        }
    }

    return {0.0, 0.0};
}

const core_t::TTime CTimeSeriesDecomposition::SMOOTHING_INTERVAL{14400};
}
}
}<|MERGE_RESOLUTION|>--- conflicted
+++ resolved
@@ -92,18 +92,12 @@
       m_SeasonalityTest{params.s_DecayRate, params.s_MinimumBucketLength},
       m_CalendarCyclicTest{params.s_DecayRate, params.s_MinimumBucketLength},
       m_Components{params.s_DecayRate, params.s_MinimumBucketLength, params.s_ComponentSize} {
-<<<<<<< HEAD
     if (traverser.traverseSubLevel([&](auto& traverser_) {
             return this->acceptRestoreTraverser(params.s_ChangeModelParams, traverser_);
         }) == false) {
+        HANDLE_FATAL(<< "Failed to restore time series decomposition.");
         traverser.setBadState();
-=======
-    if (traverser.traverseSubLevel(std::bind(
-            &CTimeSeriesDecomposition::acceptRestoreTraverser, this,
-            std::cref(params.s_ChangeModelParams), std::placeholders::_1)) == false) {
-        HANDLE_FATAL(<< "Failed to restore time series decomposition.");
         return;
->>>>>>> cc31dad7
     }
     this->initializeMediator();
 }
