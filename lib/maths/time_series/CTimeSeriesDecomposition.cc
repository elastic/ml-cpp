/*
 * Copyright Elasticsearch B.V. and/or licensed to Elasticsearch B.V. under one
 * or more contributor license agreements. Licensed under the Elastic License
 * 2.0 and the following additional limitation. Functionality enabled by the
 * files subject to the Elastic License 2.0 may only be used in production when
 * invoked by an Elasticsearch process with a license key installed that permits
 * use of machine learning features. You may not use this file except in
 * compliance with the Elastic License 2.0 and the foregoing additional
 * limitation.
 */

#include <maths/time_series/CTimeSeriesDecomposition.h>

#include <core/CContainerPrinter.h>
#include <core/CLogger.h>
#include <core/CStatePersistInserter.h>
#include <core/CStateRestoreTraverser.h>
#include <core/Constants.h>
#include <core/RestoreMacros.h>

#include <maths/common/CBasicStatistics.h>
#include <maths/common/CBasicStatisticsPersist.h>
#include <maths/common/CChecksum.h>
#include <maths/common/CIntegerTools.h>
#include <maths/common/CMathsFuncs.h>
#include <maths/common/CMathsFuncsForMatrixAndVectorTypes.h>
#include <maths/common/CPrior.h>
#include <maths/common/CRestoreParams.h>

#include <maths/time_series/CSeasonalTime.h>

#include <algorithm>
#include <cmath>
#include <string>
#include <utility>

namespace ml {
namespace maths {
namespace time_series {
namespace {

// Version 7.11
const std::string VERSION_7_11_TAG("7.11");
const core::TPersistenceTag LAST_VALUE_TIME_7_11_TAG{"a", "last_value_time"};
const core::TPersistenceTag LAST_PROPAGATION_TIME_7_11_TAG{"b", "last_propagation_time"};
const core::TPersistenceTag CHANGE_POINT_TEST_7_11_TAG{"c", "change_point_test"};
const core::TPersistenceTag SEASONALITY_TEST_7_11_TAG{"d", "seasonality_test"};
const core::TPersistenceTag CALENDAR_CYCLIC_TEST_7_11_TAG{"e", "calendar_cyclic_test"};
const core::TPersistenceTag COMPONENTS_7_11_TAG{"f", "components"};
const core::TPersistenceTag TIME_SHIFT_7_11_TAG{"g", "time_shift"};
// Version 6.3
const std::string VERSION_6_3_TAG("6.3");
const core::TPersistenceTag LAST_VALUE_TIME_6_3_TAG{"a", "last_value_time"};
const core::TPersistenceTag LAST_PROPAGATION_TIME_6_3_TAG{"b", "last_propagation_time"};
const core::TPersistenceTag SEASONALITY_TEST_6_3_TAG{"c", "periodicity_test"};
const core::TPersistenceTag CALENDAR_CYCLIC_TEST_6_3_TAG{"d", "calendar_cyclic_test"};
const core::TPersistenceTag COMPONENTS_6_3_TAG{"e", "components"};
const core::TPersistenceTag TIME_SHIFT_6_3_TAG{"f", "time_shift"};

const std::string EMPTY_STRING;
}

CTimeSeriesDecomposition::CTimeSeriesDecomposition(double decayRate,
                                                   core_t::TTime bucketLength,
                                                   std::size_t seasonalComponentSize)
    : m_TimeShift{0}, m_LastValueTime{0}, m_LastPropagationTime{0},
      m_ChangePointTest{decayRate, bucketLength}, m_SeasonalityTest{decayRate, bucketLength},
      m_CalendarCyclicTest{decayRate, bucketLength}, m_Components{decayRate, bucketLength,
                                                                  seasonalComponentSize} {
    this->initializeMediator();
}

CTimeSeriesDecomposition::CTimeSeriesDecomposition(const common::STimeSeriesDecompositionRestoreParams& params,
                                                   core::CStateRestoreTraverser& traverser)
    : m_TimeShift{0}, m_LastValueTime{0}, m_LastPropagationTime{0},
      m_ChangePointTest{params.s_DecayRate, params.s_MinimumBucketLength},
      m_SeasonalityTest{params.s_DecayRate, params.s_MinimumBucketLength},
      m_CalendarCyclicTest{params.s_DecayRate, params.s_MinimumBucketLength},
      m_Components{params.s_DecayRate, params.s_MinimumBucketLength, params.s_ComponentSize} {
    if (traverser.traverseSubLevel([&](auto& traverser_) {
            return this->acceptRestoreTraverser(params.s_ChangeModelParams, traverser_);
        }) == false) {
        traverser.setBadState();
        return;
    }
    this->initializeMediator();
}

CTimeSeriesDecomposition::CTimeSeriesDecomposition(const CTimeSeriesDecomposition& other,
                                                   bool isForForecast)
    : m_TimeShift{other.m_TimeShift}, m_LastValueTime{other.m_LastValueTime},
      m_LastPropagationTime{other.m_LastPropagationTime},
      m_ChangePointTest{other.m_ChangePointTest, isForForecast},
      m_SeasonalityTest{other.m_SeasonalityTest, isForForecast},
      m_CalendarCyclicTest{other.m_CalendarCyclicTest, isForForecast}, m_Components{
                                                                           other.m_Components} {
    this->initializeMediator();
}

bool CTimeSeriesDecomposition::acceptRestoreTraverser(const common::SDistributionRestoreParams& params,
                                                      core::CStateRestoreTraverser& traverser) {
    if (traverser.name() == VERSION_7_11_TAG) {
        while (traverser.next()) {
            const std::string& name{traverser.name()};
            RESTORE_BUILT_IN(TIME_SHIFT_7_11_TAG, m_TimeShift)
            RESTORE_BUILT_IN(LAST_VALUE_TIME_7_11_TAG, m_LastValueTime)
            RESTORE_BUILT_IN(LAST_PROPAGATION_TIME_7_11_TAG, m_LastPropagationTime)
            RESTORE(CHANGE_POINT_TEST_7_11_TAG,
                    traverser.traverseSubLevel([this](auto& traverser_) {
                        return m_ChangePointTest.acceptRestoreTraverser(traverser_);
                    }))
            RESTORE(SEASONALITY_TEST_7_11_TAG,
                    traverser.traverseSubLevel([this](auto& traverser_) {
                        return m_SeasonalityTest.acceptRestoreTraverser(traverser_);
                    }))
            RESTORE(CALENDAR_CYCLIC_TEST_7_11_TAG,
                    traverser.traverseSubLevel([this](auto& traverser_) {
                        return m_CalendarCyclicTest.acceptRestoreTraverser(traverser_);
                    }))
            RESTORE(COMPONENTS_7_11_TAG, traverser.traverseSubLevel([&](auto& traverser_) {
                return m_Components.acceptRestoreTraverser(params, traverser_);
            }))
        }
    } else if (traverser.name() == VERSION_6_3_TAG) {
        while (traverser.next()) {
            const std::string& name{traverser.name()};
            RESTORE_BUILT_IN(TIME_SHIFT_6_3_TAG, m_TimeShift)
            RESTORE_BUILT_IN(LAST_VALUE_TIME_6_3_TAG, m_LastValueTime)
            RESTORE_BUILT_IN(LAST_PROPAGATION_TIME_6_3_TAG, m_LastPropagationTime)
            RESTORE(SEASONALITY_TEST_6_3_TAG, traverser.traverseSubLevel([this](auto& traverser_) {
                return m_SeasonalityTest.acceptRestoreTraverser(traverser_);
            }))
            RESTORE(CALENDAR_CYCLIC_TEST_6_3_TAG,
                    traverser.traverseSubLevel([this](auto& traverser_) {
                        return m_CalendarCyclicTest.acceptRestoreTraverser(traverser_);
                    }))
            RESTORE(COMPONENTS_6_3_TAG, traverser.traverseSubLevel([&](auto& traverser_) {
                return m_Components.acceptRestoreTraverser(params, traverser_);
            }))
        }
    } else {
        LOG_ERROR(<< "Unsupported version '" << traverser.name() << "'");
        return false;
    }
    return true;
}

void CTimeSeriesDecomposition::swap(CTimeSeriesDecomposition& other) {
    std::swap(m_TimeShift, other.m_TimeShift);
    std::swap(m_LastValueTime, other.m_LastValueTime);
    std::swap(m_LastPropagationTime, other.m_LastPropagationTime);
    m_ChangePointTest.swap(other.m_ChangePointTest);
    m_SeasonalityTest.swap(other.m_SeasonalityTest);
    m_CalendarCyclicTest.swap(other.m_CalendarCyclicTest);
    m_Components.swap(other.m_Components);
}

CTimeSeriesDecomposition& CTimeSeriesDecomposition::
operator=(const CTimeSeriesDecomposition& other) {
    if (this != &other) {
        CTimeSeriesDecomposition copy{other};
        this->swap(copy);
    }
    return *this;
}

void CTimeSeriesDecomposition::acceptPersistInserter(core::CStatePersistInserter& inserter) const {
    inserter.insertValue(VERSION_7_11_TAG, "");
    inserter.insertValue(TIME_SHIFT_7_11_TAG, m_TimeShift);
    inserter.insertValue(LAST_VALUE_TIME_7_11_TAG, m_LastValueTime);
    inserter.insertValue(LAST_PROPAGATION_TIME_7_11_TAG, m_LastPropagationTime);
    inserter.insertLevel(CHANGE_POINT_TEST_7_11_TAG, [this](auto& inserter_) {
        m_ChangePointTest.acceptPersistInserter(inserter_);
    });
    inserter.insertLevel(SEASONALITY_TEST_7_11_TAG, [this](auto& inserter_) {
        m_SeasonalityTest.acceptPersistInserter(inserter_);
    });
    inserter.insertLevel(CALENDAR_CYCLIC_TEST_7_11_TAG, [this](auto& inserter_) {
        m_CalendarCyclicTest.acceptPersistInserter(inserter_);
    });
    inserter.insertLevel(COMPONENTS_7_11_TAG, [this](auto& inserter_) {
        m_Components.acceptPersistInserter(inserter_);
    });
}

CTimeSeriesDecomposition* CTimeSeriesDecomposition::clone(bool isForForecast) const {
    return new CTimeSeriesDecomposition{*this, isForForecast};
}

void CTimeSeriesDecomposition::dataType(maths_t::EDataType dataType) {
    m_Components.dataType(dataType);
}

void CTimeSeriesDecomposition::decayRate(double decayRate) {
    // Periodic component tests use a fixed decay rate.
    m_Components.decayRate(decayRate);
}

double CTimeSeriesDecomposition::decayRate() const {
    return m_Components.decayRate();
}

bool CTimeSeriesDecomposition::initialized() const {
    return m_Components.initialized();
}

void CTimeSeriesDecomposition::addPoint(core_t::TTime time,
                                        double value,
                                        const maths_t::TDoubleWeightsAry& weights,
                                        const TComponentChangeCallback& componentChangeCallback,
                                        const maths_t::TModelAnnotationCallback& modelAnnotationCallback,
                                        double occupancy,
                                        core_t::TTime firstValueTime) {

    if (common::CMathsFuncs::isFinite(value) == false) {
        LOG_ERROR(<< "Discarding invalid value.");
        return;
    }

    // Make sure that we always attach this as the first thing we do.
    CComponents::CScopeAttachComponentChangeCallback attach{
        m_Components, componentChangeCallback, modelAnnotationCallback};

    time += m_TimeShift;

    core_t::TTime lastTime{std::max(m_LastValueTime, m_LastPropagationTime)};

    m_LastValueTime = std::max(m_LastValueTime, time);
    this->propagateForwardsTo(time);

<<<<<<< HEAD
    auto testForSeasonality = m_Components.makeTestForSeasonality(
        [this](core_t::TTime time_, const TBoolVec& removedSeasonalMask) {
            return common::CBasicStatistics::mean(
                this->value(time_, 0.0, E_Seasonal, removedSeasonalMask));
        });

    SAddValue message{
        time,
        lastTime,
        m_TimeShift,
        value,
        weights,
        occupancy,
        firstValueTime,
        common::CBasicStatistics::mean(this->value(time, 0.0, E_TrendForced)),
        common::CBasicStatistics::mean(this->value(time, 0.0, E_Seasonal)),
        common::CBasicStatistics::mean(this->value(time, 0.0, E_Calendar)),
        *this,
        [this] {
            auto predictor_ = this->predictor(E_All | E_TrendForced);
            return [predictor = std::move(predictor_)](core_t::TTime time_) {
                return predictor(time_, {});
            };
        },
        [this] { return this->predictor(E_Seasonal | E_Calendar); },
        testForSeasonality};
=======
    auto testForSeasonality = m_Components.makeTestForSeasonality([this] {
        auto predictor_ = this->predictor(E_Seasonal);
        return [ predictor = std::move(predictor_),
                 this ](core_t::TTime time_, const TBoolVec& removedSeasonalMask) {
            return predictor(time_, removedSeasonalMask) +
                   this->smooth(
                       [&](core_t::TTime shiftedTime) {
                           return predictor(shiftedTime - m_TimeShift, removedSeasonalMask);
                       },
                       time_ + m_TimeShift, E_Seasonal);
        };
    });

    SAddValue message{time,
                      lastTime,
                      m_TimeShift,
                      value,
                      weights,
                      this->value(time, 0.0, E_TrendForced, true).mean(),
                      this->value(time, 0.0, E_Seasonal, true).mean(),
                      this->value(time, 0.0, E_Calendar, true).mean(),
                      *this,
                      [this] {
                          auto predictor_ = this->predictor(E_All | E_TrendForced);
                          return [predictor = std::move(predictor_)](core_t::TTime time_) {
                              return predictor(time_, {});
                          };
                      },
                      [this] { return this->predictor(E_Seasonal | E_Calendar); },
                      testForSeasonality};
>>>>>>> f810adb7

    m_ChangePointTest.handle(message);
    m_Components.handle(message);
    m_SeasonalityTest.handle(message);
    m_CalendarCyclicTest.handle(message);
}

void CTimeSeriesDecomposition::shiftTime(core_t::TTime time, core_t::TTime shift) {
    m_SeasonalityTest.shiftTime(time, shift);
    m_TimeShift += shift;
    m_LastValueTime += shift;
    m_LastPropagationTime += shift;
}

void CTimeSeriesDecomposition::propagateForwardsTo(core_t::TTime time) {
    if (time > m_LastPropagationTime) {
        m_ChangePointTest.propagateForwards(m_LastPropagationTime, time);
        m_SeasonalityTest.propagateForwards(m_LastPropagationTime, time);
        m_CalendarCyclicTest.propagateForwards(m_LastPropagationTime, time);
        m_Components.propagateForwards(m_LastPropagationTime, time);
    }
    m_LastPropagationTime = std::max(m_LastPropagationTime, time);
}

double CTimeSeriesDecomposition::meanValue(core_t::TTime time) const {
    return m_Components.meanValue(time);
}

CTimeSeriesDecomposition::TVector2x1
CTimeSeriesDecomposition::value(core_t::TTime time, double confidence, int components, bool smooth) const {

    TVector2x1 result{0.0};

    time += m_TimeShift;

    if ((components & E_TrendForced) != 0) {
        result += m_Components.trend().value(time, confidence);
    } else if ((components & E_Trend) != 0) {
        if (m_Components.usingTrendForPrediction()) {
            result += m_Components.trend().value(time, confidence);
        }
    }

    if ((components & E_Seasonal) != 0) {
        for (const auto& component : m_Components.seasonal()) {
            if (component.initialized() && component.time().inWindow(time)) {
                result += component.value(time, confidence);
            }
        }
    }

    if ((components & E_Calendar) != 0) {
        for (const auto& component : m_Components.calendar()) {
            if (component.initialized() && component.feature().inWindow(time)) {
                result += component.value(time, confidence);
            }
        }
    }

    if (smooth) {
        result += this->smooth(
            [&](core_t::TTime time_) {
                return this->value(time_ - m_TimeShift, confidence,
                                   components & E_Seasonal, false);
            },
            time, components);
    }

    return result;
}

CTimeSeriesDecomposition::TVector2x1
CTimeSeriesDecomposition::value(core_t::TTime time, double confidence, bool isNonNegative) const {
    auto result = this->value(time, confidence, E_All, true);
    return isNonNegative ? max(result, 0.0) : result;
}

CTimeSeriesDecomposition::TFilteredPredictor
CTimeSeriesDecomposition::predictor(int components) const {

    auto trend_ = (((components & E_TrendForced) != 0) || ((components & E_Trend) != 0))
                      ? m_Components.trend().predictor()
                      : [](core_t::TTime) { return 0.0; };

    return [ components, trend = std::move(trend_),
             this ](core_t::TTime time, const TBoolVec& removedSeasonalMask) {

        double result{0.0};

        time += m_TimeShift;

        if ((components & E_TrendForced) != 0) {
            result += trend(time);
        } else if ((components & E_Trend) != 0) {
            if (m_Components.usingTrendForPrediction()) {
                result += trend(time);
            }
        }

        if ((components & E_Seasonal) != 0) {
            const auto& seasonal = m_Components.seasonal();
            for (std::size_t i = 0; i < seasonal.size(); ++i) {
                if (seasonal[i].initialized() &&
                    (removedSeasonalMask.empty() || removedSeasonalMask[i] == false) &&
                    seasonal[i].time().inWindow(time)) {
                    result += seasonal[i].value(time, 0.0).mean();
                }
            }
        }

        if ((components & E_Calendar) != 0) {
            for (const auto& component : m_Components.calendar()) {
                if (component.initialized() && component.feature().inWindow(time)) {
                    result += component.value(time, 0.0).mean();
                }
            }
        }

        return result;
    };
}

core_t::TTime CTimeSeriesDecomposition::maximumForecastInterval() const {
    return m_Components.trend().maximumForecastInterval();
}

void CTimeSeriesDecomposition::forecast(core_t::TTime startTime,
                                        core_t::TTime endTime,
                                        core_t::TTime step,
                                        double confidence,
                                        double minimumScale,
                                        bool isNonNegative,
                                        const TWriteForecastResult& writer) {
    if (endTime < startTime) {
        LOG_ERROR(<< "Bad forecast range: [" << startTime << "," << endTime << "]");
        return;
    }
    if (confidence < 0.0 || confidence >= 100.0) {
        LOG_ERROR(<< "Bad confidence interval: " << confidence << "%");
        return;
    }

    auto seasonal = [this, confidence](core_t::TTime time) -> TVector2x1 {
        TVector2x1 prediction{0.0};
        for (const auto& component : m_Components.seasonal()) {
            if (component.initialized() && component.time().inWindow(time)) {
                prediction += component.value(time, confidence);
            }
        }
        for (const auto& component : m_Components.calendar()) {
            if (component.initialized() && component.feature().inWindow(time)) {
                prediction += component.value(time, confidence);
            }
        }
        return prediction;
    };

    startTime += m_TimeShift;
    endTime += m_TimeShift;
    endTime = startTime + common::CIntegerTools::ceil(endTime - startTime, step);

    auto forecastSeasonal = [&](core_t::TTime time) -> TDouble3Vec {
        m_Components.interpolateForForecast(time);

        TVector2x1 bounds{seasonal(time)};

        // Decompose the smoothing into shift plus stretch and ensure that the
        // smoothed interval between the prediction bounds remains positive length.
        TVector2x1 smoothing{this->smooth(seasonal, time, E_Seasonal)};
        double shift{smoothing.mean()};
        double stretch{std::max(smoothing(1) - smoothing(0), bounds(0) - bounds(1))};
        bounds += TVector2x1{{shift - stretch / 2.0, shift + stretch / 2.0}};

        double variance{this->meanVariance()};
        double boundsScale{std::sqrt(std::max(
            minimumScale, this->varianceScaleWeight(time, variance, 0.0).mean()))};
        double prediction{(bounds(0) + bounds(1)) / 2.0};
        double interval{boundsScale * (bounds(1) - bounds(0))};

        return {prediction - interval / 2.0, prediction, prediction + interval / 2.0};
    };

    m_Components.trend().forecast(startTime, endTime, step, confidence,
                                  isNonNegative, forecastSeasonal, writer);
}

double CTimeSeriesDecomposition::detrend(core_t::TTime time,
                                         double value,
                                         double confidence,
                                         bool isNonNegative,
                                         core_t::TTime maximumTimeShift) const {
    if (this->initialized() == false) {
        return value;
    }

    TVector2x1 interval{this->value(time, confidence, E_All ^ E_Seasonal, true)};
    auto shiftedInterval = [&](core_t::TTime shift) -> TVector2x1 {
        TVector2x1 result{interval + this->value(time + shift, confidence, E_Seasonal, true)};
        return isNonNegative ? max(result, 0.0) : result;
    };

    core_t::TTime shift{0};
    if (maximumTimeShift > 0) {
        auto loss = [&](double shift_) -> double {
            TVector2x1 interval_{shiftedInterval(static_cast<core_t::TTime>(shift_ + 0.5))};
            return std::fabs(std::min(value - interval_(0), 0.0) +
                             std::max(value - interval_(1), 0.0));
        };
        std::tie(shift, std::ignore) =
            CSeasonalComponent::likelyShift(maximumTimeShift, 0, loss);
    }

    interval = shiftedInterval(shift);

    return std::min(value - interval(0), 0.0) + std::max(value - interval(1), 0.0);
}

double CTimeSeriesDecomposition::meanVariance() const {
    return m_Components.meanVarianceScale() * m_Components.meanVariance();
}

CTimeSeriesDecomposition::TVector2x1
CTimeSeriesDecomposition::varianceScaleWeight(core_t::TTime time,
                                              double variance,
                                              double confidence,
                                              bool smooth) const {
    if (this->initialized() == false) {
        return TVector2x1{1.0};
    }

    if (common::CMathsFuncs::isFinite(variance) == false) {
        LOG_ERROR(<< "Supplied variance is " << variance << ".");
        return TVector2x1{1.0};
    }
    double mean{this->meanVariance()};
    if (mean <= 0.0 || variance <= 0.0) {
        return TVector2x1{1.0};
    }

    time += m_TimeShift;

    double components{0.0};
    TVector2x1 scale(0.0);
    if (m_Components.usingTrendForPrediction()) {
        scale += m_Components.trend().variance(confidence);
    }
    for (const auto& component : m_Components.seasonal()) {
        if (component.initialized() && component.time().inWindow(time)) {
            scale += component.variance(time, confidence);
            components += 1.0;
        }
    }
    for (const auto& component : m_Components.calendar()) {
        if (component.initialized() && component.feature().inWindow(time)) {
            scale += component.variance(time, confidence);
            components += 1.0;
        }
    }

    double bias{std::min(2.0 * mean / variance, 1.0)};
    if (m_Components.usingTrendForPrediction()) {
        bias *= (components + 1.0) / std::max(components, 1.0);
    }
    LOG_TRACE(<< "mean = " << mean << " variance = " << variance << " bias = " << bias
              << " scale = " << core::CContainerPrinter::print(scale));

    scale *= m_Components.meanVarianceScale() / mean;
    scale = max(TVector2x1{1.0} + bias * (scale - TVector2x1{1.0}), TVector2x1{0.0});

    if (smooth) {
        scale += this->smooth(
            [&](core_t::TTime time_) {
                return this->varianceScaleWeight(time_ - m_TimeShift, variance,
                                                 confidence, false);
            },
            time, E_All);
    }

    // If anything overflowed just bail and don't scale.
    return common::CMathsFuncs::isFinite(scale) ? scale : TVector2x1{1.0};
}

CTimeSeriesDecomposition::TVector2x1
CTimeSeriesDecomposition::varianceScaleWeight(core_t::TTime time,
                                              double variance,
                                              double confidence) const {
    return this->varianceScaleWeight(time, variance, confidence, true);
}

double CTimeSeriesDecomposition::countWeight(core_t::TTime time) const {
    return m_ChangePointTest.countWeight(time);
}

double CTimeSeriesDecomposition::winsorisationDerate(core_t::TTime time, double error) const {
    return m_ChangePointTest.winsorisationDerate(time, error);
}

CTimeSeriesDecomposition::TFloatMeanAccumulatorVec
CTimeSeriesDecomposition::residuals(bool isNonNegative) const {
    return m_SeasonalityTest.residuals([&](core_t::TTime time) {
        return this->value(time, 0.0, isNonNegative).mean();
    });
}

void CTimeSeriesDecomposition::skipTime(core_t::TTime skipInterval) {
    m_LastValueTime += skipInterval;
    m_LastPropagationTime += skipInterval;
}

std::uint64_t CTimeSeriesDecomposition::checksum(std::uint64_t seed) const {
    seed = common::CChecksum::calculate(seed, m_LastValueTime);
    seed = common::CChecksum::calculate(seed, m_LastPropagationTime);
    seed = common::CChecksum::calculate(seed, m_ChangePointTest);
    seed = common::CChecksum::calculate(seed, m_SeasonalityTest);
    seed = common::CChecksum::calculate(seed, m_CalendarCyclicTest);
    return common::CChecksum::calculate(seed, m_Components);
}

void CTimeSeriesDecomposition::debugMemoryUsage(const core::CMemoryUsage::TMemoryUsagePtr& mem) const {
    mem->setName("CTimeSeriesDecomposition");
    core::CMemoryDebug::dynamicSize("m_Mediator", m_Mediator, mem);
    core::CMemoryDebug::dynamicSize("m_ChangePointTest", m_ChangePointTest, mem);
    core::CMemoryDebug::dynamicSize("m_SeasonalityTest", m_SeasonalityTest, mem);
    core::CMemoryDebug::dynamicSize("m_CalendarCyclicTest", m_CalendarCyclicTest, mem);
    core::CMemoryDebug::dynamicSize("m_Components", m_Components, mem);
}

std::size_t CTimeSeriesDecomposition::memoryUsage() const {
    return core::CMemory::dynamicSize(m_Mediator) +
           core::CMemory::dynamicSize(m_ChangePointTest) +
           core::CMemory::dynamicSize(m_SeasonalityTest) +
           core::CMemory::dynamicSize(m_CalendarCyclicTest) +
           core::CMemory::dynamicSize(m_Components);
}

std::size_t CTimeSeriesDecomposition::staticSize() const {
    return sizeof(*this);
}

core_t::TTime CTimeSeriesDecomposition::timeShift() const {
    return m_TimeShift;
}

const maths_t::TSeasonalComponentVec& CTimeSeriesDecomposition::seasonalComponents() const {
    return m_Components.seasonal();
}

core_t::TTime CTimeSeriesDecomposition::lastValueTime() const {
    return m_LastValueTime;
}

void CTimeSeriesDecomposition::initializeMediator() {
    m_Mediator = std::make_unique<CMediator>();
    m_Mediator->registerHandler(m_ChangePointTest);
    m_Mediator->registerHandler(m_SeasonalityTest);
    m_Mediator->registerHandler(m_CalendarCyclicTest);
    m_Mediator->registerHandler(m_Components);
}

template<typename F>
auto CTimeSeriesDecomposition::smooth(const F& f, core_t::TTime time, int components) const
    -> decltype(f(time)) {

    using TResultType = decltype(f(time));

    if ((components & E_Seasonal) != E_Seasonal) {
        return TResultType{0.0};
    }

    auto offset = [&f, time](core_t::TTime discontinuity) {
        auto baselineMinusEps = f(discontinuity - 1);
        auto baselinePlusEps = f(discontinuity + 1);
        return 0.5 *
               std::max((1.0 - static_cast<double>(std::abs(time - discontinuity)) /
                                   static_cast<double>(SMOOTHING_INTERVAL)),
                        0.0) *
               (baselinePlusEps - baselineMinusEps);
    };

    for (const auto& component : m_Components.seasonal()) {
        if (component.initialized() == false ||
            component.time().windowRepeat() <= SMOOTHING_INTERVAL) {
            continue;
        }

        const CSeasonalTime& times{component.time()};

        bool timeInWindow{times.inWindow(time)};
        bool inWindowBefore{times.inWindow(time - SMOOTHING_INTERVAL)};
        bool inWindowAfter{times.inWindow(time + SMOOTHING_INTERVAL)};
        if (timeInWindow == false && inWindowBefore) {
            core_t::TTime discontinuity{times.startOfWindow(time - SMOOTHING_INTERVAL) +
                                        times.windowLength()};
            return -offset(discontinuity);
        }
        if (timeInWindow == false && inWindowAfter) {
            core_t::TTime discontinuity{component.time().startOfWindow(time + SMOOTHING_INTERVAL)};
            return offset(discontinuity);
        }
    }

    return TResultType{0.0};
}

const core_t::TTime CTimeSeriesDecomposition::SMOOTHING_INTERVAL{14400};
}
}
}<|MERGE_RESOLUTION|>--- conflicted
+++ resolved
@@ -228,34 +228,6 @@
     m_LastValueTime = std::max(m_LastValueTime, time);
     this->propagateForwardsTo(time);
 
-<<<<<<< HEAD
-    auto testForSeasonality = m_Components.makeTestForSeasonality(
-        [this](core_t::TTime time_, const TBoolVec& removedSeasonalMask) {
-            return common::CBasicStatistics::mean(
-                this->value(time_, 0.0, E_Seasonal, removedSeasonalMask));
-        });
-
-    SAddValue message{
-        time,
-        lastTime,
-        m_TimeShift,
-        value,
-        weights,
-        occupancy,
-        firstValueTime,
-        common::CBasicStatistics::mean(this->value(time, 0.0, E_TrendForced)),
-        common::CBasicStatistics::mean(this->value(time, 0.0, E_Seasonal)),
-        common::CBasicStatistics::mean(this->value(time, 0.0, E_Calendar)),
-        *this,
-        [this] {
-            auto predictor_ = this->predictor(E_All | E_TrendForced);
-            return [predictor = std::move(predictor_)](core_t::TTime time_) {
-                return predictor(time_, {});
-            };
-        },
-        [this] { return this->predictor(E_Seasonal | E_Calendar); },
-        testForSeasonality};
-=======
     auto testForSeasonality = m_Components.makeTestForSeasonality([this] {
         auto predictor_ = this->predictor(E_Seasonal);
         return [ predictor = std::move(predictor_),
@@ -274,6 +246,8 @@
                       m_TimeShift,
                       value,
                       weights,
+                      occupancy,
+                      firstValueTime,
                       this->value(time, 0.0, E_TrendForced, true).mean(),
                       this->value(time, 0.0, E_Seasonal, true).mean(),
                       this->value(time, 0.0, E_Calendar, true).mean(),
@@ -286,7 +260,6 @@
                       },
                       [this] { return this->predictor(E_Seasonal | E_Calendar); },
                       testForSeasonality};
->>>>>>> f810adb7
 
     m_ChangePointTest.handle(message);
     m_Components.handle(message);
