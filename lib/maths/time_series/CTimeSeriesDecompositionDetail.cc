--- conflicted
+++ resolved
@@ -1197,12 +1197,7 @@
                         i, m_BucketLength, window->haveShorterWindows())};
                 auto seasonalityTest = makeTest(*window, minimumPeriod,
                                                 minimumResolutionToTestModelledComponent,
-<<<<<<< HEAD
                                                 makePreconditioner(), occupancy);
-=======
-                                                makePreconditioner());
-                seasonalityTest.prepareWindowForDecompose();
->>>>>>> 1b1bd0af
 
                 auto decomposition = seasonalityTest.decompose();
                 if (decomposition.componentsChanged()) {
