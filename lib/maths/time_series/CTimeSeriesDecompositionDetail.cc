--- conflicted
+++ resolved
@@ -1483,16 +1483,12 @@
 
     switch (m_Machine.state()) {
     case CC_TEST:
-<<<<<<< HEAD
-        m_Test->add(time, value, error, maths_t::countForUpdate(weights));
-=======
         // The calendar test memory can increase as we add new values
         // so we stop updating it in hard limit.
         if (message.s_MemoryCircuitBreaker.areAllocationsAllowed() == false) {
             break;
         }
-        m_Test->add(time, error, maths_t::countForUpdate(weights));
->>>>>>> 55c7d4a7
+        m_Test->add(time, value, error, maths_t::countForUpdate(weights));
         break;
     case CC_NOT_TESTING:
         break;
@@ -1529,18 +1525,11 @@
     if (this->shouldTest(time)) {
         switch (m_Machine.state()) {
         case CC_TEST: {
-<<<<<<< HEAD
             auto result = m_Test->test();
             for (auto component : result) {
                 auto[feature, timeZoneOffset] = component;
-                this->mediator()->forward(
-                    SDetectedCalendar(time, lastTime, feature, timeZoneOffset));
-=======
-            if (auto result = m_Test->test()) {
-                auto[feature, timeZoneOffset] = *result;
                 this->mediator()->forward(SDetectedCalendar(
                     time, lastTime, feature, timeZoneOffset, message.s_MemoryCircuitBreaker));
->>>>>>> 55c7d4a7
             }
             break;
         }
