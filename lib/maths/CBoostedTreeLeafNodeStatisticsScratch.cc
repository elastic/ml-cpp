/*
 * Copyright Elasticsearch B.V. and/or licensed to Elasticsearch B.V. under one
 * or more contributor license agreements. Licensed under the Elastic License
 * 2.0 and the following additional limitation. Functionality enabled by the
 * files subject to the Elastic License 2.0 may only be used in production when
 * invoked by an Elasticsearch process with a license key installed that permits
 * use of machine learning features. You may not use this file except in
 * compliance with the Elastic License 2.0 and the foregoing additional
 * limitation.
 */

#include <maths/CBoostedTreeLeafNodeStatisticsScratch.h>

#include <core/CDataFrame.h>
#include <core/CLogger.h>
#include <core/CMemory.h>

#include <maths/CBoostedTree.h>
#include <maths/CDataFrameCategoryEncoder.h>
#include <maths/CTools.h>

#include <limits>

namespace ml {
namespace maths {
using namespace boosted_tree_detail;

namespace {
const std::size_t ASSIGN_MISSING_TO_LEFT{0};
const std::size_t ASSIGN_MISSING_TO_RIGHT{1};
}

CBoostedTreeLeafNodeStatisticsScratch::CBoostedTreeLeafNodeStatisticsScratch(
    std::size_t id,
    const TSizeVec& extraColumns,
    std::size_t numberLossParameters,
    const core::CDataFrame& frame,
    const TRegularization& regularization,
    const TFloatVecVec& candidateSplits,
    const TSizeVec& treeFeatureBag,
    const TSizeVec& nodeFeatureBag,
    std::size_t depth,
    const core::CPackedBitVector& rowMask,
    CWorkspace& workspace)
    : CBoostedTreeLeafNodeStatistics{id, depth, extraColumns,
                                     numberLossParameters, candidateSplits} {

    this->computeAggregateLossDerivatives(CLookAheadBound{}, workspace.numberThreads(),
                                          frame, treeFeatureBag, rowMask, workspace);

    // Lazily copy the mask and derivatives to avoid unnecessary allocations.

    this->derivatives().swap(workspace.reducedDerivatives(treeFeatureBag));
    this->bestSplitStatistics() = this->computeBestSplitStatistics(
        workspace.numberThreads(), regularization, nodeFeatureBag);
    workspace.reducedDerivatives(treeFeatureBag).swap(this->derivatives());

    if (this->gain() >= workspace.minimumGain()) {
        this->rowMask() = rowMask;
        CSplitsDerivatives tmp{workspace.derivatives()[0]};
        this->derivatives() = std::move(tmp);
    }
}

CBoostedTreeLeafNodeStatisticsScratch::CBoostedTreeLeafNodeStatisticsScratch(
    std::size_t id,
    const CBoostedTreeLeafNodeStatisticsScratch& parent,
    const core::CDataFrame& frame,
    const TRegularization& regularization,
    const TSizeVec& treeFeatureBag,
    const TSizeVec& nodeFeatureBag,
    bool isLeftChild,
    const CBoostedTreeNode& split,
    CWorkspace& workspace)
    : CBoostedTreeLeafNodeStatistics{id, parent.depth() + 1, parent.extraColumns(),
                                     parent.numberLossParameters(),
                                     parent.candidateSplits()} {

    this->computeRowMaskAndAggregateLossDerivatives(
        CLookAheadBound{},
        TThreading::numberThreadsForAggregateLossDerivatives(
            workspace.numberThreads(), treeFeatureBag.size(), parent.minimumChildRowCount()),
        frame, isLeftChild, split, treeFeatureBag, parent.rowMask(), workspace);

    // Lazily copy the mask and derivatives to avoid unnecessary allocations.

    this->derivatives().swap(workspace.reducedDerivatives(treeFeatureBag));
    this->bestSplitStatistics() = this->computeBestSplitStatistics(
        workspace.numberThreads(), regularization, nodeFeatureBag);
    workspace.reducedDerivatives(treeFeatureBag).swap(this->derivatives());

    if (this->gain() >= workspace.minimumGain()) {
        CSplitsDerivatives tmp{workspace.reducedDerivatives(treeFeatureBag)};
        this->rowMask() = workspace.reducedMask(parent.rowMask().size());
        this->derivatives() = std::move(tmp);
    }
}

CBoostedTreeLeafNodeStatisticsScratch::CBoostedTreeLeafNodeStatisticsScratch(
    std::size_t id,
    CBoostedTreeLeafNodeStatisticsScratch&& parent,
    const TRegularization& regularization,
    const TSizeVec& treeFeatureBag,
    const TSizeVec& nodeFeatureBag,
    CWorkspace& workspace)
    : CBoostedTreeLeafNodeStatistics{id,
                                     parent.depth() + 1,
                                     parent.extraColumns(),
                                     parent.numberLossParameters(),
                                     parent.candidateSplits(),
                                     std::move(parent.derivatives())} {

    // TODO if sum(splits) > |feature| * |rows| aggregate.
    this->derivatives().subtract(workspace.numberThreads(),
                                 workspace.reducedDerivatives(treeFeatureBag),
                                 treeFeatureBag);

    this->bestSplitStatistics() = this->computeBestSplitStatistics(
        workspace.numberThreads(), regularization, nodeFeatureBag);

    // Lazily compute the row mask to avoid unnecessary work.
    if (this->gain() >= workspace.minimumGain()) {
        this->rowMask() = std::move(parent.rowMask());
        this->rowMask() ^= workspace.reducedMask(this->rowMask().size());
    }
}

CBoostedTreeLeafNodeStatisticsScratch::CBoostedTreeLeafNodeStatisticsScratch(
    const TSizeVec& extraColumns,
    std::size_t numberLossParameters,
    const TFloatVecVec& candidateSplits,
    CSplitsDerivatives derivatives)
    : CBoostedTreeLeafNodeStatistics{0, // Id
                                     0, // Depth
                                     extraColumns,
                                     numberLossParameters,
                                     candidateSplits,
                                     std::move(derivatives)} {
}

CBoostedTreeLeafNodeStatisticsScratch::TPtrPtrPr
CBoostedTreeLeafNodeStatisticsScratch::split(std::size_t leftChildId,
                                             std::size_t rightChildId,
                                             double gainThreshold,
                                             const core::CDataFrame& frame,
                                             const TRegularization& regularization,
                                             const TSizeVec& treeFeatureBag,
                                             const TSizeVec& nodeFeatureBag,
                                             const CBoostedTreeNode& split,
                                             CWorkspace& workspace) {
    TPtr leftChild;
    TPtr rightChild;
    if (this->leftChildHasFewerRows()) {
        if (this->bestSplitStatistics().s_LeftChildMaxGain > gainThreshold) {
            leftChild = std::make_shared<CBoostedTreeLeafNodeStatisticsScratch>(
                leftChildId, *this, frame, regularization, treeFeatureBag,
                nodeFeatureBag, true /*is left child*/, split, workspace);
            if (this->bestSplitStatistics().s_RightChildMaxGain > gainThreshold) {
                rightChild = std::make_shared<CBoostedTreeLeafNodeStatisticsScratch>(
                    rightChildId, std::move(*this), regularization,
                    treeFeatureBag, nodeFeatureBag, workspace);
            }
        } else if (this->bestSplitStatistics().s_RightChildMaxGain > gainThreshold) {
            rightChild = std::make_shared<CBoostedTreeLeafNodeStatisticsScratch>(
                rightChildId, *this, frame, regularization, treeFeatureBag,
                nodeFeatureBag, false /*is left child*/, split, workspace);
        }
        return {std::move(leftChild), std::move(rightChild)};
    }

    if (this->bestSplitStatistics().s_RightChildMaxGain > gainThreshold) {
        rightChild = std::make_shared<CBoostedTreeLeafNodeStatisticsScratch>(
            rightChildId, *this, frame, regularization, treeFeatureBag,
            nodeFeatureBag, false /*is left child*/, split, workspace);
        if (this->bestSplitStatistics().s_LeftChildMaxGain > gainThreshold) {
            leftChild = std::make_shared<CBoostedTreeLeafNodeStatisticsScratch>(
                leftChildId, std::move(*this), regularization, treeFeatureBag,
                nodeFeatureBag, workspace);
        }
    } else if (this->bestSplitStatistics().s_LeftChildMaxGain > gainThreshold) {
        leftChild = std::make_shared<CBoostedTreeLeafNodeStatisticsScratch>(
            leftChildId, *this, frame, regularization, treeFeatureBag,
            nodeFeatureBag, true /*is left child*/, split, workspace);
    }
    return {std::move(leftChild), std::move(rightChild)};
}

std::size_t CBoostedTreeLeafNodeStatisticsScratch::staticSize() const {
    return sizeof(*this);
}

CBoostedTreeLeafNodeStatisticsScratch::SSplitStatistics
CBoostedTreeLeafNodeStatisticsScratch::computeBestSplitStatistics(std::size_t numberThreads,
                                                                  const TRegularization& regularization,
                                                                  const TSizeVec& featureBag) const {

    // We have three possible regularization terms we'll use:
    //   1. Tree size: gamma * "node count"
    //   2. Sum square weights: lambda * sum{"leaf weight" ^ 2)}
    //   3. Tree depth: alpha * sum{exp(("depth" / "target depth" - 1.0) / "tolerance")}

    // We seek to find the value at the minimum of the quadratic expansion of the
    // regularized loss function. For a given leaf this expansion is
    //
    //   L(w) = 1/2 w^t H(\lambda) w + g^t w
    //
    // where H(\lambda) = \sum_i H_i + \lambda I, g = \sum_i g_i and w is the leaf's
    // weight. Here, g_i and H_i denote an example's loss gradient and Hessian and i
    // ranges over the examples in the leaf. Writing this as the sum of a quadratic
    // form and constant, i.e. x(w)^t H(\lambda) x(w) + constant, and noting that H
    // is positive definite, we see that we'll minimise loss by choosing w such that
    // x is zero, i.e. w^* = arg\min_w(L(w)) satisfies x(w) = 0. This gives
    //
    //   L(w^*) = -1/2 g^t H(\lambda)^{-1} g

    using TFeatureBestSplitSearchVec = std::vector<TFeatureBestSplitSearch>;
    using TSplitStatisticsVec = std::vector<SSplitStatistics>;
    using TChildrenGainStatisticsVec = std::vector<SChildrenGainStatistics>;

    const auto& derivatives = this->derivatives();
    numberThreads = TThreading::numberThreadsForComputeBestSplitStatistics(
        numberThreads, featureBag.size(), this->numberLossParameters(),
        derivatives.numberDerivatives(featureBag));
    LOG_TRACE(<< "number threads = " << numberThreads);

    TFeatureBestSplitSearchVec featureBestSplitSearches;
    TSplitStatisticsVec splitStats(numberThreads);
    TChildrenGainStatisticsVec childrenGainStatistics(numberThreads);
    featureBestSplitSearches.reserve(numberThreads);

    for (std::size_t i = 0; i < numberThreads; ++i) {
        featureBestSplitSearches.push_back(this->featureBestSplitSearch(
            regularization, splitStats[i], childrenGainStatistics[i]));
    }

    core::parallel_for_each(featureBag.begin(), featureBag.end(), featureBestSplitSearches);

    SSplitStatistics result;
    SChildrenGainStatistics bestSplitChildrenGainStatistics;
    for (std::size_t i = 0; i < numberThreads; ++i) {
        if (splitStats[i] > result) {
            result = splitStats[i];
            bestSplitChildrenGainStatistics = childrenGainStatistics[i];
        }
    }

    if (derivatives.numberLossParameters() <= 2 && result.s_Gain > 0) {
        double lambda{regularization.leafWeightPenaltyMultiplier()};
        double childPenaltyForDepth{regularization.penaltyForDepth(this->depth() + 1)};
        double childPenaltyForDepthPlusOne{
            regularization.penaltyForDepth(this->depth() + 2)};
        double childPenalty{regularization.treeSizePenaltyMultiplier() +
                            regularization.depthPenaltyMultiplier() *
                                (2.0 * childPenaltyForDepthPlusOne - childPenaltyForDepth)};
        result.s_LeftChildMaxGain =
            0.5 * this->childMaxGain(bestSplitChildrenGainStatistics.s_GainLeft,
                                     bestSplitChildrenGainStatistics.s_MinLossLeft, lambda) -
            childPenalty;

        result.s_RightChildMaxGain =
            0.5 * this->childMaxGain(bestSplitChildrenGainStatistics.s_GainRight,
                                     bestSplitChildrenGainStatistics.s_MinLossRight, lambda) -
            childPenalty;
    }

    return result;
}

CBoostedTreeLeafNodeStatisticsScratch::TFeatureBestSplitSearch
CBoostedTreeLeafNodeStatisticsScratch::featureBestSplitSearch(
    const TRegularization& regularization,
    SSplitStatistics& bestSplitStatistics,
    SChildrenGainStatistics& childrenGainStatisticsGlobal) const {

    using TDoubleAry = std::array<double, 2>;
    using TDoubleVector = CDenseVector<double>;
    using TDoubleVectorAry = std::array<TDoubleVector, 2>;
    using TDoubleMatrix = CDenseMatrix<double>;
    using TDoubleMatrixAry = std::array<TDoubleMatrix, 2>;

    int d{static_cast<int>(this->numberLossParameters())};
<<<<<<< HEAD

    TMinimumLoss minimumLoss;

    double lambda{regularization.leafWeightPenaltyMultiplier().value()};
    Eigen::MatrixXd hessian{d, d};
    Eigen::MatrixXd hessian_{d, d};
    Eigen::VectorXd hessianInvg{d};
    if (this->numberLossParameters() == 1) {
        // There is a significant overhead for using a matrix decomposition when g and h
        // are scalar so we have special case handling.
        minimumLoss = [&](const TDoubleVector& g, const TDoubleMatrix& h) -> double {
            return CTools::pow2(g(0)) / (h(0, 0) + lambda);
        };
    } else {
        minimumLoss = [&](const TDoubleVector& g, const TDoubleMatrix& h) -> double {
            hessian_ = hessian =
                (h + lambda * TDoubleMatrix::Identity(d, d)).selfadjointView<Eigen::Lower>();
            // Since the Hessian is positive semidefinite, the trace is larger than the
            // largest eigenvalue. Therefore, H_eps = H + eps * trace(H) * I will have
            // condition number at least eps. As long as eps >> double epsilon we should
            // be able to invert it accurately.
            double eps{std::max(1e-5 * hessian.trace(), 1e-10)};
            for (std::size_t i = 0; i < 2; ++i) {
                Eigen::LLT<Eigen::Ref<Eigen::MatrixXd>> llt{hessian};
                hessianInvg = llt.solve(g);
                if ((hessian_ * hessianInvg - g).norm() < 1e-2 * g.norm()) {
                    return g.transpose() * hessianInvg;
                } else {
                    hessian_.diagonal().array() += eps;
                    hessian = hessian_;
                }
            }
            return -INF / 2.0; // We couldn't invert the Hessian: discard this split.
        };
    }
=======
    double lambda{regularization.leafWeightPenaltyMultiplier()};
>>>>>>> 3380f0d8

    auto minimumLoss_ = TThreading::makeThreadLocalMinimumLossFunction(d, lambda);

    TDoubleVector g_{d};
    TDoubleMatrix h_{d, d};
    TDoubleVectorAry gl_{TDoubleVector{d}, TDoubleVector{d}};
    TDoubleVectorAry gr_{TDoubleVector{d}, TDoubleVector{d}};
    TDoubleMatrixAry hl_{TDoubleMatrix{d, d}, TDoubleMatrix{d, d}};
    TDoubleMatrixAry hr_{TDoubleMatrix{d, d}, TDoubleMatrix{d, d}};

    return [
        // Inputs
        minimumLoss = std::move(minimumLoss_), &regularization,
        // State
        g = std::move(g_), h = std::move(h_), gl = std::move(gl_),
        gr = std::move(gr_), hl = std::move(hl_), hr = std::move(hr_),
        // Results
        &bestSplitStatistics, &childrenGainStatisticsGlobal, this
    ](std::size_t feature) mutable {

        const auto& candidateSplits = this->candidateSplits();
        const auto& derivatives = this->derivatives();

        std::size_t c{derivatives.missingCount(feature)};
        g = derivatives.missingGradient(feature);
        h = derivatives.missingCurvature(feature);
        for (auto featureDerivatives = derivatives.beginDerivatives(feature);
             featureDerivatives != derivatives.endDerivatives(feature); ++featureDerivatives) {
            c += featureDerivatives->count();
            g += featureDerivatives->gradient();
            h += featureDerivatives->curvature();
        }
        std::size_t cl[]{derivatives.missingCount(feature), 0};
        gl[ASSIGN_MISSING_TO_LEFT] = derivatives.missingGradient(feature);
        gl[ASSIGN_MISSING_TO_RIGHT] = TDoubleVector::Zero(g.rows());
        gr[ASSIGN_MISSING_TO_LEFT] = g - derivatives.missingGradient(feature);
        gr[ASSIGN_MISSING_TO_RIGHT] = g;
        hl[ASSIGN_MISSING_TO_LEFT] = derivatives.missingCurvature(feature);
        hl[ASSIGN_MISSING_TO_RIGHT] = TDoubleMatrix::Zero(h.rows(), h.cols());
        hr[ASSIGN_MISSING_TO_LEFT] = h - derivatives.missingCurvature(feature);
        hr[ASSIGN_MISSING_TO_RIGHT] = h;

        double maximumGain{-INF};
        double splitAt{-INF};
        std::size_t leftChildRowCount{0};
        bool assignMissingToLeft{true};
        std::size_t size{derivatives.numberDerivatives(feature)};
        TDoubleAry gain;
        TDoubleAry minLossLeft;
        TDoubleAry minLossRight;
        SChildrenGainStatistics childrenGainStatisticsPerFeature;

        for (std::size_t split = 0; split + 1 < size; ++split) {

            std::size_t count{derivatives.count(feature, split)};
            if (count == 0) {
                continue;
            }

            const auto& gradient = derivatives.gradient(feature, split);
            const auto& curvature = derivatives.curvature(feature, split);

            cl[ASSIGN_MISSING_TO_LEFT] += count;
            cl[ASSIGN_MISSING_TO_RIGHT] += count;
            gl[ASSIGN_MISSING_TO_LEFT] += gradient;
            gl[ASSIGN_MISSING_TO_RIGHT] += gradient;
            gr[ASSIGN_MISSING_TO_LEFT] -= gradient;
            gr[ASSIGN_MISSING_TO_RIGHT] -= gradient;
            hl[ASSIGN_MISSING_TO_LEFT] += curvature;
            hl[ASSIGN_MISSING_TO_RIGHT] += curvature;
            hr[ASSIGN_MISSING_TO_LEFT] -= curvature;
            hr[ASSIGN_MISSING_TO_RIGHT] -= curvature;

            if (cl[ASSIGN_MISSING_TO_LEFT] == 0 || cl[ASSIGN_MISSING_TO_LEFT] == c) {
                gain[ASSIGN_MISSING_TO_LEFT] = -INF;
            } else {
                minLossLeft[ASSIGN_MISSING_TO_LEFT] = minimumLoss(
                    gl[ASSIGN_MISSING_TO_LEFT], hl[ASSIGN_MISSING_TO_LEFT]);
                minLossRight[ASSIGN_MISSING_TO_LEFT] = minimumLoss(
                    gr[ASSIGN_MISSING_TO_LEFT], hr[ASSIGN_MISSING_TO_LEFT]);
                gain[ASSIGN_MISSING_TO_LEFT] = minLossLeft[ASSIGN_MISSING_TO_LEFT] +
                                               minLossRight[ASSIGN_MISSING_TO_LEFT];
            }

            if (cl[ASSIGN_MISSING_TO_RIGHT] == 0 || cl[ASSIGN_MISSING_TO_RIGHT] == c) {
                gain[ASSIGN_MISSING_TO_RIGHT] = -INF;
            } else {
                minLossLeft[ASSIGN_MISSING_TO_RIGHT] = minimumLoss(
                    gl[ASSIGN_MISSING_TO_RIGHT], hl[ASSIGN_MISSING_TO_RIGHT]);
                minLossRight[ASSIGN_MISSING_TO_RIGHT] = minimumLoss(
                    gr[ASSIGN_MISSING_TO_RIGHT], hr[ASSIGN_MISSING_TO_RIGHT]);
                gain[ASSIGN_MISSING_TO_RIGHT] = minLossLeft[ASSIGN_MISSING_TO_RIGHT] +
                                                minLossRight[ASSIGN_MISSING_TO_RIGHT];
            }

            if (gain[ASSIGN_MISSING_TO_LEFT] > maximumGain) {
                maximumGain = gain[ASSIGN_MISSING_TO_LEFT];
                splitAt = candidateSplits[feature][split];
                leftChildRowCount = cl[ASSIGN_MISSING_TO_LEFT];
                assignMissingToLeft = true;
                // If gain > -INF then minLossLeft and minLossRight were initialized.
                childrenGainStatisticsPerFeature = {
                    minLossLeft[ASSIGN_MISSING_TO_LEFT], minLossRight[ASSIGN_MISSING_TO_LEFT],
                    gl[ASSIGN_MISSING_TO_LEFT](0), gr[ASSIGN_MISSING_TO_LEFT](0)};
            }
            if (gain[ASSIGN_MISSING_TO_RIGHT] > maximumGain) {
                maximumGain = gain[ASSIGN_MISSING_TO_RIGHT];
                splitAt = candidateSplits[feature][split];
                leftChildRowCount = cl[ASSIGN_MISSING_TO_RIGHT];
                assignMissingToLeft = false;
                // If gain > -INF then minLossLeft and minLossRight were initialized.
                childrenGainStatisticsPerFeature = {
                    minLossLeft[ASSIGN_MISSING_TO_RIGHT],
                    minLossRight[ASSIGN_MISSING_TO_RIGHT],
                    gl[ASSIGN_MISSING_TO_RIGHT](0), gr[ASSIGN_MISSING_TO_RIGHT](0)};
            }
        }

        double penaltyForDepth{regularization.penaltyForDepth(this->depth())};
        double penaltyForDepthPlusOne{regularization.penaltyForDepth(this->depth() + 1)};

        // The gain is the difference between the quadratic minimum for loss with
        // no split and the loss with the minimum loss split we found.
        double totalGain{0.5 * (maximumGain - minimumLoss(g, h)) -
                         regularization.treeSizePenaltyMultiplier().value() -
                         regularization.depthPenaltyMultiplier().value() *
                             (2.0 * penaltyForDepthPlusOne - penaltyForDepth)};
        SSplitStatistics candidateSplitStatistics{
            totalGain,
            h.trace() / static_cast<double>(this->numberLossParameters()),
            feature,
            splitAt,
            std::min(leftChildRowCount, c - leftChildRowCount),
            2 * leftChildRowCount < c,
            assignMissingToLeft};
        LOG_TRACE(<< "candidate split: " << candidateSplitStatistics.print());

        if (candidateSplitStatistics > bestSplitStatistics) {
            bestSplitStatistics = candidateSplitStatistics;
            childrenGainStatisticsGlobal = childrenGainStatisticsPerFeature;
        }
<<<<<<< HEAD
    }

    if (derivatives.numberLossParameters() <= 2 && result.s_Gain > 0) {
        double childPenaltyForDepth{regularization.penaltyForDepth(this->depth() + 1)};
        double childPenaltyForDepthPlusOne{
            regularization.penaltyForDepth(this->depth() + 2)};
        double childPenalty{regularization.treeSizePenaltyMultiplier().value() +
                            regularization.depthPenaltyMultiplier().value() *
                                (2.0 * childPenaltyForDepthPlusOne - childPenaltyForDepth)};
        result.s_LeftChildMaxGain =
            0.5 * this->childMaxGain(bestSplitChildrenGainStats.s_GainLeft,
                                     bestSplitChildrenGainStats.s_MinLossLeft, lambda) -
            childPenalty;

        result.s_RightChildMaxGain =
            0.5 * this->childMaxGain(bestSplitChildrenGainStats.s_GainRight,
                                     bestSplitChildrenGainStats.s_MinLossRight, lambda) -
            childPenalty;
    }

    LOG_TRACE(<< "best split: " << result.print());

    return result;
=======
    };
>>>>>>> 3380f0d8
}

double CBoostedTreeLeafNodeStatisticsScratch::childMaxGain(double childGain,
                                                           double minLossChild,
                                                           double lambda) const {

    // This computes the maximum possible gain we can expect splitting a child node given
    // we know the sum of the positive (g^+) and negative gradients (g^-) at its parent,
    // the minimum curvature on the positive and negative gradient set (hmin^+ and hmin^-)
    // and largest and smallest gradient (gmax and gmin, respectively). The highest possible
    // gain consistent with these constraints can be shown to be:
    //
    //   (g^+)^2 / (hmin^+ * g^+ / gmax + lambda) + (g^-)^2 / (hmin^- * g^- / gmin + lambda)
    //
    // Since gchild = gchild^+ + gchild^-, we can improve estimates on g^+ and g^- for the
    // child as:
    //   g^+ = max(min(gchild - g^-, g^+), 0),
    //   g^- = max(min(gchild - g^+, g^-), 0).

    double positiveDerivativesGSum =
        std::max(std::min(childGain - this->derivatives().negativeDerivativesGSum(),
                          this->derivatives().positiveDerivativesGSum()),
                 0.0);
    double negativeDerivativesGSum =
        std::min(std::max(childGain - this->derivatives().positiveDerivativesGSum(),
                          this->derivatives().negativeDerivativesGSum()),
                 0.0);
    double lookAheadGain{
        ((positiveDerivativesGSum != 0.0)
             ? CTools::pow2(positiveDerivativesGSum) /
                   (this->derivatives().positiveDerivativesHMin() * positiveDerivativesGSum /
                        this->derivatives().positiveDerivativesGMax() +
                    lambda + 1e-10)
             : 0.0) +
        ((negativeDerivativesGSum != 0.0)
             ? CTools::pow2(negativeDerivativesGSum) /
                   (this->derivatives().negativeDerivativesHMin() * negativeDerivativesGSum /
                        this->derivatives().negativeDerivativesGMin() +
                    lambda + 1e-10)
             : 0.0)};
    return lookAheadGain - minLossChild;
}
}
}<|MERGE_RESOLUTION|>--- conflicted
+++ resolved
@@ -245,12 +245,12 @@
     }
 
     if (derivatives.numberLossParameters() <= 2 && result.s_Gain > 0) {
-        double lambda{regularization.leafWeightPenaltyMultiplier()};
+        double lambda{regularization.leafWeightPenaltyMultiplier().value()};
         double childPenaltyForDepth{regularization.penaltyForDepth(this->depth() + 1)};
         double childPenaltyForDepthPlusOne{
             regularization.penaltyForDepth(this->depth() + 2)};
-        double childPenalty{regularization.treeSizePenaltyMultiplier() +
-                            regularization.depthPenaltyMultiplier() *
+        double childPenalty{regularization.treeSizePenaltyMultiplier().value() +
+                            regularization.depthPenaltyMultiplier().value() *
                                 (2.0 * childPenaltyForDepthPlusOne - childPenaltyForDepth)};
         result.s_LeftChildMaxGain =
             0.5 * this->childMaxGain(bestSplitChildrenGainStatistics.s_GainLeft,
@@ -279,45 +279,7 @@
     using TDoubleMatrixAry = std::array<TDoubleMatrix, 2>;
 
     int d{static_cast<int>(this->numberLossParameters())};
-<<<<<<< HEAD
-
-    TMinimumLoss minimumLoss;
-
     double lambda{regularization.leafWeightPenaltyMultiplier().value()};
-    Eigen::MatrixXd hessian{d, d};
-    Eigen::MatrixXd hessian_{d, d};
-    Eigen::VectorXd hessianInvg{d};
-    if (this->numberLossParameters() == 1) {
-        // There is a significant overhead for using a matrix decomposition when g and h
-        // are scalar so we have special case handling.
-        minimumLoss = [&](const TDoubleVector& g, const TDoubleMatrix& h) -> double {
-            return CTools::pow2(g(0)) / (h(0, 0) + lambda);
-        };
-    } else {
-        minimumLoss = [&](const TDoubleVector& g, const TDoubleMatrix& h) -> double {
-            hessian_ = hessian =
-                (h + lambda * TDoubleMatrix::Identity(d, d)).selfadjointView<Eigen::Lower>();
-            // Since the Hessian is positive semidefinite, the trace is larger than the
-            // largest eigenvalue. Therefore, H_eps = H + eps * trace(H) * I will have
-            // condition number at least eps. As long as eps >> double epsilon we should
-            // be able to invert it accurately.
-            double eps{std::max(1e-5 * hessian.trace(), 1e-10)};
-            for (std::size_t i = 0; i < 2; ++i) {
-                Eigen::LLT<Eigen::Ref<Eigen::MatrixXd>> llt{hessian};
-                hessianInvg = llt.solve(g);
-                if ((hessian_ * hessianInvg - g).norm() < 1e-2 * g.norm()) {
-                    return g.transpose() * hessianInvg;
-                } else {
-                    hessian_.diagonal().array() += eps;
-                    hessian = hessian_;
-                }
-            }
-            return -INF / 2.0; // We couldn't invert the Hessian: discard this split.
-        };
-    }
-=======
-    double lambda{regularization.leafWeightPenaltyMultiplier()};
->>>>>>> 3380f0d8
 
     auto minimumLoss_ = TThreading::makeThreadLocalMinimumLossFunction(d, lambda);
 
@@ -459,33 +421,7 @@
             bestSplitStatistics = candidateSplitStatistics;
             childrenGainStatisticsGlobal = childrenGainStatisticsPerFeature;
         }
-<<<<<<< HEAD
-    }
-
-    if (derivatives.numberLossParameters() <= 2 && result.s_Gain > 0) {
-        double childPenaltyForDepth{regularization.penaltyForDepth(this->depth() + 1)};
-        double childPenaltyForDepthPlusOne{
-            regularization.penaltyForDepth(this->depth() + 2)};
-        double childPenalty{regularization.treeSizePenaltyMultiplier().value() +
-                            regularization.depthPenaltyMultiplier().value() *
-                                (2.0 * childPenaltyForDepthPlusOne - childPenaltyForDepth)};
-        result.s_LeftChildMaxGain =
-            0.5 * this->childMaxGain(bestSplitChildrenGainStats.s_GainLeft,
-                                     bestSplitChildrenGainStats.s_MinLossLeft, lambda) -
-            childPenalty;
-
-        result.s_RightChildMaxGain =
-            0.5 * this->childMaxGain(bestSplitChildrenGainStats.s_GainRight,
-                                     bestSplitChildrenGainStats.s_MinLossRight, lambda) -
-            childPenalty;
-    }
-
-    LOG_TRACE(<< "best split: " << result.print());
-
-    return result;
-=======
     };
->>>>>>> 3380f0d8
 }
 
 double CBoostedTreeLeafNodeStatisticsScratch::childMaxGain(double childGain,
