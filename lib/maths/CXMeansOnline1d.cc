/*
 * ELASTICSEARCH CONFIDENTIAL
 *
 * Copyright (c) 2016 Elasticsearch BV. All Rights Reserved.
 *
 * Notice: this software, and all information contained
 * therein, is the exclusive property of Elasticsearch BV
 * and its licensors, if any, and is protected under applicable
 * domestic and foreign law, and international treaties.
 *
 * Reproduction, republication or distribution without the
 * express written consent of Elasticsearch BV is
 * strictly prohibited.
 */

#include <maths/CXMeansOnline1d.h>

#include <core/CContainerPrinter.h>
#include <core/CLogger.h>
#include <core/CMemory.h>
#include <core/CSmallVector.h>
#include <core/CStatePersistInserter.h>
#include <core/CStateRestoreTraverser.h>
#include <core/Constants.h>
#include <core/RestoreMacros.h>

#include <maths/CBasicStatistics.h>
#include <maths/CBasicStatisticsPersist.h>
#include <maths/CChecksum.h>
#include <maths/CNormalMeanPrecConjugate.h>
#include <maths/CPrior.h>
#include <maths/CRestoreParams.h>
#include <maths/CSolvers.h>
#include <maths/CTools.h>
#include <maths/Constants.h>
#include <maths/MathsTypes.h>

#include <boost/bind.hpp>
#include <boost/math/constants/constants.hpp>
#include <boost/math/distributions/normal.hpp>
#include <boost/math/special_functions/digamma.hpp>
#include <boost/math/special_functions/gamma.hpp>

#include <algorithm>
#include <cmath>
#include <numeric>
#include <sstream>
#include <string>
#include <utility>
#include <vector>

<<<<<<< HEAD
#include <math.h>

namespace ml {
namespace maths {
=======
namespace ml
{
namespace maths
{
>>>>>>> d4e4cca7

namespace {

using TDouble1Vec = core::CSmallVector<double, 1>;
using TDouble4Vec = core::CSmallVector<double, 4>;
using TDouble4Vec1Vec = core::CSmallVector<TDouble4Vec, 1>;
using TDoubleDoublePr = std::pair<double, double>;
using TSizeVec = std::vector<std::size_t>;
using TTuple = CNaturalBreaksClassifier::TTuple;
using TTupleVec = CNaturalBreaksClassifier::TTupleVec;

namespace detail {

using TMeanVarAccumulator = CBasicStatistics::SSampleMeanVar<double>::TAccumulator;

//! \brief Orders two clusters by their centres.
struct SClusterCentreLess {
    bool operator()(const CXMeansOnline1d::CCluster& lhs, const CXMeansOnline1d::CCluster& rhs) const {
        return lhs.centre() < rhs.centre();
    }
    bool operator()(double lhs, const CXMeansOnline1d::CCluster& rhs) const { return lhs < rhs.centre(); }
    bool operator()(const CXMeansOnline1d::CCluster& lhs, double rhs) const { return lhs.centre() < rhs; }
};

//! Get \p x time \p x.
double pow2(double x) {
    return x * x;
}

//! Get the minimum of \p x, \p y and \p z.
double min(double x, double y, double z) {
    return std::min(std::min(x, y), z);
}

//! Get the log of the likelihood that \p point is from the \p normal.
maths_t::EFloatingPointErrorStatus
logLikelihoodFromCluster(double point, const CNormalMeanPrecConjugate& normal, double probability, double& result) {
    result = core::constants::LOG_MIN_DOUBLE - 1.0;

    double likelihood;

    maths_t::EFloatingPointErrorStatus status =
        normal.jointLogMarginalLikelihood(CConstantWeights::COUNT, {point}, CConstantWeights::SINGLE_UNIT, likelihood);
    if (status & maths_t::E_FpFailed) {
        LOG_ERROR("Unable to compute likelihood for: " << point);
        return status;
    }
    if (status & maths_t::E_FpOverflowed) {
        result = likelihood;
        return status;
    }

    result = likelihood + std::log(probability);
    return status;
}

//! Get the moments of \p categories and the splits into
//! [\p start, \p split) and [\p split, \p end).
void candidates(const TTupleVec& categories,
                std::size_t start,
                std::size_t split,
                std::size_t end,
                TMeanVarAccumulator& mv,
                TMeanVarAccumulator& mvl,
                TMeanVarAccumulator& mvr) {
    LOG_TRACE("categories = " << core::CContainerPrinter::print(categories.begin() + start, categories.begin() + end));
    LOG_TRACE("split at = " << split);

    for (std::size_t i = start; i < split; ++i) {
        mv += categories[i];
        mvl += categories[i];
    }
    for (std::size_t i = split; i < end; ++i) {
        mv += categories[i];
        mvr += categories[i];
    }

    LOG_TRACE("mv = " << mv << ", mvl = " << mvl << ", mvr = " << mvr);
}

//! Compute the mean of \p category.
double mean(maths_t::EDataType dataType, const TTuple& category) {
    double result = CBasicStatistics::mean(category);
    switch (dataType) {
    case maths_t::E_DiscreteData:
        break;
    case maths_t::E_IntegerData:
        result += 0.5;
        break;
    case maths_t::E_ContinuousData:
        break;
    case maths_t::E_MixedData:
        break;
    }
    return result;
}

//! Compute the variance of \p category.
double variance(maths_t::EDataType dataType, const TTuple& category) {
    double n = CBasicStatistics::count(category);
    double result = (1.0 + 1.0 / n) * CBasicStatistics::maximumLikelihoodVariance(category);
    switch (dataType) {
    case maths_t::E_DiscreteData:
        break;
    case maths_t::E_IntegerData:
        result += 1.0 / 12.0;
        break;
    case maths_t::E_ContinuousData:
        break;
    case maths_t::E_MixedData:
        break;
    }
    return result;
}

//! Computes the Bayes Information Content of splitting verses
//! not splitting.
//!
//! This considers splitting the data at split such that the
//! first cluster is [\p start, \p split) and the second is
//! [\p split, \p end) and computes the information gain
//! (strictly \f$\max(-2\log(L(\{x_i\}|M_1)) + 2\log(L(\{x_i\}|M_2)) + (n_1 - n_2) \log(n), 0)\f$
//! where \f$M_1\f$ is the one cluster model, \f$M_2\f$ is the
//! two cluster model, \f$n_1\f$ is the number of parameters in
//! the one cluster model, \f$n_2\f$ is the number of parameters
//! in the two cluster model and \f$n\f$ is the total number of
//! points). Various models one and two cluster models are
//! considered.
void BICGain(maths_t::EDataType dataType,
             CAvailableModeDistributions distributions,
             double smallest,
             const TTupleVec& categories,
             std::size_t start,
             std::size_t split,
             std::size_t end,
             double& distance,
             double& nl,
             double& nr) {
    // The basic idea is to compute the difference between the
    // Bayes Information Content (BIC) for one and two clusters
    // for the sketch defined by the categories passed to this
    // function. The exact form of BIC for the mixture (i.e. the
    // two cluster case) depends on what one assumes about the
    // the model. For example, if one assumes that the categories
    // are labeled with their correct cluster then their likelihood
    // is their likelihood of coming from the corresponding cluster
    // multiplied by the cluster weight. Alternatively, if one
    // assumes that they have equal prior probability of coming
    // from either cluster, their likelihood is the weighted sum
    // of their likelihoods for both clusters. In this second case
    // the exact BIC (even modeling the modes as normals) can't be
    // computed in terms of the statistics we maintain in the sketch.
    // We could for example compute the expected BIC over a mixture
    // model of the sketch. However, we will assume the former case
    // (as they do in x-means). In this case, the BIC for the single
    // cluster and normal distribution is
    //
    //   \sum_i{ ni * (log(1/2/pi/v) + (vi + (mi - m)^2) / v) } + 2.0 * log(n)
    //
    // where ni is the count, mi is the mean and vi is the variance
    // of the i'th category, and n, m and v are the overall count
    // mean and variance. For the two cluster normal distribution
    // case it is
    //
    //   \sum_{i in l}{ ni * (log(1/2/pi/vl/wl/wl) + (vi + (mi - ml)^2) / vl)
    // + \sum_{i in r}{ ni * (log(1/2/pi/vl/wr/wr) + (vi + (mi - mr)^2) / vr)
    // + 5.0 * log(n)
    //
    // where wl, ml and vl are the weight, mean and variance of one
    // cluster and wr, mr and vr are the weight, mean and variance
    // of the other cluster.
    //
    // We also consider log-normal and mixture of log-normal and
    // gamma and mixture of gamma cases. We don't maintain the
    // sufficient statistics we need to estimate the exact BIC
    // for these distributions instead we compute the best
    // approximation with the statistics available. Specifically,
    // we estimate the distribution parameters using method of
    // moments rather than maximum likelihood and compute the
    // BIC using Taylor expansions of log(xi) and log(xi)^2.

    static const double MIN_RELATIVE_VARIANCE = 1e-10;
    static const double MIN_ABSOLUTE_VARIANCE = 1.0;

    TMeanVarAccumulator mv;
    TMeanVarAccumulator mvl;
    TMeanVarAccumulator mvr;
    candidates(categories, start, split, end, mv, mvl, mvr);
    double logNormalOffset = std::max(0.0, GAMMA_OFFSET_MARGIN - smallest);
    double gammaOffset = std::max(0.0, LOG_NORMAL_OFFSET_MARGIN - smallest);
    for (std::size_t i = start; i < end; ++i) {
        double x = mean(dataType, categories[i]);
        logNormalOffset = std::max(logNormalOffset, LOG_NORMAL_OFFSET_MARGIN - x);
        gammaOffset = std::max(gammaOffset, GAMMA_OFFSET_MARGIN - x);
    }
    LOG_TRACE("offsets = [" << gammaOffset << "," << logNormalOffset << "]");

    distance = 0.0;
    nl = CBasicStatistics::count(mvl);
    nr = CBasicStatistics::count(mvr);

    // Compute the BIC gain for splitting the mode.

    double ll1n = 0.0;
    double ll1l = 0.0;
    double ll1g = 0.0;
    double ll2nl = 0.0;
    double ll2ll = 0.0;
    double ll2gl = 0.0;
    double ll2nr = 0.0;
    double ll2lr = 0.0;
    double ll2gr = 0.0;

    // Normal
    double n = CBasicStatistics::count(mv);
    double m = mean(dataType, mv);
    double v = variance(dataType, mv);
<<<<<<< HEAD
    if (v <= MINIMUM_COEFFICIENT_OF_VARIATION * ::fabs(m)) {
=======
    if (v <= MINIMUM_COEFFICIENT_OF_VARIATION * std::fabs(m))
    {
>>>>>>> d4e4cca7
        return;
    }

    // Log-normal (method of moments)
    double s = std::log(1.0 + v / pow2(m + logNormalOffset));
    double l = std::log(m + logNormalOffset) - s / 2.0;
    // Gamma (method of moments)
    double a = pow2(m + gammaOffset) / v;
    double b = (m + gammaOffset) / v;

    double smin = std::max(logNormalOffset, gammaOffset);
    double vmin = std::min(MIN_RELATIVE_VARIANCE * std::max(v, pow2(smin)), MIN_ABSOLUTE_VARIANCE);

    // Mixture of normals
    double wl = CBasicStatistics::count(mvl) / n;
    double ml = mean(dataType, mvl);
    double vl = std::max(variance(dataType, mvl), vmin);
    double wr = CBasicStatistics::count(mvr) / n;
    double mr = mean(dataType, mvr);
    double vr = std::max(variance(dataType, mvr), vmin);

    try {
        // Mixture of log-normals (method of moments)
        double sl = std::log(1.0 + vl / pow2(ml + logNormalOffset));
        double ll = std::log(ml + logNormalOffset) - sl / 2.0;
        double sr = std::log(1.0 + vr / pow2(mr + logNormalOffset));
        double lr = std::log(mr + logNormalOffset) - sr / 2.0;
        // Mixture of gammas (method of moments)
        double al = pow2(ml + gammaOffset) / vl;
        double bl = (ml + gammaOffset) / vl;
        double ar = pow2(mr + gammaOffset) / vr;
        double br = (mr + gammaOffset) / vr;

<<<<<<< HEAD
        double log2piv = ::log(boost::math::double_constants::two_pi * v);
        double log2pis = ::log(boost::math::double_constants::two_pi * s);
        double loggn = boost::math::lgamma(a) - a * ::log(b);
        double log2pivl = ::log(boost::math::double_constants::two_pi * vl / pow2(wl));
        double log2pivr = ::log(boost::math::double_constants::two_pi * vr / pow2(wr));
        double log2pisl = ::log(boost::math::double_constants::two_pi * sl / pow2(wl));
        double log2pisr = ::log(boost::math::double_constants::two_pi * sr / pow2(wr));
        double loggnl = boost::math::lgamma(al) - al * ::log(bl) - ::log(wl);
        double loggnr = boost::math::lgamma(ar) - ar * ::log(br) - ::log(wr);
=======
        double log2piv  = std::log(boost::math::double_constants::two_pi * v);
        double log2pis  = std::log(boost::math::double_constants::two_pi * s);
        double loggn    = boost::math::lgamma(a) - a * std::log(b);
        double log2pivl = std::log(boost::math::double_constants::two_pi * vl / pow2(wl));
        double log2pivr = std::log(boost::math::double_constants::two_pi * vr / pow2(wr));
        double log2pisl = std::log(boost::math::double_constants::two_pi * sl / pow2(wl));
        double log2pisr = std::log(boost::math::double_constants::two_pi * sr / pow2(wr));
        double loggnl   = boost::math::lgamma(al) - al * std::log(bl) - std::log(wl);
        double loggnr   = boost::math::lgamma(ar) - ar * std::log(br) - std::log(wr);
>>>>>>> d4e4cca7

        for (std::size_t i = start; i < split; ++i) {
            double ni = CBasicStatistics::count(categories[i]);
            double mi = mean(dataType, categories[i]);
            double vi = variance(dataType, categories[i]);

<<<<<<< HEAD
            if (vi == 0.0) {
                double li = ::log(mi + logNormalOffset);
                ll1n += ni * ((vi + pow2(mi - m)) / v + log2piv);
                ll1l += ni * (pow2(li - l) / s + 2.0 * li + log2pis);
                ll1g += ni * 2.0 * (b * (mi + gammaOffset) - (a - 1.0) * li + loggn);
                ll2nl += ni * ((vi + pow2(mi - ml)) / vl + log2pivl);
                ll2ll += ni * (pow2(li - ll) / sl + 2.0 * li + log2pisl);
                ll2gl += ni * 2.0 * (bl * (mi + gammaOffset) - (al - 1.0) * li + loggnl);
            } else {
                double si = ::log(1.0 + vi / pow2(mi + logNormalOffset));
                double li = ::log(mi + logNormalOffset) - si / 2.0;
                ll1n += ni * ((vi + pow2(mi - m)) / v + log2piv);
                ll1l += ni * ((si + pow2(li - l)) / s + 2.0 * li + log2pis);
                ll1g += ni * 2.0 * (b * (mi + gammaOffset) - (a - 1.0) * li + loggn);
=======
            if (vi == 0.0)
            {
                double li = std::log(mi + logNormalOffset);
                ll1n  += ni * ((vi + pow2(mi - m)) / v + log2piv);
                ll1l  += ni * (pow2(li - l) / s + 2.0 * li + log2pis);
                ll1g  += ni * 2.0 * (b * (mi + gammaOffset) - (a - 1.0) * li + loggn);
                ll2nl += ni * ((vi + pow2(mi - ml)) / vl + log2pivl);
                ll2ll += ni * (pow2(li - ll) / sl + 2.0 * li + log2pisl);
                ll2gl += ni * 2.0 * (bl * (mi + gammaOffset) - (al - 1.0) * li + loggnl);
            }
            else
            {
                double si = std::log(1.0 + vi / pow2(mi + logNormalOffset));
                double li = std::log(mi + logNormalOffset) - si / 2.0;
                ll1n  += ni * ((vi + pow2(mi - m)) / v + log2piv);
                ll1l  += ni * ((si + pow2(li - l)) / s + 2.0 * li + log2pis);
                ll1g  += ni * 2.0 * (b * (mi + gammaOffset) - (a - 1.0) * li + loggn);
>>>>>>> d4e4cca7
                ll2nl += ni * ((vi + pow2(mi - ml)) / vl + log2pivl);
                ll2ll += ni * ((si + pow2(li - ll)) / sl + 2.0 * li + log2pisl);
                ll2gl += ni * 2.0 * (bl * (mi + gammaOffset) - (al - 1.0) * li + loggnl);
            }
        }

        for (std::size_t i = split; i < end; ++i) {
            double ni = CBasicStatistics::count(categories[i]);
            double mi = mean(dataType, categories[i]);
            double vi = variance(dataType, categories[i]);

<<<<<<< HEAD
            if (vi == 0.0) {
                double li = ::log(mi + logNormalOffset);
                ll1n += ni * ((vi + pow2(mi - m)) / v + log2piv);
                ll1l += ni * (pow2(li - l) / s + 2.0 * li + log2pis);
                ll1g += ni * 2.0 * (b * (mi + gammaOffset) - (a - 1.0) * li + loggn);
                ll2nr += ni * ((vi + pow2(mi - mr)) / vr + log2pivr);
                ll2lr += ni * (pow2(li - lr) / sr + 2.0 * li + log2pisr);
                ll2gr += ni * 2.0 * (br * (mi + gammaOffset) - (ar - 1.0) * li + loggnr);
            } else {
                double si = ::log(1.0 + vi / pow2(mi + logNormalOffset));
                double li = ::log(mi + logNormalOffset) - si / 2.0;
                ll1n += ni * ((vi + pow2(mi - m)) / v + log2piv);
                ll1l += ni * ((si + pow2(li - l)) / s + 2.0 * li + log2pis);
                ll1g += ni * 2.0 * (b * (mi + gammaOffset) - (a - 1.0) * li + loggn);
=======
            if (vi == 0.0)
            {
                double li = std::log(mi + logNormalOffset);
                ll1n  += ni * ((vi + pow2(mi - m)) / v + log2piv);
                ll1l  += ni * (pow2(li - l) / s + 2.0 * li + log2pis);
                ll1g  += ni * 2.0 * (b * (mi + gammaOffset) - (a - 1.0) * li + loggn);
                ll2nr += ni * ((vi + pow2(mi - mr)) / vr + log2pivr);
                ll2lr += ni * (pow2(li - lr) / sr + 2.0 * li + log2pisr);
                ll2gr += ni * 2.0 * (br * (mi + gammaOffset) - (ar - 1.0) * li + loggnr);
            }
            else
            {
                double si = std::log(1.0 + vi / pow2(mi + logNormalOffset));
                double li = std::log(mi + logNormalOffset) - si / 2.0;
                ll1n  += ni * ((vi + pow2(mi - m)) / v + log2piv);
                ll1l  += ni * ((si + pow2(li - l)) / s + 2.0 * li + log2pis);
                ll1g  += ni * 2.0 * (b * (mi + gammaOffset) - (a - 1.0) * li + loggn);
>>>>>>> d4e4cca7
                ll2nr += ni * ((vi + pow2(mi - mr)) / vr + log2pivr);
                ll2lr += ni * ((si + pow2(li - lr)) / sr + 2.0 * li + log2pisr);
                ll2gr += ni * 2.0 * (br * (mi + gammaOffset) - (ar - 1.0) * li + loggnr);
            }
        }
    } catch (const std::exception& e) {
        LOG_ERROR("Failed to compute BIC gain: " << e.what() << ", n = " << n << ", m = " << m << ", v = " << v << ", wl = " << wl
                                                 << ", ml = " << ml << ", vl = " << vl << ", wr = " << wr << ", mr = " << mr
                                                 << ", vr = " << vr);
        return;
    }

<<<<<<< HEAD
    double logn = ::log(n);
    double ll1 = min(distributions.haveNormal() ? ll1n : boost::numeric::bounds<double>::highest(),
                     distributions.haveLogNormal() ? ll1l : boost::numeric::bounds<double>::highest(),
                     distributions.haveGamma() ? ll1g : boost::numeric::bounds<double>::highest()) +
                 distributions.parameters() * logn;
    double ll2 = min(distributions.haveNormal() ? ll2nl : boost::numeric::bounds<double>::highest(),
                     distributions.haveLogNormal() ? ll2ll : boost::numeric::bounds<double>::highest(),
                     distributions.haveGamma() ? ll2gl : boost::numeric::bounds<double>::highest()) +
                 min(distributions.haveNormal() ? ll2nr : boost::numeric::bounds<double>::highest(),
                     distributions.haveLogNormal() ? ll2lr : boost::numeric::bounds<double>::highest(),
                     distributions.haveGamma() ? ll2gr : boost::numeric::bounds<double>::highest()) +
                 (2.0 * distributions.parameters() + 1.0) * logn;
=======
    double logn = std::log(n);
    double ll1  =  min(distributions.haveNormal()    ? ll1n : boost::numeric::bounds<double>::highest(),
                       distributions.haveLogNormal() ? ll1l : boost::numeric::bounds<double>::highest(),
                       distributions.haveGamma()     ? ll1g : boost::numeric::bounds<double>::highest())
                 + distributions.parameters() * logn;
    double ll2  =  min(distributions.haveNormal()    ? ll2nl : boost::numeric::bounds<double>::highest(),
                       distributions.haveLogNormal() ? ll2ll : boost::numeric::bounds<double>::highest(),
                       distributions.haveGamma()     ? ll2gl : boost::numeric::bounds<double>::highest())
                 + min(distributions.haveNormal()    ? ll2nr : boost::numeric::bounds<double>::highest(),
                       distributions.haveLogNormal() ? ll2lr : boost::numeric::bounds<double>::highest(),
                       distributions.haveGamma()     ? ll2gr : boost::numeric::bounds<double>::highest())
                 + (2.0 * distributions.parameters() + 1.0) * logn;
>>>>>>> d4e4cca7

    LOG_TRACE("BIC(1) = " << ll1 << ", BIC(2) = " << ll2);

    distance = std::max(ll1 - ll2, 0.0);
}

//! Update the mean and variance of \p category to represent
//! truncating the values to the interval \p interval. This
//! is done by Winsorisation, i.e. rather than discarding values
//! outside the interval we restrict them to the closest interval
//! end point. To approximate the effect on the category mean and
//! variance we assume that the underlying distribution is normal
//! and calculate the restricted mean as:
//! <pre class="fragment">
//!    \f$m_{a,b} = a F(a) + \int_a^b{x f(x)}dx + b (1 - F(b))\f$
//! </pre>
//! and the variance as:
//! <pre class="fragment">
//!    \f$m_{a,b} = (a-m_{a,b})^2 F(a) + \int_a^b{(x-m_{a,b})^2 f(x)}dx + (b-m_{a,b})^2 (1 - F(b))\f$
//! </pre>
//!
//! \param[in] interval The Winsorisation interval.
//! \param[in,out] category The category to Winsorise.
void winsorise(const TDoubleDoublePr& interval, TTuple& category) {
    double a = interval.first;
    double b = interval.second;
    double m = CBasicStatistics::mean(category);
    double sigma = std::sqrt(CBasicStatistics::maximumLikelihoodVariance(category));
    double t = 3.0 * sigma;

    double xa = m - a;
    double xb = b - m;

    if (sigma == 0.0 || (xa > t && xb > t)) {
        return;
    }

    try {
        boost::math::normal_distribution<> normal(m, sigma);
        double pa = xa > t ? 0.0 : CTools::safeCdf(normal, a);
        double pb = xb > t ? 0.0 : CTools::safeCdfComplement(normal, b);

        xa /= sigma;
        xb /= sigma;

<<<<<<< HEAD
        double ea = xa > t ? 0.0 : ::exp(-xa * xa / 2.0);
        double eb = xb > t ? 0.0 : ::exp(-xb * xb / 2.0);
=======
        double ea = xa > t ? 0.0 : std::exp(-xa*xa / 2.0);
        double eb = xb > t ? 0.0 : std::exp(-xb*xb / 2.0);
>>>>>>> d4e4cca7

        double km = sigma / boost::math::double_constants::root_two_pi * (ea - eb);
        double kv = -sigma * sigma / boost::math::double_constants::root_two_pi * (xa * ea + xb * eb);

        double wm = pa * a + pb * b + m * (1.0 - pb - pa) + km;

        xa = a - wm;
        xb = b - wm;
        double xm = wm - m;
        double wv = xa * xa * pa + xb * xb * pb + (sigma * sigma + xm * xm) * (1.0 - pb - pa) + 2.0 * xm * km + kv;

        double n = CBasicStatistics::count(category);

        category.s_Moments[0] = wm;
        category.s_Moments[1] = std::max((n - 1.0) / n * wv, 0.0);
    } catch (const std::exception& e) { LOG_ERROR("Bad category = " << category << ": " << e.what()); }
}

//! Search for a split of the data that satisfies the constraints
//! on both the BIC divergence and minimum count.
//!
//! In order to handle the constraint on minimum count, we do a
//! breadth first search of the binary tree of optimal 2-splits
//! of subsets of the data looking for splits which satisfy the
//! constraints on *both* BIC divergence and count. The search
//! terminates at any node which can't be split subject to BIC.
//!
//! The intention of this is to find "natural" splits of the data
//! which would be obscured when splitting into the optimal 2-split.
//! This can occur when a small number of points (less than minimum
//! count) are sufficiently far from the others that they split off
//! in preference to some other natural split of the data. Although
//! we can impose the count constraint when finding the optimal
//! 2-split this has associated problems. In particular, extreme
//! outliers then tend to rip sufficient points away from their
//! natural cluster in order to generate a new cluster.
bool splitSearch(double minimumCount,
                 double minimumDistance,
                 maths_t::EDataType dataType,
                 CAvailableModeDistributions distributions,
                 double smallest,
<<<<<<< HEAD
                 const TTupleVec& categories,
                 TSizeVec& result) {
    typedef std::pair<std::size_t, std::size_t> TSizeSizePr;
=======
                 const TTupleVec &categories,
                 TSizeVec &result)
{
    using TSizeSizePr = std::pair<std::size_t, std::size_t>;
>>>>>>> d4e4cca7

    LOG_TRACE("begin split search");

    result.clear();

    TSizeSizePr node(0, categories.size());
    TTupleVec nodeCategories;
    nodeCategories.reserve(categories.size());
    TSizeVec candidate;
    candidate.reserve(2);

    // The search effectively visits a binary tree of possible
    // 2-splits of the data, which is searched breadth first.
    // If a suitable split is found on a level of the tree then
    // the search terminates returning that split. Note that
    // if a subset of the data can be split we also check that
    // the corresponding full 2-split can be split subject to the
    // same constraints (to avoid merging the split straight away).

    for (;;) {
        LOG_TRACE("node = " << core::CContainerPrinter::print(node));
        LOG_TRACE("categories = " << core::CContainerPrinter::print(categories));

        nodeCategories.assign(categories.begin() + node.first, categories.begin() + node.second);

        CNaturalBreaksClassifier::naturalBreaks(nodeCategories, 2, 0, CNaturalBreaksClassifier::E_TargetDeviation, candidate);
        LOG_TRACE("candidate = " << core::CContainerPrinter::print(candidate));

        if (candidate.size() != 2) {
            LOG_ERROR("Expected 2-split: " << core::CContainerPrinter::print(candidate));
            break;
        }
        if (candidate[0] == 0 || candidate[0] == nodeCategories.size()) {
            // This can happen if all the points are co-located,
            // in which case we can't split this node anyway.
            break;
        }

        candidate[0] += node.first;
        candidate[1] += node.first;

        double distance;
        double nl;
        double nr;
        BICGain(dataType, distributions, smallest, categories, node.first, candidate[0], node.second, distance, nl, nr);

        // Check the count constraint.
        bool satisfiesCount = (std::min(nl, nr) >= minimumCount);
        LOG_TRACE("count = " << std::min(nl, nr) << " (to split " << minimumCount << ")");

        // Check the distance constraint.
        bool satisfiesDistance = (distance > minimumDistance);
        LOG_TRACE("max(BIC(1) - BIC(2), 0) = " << distance << " (to split " << minimumDistance << ")");

        if (!satisfiesCount) {
            // Recurse to the (one) node with sufficient count.
            if (nl > minimumCount && candidate[0] - node.first > 1) {
                node = std::make_pair(node.first, candidate[0]);
                continue;
            }
            if (nr > minimumCount && node.second - candidate[0] > 1) {
                node = std::make_pair(candidate[0], node.second);
                continue;
            }
        } else if (satisfiesDistance) {
            LOG_TRACE("Checking full split");

            BICGain(dataType, distributions, smallest, categories, 0, candidate[0], categories.size(), distance, nl, nr);

            LOG_TRACE("max(BIC(1) - BIC(2), 0) = " << distance << " (to split " << minimumDistance << ")");

            if (distance > minimumDistance) {
                result.push_back(candidate[0]);
                result.push_back(categories.size());
            }
        }
        break;
    }

    LOG_TRACE("end split search");

    return !result.empty();
}

} // detail::

// 1 - "smallest hard assignment weight"
const double HARD_ASSIGNMENT_THRESHOLD = 0.01;

// CXMeansOnline1d
const std::string WEIGHT_CALC_TAG("a");
const std::string MINIMUM_CLUSTER_FRACTION_TAG("b");
const std::string MINIMUM_CLUSTER_COUNT_TAG("c");
const std::string WINSORISATION_CONFIDENCE_INTERVAL_TAG("d");
const std::string CLUSTER_INDEX_GENERATOR_TAG("e");
const std::string CLUSTER_TAG("f");
const std::string AVAILABLE_DISTRIBUTIONS_TAG("g");
const std::string SMALLEST_TAG("h");
const std::string LARGEST_TAG("i");
const std::string DECAY_RATE_TAG("j");
const std::string HISTORY_LENGTH_TAG("k");

// CXMeansOnline1d::CCluster
static const std::string INDEX_TAG("a");
static const std::string STRUCTURE_TAG("b");
static const std::string PRIOR_TAG("c");

const std::string EMPTY_STRING;
}

CAvailableModeDistributions::CAvailableModeDistributions(int value) : m_Value(value) {
}

const CAvailableModeDistributions& CAvailableModeDistributions::operator+(const CAvailableModeDistributions& rhs) {
    m_Value = m_Value | rhs.m_Value;
    return *this;
}

<<<<<<< HEAD
double CAvailableModeDistributions::parameters(void) const {
    return (this->haveNormal() ? 2.0 : 0.0) + (this->haveGamma() ? 2.0 : 0.0) + (this->haveLogNormal() ? 2.0 : 0.0);
}

bool CAvailableModeDistributions::haveNormal(void) const {
    return (m_Value & NORMAL) != 0;
}

bool CAvailableModeDistributions::haveGamma(void) const {
    return (m_Value & GAMMA) != 0;
}

bool CAvailableModeDistributions::haveLogNormal(void) const {
    return (m_Value & LOG_NORMAL) != 0;
}

std::string CAvailableModeDistributions::toString(void) const {
=======
double CAvailableModeDistributions::parameters() const
{
    return  (this->haveNormal()    ? 2.0 : 0.0)
          + (this->haveGamma()     ? 2.0 : 0.0)
          + (this->haveLogNormal() ? 2.0 : 0.0);
}

bool CAvailableModeDistributions::haveNormal() const
{
    return (m_Value & NORMAL) != 0;
}

bool CAvailableModeDistributions::haveGamma() const
{
    return (m_Value & GAMMA) != 0;
}

bool CAvailableModeDistributions::haveLogNormal() const
{
    return (m_Value & LOG_NORMAL) != 0;
}

std::string CAvailableModeDistributions::toString() const
{
>>>>>>> d4e4cca7
    return core::CStringUtils::typeToString(m_Value);
}

bool CAvailableModeDistributions::fromString(const std::string& value) {
    return core::CStringUtils::stringToType(value, m_Value);
}

CXMeansOnline1d::CXMeansOnline1d(maths_t::EDataType dataType,
                                 CAvailableModeDistributions availableDistributions,
                                 maths_t::EClusterWeightCalc weightCalc,
                                 double decayRate,
                                 double minimumClusterFraction,
                                 double minimumClusterCount,
                                 double minimumCategoryCount,
                                 double winsorisationConfidenceInterval,
                                 const TSplitFunc& splitFunc,
                                 const TMergeFunc& mergeFunc)
    : CClusterer1d(splitFunc, mergeFunc),
      m_DataType(dataType),
      m_AvailableDistributions(availableDistributions),
      m_InitialDecayRate(decayRate),
      m_DecayRate(decayRate),
      m_HistoryLength(0.0),
      m_WeightCalc(weightCalc),
      m_MinimumClusterFraction(minimumClusterFraction),
      m_MinimumClusterCount(minimumClusterCount),
      m_MinimumCategoryCount(minimumCategoryCount),
      m_WinsorisationConfidenceInterval(winsorisationConfidenceInterval),
      m_Clusters(1, CCluster(*this)) {
}

CXMeansOnline1d::CXMeansOnline1d(const SDistributionRestoreParams& params, core::CStateRestoreTraverser& traverser)
    : CClusterer1d(CDoNothing(), CDoNothing()),
      m_DataType(params.s_DataType),
      m_AvailableDistributions(CAvailableModeDistributions::ALL),
      m_InitialDecayRate(params.s_DecayRate),
      m_DecayRate(params.s_DecayRate),
      m_HistoryLength(),
      m_WeightCalc(maths_t::E_ClustersEqualWeight),
      m_MinimumClusterFraction(),
      m_MinimumClusterCount(),
      m_MinimumCategoryCount(params.s_MinimumCategoryCount),
      m_WinsorisationConfidenceInterval() {
    traverser.traverseSubLevel(boost::bind(&CXMeansOnline1d::acceptRestoreTraverser, this, boost::cref(params), _1));
}

CXMeansOnline1d::CXMeansOnline1d(const SDistributionRestoreParams& params,
                                 const TSplitFunc& splitFunc,
                                 const TMergeFunc& mergeFunc,
                                 core::CStateRestoreTraverser& traverser)
    : CClusterer1d(splitFunc, mergeFunc),
      m_DataType(params.s_DataType),
      m_AvailableDistributions(CAvailableModeDistributions::ALL),
      m_InitialDecayRate(params.s_DecayRate),
      m_DecayRate(params.s_DecayRate),
      m_HistoryLength(),
      m_WeightCalc(maths_t::E_ClustersEqualWeight),
      m_MinimumClusterFraction(),
      m_MinimumClusterCount(),
      m_MinimumCategoryCount(params.s_MinimumCategoryCount),
      m_WinsorisationConfidenceInterval() {
    traverser.traverseSubLevel(boost::bind(&CXMeansOnline1d::acceptRestoreTraverser, this, boost::cref(params), _1));
}

CXMeansOnline1d::CXMeansOnline1d(const CXMeansOnline1d& other)
    : CClusterer1d(other.splitFunc(), other.mergeFunc()),
      m_DataType(other.m_DataType),
      m_AvailableDistributions(other.m_AvailableDistributions),
      m_InitialDecayRate(other.m_InitialDecayRate),
      m_DecayRate(other.m_DecayRate),
      m_HistoryLength(other.m_HistoryLength),
      m_WeightCalc(other.m_WeightCalc),
      m_MinimumClusterFraction(other.m_MinimumClusterFraction),
      m_MinimumClusterCount(other.m_MinimumClusterCount),
      m_MinimumCategoryCount(other.m_MinimumCategoryCount),
      m_WinsorisationConfidenceInterval(other.m_WinsorisationConfidenceInterval),
      m_ClusterIndexGenerator(other.m_ClusterIndexGenerator.deepCopy()),
      m_Smallest(other.m_Smallest),
      m_Largest(other.m_Largest),
      m_Clusters(other.m_Clusters) {
}

CXMeansOnline1d& CXMeansOnline1d::operator=(const CXMeansOnline1d& other) {
    if (this != &other) {
        CXMeansOnline1d tmp(other);
        this->swap(tmp);
    }
    return *this;
}

void CXMeansOnline1d::swap(CXMeansOnline1d& other) {
    this->CClusterer1d::swap(other);
    std::swap(m_DataType, other.m_DataType);
    std::swap(m_AvailableDistributions, other.m_AvailableDistributions);
    std::swap(m_InitialDecayRate, other.m_InitialDecayRate);
    std::swap(m_DecayRate, other.m_DecayRate);
    std::swap(m_HistoryLength, other.m_HistoryLength);
    std::swap(m_WeightCalc, other.m_WeightCalc);
    std::swap(m_MinimumClusterFraction, other.m_MinimumClusterFraction);
    std::swap(m_MinimumClusterCount, other.m_MinimumClusterCount);
    std::swap(m_MinimumCategoryCount, other.m_MinimumCategoryCount);
    std::swap(m_WinsorisationConfidenceInterval, other.m_WinsorisationConfidenceInterval);
    std::swap(m_ClusterIndexGenerator, other.m_ClusterIndexGenerator);
    std::swap(m_Smallest, other.m_Smallest);
    std::swap(m_Largest, other.m_Largest);
    m_Clusters.swap(other.m_Clusters);
}

<<<<<<< HEAD
std::string CXMeansOnline1d::persistenceTag(void) const {
=======
std::string CXMeansOnline1d::persistenceTag() const
{
>>>>>>> d4e4cca7
    return X_MEANS_ONLINE_1D_TAG;
}

void CXMeansOnline1d::acceptPersistInserter(core::CStatePersistInserter& inserter) const {
    for (std::size_t i = 0u; i < m_Clusters.size(); ++i) {
        inserter.insertLevel(CLUSTER_TAG, boost::bind(&CCluster::acceptPersistInserter, &m_Clusters[i], _1));
    }
    inserter.insertValue(AVAILABLE_DISTRIBUTIONS_TAG, m_AvailableDistributions.toString());
    inserter.insertValue(DECAY_RATE_TAG, m_DecayRate, core::CIEEE754::E_SinglePrecision);
    inserter.insertValue(HISTORY_LENGTH_TAG, m_HistoryLength, core::CIEEE754::E_SinglePrecision);
    inserter.insertValue(SMALLEST_TAG, m_Smallest.toDelimited());
    inserter.insertValue(LARGEST_TAG, m_Largest.toDelimited());
    inserter.insertValue(WEIGHT_CALC_TAG, static_cast<int>(m_WeightCalc));
    inserter.insertValue(MINIMUM_CLUSTER_FRACTION_TAG, m_MinimumClusterFraction);
    inserter.insertValue(MINIMUM_CLUSTER_COUNT_TAG, m_MinimumClusterCount);
    inserter.insertValue(WINSORISATION_CONFIDENCE_INTERVAL_TAG, m_WinsorisationConfidenceInterval);
    inserter.insertLevel(CLUSTER_INDEX_GENERATOR_TAG, boost::bind(&CIndexGenerator::acceptPersistInserter, &m_ClusterIndexGenerator, _1));
}

<<<<<<< HEAD
CXMeansOnline1d* CXMeansOnline1d::clone(void) const {
    return new CXMeansOnline1d(*this);
}

void CXMeansOnline1d::clear(void) {
=======
CXMeansOnline1d *CXMeansOnline1d::clone() const
{
    return new CXMeansOnline1d(*this);
}

void CXMeansOnline1d::clear()
{
>>>>>>> d4e4cca7
    *this = CXMeansOnline1d(m_DataType,
                            m_AvailableDistributions,
                            m_WeightCalc,
                            m_InitialDecayRate,
                            m_MinimumClusterFraction,
                            m_MinimumClusterCount,
                            m_MinimumCategoryCount,
                            m_WinsorisationConfidenceInterval,
                            this->splitFunc(),
                            this->mergeFunc());
}

<<<<<<< HEAD
std::size_t CXMeansOnline1d::numberClusters(void) const {
=======
std::size_t CXMeansOnline1d::numberClusters() const
{
>>>>>>> d4e4cca7
    return m_Clusters.size();
}

void CXMeansOnline1d::dataType(maths_t::EDataType dataType) {
    m_DataType = dataType;
    for (std::size_t i = 0u; i < m_Clusters.size(); ++i) {
        m_Clusters[i].dataType(dataType);
    }
}

void CXMeansOnline1d::decayRate(double decayRate) {
    m_DecayRate = decayRate;
    for (std::size_t i = 0u; i < m_Clusters.size(); ++i) {
        m_Clusters[i].decayRate(decayRate);
    }
}

bool CXMeansOnline1d::hasCluster(std::size_t index) const {
    return this->cluster(index) != 0;
}

bool CXMeansOnline1d::clusterCentre(std::size_t index, double& result) const {
    const CCluster* cluster = this->cluster(index);
    if (!cluster) {
        LOG_ERROR("Cluster " << index << " doesn't exist");
        return false;
    }
    result = cluster->centre();
    return true;
}

bool CXMeansOnline1d::clusterSpread(std::size_t index, double& result) const {
    const CCluster* cluster = this->cluster(index);
    if (!cluster) {
        LOG_ERROR("Cluster " << index << " doesn't exist");
        return false;
    }
    result = cluster->spread();
    return true;
}

void CXMeansOnline1d::cluster(const double& point, TSizeDoublePr2Vec& result, double count) const {
    result.clear();

    if (m_Clusters.empty()) {
        LOG_ERROR("No clusters");
        return;
    }

    TClusterVecCItr rightCluster = std::lower_bound(m_Clusters.begin(), m_Clusters.end(), point, detail::SClusterCentreLess());

    if (rightCluster == m_Clusters.end()) {
        --rightCluster;
        result.emplace_back(rightCluster->index(), count);
    } else if (rightCluster == m_Clusters.begin()) {
        result.emplace_back(rightCluster->index(), count);
    } else {
        // This does a soft assignment. Given we are finding a
        // partitioning clustering (as a result of targeting
        // the k-means objective) we only consider the case that
        // the point comes from either the left or right cluster.
        // A-priori the probability a randomly selected point
        // comes from a cluster is proportional to its weight:
        //   P(i) = n(i) / Sum_j{ n(j) }
        //
        // Bayes theorem then immediately gives that the probability
        // that a given point is from the i'th cluster
        //   P(i | x) = L(x | i) * P(i) / Z
        //
        // where Z is the normalization constant:
        //   Z = Sum_i{ P(i | x) }
        //
        // Below we work with log likelihoods so the normalization
        // constant cancels on either side of the inequality. Note
        // also that we do not want to soft assign the point to a
        // cluster if its probability is close to zero.

        TClusterVecCItr leftCluster = rightCluster;
        --leftCluster;
        double likelihoodLeft = leftCluster->logLikelihoodFromCluster(m_WeightCalc, point);
        double likelihoodRight = rightCluster->logLikelihoodFromCluster(m_WeightCalc, point);

        double renormalizer = std::max(likelihoodLeft, likelihoodRight);
<<<<<<< HEAD
        double pLeft = ::exp(likelihoodLeft - renormalizer);
        double pRight = ::exp(likelihoodRight - renormalizer);
=======
        double pLeft  = std::exp(likelihoodLeft - renormalizer);
        double pRight = std::exp(likelihoodRight - renormalizer);
>>>>>>> d4e4cca7
        double normalizer = pLeft + pRight;
        pLeft /= normalizer;
        pRight /= normalizer;

        if (pLeft < HARD_ASSIGNMENT_THRESHOLD * pRight) {
            result.emplace_back(rightCluster->index(), count);
        } else if (pRight < HARD_ASSIGNMENT_THRESHOLD * pLeft) {
            result.emplace_back(leftCluster->index(), count);
        } else {
            result.emplace_back(leftCluster->index(), pLeft * count);
            result.emplace_back(rightCluster->index(), pRight * count);
        }
    }
}

void CXMeansOnline1d::add(const double& point, TSizeDoublePr2Vec& clusters, double count) {
    m_HistoryLength += 1.0;
    m_Smallest.add(point);
    m_Largest.add(point);

    clusters.clear();

    TClusterVecItr rightCluster = std::lower_bound(m_Clusters.begin(), m_Clusters.end(), point, detail::SClusterCentreLess());

    if (rightCluster == m_Clusters.end()) {
        --rightCluster;
        LOG_TRACE("Adding " << point << " to " << rightCluster->centre());
        rightCluster->add(point, count);
        clusters.emplace_back(rightCluster->index(), count);
        if (this->maybeSplit(rightCluster)) {
            this->cluster(point, clusters, count);
        } else if (rightCluster != m_Clusters.begin()) {
            TClusterVecItr leftCluster = rightCluster;
            --leftCluster;
            if (this->maybeMerge(leftCluster, rightCluster)) {
                this->cluster(point, clusters, count);
            }
        }
    } else if (rightCluster == m_Clusters.begin()) {
        LOG_TRACE("Adding " << point << " to " << rightCluster->centre());
        rightCluster->add(point, count);
        clusters.emplace_back(rightCluster->index(), count);
        if (this->maybeSplit(rightCluster)) {
            this->cluster(point, clusters, count);
        } else {
            TClusterVecItr leftCluster = rightCluster;
            ++rightCluster;
            if (this->maybeMerge(leftCluster, rightCluster)) {
                this->cluster(point, clusters, count);
            }
        }
    } else {
        // See the cluster member function for more details on
        // soft assignment.
        TClusterVecItr leftCluster = rightCluster;
        --leftCluster;
        double likelihoodLeft = leftCluster->logLikelihoodFromCluster(m_WeightCalc, point);
        double likelihoodRight = rightCluster->logLikelihoodFromCluster(m_WeightCalc, point);

        // Normalize the likelihood values.
        double renormalizer = std::max(likelihoodLeft, likelihoodRight);
<<<<<<< HEAD
        double pLeft = ::exp(likelihoodLeft - renormalizer);
        double pRight = ::exp(likelihoodRight - renormalizer);
=======
        double pLeft  = std::exp(likelihoodLeft - renormalizer);
        double pRight = std::exp(likelihoodRight - renormalizer);
>>>>>>> d4e4cca7
        double normalizer = pLeft + pRight;
        pLeft /= normalizer;
        pRight /= normalizer;

        if (pLeft < HARD_ASSIGNMENT_THRESHOLD * pRight) {
            LOG_TRACE("Adding " << point << " to " << rightCluster->centre());
            rightCluster->add(point, count);
            clusters.emplace_back(rightCluster->index(), count);
            if (this->maybeSplit(rightCluster) || this->maybeMerge(leftCluster, rightCluster)) {
                this->cluster(point, clusters, count);
            }
        } else if (pRight < HARD_ASSIGNMENT_THRESHOLD * pLeft) {
            LOG_TRACE("Adding " << point << " to " << leftCluster->centre());
            leftCluster->add(point, count);
            clusters.emplace_back(leftCluster->index(), count);
            if (this->maybeSplit(leftCluster) || this->maybeMerge(leftCluster, rightCluster)) {
                this->cluster(point, clusters, count);
            }
        } else {
            // Get the weighted counts.
            double countLeft = count * pLeft;
            double countRight = count * pRight;
            LOG_TRACE("Soft adding " << point << " " << countLeft << " to " << leftCluster->centre() << " and " << countRight << " to "
                                     << rightCluster->centre());

            leftCluster->add(point, countLeft);
            rightCluster->add(point, countRight);
            clusters.emplace_back(leftCluster->index(), countLeft);
            clusters.emplace_back(rightCluster->index(), countRight);
            if (this->maybeSplit(leftCluster) || this->maybeSplit(rightCluster) || this->maybeMerge(leftCluster, rightCluster)) {
                this->cluster(point, clusters, count);
            }
        }
    }

    if (this->prune()) {
        this->cluster(point, clusters, count);
    }
}

void CXMeansOnline1d::add(const TDoubleDoublePrVec& points) {
    if (m_Clusters.empty()) {
        m_Clusters.push_back(CCluster(*this));
    }
    TSizeDoublePr2Vec dummy;
    for (std::size_t i = 0u; i < points.size(); ++i) {
        this->add(points[i].first, dummy, points[i].second);
    }
}

void CXMeansOnline1d::propagateForwardsByTime(double time) {
    if (time < 0.0) {
        LOG_ERROR("Can't propagate backwards in time");
        return;
    }
<<<<<<< HEAD
    m_HistoryLength *= ::exp(-m_DecayRate * time);
    for (std::size_t i = 0u; i < m_Clusters.size(); ++i) {
=======
    m_HistoryLength *= std::exp(-m_DecayRate * time);
    for (std::size_t i = 0u; i < m_Clusters.size(); ++i)
    {
>>>>>>> d4e4cca7
        m_Clusters[i].propagateForwardsByTime(time);
    }
}

bool CXMeansOnline1d::sample(std::size_t index, std::size_t numberSamples, TDoubleVec& samples) const {
    const CCluster* cluster = this->cluster(index);
    if (!cluster) {
        LOG_ERROR("Cluster " << index << " doesn't exist");
        return false;
    }
    cluster->sample(numberSamples, std::min(m_Smallest[0], 0.0), m_Largest[0], samples);
    return true;
}

double CXMeansOnline1d::probability(std::size_t index) const {
    double weight = 0.0;
    double weightSum = 0.0;
    for (std::size_t i = 0u; i < m_Clusters.size(); ++i) {
        const CCluster& cluster = m_Clusters[i];
        if (cluster.index() == index) {
            weight = cluster.weight(maths_t::E_ClustersFractionWeight);
        }
        weightSum += cluster.weight(maths_t::E_ClustersFractionWeight);
    }
    return weightSum == 0.0 ? 0.0 : weight / weightSum;
}

void CXMeansOnline1d::debugMemoryUsage(core::CMemoryUsage::TMemoryUsagePtr mem) const {
    mem->setName("CXMeansOnline1d");
    core::CMemoryDebug::dynamicSize("m_ClusterIndexGenerator", m_ClusterIndexGenerator, mem);
    core::CMemoryDebug::dynamicSize("m_Clusters", m_Clusters, mem);
}

<<<<<<< HEAD
std::size_t CXMeansOnline1d::memoryUsage(void) const {
=======
std::size_t CXMeansOnline1d::memoryUsage() const
{
>>>>>>> d4e4cca7
    std::size_t mem = core::CMemory::dynamicSize(m_ClusterIndexGenerator);
    mem += core::CMemory::dynamicSize(m_Clusters);
    return mem;
}

<<<<<<< HEAD
std::size_t CXMeansOnline1d::staticSize(void) const {
=======
std::size_t CXMeansOnline1d::staticSize() const
{
>>>>>>> d4e4cca7
    return sizeof(*this);
}

uint64_t CXMeansOnline1d::checksum(uint64_t seed) const {
    seed = CChecksum::calculate(seed, m_DataType);
    seed = CChecksum::calculate(seed, m_DecayRate);
    seed = CChecksum::calculate(seed, m_HistoryLength);
    seed = CChecksum::calculate(seed, m_WeightCalc);
    return CChecksum::calculate(seed, m_Clusters);
}

<<<<<<< HEAD
double CXMeansOnline1d::count(void) const {
=======
double CXMeansOnline1d::count() const
{
>>>>>>> d4e4cca7
    double result = 0.0;
    for (std::size_t i = 0; i < m_Clusters.size(); ++i) {
        result += m_Clusters[i].count();
    }
    return result;
}

<<<<<<< HEAD
const CXMeansOnline1d::TClusterVec& CXMeansOnline1d::clusters(void) const {
    return m_Clusters;
}

std::string CXMeansOnline1d::printClusters(void) const {
    if (m_Clusters.empty()) {
=======
const CXMeansOnline1d::TClusterVec &CXMeansOnline1d::clusters() const
{
    return m_Clusters;
}

std::string CXMeansOnline1d::printClusters() const
{
    if (m_Clusters.empty())
    {
>>>>>>> d4e4cca7
        return std::string();
    }

    std::ostringstream result;

    // We'll plot the marginal likelihood function over a range
    // where most of the mass is, i.e. the 99.9% confidence

    static const double RANGE = 99.9;
    static const unsigned int POINTS = 201;

    TDoubleDoublePr range(boost::numeric::bounds<double>::highest(), boost::numeric::bounds<double>::lowest());

    for (std::size_t i = 0u; i < m_Clusters.size(); ++i) {
        const CPrior& prior = m_Clusters[i].prior();
        TDoubleDoublePr clusterRange = prior.marginalLikelihoodConfidenceInterval(RANGE);
        range.first = std::min(range.first, clusterRange.first);
        range.second = std::max(range.second, clusterRange.second);
    }

    double weightSum = 0.0;
    for (std::size_t i = 0u; i < m_Clusters.size(); ++i) {
        weightSum += m_Clusters[i].weight(m_WeightCalc);
    }

    static const maths_t::TWeightStyleVec COUNT_WEIGHT(1, maths_t::E_SampleCountWeight);
    static const TDouble4Vec1Vec UNIT_WEIGHT(1, TDouble4Vec(1, 1.0));

    TDouble1Vec x(1, range.first);
    double increment = (range.second - range.first) / (POINTS - 1.0);

    std::ostringstream coordinatesStr;
    std::ostringstream likelihoodStr;
    coordinatesStr << "x = [";
    likelihoodStr << "likelihood = [";
    for (unsigned int i = 0u; i < POINTS; ++i, x[0] += increment) {
        double likelihood = 0.0;
        for (std::size_t j = 0u; j < m_Clusters.size(); ++j) {
            double logLikelihood;
<<<<<<< HEAD
            const CPrior& prior = m_Clusters[j].prior();
            if (!(prior.jointLogMarginalLikelihood(COUNT_WEIGHT, x, UNIT_WEIGHT, logLikelihood) &
                  (maths_t::E_FpFailed | maths_t::E_FpOverflowed))) {
                likelihood += m_Clusters[j].weight(m_WeightCalc) / weightSum * ::exp(logLikelihood);
=======
            const CPrior &prior = m_Clusters[j].prior();
            if (!(  prior.jointLogMarginalLikelihood(COUNT_WEIGHT, x, UNIT_WEIGHT, logLikelihood)
                  & (maths_t::E_FpFailed | maths_t::E_FpOverflowed)))
            {
                likelihood += m_Clusters[j].weight(m_WeightCalc)
                              / weightSum
                              * std::exp(logLikelihood);
>>>>>>> d4e4cca7
            }
        }
        coordinatesStr << x[0] << " ";
        likelihoodStr << likelihood << " ";
    }
    coordinatesStr << "];" << core_t::LINE_ENDING;
    likelihoodStr << "];" << core_t::LINE_ENDING << "plot(x, likelihood);";

    return coordinatesStr.str() + likelihoodStr.str();
}

<<<<<<< HEAD
CXMeansOnline1d::CIndexGenerator& CXMeansOnline1d::indexGenerator(void) {
=======
CXMeansOnline1d::CIndexGenerator &CXMeansOnline1d::indexGenerator()
{
>>>>>>> d4e4cca7
    return m_ClusterIndexGenerator;
}

bool CXMeansOnline1d::acceptRestoreTraverser(const SDistributionRestoreParams& params, core::CStateRestoreTraverser& traverser) {
    do {
        const std::string& name = traverser.name();
        RESTORE_SETUP_TEARDOWN(
            CLUSTER_TAG,
            CCluster cluster(*this),
            traverser.traverseSubLevel(boost::bind(&CCluster::acceptRestoreTraverser, &cluster, boost::cref(params), _1)),
            m_Clusters.push_back(cluster))
        RESTORE(AVAILABLE_DISTRIBUTIONS_TAG, m_AvailableDistributions.fromString(traverser.value()))
        RESTORE_SETUP_TEARDOWN(
            DECAY_RATE_TAG, double decayRate, core::CStringUtils::stringToType(traverser.value(), decayRate), this->decayRate(decayRate))
        RESTORE_BUILT_IN(HISTORY_LENGTH_TAG, m_HistoryLength);
        RESTORE(SMALLEST_TAG, m_Smallest.fromDelimited(traverser.value()))
        RESTORE(LARGEST_TAG, m_Largest.fromDelimited(traverser.value()))
        RESTORE(CLUSTER_INDEX_GENERATOR_TAG,
                traverser.traverseSubLevel(boost::bind(&CIndexGenerator::acceptRestoreTraverser, &m_ClusterIndexGenerator, _1)))
        RESTORE_SETUP_TEARDOWN(WEIGHT_CALC_TAG,
                               int weightCalc,
                               core::CStringUtils::stringToType(traverser.value(), weightCalc),
                               m_WeightCalc = static_cast<maths_t::EClusterWeightCalc>(weightCalc))
        RESTORE_BUILT_IN(MINIMUM_CLUSTER_FRACTION_TAG, m_MinimumClusterFraction)
        RESTORE_BUILT_IN(MINIMUM_CLUSTER_COUNT_TAG, m_MinimumClusterCount)
        RESTORE_BUILT_IN(WINSORISATION_CONFIDENCE_INTERVAL_TAG, m_WinsorisationConfidenceInterval)
    } while (traverser.next());

    return true;
}

const CXMeansOnline1d::CCluster* CXMeansOnline1d::cluster(std::size_t index) const {
    for (std::size_t i = 0u; i < m_Clusters.size(); ++i) {
        if (m_Clusters[i].index() == index) {
            return &m_Clusters[i];
        }
    }
    return 0;
}

<<<<<<< HEAD
double CXMeansOnline1d::minimumSplitCount(void) const {
=======
double CXMeansOnline1d::minimumSplitCount() const
{
>>>>>>> d4e4cca7
    double result = m_MinimumClusterCount;
    if (m_MinimumClusterFraction > 0.0) {
        double count = 0.0;
        for (std::size_t i = 0u; i < m_Clusters.size(); ++i) {
            count += m_Clusters[i].count();
        }
        double scale = std::max(m_HistoryLength * (1.0 - std::exp(-m_InitialDecayRate)), 1.0);
        count *= m_MinimumClusterFraction / scale;
        result = std::max(result, count);
    }
    LOG_TRACE("minimumSplitCount = " << result);
    return result;
}

bool CXMeansOnline1d::maybeSplit(TClusterVecItr cluster) {
    if (cluster == m_Clusters.end()) {
        return false;
    }

    TDoubleDoublePr interval = this->winsorisationInterval();
    if (TOptionalClusterClusterPr split =
            cluster->split(m_AvailableDistributions, this->minimumSplitCount(), m_Smallest[0], interval, m_ClusterIndexGenerator)) {
        LOG_TRACE("Splitting cluster " << cluster->index() << " at " << cluster->centre());
        std::size_t index = cluster->index();
        *cluster = split->second;
        m_Clusters.insert(cluster, split->first);
        (this->splitFunc())(index, split->first.index(), split->second.index());
        return true;
    }

    return false;
}

bool CXMeansOnline1d::maybeMerge(TClusterVecItr cluster1, TClusterVecItr cluster2) {
    if (cluster1 == m_Clusters.end() || cluster2 == m_Clusters.end()) {
        return false;
    }

    TDoubleDoublePr interval = this->winsorisationInterval();
    if (cluster1->shouldMerge(*cluster2, m_AvailableDistributions, m_Smallest[0], interval)) {
        LOG_TRACE("Merging cluster " << cluster1->index() << " at " << cluster1->centre() << " and cluster " << cluster2->index() << " at "
                                     << cluster2->centre());
        std::size_t index1 = cluster1->index();
        std::size_t index2 = cluster2->index();
        CCluster merged = cluster1->merge(*cluster2, m_ClusterIndexGenerator);
        *cluster1 = merged;
        m_Clusters.erase(cluster2);
        (this->mergeFunc())(index1, index2, merged.index());
        return true;
    }

    return false;
}

<<<<<<< HEAD
bool CXMeansOnline1d::prune(void) {
    if (m_Clusters.size() <= 1) {
=======
bool CXMeansOnline1d::prune()
{
    if (m_Clusters.size() <= 1)
    {
>>>>>>> d4e4cca7
        return false;
    }

    bool result = false;

    double minimumCount = this->minimumSplitCount() * CLUSTER_DELETE_FRACTION;
    for (std::size_t i = 1u; i < m_Clusters.size(); /**/) {
        CCluster& left = m_Clusters[i - 1];
        CCluster& right = m_Clusters[i];
        if (left.count() < minimumCount || right.count() < minimumCount) {
            std::size_t leftIndex = left.index();
            std::size_t rightIndex = right.index();
            LOG_TRACE("Merging cluster " << leftIndex << " at " << left.centre() << " and cluster " << rightIndex << " at "
                                         << right.centre());
            CCluster merge = left.merge(right, m_ClusterIndexGenerator);
            left = merge;
            m_Clusters.erase(m_Clusters.begin() + i);
            (this->mergeFunc())(leftIndex, rightIndex, merge.index());
            result = true;
        } else {
            ++i;
        }
    }

    return result;
}

<<<<<<< HEAD
TDoubleDoublePr CXMeansOnline1d::winsorisationInterval(void) const {
=======
TDoubleDoublePr CXMeansOnline1d::winsorisationInterval() const
{
>>>>>>> d4e4cca7
    double f = (1.0 - m_WinsorisationConfidenceInterval) / 2.0;

    if (f * this->count() < 1.0) {
        // Don't bother if we don't expect a sample outside the
        // Winsorisation interval.
        return std::make_pair(boost::numeric::bounds<double>::lowest() / 2.0, boost::numeric::bounds<double>::highest() / 2.0);
    }

    // The Winsorisation interval are the positions corresponding
    // to the f/2 and 1 - f/2 percentile counts where f is the
    // Winsorisation confidence interval, i.e. we truncate the
    // data to the 1 - f central confidence interval.

    double totalCount = 0.0;
    for (std::size_t i = 0u; i < m_Clusters.size(); ++i) {
        totalCount += m_Clusters[i].count();
    }

    double leftCount = f * totalCount;
    double rightCount = (1.0 - f) * totalCount;
    LOG_TRACE("totalCount = " << totalCount << " interval = [" << leftCount << "," << rightCount << "]"
                              << " # clusters = " << m_Clusters.size());

    TDoubleDoublePr result;

    double partialCount = 0.0;
    for (std::size_t i = 0u; i < m_Clusters.size(); ++i) {
        double count = m_Clusters[i].count();
        if (partialCount < leftCount && partialCount + count >= leftCount) {
            double p = 100.0 * (leftCount - partialCount) / count;
            result.first = m_Clusters[i].percentile(p);
        }
        if (partialCount < rightCount && partialCount + count >= rightCount) {
            double p = 100.0 * (rightCount - partialCount) / count;
            result.second = m_Clusters[i].percentile(p);
            break;
        }
        partialCount += count;
    }

    LOG_TRACE("Winsorisation interval = [" << result.first << "," << result.second << "]");

    return result;
}

//////////// CCluster Implementation ////////////

CXMeansOnline1d::CCluster::CCluster(const CXMeansOnline1d& clusterer)
    : m_Index(clusterer.m_ClusterIndexGenerator.next()),
      m_Prior(CNormalMeanPrecConjugate::nonInformativePrior(clusterer.m_DataType, clusterer.m_DecayRate)),
      m_Structure(STRUCTURE_SIZE, clusterer.m_DecayRate, clusterer.m_MinimumCategoryCount) {
}

CXMeansOnline1d::CCluster::CCluster(std::size_t index, const CNormalMeanPrecConjugate& prior, const CNaturalBreaksClassifier& structure)
    : m_Index(index), m_Prior(prior), m_Structure(structure) {
}

bool CXMeansOnline1d::CCluster::acceptRestoreTraverser(const SDistributionRestoreParams& params, core::CStateRestoreTraverser& traverser) {
    do {
        const std::string& name = traverser.name();
        RESTORE_BUILT_IN(INDEX_TAG, m_Index)
        RESTORE_NO_ERROR(PRIOR_TAG, m_Prior = CNormalMeanPrecConjugate(params, traverser))
        RESTORE(STRUCTURE_TAG,
                traverser.traverseSubLevel(
                    boost::bind(&CNaturalBreaksClassifier::acceptRestoreTraverser, &m_Structure, boost::cref(params), _1)))
    } while (traverser.next());

    return true;
}

void CXMeansOnline1d::CCluster::acceptPersistInserter(core::CStatePersistInserter& inserter) const {
    inserter.insertValue(INDEX_TAG, m_Index);
    inserter.insertLevel(PRIOR_TAG, boost::bind(&CNormalMeanPrecConjugate::acceptPersistInserter, &m_Prior, _1));
    inserter.insertLevel(STRUCTURE_TAG, boost::bind(&CNaturalBreaksClassifier::acceptPersistInserter, &m_Structure, _1));
}

void CXMeansOnline1d::CCluster::dataType(maths_t::EDataType dataType) {
    m_Prior.dataType(dataType);
}

void CXMeansOnline1d::CCluster::add(double point, double count) {
    m_Prior.addSamples(CConstantWeights::COUNT, TDouble1Vec(1, point), TDouble4Vec1Vec(1, TDouble4Vec(1, count)));
    m_Structure.add(point, count);
}

void CXMeansOnline1d::CCluster::decayRate(double decayRate) {
    m_Prior.decayRate(decayRate);
    m_Structure.decayRate(decayRate);
}

void CXMeansOnline1d::CCluster::propagateForwardsByTime(double time) {
    m_Prior.propagateForwardsByTime(time);
    m_Structure.propagateForwardsByTime(time);
}

<<<<<<< HEAD
std::size_t CXMeansOnline1d::CCluster::index(void) const {
    return m_Index;
}

double CXMeansOnline1d::CCluster::centre(void) const {
    return m_Prior.marginalLikelihoodMean();
}

double CXMeansOnline1d::CCluster::spread(void) const {
    return ::sqrt(m_Prior.marginalLikelihoodVariance());
=======
std::size_t CXMeansOnline1d::CCluster::index() const
{
    return m_Index;
}

double CXMeansOnline1d::CCluster::centre() const
{
    return m_Prior.marginalLikelihoodMean();
}

double CXMeansOnline1d::CCluster::spread() const
{
    return std::sqrt(m_Prior.marginalLikelihoodVariance());
>>>>>>> d4e4cca7
}

double CXMeansOnline1d::CCluster::percentile(double p) const {
    return m_Structure.percentile(p);
}

<<<<<<< HEAD
double CXMeansOnline1d::CCluster::count(void) const {
=======
double CXMeansOnline1d::CCluster::count() const
{
>>>>>>> d4e4cca7
    return m_Prior.numberSamples();
}

double CXMeansOnline1d::CCluster::weight(maths_t::EClusterWeightCalc calc) const {
    switch (calc) {
    case maths_t::E_ClustersEqualWeight:
        return 1.0;
    case maths_t::E_ClustersFractionWeight:
        return m_Prior.numberSamples();
    }
    LOG_ABORT("Unexpected calculation style " << calc);
}

double CXMeansOnline1d::CCluster::logLikelihoodFromCluster(maths_t::EClusterWeightCalc calc, double point) const {
    double result;
    if (detail::logLikelihoodFromCluster(point, m_Prior, this->weight(calc), result) & maths_t::E_FpFailed) {
        LOG_ERROR("Unable to compute likelihood for: " << m_Index);
    }
    return result;
}

void CXMeansOnline1d::CCluster::sample(std::size_t numberSamples, double smallest, double largest, TDoubleVec& samples) const {
    m_Structure.sample(numberSamples, smallest, largest, samples);
}

CXMeansOnline1d::TOptionalClusterClusterPr CXMeansOnline1d::CCluster::split(CAvailableModeDistributions distributions,
                                                                            double minimumCount,
                                                                            double smallest,
                                                                            const TDoubleDoublePr& interval,
                                                                            CIndexGenerator& indexGenerator) {
    // We do our clustering top down to minimize space and avoid
    // making splits before we are confident they exist. This is
    // important for anomaly detection because we do *not* want
    // to fit a cluster to an outlier and judge it to be not
    // anomalous as a result.
    //
    // By analogy to x-means we choose a candidate split of the
    // data by minimizing the total within class deviation of the
    // two classes. In order to decide whether or not to split we
    // 1) impose minimum count on the smaller cluster 2) use an
    // information theoretic criterion. Specifically, we threshold
    // the BIC gain of using the multi-mode distribution verses
    // the single mode distribution.

    LOG_TRACE("split");

    if (m_Structure.buffering()) {
        return TOptionalClusterClusterPr();
    }

    maths_t::EDataType dataType = m_Prior.dataType();
    double decayRate = m_Prior.decayRate();

    std::size_t n = m_Structure.size();
    if (n < 2) {
        return TOptionalClusterClusterPr();
    }

    TSizeVec split;
    {
        TTupleVec categories;
        m_Structure.categories(n, 0, categories);
        for (std::size_t i = 0u; i < categories.size(); ++i) {
            detail::winsorise(interval, categories[i]);
        }
        if (!detail::splitSearch(minimumCount, MINIMUM_SPLIT_DISTANCE, dataType, distributions, smallest, categories, split)) {
            return TOptionalClusterClusterPr();
        }
    }

    TTupleVec categories;
    m_Structure.categories(split, categories);

    CNaturalBreaksClassifier::TClassifierVec classifiers;
    m_Structure.split(split, classifiers);
    LOG_TRACE("Splitting cluster " << this->index() << " at " << this->centre() << " left = " << classifiers[0].print()
                                   << ", right = " << classifiers[1].print());

    std::size_t index1 = indexGenerator.next();
    std::size_t index2 = indexGenerator.next();
    indexGenerator.recycle(m_Index);

    CNormalMeanPrecConjugate leftNormal(dataType, categories[0], decayRate);
    CNormalMeanPrecConjugate rightNormal(dataType, categories[1], decayRate);
    return TClusterClusterPr(CCluster(index1, leftNormal, classifiers[0]), CCluster(index2, rightNormal, classifiers[1]));
}

bool CXMeansOnline1d::CCluster::shouldMerge(CCluster& other,
                                            CAvailableModeDistributions distributions,
                                            double smallest,
                                            const TDoubleDoublePr& interval) {
    if (m_Structure.buffering() || m_Structure.size() == 0 || other.m_Structure.size() == 0) {
        return false;
    }

    maths_t::EDataType dataType = m_Prior.dataType();
    TTupleVec categories;
    if (!m_Structure.categories(m_Structure.size(), 0, categories)) {
        return false;
    }
    std::size_t split = categories.size();
    if (!other.m_Structure.categories(other.m_Structure.size(), 0, categories, true)) {
        return false;
    }

    for (std::size_t i = 0u; i < categories.size(); ++i) {
        detail::winsorise(interval, categories[i]);
    }

    double distance;
    double nl;
    double nr;
    detail::BICGain(dataType, distributions, smallest, categories, 0, split, categories.size(), distance, nl, nr);
    LOG_TRACE("max(BIC(1) - BIC(2), 0) = " << distance << " (to merge " << MAXIMUM_MERGE_DISTANCE << ")");

    return distance <= MAXIMUM_MERGE_DISTANCE;
}

CXMeansOnline1d::CCluster CXMeansOnline1d::CCluster::merge(CCluster& other, CIndexGenerator& indexGenerator) {
    TTupleVec left, right;
    m_Structure.categories(1, 0, left);
    other.m_Structure.categories(1, 0, right);

    std::size_t index = indexGenerator.next();

    CNormalMeanPrecConjugate::TMeanVarAccumulator mergedCategories;

    if (left.size() > 0) {
        LOG_TRACE("left = " << left[0]);
        mergedCategories += left[0];
    }

    if (right.size() > 0) {
        LOG_TRACE("right = " << right[0]);
        mergedCategories += right[0];
    }

    CNormalMeanPrecConjugate prior(m_Prior.dataType(), mergedCategories, m_Prior.decayRate());

    CNaturalBreaksClassifier structure(m_Structure);
    structure.merge(other.m_Structure);

    CCluster result(index, prior, structure);

    indexGenerator.recycle(m_Index);
    indexGenerator.recycle(other.m_Index);

    return result;
}

<<<<<<< HEAD
const CNormalMeanPrecConjugate& CXMeansOnline1d::CCluster::prior(void) const {
=======
const CNormalMeanPrecConjugate &CXMeansOnline1d::CCluster::prior() const
{
>>>>>>> d4e4cca7
    return m_Prior;
}

uint64_t CXMeansOnline1d::CCluster::checksum(uint64_t seed) const {
    seed = CChecksum::calculate(seed, m_Index);
    seed = CChecksum::calculate(seed, m_Prior);
    return CChecksum::calculate(seed, m_Structure);
}

void CXMeansOnline1d::CCluster::debugMemoryUsage(core::CMemoryUsage::TMemoryUsagePtr mem) const {
    mem->setName("CXMeansOnline1d::CCluster");
    core::CMemoryDebug::dynamicSize("m_Prior", m_Prior, mem);
    core::CMemoryDebug::dynamicSize("m_Structure", m_Structure, mem);
}

<<<<<<< HEAD
std::size_t CXMeansOnline1d::CCluster::memoryUsage(void) const {
=======
std::size_t CXMeansOnline1d::CCluster::memoryUsage() const
{
>>>>>>> d4e4cca7
    std::size_t mem = core::CMemory::dynamicSize(m_Prior);
    mem += core::CMemory::dynamicSize(m_Structure);
    return mem;
}

const double CXMeansOnline1d::WINSORISATION_CONFIDENCE_INTERVAL(1.0);
const double CXMeansOnline1d::MINIMUM_SPLIT_DISTANCE(6.0);
const double CXMeansOnline1d::MAXIMUM_MERGE_DISTANCE(2.0);
const double CXMeansOnline1d::CLUSTER_DELETE_FRACTION(0.8);
const std::size_t CXMeansOnline1d::STRUCTURE_SIZE(12u);
}
}<|MERGE_RESOLUTION|>--- conflicted
+++ resolved
@@ -49,17 +49,8 @@
 #include <utility>
 #include <vector>
 
-<<<<<<< HEAD
-#include <math.h>
-
 namespace ml {
 namespace maths {
-=======
-namespace ml
-{
-namespace maths
-{
->>>>>>> d4e4cca7
 
 namespace {
 
@@ -277,12 +268,7 @@
     double n = CBasicStatistics::count(mv);
     double m = mean(dataType, mv);
     double v = variance(dataType, mv);
-<<<<<<< HEAD
-    if (v <= MINIMUM_COEFFICIENT_OF_VARIATION * ::fabs(m)) {
-=======
-    if (v <= MINIMUM_COEFFICIENT_OF_VARIATION * std::fabs(m))
-    {
->>>>>>> d4e4cca7
+    if (v <= MINIMUM_COEFFICIENT_OF_VARIATION * std::fabs(m)) {
         return;
     }
 
@@ -316,36 +302,23 @@
         double ar = pow2(mr + gammaOffset) / vr;
         double br = (mr + gammaOffset) / vr;
 
-<<<<<<< HEAD
-        double log2piv = ::log(boost::math::double_constants::two_pi * v);
-        double log2pis = ::log(boost::math::double_constants::two_pi * s);
-        double loggn = boost::math::lgamma(a) - a * ::log(b);
-        double log2pivl = ::log(boost::math::double_constants::two_pi * vl / pow2(wl));
-        double log2pivr = ::log(boost::math::double_constants::two_pi * vr / pow2(wr));
-        double log2pisl = ::log(boost::math::double_constants::two_pi * sl / pow2(wl));
-        double log2pisr = ::log(boost::math::double_constants::two_pi * sr / pow2(wr));
-        double loggnl = boost::math::lgamma(al) - al * ::log(bl) - ::log(wl);
-        double loggnr = boost::math::lgamma(ar) - ar * ::log(br) - ::log(wr);
-=======
-        double log2piv  = std::log(boost::math::double_constants::two_pi * v);
-        double log2pis  = std::log(boost::math::double_constants::two_pi * s);
-        double loggn    = boost::math::lgamma(a) - a * std::log(b);
+        double log2piv = std::log(boost::math::double_constants::two_pi * v);
+        double log2pis = std::log(boost::math::double_constants::two_pi * s);
+        double loggn = boost::math::lgamma(a) - a * std::log(b);
         double log2pivl = std::log(boost::math::double_constants::two_pi * vl / pow2(wl));
         double log2pivr = std::log(boost::math::double_constants::two_pi * vr / pow2(wr));
         double log2pisl = std::log(boost::math::double_constants::two_pi * sl / pow2(wl));
         double log2pisr = std::log(boost::math::double_constants::two_pi * sr / pow2(wr));
-        double loggnl   = boost::math::lgamma(al) - al * std::log(bl) - std::log(wl);
-        double loggnr   = boost::math::lgamma(ar) - ar * std::log(br) - std::log(wr);
->>>>>>> d4e4cca7
+        double loggnl = boost::math::lgamma(al) - al * std::log(bl) - std::log(wl);
+        double loggnr = boost::math::lgamma(ar) - ar * std::log(br) - std::log(wr);
 
         for (std::size_t i = start; i < split; ++i) {
             double ni = CBasicStatistics::count(categories[i]);
             double mi = mean(dataType, categories[i]);
             double vi = variance(dataType, categories[i]);
 
-<<<<<<< HEAD
             if (vi == 0.0) {
-                double li = ::log(mi + logNormalOffset);
+                double li = std::log(mi + logNormalOffset);
                 ll1n += ni * ((vi + pow2(mi - m)) / v + log2piv);
                 ll1l += ni * (pow2(li - l) / s + 2.0 * li + log2pis);
                 ll1g += ni * 2.0 * (b * (mi + gammaOffset) - (a - 1.0) * li + loggn);
@@ -353,30 +326,11 @@
                 ll2ll += ni * (pow2(li - ll) / sl + 2.0 * li + log2pisl);
                 ll2gl += ni * 2.0 * (bl * (mi + gammaOffset) - (al - 1.0) * li + loggnl);
             } else {
-                double si = ::log(1.0 + vi / pow2(mi + logNormalOffset));
-                double li = ::log(mi + logNormalOffset) - si / 2.0;
+                double si = std::log(1.0 + vi / pow2(mi + logNormalOffset));
+                double li = std::log(mi + logNormalOffset) - si / 2.0;
                 ll1n += ni * ((vi + pow2(mi - m)) / v + log2piv);
                 ll1l += ni * ((si + pow2(li - l)) / s + 2.0 * li + log2pis);
                 ll1g += ni * 2.0 * (b * (mi + gammaOffset) - (a - 1.0) * li + loggn);
-=======
-            if (vi == 0.0)
-            {
-                double li = std::log(mi + logNormalOffset);
-                ll1n  += ni * ((vi + pow2(mi - m)) / v + log2piv);
-                ll1l  += ni * (pow2(li - l) / s + 2.0 * li + log2pis);
-                ll1g  += ni * 2.0 * (b * (mi + gammaOffset) - (a - 1.0) * li + loggn);
-                ll2nl += ni * ((vi + pow2(mi - ml)) / vl + log2pivl);
-                ll2ll += ni * (pow2(li - ll) / sl + 2.0 * li + log2pisl);
-                ll2gl += ni * 2.0 * (bl * (mi + gammaOffset) - (al - 1.0) * li + loggnl);
-            }
-            else
-            {
-                double si = std::log(1.0 + vi / pow2(mi + logNormalOffset));
-                double li = std::log(mi + logNormalOffset) - si / 2.0;
-                ll1n  += ni * ((vi + pow2(mi - m)) / v + log2piv);
-                ll1l  += ni * ((si + pow2(li - l)) / s + 2.0 * li + log2pis);
-                ll1g  += ni * 2.0 * (b * (mi + gammaOffset) - (a - 1.0) * li + loggn);
->>>>>>> d4e4cca7
                 ll2nl += ni * ((vi + pow2(mi - ml)) / vl + log2pivl);
                 ll2ll += ni * ((si + pow2(li - ll)) / sl + 2.0 * li + log2pisl);
                 ll2gl += ni * 2.0 * (bl * (mi + gammaOffset) - (al - 1.0) * li + loggnl);
@@ -388,9 +342,8 @@
             double mi = mean(dataType, categories[i]);
             double vi = variance(dataType, categories[i]);
 
-<<<<<<< HEAD
             if (vi == 0.0) {
-                double li = ::log(mi + logNormalOffset);
+                double li = std::log(mi + logNormalOffset);
                 ll1n += ni * ((vi + pow2(mi - m)) / v + log2piv);
                 ll1l += ni * (pow2(li - l) / s + 2.0 * li + log2pis);
                 ll1g += ni * 2.0 * (b * (mi + gammaOffset) - (a - 1.0) * li + loggn);
@@ -398,30 +351,11 @@
                 ll2lr += ni * (pow2(li - lr) / sr + 2.0 * li + log2pisr);
                 ll2gr += ni * 2.0 * (br * (mi + gammaOffset) - (ar - 1.0) * li + loggnr);
             } else {
-                double si = ::log(1.0 + vi / pow2(mi + logNormalOffset));
-                double li = ::log(mi + logNormalOffset) - si / 2.0;
+                double si = std::log(1.0 + vi / pow2(mi + logNormalOffset));
+                double li = std::log(mi + logNormalOffset) - si / 2.0;
                 ll1n += ni * ((vi + pow2(mi - m)) / v + log2piv);
                 ll1l += ni * ((si + pow2(li - l)) / s + 2.0 * li + log2pis);
                 ll1g += ni * 2.0 * (b * (mi + gammaOffset) - (a - 1.0) * li + loggn);
-=======
-            if (vi == 0.0)
-            {
-                double li = std::log(mi + logNormalOffset);
-                ll1n  += ni * ((vi + pow2(mi - m)) / v + log2piv);
-                ll1l  += ni * (pow2(li - l) / s + 2.0 * li + log2pis);
-                ll1g  += ni * 2.0 * (b * (mi + gammaOffset) - (a - 1.0) * li + loggn);
-                ll2nr += ni * ((vi + pow2(mi - mr)) / vr + log2pivr);
-                ll2lr += ni * (pow2(li - lr) / sr + 2.0 * li + log2pisr);
-                ll2gr += ni * 2.0 * (br * (mi + gammaOffset) - (ar - 1.0) * li + loggnr);
-            }
-            else
-            {
-                double si = std::log(1.0 + vi / pow2(mi + logNormalOffset));
-                double li = std::log(mi + logNormalOffset) - si / 2.0;
-                ll1n  += ni * ((vi + pow2(mi - m)) / v + log2piv);
-                ll1l  += ni * ((si + pow2(li - l)) / s + 2.0 * li + log2pis);
-                ll1g  += ni * 2.0 * (b * (mi + gammaOffset) - (a - 1.0) * li + loggn);
->>>>>>> d4e4cca7
                 ll2nr += ni * ((vi + pow2(mi - mr)) / vr + log2pivr);
                 ll2lr += ni * ((si + pow2(li - lr)) / sr + 2.0 * li + log2pisr);
                 ll2gr += ni * 2.0 * (br * (mi + gammaOffset) - (ar - 1.0) * li + loggnr);
@@ -434,8 +368,7 @@
         return;
     }
 
-<<<<<<< HEAD
-    double logn = ::log(n);
+    double logn = std::log(n);
     double ll1 = min(distributions.haveNormal() ? ll1n : boost::numeric::bounds<double>::highest(),
                      distributions.haveLogNormal() ? ll1l : boost::numeric::bounds<double>::highest(),
                      distributions.haveGamma() ? ll1g : boost::numeric::bounds<double>::highest()) +
@@ -447,20 +380,6 @@
                      distributions.haveLogNormal() ? ll2lr : boost::numeric::bounds<double>::highest(),
                      distributions.haveGamma() ? ll2gr : boost::numeric::bounds<double>::highest()) +
                  (2.0 * distributions.parameters() + 1.0) * logn;
-=======
-    double logn = std::log(n);
-    double ll1  =  min(distributions.haveNormal()    ? ll1n : boost::numeric::bounds<double>::highest(),
-                       distributions.haveLogNormal() ? ll1l : boost::numeric::bounds<double>::highest(),
-                       distributions.haveGamma()     ? ll1g : boost::numeric::bounds<double>::highest())
-                 + distributions.parameters() * logn;
-    double ll2  =  min(distributions.haveNormal()    ? ll2nl : boost::numeric::bounds<double>::highest(),
-                       distributions.haveLogNormal() ? ll2ll : boost::numeric::bounds<double>::highest(),
-                       distributions.haveGamma()     ? ll2gl : boost::numeric::bounds<double>::highest())
-                 + min(distributions.haveNormal()    ? ll2nr : boost::numeric::bounds<double>::highest(),
-                       distributions.haveLogNormal() ? ll2lr : boost::numeric::bounds<double>::highest(),
-                       distributions.haveGamma()     ? ll2gr : boost::numeric::bounds<double>::highest())
-                 + (2.0 * distributions.parameters() + 1.0) * logn;
->>>>>>> d4e4cca7
 
     LOG_TRACE("BIC(1) = " << ll1 << ", BIC(2) = " << ll2);
 
@@ -506,13 +425,8 @@
         xa /= sigma;
         xb /= sigma;
 
-<<<<<<< HEAD
-        double ea = xa > t ? 0.0 : ::exp(-xa * xa / 2.0);
-        double eb = xb > t ? 0.0 : ::exp(-xb * xb / 2.0);
-=======
-        double ea = xa > t ? 0.0 : std::exp(-xa*xa / 2.0);
-        double eb = xb > t ? 0.0 : std::exp(-xb*xb / 2.0);
->>>>>>> d4e4cca7
+        double ea = xa > t ? 0.0 : std::exp(-xa * xa / 2.0);
+        double eb = xb > t ? 0.0 : std::exp(-xb * xb / 2.0);
 
         double km = sigma / boost::math::double_constants::root_two_pi * (ea - eb);
         double kv = -sigma * sigma / boost::math::double_constants::root_two_pi * (xa * ea + xb * eb);
@@ -554,16 +468,9 @@
                  maths_t::EDataType dataType,
                  CAvailableModeDistributions distributions,
                  double smallest,
-<<<<<<< HEAD
                  const TTupleVec& categories,
                  TSizeVec& result) {
-    typedef std::pair<std::size_t, std::size_t> TSizeSizePr;
-=======
-                 const TTupleVec &categories,
-                 TSizeVec &result)
-{
     using TSizeSizePr = std::pair<std::size_t, std::size_t>;
->>>>>>> d4e4cca7
 
     LOG_TRACE("begin split search");
 
@@ -682,50 +589,23 @@
     return *this;
 }
 
-<<<<<<< HEAD
-double CAvailableModeDistributions::parameters(void) const {
+double CAvailableModeDistributions::parameters() const {
     return (this->haveNormal() ? 2.0 : 0.0) + (this->haveGamma() ? 2.0 : 0.0) + (this->haveLogNormal() ? 2.0 : 0.0);
 }
 
-bool CAvailableModeDistributions::haveNormal(void) const {
+bool CAvailableModeDistributions::haveNormal() const {
     return (m_Value & NORMAL) != 0;
 }
 
-bool CAvailableModeDistributions::haveGamma(void) const {
+bool CAvailableModeDistributions::haveGamma() const {
     return (m_Value & GAMMA) != 0;
 }
 
-bool CAvailableModeDistributions::haveLogNormal(void) const {
+bool CAvailableModeDistributions::haveLogNormal() const {
     return (m_Value & LOG_NORMAL) != 0;
 }
 
-std::string CAvailableModeDistributions::toString(void) const {
-=======
-double CAvailableModeDistributions::parameters() const
-{
-    return  (this->haveNormal()    ? 2.0 : 0.0)
-          + (this->haveGamma()     ? 2.0 : 0.0)
-          + (this->haveLogNormal() ? 2.0 : 0.0);
-}
-
-bool CAvailableModeDistributions::haveNormal() const
-{
-    return (m_Value & NORMAL) != 0;
-}
-
-bool CAvailableModeDistributions::haveGamma() const
-{
-    return (m_Value & GAMMA) != 0;
-}
-
-bool CAvailableModeDistributions::haveLogNormal() const
-{
-    return (m_Value & LOG_NORMAL) != 0;
-}
-
-std::string CAvailableModeDistributions::toString() const
-{
->>>>>>> d4e4cca7
+std::string CAvailableModeDistributions::toString() const {
     return core::CStringUtils::typeToString(m_Value);
 }
 
@@ -834,12 +714,7 @@
     m_Clusters.swap(other.m_Clusters);
 }
 
-<<<<<<< HEAD
-std::string CXMeansOnline1d::persistenceTag(void) const {
-=======
-std::string CXMeansOnline1d::persistenceTag() const
-{
->>>>>>> d4e4cca7
+std::string CXMeansOnline1d::persistenceTag() const {
     return X_MEANS_ONLINE_1D_TAG;
 }
 
@@ -859,21 +734,11 @@
     inserter.insertLevel(CLUSTER_INDEX_GENERATOR_TAG, boost::bind(&CIndexGenerator::acceptPersistInserter, &m_ClusterIndexGenerator, _1));
 }
 
-<<<<<<< HEAD
-CXMeansOnline1d* CXMeansOnline1d::clone(void) const {
+CXMeansOnline1d* CXMeansOnline1d::clone() const {
     return new CXMeansOnline1d(*this);
 }
 
-void CXMeansOnline1d::clear(void) {
-=======
-CXMeansOnline1d *CXMeansOnline1d::clone() const
-{
-    return new CXMeansOnline1d(*this);
-}
-
-void CXMeansOnline1d::clear()
-{
->>>>>>> d4e4cca7
+void CXMeansOnline1d::clear() {
     *this = CXMeansOnline1d(m_DataType,
                             m_AvailableDistributions,
                             m_WeightCalc,
@@ -886,12 +751,7 @@
                             this->mergeFunc());
 }
 
-<<<<<<< HEAD
-std::size_t CXMeansOnline1d::numberClusters(void) const {
-=======
-std::size_t CXMeansOnline1d::numberClusters() const
-{
->>>>>>> d4e4cca7
+std::size_t CXMeansOnline1d::numberClusters() const {
     return m_Clusters.size();
 }
 
@@ -975,13 +835,8 @@
         double likelihoodRight = rightCluster->logLikelihoodFromCluster(m_WeightCalc, point);
 
         double renormalizer = std::max(likelihoodLeft, likelihoodRight);
-<<<<<<< HEAD
-        double pLeft = ::exp(likelihoodLeft - renormalizer);
-        double pRight = ::exp(likelihoodRight - renormalizer);
-=======
-        double pLeft  = std::exp(likelihoodLeft - renormalizer);
+        double pLeft = std::exp(likelihoodLeft - renormalizer);
         double pRight = std::exp(likelihoodRight - renormalizer);
->>>>>>> d4e4cca7
         double normalizer = pLeft + pRight;
         pLeft /= normalizer;
         pRight /= normalizer;
@@ -1043,13 +898,8 @@
 
         // Normalize the likelihood values.
         double renormalizer = std::max(likelihoodLeft, likelihoodRight);
-<<<<<<< HEAD
-        double pLeft = ::exp(likelihoodLeft - renormalizer);
-        double pRight = ::exp(likelihoodRight - renormalizer);
-=======
-        double pLeft  = std::exp(likelihoodLeft - renormalizer);
+        double pLeft = std::exp(likelihoodLeft - renormalizer);
         double pRight = std::exp(likelihoodRight - renormalizer);
->>>>>>> d4e4cca7
         double normalizer = pLeft + pRight;
         pLeft /= normalizer;
         pRight /= normalizer;
@@ -1105,14 +955,8 @@
         LOG_ERROR("Can't propagate backwards in time");
         return;
     }
-<<<<<<< HEAD
-    m_HistoryLength *= ::exp(-m_DecayRate * time);
+    m_HistoryLength *= std::exp(-m_DecayRate * time);
     for (std::size_t i = 0u; i < m_Clusters.size(); ++i) {
-=======
-    m_HistoryLength *= std::exp(-m_DecayRate * time);
-    for (std::size_t i = 0u; i < m_Clusters.size(); ++i)
-    {
->>>>>>> d4e4cca7
         m_Clusters[i].propagateForwardsByTime(time);
     }
 }
@@ -1146,23 +990,13 @@
     core::CMemoryDebug::dynamicSize("m_Clusters", m_Clusters, mem);
 }
 
-<<<<<<< HEAD
-std::size_t CXMeansOnline1d::memoryUsage(void) const {
-=======
-std::size_t CXMeansOnline1d::memoryUsage() const
-{
->>>>>>> d4e4cca7
+std::size_t CXMeansOnline1d::memoryUsage() const {
     std::size_t mem = core::CMemory::dynamicSize(m_ClusterIndexGenerator);
     mem += core::CMemory::dynamicSize(m_Clusters);
     return mem;
 }
 
-<<<<<<< HEAD
-std::size_t CXMeansOnline1d::staticSize(void) const {
-=======
-std::size_t CXMeansOnline1d::staticSize() const
-{
->>>>>>> d4e4cca7
+std::size_t CXMeansOnline1d::staticSize() const {
     return sizeof(*this);
 }
 
@@ -1174,12 +1008,7 @@
     return CChecksum::calculate(seed, m_Clusters);
 }
 
-<<<<<<< HEAD
-double CXMeansOnline1d::count(void) const {
-=======
-double CXMeansOnline1d::count() const
-{
->>>>>>> d4e4cca7
+double CXMeansOnline1d::count() const {
     double result = 0.0;
     for (std::size_t i = 0; i < m_Clusters.size(); ++i) {
         result += m_Clusters[i].count();
@@ -1187,24 +1016,12 @@
     return result;
 }
 
-<<<<<<< HEAD
-const CXMeansOnline1d::TClusterVec& CXMeansOnline1d::clusters(void) const {
+const CXMeansOnline1d::TClusterVec& CXMeansOnline1d::clusters() const {
     return m_Clusters;
 }
 
-std::string CXMeansOnline1d::printClusters(void) const {
+std::string CXMeansOnline1d::printClusters() const {
     if (m_Clusters.empty()) {
-=======
-const CXMeansOnline1d::TClusterVec &CXMeansOnline1d::clusters() const
-{
-    return m_Clusters;
-}
-
-std::string CXMeansOnline1d::printClusters() const
-{
-    if (m_Clusters.empty())
-    {
->>>>>>> d4e4cca7
         return std::string();
     }
 
@@ -1244,20 +1061,10 @@
         double likelihood = 0.0;
         for (std::size_t j = 0u; j < m_Clusters.size(); ++j) {
             double logLikelihood;
-<<<<<<< HEAD
             const CPrior& prior = m_Clusters[j].prior();
             if (!(prior.jointLogMarginalLikelihood(COUNT_WEIGHT, x, UNIT_WEIGHT, logLikelihood) &
                   (maths_t::E_FpFailed | maths_t::E_FpOverflowed))) {
-                likelihood += m_Clusters[j].weight(m_WeightCalc) / weightSum * ::exp(logLikelihood);
-=======
-            const CPrior &prior = m_Clusters[j].prior();
-            if (!(  prior.jointLogMarginalLikelihood(COUNT_WEIGHT, x, UNIT_WEIGHT, logLikelihood)
-                  & (maths_t::E_FpFailed | maths_t::E_FpOverflowed)))
-            {
-                likelihood += m_Clusters[j].weight(m_WeightCalc)
-                              / weightSum
-                              * std::exp(logLikelihood);
->>>>>>> d4e4cca7
+                likelihood += m_Clusters[j].weight(m_WeightCalc) / weightSum * std::exp(logLikelihood);
             }
         }
         coordinatesStr << x[0] << " ";
@@ -1269,12 +1076,7 @@
     return coordinatesStr.str() + likelihoodStr.str();
 }
 
-<<<<<<< HEAD
-CXMeansOnline1d::CIndexGenerator& CXMeansOnline1d::indexGenerator(void) {
-=======
-CXMeansOnline1d::CIndexGenerator &CXMeansOnline1d::indexGenerator()
-{
->>>>>>> d4e4cca7
+CXMeansOnline1d::CIndexGenerator& CXMeansOnline1d::indexGenerator() {
     return m_ClusterIndexGenerator;
 }
 
@@ -1315,12 +1117,7 @@
     return 0;
 }
 
-<<<<<<< HEAD
-double CXMeansOnline1d::minimumSplitCount(void) const {
-=======
-double CXMeansOnline1d::minimumSplitCount() const
-{
->>>>>>> d4e4cca7
+double CXMeansOnline1d::minimumSplitCount() const {
     double result = m_MinimumClusterCount;
     if (m_MinimumClusterFraction > 0.0) {
         double count = 0.0;
@@ -1375,15 +1172,8 @@
     return false;
 }
 
-<<<<<<< HEAD
-bool CXMeansOnline1d::prune(void) {
+bool CXMeansOnline1d::prune() {
     if (m_Clusters.size() <= 1) {
-=======
-bool CXMeansOnline1d::prune()
-{
-    if (m_Clusters.size() <= 1)
-    {
->>>>>>> d4e4cca7
         return false;
     }
 
@@ -1411,12 +1201,7 @@
     return result;
 }
 
-<<<<<<< HEAD
-TDoubleDoublePr CXMeansOnline1d::winsorisationInterval(void) const {
-=======
-TDoubleDoublePr CXMeansOnline1d::winsorisationInterval() const
-{
->>>>>>> d4e4cca7
+TDoubleDoublePr CXMeansOnline1d::winsorisationInterval() const {
     double f = (1.0 - m_WinsorisationConfidenceInterval) / 2.0;
 
     if (f * this->count() < 1.0) {
@@ -1512,44 +1297,23 @@
     m_Structure.propagateForwardsByTime(time);
 }
 
-<<<<<<< HEAD
-std::size_t CXMeansOnline1d::CCluster::index(void) const {
+std::size_t CXMeansOnline1d::CCluster::index() const {
     return m_Index;
 }
 
-double CXMeansOnline1d::CCluster::centre(void) const {
+double CXMeansOnline1d::CCluster::centre() const {
     return m_Prior.marginalLikelihoodMean();
 }
 
-double CXMeansOnline1d::CCluster::spread(void) const {
-    return ::sqrt(m_Prior.marginalLikelihoodVariance());
-=======
-std::size_t CXMeansOnline1d::CCluster::index() const
-{
-    return m_Index;
-}
-
-double CXMeansOnline1d::CCluster::centre() const
-{
-    return m_Prior.marginalLikelihoodMean();
-}
-
-double CXMeansOnline1d::CCluster::spread() const
-{
+double CXMeansOnline1d::CCluster::spread() const {
     return std::sqrt(m_Prior.marginalLikelihoodVariance());
->>>>>>> d4e4cca7
 }
 
 double CXMeansOnline1d::CCluster::percentile(double p) const {
     return m_Structure.percentile(p);
 }
 
-<<<<<<< HEAD
-double CXMeansOnline1d::CCluster::count(void) const {
-=======
-double CXMeansOnline1d::CCluster::count() const
-{
->>>>>>> d4e4cca7
+double CXMeansOnline1d::CCluster::count() const {
     return m_Prior.numberSamples();
 }
 
@@ -1700,12 +1464,7 @@
     return result;
 }
 
-<<<<<<< HEAD
-const CNormalMeanPrecConjugate& CXMeansOnline1d::CCluster::prior(void) const {
-=======
-const CNormalMeanPrecConjugate &CXMeansOnline1d::CCluster::prior() const
-{
->>>>>>> d4e4cca7
+const CNormalMeanPrecConjugate& CXMeansOnline1d::CCluster::prior() const {
     return m_Prior;
 }
 
@@ -1721,12 +1480,7 @@
     core::CMemoryDebug::dynamicSize("m_Structure", m_Structure, mem);
 }
 
-<<<<<<< HEAD
-std::size_t CXMeansOnline1d::CCluster::memoryUsage(void) const {
-=======
-std::size_t CXMeansOnline1d::CCluster::memoryUsage() const
-{
->>>>>>> d4e4cca7
+std::size_t CXMeansOnline1d::CCluster::memoryUsage() const {
     std::size_t mem = core::CMemory::dynamicSize(m_Prior);
     mem += core::CMemory::dynamicSize(m_Structure);
     return mem;
