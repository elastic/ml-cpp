--- conflicted
+++ resolved
@@ -23,17 +23,10 @@
 
 #include <boost/math/constants/constants.hpp>
 
-<<<<<<< HEAD
+#include <cmath>
+
 namespace ml {
 namespace maths {
-=======
-#include <cmath>
-
-namespace ml
-{
-namespace maths
-{
->>>>>>> d4e4cca7
 
 CEntropySketch::CEntropySketch(std::size_t k) : m_Y(0), m_Yi(k, 0.0) {
 }
@@ -47,19 +40,10 @@
     }
 }
 
-<<<<<<< HEAD
-double CEntropySketch::calculate(void) const {
+double CEntropySketch::calculate() const {
     double h = 0.0;
     for (std::size_t i = 0u; i < m_Yi.size(); ++i) {
-        h += ::exp(m_Yi[i] / static_cast<double>(m_Y));
-=======
-double CEntropySketch::calculate() const
-{
-    double h = 0.0;
-    for (std::size_t i = 0u; i < m_Yi.size(); ++i)
-    {
         h += std::exp(m_Yi[i] / static_cast<double>(m_Y));
->>>>>>> d4e4cca7
     }
     return -std::log(h / static_cast<double>(m_Yi.size()));
 }
@@ -69,15 +53,9 @@
     CSampling::uniformSample(rng, 0.0, 1.0, 2 * m_Yi.size(), projection);
     for (std::size_t i = 0u; i < projection.size(); i += 2) {
         double w1 = boost::math::double_constants::pi * (projection[i] - 0.5);
-<<<<<<< HEAD
-        double w2 = -::log(projection[i + 1]);
-        projection[i / 2] = ::tan(w1) * (boost::math::double_constants::half_pi - w1) +
-                            ::log(w2 * ::cos(w1) / (boost::math::double_constants::half_pi - w1));
-=======
-        double w2 = -std::log(projection[i+1]);
-        projection[i / 2] =  std::tan(w1) * (boost::math::double_constants::half_pi - w1)
-                           + std::log(w2 * std::cos(w1) / (boost::math::double_constants::half_pi - w1));
->>>>>>> d4e4cca7
+        double w2 = -std::log(projection[i + 1]);
+        projection[i / 2] = std::tan(w1) * (boost::math::double_constants::half_pi - w1) +
+                            std::log(w2 * std::cos(w1) / (boost::math::double_constants::half_pi - w1));
     }
     projection.resize(m_Yi.size());
     LOG_TRACE("projection = " << core::CContainerPrinter::print(projection));
