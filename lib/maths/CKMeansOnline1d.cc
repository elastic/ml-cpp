/*
 * ELASTICSEARCH CONFIDENTIAL
 *
 * Copyright (c) 2016 Elasticsearch BV. All Rights Reserved.
 *
 * Notice: this software, and all information contained
 * therein, is the exclusive property of Elasticsearch BV
 * and its licensors, if any, and is protected under applicable
 * domestic and foreign law, and international treaties.
 *
 * Reproduction, republication or distribution without the
 * express written consent of Elasticsearch BV is
 * strictly prohibited.
 */

#include <maths/CKMeansOnline1d.h>

#include <core/CMemory.h>
#include <core/CSmallVector.h>
#include <core/CStatePersistInserter.h>
#include <core/CStateRestoreTraverser.h>
#include <core/Constants.h>

#include <maths/CChecksum.h>
#include <maths/CNormalMeanPrecConjugate.h>
#include <maths/CRestoreParams.h>
#include <maths/MathsTypes.h>

#include <boost/bind.hpp>

#include <algorithm>
#include <cmath>
#include <string>
#include <utility>
#include <vector>

namespace ml {
namespace maths {

namespace {

using TDouble1Vec = core::CSmallVector<double, 1>;
using TDouble4Vec = core::CSmallVector<double, 4>;
using TDouble4Vec1Vec = core::CSmallVector<TDouble4Vec, 1>;
using TDoubleDoublePr = std::pair<double, double>;
using TDoubleDoublePrVec = std::vector<TDoubleDoublePr>;

namespace detail {

//! \brief Orders two normals by their means.
struct SNormalMeanLess {
public:
    bool operator()(const CNormalMeanPrecConjugate& lhs, const CNormalMeanPrecConjugate& rhs) const {
        return lhs.marginalLikelihoodMean() < rhs.marginalLikelihoodMean();
    }
    bool operator()(double lhs, const CNormalMeanPrecConjugate& rhs) const { return lhs < rhs.marginalLikelihoodMean(); }
    bool operator()(const CNormalMeanPrecConjugate& lhs, double rhs) const { return lhs.marginalLikelihoodMean() < rhs; }
};

//! Get the log of the likelihood that \p point is from \p normal.
double logLikelihoodFromCluster(const TDouble1Vec& sample, const CNormalMeanPrecConjugate& normal) {
    double likelihood;
    maths_t::EFloatingPointErrorStatus status =
        normal.jointLogMarginalLikelihood(CConstantWeights::COUNT, sample, CConstantWeights::SINGLE_UNIT, likelihood);
    if (status & maths_t::E_FpFailed) {
        LOG_ERROR("Unable to compute probability for: " << sample[0]);
        return core::constants::LOG_MIN_DOUBLE - 1.0;
    }
    if (status & maths_t::E_FpOverflowed) {
        return likelihood;
    }
    return likelihood + std::log(normal.numberSamples());
}

} // detail::

// 1 - "smallest hard assignment weight"
const double HARD_ASSIGNMENT_THRESHOLD = 0.01;

const std::string CLUSTER_TAG("a");
}

CKMeansOnline1d::CKMeansOnline1d(TNormalVec& clusters) {
    std::sort(clusters.begin(), clusters.end(), detail::SNormalMeanLess());
    m_Clusters.assign(clusters.begin(), clusters.end());
}

CKMeansOnline1d::CKMeansOnline1d(const SDistributionRestoreParams& params, core::CStateRestoreTraverser& traverser) {
    traverser.traverseSubLevel(boost::bind(&CKMeansOnline1d::acceptRestoreTraverser, this, boost::cref(params), _1));
}

bool CKMeansOnline1d::acceptRestoreTraverser(const SDistributionRestoreParams& params, core::CStateRestoreTraverser& traverser) {
    do {
        const std::string& name = traverser.name();
        if (name == CLUSTER_TAG) {
            CNormalMeanPrecConjugate cluster(params, traverser);
            m_Clusters.push_back(cluster);
        }
    } while (traverser.next());

    return true;
}

<<<<<<< HEAD
std::string CKMeansOnline1d::persistenceTag(void) const {
=======
std::string CKMeansOnline1d::persistenceTag() const
{
>>>>>>> d4e4cca7
    return K_MEANS_ONLINE_1D_TAG;
}

void CKMeansOnline1d::acceptPersistInserter(core::CStatePersistInserter& inserter) const {
    for (std::size_t i = 0u; i < m_Clusters.size(); ++i) {
        inserter.insertLevel(CLUSTER_TAG, boost::bind(&CNormalMeanPrecConjugate::acceptPersistInserter, &m_Clusters[i], _1));
    }
}

<<<<<<< HEAD
CKMeansOnline1d* CKMeansOnline1d::clone(void) const {
    return new CKMeansOnline1d(*this);
}

void CKMeansOnline1d::clear(void) {
    m_Clusters.clear();
}

std::size_t CKMeansOnline1d::numberClusters(void) const {
=======
CKMeansOnline1d *CKMeansOnline1d::clone() const
{
    return new CKMeansOnline1d(*this);
}

void CKMeansOnline1d::clear()
{
    m_Clusters.clear();
}

std::size_t CKMeansOnline1d::numberClusters() const
{
>>>>>>> d4e4cca7
    return m_Clusters.size();
}

void CKMeansOnline1d::dataType(maths_t::EDataType dataType) {
    for (std::size_t i = 0u; i < m_Clusters.size(); ++i) {
        m_Clusters[i].dataType(dataType);
    }
}

void CKMeansOnline1d::decayRate(double decayRate) {
    for (std::size_t i = 0u; i < m_Clusters.size(); ++i) {
        m_Clusters[i].decayRate(decayRate);
    }
}

bool CKMeansOnline1d::hasCluster(std::size_t index) const {
    return index < m_Clusters.size();
}

bool CKMeansOnline1d::clusterCentre(std::size_t index, double& result) const {
    if (!this->hasCluster(index)) {
        LOG_ERROR("Cluster " << index << " doesn't exist");
        return false;
    }
    result = m_Clusters[index].marginalLikelihoodMean();
    return true;
}

bool CKMeansOnline1d::clusterSpread(std::size_t index, double& result) const {
    if (!this->hasCluster(index)) {
        LOG_ERROR("Cluster " << index << " doesn't exist");
        return false;
    }
    result = std::sqrt(m_Clusters[index].marginalLikelihoodVariance());
    return true;
}

void CKMeansOnline1d::cluster(const double& point, TSizeDoublePr2Vec& result, double count) const {
    result.clear();

    if (m_Clusters.empty()) {
        LOG_ERROR("No clusters");
        return;
    }

    auto rightCluster = std::lower_bound(m_Clusters.begin(), m_Clusters.end(), point, detail::SNormalMeanLess());

    if (rightCluster == m_Clusters.end()) {
        --rightCluster;
        result.emplace_back(rightCluster - m_Clusters.begin(), count);
    } else if (rightCluster == m_Clusters.begin()) {
        result.emplace_back(size_t(0), count);
    } else {
        auto leftCluster = rightCluster;
        --leftCluster;

        TDouble1Vec sample(1, point);
        double likelihoodLeft = detail::logLikelihoodFromCluster(sample, *leftCluster);
        double likelihoodRight = detail::logLikelihoodFromCluster(sample, *rightCluster);

        double renormalizer = std::max(likelihoodLeft, likelihoodRight);
<<<<<<< HEAD
        double pLeft = ::exp(likelihoodLeft - renormalizer);
        double pRight = ::exp(likelihoodRight - renormalizer);
=======
        double pLeft  = std::exp(likelihoodLeft - renormalizer);
        double pRight = std::exp(likelihoodRight - renormalizer);
>>>>>>> d4e4cca7
        double normalizer = pLeft + pRight;
        pLeft /= normalizer;
        pRight /= normalizer;

        if (pLeft < HARD_ASSIGNMENT_THRESHOLD * pRight) {
            result.emplace_back(rightCluster - m_Clusters.begin(), count);
        } else if (pRight < HARD_ASSIGNMENT_THRESHOLD * pLeft) {
            result.emplace_back(leftCluster - m_Clusters.begin(), count);
        } else {
            result.emplace_back(leftCluster - m_Clusters.begin(), count * pLeft);
            result.emplace_back(rightCluster - m_Clusters.begin(), count * pRight);
        }
    }
}

void CKMeansOnline1d::add(const double& point, TSizeDoublePr2Vec& clusters, double count) {
    clusters.clear();

    if (m_Clusters.empty()) {
        return;
    }

    this->cluster(point, clusters, count);

    TDouble1Vec sample{point};
    TDouble4Vec1Vec weight{TDouble4Vec(1)};

    for (std::size_t i = 0u; i < clusters.size(); ++i) {
        weight[0][0] = clusters[i].second;
        m_Clusters[clusters[i].first].addSamples(CConstantWeights::COUNT, sample, weight);
    }
}

void CKMeansOnline1d::add(const TDoubleDoublePrVec& points) {
    TSizeDoublePr2Vec dummy;
    for (std::size_t i = 0u; i < points.size(); ++i) {
        this->add(points[i].first, dummy, points[i].second);
    }
}

void CKMeansOnline1d::propagateForwardsByTime(double time) {
    for (std::size_t i = 0u; i < m_Clusters.size(); ++i) {
        m_Clusters[i].propagateForwardsByTime(time);
    }
}

bool CKMeansOnline1d::sample(std::size_t index, std::size_t numberSamples, TDoubleVec& samples) const {
    if (!this->hasCluster(index)) {
        LOG_ERROR("Cluster " << index << " doesn't exist");
        return false;
    }
    TDouble1Vec samples_;
    m_Clusters[index].sampleMarginalLikelihood(numberSamples, samples_);
    samples.assign(samples_.begin(), samples_.end());
    return true;
}

double CKMeansOnline1d::probability(std::size_t index) const {
    if (!this->hasCluster(index)) {
        return 0.0;
    }
    double weight = m_Clusters[index].numberSamples();
    double weightSum = 0.0;
    for (std::size_t i = 0u; i < m_Clusters.size(); ++i) {
        weightSum += m_Clusters[i].numberSamples();
    }
    return weightSum == 0.0 ? 0.0 : weight / weightSum;
}

void CKMeansOnline1d::debugMemoryUsage(core::CMemoryUsage::TMemoryUsagePtr mem) const {
    mem->setName("CKMeansOnline1d");
    core::CMemoryDebug::dynamicSize("m_Clusters", m_Clusters, mem);
}

<<<<<<< HEAD
std::size_t CKMeansOnline1d::memoryUsage(void) const {
    return core::CMemory::dynamicSize(m_Clusters);
}

std::size_t CKMeansOnline1d::staticSize(void) const {
=======
std::size_t CKMeansOnline1d::memoryUsage() const
{
    return core::CMemory::dynamicSize(m_Clusters);
}

std::size_t CKMeansOnline1d::staticSize() const
{
>>>>>>> d4e4cca7
    return sizeof(*this);
}

uint64_t CKMeansOnline1d::checksum(uint64_t seed) const {
    return CChecksum::calculate(seed, m_Clusters);
}
}
}<|MERGE_RESOLUTION|>--- conflicted
+++ resolved
@@ -101,12 +101,7 @@
     return true;
 }
 
-<<<<<<< HEAD
-std::string CKMeansOnline1d::persistenceTag(void) const {
-=======
-std::string CKMeansOnline1d::persistenceTag() const
-{
->>>>>>> d4e4cca7
+std::string CKMeansOnline1d::persistenceTag() const {
     return K_MEANS_ONLINE_1D_TAG;
 }
 
@@ -116,30 +111,15 @@
     }
 }
 
-<<<<<<< HEAD
-CKMeansOnline1d* CKMeansOnline1d::clone(void) const {
+CKMeansOnline1d* CKMeansOnline1d::clone() const {
     return new CKMeansOnline1d(*this);
 }
 
-void CKMeansOnline1d::clear(void) {
+void CKMeansOnline1d::clear() {
     m_Clusters.clear();
 }
 
-std::size_t CKMeansOnline1d::numberClusters(void) const {
-=======
-CKMeansOnline1d *CKMeansOnline1d::clone() const
-{
-    return new CKMeansOnline1d(*this);
-}
-
-void CKMeansOnline1d::clear()
-{
-    m_Clusters.clear();
-}
-
-std::size_t CKMeansOnline1d::numberClusters() const
-{
->>>>>>> d4e4cca7
+std::size_t CKMeansOnline1d::numberClusters() const {
     return m_Clusters.size();
 }
 
@@ -201,13 +181,8 @@
         double likelihoodRight = detail::logLikelihoodFromCluster(sample, *rightCluster);
 
         double renormalizer = std::max(likelihoodLeft, likelihoodRight);
-<<<<<<< HEAD
-        double pLeft = ::exp(likelihoodLeft - renormalizer);
-        double pRight = ::exp(likelihoodRight - renormalizer);
-=======
-        double pLeft  = std::exp(likelihoodLeft - renormalizer);
+        double pLeft = std::exp(likelihoodLeft - renormalizer);
         double pRight = std::exp(likelihoodRight - renormalizer);
->>>>>>> d4e4cca7
         double normalizer = pLeft + pRight;
         pLeft /= normalizer;
         pRight /= normalizer;
@@ -282,21 +257,11 @@
     core::CMemoryDebug::dynamicSize("m_Clusters", m_Clusters, mem);
 }
 
-<<<<<<< HEAD
-std::size_t CKMeansOnline1d::memoryUsage(void) const {
+std::size_t CKMeansOnline1d::memoryUsage() const {
     return core::CMemory::dynamicSize(m_Clusters);
 }
 
-std::size_t CKMeansOnline1d::staticSize(void) const {
-=======
-std::size_t CKMeansOnline1d::memoryUsage() const
-{
-    return core::CMemory::dynamicSize(m_Clusters);
-}
-
-std::size_t CKMeansOnline1d::staticSize() const
-{
->>>>>>> d4e4cca7
+std::size_t CKMeansOnline1d::staticSize() const {
     return sizeof(*this);
 }
 
