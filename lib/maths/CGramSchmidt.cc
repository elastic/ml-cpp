/*
 * Copyright Elasticsearch B.V. and/or licensed to Elasticsearch B.V. under one
 * or more contributor license agreements. Licensed under the Elastic License;
 * you may not use this file except in compliance with the Elastic License.
 */

#include <maths/CGramSchmidt.h>

#include <maths/CLinearAlgebraTools.h>

namespace ml {
namespace maths {

bool CGramSchmidt::basis(TDoubleVecVec& x) {
    return basisImpl(x);
}

<<<<<<< HEAD
bool CGramSchmidt::check(const TDoubleVecVec &x)
{
    if (!x.empty())
    {
        std::size_t dimension{x[0].size()};
        for (std::size_t i = 1u; i < x.size(); ++i)
        {
            if (x[i].size() != dimension)
            {
                return false;
            }
        }
    }
    return true;
=======
bool CGramSchmidt::basis(TVectorVec& x) {
    return basisImpl(x);
>>>>>>> 601f3449
}

void CGramSchmidt::swap(TDoubleVec& x, TDoubleVec& y) {
    x.swap(y);
}

<<<<<<< HEAD
void CGramSchmidt::minusProjection(TDoubleVec &x, const TDoubleVec &e)
{
    double n{inner(x, e)};
    for (std::size_t i = 0u; i < x.size(); ++i)
    {
        x[i] -= n * e[i];
    }
}

void CGramSchmidt::divide(TDoubleVec &x, double s)
{
    for (auto &&coordinate : x)
    {
        coordinate /= s;
    }
=======
void CGramSchmidt::swap(TVector& x, TVector& y) {
    x.swap(y);
}

const CGramSchmidt::TDoubleVec& CGramSchmidt::minusProjection(TDoubleVec& x,
                                                              const TDoubleVec& e) {
    sameDimension(x, e);
    double n = inner(x, e);
    for (std::size_t i = 0u; i < x.size(); ++i) {
        x[i] -= n * e[i];
    }
    return x;
}

const CGramSchmidt::TVector& CGramSchmidt::minusProjection(TVector& x, const TVector& e) {
    double n = e.inner(x);
    return x -= n * e;
}

const CGramSchmidt::TDoubleVec& CGramSchmidt::divide(TDoubleVec& x, double s) {
    for (std::size_t i = 0u; i < x.size(); ++i) {
        x[i] /= s;
    }
    return x;
}

const CGramSchmidt::TVector& CGramSchmidt::divide(TVector& x, double s) {
    return x /= s;
>>>>>>> 601f3449
}

double CGramSchmidt::norm(const TDoubleVec& x) {
    return std::sqrt(inner(x, x));
}

<<<<<<< HEAD
double CGramSchmidt::inner(const TDoubleVec &x, const TDoubleVec &y)
{
    double result{0.0};
    for (std::size_t i = 0u; i < x.size(); ++i)
    {
=======
double CGramSchmidt::norm(const TVector& x) {
    return x.euclidean();
}

double CGramSchmidt::inner(const TDoubleVec& x, const TDoubleVec& y) {
    sameDimension(x, y);
    double result = 0.0;
    for (std::size_t i = 0u; i < x.size(); ++i) {
>>>>>>> 601f3449
        result += x[i] * y[i];
    }
    return result;
}

<<<<<<< HEAD
void CGramSchmidt::zero(TDoubleVec &x)
{
    std::fill(x.begin(), x.end(), 0.0);
}

std::string CGramSchmidt::print(const TDoubleVec &x)
{
    return core::CContainerPrinter::print(x);
}

=======
double CGramSchmidt::inner(const TVector& x, const TVector& y) {
    sameDimension(x, y);
    return x.inner(y);
}

void CGramSchmidt::sameDimension(const TDoubleVec& x, const TDoubleVec& y) {
    if (x.size() != y.size()) {
        throw std::runtime_error(
            "Mismatching dimensions: " + core::CStringUtils::typeToString(x.size()) +
            " != " + core::CStringUtils::typeToString(y.size()));
    }
}

void CGramSchmidt::sameDimension(const TVector& x, const TVector& y) {
    if (x.dimension() != y.dimension()) {
        throw std::runtime_error(
            "Mismatching dimensions: " + core::CStringUtils::typeToString(x.dimension()) +
            " != " + core::CStringUtils::typeToString(y.dimension()));
    }
}

void CGramSchmidt::zero(TDoubleVec& x) {
    std::fill(x.begin(), x.end(), 0.0);
}

void CGramSchmidt::zero(TVector& x) {
    for (std::size_t i = 0u; i < x.dimension(); ++i) {
        x(i) = 0.0;
    }
}

std::string CGramSchmidt::print(const TDoubleVec& x) {
    return core::CContainerPrinter::print(x);
}

std::string CGramSchmidt::print(const TVector& x) {
    std::ostringstream result;
    result << x;
    return result.str();
}
>>>>>>> 601f3449
}
}<|MERGE_RESOLUTION|>--- conflicted
+++ resolved
@@ -15,156 +15,53 @@
     return basisImpl(x);
 }
 
-<<<<<<< HEAD
-bool CGramSchmidt::check(const TDoubleVecVec &x)
-{
-    if (!x.empty())
-    {
+bool CGramSchmidt::check(const TDoubleVecVec& x) {
+    if (!x.empty()) {
         std::size_t dimension{x[0].size()};
-        for (std::size_t i = 1u; i < x.size(); ++i)
-        {
-            if (x[i].size() != dimension)
-            {
+        for (std::size_t i = 1u; i < x.size(); ++i) {
+            if (x[i].size() != dimension) {
                 return false;
             }
         }
     }
     return true;
-=======
-bool CGramSchmidt::basis(TVectorVec& x) {
-    return basisImpl(x);
->>>>>>> 601f3449
 }
 
 void CGramSchmidt::swap(TDoubleVec& x, TDoubleVec& y) {
     x.swap(y);
 }
 
-<<<<<<< HEAD
-void CGramSchmidt::minusProjection(TDoubleVec &x, const TDoubleVec &e)
-{
+void CGramSchmidt::minusProjection(TDoubleVec& x, const TDoubleVec& e) {
     double n{inner(x, e)};
-    for (std::size_t i = 0u; i < x.size(); ++i)
-    {
+    for (std::size_t i = 0u; i < x.size(); ++i) {
         x[i] -= n * e[i];
     }
 }
 
-void CGramSchmidt::divide(TDoubleVec &x, double s)
-{
-    for (auto &&coordinate : x)
-    {
+void CGramSchmidt::divide(TDoubleVec& x, double s) {
+    for (auto&& coordinate : x) {
         coordinate /= s;
     }
-=======
-void CGramSchmidt::swap(TVector& x, TVector& y) {
-    x.swap(y);
-}
-
-const CGramSchmidt::TDoubleVec& CGramSchmidt::minusProjection(TDoubleVec& x,
-                                                              const TDoubleVec& e) {
-    sameDimension(x, e);
-    double n = inner(x, e);
-    for (std::size_t i = 0u; i < x.size(); ++i) {
-        x[i] -= n * e[i];
-    }
-    return x;
-}
-
-const CGramSchmidt::TVector& CGramSchmidt::minusProjection(TVector& x, const TVector& e) {
-    double n = e.inner(x);
-    return x -= n * e;
-}
-
-const CGramSchmidt::TDoubleVec& CGramSchmidt::divide(TDoubleVec& x, double s) {
-    for (std::size_t i = 0u; i < x.size(); ++i) {
-        x[i] /= s;
-    }
-    return x;
-}
-
-const CGramSchmidt::TVector& CGramSchmidt::divide(TVector& x, double s) {
-    return x /= s;
->>>>>>> 601f3449
 }
 
 double CGramSchmidt::norm(const TDoubleVec& x) {
     return std::sqrt(inner(x, x));
 }
 
-<<<<<<< HEAD
-double CGramSchmidt::inner(const TDoubleVec &x, const TDoubleVec &y)
-{
+double CGramSchmidt::inner(const TDoubleVec& x, const TDoubleVec& y) {
     double result{0.0};
-    for (std::size_t i = 0u; i < x.size(); ++i)
-    {
-=======
-double CGramSchmidt::norm(const TVector& x) {
-    return x.euclidean();
-}
-
-double CGramSchmidt::inner(const TDoubleVec& x, const TDoubleVec& y) {
-    sameDimension(x, y);
-    double result = 0.0;
     for (std::size_t i = 0u; i < x.size(); ++i) {
->>>>>>> 601f3449
         result += x[i] * y[i];
     }
     return result;
-}
-
-<<<<<<< HEAD
-void CGramSchmidt::zero(TDoubleVec &x)
-{
-    std::fill(x.begin(), x.end(), 0.0);
-}
-
-std::string CGramSchmidt::print(const TDoubleVec &x)
-{
-    return core::CContainerPrinter::print(x);
-}
-
-=======
-double CGramSchmidt::inner(const TVector& x, const TVector& y) {
-    sameDimension(x, y);
-    return x.inner(y);
-}
-
-void CGramSchmidt::sameDimension(const TDoubleVec& x, const TDoubleVec& y) {
-    if (x.size() != y.size()) {
-        throw std::runtime_error(
-            "Mismatching dimensions: " + core::CStringUtils::typeToString(x.size()) +
-            " != " + core::CStringUtils::typeToString(y.size()));
-    }
-}
-
-void CGramSchmidt::sameDimension(const TVector& x, const TVector& y) {
-    if (x.dimension() != y.dimension()) {
-        throw std::runtime_error(
-            "Mismatching dimensions: " + core::CStringUtils::typeToString(x.dimension()) +
-            " != " + core::CStringUtils::typeToString(y.dimension()));
-    }
 }
 
 void CGramSchmidt::zero(TDoubleVec& x) {
     std::fill(x.begin(), x.end(), 0.0);
 }
 
-void CGramSchmidt::zero(TVector& x) {
-    for (std::size_t i = 0u; i < x.dimension(); ++i) {
-        x(i) = 0.0;
-    }
-}
-
 std::string CGramSchmidt::print(const TDoubleVec& x) {
     return core::CContainerPrinter::print(x);
 }
-
-std::string CGramSchmidt::print(const TVector& x) {
-    std::ostringstream result;
-    result << x;
-    return result.str();
-}
->>>>>>> 601f3449
 }
 }