/*
 * ELASTICSEARCH CONFIDENTIAL
 *
 * Copyright (c) 2016 Elasticsearch BV. All Rights Reserved.
 *
 * Notice: this software, and all information contained
 * therein, is the exclusive property of Elasticsearch BV
 * and its licensors, if any, and is protected under applicable
 * domestic and foreign law, and international treaties.
 *
 * Reproduction, republication or distribution without the
 * express written consent of Elasticsearch BV is
 * strictly prohibited.
 */

#include <maths/CLogTDistribution.h>

#include <maths/CMathsFuncs.h>
#include <maths/CTools.h>

#include <boost/math/distributions/students_t.hpp>
#include <boost/optional.hpp>

#include <cmath>

namespace ml {
namespace maths {

namespace {

inline double square(double x) {
    return x * x;
}
}

CLogTDistribution::CLogTDistribution(double degreesFreedom, double location, double scale)
    : m_DegreesFreedom(degreesFreedom), m_Location(location), m_Scale(scale) {
}

<<<<<<< HEAD
double CLogTDistribution::degreesFreedom(void) const {
    return m_DegreesFreedom;
}

double CLogTDistribution::location(void) const {
    return m_Location;
}

double CLogTDistribution::scale(void) const {
=======
double CLogTDistribution::degreesFreedom() const
{
    return m_DegreesFreedom;
}

double CLogTDistribution::location() const
{
    return m_Location;
}

double CLogTDistribution::scale() const
{
>>>>>>> d4e4cca7
    return m_Scale;
}

CLogTDistribution::TDoubleDoublePr support(const CLogTDistribution& /*distribution*/) {
    return CLogTDistribution::TDoubleDoublePr(0.0, boost::numeric::bounds<double>::highest());
}

double mode(const CLogTDistribution& distribution) {
    // The mode of a log t distribution is found by taking the derivative
    // of the p.d.f. In particular,
    //   f(x) ~ 1 / x * (1 + 1 / (n * s^2) * (log(x) - m)^2) ^ -((n+1)/2)
    //
    // where,
    //   n are the degrees freedom,
    //   m is the location and
    //   s is the scale.
    //
    // The maximum occurs when:
    //     ( -1 / x^2 ) * ( (1 + 1 / (n * s^2) * (log(x) - m)^2) ^ -((n+1)/2) )
    //   + ( 1 / x ) * ( 1 / x * 2 / (n * s^2) * (log(x) - m) * -(n+1)/2
    //                   * (1 + 1 / (n * s^2) * (log(x) - m)^2) ^ -((n+3)/2) ) = 0
    //
    // Canceling common factors this reduces to the quadratic:
    //   0 = 1 + 1 / (n * s^2) * (log(x) - m)^2 + (n+1) / (n * s^2) * (log(x) - m)
    //     = (log(x) - m)^2 + (n+1) * (log(x) - m) + n * s^2
    //
    // This has solutions provided:
    //   (n+1) ^ 2 > 4 * n * s^2
    //
    // Otherwise, the distribution is single sided with mode at the origin.
    // The root of interest is:
    //   log(x) - m = -(n+1) / 2 + ((n+1)^2 / 4 - n * s^2) ^ (1/2)
    //
    // The mode is at:
    //   x = exp(m - (n+1) / 2 + ((n+1)^2 / 4 - n * s^2) ^ (1/2))

    double degreesFreedom = distribution.degreesFreedom();
    double squareScale = square(distribution.scale());

    if (square(degreesFreedom + 1.0) < 4.0 * degreesFreedom * squareScale) {
        return 0.0;
    }

    double location = distribution.location();

<<<<<<< HEAD
    return ::exp(location - (degreesFreedom + 1.0) / 2.0 + ::sqrt(square(degreesFreedom + 1.0) / 4.0 - degreesFreedom * squareScale));
=======
    return std::exp(location - (degreesFreedom + 1.0) / 2.0
                          + std::sqrt(square(degreesFreedom + 1.0) / 4.0
                                   - degreesFreedom * squareScale));
>>>>>>> d4e4cca7
}

CLogTDistribution::TOptionalDouble localMinimum(const CLogTDistribution& distribution) {
    // The distribution has a local minimum at:
    //   x = exp(m - (n+1) / 2 - ((n+1)^2 / 4 - n*s^2) ^ (1/2))
    //
    // provided:
    //   (n+1) ^ 2 > 4 * n * s^2
    //
    // See the documentation in the mode function for more details.

    double degreesFreedom = distribution.degreesFreedom();
    double squareScale = square(distribution.scale());

    if (square(degreesFreedom + 1.0) < 4.0 * degreesFreedom * squareScale) {
        return CLogTDistribution::TOptionalDouble();
    }

    double location = distribution.location();

<<<<<<< HEAD
    return ::exp(location - (degreesFreedom + 1.0) / 2.0 - ::sqrt(square(degreesFreedom + 1.0) / 4.0 - degreesFreedom * squareScale));
=======
    return std::exp(location - (degreesFreedom + 1.0) / 2.0
                          - std::sqrt(square(degreesFreedom + 1.0) / 4.0
                                   - degreesFreedom * squareScale));
>>>>>>> d4e4cca7
}

double pdf(const CLogTDistribution& distribution, double x) {
    // It can be shown that the p.d.f. is related to the student's t
    // p.d.f. by:
    //   f(x) = 1 / (s * x) * f((log(x) - m) / s | n)
    //
    // where,
    //   f( . | n) is a student's t p.d.f. with n degrees of freedom,
    //   s is the scale and
    //   m is the location.

    if (x < 0.0) {
        return 0.0;
    } else if (x == 0.0) {
        // In limit x tends down to 0 it can be shown that the density
        // function tends to:
        //   f(x) = f(e^l) * (v^(1/2) * s)^(v+1) / (y * log(y)^(v+1))
        //
        // where, y = x / e^l. Repeated application of l'Hopital's rule
        // shows that:
        //   lim_{y -> 0}{ y * log(y)^(v+1) } = 0
        //
        // So the density function is actually infinite at x = 0. We'll use
        // the p.d.f evaluated at the smallest positive double as a proxy.
        x = std::numeric_limits<double>::min();
    }

    double degreesFreedom = distribution.degreesFreedom();
    boost::math::students_t_distribution<> students(degreesFreedom);

    double scale = distribution.scale();
    double location = distribution.location();
    double value = (std::log(x) - location) / scale;

    return CTools::safePdf(students, value) / scale / x;
}

double cdf(const CLogTDistribution& distribution, double x) {
    // It can be shown that the c.d.f. is related to the student's t
    // c.d.f. by:
    //   F(x) = F((log(x) - m) / s | n)
    //
    // where,
    //   F( . | n) is a student's t c.d.f. with n degrees of freedom,
    //   s is the scale and
    //   m is the location.

    if (CMathsFuncs::isNan(x)) {
        LOG_ERROR("Bad argument x = " << x);
        return 0.0;
    } else if (x <= 0.0) {
        return 0.0;
    }

    double degreesFreedom = distribution.degreesFreedom();
    boost::math::students_t_distribution<> students(degreesFreedom);

    double scale = distribution.scale();
    double location = distribution.location();
    double value = (std::log(x) - location) / scale;

    return CTools::safeCdf(students, value);
}

double cdfComplement(const CLogTDistribution& distribution, double x) {
    // This is just 1 - F(x) but uses boost::math::complement to
    // avoid cancellation errors.

    if (CMathsFuncs::isNan(x)) {
        LOG_ERROR("Bad argument x = " << x);
        return 0.0;
    } else if (x <= 0.0) {
        return 1.0;
    }

    double degreesFreedom = distribution.degreesFreedom();
    boost::math::students_t_distribution<> students(degreesFreedom);

    double scale = distribution.scale();
    double location = distribution.location();
    double value = (std::log(x) - location) / scale;

    return CTools::safeCdfComplement(students, value);
}

double quantile(const CLogTDistribution& distribution, double q) {
    // The distribution describes X = exp(s * Y + m) where Y is student's
    // t. This implies that the quantile's are obtained from the student's t
    // distribution by the transformation x_q = exp(s * y_q + m).

    double degreesFreedom = distribution.degreesFreedom();
    boost::math::students_t_distribution<> students(degreesFreedom);
    double y_q = boost::math::quantile(students, q);

    double scale = distribution.scale();
    double location = distribution.location();
    return std::exp(scale * y_q + location);
}
}
}<|MERGE_RESOLUTION|>--- conflicted
+++ resolved
@@ -37,30 +37,15 @@
     : m_DegreesFreedom(degreesFreedom), m_Location(location), m_Scale(scale) {
 }
 
-<<<<<<< HEAD
-double CLogTDistribution::degreesFreedom(void) const {
+double CLogTDistribution::degreesFreedom() const {
     return m_DegreesFreedom;
 }
 
-double CLogTDistribution::location(void) const {
+double CLogTDistribution::location() const {
     return m_Location;
 }
 
-double CLogTDistribution::scale(void) const {
-=======
-double CLogTDistribution::degreesFreedom() const
-{
-    return m_DegreesFreedom;
-}
-
-double CLogTDistribution::location() const
-{
-    return m_Location;
-}
-
-double CLogTDistribution::scale() const
-{
->>>>>>> d4e4cca7
+double CLogTDistribution::scale() const {
     return m_Scale;
 }
 
@@ -106,13 +91,7 @@
 
     double location = distribution.location();
 
-<<<<<<< HEAD
-    return ::exp(location - (degreesFreedom + 1.0) / 2.0 + ::sqrt(square(degreesFreedom + 1.0) / 4.0 - degreesFreedom * squareScale));
-=======
-    return std::exp(location - (degreesFreedom + 1.0) / 2.0
-                          + std::sqrt(square(degreesFreedom + 1.0) / 4.0
-                                   - degreesFreedom * squareScale));
->>>>>>> d4e4cca7
+    return std::exp(location - (degreesFreedom + 1.0) / 2.0 + std::sqrt(square(degreesFreedom + 1.0) / 4.0 - degreesFreedom * squareScale));
 }
 
 CLogTDistribution::TOptionalDouble localMinimum(const CLogTDistribution& distribution) {
@@ -133,13 +112,7 @@
 
     double location = distribution.location();
 
-<<<<<<< HEAD
-    return ::exp(location - (degreesFreedom + 1.0) / 2.0 - ::sqrt(square(degreesFreedom + 1.0) / 4.0 - degreesFreedom * squareScale));
-=======
-    return std::exp(location - (degreesFreedom + 1.0) / 2.0
-                          - std::sqrt(square(degreesFreedom + 1.0) / 4.0
-                                   - degreesFreedom * squareScale));
->>>>>>> d4e4cca7
+    return std::exp(location - (degreesFreedom + 1.0) / 2.0 - std::sqrt(square(degreesFreedom + 1.0) / 4.0 - degreesFreedom * squareScale));
 }
 
 double pdf(const CLogTDistribution& distribution, double x) {
