/*
 * ELASTICSEARCH CONFIDENTIAL
 *
 * Copyright (c) 2016 Elasticsearch BV. All Rights Reserved.
 *
 * Notice: this software, and all information contained
 * therein, is the exclusive property of Elasticsearch BV
 * and its licensors, if any, and is protected under applicable
 * domestic and foreign law, and international treaties.
 *
 * Reproduction, republication or distribution without the
 * express written consent of Elasticsearch BV is
 * strictly prohibited.
 */

#include <maths/CMultivariateConstantPrior.h>

#include <core/CContainerPrinter.h>
#include <core/CStatePersistInserter.h>
#include <core/CStateRestoreTraverser.h>
#include <core/Constants.h>
#include <core/RestoreMacros.h>

#include <maths/CChecksum.h>
#include <maths/CConstantPrior.h>
#include <maths/CLinearAlgebraPersist.h>
#include <maths/CMathsFuncs.h>
#include <maths/CMathsFuncsForMatrixAndVectorTypes.h>

#include <boost/bind.hpp>
#include <boost/optional.hpp>

#include <iomanip>
#include <ios>
#include <limits>
#include <sstream>

<<<<<<< HEAD
#include <math.h>

namespace ml {
namespace maths {
=======
namespace ml
{
namespace maths
{
>>>>>>> d4e4cca7

namespace {

using TDouble10Vec = core::CSmallVector<double, 10>;
using TOptionalDouble10Vec = boost::optional<TDouble10Vec>;

//! \brief Converts a constant value to a string.
class CConstantToString {
public:
    std::string operator()(double value) const { return core::CStringUtils::typeToStringPrecise(value, core::CIEEE754::E_DoublePrecision); }
};

//! Set the constant, validating the input.
void setConstant(std::size_t dimension, const TDouble10Vec& value, TOptionalDouble10Vec& result) {
    if (value.size() != dimension) {
        LOG_ERROR("Unexpected dimension: " << value.size() << " != " << dimension);
    } else if (CMathsFuncs::isNan(value)) {
        LOG_ERROR("NaN constant");
    } else {
        result.reset(value);
    }
}

// We use short field names to reduce the state size
const std::string CONSTANT_TAG("a");

const std::string EMPTY_STRING;
}

CMultivariateConstantPrior::CMultivariateConstantPrior(std::size_t dimension, const TOptionalDouble10Vec& constant)
    : CMultivariatePrior(maths_t::E_DiscreteData, 0.0), m_Dimension(dimension) {
    if (constant) {
        setConstant(m_Dimension, *constant, m_Constant);
    }
}

CMultivariateConstantPrior::CMultivariateConstantPrior(std::size_t dimension, core::CStateRestoreTraverser& traverser)
    : CMultivariatePrior(maths_t::E_DiscreteData, 0.0), m_Dimension(dimension) {
    traverser.traverseSubLevel(boost::bind(&CMultivariateConstantPrior::acceptRestoreTraverser, this, _1));
}

bool CMultivariateConstantPrior::acceptRestoreTraverser(core::CStateRestoreTraverser& traverser) {
    do {
        const std::string& name = traverser.name();
        RESTORE_SETUP_TEARDOWN(
            CONSTANT_TAG, TDouble10Vec constant, core::CPersistUtils::fromString(traverser.value(), constant), m_Constant.reset(constant))
    } while (traverser.next());

    return true;
}

<<<<<<< HEAD
CMultivariateConstantPrior* CMultivariateConstantPrior::clone(void) const {
    return new CMultivariateConstantPrior(*this);
}

std::size_t CMultivariateConstantPrior::dimension(void) const {
=======
CMultivariateConstantPrior *CMultivariateConstantPrior::clone() const
{
    return new CMultivariateConstantPrior(*this);
}

std::size_t CMultivariateConstantPrior::dimension() const
{
>>>>>>> d4e4cca7
    return m_Dimension;
}

void CMultivariateConstantPrior::setToNonInformative(double /*offset*/, double /*decayRate*/) {
    m_Constant.reset();
}

void CMultivariateConstantPrior::adjustOffset(const TWeightStyleVec& /*weightStyle*/,
                                              const TDouble10Vec1Vec& /*samples*/,
                                              const TDouble10Vec4Vec1Vec& /*weights*/) {
}

void CMultivariateConstantPrior::addSamples(const TWeightStyleVec& /*weightStyle*/,
                                            const TDouble10Vec1Vec& samples,
                                            const TDouble10Vec4Vec1Vec& /*weights*/) {
    if (m_Constant || samples.empty()) {
        return;
    }
    setConstant(m_Dimension, samples[0], m_Constant);
}

void CMultivariateConstantPrior::propagateForwardsByTime(double /*time*/) {
}

CMultivariateConstantPrior::TUnivariatePriorPtrDoublePr CMultivariateConstantPrior::univariate(const TSize10Vec& marginalize,
                                                                                               const TSizeDoublePr10Vec& condition) const {
    if (!this->check(marginalize, condition)) {
        return TUnivariatePriorPtrDoublePr();
    }

    TSize10Vec i1;
    this->remainingVariables(marginalize, condition, i1);
    if (i1.size() != 1) {
        LOG_ERROR("Invalid variables for computing univariate distribution: "
                  << "marginalize '" << core::CContainerPrinter::print(marginalize) << "'"
                  << ", condition '" << core::CContainerPrinter::print(condition) << "'");
        return TUnivariatePriorPtrDoublePr();
    }

    return this->isNonInformative() ? TUnivariatePriorPtrDoublePr(TUnivariatePriorPtr(new CConstantPrior), 0.0)
                                    : TUnivariatePriorPtrDoublePr(TUnivariatePriorPtr(new CConstantPrior((*m_Constant)[i1[0]])), 0.0);
}

CMultivariateConstantPrior::TPriorPtrDoublePr CMultivariateConstantPrior::bivariate(const TSize10Vec& marginalize,
                                                                                    const TSizeDoublePr10Vec& condition) const {
    if (m_Dimension == 2) {
        return TPriorPtrDoublePr(TPriorPtr(this->clone()), 0.0);
    }

    if (!this->check(marginalize, condition)) {
        return TPriorPtrDoublePr();
    }

    TSize10Vec i1;
    this->remainingVariables(marginalize, condition, i1);
    if (i1.size() != 2) {
        LOG_ERROR("Invalid variables for computing univariate distribution: "
                  << "marginalize '" << core::CContainerPrinter::print(marginalize) << "'"
                  << ", condition '" << core::CContainerPrinter::print(condition) << "'");
        return TPriorPtrDoublePr();
    }

    if (!this->isNonInformative()) {
        TDouble10Vec constant;
        constant[0] = (*m_Constant)[i1[0]];
        constant[1] = (*m_Constant)[i1[1]];
        return TPriorPtrDoublePr(TPriorPtr(new CMultivariateConstantPrior(2, constant)), 0.0);
    }
    return TPriorPtrDoublePr(TPriorPtr(new CMultivariateConstantPrior(2)), 0.0);
}

<<<<<<< HEAD
CMultivariateConstantPrior::TDouble10VecDouble10VecPr CMultivariateConstantPrior::marginalLikelihoodSupport(void) const {
=======
CMultivariateConstantPrior::TDouble10VecDouble10VecPr
CMultivariateConstantPrior::marginalLikelihoodSupport() const
{
>>>>>>> d4e4cca7
    TDouble10Vec lowest(m_Dimension);
    TDouble10Vec highest(m_Dimension);
    for (std::size_t i = 0u; i < m_Dimension; ++i) {
        lowest[i] = boost::numeric::bounds<double>::lowest();
        highest[i] = boost::numeric::bounds<double>::highest();
    }
    return std::make_pair(lowest, highest);
}

<<<<<<< HEAD
CMultivariateConstantPrior::TDouble10Vec CMultivariateConstantPrior::marginalLikelihoodMean(void) const {
    if (this->isNonInformative()) {
=======
CMultivariateConstantPrior::TDouble10Vec CMultivariateConstantPrior::marginalLikelihoodMean() const
{
    if (this->isNonInformative())
    {
>>>>>>> d4e4cca7
        return TDouble10Vec(m_Dimension, 0.0);
    }

    return *m_Constant;
}

CMultivariateConstantPrior::TDouble10Vec CMultivariateConstantPrior::marginalLikelihoodMode(const TWeightStyleVec& /*weightStyles*/,
                                                                                            const TDouble10Vec4Vec& /*weights*/) const {
    return this->marginalLikelihoodMean();
}

<<<<<<< HEAD
CMultivariateConstantPrior::TDouble10Vec10Vec CMultivariateConstantPrior::marginalLikelihoodCovariance(void) const {
=======
CMultivariateConstantPrior::TDouble10Vec10Vec
CMultivariateConstantPrior::marginalLikelihoodCovariance() const
{
>>>>>>> d4e4cca7
    TDouble10Vec10Vec result(m_Dimension, TDouble10Vec(m_Dimension, 0.0));
    if (this->isNonInformative()) {
        for (std::size_t i = 0u; i < m_Dimension; ++i) {
            result[i][i] = boost::numeric::bounds<double>::highest();
        }
    }
    return result;
}

<<<<<<< HEAD
CMultivariateConstantPrior::TDouble10Vec CMultivariateConstantPrior::marginalLikelihoodVariances(void) const {
    return TDouble10Vec(m_Dimension, this->isNonInformative() ? boost::numeric::bounds<double>::highest() : 0.0);
=======
CMultivariateConstantPrior::TDouble10Vec
CMultivariateConstantPrior::marginalLikelihoodVariances() const
{
    return TDouble10Vec(m_Dimension, this->isNonInformative() ?
                                     boost::numeric::bounds<double>::highest() : 0.0);
>>>>>>> d4e4cca7
}

maths_t::EFloatingPointErrorStatus CMultivariateConstantPrior::jointLogMarginalLikelihood(const TWeightStyleVec& weightStyles,
                                                                                          const TDouble10Vec1Vec& samples,
                                                                                          const TDouble10Vec4Vec1Vec& weights,
                                                                                          double& result) const {
    result = 0.0;

    if (samples.empty()) {
        LOG_ERROR("Can't compute likelihood for empty sample set");
        return maths_t::E_FpFailed;
    }

    if (samples.size() != weights.size()) {
        LOG_ERROR("Mismatch in samples '" << core::CContainerPrinter::print(samples) << "' and weights '"
                                          << core::CContainerPrinter::print(weights) << "'");
        return maths_t::E_FpFailed;
    }

    if (this->isNonInformative()) {
        // The non-informative likelihood is improper and effectively
        // zero everywhere. We use minus max double because
        // log(0) = HUGE_VALUE, which causes problems for Windows.
        // Calling code is notified when the calculation overflows
        // and should avoid taking the exponential since this will
        // underflow and pollute the floating point environment. This
        // may cause issues for some library function implementations
        // (see fe*exceptflag for more details).
        result = boost::numeric::bounds<double>::lowest();
        return maths_t::E_FpOverflowed;
    }

    double numberSamples = 0.0;

    for (std::size_t i = 0u; i < samples.size(); ++i) {
        if (samples[i].size() != m_Dimension) {
            LOG_ERROR("Unexpected dimension: " << samples[i].size() << " != " << m_Dimension);
            continue;
        }
        if (!std::equal(samples[i].begin(), samples[i].end(), m_Constant->begin())) {
            // Technically infinite, but just use minus max double.
            result = boost::numeric::bounds<double>::lowest();
            return maths_t::E_FpOverflowed;
        }

        numberSamples += this->smallest(maths_t::countForUpdate(m_Dimension, weightStyles, weights[i]));
    }

    result = numberSamples * core::constants::LOG_MAX_DOUBLE;
    return maths_t::E_FpNoErrors;
}

void CMultivariateConstantPrior::sampleMarginalLikelihood(std::size_t numberSamples, TDouble10Vec1Vec& samples) const {
    samples.clear();

    if (this->isNonInformative()) {
        return;
    }

    samples.resize(numberSamples, *m_Constant);
}

<<<<<<< HEAD
bool CMultivariateConstantPrior::isNonInformative(void) const {
=======
bool CMultivariateConstantPrior::isNonInformative() const
{
>>>>>>> d4e4cca7
    return !m_Constant;
}

void CMultivariateConstantPrior::print(const std::string& separator, std::string& result) const {
    result += core_t::LINE_ENDING + separator + "constant " +
              (this->isNonInformative() ? std::string("non-informative") : core::CContainerPrinter::print(*m_Constant));
}

uint64_t CMultivariateConstantPrior::checksum(uint64_t seed) const {
    seed = this->CMultivariatePrior::checksum(seed);
    return CChecksum::calculate(seed, m_Constant);
}

void CMultivariateConstantPrior::debugMemoryUsage(core::CMemoryUsage::TMemoryUsagePtr mem) const {
    mem->setName("CMultivariateConstantPrior");
    core::CMemoryDebug::dynamicSize("m_Constant", m_Constant, mem);
}

<<<<<<< HEAD
std::size_t CMultivariateConstantPrior::memoryUsage(void) const {
    return core::CMemory::dynamicSize(m_Constant);
}

std::size_t CMultivariateConstantPrior::staticSize(void) const {
=======
std::size_t CMultivariateConstantPrior::memoryUsage() const
{
    return core::CMemory::dynamicSize(m_Constant);
}

std::size_t CMultivariateConstantPrior::staticSize() const
{
>>>>>>> d4e4cca7
    return sizeof(*this);
}

void CMultivariateConstantPrior::acceptPersistInserter(core::CStatePersistInserter& inserter) const {
    if (m_Constant) {
        inserter.insertValue(CONSTANT_TAG, core::CPersistUtils::toString(*m_Constant, CConstantToString()));
    }
}

<<<<<<< HEAD
std::string CMultivariateConstantPrior::persistenceTag(void) const {
    return CONSTANT_TAG + core::CStringUtils::typeToString(m_Dimension);
}

const CMultivariateConstantPrior::TOptionalDouble10Vec& CMultivariateConstantPrior::constant(void) const {
=======
std::string CMultivariateConstantPrior::persistenceTag() const
{
    return CONSTANT_TAG + core::CStringUtils::typeToString(m_Dimension);
}

const CMultivariateConstantPrior::TOptionalDouble10Vec &CMultivariateConstantPrior::constant() const
{
>>>>>>> d4e4cca7
    return m_Constant;
}
}
}<|MERGE_RESOLUTION|>--- conflicted
+++ resolved
@@ -35,17 +35,8 @@
 #include <limits>
 #include <sstream>
 
-<<<<<<< HEAD
-#include <math.h>
-
 namespace ml {
 namespace maths {
-=======
-namespace ml
-{
-namespace maths
-{
->>>>>>> d4e4cca7
 
 namespace {
 
@@ -97,21 +88,11 @@
     return true;
 }
 
-<<<<<<< HEAD
-CMultivariateConstantPrior* CMultivariateConstantPrior::clone(void) const {
+CMultivariateConstantPrior* CMultivariateConstantPrior::clone() const {
     return new CMultivariateConstantPrior(*this);
 }
 
-std::size_t CMultivariateConstantPrior::dimension(void) const {
-=======
-CMultivariateConstantPrior *CMultivariateConstantPrior::clone() const
-{
-    return new CMultivariateConstantPrior(*this);
-}
-
-std::size_t CMultivariateConstantPrior::dimension() const
-{
->>>>>>> d4e4cca7
+std::size_t CMultivariateConstantPrior::dimension() const {
     return m_Dimension;
 }
 
@@ -183,13 +164,7 @@
     return TPriorPtrDoublePr(TPriorPtr(new CMultivariateConstantPrior(2)), 0.0);
 }
 
-<<<<<<< HEAD
-CMultivariateConstantPrior::TDouble10VecDouble10VecPr CMultivariateConstantPrior::marginalLikelihoodSupport(void) const {
-=======
-CMultivariateConstantPrior::TDouble10VecDouble10VecPr
-CMultivariateConstantPrior::marginalLikelihoodSupport() const
-{
->>>>>>> d4e4cca7
+CMultivariateConstantPrior::TDouble10VecDouble10VecPr CMultivariateConstantPrior::marginalLikelihoodSupport() const {
     TDouble10Vec lowest(m_Dimension);
     TDouble10Vec highest(m_Dimension);
     for (std::size_t i = 0u; i < m_Dimension; ++i) {
@@ -199,15 +174,8 @@
     return std::make_pair(lowest, highest);
 }
 
-<<<<<<< HEAD
-CMultivariateConstantPrior::TDouble10Vec CMultivariateConstantPrior::marginalLikelihoodMean(void) const {
+CMultivariateConstantPrior::TDouble10Vec CMultivariateConstantPrior::marginalLikelihoodMean() const {
     if (this->isNonInformative()) {
-=======
-CMultivariateConstantPrior::TDouble10Vec CMultivariateConstantPrior::marginalLikelihoodMean() const
-{
-    if (this->isNonInformative())
-    {
->>>>>>> d4e4cca7
         return TDouble10Vec(m_Dimension, 0.0);
     }
 
@@ -219,13 +187,7 @@
     return this->marginalLikelihoodMean();
 }
 
-<<<<<<< HEAD
-CMultivariateConstantPrior::TDouble10Vec10Vec CMultivariateConstantPrior::marginalLikelihoodCovariance(void) const {
-=======
-CMultivariateConstantPrior::TDouble10Vec10Vec
-CMultivariateConstantPrior::marginalLikelihoodCovariance() const
-{
->>>>>>> d4e4cca7
+CMultivariateConstantPrior::TDouble10Vec10Vec CMultivariateConstantPrior::marginalLikelihoodCovariance() const {
     TDouble10Vec10Vec result(m_Dimension, TDouble10Vec(m_Dimension, 0.0));
     if (this->isNonInformative()) {
         for (std::size_t i = 0u; i < m_Dimension; ++i) {
@@ -235,16 +197,8 @@
     return result;
 }
 
-<<<<<<< HEAD
-CMultivariateConstantPrior::TDouble10Vec CMultivariateConstantPrior::marginalLikelihoodVariances(void) const {
+CMultivariateConstantPrior::TDouble10Vec CMultivariateConstantPrior::marginalLikelihoodVariances() const {
     return TDouble10Vec(m_Dimension, this->isNonInformative() ? boost::numeric::bounds<double>::highest() : 0.0);
-=======
-CMultivariateConstantPrior::TDouble10Vec
-CMultivariateConstantPrior::marginalLikelihoodVariances() const
-{
-    return TDouble10Vec(m_Dimension, this->isNonInformative() ?
-                                     boost::numeric::bounds<double>::highest() : 0.0);
->>>>>>> d4e4cca7
 }
 
 maths_t::EFloatingPointErrorStatus CMultivariateConstantPrior::jointLogMarginalLikelihood(const TWeightStyleVec& weightStyles,
@@ -307,12 +261,7 @@
     samples.resize(numberSamples, *m_Constant);
 }
 
-<<<<<<< HEAD
-bool CMultivariateConstantPrior::isNonInformative(void) const {
-=======
-bool CMultivariateConstantPrior::isNonInformative() const
-{
->>>>>>> d4e4cca7
+bool CMultivariateConstantPrior::isNonInformative() const {
     return !m_Constant;
 }
 
@@ -331,21 +280,11 @@
     core::CMemoryDebug::dynamicSize("m_Constant", m_Constant, mem);
 }
 
-<<<<<<< HEAD
-std::size_t CMultivariateConstantPrior::memoryUsage(void) const {
+std::size_t CMultivariateConstantPrior::memoryUsage() const {
     return core::CMemory::dynamicSize(m_Constant);
 }
 
-std::size_t CMultivariateConstantPrior::staticSize(void) const {
-=======
-std::size_t CMultivariateConstantPrior::memoryUsage() const
-{
-    return core::CMemory::dynamicSize(m_Constant);
-}
-
-std::size_t CMultivariateConstantPrior::staticSize() const
-{
->>>>>>> d4e4cca7
+std::size_t CMultivariateConstantPrior::staticSize() const {
     return sizeof(*this);
 }
 
@@ -355,21 +294,11 @@
     }
 }
 
-<<<<<<< HEAD
-std::string CMultivariateConstantPrior::persistenceTag(void) const {
+std::string CMultivariateConstantPrior::persistenceTag() const {
     return CONSTANT_TAG + core::CStringUtils::typeToString(m_Dimension);
 }
 
-const CMultivariateConstantPrior::TOptionalDouble10Vec& CMultivariateConstantPrior::constant(void) const {
-=======
-std::string CMultivariateConstantPrior::persistenceTag() const
-{
-    return CONSTANT_TAG + core::CStringUtils::typeToString(m_Dimension);
-}
-
-const CMultivariateConstantPrior::TOptionalDouble10Vec &CMultivariateConstantPrior::constant() const
-{
->>>>>>> d4e4cca7
+const CMultivariateConstantPrior::TOptionalDouble10Vec& CMultivariateConstantPrior::constant() const {
     return m_Constant;
 }
 }
