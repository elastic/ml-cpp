--- conflicted
+++ resolved
@@ -356,12 +356,8 @@
             break;
         }
 
-<<<<<<< HEAD
-        if (sumEta < 1.0 || retries == 0) {
+        if (tree.size() > 1) {
             scopeMemoryUsage.add(tree);
-=======
-        if (tree.size() > 1) {
->>>>>>> b924c62d
             this->refreshPredictionsAndLossDerivatives(frame, trainingRowMask, eta, tree);
             forest.push_back(std::move(tree));
             eta = std::min(1.0, m_EtaGrowthRatePerTree * eta);
