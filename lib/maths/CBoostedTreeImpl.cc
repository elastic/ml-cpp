--- conflicted
+++ resolved
@@ -235,7 +235,6 @@
             TMeanVarAccumulator lossMoments;
             std::size_t maximumNumberTrees;
             double numberNodes;
-<<<<<<< HEAD
             std::tie(lossMoments, maximumNumberTrees, numberNodes) = this->crossValidateForest(
                 frame, m_MaximumNumberTrees,
                 [this](core::CDataFrame& frame_, const core::CPackedBitVector& trainingRowMask,
@@ -247,12 +246,6 @@
 
             this->captureBestHyperparameters(lossMoments, maximumNumberTrees,
                                              0.0 /*no kept nodes*/, numberNodes);
-=======
-            std::tie(lossMoments, maximumNumberTrees, numberNodes) =
-                this->crossValidateForest(frame);
-
-            this->captureBestHyperparameters(lossMoments, maximumNumberTrees, numberNodes);
->>>>>>> 552bd490
 
             if (this->selectNextHyperparameters(lossMoments, *m_BayesianOptimization) == false) {
                 LOG_INFO(<< "Exiting hyperparameter optimisation loop early");
@@ -439,11 +432,7 @@
     bool successful;
     std::tie(std::ignore, successful) = frame.writeColumns(
         m_NumberThreads, 0, frame.numberRows(),
-<<<<<<< HEAD
-        [&](TRowItr beginRows, TRowItr endRows) {
-=======
         [&](const TRowItr& beginRows, const TRowItr& endRows) {
->>>>>>> 552bd490
             std::size_t numberLossParameters{m_Loss->numberParameters()};
             for (auto row = beginRows; row != endRows; ++row) {
                 auto prediction = readPrediction(*row, m_ExtraColumns, numberLossParameters);
@@ -733,11 +722,7 @@
     std::size_t medianNumberTrees{
         static_cast<std::size_t>(CBasicStatistics::median(numberTrees))};
     double meanForestSize{CBasicStatistics::mean(meanForestSizeAccumulator)};
-<<<<<<< HEAD
     lossMoments = this->correctTestLossMoments(folds, lossMoments);
-=======
-    lossMoments = this->correctTestLossMoments(std::move(folds), lossMoments);
->>>>>>> 552bd490
     LOG_TRACE(<< "test mean loss = " << CBasicStatistics::mean(lossMoments)
               << ", sigma = " << std::sqrt(CBasicStatistics::mean(lossMoments))
               << ", mean number nodes in forest = " << meanForestSize);
@@ -1479,7 +1464,6 @@
     };
 
     do {
-<<<<<<< HEAD
         TArgMinLossVecVec result(m_NumberThreads, leafValues);
         if (m_IncrementalTraining) {
             this->minimumLossLeafValues(false /*new example*/, frame,
@@ -1492,26 +1476,6 @@
             this->minimumLossLeafValues(false /*new example*/, frame,
                                         trainingRowMask, loss, tree, result);
         }
-=======
-        auto result = frame.readRows(
-            m_NumberThreads, 0, frame.numberRows(),
-            core::bindRetrievableState(
-                [&](TArgMinLossVec& leafValues_, const TRowItr& beginRows, const TRowItr& endRows) {
-                    std::size_t numberLossParameters{m_Loss->numberParameters()};
-                    const auto& rootNode = root(tree);
-                    for (auto row_ = beginRows; row_ != endRows; ++row_) {
-                        auto row = *row_;
-                        auto prediction = readPrediction(row, m_ExtraColumns,
-                                                         numberLossParameters);
-                        double actual{readActual(row, m_DependentVariable)};
-                        double weight{readExampleWeight(row, m_ExtraColumns)};
-                        leafValues_[rootNode.leafIndex(m_Encoder->encode(row), tree)]
-                            .add(prediction, actual, weight);
-                    }
-                },
-                std::move(leafValues)),
-            &trainingRowMask);
->>>>>>> 552bd490
 
         leafValues = std::move(result[0]);
         for (std::size_t i = 1; i < result.size(); ++i) {
@@ -1577,13 +1541,8 @@
                                            const TNodeVec& tree) const {
     frame.writeColumns(
         m_NumberThreads, 0, frame.numberRows(),
-<<<<<<< HEAD
-        [&](TRowItr beginRows, TRowItr endRows) {
+        [&](const TRowItr& beginRows, const TRowItr& endRows) {
             std::size_t numberLossParameters{loss.numberParameters()};
-=======
-        [&](const TRowItr& beginRows, const TRowItr& endRows) {
-            std::size_t numberLossParameters{m_Loss->numberParameters()};
->>>>>>> 552bd490
             const auto& rootNode = root(tree);
             for (auto row_ = beginRows; row_ != endRows; ++row_) {
                 auto row = *row_;
@@ -1821,16 +1780,8 @@
     // deviation above the mean. If the mean error improvement is marginal
     // we prefer the solution with the least variation across the folds.
 
-<<<<<<< HEAD
     double loss{lossAtNSigma(1.0, lossMoments) +
                 this->modelSizePenalty(numberKeptNodes, numberRetrainedNodes)};
-=======
-    // Add 0.01 * "forest number nodes" * E[GP] / "average forest number nodes" to meanLoss.
-    double modelSizeDifferentiator{0.01 * numberNodes /
-                                   CBasicStatistics::mean(m_MeanForestSizeAccumulator) *
-                                   CBasicStatistics::mean(m_MeanLossAccumulator)};
-    double loss{lossAtNSigma(1.0, lossMoments) + modelSizeDifferentiator};
->>>>>>> 552bd490
     if (loss < m_BestForestTestLoss) {
         m_BestForestTestLoss = loss;
         m_BestHyperparameters = CBoostedTreeHyperparameters(
