/*
 * Copyright Elasticsearch B.V. and/or licensed to Elasticsearch B.V. under one
 * or more contributor license agreements. Licensed under the Elastic License
 * 2.0 and the following additional limitation. Functionality enabled by the
 * files subject to the Elastic License 2.0 may only be used in production when
 * invoked by an Elasticsearch process with a license key installed that permits
 * use of machine learning features. You may not use this file except in
 * compliance with the Elastic License 2.0 and the foregoing additional
 * limitation.
 */

#include <maths/CBoostedTreeImpl.h>

#include <core/CContainerPrinter.h>
#include <core/CLogger.h>
#include <core/CLoopProgress.h>
#include <core/CMemory.h>
#include <core/CPackedBitVector.h>
#include <core/CPersistUtils.h>
#include <core/CProgramCounters.h>
#include <core/CStopWatch.h>
#include <core/Concurrency.h>
#include <core/Constants.h>
#include <core/RestoreMacros.h>

#include <maths/CBasicStatistics.h>
#include <maths/CBasicStatisticsPersist.h>
#include <maths/CBayesianOptimisation.h>
#include <maths/CBoostedTree.h>
#include <maths/CBoostedTreeFactory.h>
#include <maths/CBoostedTreeLeafNodeStatistics.h>
#include <maths/CBoostedTreeLeafNodeStatisticsIncremental.h>
#include <maths/CBoostedTreeLeafNodeStatisticsScratch.h>
#include <maths/CBoostedTreeLoss.h>
#include <maths/CBoostedTreeUtils.h>
#include <maths/CDataFrameAnalysisInstrumentationInterface.h>
#include <maths/CDataFrameCategoryEncoder.h>
#include <maths/CDataFrameUtils.h>
#include <maths/CQuantileSketch.h>
#include <maths/CSampling.h>
#include <maths/CSetTools.h>
#include <maths/CSpline.h>
#include <maths/CTreeShapFeatureImportance.h>
#include <maths/MathsTypes.h>

#include <boost/circular_buffer.hpp>

#include <algorithm>
#include <limits>
#include <memory>

namespace ml {
namespace maths {
using namespace boosted_tree;
using namespace boosted_tree_detail;
using TStrVec = CBoostedTreeImpl::TStrVec;
using TRowItr = core::CDataFrame::TRowItr;
using TMeanVarAccumulator = CBoostedTreeImpl::TMeanVarAccumulator;
using TMemoryUsageCallback = CDataFrameAnalysisInstrumentationInterface::TMemoryUsageCallback;

namespace {
// It isn't critical to recompute splits every tree we add because random
// downsampling means they're only approximate estimates of the full data
// quantiles anyway. So we amortise their compute cost w.r.t. training trees
// by only refreshing once every MINIMUM_SPLIT_REFRESH_INTERVAL trees we add.
const double MINIMUM_SPLIT_REFRESH_INTERVAL{3.0};
const std::string HYPERPARAMETER_OPTIMIZATION_ROUND{"hyperparameter_optimization_round_"};
const std::string TRAIN_FINAL_FOREST{"train_final_forest"};
const double BYTES_IN_MB{static_cast<double>(core::constants::BYTES_IN_MEGABYTES)};
// We prefer smaller models if it costs little in test accuracy
const double RELATIVE_SIZE_PENALTY{0.01};

//! \brief Record the memory used by a supplied object using the RAII idiom.
class CScopeRecordMemoryUsage {
public:
    template<typename T>
    CScopeRecordMemoryUsage(const T& object, TMemoryUsageCallback&& recordMemoryUsage)
        : m_RecordMemoryUsage{std::move(recordMemoryUsage)},
          m_MemoryUsage(core::CMemory::dynamicSize(object)) {
        m_RecordMemoryUsage(m_MemoryUsage);
    }

    ~CScopeRecordMemoryUsage() { m_RecordMemoryUsage(-m_MemoryUsage); }

    CScopeRecordMemoryUsage(const CScopeRecordMemoryUsage&) = delete;
    CScopeRecordMemoryUsage& operator=(const CScopeRecordMemoryUsage&) = delete;

    template<typename T>
    void add(const T& object) {
        std::int64_t memoryUsage(core::CMemory::dynamicSize(object));
        m_MemoryUsage += memoryUsage;
        m_RecordMemoryUsage(memoryUsage);
    }

    template<typename T>
    void remove(const T& object) {
        std::int64_t memoryUsage(core::CMemory::dynamicSize(object));
        m_MemoryUsage -= memoryUsage;
        m_RecordMemoryUsage(-memoryUsage);
    }

private:
    TMemoryUsageCallback m_RecordMemoryUsage;
    std::int64_t m_MemoryUsage;
};

//! \brief Manages exiting from the loop adding trees to the forest.
//!
//! DESCRIPTION:\n
//! Typically, the test error will decrease exponentially to some minimum then
//! slightly increase thereafter as more trees are added. The logic for exiting
//! training a forest is simple: continue to add trees for some fraction of the
//! maximum forest size after we see the smallest test loss. This amounts to a
//! fixed relative runtime penalty for ensuring we don't stop too early since
//! we record the forest size corresponding to the minimum test loss and simply
//! discard the extra trees at the end of training.
class CTrainForestStoppingCondition {
public:
    explicit CTrainForestStoppingCondition(std::size_t maximumNumberTrees)
        : m_MaximumNumberTrees{maximumNumberTrees},
          m_MaximumNumberTreesWithoutImprovement{std::max(
              static_cast<std::size_t>(0.075 * static_cast<double>(maximumNumberTrees) + 0.5),
              std::size_t{1})} {}

    std::size_t bestSize() const { return std::get<SIZE>(m_BestTestLoss[0]); }

    double bestTestLoss() const {
        return std::get<TEST_LOSS>(m_BestTestLoss[0]);
    }

    double lossGap() const {
        return std::max(std::get<TEST_LOSS>(m_BestTestLoss[0]) -
                            std::get<TRAIN_LOSS>(m_BestTestLoss[0]),
                        0.0);
    }

    template<typename FUNC>
    bool shouldStop(std::size_t numberTrees, FUNC computeLoss) {
        double trainLoss;
        double testLoss;
        std::tie(trainLoss, testLoss) = computeLoss();
        m_BestTestLoss.add({testLoss, numberTrees, trainLoss});
        LOG_TRACE(<< "number trees = " << numberTrees << ", train loss = " << trainLoss
                  << ", test loss = " << testLoss);
        if (numberTrees - std::get<SIZE>(m_BestTestLoss[0]) > m_MaximumNumberTreesWithoutImprovement) {
            return true;
        }
        return numberTrees > m_MaximumNumberTrees;
    }

private:
    using TDoubleSizeDoubleTrMinAccumulator =
        CBasicStatistics::SMin<std::tuple<double, std::size_t, double>>::TAccumulator;

private:
    static constexpr std::size_t TEST_LOSS{0};
    static constexpr std::size_t SIZE{1};
    static constexpr std::size_t TRAIN_LOSS{2};

private:
    std::size_t m_MaximumNumberTrees;
    std::size_t m_MaximumNumberTreesWithoutImprovement;
    TDoubleSizeDoubleTrMinAccumulator m_BestTestLoss;
};

double lossAtNSigma(double n, const TMeanVarAccumulator& lossMoments) {
    return CBasicStatistics::mean(lossMoments) +
           n * std::sqrt(CBasicStatistics::variance(lossMoments));
}

double trace(std::size_t columns, const TMemoryMappedFloatVector& upperTriangle) {
    // This assumes the upper triangle of the matrix is stored row major.
    double result{0.0};
    for (int i = 0, j = static_cast<int>(columns);
         i < upperTriangle.size() && j > 0; i += j, --j) {
        result += upperTriangle(i);
    }
    return result;
}

TSizeVec merge(const TSizeVec& x, TSizeVec y) {
    std::size_t split{y.size()};
    y.insert(y.end(), x.begin(), x.end());
    std::inplace_merge(y.begin(), y.begin() + split, y.end());
    y.erase(std::unique(y.begin(), y.end()), y.end());
    return y;
}

CDataFrameTrainBoostedTreeInstrumentationStub INSTRUMENTATION_STUB;

double numberForestNodes(const CBoostedTreeImpl::TNodeVecVec& forest) {
    double numberNodes{0.0};
    for (const auto& tree : forest) {
        numberNodes += static_cast<double>(tree.size());
    }
    return numberNodes;
}
}

CBoostedTreeImpl::CBoostedTreeImpl(std::size_t numberThreads,
                                   CBoostedTree::TLossFunctionUPtr loss,
                                   TAnalysisInstrumentationPtr instrumentation)
    : m_NumberThreads{numberThreads}, m_Loss{std::move(loss)},
      m_BestHyperparameters(m_Regularization,
                            m_DownsampleFactor,
                            m_Eta,
                            m_EtaGrowthRatePerTree,
                            m_RetrainedTreeEta,
                            m_MaximumNumberTrees,
                            m_FeatureBagFraction,
                            m_PredictionChangeCost),
      m_Instrumentation{instrumentation != nullptr ? instrumentation : &INSTRUMENTATION_STUB} {
}

CBoostedTreeImpl::CBoostedTreeImpl() = default;
CBoostedTreeImpl::~CBoostedTreeImpl() = default;
CBoostedTreeImpl::CBoostedTreeImpl(CBoostedTreeImpl&&) noexcept = default;
CBoostedTreeImpl& CBoostedTreeImpl::operator=(CBoostedTreeImpl&&) noexcept = default;

void CBoostedTreeImpl::train(core::CDataFrame& frame,
                             const TTrainingStateCallback& recordTrainStateCallback) {

    this->checkTrainInvariants(frame);

    if (m_Loss->isRegression()) {
        m_Instrumentation->type(CDataFrameTrainBoostedTreeInstrumentationInterface::E_Regression);
    } else {
        m_Instrumentation->type(CDataFrameTrainBoostedTreeInstrumentationInterface::E_Classification);
    }

    LOG_TRACE(<< "Main training loop...");

    m_TrainingProgress.progressCallback(m_Instrumentation->progressCallback());

    std::int64_t lastMemoryUsage(this->memoryUsage());

    core::CPackedBitVector allTrainingRowsMask{this->allTrainingRowsMask()};
    core::CPackedBitVector noRowsMask{allTrainingRowsMask.size(), false};

    this->startProgressMonitoringFineTuneHyperparameters();

    if (this->canTrain() == false) {

        // Fallback to using the constant predictor which minimises the loss.

        this->startProgressMonitoringFinalTrain();
        m_BestForest.assign(1, this->initializePredictionsAndLossDerivatives(
                                   frame, allTrainingRowsMask, noRowsMask));
        m_BestForestTestLoss = this->meanLoss(frame, allTrainingRowsMask);
        LOG_TRACE(<< "Test loss = " << m_BestForestTestLoss);

    } else if (m_CurrentRound < m_NumberRounds || m_BestForest.empty()) {
        TMeanVarAccumulator timeAccumulator;
        core::CStopWatch stopWatch;
        stopWatch.start();
        std::uint64_t lastLap{stopWatch.lap()};

        // Hyperparameter optimisation loop.

        this->initializePerFoldTestLosses();
        this->initializeHyperparameterSamples();

        while (m_CurrentRound < m_NumberRounds) {

            LOG_TRACE(<< "Optimisation round = " << m_CurrentRound + 1);
            m_Instrumentation->iteration(m_CurrentRound + 1);

            this->recordHyperparameters();

            auto crossValidationResult = this->crossValidateForest(
                frame, m_MaximumNumberTrees,
                [this](core::CDataFrame& frame_, const core::CPackedBitVector& trainingRowMask,
                       const core::CPackedBitVector& testingRowMask,
                       core::CLoopProgress& trainingProgress) {
                    return this->trainForest(frame_, trainingRowMask,
                                             testingRowMask, trainingProgress);
                });

            this->captureBestHyperparameters(crossValidationResult, 0.0 /*no kept nodes*/);

            if (this->selectNextHyperparameters(crossValidationResult.s_TestLossMoments,
                                                *m_BayesianOptimization) == false) {
                LOG_INFO(<< "Exiting hyperparameter optimisation loop on round "
                         << m_CurrentRound << " out of " << m_NumberRounds << ".");
                break;
            }

            std::int64_t memoryUsage(this->memoryUsage());
            m_Instrumentation->updateMemoryUsage(memoryUsage - lastMemoryUsage);
            lastMemoryUsage = memoryUsage;

            // Store the training state after each hyperparameter search step.
            m_CurrentRound += 1;
            LOG_TRACE(<< "Round " << m_CurrentRound << " state recording started");
            this->recordState(recordTrainStateCallback);
            LOG_TRACE(<< "Round " << m_CurrentRound << " state recording finished");

            std::uint64_t currentLap{stopWatch.lap()};
            std::uint64_t delta{currentLap - lastLap};
            m_Instrumentation->iterationTime(delta);

            timeAccumulator.add(static_cast<double>(delta));
            lastLap = currentLap;
            m_Instrumentation->flush(HYPERPARAMETER_OPTIMIZATION_ROUND +
                                     std::to_string(m_CurrentRound));
        }

        LOG_TRACE(<< "Test loss = " << m_BestForestTestLoss);

        this->restoreBestHyperparameters();
        this->recordHyperparameters();
        this->scaleRegularizers(allTrainingRowsMask.manhattan() /
                                this->meanNumberTrainingRowsPerFold());
        this->startProgressMonitoringFinalTrain();

        // Reinitialize random number generator for reproducible results.
        m_Rng.seed(m_Seed);

        if (m_BestForest.empty()) {
            m_BestForest = this->trainForest(frame, allTrainingRowsMask,
                                             allTrainingRowsMask, m_TrainingProgress)
                               .s_Forest;

            this->recordState(recordTrainStateCallback);
        }
        m_Instrumentation->iteration(m_CurrentRound);
        m_Instrumentation->flush(TRAIN_FINAL_FOREST);

        timeAccumulator.add(static_cast<double>(stopWatch.stop() - lastLap));

        LOG_TRACE(<< "Training finished after " << m_CurrentRound << " iterations. "
                  << "Time per iteration in ms mean: "
                  << CBasicStatistics::mean(timeAccumulator) << " std. dev:  "
                  << std::sqrt(CBasicStatistics::variance(timeAccumulator)));

        core::CProgramCounters::counter(counter_t::E_DFTPMTrainedForestNumberTrees) =
            m_BestForest.size();
    } else {
        this->skipProgressMonitoringFinalTrain();
    }

    this->computeClassificationWeights(frame);
    this->initializeTreeShap(frame);

    // Force progress to one and record the final memory usage.
    m_Instrumentation->updateProgress(1.0);
    m_Instrumentation->updateMemoryUsage(
        static_cast<std::int64_t>(this->memoryUsage()) - lastMemoryUsage);
}

void CBoostedTreeImpl::trainIncremental(core::CDataFrame& frame,
                                        const TTrainingStateCallback& recordTrainStateCallback) {

    this->checkIncrementalTrainInvariants(frame);

    if (m_BestForest.size() == 1 || m_NewTrainingRowMask.manhattan() == 0.0) {
        return;
    }

    LOG_TRACE(<< "Main incremental training loop...");

    this->selectTreesToRetrain(frame);

    std::int64_t lastMemoryUsage(this->memoryUsage());

    this->startProgressMonitoringTrainIncremental();

    double retrainedNumberNodes{0.0};
    for (const auto& i : m_TreesToRetrain) {
        retrainedNumberNodes += static_cast<double>(m_BestForest[i].size());
    }
    double numberKeptNodes{numberForestNodes(m_BestForest) - retrainedNumberNodes};

    // Make sure that our predictions are correctly initialised before computing
    // the initial loss.
    auto allTrainingRowsMask = this->allTrainingRowsMask();
    auto noRowsMask = core::CPackedBitVector{allTrainingRowsMask.size(), false};
    this->initializePredictionsAndLossDerivatives(frame, allTrainingRowsMask, noRowsMask);

    // When we decide whether to accept the results of incremental training below
    // we compare the loss calculated for the best candidate forest with the loss
    // calculated with the original model. Since the data summary comprises a subset
    // of the training data we are in effect comparing training error on old data +
    // validation error on new training data with something closer to validation
    // error on all data. If we don't have much new data or the improvement we can
    // make on it is small this typically causes us to reject models which actually
    // perform better in test. We record gap between the train and validation loss
    // on the old training data in train and add it on to the threshold to accept
    // adjusting for the proportion of old training data we have.
    double numberNewTrainingRows{m_NewTrainingRowMask.manhattan()};
    double numberOldTrainingRows{allTrainingRowsMask.manhattan() - numberNewTrainingRows};
    double initialLoss{
        lossAtNSigma(1.0,
                     [&] {
                         TMeanVarAccumulator lossMoments;
                         for (const auto& mask : m_TestingRowMasks) {
                             lossMoments.add(this->meanAdjustedLoss(frame, mask));
                         }
                         return lossMoments;
                     }()) +
        numberOldTrainingRows * m_PreviousTrainLossGap /
            (numberOldTrainingRows + numberNewTrainingRows) +
        this->modelSizePenalty(numberKeptNodes, retrainedNumberNodes)};

    // Hyperparameter optimisation loop.

    this->initializePerFoldTestLosses();
    this->initializeHyperparameterSamples();

    std::size_t numberTreesToRetrain{this->numberTreesToRetrain()};
    TMeanVarAccumulator timeAccumulator;
    core::CStopWatch stopWatch;
    stopWatch.start();
    std::uint64_t lastLap{stopWatch.lap()};
    LOG_TRACE(<< "Number trees to retrain = " << numberTreesToRetrain << "/"
              << m_BestForest.size());

    if (m_PreviousTrainNumberRows > 0) {
        this->scaleRegularizers(this->meanNumberTrainingRowsPerFold() /
                                    static_cast<double>(m_PreviousTrainNumberRows),
                                true /*force*/);
    }

    while (m_CurrentRound < m_NumberRounds) {

        LOG_TRACE(<< "Optimisation round = " << m_CurrentRound + 1);
        m_Instrumentation->iteration(m_CurrentRound + 1);

        this->recordHyperparameters();

        auto crossValidationResult = this->crossValidateForest(
            frame, numberTreesToRetrain,
            [this](core::CDataFrame& frame_, const core::CPackedBitVector& trainingRowMask,
                   const core::CPackedBitVector& testingRowMask,
                   core::CLoopProgress& trainingProgress) {
                return this->updateForest(frame_, trainingRowMask,
                                          testingRowMask, trainingProgress);
            });

        this->captureBestHyperparameters(crossValidationResult, numberKeptNodes);

        if (this->selectNextHyperparameters(crossValidationResult.s_TestLossMoments,
                                            *m_BayesianOptimization) == false) {
            LOG_INFO(<< "Exiting hyperparameter optimisation loop on round "
                     << m_CurrentRound << " out of " << m_NumberRounds << ".");
            break;
        }

        std::int64_t memoryUsage(this->memoryUsage());
        m_Instrumentation->updateMemoryUsage(memoryUsage - lastMemoryUsage);
        lastMemoryUsage = memoryUsage;

        m_CurrentRound += 1;
        LOG_TRACE(<< "Round " << m_CurrentRound << " state recording started");
        this->recordState(recordTrainStateCallback);
        LOG_TRACE(<< "Round " << m_CurrentRound << " state recording finished");

        std::uint64_t currentLap{stopWatch.lap()};
        std::uint64_t delta{currentLap - lastLap};
        m_Instrumentation->iterationTime(delta);

        timeAccumulator.add(static_cast<double>(delta));
        lastLap = currentLap;
        m_Instrumentation->flush(HYPERPARAMETER_OPTIMIZATION_ROUND +
                                 std::to_string(m_CurrentRound));
    }

    LOG_TRACE(<< "Incremental training finished after " << m_CurrentRound << " iterations. "
              << "Time per iteration in ms mean: " << CBasicStatistics::mean(timeAccumulator)
              << " std. dev:  " << std::sqrt(CBasicStatistics::variance(timeAccumulator)));
    LOG_TRACE(<< "best forest loss = " << m_BestForestTestLoss
              << ", initial loss = " << initialLoss);

    if (m_ForceAcceptIncrementalTraining || m_BestForestTestLoss < initialLoss) {
        this->restoreBestHyperparameters();
        if (m_PreviousTrainNumberRows > 0) {
            this->scaleRegularizers(allTrainingRowsMask.manhattan() /
                                        this->meanNumberTrainingRowsPerFold(),
                                    true /*force*/);
        }

        TNodeVecVec retrainedTrees{this->updateForest(frame, allTrainingRowsMask,
                                                      allTrainingRowsMask, m_TrainingProgress)
                                       .s_Forest};
        for (std::size_t i = 0; i < retrainedTrees.size(); ++i) {
            m_BestForest[m_TreesToRetrain[i]] = std::move(retrainedTrees[i]);
        }
    }

    this->computeClassificationWeights(frame);
    this->initializeTreeShap(frame);

    // Force progress to one and record the final memory usage.
    m_Instrumentation->updateProgress(1.0);
    m_Instrumentation->updateMemoryUsage(
        static_cast<std::int64_t>(this->memoryUsage()) - lastMemoryUsage);
}

void CBoostedTreeImpl::recordState(const TTrainingStateCallback& recordTrainState) const {
    recordTrainState([this](core::CStatePersistInserter& inserter) {
        this->acceptPersistInserter(inserter);
    });
}

void CBoostedTreeImpl::predict(core::CDataFrame& frame) const {
    core::CPackedBitVector rowMask{frame.numberRows(), true};
    this->predict(rowMask, frame);
}

void CBoostedTreeImpl::predict(const core::CPackedBitVector& rowMask,
                               core::CDataFrame& frame) const {
    if (m_BestForest.empty()) {
        HANDLE_FATAL(<< "Internal error: no model available for prediction. "
                     << "Please report this problem.");
        return;
    }
    bool successful;
    std::tie(std::ignore, successful) = frame.writeColumns(
        m_NumberThreads, 0, frame.numberRows(),
        [&](const TRowItr& beginRows, const TRowItr& endRows) {
            std::size_t numberLossParameters{m_Loss->numberParameters()};
            for (auto row = beginRows; row != endRows; ++row) {
                auto prediction = readPrediction(*row, m_ExtraColumns, numberLossParameters);
                prediction = this->predictRow(m_Encoder->encode(*row));
            }
        },
        &rowMask);
    if (successful == false) {
        HANDLE_FATAL(<< "Internal error: failed model inference. "
                     << "Please report this problem.");
    }
}

std::size_t CBoostedTreeImpl::estimateMemoryUsageTrain(std::size_t numberRows,
                                                       std::size_t numberColumns) const {
    // The maximum tree size is defined is the maximum number of leaves minus one.
    // A binary tree with n + 1 leaves has 2n + 1 nodes in total.
    std::size_t maximumNumberLeaves{this->maximumTreeSize(numberRows) + 1};
    std::size_t maximumNumberNodes{2 * maximumNumberLeaves - 1};
    std::size_t maximumNumberFeatures{
        std::min(numberColumns - 1, numberRows / this->rowsPerFeature(numberRows))};
    std::size_t forestMemoryUsage{
        m_MaximumNumberTrees *
        (sizeof(TNodeVec) + maximumNumberNodes * CBoostedTreeNode::estimateMemoryUsage(
                                                     m_Loss->numberParameters()))};
    std::size_t foldRoundLossMemoryUsage{m_NumberFolds * m_NumberRounds *
                                         sizeof(TOptionalDouble)};
    std::size_t hyperparametersMemoryUsage{numberColumns * sizeof(double)};
    std::size_t tunableHyperparametersMemoryUsage{
        this->numberHyperparametersToTune() * sizeof(int)};
    std::size_t hyperparameterSamplesMemoryUsage{
        (m_NumberRounds / 3 + 1) * this->numberHyperparametersToTune() * sizeof(double)};
    // The leaves' row masks memory is accounted for here because it's proportional
    // to the log2(number of nodes). The compressed bit vector representation uses
    // roughly log2(E[run length]) / E[run length] bytes per bit. As we grow the
    // tree we partition the data and so the average run length (sequential unmasked
    // values) is just equal to the number of leaves. Putting this together, if there
    // are n rows and m leaves each leaf will use n * log2(m) / m and so their total
    // memory will be n * log2(m). In practice, we don't get the optimal compression,
    // a reasonable margin is a factor of 4.
    std::size_t rowMaskMemoryUsage{4 * numberRows *
                                   static_cast<std::size_t>(std::ceil(std::log2(
                                       static_cast<double>(maximumNumberLeaves))))};
    // We only maintain statistics for leaves we know we may possibly split this
    // halves the peak number of statistics we maintain.
    std::size_t leafNodeStatisticsMemoryUsage{
        rowMaskMemoryUsage + maximumNumberLeaves *
                                 CBoostedTreeLeafNodeStatisticsScratch::estimateMemoryUsage(
                                     maximumNumberFeatures, m_NumberSplitsPerFeature,
                                     m_Loss->numberParameters()) /
                                 2};
    std::size_t dataTypeMemoryUsage{maximumNumberFeatures * sizeof(CDataFrameUtils::SDataType)};
    std::size_t featureSampleProbabilities{maximumNumberFeatures * sizeof(double)};
    // Assuming either many or few missing rows, we get good compression of the bit
    // vector. Specifically, we'll assume the average run length is 64 for which
    // we get a constant 8 / 64.
    std::size_t missingFeatureMaskMemoryUsage{8 * numberColumns * numberRows / 64};
    std::size_t trainTestMaskMemoryUsage{
        2 * m_NumberFolds *
        static_cast<std::size_t>(std::ceil(
            std::min(m_TrainFractionPerFold, 1.0 - m_TrainFractionPerFold) * numberRows))};
    std::size_t bayesianOptimisationMemoryUsage{CBayesianOptimisation::estimateMemoryUsage(
        this->numberHyperparametersToTune(), m_NumberRounds)};
    std::size_t worstCaseMemoryUsage{
        sizeof(*this) + forestMemoryUsage + foldRoundLossMemoryUsage +
        hyperparametersMemoryUsage + tunableHyperparametersMemoryUsage +
        hyperparameterSamplesMemoryUsage + leafNodeStatisticsMemoryUsage +
        dataTypeMemoryUsage + featureSampleProbabilities + missingFeatureMaskMemoryUsage +
        trainTestMaskMemoryUsage + bayesianOptimisationMemoryUsage};

    return CBoostedTreeImpl::correctedMemoryUsage(static_cast<double>(worstCaseMemoryUsage));
}

std::size_t
CBoostedTreeImpl::estimateMemoryUsageTrainIncremental(std::size_t /*numberRows*/,
                                                      std::size_t /*numberColumns*/) const {

    // TODO https://github.com/elastic/ml-cpp/issues/1790.
    return 0;
}

std::size_t CBoostedTreeImpl::correctedMemoryUsage(double memoryUsageBytes) {
    // We use a piecewise linear function of the estimated memory usage to compute
    // the corrected value. The values are selected in a way to reduce over-estimation
    // and to improve the behaviour on the trial nodes in the cloud. The high level strategy
    // also ensures that corrected memory usage is a monotonic function of estimated memory
    // usage and any change to the approach should preserve this property.
    TDoubleVec estimatedMemoryUsageMB{0.0,    20.0,    1024.0, 4096.0,
                                      8192.0, 12288.0, 16384.0};
    TDoubleVec correctedMemoryUsageMB{0.0,   20.0,   179.2, 512.0,
                                      819.2, 1088.0, 1280.0};
    maths::CSpline<> spline(maths::CSplineTypes::E_Linear);
    spline.interpolate(estimatedMemoryUsageMB, correctedMemoryUsageMB,
                       maths::CSplineTypes::E_ParabolicRunout);
    return static_cast<std::size_t>(spline.value(memoryUsageBytes / BYTES_IN_MB) * BYTES_IN_MB);
}

bool CBoostedTreeImpl::canTrain() const {
    return std::accumulate(m_FeatureSampleProbabilities.begin(),
                           m_FeatureSampleProbabilities.end(), 0.0) > 0.0;
}

double CBoostedTreeImpl::meanNumberTrainingRowsPerFold() const {
    TMeanAccumulator result;
    for (const auto& mask : m_TrainingRowMasks) {
        result.add(mask.manhattan());
    }
    return CBasicStatistics::mean(result);
}

CBoostedTreeImpl::TDoubleDoublePr
CBoostedTreeImpl::gainAndCurvatureAtPercentile(double percentile, const TNodeVecVec& forest) {

    TDoubleVec gains;
    TDoubleVec curvatures;

    for (const auto& tree : forest) {
        for (const auto& node : tree) {
            if (node.isLeaf() == false) {
                gains.push_back(node.gain());
                curvatures.push_back(node.curvature());
            }
        }
    }

    if (gains.empty()) {
        return {0.0, 0.0};
    }

    std::size_t index{std::min(
        static_cast<std::size_t>(percentile * static_cast<double>(gains.size()) / 100.0 + 0.5),
        gains.size() - 1)};
    std::nth_element(gains.begin(), gains.begin() + index, gains.end());
    std::nth_element(curvatures.begin(), curvatures.begin() + index, curvatures.end());

    return {gains[index], curvatures[index]};
}

void CBoostedTreeImpl::initializePerFoldTestLosses() {
    m_FoldRoundTestLosses.resize(m_NumberFolds);
    for (auto& losses : m_FoldRoundTestLosses) {
        losses.resize(m_NumberRounds);
    }
}

void CBoostedTreeImpl::computeClassificationWeights(const core::CDataFrame& frame) {

    using TFloatStorageVec = std::vector<CFloatStorage>;

    if (m_Loss->type() == E_BinaryClassification || m_Loss->type() == E_MulticlassClassification) {

        std::size_t numberClasses{
            m_Loss->type() == E_BinaryClassification ? 2 : m_Loss->numberParameters()};
        TFloatStorageVec storage(2);

        switch (m_ClassAssignmentObjective) {
        case CBoostedTree::E_Accuracy:
            m_ClassificationWeights = TVector::Ones(numberClasses);
            break;
        case CBoostedTree::E_MinimumRecall:
            m_ClassificationWeights = CDataFrameUtils::maximumMinimumRecallClassWeights(
                m_NumberThreads, frame, this->allTrainingRowsMask(),
                numberClasses, m_DependentVariable,
                [storage, numberClasses, this](const TRowRef& row) mutable {
                    if (m_Loss->type() == E_BinaryClassification) {
                        // We predict the log-odds but this is expected to return
                        // the log of the predicted class probabilities.
                        TMemoryMappedFloatVector result{&storage[0], 2};
                        result.array() =
                            m_Loss
                                ->transform(readPrediction(row, m_ExtraColumns, numberClasses))
                                .array()
                                .log();
                        return result;
                    }
                    return readPrediction(row, m_ExtraColumns, numberClasses);
                });
            break;
        case CBoostedTree::E_Custom:
            if (m_ClassificationWeightsOverride != boost::none) {
                const auto& classes = frame.categoricalColumnValues()[m_DependentVariable];
                m_ClassificationWeights = TVector::Ones(numberClasses);
                for (std::size_t i = 0; i < classes.size(); ++i) {
                    auto j = std::find_if(m_ClassificationWeightsOverride->begin(),
                                          m_ClassificationWeightsOverride->end(),
                                          [&](const auto& weight) {
                                              return weight.first == classes[i];
                                          });
                    if (j != m_ClassificationWeightsOverride->end()) {
                        m_ClassificationWeights(i) = j->second;
                    } else {
                        LOG_WARN(<< "Missing weight for class '" << classes[i] << "'. Overrides = "
                                 << core::CContainerPrinter::print(m_ClassificationWeightsOverride)
                                 << ".");
                    }
                }
                LOG_TRACE(<< "classification weights = "
                          << m_ClassificationWeights.transpose());
            }
            break;
        }
    }
}

void CBoostedTreeImpl::initializeTreeShap(const core::CDataFrame& frame) {
    // Populate number samples reaching each node.
    CTreeShapFeatureImportance::computeNumberSamples(m_NumberThreads, frame,
                                                     *m_Encoder, m_BestForest);

    if (m_NumberTopShapValues > 0) {
        // Create the SHAP calculator.
        m_TreeShap = std::make_unique<CTreeShapFeatureImportance>(
            m_NumberThreads, frame, *m_Encoder, m_BestForest, m_NumberTopShapValues);
    } else {
        // TODO these are not currently written into the inference model
        // but they would be nice to expose since they provide good insight
        // into how the splits affect the target variable.
        // Set internal node values anyway.
        //CTreeShapFeatureImportance::computeInternalNodeValues(m_BestForest);
    }
}

void CBoostedTreeImpl::selectTreesToRetrain(const core::CDataFrame& frame) {

    if (m_TreesToRetrain.empty() == false) {
        return;
    }

    TDoubleVec probabilities{retrainTreeSelectionProbabilities(
        m_NumberThreads, frame, m_ExtraColumns, m_DependentVariable, *m_Encoder,
        this->allTrainingRowsMask(), *m_Loss, m_BestForest)};

    std::size_t numberToRetrain{static_cast<std::size_t>(
        std::max(m_RetrainFraction * static_cast<double>(m_BestForest.size()), 1.0) + 0.5)};
    CSampling::categoricalSampleWithoutReplacement(
        m_Rng, probabilities, numberToRetrain, m_TreesToRetrain);
}

template<typename F>
CBoostedTreeImpl::SCrossValidationResult
CBoostedTreeImpl::crossValidateForest(core::CDataFrame& frame,
                                      std::size_t maximumNumberTrees,
                                      const F& trainForest) {

    // We want to ensure we evaluate on equal proportions for each fold.
    TSizeVec folds(m_NumberFolds);
    std::iota(folds.begin(), folds.end(), 0);
    CSampling::random_shuffle(m_Rng, folds.begin(), folds.end());

    auto stopCrossValidationEarly = [&](TMeanVarAccumulator testLossMoments) {
        // Always train on at least one fold and every fold for the first
        // "number folds" rounds. Exit cross-validation early if it's clear
        // that the test error is not close to the minimum test error. We use
        // the estimated test error for each remaining fold at two standard
        // deviations below the mean for this.
        if (m_StopCrossValidationEarly && m_CurrentRound >= m_NumberFolds &&
            folds.size() < m_NumberFolds) {
            for (const auto& testLoss : this->estimateMissingTestLosses(folds)) {
                testLossMoments.add(
                    CBasicStatistics::mean(testLoss) -
                    2.0 * std::sqrt(CBasicStatistics::maximumLikelihoodVariance(testLoss)));
            }
            return CBasicStatistics::mean(testLossMoments) > this->minimumTestLoss();
        }
        return false;
    };

    TMeanVarAccumulator testLossMoments;
    TMeanAccumulator meanLossGap;
    TDoubleVec numberTrees;
    numberTrees.reserve(m_NumberFolds);
    TMeanAccumulator meanForestSizeAccumulator;

    while (folds.size() > 0 && stopCrossValidationEarly(testLossMoments) == false) {
        std::size_t fold{folds.back()};
        folds.pop_back();
        TNodeVecVec forest;
        double testLoss;
        double lossGap;
        TDoubleVec testLossValues;
        std::tie(forest, testLoss, lossGap, testLossValues) =
            trainForest(frame, m_TrainingRowMasks[fold], m_TestingRowMasks[fold], m_TrainingProgress)
                .asTuple();
        LOG_TRACE(<< "fold = " << fold << " forest size = " << forest.size()
                  << " test set loss = " << testLoss);
        testLossMoments.add(testLoss);
        meanLossGap.add(lossGap);
        m_FoldRoundTestLosses[fold][m_CurrentRound] = testLoss;
        numberTrees.push_back(static_cast<double>(forest.size()));
        meanForestSizeAccumulator.add(numberForestNodes(forest));
        m_Instrumentation->lossValues(fold, std::move(testLossValues));
    }
    m_TrainingProgress.increment(maximumNumberTrees * folds.size());
    LOG_TRACE(<< "skipped " << folds.size() << " folds");

    std::sort(numberTrees.begin(), numberTrees.end());
    std::size_t medianNumberTrees{
        static_cast<std::size_t>(CBasicStatistics::median(numberTrees))};
    double meanForestSize{CBasicStatistics::mean(meanForestSizeAccumulator)};
    testLossMoments = this->correctTestLossMoments(folds, testLossMoments);
    LOG_TRACE(<< "test mean loss = " << CBasicStatistics::mean(testLossMoments)
              << ", sigma = " << std::sqrt(CBasicStatistics::mean(testLossMoments))
              << ", mean number nodes in forest = " << meanForestSize);

    m_MeanForestSizeAccumulator += meanForestSizeAccumulator;
    m_MeanLossAccumulator.add(CBasicStatistics::mean(testLossMoments));

    return {testLossMoments, CBasicStatistics::mean(meanLossGap),
            medianNumberTrees, meanForestSize};
}

CBoostedTreeImpl::TNodeVec CBoostedTreeImpl::initializePredictionsAndLossDerivatives(
    core::CDataFrame& frame,
    const core::CPackedBitVector& trainingRowMask,
    const core::CPackedBitVector& testingRowMask) const {

    core::CPackedBitVector updateRowMask{trainingRowMask | testingRowMask};
    frame.writeColumns(
        m_NumberThreads, 0, frame.numberRows(),
        [this](const TRowItr& beginRows, const TRowItr& endRows) {
            std::size_t numberLossParameters{m_Loss->numberParameters()};
            for (auto row_ = beginRows; row_ != endRows; ++row_) {
                auto row = *row_;
                if (m_IncrementalTraining) {
                    writePrediction(row, m_ExtraColumns, numberLossParameters,
                                    readPreviousPrediction(row, m_ExtraColumns,
                                                           numberLossParameters));
                } else {
                    zeroPrediction(row, m_ExtraColumns, numberLossParameters);
                    zeroLossGradient(row, m_ExtraColumns, numberLossParameters);
                    zeroLossCurvature(row, m_ExtraColumns, numberLossParameters);
                }
            }
        },
        &updateRowMask);

    TNodeVec tree;
    if (m_IncrementalTraining == false) {
        // At the start we will centre the data w.r.t. the given loss function.
        tree.assign({CBoostedTreeNode{m_Loss->numberParameters()}});
        this->computeLeafValues(frame, trainingRowMask, *m_Loss, 1.0 /*eta*/,
                                0.0 /*lambda*/, tree);
        this->refreshPredictionsAndLossDerivatives(
            frame, trainingRowMask | testingRowMask, *m_Loss,
            [&](const TRowRef& row, TMemoryMappedFloatVector& prediction) {
                prediction += root(tree).value(m_Encoder->encode(row), tree);
            });
    }

    return tree;
}

CBoostedTreeImpl::STrainForestResult
CBoostedTreeImpl::trainForest(core::CDataFrame& frame,
                              const core::CPackedBitVector& trainingRowMask,
                              const core::CPackedBitVector& testingRowMask,
                              core::CLoopProgress& trainingProgress) const {

    LOG_TRACE(<< "Training one forest...");

    auto makeRootLeafNodeStatistics =
        [&](const TFloatVecVec& candidateSplits, const TSizeVec& treeFeatureBag,
            const TSizeVec& nodeFeatureBag,
            const core::CPackedBitVector& trainingRowMask_, TWorkspace& workspace) {
            return std::make_shared<CBoostedTreeLeafNodeStatisticsScratch>(
                rootIndex(), m_ExtraColumns, m_Loss->numberParameters(), frame,
                m_Regularization, candidateSplits, treeFeatureBag,
                nodeFeatureBag, 0 /*depth*/, trainingRowMask_, workspace);
        };

    std::size_t maximumNumberInternalNodes{maximumTreeSize(trainingRowMask)};

    TNodeVecVec forest{this->initializePredictionsAndLossDerivatives(
        frame, trainingRowMask, testingRowMask)};
    forest.reserve(m_MaximumNumberTrees);

    CScopeRecordMemoryUsage scopeMemoryUsage{forest, m_Instrumentation->memoryUsageCallback()};

    double eta{m_Eta};

    // Computing feature quantiles is surprisingly runtime expensive and there may
    // be mileage in seeing if we can make the sketch more efficient. However, we
    // should easily be able to build multiple trees on the same set of candidate
    // splits and decrease the loss function since the space of candidate trees for
    // a fixed set of candidate splits is very large. Furthermore, we use a greedy
    // heuristic to search this space and so don't expect to find the tree to add
    // which minimises total loss. As a result, we choose to amortise the cost of
    // computing feature quantiles by only refreshing candidate splits periodically.
    std::size_t nextTreeCountToRefreshSplits{
        forest.size() + static_cast<std::size_t>(std::max(0.5 / eta, 1.0))};

    auto downsampledRowMask = this->downsample(trainingRowMask);
    scopeMemoryUsage.add(downsampledRowMask);
    auto candidateSplits = this->candidateSplits(frame, downsampledRowMask);
    this->refreshSplitsCache(frame, candidateSplits, trainingRowMask);
    scopeMemoryUsage.add(candidateSplits);

    std::size_t retries{0};

    TDoubleVec testLosses;
    testLosses.reserve(m_MaximumNumberTrees);
    scopeMemoryUsage.add(testLosses);

    CTrainForestStoppingCondition stoppingCondition{m_MaximumNumberTrees};
    TWorkspace workspace{m_Loss->numberParameters()};

    // For each iteration:
    //  1. Periodically compute weighted quantiles for features F and candidate
    //     splits S from F.
    //  2. Build one tree on S.
    //  3. Update predictions and loss derivatives.

    do {
        auto tree = this->trainTree(frame, downsampledRowMask, candidateSplits,
                                    maximumNumberInternalNodes,
                                    makeRootLeafNodeStatistics, workspace);

        retries = tree.size() == 1 ? retries + 1 : 0;

        if (retries == m_MaximumAttemptsToAddTree) {
            break;
        }

        bool forceRefreshSplits{tree.size() <= 1};

        if (tree.size() > 1) {
            scopeMemoryUsage.add(tree);
            this->computeLeafValues(frame, trainingRowMask, *m_Loss, eta,
                                    m_Regularization.leafWeightPenaltyMultiplier(), tree);
            this->refreshPredictionsAndLossDerivatives(
                frame, trainingRowMask | testingRowMask, *m_Loss,
                [&](const TRowRef& row, TMemoryMappedFloatVector& prediction) {
                    prediction += root(tree).value(m_Encoder->encode(row), tree);
                });
            forest.push_back(std::move(tree));
            eta = std::min(1.0, m_EtaGrowthRatePerTree * eta);
            retries = 0;
            trainingProgress.increment();
        }

        scopeMemoryUsage.remove(downsampledRowMask);
        downsampledRowMask = this->downsample(trainingRowMask);
        scopeMemoryUsage.add(downsampledRowMask);

        if (forceRefreshSplits || forest.size() == nextTreeCountToRefreshSplits) {
            scopeMemoryUsage.remove(candidateSplits);
            candidateSplits = this->candidateSplits(frame, downsampledRowMask);
            this->refreshSplitsCache(frame, candidateSplits, trainingRowMask);
            scopeMemoryUsage.add(candidateSplits);
            nextTreeCountToRefreshSplits += static_cast<std::size_t>(
                std::max(0.5 / eta, MINIMUM_SPLIT_REFRESH_INTERVAL));
        }
    } while (stoppingCondition.shouldStop(forest.size(), [&] {
        double trainLoss{this->meanLoss(frame, trainingRowMask)};
        double testLoss{this->meanLoss(frame, testingRowMask)};
        testLosses.push_back(testLoss);
        return std::make_pair(trainLoss, testLoss);
    }) == false);

    LOG_TRACE(<< "Stopped at " << forest.size() - 1 << "/" << m_MaximumNumberTrees);

    trainingProgress.increment(std::max(m_MaximumNumberTrees, forest.size()) -
                               forest.size());

    forest.resize(stoppingCondition.bestSize());

    LOG_TRACE(<< "Trained one forest");

    return {forest, stoppingCondition.bestTestLoss(),
            stoppingCondition.lossGap(), std::move(testLosses)};
}

CBoostedTreeImpl::STrainForestResult
CBoostedTreeImpl::updateForest(core::CDataFrame& frame,
                               const core::CPackedBitVector& trainingRowMask,
                               const core::CPackedBitVector& testingRowMask,
                               core::CLoopProgress& trainingProgress) const {

    LOG_TRACE(<< "Incrementally training one forest...");

    if (m_TreesToRetrain.empty()) {
        return {{}, INF, 0.0, {}};
    }

    auto makeRootLeafNodeStatistics =
        [&](const TFloatVecVec& candidateSplits, const TSizeVec& treeFeatureBag,
            const TSizeVec& nodeFeatureBag,
            const core::CPackedBitVector& trainingRowMask_, TWorkspace& workspace) {
            return std::make_shared<CBoostedTreeLeafNodeStatisticsIncremental>(
                rootIndex(), m_ExtraColumns, m_Loss->numberParameters(), frame,
                m_Regularization, candidateSplits, treeFeatureBag,
                nodeFeatureBag, 0 /*depth*/, trainingRowMask_, workspace);
        };

    std::size_t maximumNumberInternalNodes{maximumTreeSize(trainingRowMask)};

    TNodeVecVec retrainedTrees;
    retrainedTrees.reserve(m_TreesToRetrain.size() + 1);
    this->initializePredictionsAndLossDerivatives(frame, trainingRowMask, testingRowMask);

    CScopeRecordMemoryUsage scopeMemoryUsage{
        retrainedTrees, m_Instrumentation->memoryUsageCallback()};

    std::size_t nextTreeCountToRefreshSplits{1};

    core::CPackedBitVector oldTrainingRowMask{trainingRowMask & ~m_NewTrainingRowMask};
    core::CPackedBitVector newTrainingRowMask{trainingRowMask & m_NewTrainingRowMask};
    auto downsampledRowMask = this->downsample(oldTrainingRowMask) |
                              this->downsample(newTrainingRowMask);
    scopeMemoryUsage.add(downsampledRowMask);
    TFloatVecVec candidateSplits;

    TDoubleVec testLosses;
    testLosses.reserve(m_TreesToRetrain.size());
    scopeMemoryUsage.add(testLosses);

    TWorkspace workspace{m_Loss->numberParameters()};

    // The exact sequence of operations in this loop is important. For each
    // iteration:
    //   1. Remove tree to be retrained predictions and add *previous* retrained
    //      tree predictions and refresh loss derivatives.
    //   2. Periodically compute weighted quantiles for features F and candidate
    //      splits S from F.
    //   3. Build one tree on S.

    retrainedTrees.emplace_back();
    for (const auto& index : m_TreesToRetrain) {

        LOG_TRACE(<< "Retraining ="
                  << root(m_BestForest[index]).print(m_BestForest[index]));

        const auto& treeToRetrain = m_BestForest[index];
        const auto& treeWhichWasRetrained = retrainedTrees.back();

        double eta{index < m_BestForest.size()
                       ? m_RetrainedTreeEta
                       : this->etaForTreeAtPosition(m_BestForest.size())};

        workspace.retraining(treeToRetrain);

        auto loss = m_Loss->incremental(eta, m_PredictionChangeCost, treeToRetrain);

        this->refreshPredictionsAndLossDerivatives(
            frame, trainingRowMask | testingRowMask, *loss,
            [&](const TRowRef& row, TMemoryMappedFloatVector& prediction) {
                auto encodedRow = m_Encoder->encode(row);
                prediction -= root(treeToRetrain).value(encodedRow, treeToRetrain);
                if (treeWhichWasRetrained.empty() == false) {
                    prediction += root(treeWhichWasRetrained).value(encodedRow, treeWhichWasRetrained);
                }
            });

        if (retrainedTrees.size() == nextTreeCountToRefreshSplits) {
            scopeMemoryUsage.remove(candidateSplits);
            candidateSplits = this->candidateSplits(frame, downsampledRowMask);
            this->refreshSplitsCache(frame, candidateSplits, trainingRowMask);
            scopeMemoryUsage.add(candidateSplits);
            nextTreeCountToRefreshSplits += static_cast<std::size_t>(
                std::max(0.5 / eta, MINIMUM_SPLIT_REFRESH_INTERVAL));
        }

        auto tree = this->trainTree(frame, downsampledRowMask, candidateSplits,
                                    maximumNumberInternalNodes,
                                    makeRootLeafNodeStatistics, workspace);
        this->computeLeafValues(frame, trainingRowMask, *loss, eta,
                                m_Regularization.leafWeightPenaltyMultiplier(), tree);

        scopeMemoryUsage.add(tree);
        retrainedTrees.push_back(std::move(tree));
        trainingProgress.increment();

        scopeMemoryUsage.remove(downsampledRowMask);
        downsampledRowMask = this->downsample(oldTrainingRowMask) |
                             this->downsample(newTrainingRowMask);
        scopeMemoryUsage.add(downsampledRowMask);

        testLosses.push_back(this->meanAdjustedLoss(frame, testingRowMask));
    }
    retrainedTrees.erase(retrainedTrees.begin());

    auto bestLoss = static_cast<std::size_t>(
        std::min_element(testLosses.begin(), testLosses.end()) - testLosses.begin());
    retrainedTrees.resize(bestLoss + 1);
    LOG_TRACE(<< "# retrained trees = " << retrainedTrees.size());

    return {std::move(retrainedTrees), testLosses[bestLoss], 0.0, std::move(testLosses)};
}

double CBoostedTreeImpl::etaForTreeAtPosition(std::size_t index) const {
    return std::min(m_Eta * CTools::stable(std::pow(m_EtaGrowthRatePerTree,
                                                    static_cast<double>(index))),
                    1.0);
}

core::CPackedBitVector
CBoostedTreeImpl::downsample(const core::CPackedBitVector& trainingRowMask) const {
    // We compute a stochastic version of the candidate splits, gradients and
    // curvatures for each tree we train. The sampling scheme should minimize
    // the correlation with previous trees for fixed sample size so randomly
    // sampling without replacement is appropriate.
    if (trainingRowMask.manhattan() == 0.0) {
        return trainingRowMask;
    }
    core::CPackedBitVector result;
    do {
        result = core::CPackedBitVector{};
        for (auto i = trainingRowMask.beginOneBits();
             i != trainingRowMask.endOneBits(); ++i) {
            if (CSampling::uniformSample(m_Rng, 0.0, 1.0) < m_DownsampleFactor) {
                result.extend(false, *i - result.size());
                result.extend(true);
            }
        }
    } while (result.manhattan() == 0.0);
    result.extend(false, trainingRowMask.size() - result.size());
    return result;
}

CBoostedTreeImpl::TFloatVecVec
CBoostedTreeImpl::candidateSplits(const core::CDataFrame& frame,
                                  const core::CPackedBitVector& trainingRowMask) const {

    TSizeVec features;
    candidateRegressorFeatures(m_FeatureSampleProbabilities, features);
    LOG_TRACE(<< "candidate features = " << core::CContainerPrinter::print(features));

    TSizeVec binaryFeatures(features);
    binaryFeatures.erase(std::remove_if(binaryFeatures.begin(), binaryFeatures.end(),
                                        [this](std::size_t index) {
                                            return m_Encoder->isBinary(index) == false;
                                        }),
                         binaryFeatures.end());
    CSetTools::inplace_set_difference(features, binaryFeatures.begin(),
                                      binaryFeatures.end());
    LOG_TRACE(<< "binary features = " << core::CContainerPrinter::print(binaryFeatures)
              << " other features = " << core::CContainerPrinter::print(features));

    auto featureQuantiles =
        CDataFrameUtils::columnQuantiles(
            m_NumberThreads, frame, trainingRowMask, features,
            CFastQuantileSketch{CFastQuantileSketch::E_Linear,
                                std::max(m_NumberSplitsPerFeature, std::size_t{50}), m_Rng},
            m_Encoder.get(),
            [this](const TRowRef& row) {
                std::size_t numberLossParameters{m_Loss->numberParameters()};
                return trace(numberLossParameters,
                             readLossCurvature(row, m_ExtraColumns, numberLossParameters));
            })
            .first;

    TFloatVecVec candidateSplits(this->numberFeatures());

    for (auto i : binaryFeatures) {
        candidateSplits[i] = TFloatVec{0.5};
    }
    for (std::size_t i = 0; i < features.size(); ++i) {

        auto& featureCandidateSplits = candidateSplits[features[i]];

        // Because we compute candidate splits for downsamples of the rows it's
        // possible that all values are missing for a particular feature. In this
        // case, we can happily initialize the candidate splits to an empty set
        // since we'll only be choosing how to assign missing values.
        if (featureQuantiles[i].count() > 0.0) {
            featureCandidateSplits.reserve(m_NumberSplitsPerFeature - 1);
            for (std::size_t j = 1; j < m_NumberSplitsPerFeature; ++j) {
                double rank{100.0 * static_cast<double>(j) /
                                static_cast<double>(m_NumberSplitsPerFeature) +
                            CSampling::uniformSample(m_Rng, -0.1, 0.1)};
                double q;
                if (featureQuantiles[i].quantile(rank, q)) {
                    featureCandidateSplits.push_back(q);
                } else {
                    LOG_WARN(<< "Failed to compute quantile " << rank << ": ignoring split");
                }
            }
            std::sort(featureCandidateSplits.begin(), featureCandidateSplits.end());
        }

        const auto& dataType = m_FeatureDataTypes[features[i]];

        if (dataType.s_IsInteger) {
            // The key point here is that we know that if two distinct splits fall
            // between two consecutive integers they must produce identical partitions
            // of the data and so always have the same loss. We only need to retain
            // one such split for training. We achieve this by snapping to the midpoint
            // and subsequently deduplicating.
            std::for_each(
                featureCandidateSplits.begin(), featureCandidateSplits.end(),
                [](CFloatStorage& split) { split = std::floor(split) + 0.5; });
        }
        featureCandidateSplits.erase(std::unique(featureCandidateSplits.begin(),
                                                 featureCandidateSplits.end()),
                                     featureCandidateSplits.end());
        featureCandidateSplits.erase(std::remove_if(featureCandidateSplits.begin(),
                                                    featureCandidateSplits.end(),
                                                    [&dataType](double split) {
                                                        return split < dataType.s_Min ||
                                                               split > dataType.s_Max;
                                                    }),
                                     featureCandidateSplits.end());
    }

    return candidateSplits;
}

void CBoostedTreeImpl::refreshSplitsCache(core::CDataFrame& frame,
                                          const TFloatVecVec& candidateSplits,
                                          const core::CPackedBitVector& trainingRowMask) const {
    frame.writeColumns(
        m_NumberThreads, 0, frame.numberRows(),
        [&](const TRowItr& beginRows, const TRowItr& endRows) {
            for (auto row_ = beginRows; row_ != endRows; ++row_) {
                auto row{*row_};
                auto encodedRow = m_Encoder->encode(row);
                auto* splits = beginSplits(row, m_ExtraColumns);
                for (std::size_t i = 0; i < encodedRow.numberColumns(); ++splits) {
                    CPackedUInt8Decorator::TUInt8Ary packedSplits;
                    packedSplits.fill(0);
                    for (std::size_t j = 0;
                         j < packedSplits.size() && i < encodedRow.numberColumns();
                         ++i, ++j) {
                        double feature{encodedRow[i]};
                        packedSplits[j] =
                            CDataFrameUtils::isMissing(feature)
                                ? static_cast<std::uint8_t>(missingSplit(candidateSplits[i]))
                                : packedSplits[j] = static_cast<std::uint8_t>(
                                      std::upper_bound(candidateSplits[i].begin(),
                                                       candidateSplits[i].end(), feature) -
                                      candidateSplits[i].begin());
                    }
                    *splits = CPackedUInt8Decorator{packedSplits};
                }
            }
        },
        &trainingRowMask);
}

CBoostedTreeImpl::TNodeVec
CBoostedTreeImpl::trainTree(core::CDataFrame& frame,
                            const core::CPackedBitVector& trainingRowMask,
                            const TFloatVecVec& candidateSplits,
                            std::size_t maximumNumberInternalNodes,
                            const TMakeRootLeafNodeStatistics& makeRootLeafNodeStatistics,
                            TWorkspace& workspace) const {

    LOG_TRACE(<< "Training one tree...");

    using TLeafNodeStatisticsPtrQueue = boost::circular_buffer<TLeafNodeStatisticsPtr>;

    workspace.reinitialize(m_NumberThreads, candidateSplits);
    TSizeVec featuresToInclude{workspace.featuresToInclude()};
    LOG_TRACE(<< "features to include = "
              << core::CContainerPrinter::print(featuresToInclude));

    TNodeVec tree(1);
    // Since number of leaves in a perfect binary tree is (numberInternalNodes+1)
    // the total number of nodes in a tree is (2*numberInternalNodes+1).
    tree.reserve(2 * maximumNumberInternalNodes + 1);

    // Sampling transforms the probabilities. We use a placeholder outside
    // the loop adding nodes so we only allocate the vector once.
    TDoubleVec featureSampleProbabilities{m_FeatureSampleProbabilities};
    TSizeVec treeFeatureBag;
    TSizeVec nodeFeatureBag;
    this->treeFeatureBag(featureSampleProbabilities, treeFeatureBag);
    treeFeatureBag = merge(featuresToInclude, std::move(treeFeatureBag));
    LOG_TRACE(<< "tree bag = " << core::CContainerPrinter::print(treeFeatureBag));

    featureSampleProbabilities = m_FeatureSampleProbabilities;
    this->nodeFeatureBag(treeFeatureBag, featureSampleProbabilities, nodeFeatureBag);
    nodeFeatureBag = merge(featuresToInclude, std::move(nodeFeatureBag));

    TLeafNodeStatisticsPtrQueue splittableLeaves(maximumNumberInternalNodes / 2 + 3);
<<<<<<< HEAD
    splittableLeaves.push_back(makeRootLeafNodeStatistics(
        candidateSplits, treeFeatureBag, nodeFeatureBag, trainingRowMask, workspace));
=======
    splittableLeaves.push_back(std::make_shared<CBoostedTreeLeafNodeStatistics>(
        0 /*root*/, m_ExtraColumns, m_Loss->numberParameters(), frame,
        m_Regularization, candidateSplits, treeFeatureBag, nodeFeatureBag,
        0 /*depth*/, trainingRowMask, workspace));
>>>>>>> 0a58678c

    // We update local variables because the callback can be expensive if it
    // requires accessing atomics.
    struct SMemoryStats {
        std::int64_t s_Current = 0;
        std::int64_t s_Max = 0;
    } memory;
    TMemoryUsageCallback localRecordMemoryUsage{[&](std::int64_t delta) {
        memory.s_Current += delta;
        memory.s_Max = std::max(memory.s_Max, memory.s_Current);
    }};
    CScopeRecordMemoryUsage scopeMemoryUsage{splittableLeaves,
                                             std::move(localRecordMemoryUsage)};
    scopeMemoryUsage.add(workspace);

    // For each iteration we:
    //   1. Find the leaf with the greatest decrease in loss
    //   2. If no split (significantly) reduced the loss we terminate
    //   3. Otherwise we split that leaf

    double totalGain{0.0};

    COrderings::SLess less;

    for (std::size_t i = 0; i < maximumNumberInternalNodes; ++i) {

        if (splittableLeaves.empty()) {
            break;
        }

        auto leaf = splittableLeaves.back();
        splittableLeaves.pop_back();

        scopeMemoryUsage.remove(leaf);

        if (leaf->gain() < MINIMUM_RELATIVE_GAIN_PER_SPLIT * totalGain) {
            break;
        }

        totalGain += leaf->gain();
        workspace.minimumGain(MINIMUM_RELATIVE_GAIN_PER_SPLIT * totalGain);
        LOG_TRACE(<< "splitting " << leaf->id() << " leaf gain = " << leaf->gain()
                  << " total gain = " << totalGain);

        std::size_t splitFeature;
        double splitValue;
        std::tie(splitFeature, splitValue) = leaf->bestSplit();

        bool assignMissingToLeft{leaf->assignMissingToLeft()};

<<<<<<< HEAD
        // add the left and right children to the tree
=======
        // Add the left and right children to the tree.
>>>>>>> 0a58678c
        std::size_t leftChildId;
        std::size_t rightChildId;
        std::tie(leftChildId, rightChildId) = tree[leaf->id()].split(
            candidateSplits, splitFeature, splitValue, assignMissingToLeft,
<<<<<<< HEAD
            leaf->gain(), leaf->gainVariance(), leaf->curvature(), tree);
=======
            leaf->gain(), leaf->curvature(), tree);
>>>>>>> 0a58678c

        featureSampleProbabilities = m_FeatureSampleProbabilities;
        this->nodeFeatureBag(treeFeatureBag, featureSampleProbabilities, nodeFeatureBag);
        nodeFeatureBag = merge(featuresToInclude, std::move(nodeFeatureBag));

        std::size_t numberSplittableLeaves{splittableLeaves.size()};
        std::size_t currentNumberInternalNodes{(tree.size() - 1) / 2};
        auto smallestCurrentCandidateGainIndex =
            static_cast<std::ptrdiff_t>(numberSplittableLeaves) -
            static_cast<std::ptrdiff_t>(maximumNumberInternalNodes - currentNumberInternalNodes);
        double smallestCandidateGain{
            smallestCurrentCandidateGainIndex >= 0
                ? splittableLeaves[static_cast<std::size_t>(smallestCurrentCandidateGainIndex)]
                      ->gain()
                : 0.0};

        TLeafNodeStatisticsPtr leftChild;
        TLeafNodeStatisticsPtr rightChild;
        std::tie(leftChild, rightChild) = leaf->split(
            leftChildId, rightChildId, smallestCandidateGain, frame, m_Regularization,
            treeFeatureBag, nodeFeatureBag, tree[leaf->id()], workspace);

        // Need gain to be computed to compare here.
        if (leftChild != nullptr && rightChild != nullptr && less(rightChild, leftChild)) {
            std::swap(leftChild, rightChild);
        }

        if (leftChild != nullptr &&
            leftChild->gain() >= MINIMUM_RELATIVE_GAIN_PER_SPLIT * totalGain) {
            scopeMemoryUsage.add(leftChild);
            splittableLeaves.push_back(std::move(leftChild));
        }
        if (rightChild != nullptr &&
            rightChild->gain() >= MINIMUM_RELATIVE_GAIN_PER_SPLIT * totalGain) {
            scopeMemoryUsage.add(rightChild);
            splittableLeaves.push_back(std::move(rightChild));
        }
        std::inplace_merge(splittableLeaves.begin(),
                           splittableLeaves.begin() + numberSplittableLeaves,
                           splittableLeaves.end(), less);

        // Drop any leaves which can't possibly be split.
        while (splittableLeaves.size() + i + 1 > maximumNumberInternalNodes) {
            scopeMemoryUsage.remove(splittableLeaves.front());
            workspace.minimumGain(splittableLeaves.front()->gain());
            splittableLeaves.pop_front();
        }
    }

    tree.shrink_to_fit();

    // Flush the maximum memory used by the leaf statistics to the callback.
    m_Instrumentation->updateMemoryUsage(memory.s_Max);
    m_Instrumentation->updateMemoryUsage(-memory.s_Max);

    LOG_TRACE(<< "Trained one tree. # nodes = " << tree.size());

    return tree;
}

double CBoostedTreeImpl::minimumTestLoss() const {
    using TMinAccumulator = CBasicStatistics::SMin<double>::TAccumulator;
    TMinAccumulator minimumTestLoss;
    for (std::size_t round = 0; round < m_CurrentRound - 1; ++round) {
        TMeanVarAccumulator roundLossMoments;
        for (std::size_t fold = 0; fold < m_NumberFolds; ++fold) {
            if (m_FoldRoundTestLosses[fold][round] != boost::none) {
                roundLossMoments.add(*m_FoldRoundTestLosses[fold][round]);
            }
        }
        if (static_cast<std::size_t>(CBasicStatistics::count(roundLossMoments)) == m_NumberFolds) {
            minimumTestLoss.add(CBasicStatistics::mean(roundLossMoments));
        }
    }
    return minimumTestLoss[0];
}

TMeanVarAccumulator
CBoostedTreeImpl::correctTestLossMoments(const TSizeVec& missing,
                                         TMeanVarAccumulator testLossMoments) const {
    if (missing.empty()) {
        return testLossMoments;
    }
    for (const auto& testLoss : this->estimateMissingTestLosses(missing)) {
        testLossMoments += testLoss;
    }
    return testLossMoments;
}

CBoostedTreeImpl::TMeanVarAccumulatorVec
CBoostedTreeImpl::estimateMissingTestLosses(const TSizeVec& missing) const {

    // We have a subset of folds for which we've computed test loss. We want to
    // estimate the test loss we'll see for the remaining folds to decide if it
    // is worthwhile to continue training with these parameters and to correct
    // the loss value supplied to Bayesian Optimisation to account for the folds
    // we haven't trained on. We tackle this problem as follows:
    //   1. Find all previous rounds R which share at least one fold with the
    //      current round, i.e. one fold for which we've computed the actual
    //      loss for the current round parameters.
    //   2. For each fold f_i for which we haven't estimated the loss in the
    //      current round fit an OLS model m_i to R to predict the loss of f_i.
    //   3. Compute the predicted value for the test loss on each f_i given
    //      the test losses we've computed so far the current round using m_i.
    //   4. Estimate the uncertainty from the variance of the residuals from
    //      fitting the model m_i to R.
    //
    // The feature vector we use is defined as:
    //
    //   |   calculated fold error 1  |
    //   |   calculated fold error 2  |
    //   |             ...            |
    //   | 1{fold error 1 is present} |
    //   | 1{fold error 2 is present} |
    //   |             ...            |
    //
    // where the indices range over the folds for which we have errors in the
    // current round.

    TSizeVec present(m_NumberFolds);
    std::iota(present.begin(), present.end(), 0);
    TSizeVec ordered{missing};
    std::sort(ordered.begin(), ordered.end());
    CSetTools::inplace_set_difference(present, ordered.begin(), ordered.end());
    LOG_TRACE(<< "present = " << core::CContainerPrinter::print(present));

    // Get the current round feature vector. Fixed so computed outside the loop.
    TVector x(2 * present.size());
    for (std::size_t col = 0; col < present.size(); ++col) {
        x(col) = *m_FoldRoundTestLosses[present[col]][m_CurrentRound];
        x(present.size() + col) = 0.0;
    }

    TMeanVarAccumulatorVec predictedTestLosses;
    predictedTestLosses.reserve(missing.size());

    for (std::size_t target : missing) {
        // Extract the training mask.
        TSizeVec trainingMask;
        trainingMask.reserve(m_CurrentRound);
        for (std::size_t round = 0; round < m_CurrentRound; ++round) {
            if (m_FoldRoundTestLosses[target][round] &&
                std::find_if(present.begin(), present.end(), [&](std::size_t fold) {
                    return m_FoldRoundTestLosses[fold][round];
                }) != present.end()) {
                trainingMask.push_back(round);
            }
        }

        // Fit the OLS regression.
        CDenseMatrix<double> A(trainingMask.size(), 2 * present.size());
        TVector b(trainingMask.size());
        for (std::size_t row = 0; row < trainingMask.size(); ++row) {
            for (std::size_t col = 0; col < present.size(); ++col) {
                if (m_FoldRoundTestLosses[present[col]][trainingMask[row]]) {
                    A(row, col) = *m_FoldRoundTestLosses[present[col]][trainingMask[row]];
                    A(row, present.size() + col) = 0.0;
                } else {
                    A(row, col) = 0.0;
                    A(row, present.size() + col) = 1.0;
                }
            }
            b(row) = *m_FoldRoundTestLosses[target][trainingMask[row]];
        }
        TVector params{A.colPivHouseholderQr().solve(b)};

        TMeanVarAccumulator residualMoments;
        for (int row = 0; row < A.rows(); ++row) {
            residualMoments.add(b(row) - A.row(row) * params);
        }

        double predictedTestLoss{params.transpose() * x};
        double predictedTestLossVariance{
            CBasicStatistics::maximumLikelihoodVariance(residualMoments)};
        LOG_TRACE(<< "prediction(x = " << x.transpose() << ", fold = " << target
                  << ") = (mean = " << predictedTestLoss
                  << ", variance = " << predictedTestLossVariance << ")");

        predictedTestLosses.push_back(CBasicStatistics::momentsAccumulator(
            1.0, predictedTestLoss, predictedTestLossVariance));
    }

    return predictedTestLosses;
}

std::size_t CBoostedTreeImpl::rowsPerFeature(std::size_t numberRows) const {
    // For small data sets (fewer than 1k examples) we allow ourselves to use
    // more features than implied by m_RowsPerFeature. Since we remove nuisance
    // features which carry little information about the target this is fine
    // from an accuracy perspective. From a runtime perspective we always train
    // fast for such small data sets.
    return std::max(std::min(m_RowsPerFeature, numberRows / 20), std::size_t{1});
}

std::size_t CBoostedTreeImpl::numberFeatures() const {
    return m_Encoder->numberEncodedColumns();
}

std::size_t CBoostedTreeImpl::featureBagSize(double fraction) const {
    return static_cast<std::size_t>(std::max(
        std::ceil(std::min(fraction, 1.0) * static_cast<double>(this->numberFeatures())), 1.0));
}

void CBoostedTreeImpl::treeFeatureBag(TDoubleVec& probabilities, TSizeVec& treeFeatureBag) const {

    std::size_t size{this->featureBagSize(1.25 * m_FeatureBagFraction)};

    candidateRegressorFeatures(probabilities, treeFeatureBag);
    if (size >= treeFeatureBag.size()) {
        return;
    }

    CSampling::categoricalSampleWithoutReplacement(m_Rng, probabilities, size, treeFeatureBag);
    std::sort(treeFeatureBag.begin(), treeFeatureBag.end());
}

void CBoostedTreeImpl::nodeFeatureBag(const TSizeVec& treeFeatureBag,
                                      TDoubleVec& probabilities,
                                      TSizeVec& nodeFeatureBag) const {

    std::size_t size{this->featureBagSize(m_FeatureBagFraction)};

    if (size >= treeFeatureBag.size()) {
        // Since we don't include features with zero probability of being sampled
        // in the bag we can just copy this collection over as the candidates.
        nodeFeatureBag = treeFeatureBag;
        return;
    }

    // We have P(i in S) = P(i in S | i in B) P(i in B) for sample S and bag B.
    // We'd ideally like to preserve P(i in S) by arranging for P(i in S | i in B)
    // to be equal to P(i in S) / P(i in B). P(i in B) is the chance of sampling
    // item i without replacement for weights w. There is no closed form solution
    // for this probability. We can simply sample many bags and use the relative
    // frequency to get this quantity to arbitrary precision, but this isn't
    // worthwhile. There are two limits, for |B| / |F| -> 0 then P(i in B) -> w_i
    // and we want to sample uniformly at random from B and for |B| -> |F| then
    // P(i in B) -> 1 and we want to sample according to w so we reweight by
    // 1 / (w_i + |B| / |F| (1 - w_i)).

    double fraction{static_cast<double>(treeFeatureBag.size()) /
                    static_cast<double>(std::count_if(
                        probabilities.begin(), probabilities.end(),
                        [](auto probability) { return probability > 0.0; }))};
    LOG_TRACE(<< "fraction = " << fraction);

    for (std::size_t i = 0; i < treeFeatureBag.size(); ++i) {
        probabilities[i] = probabilities[treeFeatureBag[i]];
    }
    probabilities.resize(treeFeatureBag.size());
    double Z{std::accumulate(probabilities.begin(), probabilities.end(), 0.0)};
    for (auto& probability : probabilities) {
        probability /= Z;
        probability /= probability + fraction * (1.0 - probability);
    }

    CSampling::categoricalSampleWithoutReplacement(m_Rng, probabilities, size, nodeFeatureBag);
    for (auto& i : nodeFeatureBag) {
        i = treeFeatureBag[i];
    }
    std::sort(nodeFeatureBag.begin(), nodeFeatureBag.end());
}

void CBoostedTreeImpl::candidateRegressorFeatures(const TDoubleVec& probabilities,
                                                  TSizeVec& features) {
    features.clear();
    features.reserve(probabilities.size());
    for (std::size_t i = 0; i < probabilities.size(); ++i) {
        if (probabilities[i] > 0.0) {
            features.push_back(i);
        }
    }
}

void CBoostedTreeImpl::computeLeafValues(core::CDataFrame& frame,
                                         const core::CPackedBitVector& trainingRowMask,
                                         const TLossFunction& loss,
                                         double eta,
                                         double lambda,
                                         TNodeVec& tree) const {

    if (tree.empty()) {
        return;
    }

    TSizeVec leafMap(tree.size());
    std::size_t numberLeaves{0};
    for (std::size_t i = 0; i < tree.size(); ++i) {
        if (tree[i].isLeaf()) {
            leafMap[i] = numberLeaves++;
        }
    }

<<<<<<< HEAD
    TArgMinLossVec leafValues;
=======
    TSizeVec leafMap(tree.size());
    std::size_t numberLeaves{0};
    for (std::size_t i = 0; i < tree.size(); ++i) {
        if (tree[i].isLeaf()) {
            leafMap[i] = numberLeaves++;
        }
    }

    TArgMinLossVec leafValues(numberLeaves, m_Loss->minimizer(lambda, m_Rng));
>>>>>>> 0a58678c
    auto nextPass = [&] {
        bool done{true};
        for (const auto& value : leafValues) {
            done &= (value.nextPass() == false);
        }
        return done == false;
    };

    leafValues.resize(numberLeaves, loss.minimizer(lambda, m_Rng));
    do {
<<<<<<< HEAD
        TArgMinLossVecVec result(m_NumberThreads, leafValues);
        this->minimumLossLeafValues(false /*new example*/, frame,
                                    trainingRowMask & ~m_NewTrainingRowMask,
                                    loss, leafMap, tree, result);
        this->minimumLossLeafValues(true /*new example*/, frame,
                                    trainingRowMask & m_NewTrainingRowMask,
                                    loss, leafMap, tree, result);
        leafValues = std::move(result[0]);
        for (std::size_t i = 1; i < result.size(); ++i) {
=======
        auto result = frame.readRows(
            m_NumberThreads, 0, frame.numberRows(),
            core::bindRetrievableState(
                [&](TArgMinLossVec& leafValues_, const TRowItr& beginRows, const TRowItr& endRows) {
                    std::size_t numberLossParameters{m_Loss->numberParameters()};
                    const auto& rootNode = root(tree);
                    for (auto row_ = beginRows; row_ != endRows; ++row_) {
                        auto row = *row_;
                        auto prediction = readPrediction(row, m_ExtraColumns,
                                                         numberLossParameters);
                        double actual{readActual(row, m_DependentVariable)};
                        double weight{readExampleWeight(row, m_ExtraColumns)};
                        std::size_t index{
                            leafMap[rootNode.leafIndex(row, m_ExtraColumns, tree)]};
                        leafValues_[index].add(prediction, actual, weight);
                    }
                },
                std::move(leafValues)),
            &trainingRowMask);

        leafValues = std::move(result.first[0].s_FunctionState);
        for (std::size_t i = 1; i < result.first.size(); ++i) {
>>>>>>> 0a58678c
            for (std::size_t j = 0; j < leafValues.size(); ++j) {
                leafValues[j].merge(result[i][j]);
            }
        }
    } while (nextPass());

    core::parallel_for_each(0, tree.size(), [&](std::size_t i) {
        if (tree[i].isLeaf()) {
            tree[i].value(eta * leafValues[leafMap[i]].value());
        }
    });
<<<<<<< HEAD

    LOG_TRACE(<< "tree = " << root(tree).print(tree));
}

void CBoostedTreeImpl::minimumLossLeafValues(bool newExample,
                                             const core::CDataFrame& frame,
                                             const core::CPackedBitVector& rowMask,
                                             const TLossFunction& loss,
                                             const TSizeVec& leafMap,
                                             const TNodeVec& tree,
                                             TArgMinLossVecVec& result) const {

    core::CDataFrame::TRowFuncVec minimizers;
    minimizers.reserve(result.size());
    for (auto& leafValues : result) {
        minimizers.push_back([&](const TRowItr& beginRows, const TRowItr& endRows) {
            std::size_t numberLossParameters{loss.numberParameters()};
            const auto& rootNode = root(tree);
            for (auto row_ = beginRows; row_ != endRows; ++row_) {
                auto row = *row_;
                auto encodedRow = m_Encoder->encode(row);
                auto prediction = readPrediction(row, m_ExtraColumns, numberLossParameters);
                double actual{readActual(row, m_DependentVariable)};
                double weight{readExampleWeight(row, m_ExtraColumns)};
                std::size_t index{rootNode.leafIndex(row, m_ExtraColumns, tree)};
                leafValues[leafMap[index]].add(encodedRow, newExample,
                                               prediction, actual, weight);
            }
        });
    }
=======
>>>>>>> 0a58678c

    frame.readRows(0, frame.numberRows(), minimizers, &rowMask);
}

void CBoostedTreeImpl::refreshPredictionsAndLossDerivatives(
    core::CDataFrame& frame,
    const core::CPackedBitVector& rowMask,
    const TLossFunction& loss,
    const TUpdateRowPrediction& updateRowPrediction) const {
    this->refreshPredictionsAndLossDerivatives(false /*new example*/, frame,
                                               rowMask & ~m_NewTrainingRowMask,
                                               loss, updateRowPrediction);
    this->refreshPredictionsAndLossDerivatives(true /*new example*/, frame,
                                               rowMask & m_NewTrainingRowMask,
                                               loss, updateRowPrediction);
}

void CBoostedTreeImpl::refreshPredictionsAndLossDerivatives(
    bool newExample,
    core::CDataFrame& frame,
    const core::CPackedBitVector& rowMask,
    const TLossFunction& loss,
    const TUpdateRowPrediction& updateRowPrediction) const {
    frame.writeColumns(
        m_NumberThreads, 0, frame.numberRows(),
        [&](const TRowItr& beginRows, const TRowItr& endRows) {
            std::size_t numberLossParameters{loss.numberParameters()};
            for (auto row_ = beginRows; row_ != endRows; ++row_) {
                auto row = *row_;
                auto encodedRow = m_Encoder->encode(row);
                auto prediction = readPrediction(row, m_ExtraColumns, numberLossParameters);
                double actual{readActual(row, m_DependentVariable)};
                double weight{readExampleWeight(row, m_ExtraColumns)};
                updateRowPrediction(row, prediction);
                writeLossGradient(row, encodedRow, newExample, m_ExtraColumns,
                                  loss, prediction, actual, weight);
                writeLossCurvature(row, encodedRow, newExample, m_ExtraColumns,
                                   loss, prediction, actual, weight);
            }
        },
        &rowMask);
}

double CBoostedTreeImpl::meanLoss(const core::CDataFrame& frame,
                                  const core::CPackedBitVector& rowMask) const {

    auto results = frame.readRows(
        m_NumberThreads, 0, frame.numberRows(),
        core::bindRetrievableState(
            [&](TMeanAccumulator& loss, const TRowItr& beginRows, const TRowItr& endRows) {
                std::size_t numberLossParameters{m_Loss->numberParameters()};
                for (auto row_ = beginRows; row_ != endRows; ++row_) {
                    auto row = *row_;
                    auto prediction = readPrediction(row, m_ExtraColumns, numberLossParameters);
                    double actual{readActual(row, m_DependentVariable)};
                    double weight{readExampleWeight(row, m_ExtraColumns)};
                    loss.add(m_Loss->value(prediction, actual, weight));
                }
            },
            TMeanAccumulator{}),
        &rowMask);

    TMeanAccumulator loss;
    for (const auto& result : results.first) {
        loss += result.s_FunctionState;
    }

    LOG_TRACE(<< "mean loss = " << CBasicStatistics::mean(loss));

    return CBasicStatistics::mean(loss);
}

double CBoostedTreeImpl::meanAdjustedLoss(const core::CDataFrame& frame,
                                          const core::CPackedBitVector& rowMask) const {

    // Add on 0.01 times the difference in the old predictions to encourage us
    // to choose more similar forests if accuracy is similar.

    core::CPackedBitVector oldRowMask{rowMask & ~m_NewTrainingRowMask};
    auto results = frame.readRows(
        m_NumberThreads, 0, frame.numberRows(),
        core::bindRetrievableState(
            [&](TMeanAccumulator& loss, const TRowItr& beginRows, const TRowItr& endRows) {
                std::size_t numberLossParameters{m_Loss->numberParameters()};
                for (auto row_ = beginRows; row_ != endRows; ++row_) {
                    auto row = *row_;
                    auto prediction = readPrediction(row, m_ExtraColumns, numberLossParameters);
                    auto previousPrediction = readPreviousPrediction(
                        row, m_ExtraColumns, numberLossParameters);
                    double weight{0.01 * readExampleWeight(row, m_ExtraColumns)};
                    loss.add(m_Loss->difference(prediction, previousPrediction, weight));
                }
            },
            TMeanAccumulator{}),
        &oldRowMask);

    TMeanAccumulator loss;
    for (const auto& result : results.first) {
        loss += result.s_FunctionState;
    }

    return this->meanLoss(frame, rowMask) +
           oldRowMask.manhattan() / rowMask.manhattan() * CBasicStatistics::mean(loss);
}

double CBoostedTreeImpl::betweenFoldTestLossVariance() const {
    TMeanVarAccumulator result;
    for (const auto& testLosses : m_FoldRoundTestLosses) {
        TMeanAccumulator meanTestLoss;
        for (std::size_t i = 0; i <= m_CurrentRound; ++i) {
            if (testLosses[i] != boost::none) {
                meanTestLoss.add(*testLosses[i]);
            }
        }
        result.add(CBasicStatistics::mean(meanTestLoss));
    }
    return CBasicStatistics::maximumLikelihoodVariance(result);
}

CBoostedTreeImpl::TVector CBoostedTreeImpl::predictRow(const CEncodedDataFrameRowRef& row) const {
    TVector result{TVector::Zero(m_Loss->numberParameters())};
    for (const auto& tree : m_BestForest) {
        result += root(tree).value(row, tree);
    }
    return result;
}

bool CBoostedTreeImpl::selectNextHyperparameters(const TMeanVarAccumulator& testLossMoments,
                                                 CBayesianOptimisation& bopt) {

    TVector parameters{m_TunableHyperparameters.size()};

    TVector minBoundary;
    TVector maxBoundary;
    std::tie(minBoundary, maxBoundary) = bopt.boundingBox();

    // Downsampling directly affects the loss terms: it multiplies the sums over
    // gradients and Hessians in expectation by the downsample factor. To preserve
    // the same effect for regularisers we need to scale these terms by the same
    // multiplier.
    double scale{1.0};
    if (m_DownsampleFactorOverride == boost::none) {
        auto i = std::distance(m_TunableHyperparameters.begin(),
                               std::find(m_TunableHyperparameters.begin(),
                                         m_TunableHyperparameters.end(), E_DownsampleFactor));
        if (static_cast<std::size_t>(i) < m_TunableHyperparameters.size()) {
            scale = std::min(1.0, 2.0 * m_DownsampleFactor /
                                      (CTools::stableExp(minBoundary(i)) +
                                       CTools::stableExp(maxBoundary(i))));
        }
    }

    // Read parameters for last round.
    for (std::size_t i = 0; i < m_TunableHyperparameters.size(); ++i) {
        switch (m_TunableHyperparameters[i]) {
        case E_Alpha:
            parameters(i) =
                CTools::stableLog(m_Regularization.depthPenaltyMultiplier() / scale);
            break;
        case E_DownsampleFactor:
            parameters(i) = CTools::stableLog(m_DownsampleFactor);
            break;
        case E_Eta:
            parameters(i) = CTools::stableLog(m_Eta);
            break;
        case E_EtaGrowthRatePerTree:
            parameters(i) = m_EtaGrowthRatePerTree;
            break;
        case E_FeatureBagFraction:
            parameters(i) = m_FeatureBagFraction;
            break;
        case E_MaximumNumberTrees:
            parameters(i) = static_cast<double>(m_MaximumNumberTrees);
            break;
        case E_Gamma:
            parameters(i) = CTools::stableLog(
                m_Regularization.treeSizePenaltyMultiplier() / scale);
            break;
        case E_Lambda:
            parameters(i) = CTools::stableLog(
                m_Regularization.leafWeightPenaltyMultiplier() / scale);
            break;
        case E_SoftTreeDepthLimit:
            parameters(i) = m_Regularization.softTreeDepthLimit();
            break;
        case E_SoftTreeDepthTolerance:
            parameters(i) = m_Regularization.softTreeDepthTolerance();
            break;
        case E_PredictionChangeCost:
            parameters(i) = CTools::stableLog(m_PredictionChangeCost);
            break;
        case E_RetrainedTreeEta:
            parameters(i) = CTools::stableLog(m_RetrainedTreeEta);
            break;
        case E_TreeTopologyChangePenalty:
            parameters(i) = CTools::stableLog(m_Regularization.treeTopologyChangePenalty());
            break;
        }
    }

    double meanTestLoss{CBasicStatistics::mean(testLossMoments)};
    double testLossVariance{CBasicStatistics::variance(testLossMoments)};

    LOG_TRACE(<< "round = " << m_CurrentRound << ", loss = " << meanTestLoss
              << ", total variance = " << testLossVariance
              << ", explained variance = " << this->betweenFoldTestLossVariance());
    LOG_TRACE(<< "regularization = " << m_Regularization.print()
              << ", downsample factor = " << m_DownsampleFactor << ", eta = " << m_Eta
              << ", eta growth rate per tree = " << m_EtaGrowthRatePerTree
              << ", retrained tree eta = " << m_RetrainedTreeEta
              << ", feature bag fraction = " << m_FeatureBagFraction
              << ", prediction cost change = " << m_PredictionChangeCost);

    bopt.add(parameters, meanTestLoss, testLossVariance);

    // One fold might have examples which are harder to predict on average than
    // another fold, particularly if the sample size is small. What we really care
    // about is the variation between fold loss values after accounting for any
    // systematic effect due to sampling. Running for multiple rounds allows us
    // to estimate this effect and we remove it when characterising the uncertainty
    // in the loss values in the Gaussian Process.
    bopt.explainedErrorVariance(this->betweenFoldTestLossVariance());

    if (m_CurrentRound < m_HyperparameterSamples.size()) {
        std::copy(m_HyperparameterSamples[m_CurrentRound].begin(),
                  m_HyperparameterSamples[m_CurrentRound].end(), parameters.data());
        parameters = minBoundary + parameters.cwiseProduct(maxBoundary - minBoundary);
    } else if (m_StopHyperparameterOptimizationEarly &&
               m_BayesianOptimization->anovaTotalVariance() < 1e-9) {
        return false;
    } else {
        std::tie(parameters, std::ignore) = bopt.maximumExpectedImprovement();
    }

    // Write parameters for next round.
    if (m_DownsampleFactorOverride == boost::none) {
        auto i = std::distance(m_TunableHyperparameters.begin(),
                               std::find(m_TunableHyperparameters.begin(),
                                         m_TunableHyperparameters.end(), E_DownsampleFactor));
        if (static_cast<std::size_t>(i) < m_TunableHyperparameters.size()) {
            scale = std::min(1.0, 2.0 * CTools::stableExp(parameters(i)) /
                                      (CTools::stableExp(minBoundary(i)) +
                                       CTools::stableExp(maxBoundary(i))));
        }
    }
    for (std::size_t i = 0; i < m_TunableHyperparameters.size(); ++i) {
        switch (m_TunableHyperparameters[i]) {
        case E_Alpha:
            m_Regularization.depthPenaltyMultiplier(
                scale * CTools::stableExp(parameters(i)));
            break;
        case E_DownsampleFactor:
            m_DownsampleFactor = CTools::stableExp(parameters(i));
            break;
        case E_Eta:
            m_Eta = CTools::stableExp(parameters(i));
            break;
        case E_EtaGrowthRatePerTree:
            m_EtaGrowthRatePerTree = parameters(i);
            break;
        case E_FeatureBagFraction:
            m_FeatureBagFraction = parameters(i);
            break;
        case E_MaximumNumberTrees:
            m_MaximumNumberTrees = static_cast<std::size_t>(std::ceil(parameters(i)));
            break;
        case E_Gamma:
            m_Regularization.treeSizePenaltyMultiplier(
                scale * CTools::stableExp(parameters(i)));
            break;
        case E_Lambda:
            m_Regularization.leafWeightPenaltyMultiplier(
                scale * CTools::stableExp(parameters(i)));
            break;
        case E_SoftTreeDepthLimit:
            m_Regularization.softTreeDepthLimit(std::max(parameters(i), 2.0));
            break;
        case E_SoftTreeDepthTolerance:
            m_Regularization.softTreeDepthTolerance(parameters(i));
            break;
        case E_PredictionChangeCost:
            m_PredictionChangeCost = CTools::stableExp(parameters(i));
            break;
        case E_RetrainedTreeEta:
            m_RetrainedTreeEta = CTools::stableExp(parameters(i));
            break;
        case E_TreeTopologyChangePenalty:
            m_Regularization.treeTopologyChangePenalty(CTools::stableExp(parameters(i)));
            break;
        }
    }

    return true;
}

void CBoostedTreeImpl::captureBestHyperparameters(const SCrossValidationResult& crossValidationResult,
                                                  double numberKeptNodes) {
    // We capture the parameters with the lowest error at one standard
    // deviation above the mean. If the mean error improvement is marginal
    // we prefer the solution with the least variation across the folds.

    double testLoss{lossAtNSigma(1.0, crossValidationResult.s_TestLossMoments) +
                    this->modelSizePenalty(numberKeptNodes,
                                           crossValidationResult.s_NumberNodes)};
    if (testLoss < m_BestForestTestLoss) {
        m_BestForestTestLoss = testLoss;
        m_BestForestLossGap = crossValidationResult.s_MeanLossGap;
        m_BestHyperparameters = CBoostedTreeHyperparameters(
            m_Regularization, m_DownsampleFactor, m_Eta, m_EtaGrowthRatePerTree,
            m_RetrainedTreeEta, crossValidationResult.s_NumberTrees,
            m_FeatureBagFraction, m_PredictionChangeCost);
    }
}

double CBoostedTreeImpl::modelSizePenalty(double numberKeptNodes,
                                          double numberRetrainedNodes) const {
    // eps * "forest number nodes" * E[GP] / "average forest number nodes" to meanLoss.
    return RELATIVE_SIZE_PENALTY * (numberKeptNodes + numberRetrainedNodes) /
           (numberKeptNodes + CBasicStatistics::mean(m_MeanForestSizeAccumulator)) *
           CBasicStatistics::mean(m_MeanLossAccumulator);
}

void CBoostedTreeImpl::restoreBestHyperparameters() {
    m_Regularization = m_BestHyperparameters.regularization();
    m_DownsampleFactor = m_BestHyperparameters.downsampleFactor();
    m_Eta = m_BestHyperparameters.eta();
    m_EtaGrowthRatePerTree = m_BestHyperparameters.etaGrowthRatePerTree();
    m_RetrainedTreeEta = m_BestHyperparameters.retrainedTreeEta();
    m_MaximumNumberTrees = m_BestHyperparameters.maximumNumberTrees();
    m_FeatureBagFraction = m_BestHyperparameters.featureBagFraction();
    m_PredictionChangeCost = m_BestHyperparameters.predictionChangeCost();
    LOG_TRACE(<< "loss* = " << m_BestForestTestLoss
              << ", regularization* = " << m_Regularization.print()
              << ", downsample factor* = " << m_DownsampleFactor << ", eta* = " << m_Eta
              << ", eta growth rate per tree* = " << m_EtaGrowthRatePerTree
              << ", retrained tree eta* = " << m_RetrainedTreeEta
              << ", maximum number trees* = " << m_MaximumNumberTrees
              << ", feature bag fraction* = " << m_FeatureBagFraction
              << ", prediction change cost* = " << m_PredictionChangeCost);
}

void CBoostedTreeImpl::scaleRegularizers(double scale, bool force) {
    if (force || m_RegularizationOverride.depthPenaltyMultiplier() == boost::none) {
        m_Regularization.depthPenaltyMultiplier(
            scale * m_Regularization.depthPenaltyMultiplier());
    }
    if (force || m_RegularizationOverride.treeSizePenaltyMultiplier() == boost::none) {
        m_Regularization.treeSizePenaltyMultiplier(
            scale * m_Regularization.treeSizePenaltyMultiplier());
    }
    if (force || m_RegularizationOverride.leafWeightPenaltyMultiplier() == boost::none) {
        m_Regularization.leafWeightPenaltyMultiplier(
            scale * m_Regularization.leafWeightPenaltyMultiplier());
    }
}

std::size_t CBoostedTreeImpl::numberHyperparametersToTune() const {
    if (m_IncrementalTraining) {
        return m_RegularizationOverride.countNotSet() +
               (m_RetrainedTreeEtaOverride != boost::none ? 0 : 1) +
               (m_PredictionChangeCostOverride != boost::none ? 0 : 1);
    }
    return m_RegularizationOverride.countNotSetForTrain() +
           (m_DownsampleFactorOverride != boost::none ? 0 : 1) +
           (m_EtaOverride != boost::none
                ? 0
                : (m_EtaGrowthRatePerTreeOverride != boost::none ? 1 : 2)) +
           (m_FeatureBagFractionOverride != boost::none ? 0 : 1);
}

std::size_t CBoostedTreeImpl::maximumTreeSize(const core::CPackedBitVector& trainingRowMask) {
    return maximumTreeSize(static_cast<std::size_t>(trainingRowMask.manhattan()));
}

std::size_t CBoostedTreeImpl::maximumTreeSize(std::size_t numberRows) {
    return static_cast<std::size_t>(
        std::ceil(10.0 * std::sqrt(static_cast<double>(numberRows))));
}

std::size_t CBoostedTreeImpl::numberTreesToRetrain() const {
    return m_TreesToRetrain.size();
}

void CBoostedTreeImpl::recordHyperparameters() {
    m_Instrumentation->hyperparameters().s_Eta = m_Eta;
    m_Instrumentation->hyperparameters().s_RetrainedTreeEta = m_RetrainedTreeEta;
    m_Instrumentation->hyperparameters().s_ClassAssignmentObjective = m_ClassAssignmentObjective;
    m_Instrumentation->hyperparameters().s_DepthPenaltyMultiplier =
        m_Regularization.depthPenaltyMultiplier();
    m_Instrumentation->hyperparameters().s_SoftTreeDepthLimit =
        m_Regularization.softTreeDepthLimit();
    m_Instrumentation->hyperparameters().s_SoftTreeDepthTolerance =
        m_Regularization.softTreeDepthTolerance();
    m_Instrumentation->hyperparameters().s_TreeSizePenaltyMultiplier =
        m_Regularization.treeSizePenaltyMultiplier();
    m_Instrumentation->hyperparameters().s_LeafWeightPenaltyMultiplier =
        m_Regularization.leafWeightPenaltyMultiplier();
    m_Instrumentation->hyperparameters().s_TreeTopologyChangePenalty =
        m_Regularization.treeTopologyChangePenalty();
    m_Instrumentation->hyperparameters().s_DownsampleFactor = m_DownsampleFactor;
    m_Instrumentation->hyperparameters().s_NumFolds = m_NumberFolds;
    m_Instrumentation->hyperparameters().s_MaxTrees = m_MaximumNumberTrees;
    m_Instrumentation->hyperparameters().s_FeatureBagFraction = m_FeatureBagFraction;
    m_Instrumentation->hyperparameters().s_PredictionChangeCost = m_PredictionChangeCost;
    m_Instrumentation->hyperparameters().s_EtaGrowthRatePerTree = m_EtaGrowthRatePerTree;
    m_Instrumentation->hyperparameters().s_MaxAttemptsToAddTree = m_MaximumAttemptsToAddTree;
    m_Instrumentation->hyperparameters().s_NumSplitsPerFeature = m_NumberSplitsPerFeature;
    m_Instrumentation->hyperparameters().s_MaxOptimizationRoundsPerHyperparameter =
        m_MaximumOptimisationRoundsPerHyperparameter;
}

void CBoostedTreeImpl::initializeTunableHyperparameters() {
    m_TunableHyperparameters.clear();
    for (int i = 0; i < static_cast<int>(NUMBER_HYPERPARAMETERS); ++i) {
        switch (static_cast<EHyperparameter>(i)) {
        // Train hyperparameters.
        case E_DownsampleFactor:
            if (m_IncrementalTraining == false && m_DownsampleFactorOverride == boost::none) {
                m_TunableHyperparameters.push_back(E_DownsampleFactor);
            }
            break;
        case E_Alpha:
            if (m_IncrementalTraining == false &&
                m_RegularizationOverride.depthPenaltyMultiplier() == boost::none) {
                m_TunableHyperparameters.push_back(E_Alpha);
            }
            break;
        case E_Lambda:
            if (m_IncrementalTraining == false &&
                m_RegularizationOverride.leafWeightPenaltyMultiplier() == boost::none) {
                m_TunableHyperparameters.push_back(E_Lambda);
            }
            break;
        case E_Gamma:
            if (m_IncrementalTraining == false &&
                m_RegularizationOverride.treeSizePenaltyMultiplier() == boost::none) {
                m_TunableHyperparameters.push_back(E_Gamma);
            }
            break;
        case E_SoftTreeDepthLimit:
            if (m_IncrementalTraining == false &&
                m_RegularizationOverride.softTreeDepthLimit() == boost::none) {
                m_TunableHyperparameters.push_back(E_SoftTreeDepthLimit);
            }
            break;
        case E_SoftTreeDepthTolerance:
            if (m_IncrementalTraining == false &&
                m_RegularizationOverride.softTreeDepthTolerance() == boost::none) {
                m_TunableHyperparameters.push_back(E_SoftTreeDepthTolerance);
            }
            break;
        case E_Eta:
            if (m_IncrementalTraining == false && m_EtaOverride == boost::none) {
                m_TunableHyperparameters.push_back(E_Eta);
            }
            break;
        case E_EtaGrowthRatePerTree:
            if (m_IncrementalTraining == false && m_EtaOverride == boost::none &&
                m_EtaGrowthRatePerTreeOverride == boost::none) {
                m_TunableHyperparameters.push_back(E_EtaGrowthRatePerTree);
            }
            break;
        case E_FeatureBagFraction:
            if (m_IncrementalTraining == false && m_FeatureBagFractionOverride == boost::none) {
                m_TunableHyperparameters.push_back(E_FeatureBagFraction);
            }
            break;
        // Incremental train hyperparameters.
        case E_PredictionChangeCost:
            if (m_IncrementalTraining && m_PredictionChangeCostOverride == boost::none) {
                m_TunableHyperparameters.push_back(E_PredictionChangeCost);
            }
            break;
        case E_RetrainedTreeEta:
            if (m_IncrementalTraining && m_RetrainedTreeEtaOverride == boost::none) {
                m_TunableHyperparameters.push_back(E_RetrainedTreeEta);
            }
            break;
        case E_TreeTopologyChangePenalty:
            if (m_IncrementalTraining &&
                m_RegularizationOverride.treeTopologyChangePenalty() == boost::none) {
                m_TunableHyperparameters.push_back(E_TreeTopologyChangePenalty);
            }
            break;
        // Not tuned directly.
        case E_MaximumNumberTrees:
            break;
        }
    }
}

void CBoostedTreeImpl::initializeHyperparameterSamples() {
    std::size_t dim{m_TunableHyperparameters.size()};
    std::size_t n{m_NumberRounds / 3 + 1};
    CSampling::sobolSequenceSample(dim, n, m_HyperparameterSamples);
}

void CBoostedTreeImpl::startProgressMonitoringFineTuneHyperparameters() {

    // This costs "number folds" * "maximum number trees per forest" units
    // per round.

    m_Instrumentation->startNewProgressMonitoredTask(CBoostedTreeFactory::FINE_TUNING_PARAMETERS);

    std::size_t totalNumberSteps{m_NumberRounds * m_MaximumNumberTrees * m_NumberFolds};
    LOG_TRACE(<< "main loop total number steps = " << totalNumberSteps);
    m_TrainingProgress = core::CLoopProgress{
        totalNumberSteps, m_Instrumentation->progressCallback(), 1.0, 1024};

    // Make sure progress starts where it left off.
    m_TrainingProgress.increment(m_CurrentRound * m_MaximumNumberTrees * m_NumberFolds);
}

void CBoostedTreeImpl::startProgressMonitoringFinalTrain() {

    // The final model training uses more data so it's monitored separately.

    m_Instrumentation->startNewProgressMonitoredTask(CBoostedTreeFactory::FINAL_TRAINING);
    m_TrainingProgress = core::CLoopProgress{
        m_MaximumNumberTrees, m_Instrumentation->progressCallback(), 1.0, 1024};
}

void CBoostedTreeImpl::skipProgressMonitoringFinalTrain() {
    m_Instrumentation->startNewProgressMonitoredTask(CBoostedTreeFactory::FINAL_TRAINING);
}

void CBoostedTreeImpl::startProgressMonitoringTrainIncremental() {

    // This costs "number folds" * "maximum number retrained trees" units
    // per round.

    m_Instrumentation->startNewProgressMonitoredTask(CBoostedTreeFactory::INCREMENTAL_TRAIN);

    std::size_t totalNumberSteps{m_NumberRounds * this->numberTreesToRetrain() * m_NumberFolds};
    LOG_TRACE(<< "main loop total number steps = " << totalNumberSteps);
    m_TrainingProgress = core::CLoopProgress{
        totalNumberSteps, m_Instrumentation->progressCallback(), 1.0, 1024};

    // Make sure progress starts where it left off.
    m_TrainingProgress.increment(m_CurrentRound * this->numberTreesToRetrain() * m_NumberFolds);
}

namespace {
// TODO Can we upgrade state after introducing incremental training or do we
// need a new version tag?
const std::string VERSION_7_11_TAG{"7.11"};
const std::string VERSION_7_8_TAG{"7.8"};
const TStrVec SUPPORTED_VERSIONS{VERSION_7_8_TAG, VERSION_7_11_TAG};

const std::string BAYESIAN_OPTIMIZATION_TAG{"bayesian_optimization"};
const std::string BEST_FOREST_LOSS_GAP_TAG{"best_forest_loss_gap"};
const std::string BEST_FOREST_TAG{"best_forest"};
const std::string BEST_FOREST_TEST_LOSS_TAG{"best_forest_test_loss"};
const std::string BEST_HYPERPARAMETERS_TAG{"best_hyperparameters"};
const std::string CLASSIFICATION_WEIGHTS_OVERRIDE_TAG{"classification_weights_tag"};
const std::string CURRENT_ROUND_TAG{"current_round"};
const std::string DEPENDENT_VARIABLE_TAG{"dependent_variable"};
const std::string DOWNSAMPLE_FACTOR_OVERRIDE_TAG{"downsample_factor_override"};
const std::string DOWNSAMPLE_FACTOR_TAG{"downsample_factor"};
const std::string ENCODER_TAG{"encoder"};
const std::string ETA_GROWTH_RATE_PER_TREE_TAG{"eta_growth_rate_per_tree"};
const std::string ETA_GROWTH_RATE_PER_TREE_OVERRIDE_TAG{"eta_growth_rate_per_tree_override"};
const std::string ETA_OVERRIDE_TAG{"eta_override"};
const std::string ETA_TAG{"eta"};
const std::string FEATURE_BAG_FRACTION_OVERRIDE_TAG{"feature_bag_fraction_override"};
const std::string FEATURE_BAG_FRACTION_TAG{"feature_bag_fraction"};
const std::string FEATURE_DATA_TYPES_TAG{"feature_data_types"};
const std::string FEATURE_SAMPLE_PROBABILITIES_TAG{"feature_sample_probabilities"};
const std::string FOLD_ROUND_TEST_LOSSES_TAG{"fold_round_test_losses"};
const std::string FORCE_ACCEPT_INCREMENTAL_TRAINING_TAG{"force_accept_incremental_training"};
const std::string INITIALIZATION_STAGE_TAG{"initialization_progress"};
const std::string INCREMENTAL_TRAINING_TAG{"incremental_training"};
const std::string LOSS_TAG{"loss"};
const std::string LOSS_NAME_TAG{"loss_name"};
const std::string MAXIMUM_ATTEMPTS_TO_ADD_TREE_TAG{"maximum_attempts_to_add_tree"};
const std::string MAXIMUM_NUMBER_TREES_OVERRIDE_TAG{"maximum_number_trees_override"};
const std::string MAXIMUM_NUMBER_TREES_TAG{"maximum_number_trees"};
const std::string MAXIMUM_OPTIMISATION_ROUNDS_PER_HYPERPARAMETER_TAG{
    "maximum_optimisation_rounds_per_hyperparameter"};
const std::string MEAN_FOREST_SIZE_ACCUMULATOR_TAG{"mean_forest_size"};
const std::string MEAN_LOSS_ACCUMULATOR_TAG{"mean_loss"};
const std::string MISSING_FEATURE_ROW_MASKS_TAG{"missing_feature_row_masks"};
const std::string NEW_TRAINING_ROW_MASK_TAG{"new_training_row_mask_tag"};
const std::string NUMBER_FOLDS_OVERRIDE_TAG{"number_folds_override"};
const std::string NUMBER_FOLDS_TAG{"number_folds"};
const std::string NUMBER_ROUNDS_TAG{"number_rounds"};
const std::string NUMBER_SPLITS_PER_FEATURE_TAG{"number_splits_per_feature"};
const std::string NUMBER_THREADS_TAG{"number_threads"};
const std::string PREDICTION_CHANGE_COST_TAG{"prediction_change_cost"};
const std::string PREDICTION_CHANGE_COST_OVERRIDE_TAG{"prediction_change_cost_override"};
const std::string PREVIOUS_TRAIN_LOSS_GAP_TAG{"previous_train_loss_gap"};
const std::string PREVIOUS_TRAIN_NUMBER_ROWS_TAG{"previous_train_number_rows"};
const std::string RANDOM_NUMBER_GENERATOR_TAG{"random_number_generator"};
const std::string REGULARIZATION_TAG{"regularization"};
const std::string REGULARIZATION_OVERRIDE_TAG{"regularization_override"};
const std::string RETRAINED_TREE_ETA_TAG{"retrained_tree_eta"};
const std::string RETRAINED_TREE_ETA_OVERRIDE_TAG{"retrained_tree_eta_override"};
const std::string RETRAIN_FRACTION_TAG{"retrain_fraction"};
const std::string ROWS_PER_FEATURE_TAG{"rows_per_feature"};
const std::string STOP_CROSS_VALIDATION_EARLY_TAG{"stop_cross_validation_early"};
const std::string STOP_HYPERPARAMETER_OPTIMIZATION_EARLY_TAG{"stop_hyperparameter_optimization_early"};
const std::string TESTING_ROW_MASKS_TAG{"testing_row_masks"};
const std::string TRAINING_ROW_MASKS_TAG{"training_row_masks"};
const std::string TRAIN_FRACTION_PER_FOLD_OVERRIDE_TAG{"train_fraction_per_folds_override"};
const std::string TRAIN_FRACTION_PER_FOLD_TAG{"train_fraction_per_folds"};
const std::string TREES_TO_RETRAIN_TAG{"trees_to_retrain"};
const std::string NUMBER_TOP_SHAP_VALUES_TAG{"top_shap_values"};
const std::string DATA_SUMMARIZATION_FRACTION_TAG{"data_summarization_fraction"};
}

const std::string& CBoostedTreeImpl::bestHyperparametersName() {
    return BEST_HYPERPARAMETERS_TAG;
}

const std::string& CBoostedTreeImpl::bestRegularizationHyperparametersName() {
    return CBoostedTreeHyperparameters::HYPERPARAM_REGULARIZATION_TAG;
}

CBoostedTreeImpl::TStrVec CBoostedTreeImpl::bestHyperparameterNames() {
    return {CBoostedTreeHyperparameters::HYPERPARAM_DOWNSAMPLE_FACTOR_TAG,
            CBoostedTreeHyperparameters::HYPERPARAM_ETA_TAG,
            CBoostedTreeHyperparameters::HYPERPARAM_ETA_GROWTH_RATE_PER_TREE_TAG,
            CBoostedTreeHyperparameters::HYPERPARAM_RETRAINED_TREE_ETA_TAG,
            CBoostedTreeHyperparameters::HYPERPARAM_FEATURE_BAG_FRACTION_TAG,
            CBoostedTreeHyperparameters::HYPERPARAM_PREDICTION_CHANGE_COST_TAG,
            TRegularization::REGULARIZATION_DEPTH_PENALTY_MULTIPLIER_TAG,
            TRegularization::REGULARIZATION_TREE_SIZE_PENALTY_MULTIPLIER_TAG,
            TRegularization::REGULARIZATION_LEAF_WEIGHT_PENALTY_MULTIPLIER_TAG,
            TRegularization::REGULARIZATION_SOFT_TREE_DEPTH_LIMIT_TAG,
            TRegularization::REGULARIZATION_SOFT_TREE_DEPTH_TOLERANCE_TAG,
            TRegularization::REGULARIZATION_TREE_TOPOLOGY_CHANGE_PENALTY_TAG};
}

void CBoostedTreeImpl::acceptPersistInserter(core::CStatePersistInserter& inserter) const {
    core::CPersistUtils::persist(VERSION_7_11_TAG, "", inserter);
    core::CPersistUtils::persistIfNotNull(BAYESIAN_OPTIMIZATION_TAG,
                                          m_BayesianOptimization, inserter);
    core::CPersistUtils::persist(BEST_FOREST_LOSS_GAP_TAG, m_BestForestLossGap, inserter);
    core::CPersistUtils::persist(BEST_FOREST_TAG, m_BestForest, inserter);
    core::CPersistUtils::persist(BEST_FOREST_TEST_LOSS_TAG, m_BestForestTestLoss, inserter);
    core::CPersistUtils::persist(BEST_HYPERPARAMETERS_TAG, m_BestHyperparameters, inserter);
    core::CPersistUtils::persistIfNotNull(CLASSIFICATION_WEIGHTS_OVERRIDE_TAG,
                                          m_ClassificationWeightsOverride, inserter);
    core::CPersistUtils::persist(CURRENT_ROUND_TAG, m_CurrentRound, inserter);
    core::CPersistUtils::persist(DEPENDENT_VARIABLE_TAG, m_DependentVariable, inserter);
    core::CPersistUtils::persist(DOWNSAMPLE_FACTOR_OVERRIDE_TAG,
                                 m_DownsampleFactorOverride, inserter);
    core::CPersistUtils::persist(DOWNSAMPLE_FACTOR_TAG, m_DownsampleFactor, inserter);
    core::CPersistUtils::persistIfNotNull(ENCODER_TAG, m_Encoder, inserter);
    core::CPersistUtils::persist(ETA_GROWTH_RATE_PER_TREE_TAG,
                                 m_EtaGrowthRatePerTree, inserter);
    core::CPersistUtils::persist(ETA_GROWTH_RATE_PER_TREE_OVERRIDE_TAG,
                                 m_EtaGrowthRatePerTreeOverride, inserter);
    core::CPersistUtils::persist(ETA_TAG, m_Eta, inserter);
    core::CPersistUtils::persist(ETA_OVERRIDE_TAG, m_EtaOverride, inserter);
    core::CPersistUtils::persist(FEATURE_BAG_FRACTION_TAG, m_FeatureBagFraction, inserter);
    core::CPersistUtils::persist(FEATURE_BAG_FRACTION_OVERRIDE_TAG,
                                 m_FeatureBagFractionOverride, inserter);
    core::CPersistUtils::persist(FEATURE_DATA_TYPES_TAG, m_FeatureDataTypes, inserter);
    core::CPersistUtils::persist(FEATURE_SAMPLE_PROBABILITIES_TAG,
                                 m_FeatureSampleProbabilities, inserter);
    core::CPersistUtils::persist(FOLD_ROUND_TEST_LOSSES_TAG, m_FoldRoundTestLosses, inserter);
    core::CPersistUtils::persist(FORCE_ACCEPT_INCREMENTAL_TRAINING_TAG,
                                 m_ForceAcceptIncrementalTraining, inserter);
    core::CPersistUtils::persist(INCREMENTAL_TRAINING_TAG, m_IncrementalTraining, inserter);
    core::CPersistUtils::persist(INITIALIZATION_STAGE_TAG,
                                 static_cast<int>(m_InitializationStage), inserter);
    if (m_Loss != nullptr) {
        inserter.insertLevel(LOSS_TAG, [this](core::CStatePersistInserter& inserter_) {
            m_Loss->persistLoss(inserter_);
        });
    }
    core::CPersistUtils::persist(MAXIMUM_ATTEMPTS_TO_ADD_TREE_TAG,
                                 m_MaximumAttemptsToAddTree, inserter);
    core::CPersistUtils::persist(MAXIMUM_OPTIMISATION_ROUNDS_PER_HYPERPARAMETER_TAG,
                                 m_MaximumOptimisationRoundsPerHyperparameter, inserter);
    core::CPersistUtils::persist(MAXIMUM_NUMBER_TREES_TAG, m_MaximumNumberTrees, inserter);
    core::CPersistUtils::persist(MAXIMUM_NUMBER_TREES_OVERRIDE_TAG,
                                 m_MaximumNumberTreesOverride, inserter);
    core::CPersistUtils::persist(MEAN_FOREST_SIZE_ACCUMULATOR_TAG,
                                 m_MeanForestSizeAccumulator, inserter);
    core::CPersistUtils::persist(MEAN_LOSS_ACCUMULATOR_TAG, m_MeanLossAccumulator, inserter);
    core::CPersistUtils::persist(MISSING_FEATURE_ROW_MASKS_TAG,
                                 m_MissingFeatureRowMasks, inserter);
    core::CPersistUtils::persist(NEW_TRAINING_ROW_MASK_TAG, m_NewTrainingRowMask, inserter);
    core::CPersistUtils::persist(NUMBER_FOLDS_OVERRIDE_TAG, m_NumberFoldsOverride, inserter);
    core::CPersistUtils::persist(NUMBER_FOLDS_TAG, m_NumberFolds, inserter);
    core::CPersistUtils::persist(NUMBER_ROUNDS_TAG, m_NumberRounds, inserter);
    core::CPersistUtils::persist(NUMBER_SPLITS_PER_FEATURE_TAG,
                                 m_NumberSplitsPerFeature, inserter);
    core::CPersistUtils::persist(NUMBER_THREADS_TAG, m_NumberThreads, inserter);
    core::CPersistUtils::persist(NUMBER_TOP_SHAP_VALUES_TAG, m_NumberTopShapValues, inserter);
    core::CPersistUtils::persist(PREDICTION_CHANGE_COST_TAG, m_PredictionChangeCost, inserter);
    core::CPersistUtils::persist(PREDICTION_CHANGE_COST_OVERRIDE_TAG,
                                 m_PredictionChangeCostOverride, inserter);
    core::CPersistUtils::persist(PREVIOUS_TRAIN_LOSS_GAP_TAG, m_PreviousTrainLossGap, inserter);
    core::CPersistUtils::persist(PREVIOUS_TRAIN_NUMBER_ROWS_TAG,
                                 m_PreviousTrainNumberRows, inserter);
    inserter.insertValue(RANDOM_NUMBER_GENERATOR_TAG, m_Rng.toString());
    core::CPersistUtils::persist(REGULARIZATION_OVERRIDE_TAG,
                                 m_RegularizationOverride, inserter);
    core::CPersistUtils::persist(REGULARIZATION_TAG, m_Regularization, inserter);
    core::CPersistUtils::persist(RETRAINED_TREE_ETA_TAG, m_RetrainedTreeEta, inserter);
    core::CPersistUtils::persist(RETRAINED_TREE_ETA_OVERRIDE_TAG,
                                 m_RetrainedTreeEtaOverride, inserter);
    core::CPersistUtils::persist(RETRAIN_FRACTION_TAG, m_RetrainFraction, inserter);
    core::CPersistUtils::persist(ROWS_PER_FEATURE_TAG, m_RowsPerFeature, inserter);
    core::CPersistUtils::persist(STOP_CROSS_VALIDATION_EARLY_TAG,
                                 m_StopCrossValidationEarly, inserter);
    core::CPersistUtils::persist(TESTING_ROW_MASKS_TAG, m_TestingRowMasks, inserter);
    core::CPersistUtils::persist(TRAINING_ROW_MASKS_TAG, m_TrainingRowMasks, inserter);
    core::CPersistUtils::persist(TRAIN_FRACTION_PER_FOLD_OVERRIDE_TAG,
                                 m_TrainFractionPerFoldOverride, inserter);
    core::CPersistUtils::persist(TRAIN_FRACTION_PER_FOLD_TAG, m_TrainFractionPerFold, inserter);
    core::CPersistUtils::persist(TREES_TO_RETRAIN_TAG, m_TreesToRetrain, inserter);
    core::CPersistUtils::persist(STOP_HYPERPARAMETER_OPTIMIZATION_EARLY_TAG,
                                 m_StopHyperparameterOptimizationEarly, inserter);
    core::CPersistUtils::persist(DATA_SUMMARIZATION_FRACTION_TAG,
                                 m_DataSummarizationFraction, inserter);
    // m_TunableHyperparameters is not persisted explicitly, it is re-generated
    // from overriden hyperparameters.
    // m_HyperparameterSamples is not persisted explicitly, it is re-generated.
}

bool CBoostedTreeImpl::acceptRestoreTraverser(core::CStateRestoreTraverser& traverser) {
    if (std::find(SUPPORTED_VERSIONS.begin(), SUPPORTED_VERSIONS.end(),
                  traverser.name()) == SUPPORTED_VERSIONS.end()) {
        LOG_ERROR(<< "Input error: unsupported state serialization version. "
                  << "Currently supported versions: "
                  << core::CContainerPrinter::print(SUPPORTED_VERSIONS) << ".");
        return false;
    }

    auto restoreLoss = [this](core::CStateRestoreTraverser& traverser_) {
        m_Loss = CLoss::restoreLoss(traverser_);
        return m_Loss != nullptr;
    };

    int initializationStage{static_cast<int>(E_FullyInitialized)};

    if (traverser.name() != VERSION_7_11_TAG) {
        m_StopHyperparameterOptimizationEarly = false;
    }

    do {
        const std::string& name = traverser.name();
        RESTORE_NO_ERROR(BAYESIAN_OPTIMIZATION_TAG,
                         m_BayesianOptimization =
                             std::make_unique<CBayesianOptimisation>(traverser))
        RESTORE(BEST_FOREST_LOSS_GAP_TAG,
                core::CPersistUtils::restore(BEST_FOREST_LOSS_GAP_TAG,
                                             m_BestForestLossGap, traverser))
        RESTORE(BEST_FOREST_TAG,
                core::CPersistUtils::restore(BEST_FOREST_TAG, m_BestForest, traverser))
        RESTORE(BEST_FOREST_TEST_LOSS_TAG,
                core::CPersistUtils::restore(BEST_FOREST_TEST_LOSS_TAG,
                                             m_BestForestTestLoss, traverser))
        RESTORE(BEST_HYPERPARAMETERS_TAG,
                core::CPersistUtils::restore(BEST_HYPERPARAMETERS_TAG,
                                             m_BestHyperparameters, traverser))
        RESTORE_SETUP_TEARDOWN(
            CLASSIFICATION_WEIGHTS_OVERRIDE_TAG,
            m_ClassificationWeightsOverride = TStrDoublePrVec{},
            core::CPersistUtils::restore(CLASSIFICATION_WEIGHTS_OVERRIDE_TAG,
                                         *m_ClassificationWeightsOverride, traverser),
            /*no-op*/)
        RESTORE(CURRENT_ROUND_TAG,
                core::CPersistUtils::restore(CURRENT_ROUND_TAG, m_CurrentRound, traverser))
        RESTORE(DEPENDENT_VARIABLE_TAG,
                core::CPersistUtils::restore(DEPENDENT_VARIABLE_TAG,
                                             m_DependentVariable, traverser))
        RESTORE(DOWNSAMPLE_FACTOR_OVERRIDE_TAG,
                core::CPersistUtils::restore(DOWNSAMPLE_FACTOR_OVERRIDE_TAG,
                                             m_DownsampleFactorOverride, traverser))
        RESTORE(DOWNSAMPLE_FACTOR_TAG,
                core::CPersistUtils::restore(DOWNSAMPLE_FACTOR_TAG, m_DownsampleFactor, traverser))
        RESTORE_NO_ERROR(ENCODER_TAG,
                         m_Encoder = std::make_unique<CDataFrameCategoryEncoder>(traverser))
        RESTORE(ETA_GROWTH_RATE_PER_TREE_TAG,
                core::CPersistUtils::restore(ETA_GROWTH_RATE_PER_TREE_TAG,
                                             m_EtaGrowthRatePerTree, traverser))
        RESTORE(ETA_GROWTH_RATE_PER_TREE_OVERRIDE_TAG,
                core::CPersistUtils::restore(ETA_GROWTH_RATE_PER_TREE_OVERRIDE_TAG,
                                             m_EtaGrowthRatePerTreeOverride, traverser))
        RESTORE(ETA_OVERRIDE_TAG,
                core::CPersistUtils::restore(ETA_OVERRIDE_TAG, m_EtaOverride, traverser))
        RESTORE(ETA_TAG, core::CPersistUtils::restore(ETA_TAG, m_Eta, traverser))
        RESTORE(FEATURE_BAG_FRACTION_OVERRIDE_TAG,
                core::CPersistUtils::restore(FEATURE_BAG_FRACTION_OVERRIDE_TAG,
                                             m_FeatureBagFractionOverride, traverser))
        RESTORE(FEATURE_BAG_FRACTION_TAG,
                core::CPersistUtils::restore(FEATURE_BAG_FRACTION_TAG,
                                             m_FeatureBagFraction, traverser))
        RESTORE(FEATURE_DATA_TYPES_TAG,
                core::CPersistUtils::restore(FEATURE_DATA_TYPES_TAG,
                                             m_FeatureDataTypes, traverser));
        RESTORE(FEATURE_SAMPLE_PROBABILITIES_TAG,
                core::CPersistUtils::restore(FEATURE_SAMPLE_PROBABILITIES_TAG,
                                             m_FeatureSampleProbabilities, traverser))
        RESTORE(FOLD_ROUND_TEST_LOSSES_TAG,
                core::CPersistUtils::restore(FOLD_ROUND_TEST_LOSSES_TAG,
                                             m_FoldRoundTestLosses, traverser))
        RESTORE(FORCE_ACCEPT_INCREMENTAL_TRAINING_TAG,
                core::CPersistUtils::restore(FORCE_ACCEPT_INCREMENTAL_TRAINING_TAG,
                                             m_ForceAcceptIncrementalTraining, traverser))
        RESTORE(INCREMENTAL_TRAINING_TAG,
                core::CPersistUtils::restore(INCREMENTAL_TRAINING_TAG,
                                             m_IncrementalTraining, traverser))
        RESTORE(INITIALIZATION_STAGE_TAG,
                core::CPersistUtils::restore(INITIALIZATION_STAGE_TAG,
                                             initializationStage, traverser))
        RESTORE(LOSS_TAG, traverser.traverseSubLevel(restoreLoss))
        RESTORE(MAXIMUM_ATTEMPTS_TO_ADD_TREE_TAG,
                core::CPersistUtils::restore(MAXIMUM_ATTEMPTS_TO_ADD_TREE_TAG,
                                             m_MaximumAttemptsToAddTree, traverser))
        RESTORE(MAXIMUM_OPTIMISATION_ROUNDS_PER_HYPERPARAMETER_TAG,
                core::CPersistUtils::restore(
                    MAXIMUM_OPTIMISATION_ROUNDS_PER_HYPERPARAMETER_TAG,
                    m_MaximumOptimisationRoundsPerHyperparameter, traverser))
        RESTORE(MAXIMUM_NUMBER_TREES_OVERRIDE_TAG,
                core::CPersistUtils::restore(MAXIMUM_NUMBER_TREES_OVERRIDE_TAG,
                                             m_MaximumNumberTreesOverride, traverser))
        RESTORE(MAXIMUM_NUMBER_TREES_TAG,
                core::CPersistUtils::restore(MAXIMUM_NUMBER_TREES_TAG,
                                             m_MaximumNumberTrees, traverser))
        RESTORE(MEAN_FOREST_SIZE_ACCUMULATOR_TAG,
                core::CPersistUtils::restore(MEAN_FOREST_SIZE_ACCUMULATOR_TAG,
                                             m_MeanForestSizeAccumulator, traverser))
        RESTORE(MEAN_LOSS_ACCUMULATOR_TAG,
                core::CPersistUtils::restore(MEAN_LOSS_ACCUMULATOR_TAG,
                                             m_MeanLossAccumulator, traverser))
        RESTORE(MISSING_FEATURE_ROW_MASKS_TAG,
                core::CPersistUtils::restore(MISSING_FEATURE_ROW_MASKS_TAG,
                                             m_MissingFeatureRowMasks, traverser))
        RESTORE(NEW_TRAINING_ROW_MASK_TAG,
                core::CPersistUtils::restore(NEW_TRAINING_ROW_MASK_TAG,
                                             m_NewTrainingRowMask, traverser))
        RESTORE(NUMBER_FOLDS_OVERRIDE_TAG,
                core::CPersistUtils::restore(NUMBER_FOLDS_OVERRIDE_TAG,
                                             m_NumberFoldsOverride, traverser))
        RESTORE(NUMBER_FOLDS_TAG,
                core::CPersistUtils::restore(NUMBER_FOLDS_TAG, m_NumberFolds, traverser))
        RESTORE(NUMBER_ROUNDS_TAG,
                core::CPersistUtils::restore(NUMBER_ROUNDS_TAG, m_NumberRounds, traverser))
        RESTORE(NUMBER_SPLITS_PER_FEATURE_TAG,
                core::CPersistUtils::restore(NUMBER_SPLITS_PER_FEATURE_TAG,
                                             m_NumberSplitsPerFeature, traverser))
        RESTORE(NUMBER_THREADS_TAG,
                core::CPersistUtils::restore(NUMBER_THREADS_TAG, m_NumberThreads, traverser))
        RESTORE(NUMBER_TOP_SHAP_VALUES_TAG,
                core::CPersistUtils::restore(NUMBER_TOP_SHAP_VALUES_TAG,
                                             m_NumberTopShapValues, traverser))
        RESTORE(PREDICTION_CHANGE_COST_TAG,
                core::CPersistUtils::restore(PREDICTION_CHANGE_COST_TAG,
                                             m_PredictionChangeCost, traverser))
        RESTORE(PREDICTION_CHANGE_COST_OVERRIDE_TAG,
                core::CPersistUtils::restore(PREDICTION_CHANGE_COST_OVERRIDE_TAG,
                                             m_PredictionChangeCostOverride, traverser))
        RESTORE(PREVIOUS_TRAIN_LOSS_GAP_TAG,
                core::CPersistUtils::restore(PREVIOUS_TRAIN_LOSS_GAP_TAG,
                                             m_PreviousTrainLossGap, traverser))
        RESTORE(PREVIOUS_TRAIN_NUMBER_ROWS_TAG,
                core::CPersistUtils::restore(PREVIOUS_TRAIN_NUMBER_ROWS_TAG,
                                             m_PreviousTrainNumberRows, traverser))
        RESTORE(RANDOM_NUMBER_GENERATOR_TAG, m_Rng.fromString(traverser.value()))
        RESTORE(REGULARIZATION_TAG,
                core::CPersistUtils::restore(REGULARIZATION_TAG, m_Regularization, traverser))
        RESTORE(REGULARIZATION_OVERRIDE_TAG,
                core::CPersistUtils::restore(REGULARIZATION_OVERRIDE_TAG,
                                             m_RegularizationOverride, traverser))
        RESTORE(RETRAINED_TREE_ETA_TAG,
                core::CPersistUtils::restore(RETRAINED_TREE_ETA_TAG, m_RetrainedTreeEta, traverser))
        RESTORE(RETRAINED_TREE_ETA_OVERRIDE_TAG,
                core::CPersistUtils::restore(RETRAINED_TREE_ETA_OVERRIDE_TAG,
                                             m_RetrainedTreeEtaOverride, traverser))
        RESTORE(RETRAIN_FRACTION_TAG,
                core::CPersistUtils::restore(RETRAIN_FRACTION_TAG, m_RetrainFraction, traverser))
        RESTORE(ROWS_PER_FEATURE_TAG,
                core::CPersistUtils::restore(ROWS_PER_FEATURE_TAG, m_RowsPerFeature, traverser))
        RESTORE(STOP_CROSS_VALIDATION_EARLY_TAG,
                core::CPersistUtils::restore(STOP_CROSS_VALIDATION_EARLY_TAG,
                                             m_StopCrossValidationEarly, traverser))
        RESTORE(TESTING_ROW_MASKS_TAG,
                core::CPersistUtils::restore(TESTING_ROW_MASKS_TAG, m_TestingRowMasks, traverser))
        RESTORE(TRAINING_ROW_MASKS_TAG,
                core::CPersistUtils::restore(TRAINING_ROW_MASKS_TAG, m_TrainingRowMasks, traverser))
        RESTORE(TRAIN_FRACTION_PER_FOLD_OVERRIDE_TAG,
                core::CPersistUtils::restore(TRAIN_FRACTION_PER_FOLD_OVERRIDE_TAG,
                                             m_TrainFractionPerFoldOverride, traverser))
        RESTORE(TRAIN_FRACTION_PER_FOLD_TAG,
                core::CPersistUtils::restore(TRAIN_FRACTION_PER_FOLD_TAG,
                                             m_TrainFractionPerFold, traverser))
        RESTORE(TREES_TO_RETRAIN_TAG,
                core::CPersistUtils::restore(TREES_TO_RETRAIN_TAG, m_TreesToRetrain, traverser))
        RESTORE(STOP_HYPERPARAMETER_OPTIMIZATION_EARLY_TAG,
                core::CPersistUtils::restore(STOP_HYPERPARAMETER_OPTIMIZATION_EARLY_TAG,
                                             m_StopHyperparameterOptimizationEarly, traverser))
        RESTORE(DATA_SUMMARIZATION_FRACTION_TAG,
                core::CPersistUtils::restore(DATA_SUMMARIZATION_FRACTION_TAG,
                                             m_DataSummarizationFraction, traverser))
        // m_TunableHyperparameters is not restored explicitly it is re-generated
        // from overriden hyperparameters.
        // m_HyperparameterSamples is not restored explicitly it is re-generated.
    } while (traverser.next());

    this->initializeTunableHyperparameters();
    m_InitializationStage = static_cast<EInitializationStage>(initializationStage);

    this->checkRestoredInvariants();

    return true;
}

void CBoostedTreeImpl::checkRestoredInvariants() const {

    VIOLATES_INVARIANT_NO_EVALUATION(m_Loss, ==, nullptr);
    VIOLATES_INVARIANT_NO_EVALUATION(m_Encoder, ==, nullptr);
    VIOLATES_INVARIANT_NO_EVALUATION(m_Instrumentation, ==, nullptr);
    VIOLATES_INVARIANT(m_FeatureDataTypes.size(), !=,
                       m_FeatureSampleProbabilities.size());
    VIOLATES_INVARIANT(m_DependentVariable, >=, m_MissingFeatureRowMasks.size());
    VIOLATES_INVARIANT(m_TrainingRowMasks.size(), !=, m_TestingRowMasks.size());
    for (std::size_t i = 0; i < m_TrainingRowMasks.size(); ++i) {
        VIOLATES_INVARIANT(m_TrainingRowMasks[i].size(), !=,
                           m_TestingRowMasks[i].size());
    }
    if (m_InitializationStage == CBoostedTreeImpl::E_FullyInitialized) {
        VIOLATES_INVARIANT_NO_EVALUATION(m_BayesianOptimization, ==, nullptr);
    }
    VIOLATES_INVARIANT(m_CurrentRound, >, m_NumberRounds);
    for (const auto& samples : m_HyperparameterSamples) {
        VIOLATES_INVARIANT(m_TunableHyperparameters.size(), !=, samples.size());
    }
    if (m_FoldRoundTestLosses.empty() == false) {
        VIOLATES_INVARIANT(m_FoldRoundTestLosses.size(), !=, m_NumberFolds);
        for (const auto& losses : m_FoldRoundTestLosses) {
            VIOLATES_INVARIANT(losses.size(), >, m_NumberRounds);
        }
    }
    for (auto tree : m_TreesToRetrain) {
        VIOLATES_INVARIANT(tree, >=, m_BestForest.size());
    }
}

void CBoostedTreeImpl::checkTrainInvariants(const core::CDataFrame& frame) const {
    if (m_DependentVariable >= frame.numberColumns()) {
        HANDLE_FATAL(<< "Internal error: dependent variable '" << m_DependentVariable
                     << "' was incorrectly initialized. Please report this problem.");
    }
    if (m_Loss == nullptr) {
        HANDLE_FATAL(<< "Internal error: must supply a loss function for training. "
                     << "Please report this problem.");
    }
    if (m_Encoder == nullptr) {
        HANDLE_FATAL(<< "Internal error: must supply an category encoder. "
                     << "Please report this problem.");
    }
    if (m_BayesianOptimization == nullptr) {
        HANDLE_FATAL(<< "Internal error: must supply an optimizer. Please report this problem.");
    }
    for (const auto& mask : m_MissingFeatureRowMasks) {
        if (mask.size() != frame.numberRows()) {
            HANDLE_FATAL(<< "Internal error: unexpected missing feature mask ("
                         << mask.size() << " !=  " << frame.numberRows()
                         << "). Please report this problem.");
        }
    }
    for (const auto& mask : m_TrainingRowMasks) {
        if (mask.size() != frame.numberRows()) {
            HANDLE_FATAL(<< "Internal error: unexpected missing training mask ("
                         << mask.size() << " !=  " << frame.numberRows()
                         << "). Please report this problem.");
        }
    }
    for (const auto& mask : m_TestingRowMasks) {
        if (mask.size() != frame.numberRows()) {
            HANDLE_FATAL(<< "Internal error: unexpected missing testing mask ("
                         << mask.size() << " !=  " << frame.numberRows()
                         << "). Please report this problem.");
        }
    }
}

void CBoostedTreeImpl::checkIncrementalTrainInvariants(const core::CDataFrame& frame) const {
    if (m_BestForest.empty()) {
        HANDLE_FATAL(<< "Internal error: no model available to incrementally train."
                     << " Please report this problem.");
    }
    if (m_DependentVariable >= frame.numberColumns()) {
        HANDLE_FATAL(<< "Internal error: dependent variable '" << m_DependentVariable
                     << "' was incorrectly initialized. Please report this problem.");
    }
    if (m_Loss == nullptr) {
        HANDLE_FATAL(<< "Internal error: must supply a loss function for training. "
                     << "Please report this problem.");
    }
    if (m_Encoder == nullptr) {
        HANDLE_FATAL(<< "Internal error: must supply an category encoder. "
                     << "Please report this problem.");
    }
    if (m_BayesianOptimization == nullptr) {
        HANDLE_FATAL(<< "Internal error: must supply an optimizer. Please report this problem.");
    }
    for (const auto& mask : m_MissingFeatureRowMasks) {
        if (mask.size() != frame.numberRows()) {
            HANDLE_FATAL(<< "Internal error: unexpected missing feature mask ("
                         << mask.size() << " !=  " << frame.numberRows()
                         << "). Please report this problem.");
        }
    }
    for (const auto& mask : m_TrainingRowMasks) {
        if (mask.size() != frame.numberRows()) {
            HANDLE_FATAL(<< "Internal error: unexpected missing training mask ("
                         << mask.size() << " !=  " << frame.numberRows()
                         << "). Please report this problem.");
        }
    }
    for (const auto& mask : m_TestingRowMasks) {
        if (mask.size() != frame.numberRows()) {
            HANDLE_FATAL(<< "Internal error: unexpected missing testing mask ("
                         << mask.size() << " !=  " << frame.numberRows()
                         << "). Please report this problem.");
        }
    }
}

std::size_t CBoostedTreeImpl::memoryUsage() const {
    std::size_t mem{core::CMemory::dynamicSize(m_Loss)};
    mem += core::CMemory::dynamicSize(m_Encoder);
    mem += core::CMemory::dynamicSize(m_FeatureDataTypes);
    mem += core::CMemory::dynamicSize(m_FeatureSampleProbabilities);
    mem += core::CMemory::dynamicSize(m_MissingFeatureRowMasks);
    mem += core::CMemory::dynamicSize(m_TrainingRowMasks);
    mem += core::CMemory::dynamicSize(m_TestingRowMasks);
    mem += core::CMemory::dynamicSize(m_FoldRoundTestLosses);
    mem += core::CMemory::dynamicSize(m_BestForest);
    mem += core::CMemory::dynamicSize(m_BayesianOptimization);
    mem += core::CMemory::dynamicSize(m_Instrumentation);
    mem += core::CMemory::dynamicSize(m_HyperparameterSamples);
    mem += core::CMemory::dynamicSize(m_TreesToRetrain);
    return mem;
}

void CBoostedTreeImpl::accept(CBoostedTree::CVisitor& visitor) {
    m_Encoder->accept(visitor);
    for (const auto& tree : m_BestForest) {
        visitor.addTree();
        for (const auto& node : tree) {
            node.accept(visitor);
        }
    }
    visitor.addClassificationWeights(m_ClassificationWeights.to<TDoubleVec>());
    visitor.addLossFunction(this->loss());
}

const CBoostedTreeHyperparameters& CBoostedTreeImpl::bestHyperparameters() const {
    return m_BestHyperparameters;
}

CTreeShapFeatureImportance* CBoostedTreeImpl::shap() {
    return m_TreeShap.get();
}

core::CPackedBitVector CBoostedTreeImpl::dataSummarization(const core::CDataFrame& frame) const {

    std::size_t sampleSize{std::max(static_cast<size_t>(frame.numberRows() * m_DataSummarizationFraction),
                                    static_cast<std::size_t>(2))};
    // get row mask for sampling
    core::CPackedBitVector allTrainingRowsMask{this->allTrainingRowsMask()};
    core::CPackedBitVector rowMask{CDataFrameUtils::stratifiedSamplingRowMasks(
        m_NumberThreads, frame, m_DependentVariable, m_Rng, sampleSize, 10, allTrainingRowsMask)};

    return rowMask;
}

CBoostedTreeImpl::THyperparameterImportanceVec
CBoostedTreeImpl::hyperparameterImportance() const {
    THyperparameterImportanceVec hyperparameterImportances;
    hyperparameterImportances.reserve(m_TunableHyperparameters.size());
    CBayesianOptimisation::TDoubleDoublePrVec anovaMainEffects{
        m_BayesianOptimization->anovaMainEffects()};
    for (std::size_t i = 0; i < static_cast<std::size_t>(NUMBER_HYPERPARAMETERS); ++i) {
        double absoluteImportance{0.0};
        double relativeImportance{0.0};
        double hyperparameterValue;
        SHyperparameterImportance::EType hyperparameterType{
            boosted_tree_detail::SHyperparameterImportance::E_Double};
        switch (static_cast<EHyperparameter>(i)) {
        case E_Alpha:
            hyperparameterValue = m_Regularization.depthPenaltyMultiplier();
            break;
        case E_DownsampleFactor:
            hyperparameterValue = m_DownsampleFactor;
            break;
        case E_Eta:
            hyperparameterValue = m_Eta;
            break;
        case E_EtaGrowthRatePerTree:
            hyperparameterValue = m_EtaGrowthRatePerTree;
            break;
        case E_FeatureBagFraction:
            hyperparameterValue = m_FeatureBagFraction;
            break;
        case E_MaximumNumberTrees:
            hyperparameterValue = static_cast<double>(m_MaximumNumberTrees);
            hyperparameterType = boosted_tree_detail::SHyperparameterImportance::E_Uint64;
            break;
        case E_Gamma:
            hyperparameterValue = m_Regularization.treeSizePenaltyMultiplier();
            break;
        case E_Lambda:
            hyperparameterValue = m_Regularization.leafWeightPenaltyMultiplier();
            break;
        case E_SoftTreeDepthLimit:
            hyperparameterValue = m_Regularization.softTreeDepthLimit();
            break;
        case E_SoftTreeDepthTolerance:
            hyperparameterValue = m_Regularization.softTreeDepthTolerance();
            break;
        case E_PredictionChangeCost:
            hyperparameterValue = m_PredictionChangeCost;
            break;
        case E_RetrainedTreeEta:
            hyperparameterValue = m_RetrainedTreeEta;
            break;
        case E_TreeTopologyChangePenalty:
            hyperparameterValue = m_Regularization.treeTopologyChangePenalty();
            break;
        }
        bool supplied{true};
        auto tunableIndex = std::distance(m_TunableHyperparameters.begin(),
                                          std::find(m_TunableHyperparameters.begin(),
                                                    m_TunableHyperparameters.end(), i));
        if (static_cast<std::size_t>(tunableIndex) < m_TunableHyperparameters.size()) {
            supplied = false;
            std::tie(absoluteImportance, relativeImportance) = anovaMainEffects[tunableIndex];
        }
        hyperparameterImportances.push_back(
            {static_cast<EHyperparameter>(i), hyperparameterValue,
             absoluteImportance, relativeImportance, supplied, hyperparameterType});
    }
    return hyperparameterImportances;
}

const CBoostedTreeImpl::TDoubleVec& CBoostedTreeImpl::featureSampleProbabilities() const {
    return m_FeatureSampleProbabilities;
}

const CDataFrameCategoryEncoder& CBoostedTreeImpl::encoder() const {
    return *m_Encoder;
}

const CBoostedTreeImpl::TNodeVecVec& CBoostedTreeImpl::trainedModel() const {
    return m_BestForest;
}

double CBoostedTreeImpl::lossGap() const {
    return m_BestForestLossGap;
}

CBoostedTreeImpl::TLossFunction& CBoostedTreeImpl::loss() const {
    if (m_Loss == nullptr) {
        HANDLE_FATAL(<< "Internal error: loss function unavailable. "
                     << "Please report this problem.");
    }
    return *m_Loss;
}

std::size_t CBoostedTreeImpl::columnHoldingDependentVariable() const {
    return m_DependentVariable;
}

const core::CPackedBitVector& CBoostedTreeImpl::newTrainingRowMask() const {
    return m_NewTrainingRowMask;
}

const CBoostedTreeImpl::TSizeVec& CBoostedTreeImpl::extraColumns() const {
    return m_ExtraColumns;
}

const CBoostedTreeImpl::TVector& CBoostedTreeImpl::classificationWeights() const {
    return m_ClassificationWeights;
}

core::CPackedBitVector CBoostedTreeImpl::allTrainingRowsMask() const {
    return ~m_MissingFeatureRowMasks[m_DependentVariable];
}

const double CBoostedTreeImpl::MINIMUM_RELATIVE_GAIN_PER_SPLIT{1e-7};
}
}<|MERGE_RESOLUTION|>--- conflicted
+++ resolved
@@ -473,6 +473,7 @@
 
     if (m_ForceAcceptIncrementalTraining || m_BestForestTestLoss < initialLoss) {
         this->restoreBestHyperparameters();
+        this->recordHyperparameters();
         if (m_PreviousTrainNumberRows > 0) {
             this->scaleRegularizers(allTrainingRowsMask.manhattan() /
                                         this->meanNumberTrainingRowsPerFold(),
@@ -1293,15 +1294,8 @@
     nodeFeatureBag = merge(featuresToInclude, std::move(nodeFeatureBag));
 
     TLeafNodeStatisticsPtrQueue splittableLeaves(maximumNumberInternalNodes / 2 + 3);
-<<<<<<< HEAD
     splittableLeaves.push_back(makeRootLeafNodeStatistics(
         candidateSplits, treeFeatureBag, nodeFeatureBag, trainingRowMask, workspace));
-=======
-    splittableLeaves.push_back(std::make_shared<CBoostedTreeLeafNodeStatistics>(
-        0 /*root*/, m_ExtraColumns, m_Loss->numberParameters(), frame,
-        m_Regularization, candidateSplits, treeFeatureBag, nodeFeatureBag,
-        0 /*depth*/, trainingRowMask, workspace));
->>>>>>> 0a58678c
 
     // We update local variables because the callback can be expensive if it
     // requires accessing atomics.
@@ -1352,20 +1346,12 @@
 
         bool assignMissingToLeft{leaf->assignMissingToLeft()};
 
-<<<<<<< HEAD
-        // add the left and right children to the tree
-=======
         // Add the left and right children to the tree.
->>>>>>> 0a58678c
         std::size_t leftChildId;
         std::size_t rightChildId;
         std::tie(leftChildId, rightChildId) = tree[leaf->id()].split(
             candidateSplits, splitFeature, splitValue, assignMissingToLeft,
-<<<<<<< HEAD
             leaf->gain(), leaf->gainVariance(), leaf->curvature(), tree);
-=======
-            leaf->gain(), leaf->curvature(), tree);
->>>>>>> 0a58678c
 
         featureSampleProbabilities = m_FeatureSampleProbabilities;
         this->nodeFeatureBag(treeFeatureBag, featureSampleProbabilities, nodeFeatureBag);
@@ -1659,19 +1645,7 @@
         }
     }
 
-<<<<<<< HEAD
     TArgMinLossVec leafValues;
-=======
-    TSizeVec leafMap(tree.size());
-    std::size_t numberLeaves{0};
-    for (std::size_t i = 0; i < tree.size(); ++i) {
-        if (tree[i].isLeaf()) {
-            leafMap[i] = numberLeaves++;
-        }
-    }
-
-    TArgMinLossVec leafValues(numberLeaves, m_Loss->minimizer(lambda, m_Rng));
->>>>>>> 0a58678c
     auto nextPass = [&] {
         bool done{true};
         for (const auto& value : leafValues) {
@@ -1682,7 +1656,6 @@
 
     leafValues.resize(numberLeaves, loss.minimizer(lambda, m_Rng));
     do {
-<<<<<<< HEAD
         TArgMinLossVecVec result(m_NumberThreads, leafValues);
         this->minimumLossLeafValues(false /*new example*/, frame,
                                     trainingRowMask & ~m_NewTrainingRowMask,
@@ -1692,30 +1665,6 @@
                                     loss, leafMap, tree, result);
         leafValues = std::move(result[0]);
         for (std::size_t i = 1; i < result.size(); ++i) {
-=======
-        auto result = frame.readRows(
-            m_NumberThreads, 0, frame.numberRows(),
-            core::bindRetrievableState(
-                [&](TArgMinLossVec& leafValues_, const TRowItr& beginRows, const TRowItr& endRows) {
-                    std::size_t numberLossParameters{m_Loss->numberParameters()};
-                    const auto& rootNode = root(tree);
-                    for (auto row_ = beginRows; row_ != endRows; ++row_) {
-                        auto row = *row_;
-                        auto prediction = readPrediction(row, m_ExtraColumns,
-                                                         numberLossParameters);
-                        double actual{readActual(row, m_DependentVariable)};
-                        double weight{readExampleWeight(row, m_ExtraColumns)};
-                        std::size_t index{
-                            leafMap[rootNode.leafIndex(row, m_ExtraColumns, tree)]};
-                        leafValues_[index].add(prediction, actual, weight);
-                    }
-                },
-                std::move(leafValues)),
-            &trainingRowMask);
-
-        leafValues = std::move(result.first[0].s_FunctionState);
-        for (std::size_t i = 1; i < result.first.size(); ++i) {
->>>>>>> 0a58678c
             for (std::size_t j = 0; j < leafValues.size(); ++j) {
                 leafValues[j].merge(result[i][j]);
             }
@@ -1727,7 +1676,6 @@
             tree[i].value(eta * leafValues[leafMap[i]].value());
         }
     });
-<<<<<<< HEAD
 
     LOG_TRACE(<< "tree = " << root(tree).print(tree));
 }
@@ -1758,8 +1706,6 @@
             }
         });
     }
-=======
->>>>>>> 0a58678c
 
     frame.readRows(0, frame.numberRows(), minimizers, &rowMask);
 }
