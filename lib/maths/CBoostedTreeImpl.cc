--- conflicted
+++ resolved
@@ -456,12 +456,7 @@
     LOG_TRACE(<< "best forest loss = " << m_BestForestTestLoss
               << ", initial loss = " << initialLoss);
 
-<<<<<<< HEAD
-    if (true /*m_BestForestTestLoss <
-        initialLoss + this->modelSizePenalty(numberKeptNodes, retrainedNumberNodes)*/) {
-=======
     if (m_BestForestTestLoss < initialLoss) {
->>>>>>> 63c40449
         this->restoreBestHyperparameters();
         core::CPackedBitVector allTrainingRowsMask{this->allTrainingRowsMask()};
 
