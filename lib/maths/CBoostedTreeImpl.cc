/*
 * Copyright Elasticsearch B.V. and/or licensed to Elasticsearch B.V. under one
 * or more contributor license agreements. Licensed under the Elastic License
 * 2.0 and the following additional limitation. Functionality enabled by the
 * files subject to the Elastic License 2.0 may only be used in production when
 * invoked by an Elasticsearch process with a license key installed that permits
 * use of machine learning features. You may not use this file except in
 * compliance with the Elastic License 2.0 and the foregoing additional
 * limitation.
 */

#include <maths/CBoostedTreeImpl.h>

#include <core/CContainerPrinter.h>
#include <core/CImmutableRadixSet.h>
#include <core/CLogger.h>
#include <core/CLoopProgress.h>
#include <core/CMemory.h>
#include <core/CPackedBitVector.h>
#include <core/CPersistUtils.h>
#include <core/CProgramCounters.h>
#include <core/CStopWatch.h>
#include <core/Constants.h>
#include <core/RestoreMacros.h>

#include <maths/CBasicStatistics.h>
#include <maths/CBasicStatisticsPersist.h>
#include <maths/CBayesianOptimisation.h>
#include <maths/CBoostedTree.h>
#include <maths/CBoostedTreeFactory.h>
#include <maths/CBoostedTreeLeafNodeStatistics.h>
#include <maths/CBoostedTreeLeafNodeStatisticsIncremental.h>
#include <maths/CBoostedTreeLeafNodeStatisticsScratch.h>
#include <maths/CBoostedTreeLoss.h>
#include <maths/CBoostedTreeUtils.h>
#include <maths/CDataFrameAnalysisInstrumentationInterface.h>
#include <maths/CDataFrameCategoryEncoder.h>
#include <maths/CDataFrameUtils.h>
#include <maths/CQuantileSketch.h>
#include <maths/CSampling.h>
#include <maths/CSetTools.h>
#include <maths/CSpline.h>
#include <maths/CTreeShapFeatureImportance.h>

#include <boost/circular_buffer.hpp>

#include <algorithm>
#include <limits>
#include <memory>

namespace ml {
namespace maths {
using namespace boosted_tree;
using namespace boosted_tree_detail;
using TStrVec = CBoostedTreeImpl::TStrVec;
using TRowItr = core::CDataFrame::TRowItr;
using TMeanVarAccumulator = CBoostedTreeImpl::TMeanVarAccumulator;
using TMemoryUsageCallback = CDataFrameAnalysisInstrumentationInterface::TMemoryUsageCallback;

namespace {
// It isn't critical to recompute splits every tree we add because random
// downsampling means they're only approximate estimates of the full data
// quantiles anyway. So we amortise their compute cost w.r.t. training trees
// by only refreshing once every MINIMUM_SPLIT_REFRESH_INTERVAL trees we add.
const double MINIMUM_SPLIT_REFRESH_INTERVAL{3.0};
const std::string HYPERPARAMETER_OPTIMIZATION_ROUND{"hyperparameter_optimization_round_"};
const std::string TRAIN_FINAL_FOREST{"train_final_forest"};
const double BYTES_IN_MB{static_cast<double>(core::constants::BYTES_IN_MEGABYTES)};
// We prefer smaller models if it costs little in test accuracy
const double RELATIVE_SIZE_PENALTY{0.01};

//! \brief Record the memory used by a supplied object using the RAII idiom.
class CScopeRecordMemoryUsage {
public:
    template<typename T>
    CScopeRecordMemoryUsage(const T& object, TMemoryUsageCallback&& recordMemoryUsage)
        : m_RecordMemoryUsage{std::move(recordMemoryUsage)},
          m_MemoryUsage(core::CMemory::dynamicSize(object)) {
        m_RecordMemoryUsage(m_MemoryUsage);
    }

    ~CScopeRecordMemoryUsage() { m_RecordMemoryUsage(-m_MemoryUsage); }

    CScopeRecordMemoryUsage(const CScopeRecordMemoryUsage&) = delete;
    CScopeRecordMemoryUsage& operator=(const CScopeRecordMemoryUsage&) = delete;

    template<typename T>
    void add(const T& object) {
        std::int64_t memoryUsage(core::CMemory::dynamicSize(object));
        m_MemoryUsage += memoryUsage;
        m_RecordMemoryUsage(memoryUsage);
    }

    template<typename T>
    void remove(const T& object) {
        std::int64_t memoryUsage(core::CMemory::dynamicSize(object));
        m_MemoryUsage -= memoryUsage;
        m_RecordMemoryUsage(-memoryUsage);
    }

private:
    TMemoryUsageCallback m_RecordMemoryUsage;
    std::int64_t m_MemoryUsage;
};

//! \brief Manages exiting from the loop adding trees to the forest.
//!
//! DESCRIPTION:\n
//! Typically, the test error will decrease exponentially to some minimum then
//! slightly increase thereafter as more trees are added. The logic for exiting
//! training a forest is simple: continue to add trees for some fraction of the
//! maximum forest size after we see the smallest test loss. This amounts to a
//! fixed relative runtime penalty for ensuring we don't stop too early since
//! we record the forest size corresponding to the minimum test loss and simply
//! discard the extra trees at the end of training.
class CTrainForestStoppingCondition {
public:
    explicit CTrainForestStoppingCondition(std::size_t maximumNumberTrees)
        : m_MaximumNumberTrees{maximumNumberTrees},
          m_MaximumNumberTreesWithoutImprovement{std::max(
              static_cast<std::size_t>(0.075 * static_cast<double>(maximumNumberTrees) + 0.5),
              std::size_t{1})} {}

    std::size_t bestSize() const { return std::get<SIZE>(m_BestTestLoss[0]); }

    double bestTestLoss() const {
        return std::get<TEST_LOSS>(m_BestTestLoss[0]);
    }

    double lossGap() const {
        return std::max(std::get<TEST_LOSS>(m_BestTestLoss[0]) -
                            std::get<TRAIN_LOSS>(m_BestTestLoss[0]),
                        0.0);
    }

    template<typename FUNC>
    bool shouldStop(std::size_t numberTrees, FUNC computeLoss) {
        double trainLoss;
        double testLoss;
        std::tie(trainLoss, testLoss) = computeLoss();
        m_BestTestLoss.add({testLoss, numberTrees, trainLoss});
        LOG_TRACE(<< "number trees = " << numberTrees << ", train loss = " << trainLoss
                  << ", test loss = " << testLoss);
        if (numberTrees - std::get<SIZE>(m_BestTestLoss[0]) > m_MaximumNumberTreesWithoutImprovement) {
            return true;
        }
        return numberTrees > m_MaximumNumberTrees;
    }

private:
    using TDoubleSizeDoubleTrMinAccumulator =
        CBasicStatistics::SMin<std::tuple<double, std::size_t, double>>::TAccumulator;

private:
    static constexpr std::size_t TEST_LOSS{0};
    static constexpr std::size_t SIZE{1};
    static constexpr std::size_t TRAIN_LOSS{2};

private:
    std::size_t m_MaximumNumberTrees;
    std::size_t m_MaximumNumberTreesWithoutImprovement;
    TDoubleSizeDoubleTrMinAccumulator m_BestTestLoss;
};

double lossAtNSigma(double n, const TMeanVarAccumulator& lossMoments) {
    return CBasicStatistics::mean(lossMoments) +
           n * std::sqrt(CBasicStatistics::variance(lossMoments));
}

double trace(std::size_t columns, const TMemoryMappedFloatVector& upperTriangle) {
    // This assumes the upper triangle of the matrix is stored row major.
    double result{0.0};
    for (int i = 0, j = static_cast<int>(columns);
         i < upperTriangle.size() && j > 0; i += j, --j) {
        result += upperTriangle(i);
    }
    return result;
}

TSizeVec merge(const TSizeVec& x, TSizeVec y) {
    std::size_t split{y.size()};
    y.insert(y.end(), x.begin(), x.end());
    std::inplace_merge(y.begin(), y.begin() + split, y.end());
    y.erase(std::unique(y.begin(), y.end()), y.end());
    return y;
}

CDataFrameTrainBoostedTreeInstrumentationStub INSTRUMENTATION_STUB;

double numberForestNodes(const CBoostedTreeImpl::TNodeVecVec& forest) {
    double numberNodes{0.0};
    for (const auto& tree : forest) {
        numberNodes += static_cast<double>(tree.size());
    }
    return numberNodes;
}
}

CBoostedTreeImpl::CBoostedTreeImpl(std::size_t numberThreads,
                                   CBoostedTree::TLossFunctionUPtr loss,
                                   TAnalysisInstrumentationPtr instrumentation)
    : m_NumberThreads{numberThreads}, m_Loss{std::move(loss)},
      m_BestHyperparameters(m_Regularization,
                            m_DownsampleFactor,
                            m_Eta,
                            m_EtaGrowthRatePerTree,
                            m_RetrainedTreeEta,
                            m_MaximumNumberTrees,
                            m_FeatureBagFraction,
                            m_PredictionChangeCost),
      m_Instrumentation{instrumentation != nullptr ? instrumentation : &INSTRUMENTATION_STUB} {
}

CBoostedTreeImpl::CBoostedTreeImpl() = default;
CBoostedTreeImpl::~CBoostedTreeImpl() = default;
CBoostedTreeImpl::CBoostedTreeImpl(CBoostedTreeImpl&&) noexcept = default;
CBoostedTreeImpl& CBoostedTreeImpl::operator=(CBoostedTreeImpl&&) noexcept = default;

void CBoostedTreeImpl::train(core::CDataFrame& frame,
                             const TTrainingStateCallback& recordTrainStateCallback) {

    this->checkTrainInvariants(frame);

    if (m_Loss->isRegression()) {
        m_Instrumentation->type(CDataFrameTrainBoostedTreeInstrumentationInterface::E_Regression);
    } else {
        m_Instrumentation->type(CDataFrameTrainBoostedTreeInstrumentationInterface::E_Classification);
    }

    LOG_TRACE(<< "Main training loop...");

    m_TrainingProgress.progressCallback(m_Instrumentation->progressCallback());

    std::int64_t lastMemoryUsage(this->memoryUsage());

    core::CPackedBitVector allTrainingRowsMask{this->allTrainingRowsMask()};
    core::CPackedBitVector noRowsMask{allTrainingRowsMask.size(), false};

    this->startProgressMonitoringFineTuneHyperparameters();

    if (this->canTrain() == false) {

        // Fallback to using the constant predictor which minimises the loss.

        this->startProgressMonitoringFinalTrain();
        m_BestForest.assign(1, this->initializePredictionsAndLossDerivatives(
                                   frame, allTrainingRowsMask, noRowsMask));
        m_BestForestTestLoss = this->meanLoss(frame, allTrainingRowsMask);
        LOG_TRACE(<< "Test loss = " << m_BestForestTestLoss);

    } else if (m_CurrentRound < m_NumberRounds || m_BestForest.empty()) {
        TMeanVarAccumulator timeAccumulator;
        core::CStopWatch stopWatch;
        stopWatch.start();
        std::uint64_t lastLap{stopWatch.lap()};

        // Hyperparameter optimisation loop.

        this->initializePerFoldTestLosses();
        this->initializeHyperparameterSamples();

        while (m_CurrentRound < m_NumberRounds) {

            LOG_TRACE(<< "Optimisation round = " << m_CurrentRound + 1);
            m_Instrumentation->iteration(m_CurrentRound + 1);

            this->recordHyperparameters();

            auto crossValidationResult = this->crossValidateForest(
                frame, m_MaximumNumberTrees,
                [this](core::CDataFrame& frame_, const core::CPackedBitVector& trainingRowMask,
                       const core::CPackedBitVector& testingRowMask,
                       core::CLoopProgress& trainingProgress) {
                    return this->trainForest(frame_, trainingRowMask,
                                             testingRowMask, trainingProgress);
                });

            this->captureBestHyperparameters(crossValidationResult, 0.0 /*no kept nodes*/);

            if (this->selectNextHyperparameters(crossValidationResult.s_TestLossMoments,
                                                *m_BayesianOptimization) == false) {
                LOG_INFO(<< "Exiting hyperparameter optimisation loop on round "
                         << m_CurrentRound << " out of " << m_NumberRounds << ".");
                break;
            }

            std::int64_t memoryUsage(this->memoryUsage());
            m_Instrumentation->updateMemoryUsage(memoryUsage - lastMemoryUsage);
            lastMemoryUsage = memoryUsage;

            // Store the training state after each hyperparameter search step.
            m_CurrentRound += 1;
            LOG_TRACE(<< "Round " << m_CurrentRound << " state recording started");
            this->recordState(recordTrainStateCallback);
            LOG_TRACE(<< "Round " << m_CurrentRound << " state recording finished");

            std::uint64_t currentLap{stopWatch.lap()};
            std::uint64_t delta{currentLap - lastLap};
            m_Instrumentation->iterationTime(delta);

            timeAccumulator.add(static_cast<double>(delta));
            lastLap = currentLap;
            m_Instrumentation->flush(HYPERPARAMETER_OPTIMIZATION_ROUND +
                                     std::to_string(m_CurrentRound));
        }

        LOG_TRACE(<< "Test loss = " << m_BestForestTestLoss);

        this->restoreBestHyperparameters();
        this->scaleRegularizers(allTrainingRowsMask.manhattan() /
                                this->meanNumberTrainingRowsPerFold());
        this->startProgressMonitoringFinalTrain();

        // Reinitialize random number generator for reproducible results.
        m_Rng.seed(m_Seed);

        if (m_BestForest.empty()) {
            m_BestForest = this->trainForest(frame, allTrainingRowsMask,
                                             allTrainingRowsMask, m_TrainingProgress)
                               .s_Forest;

            this->recordState(recordTrainStateCallback);
        }
        m_Instrumentation->iteration(m_CurrentRound);
        m_Instrumentation->flush(TRAIN_FINAL_FOREST);

        timeAccumulator.add(static_cast<double>(stopWatch.stop() - lastLap));

        LOG_TRACE(<< "Training finished after " << m_CurrentRound << " iterations. "
                  << "Time per iteration in ms mean: "
                  << CBasicStatistics::mean(timeAccumulator) << " std. dev:  "
                  << std::sqrt(CBasicStatistics::variance(timeAccumulator)));

        core::CProgramCounters::counter(counter_t::E_DFTPMTrainedForestNumberTrees) =
            m_BestForest.size();
    } else {
        this->skipProgressMonitoringFinalTrain();
    }

    this->computeClassificationWeights(frame);
    this->initializeTreeShap(frame);

    // Force progress to one and record the final memory usage.
    m_Instrumentation->updateProgress(1.0);
    m_Instrumentation->updateMemoryUsage(
        static_cast<std::int64_t>(this->memoryUsage()) - lastMemoryUsage);
}

void CBoostedTreeImpl::trainIncremental(core::CDataFrame& frame,
                                        const TTrainingStateCallback& recordTrainStateCallback) {

    this->checkIncrementalTrainInvariants(frame);

    if (m_BestForest.size() == 1 || m_NewTrainingRowMask.manhattan() == 0.0) {
        return;
    }

    LOG_TRACE(<< "Main incremental training loop...");

    this->selectTreesToRetrain(frame);

    std::int64_t lastMemoryUsage(this->memoryUsage());

    this->startProgressMonitoringTrainIncremental();

    double retrainedNumberNodes{0.0};
    for (const auto& i : m_TreesToRetrain) {
        retrainedNumberNodes += static_cast<double>(m_BestForest[i].size());
    }
    double numberKeptNodes{numberForestNodes(m_BestForest) - retrainedNumberNodes};

    // When we decide whether to accept the results of incremental training below
    // we compare the loss calculated for the best candidate forest with the loss
    // calculated with the original model. Since the data summary comprises a subset
    // of the training data we are in effect comparing training error on old data +
    // validation error on new training data with something closer to validation
    // error on all data. If we don't have much new data or the improvement we can
    // make on it is small this typically causes us to reject models which actually
    // perform better in test. We record gap between the train and validation loss
    // on the old training data in train and add it on to the threshold to accept
    // adjusting for the proportion of old training data we have.
    double numberNewTrainingRows{m_NewTrainingRowMask.manhattan()};
    double numberOldTrainingRows{this->allTrainingRowsMask().manhattan() - numberNewTrainingRows};
    double initialLoss{
        lossAtNSigma(1.0,
                     [&] {
                         TMeanVarAccumulator lossMoments;
                         for (const auto& mask : m_TestingRowMasks) {
                             lossMoments.add(this->meanAdjustedLoss(frame, mask));
                         }
                         return lossMoments;
                     }()) +
        numberOldTrainingRows * m_PreviousTrainLossGap /
            (numberOldTrainingRows + numberNewTrainingRows) +
        this->modelSizePenalty(numberKeptNodes, retrainedNumberNodes)};

    // Hyperparameter optimisation loop.

    this->initializePerFoldTestLosses();
    this->initializeHyperparameterSamples();

    std::size_t numberTreesToRetrain{this->numberTreesToRetrain()};
    TMeanVarAccumulator timeAccumulator;
    core::CStopWatch stopWatch;
    stopWatch.start();
    std::uint64_t lastLap{stopWatch.lap()};
    LOG_TRACE(<< "Number trees to retrain = " << numberTreesToRetrain << "/"
              << m_BestForest.size());

    if (m_PreviousTrainNumberRows > 0) {
        this->scaleRegularizers(this->meanNumberTrainingRowsPerFold() /
                                    static_cast<double>(m_PreviousTrainNumberRows),
                                true /*force*/);
    }

    while (m_CurrentRound < m_NumberRounds) {

        LOG_TRACE(<< "Optimisation round = " << m_CurrentRound + 1);
        m_Instrumentation->iteration(m_CurrentRound + 1);

        this->recordHyperparameters();

        auto crossValidationResult = this->crossValidateForest(
            frame, numberTreesToRetrain,
            [this](core::CDataFrame& frame_, const core::CPackedBitVector& trainingRowMask,
                   const core::CPackedBitVector& testingRowMask,
                   core::CLoopProgress& trainingProgress) {
                return this->updateForest(frame_, trainingRowMask,
                                          testingRowMask, trainingProgress);
            });

        this->captureBestHyperparameters(crossValidationResult, numberKeptNodes);

        if (this->selectNextHyperparameters(crossValidationResult.s_TestLossMoments,
                                            *m_BayesianOptimization) == false) {
            LOG_INFO(<< "Exiting hyperparameter optimisation loop early");
            break;
        }

        std::int64_t memoryUsage(this->memoryUsage());
        m_Instrumentation->updateMemoryUsage(memoryUsage - lastMemoryUsage);
        lastMemoryUsage = memoryUsage;

        m_CurrentRound += 1;
        LOG_TRACE(<< "Round " << m_CurrentRound << " state recording started");
        this->recordState(recordTrainStateCallback);
        LOG_TRACE(<< "Round " << m_CurrentRound << " state recording finished");

        std::uint64_t currentLap{stopWatch.lap()};
        std::uint64_t delta{currentLap - lastLap};
        m_Instrumentation->iterationTime(delta);

        timeAccumulator.add(static_cast<double>(delta));
        lastLap = currentLap;
        m_Instrumentation->flush(HYPERPARAMETER_OPTIMIZATION_ROUND +
                                 std::to_string(m_CurrentRound));
    }

    LOG_TRACE(<< "Incremental training finished after " << m_CurrentRound << " iterations. "
              << "Time per iteration in ms mean: " << CBasicStatistics::mean(timeAccumulator)
              << " std. dev:  " << std::sqrt(CBasicStatistics::variance(timeAccumulator)));
    LOG_TRACE(<< "best forest loss = " << m_BestForestTestLoss
              << ", initial loss = " << initialLoss);

<<<<<<< HEAD
    if (true /*m_BestForestTestLoss <
        initialLoss + this->modelSizePenalty(numberKeptNodes, retrainedNumberNodes)*/) {
=======
    if (m_BestForestTestLoss < initialLoss) {
>>>>>>> 87656a6c
        this->restoreBestHyperparameters();
        core::CPackedBitVector allTrainingRowsMask{this->allTrainingRowsMask()};

        if (m_PreviousTrainNumberRows > 0) {
            this->scaleRegularizers(allTrainingRowsMask.manhattan() /
                                        this->meanNumberTrainingRowsPerFold(),
                                    true /*force*/);
        }

        TNodeVecVec retrainedTrees{this->updateForest(frame, allTrainingRowsMask,
                                                      allTrainingRowsMask, m_TrainingProgress)
                                       .s_Forest};
        for (std::size_t i = 0; i < retrainedTrees.size(); ++i) {
            m_BestForest[m_TreesToRetrain[i]] = std::move(retrainedTrees[i]);
        }
    }

    this->computeClassificationWeights(frame);
    this->initializeTreeShap(frame);

    // Force progress to one and record the final memory usage.
    m_Instrumentation->updateProgress(1.0);
    m_Instrumentation->updateMemoryUsage(
        static_cast<std::int64_t>(this->memoryUsage()) - lastMemoryUsage);
}

void CBoostedTreeImpl::recordState(const TTrainingStateCallback& recordTrainState) const {
    recordTrainState([this](core::CStatePersistInserter& inserter) {
        this->acceptPersistInserter(inserter);
    });
}

void CBoostedTreeImpl::predict(core::CDataFrame& frame) const {
    core::CPackedBitVector rowMask{frame.numberRows(), true};
    this->predict(rowMask, frame);
}

void CBoostedTreeImpl::predict(const core::CPackedBitVector& rowMask,
                               core::CDataFrame& frame) const {
    if (m_BestForest.empty()) {
        HANDLE_FATAL(<< "Internal error: no model available for prediction. "
                     << "Please report this problem.");
        return;
    }
    bool successful;
    std::tie(std::ignore, successful) = frame.writeColumns(
        m_NumberThreads, 0, frame.numberRows(),
        [&](const TRowItr& beginRows, const TRowItr& endRows) {
            std::size_t numberLossParameters{m_Loss->numberParameters()};
            for (auto row = beginRows; row != endRows; ++row) {
                auto prediction = readPrediction(*row, m_ExtraColumns, numberLossParameters);
                prediction = this->predictRow(m_Encoder->encode(*row));
            }
        },
        &rowMask);
    if (successful == false) {
        HANDLE_FATAL(<< "Internal error: failed model inference. "
                     << "Please report this problem.");
    }
}

std::size_t CBoostedTreeImpl::estimateMemoryUsageTrain(std::size_t numberRows,
                                                       std::size_t numberColumns) const {
    // The maximum tree size is defined is the maximum number of leaves minus one.
    // A binary tree with n + 1 leaves has 2n + 1 nodes in total.
    std::size_t maximumNumberLeaves{this->maximumTreeSize(numberRows) + 1};
    std::size_t maximumNumberNodes{2 * maximumNumberLeaves - 1};
    std::size_t maximumNumberFeatures{
        std::min(numberColumns - 1, numberRows / this->rowsPerFeature(numberRows))};
    std::size_t forestMemoryUsage{
        m_MaximumNumberTrees *
        (sizeof(TNodeVec) + maximumNumberNodes * CBoostedTreeNode::estimateMemoryUsage(
                                                     m_Loss->numberParameters()))};
    std::size_t foldRoundLossMemoryUsage{m_NumberFolds * m_NumberRounds *
                                         sizeof(TOptionalDouble)};
    std::size_t hyperparametersMemoryUsage{numberColumns * sizeof(double)};
    std::size_t tunableHyperparametersMemoryUsage{
        this->numberHyperparametersToTune() * sizeof(int)};
    std::size_t hyperparameterSamplesMemoryUsage{
        (m_NumberRounds / 3 + 1) * this->numberHyperparametersToTune() * sizeof(double)};
    // The leaves' row masks memory is accounted for here because it's proportional
    // to the log2(number of nodes). The compressed bit vector representation uses
    // roughly log2(E[run length]) / E[run length] bytes per bit. As we grow the
    // tree we partition the data and so the average run length (sequential unmasked
    // values) is just equal to the number of leaves. Putting this together, if there
    // are n rows and m leaves each leaf will use n * log2(m) / m and so their total
    // memory will be n * log2(m). In practice, we don't get the optimal compression,
    // a reasonable margin is a factor of 4.
    std::size_t rowMaskMemoryUsage{4 * numberRows *
                                   static_cast<std::size_t>(std::ceil(std::log2(
                                       static_cast<double>(maximumNumberLeaves))))};
    // We only maintain statistics for leaves we know we may possibly split this
    // halves the peak number of statistics we maintain.
    std::size_t leafNodeStatisticsMemoryUsage{
        rowMaskMemoryUsage + maximumNumberLeaves *
                                 CBoostedTreeLeafNodeStatisticsScratch::estimateMemoryUsage(
                                     maximumNumberFeatures, m_NumberSplitsPerFeature,
                                     m_Loss->numberParameters()) /
                                 2};
    std::size_t dataTypeMemoryUsage{maximumNumberFeatures * sizeof(CDataFrameUtils::SDataType)};
    std::size_t featureSampleProbabilities{maximumNumberFeatures * sizeof(double)};
    // Assuming either many or few missing rows, we get good compression of the bit
    // vector. Specifically, we'll assume the average run length is 64 for which
    // we get a constant 8 / 64.
    std::size_t missingFeatureMaskMemoryUsage{8 * numberColumns * numberRows / 64};
    std::size_t trainTestMaskMemoryUsage{
        2 * m_NumberFolds *
        static_cast<std::size_t>(std::ceil(
            std::min(m_TrainFractionPerFold, 1.0 - m_TrainFractionPerFold) * numberRows))};
    std::size_t bayesianOptimisationMemoryUsage{CBayesianOptimisation::estimateMemoryUsage(
        this->numberHyperparametersToTune(), m_NumberRounds)};
    std::size_t worstCaseMemoryUsage{
        sizeof(*this) + forestMemoryUsage + foldRoundLossMemoryUsage +
        hyperparametersMemoryUsage + tunableHyperparametersMemoryUsage +
        hyperparameterSamplesMemoryUsage + leafNodeStatisticsMemoryUsage +
        dataTypeMemoryUsage + featureSampleProbabilities + missingFeatureMaskMemoryUsage +
        trainTestMaskMemoryUsage + bayesianOptimisationMemoryUsage};

    return CBoostedTreeImpl::correctedMemoryUsage(static_cast<double>(worstCaseMemoryUsage));
}

std::size_t
CBoostedTreeImpl::estimateMemoryUsageTrainIncremental(std::size_t /*numberRows*/,
                                                      std::size_t /*numberColumns*/) const {

    // TODO https://github.com/elastic/ml-cpp/issues/1790.
    return 0;
}

std::size_t CBoostedTreeImpl::correctedMemoryUsage(double memoryUsageBytes) {
    // We use a piecewise linear function of the estimated memory usage to compute
    // the corrected value. The values are selected in a way to reduce over-estimation
    // and to improve the behaviour on the trial nodes in the cloud. The high level strategy
    // also ensures that corrected memory usage is a monotonic function of estimated memory
    // usage and any change to the approach should preserve this property.
    TDoubleVec estimatedMemoryUsageMB{0.0,    20.0,    1024.0, 4096.0,
                                      8192.0, 12288.0, 16384.0};
    TDoubleVec correctedMemoryUsageMB{0.0,   20.0,   179.2, 512.0,
                                      819.2, 1088.0, 1280.0};
    maths::CSpline<> spline(maths::CSplineTypes::E_Linear);
    spline.interpolate(estimatedMemoryUsageMB, correctedMemoryUsageMB,
                       maths::CSplineTypes::E_ParabolicRunout);
    return static_cast<std::size_t>(spline.value(memoryUsageBytes / BYTES_IN_MB) * BYTES_IN_MB);
}

bool CBoostedTreeImpl::canTrain() const {
    return std::accumulate(m_FeatureSampleProbabilities.begin(),
                           m_FeatureSampleProbabilities.end(), 0.0) > 0.0;
}

double CBoostedTreeImpl::meanNumberTrainingRowsPerFold() const {
    TMeanAccumulator result;
    for (const auto& mask : m_TrainingRowMasks) {
        result.add(mask.manhattan());
    }
    return CBasicStatistics::mean(result);
}

CBoostedTreeImpl::TDoubleDoublePr
CBoostedTreeImpl::gainAndCurvatureAtPercentile(double percentile, const TNodeVecVec& forest) {

    TDoubleVec gains;
    TDoubleVec curvatures;

    for (const auto& tree : forest) {
        for (const auto& node : tree) {
            if (node.isLeaf() == false) {
                gains.push_back(node.gain());
                curvatures.push_back(node.curvature());
            }
        }
    }

    if (gains.empty()) {
        return {0.0, 0.0};
    }

    std::size_t index{std::min(
        static_cast<std::size_t>(percentile * static_cast<double>(gains.size()) / 100.0 + 0.5),
        gains.size() - 1)};
    std::nth_element(gains.begin(), gains.begin() + index, gains.end());
    std::nth_element(curvatures.begin(), curvatures.begin() + index, curvatures.end());

    return {gains[index], curvatures[index]};
}

void CBoostedTreeImpl::initializePerFoldTestLosses() {
    m_FoldRoundTestLosses.resize(m_NumberFolds);
    for (auto& losses : m_FoldRoundTestLosses) {
        losses.resize(m_NumberRounds);
    }
}

void CBoostedTreeImpl::computeClassificationWeights(const core::CDataFrame& frame) {

    using TFloatStorageVec = std::vector<CFloatStorage>;

    if (m_Loss->type() == E_BinaryClassification || m_Loss->type() == E_MulticlassClassification) {

        std::size_t numberClasses{
            m_Loss->type() == E_BinaryClassification ? 2 : m_Loss->numberParameters()};
        TFloatStorageVec storage(2);

        switch (m_ClassAssignmentObjective) {
        case CBoostedTree::E_Accuracy:
            m_ClassificationWeights = TVector::Ones(numberClasses);
            break;
        case CBoostedTree::E_MinimumRecall:
            m_ClassificationWeights = CDataFrameUtils::maximumMinimumRecallClassWeights(
                m_NumberThreads, frame, this->allTrainingRowsMask(),
                numberClasses, m_DependentVariable,
                [storage, numberClasses, this](const TRowRef& row) mutable {
                    if (m_Loss->type() == E_BinaryClassification) {
                        // We predict the log-odds but this is expected to return
                        // the log of the predicted class probabilities.
                        TMemoryMappedFloatVector result{&storage[0], 2};
                        result.array() =
                            m_Loss
                                ->transform(readPrediction(row, m_ExtraColumns, numberClasses))
                                .array()
                                .log();
                        return result;
                    }
                    return readPrediction(row, m_ExtraColumns, numberClasses);
                });
            break;
        case CBoostedTree::E_Custom:
            if (m_ClassificationWeightsOverride != boost::none) {
                const auto& classes = frame.categoricalColumnValues()[m_DependentVariable];
                m_ClassificationWeights = TVector::Ones(numberClasses);
                for (std::size_t i = 0; i < classes.size(); ++i) {
                    auto j = std::find_if(m_ClassificationWeightsOverride->begin(),
                                          m_ClassificationWeightsOverride->end(),
                                          [&](const auto& weight) {
                                              return weight.first == classes[i];
                                          });
                    if (j != m_ClassificationWeightsOverride->end()) {
                        m_ClassificationWeights(i) = j->second;
                    } else {
                        LOG_WARN(<< "Missing weight for class '" << classes[i] << "'. Overrides = "
                                 << core::CContainerPrinter::print(m_ClassificationWeightsOverride)
                                 << ".");
                    }
                }
                LOG_TRACE(<< "classification weights = "
                          << m_ClassificationWeights.transpose());
            }
            break;
        }
    }
}

void CBoostedTreeImpl::initializeTreeShap(const core::CDataFrame& frame) {
    // Populate number samples reaching each node.
    CTreeShapFeatureImportance::computeNumberSamples(m_NumberThreads, frame,
                                                     *m_Encoder, m_BestForest);

    if (m_NumberTopShapValues > 0) {
        // Create the SHAP calculator.
        m_TreeShap = std::make_unique<CTreeShapFeatureImportance>(
            m_NumberThreads, frame, *m_Encoder, m_BestForest, m_NumberTopShapValues);
    } else {
        // TODO these are not currently written into the inference model
        // but they would be nice to expose since they provide good insight
        // into how the splits affect the target variable.
        // Set internal node values anyway.
        //CTreeShapFeatureImportance::computeInternalNodeValues(m_BestForest);
    }
}

void CBoostedTreeImpl::selectTreesToRetrain(const core::CDataFrame& frame) {

    if (m_TreesToRetrain.empty() == false) {
        return;
    }

    TDoubleVec probabilities{retrainTreeSelectionProbabilities(
        m_NumberThreads, frame, m_ExtraColumns, m_DependentVariable, *m_Encoder,
        this->allTrainingRowsMask(), *m_Loss, m_BestForest)};

    std::size_t numberToRetrain{static_cast<std::size_t>(
        std::max(m_RetrainFraction * static_cast<double>(m_BestForest.size()), 1.0) + 0.5)};
    CSampling::categoricalSampleWithoutReplacement(
        m_Rng, probabilities, numberToRetrain, m_TreesToRetrain);
}

template<typename F>
CBoostedTreeImpl::SCrossValidationResult
CBoostedTreeImpl::crossValidateForest(core::CDataFrame& frame,
                                      std::size_t maximumNumberTrees,
                                      const F& trainForest) {

    // We want to ensure we evaluate on equal proportions for each fold.
    TSizeVec folds(m_NumberFolds);
    std::iota(folds.begin(), folds.end(), 0);
    CSampling::random_shuffle(m_Rng, folds.begin(), folds.end());

    auto stopCrossValidationEarly = [&](TMeanVarAccumulator testLossMoments) {
        // Always train on at least one fold and every fold for the first
        // "number folds" rounds. Exit cross-validation early if it's clear
        // that the test error is not close to the minimum test error. We use
        // the estimated test error for each remaining fold at two standard
        // deviations below the mean for this.
        if (m_StopCrossValidationEarly && m_CurrentRound >= m_NumberFolds &&
            folds.size() < m_NumberFolds) {
            for (const auto& testLoss : this->estimateMissingTestLosses(folds)) {
                testLossMoments.add(
                    CBasicStatistics::mean(testLoss) -
                    2.0 * std::sqrt(CBasicStatistics::maximumLikelihoodVariance(testLoss)));
            }
            return CBasicStatistics::mean(testLossMoments) > this->minimumTestLoss();
        }
        return false;
    };

    TMeanVarAccumulator testLossMoments;
    TMeanAccumulator meanLossGap;
    TDoubleVec numberTrees;
    numberTrees.reserve(m_NumberFolds);
    TMeanAccumulator meanForestSizeAccumulator;

    while (folds.size() > 0 && stopCrossValidationEarly(testLossMoments) == false) {
        std::size_t fold{folds.back()};
        folds.pop_back();
        TNodeVecVec forest;
        double testLoss;
        double lossGap;
        TDoubleVec testLossValues;
        std::tie(forest, testLoss, lossGap, testLossValues) =
            trainForest(frame, m_TrainingRowMasks[fold], m_TestingRowMasks[fold], m_TrainingProgress)
                .asTuple();
        LOG_TRACE(<< "fold = " << fold << " forest size = " << forest.size()
                  << " test set loss = " << testLoss);
        testLossMoments.add(testLoss);
        meanLossGap.add(lossGap);
        m_FoldRoundTestLosses[fold][m_CurrentRound] = testLoss;
        numberTrees.push_back(static_cast<double>(forest.size()));
        meanForestSizeAccumulator.add(numberForestNodes(forest));
        m_Instrumentation->lossValues(fold, std::move(testLossValues));
    }
    m_TrainingProgress.increment(maximumNumberTrees * folds.size());
    LOG_TRACE(<< "skipped " << folds.size() << " folds");

    std::sort(numberTrees.begin(), numberTrees.end());
    std::size_t medianNumberTrees{
        static_cast<std::size_t>(CBasicStatistics::median(numberTrees))};
    double meanForestSize{CBasicStatistics::mean(meanForestSizeAccumulator)};
    testLossMoments = this->correctTestLossMoments(folds, testLossMoments);
    LOG_TRACE(<< "test mean loss = " << CBasicStatistics::mean(testLossMoments)
              << ", sigma = " << std::sqrt(CBasicStatistics::mean(testLossMoments))
              << ", mean number nodes in forest = " << meanForestSize);

    m_MeanForestSizeAccumulator += meanForestSizeAccumulator;
    m_MeanLossAccumulator.add(CBasicStatistics::mean(testLossMoments));

    return {testLossMoments, CBasicStatistics::mean(meanLossGap),
            medianNumberTrees, meanForestSize};
}

CBoostedTreeImpl::TNodeVec CBoostedTreeImpl::initializePredictionsAndLossDerivatives(
    core::CDataFrame& frame,
    const core::CPackedBitVector& trainingRowMask,
    const core::CPackedBitVector& testingRowMask) const {

    core::CPackedBitVector updateRowMask{trainingRowMask | testingRowMask};
    frame.writeColumns(
        m_NumberThreads, 0, frame.numberRows(),
        [this](const TRowItr& beginRows, const TRowItr& endRows) {
            std::size_t numberLossParameters{m_Loss->numberParameters()};
            for (auto row_ = beginRows; row_ != endRows; ++row_) {
                auto row = *row_;
                if (m_IncrementalTraining) {
                    writePrediction(row, m_ExtraColumns, numberLossParameters,
                                    readPreviousPrediction(row, m_ExtraColumns,
                                                           numberLossParameters));
                } else {
                    zeroPrediction(row, m_ExtraColumns, numberLossParameters);
                    zeroLossGradient(row, m_ExtraColumns, numberLossParameters);
                    zeroLossCurvature(row, m_ExtraColumns, numberLossParameters);
                }
            }
        },
        &updateRowMask);

    TNodeVec tree;
    if (m_IncrementalTraining == false) {
        // At the start we will centre the data w.r.t. the given loss function.
        tree.assign({CBoostedTreeNode{m_Loss->numberParameters()}});
        this->computeLeafValues(frame, trainingRowMask, *m_Loss, 1.0 /*eta*/,
                                0.0 /*lambda*/, tree);
        this->refreshPredictionsAndLossDerivatives(
            frame, trainingRowMask | testingRowMask, *m_Loss,
            [&](const TRowRef& row, TMemoryMappedFloatVector& prediction) {
                prediction += root(tree).value(m_Encoder->encode(row), tree);
            });
    }

    return tree;
}

CBoostedTreeImpl::STrainForestResult
CBoostedTreeImpl::trainForest(core::CDataFrame& frame,
                              const core::CPackedBitVector& trainingRowMask,
                              const core::CPackedBitVector& testingRowMask,
                              core::CLoopProgress& trainingProgress) const {

    LOG_TRACE(<< "Training one forest...");

    auto makeRootLeafNodeStatistics =
        [&](const TImmutableRadixSetVec& candidateSplits,
            const TSizeVec& treeFeatureBag, const TSizeVec& nodeFeatureBag,
            const core::CPackedBitVector& trainingRowMask_, TWorkspace& workspace) {
            return std::make_shared<CBoostedTreeLeafNodeStatisticsScratch>(
                rootIndex(), m_ExtraColumns, m_Loss->numberParameters(), m_NumberThreads,
                frame, *m_Encoder, m_Regularization, candidateSplits, treeFeatureBag,
                nodeFeatureBag, 0 /*depth*/, trainingRowMask_, workspace);
        };

    std::size_t maximumNumberInternalNodes{maximumTreeSize(trainingRowMask)};

    TNodeVecVec forest{this->initializePredictionsAndLossDerivatives(
        frame, trainingRowMask, testingRowMask)};
    forest.reserve(m_MaximumNumberTrees);

    CScopeRecordMemoryUsage scopeMemoryUsage{forest, m_Instrumentation->memoryUsageCallback()};

    double eta{m_Eta};

    // Computing feature quantiles is surprisingly runtime expensive and there may
    // be mileage in seeing if we can make the sketch more efficient. However, we
    // should easily be able to build multiple trees on the same set of candidate
    // splits and decrease the loss function since the space of candidate trees for
    // a fixed set of candidate splits is very large. Furthermore, we use a greedy
    // heuristic to search this space and so don't expect to find the tree to add
    // which minimises total loss. As a result, we choose to amortise the cost of
    // computing feature quantiles by only refreshing candidate splits periodically.
    std::size_t nextTreeCountToRefreshSplits{
        forest.size() + static_cast<std::size_t>(std::max(0.5 / eta, 1.0))};

    auto downsampledRowMask = this->downsample(trainingRowMask);
    scopeMemoryUsage.add(downsampledRowMask);
    auto candidateSplits = this->candidateSplits(frame, downsampledRowMask);
    scopeMemoryUsage.add(candidateSplits);

    std::size_t retries{0};

    TDoubleVec testLosses;
    testLosses.reserve(m_MaximumNumberTrees);
    scopeMemoryUsage.add(testLosses);

    CTrainForestStoppingCondition stoppingCondition{m_MaximumNumberTrees};
    TWorkspace workspace{m_Loss->numberParameters()};

    // For each iteration:
    //  1. Periodically compute weighted quantiles for features F and candidate
    //     splits S from F.
    //  2. Build one tree on S.
    //  3. Update predictions and loss derivatives.

    do {
        auto tree = this->trainTree(frame, downsampledRowMask, candidateSplits,
                                    maximumNumberInternalNodes,
                                    makeRootLeafNodeStatistics, workspace);

        retries = tree.size() == 1 ? retries + 1 : 0;

        if (retries == m_MaximumAttemptsToAddTree) {
            break;
        }

        bool forceRefreshSplits{tree.size() <= 1};

        if (tree.size() > 1) {
            scopeMemoryUsage.add(tree);
            this->computeLeafValues(frame, trainingRowMask, *m_Loss, eta,
                                    m_Regularization.leafWeightPenaltyMultiplier(), tree);
            this->refreshPredictionsAndLossDerivatives(
                frame, trainingRowMask | testingRowMask, *m_Loss,
                [&](const TRowRef& row, TMemoryMappedFloatVector& prediction) {
                    prediction += root(tree).value(m_Encoder->encode(row), tree);
                });
            forest.push_back(std::move(tree));
            eta = std::min(1.0, m_EtaGrowthRatePerTree * eta);
            retries = 0;
            trainingProgress.increment();
        }

        scopeMemoryUsage.remove(downsampledRowMask);
        downsampledRowMask = this->downsample(trainingRowMask);
        scopeMemoryUsage.add(downsampledRowMask);

        if (forceRefreshSplits || forest.size() == nextTreeCountToRefreshSplits) {
            scopeMemoryUsage.remove(candidateSplits);
            candidateSplits = this->candidateSplits(frame, downsampledRowMask);
            scopeMemoryUsage.add(candidateSplits);
            nextTreeCountToRefreshSplits += static_cast<std::size_t>(
                std::max(0.5 / eta, MINIMUM_SPLIT_REFRESH_INTERVAL));
        }
    } while (stoppingCondition.shouldStop(forest.size(), [&] {
        double trainLoss{this->meanLoss(frame, trainingRowMask)};
        double testLoss{this->meanLoss(frame, testingRowMask)};
        testLosses.push_back(testLoss);
        return std::make_pair(trainLoss, testLoss);
    }) == false);

    LOG_TRACE(<< "Stopped at " << forest.size() - 1 << "/" << m_MaximumNumberTrees);

    trainingProgress.increment(std::max(m_MaximumNumberTrees, forest.size()) -
                               forest.size());

    forest.resize(stoppingCondition.bestSize());

    LOG_TRACE(<< "Trained one forest");

    return {forest, stoppingCondition.bestTestLoss(),
            stoppingCondition.lossGap(), std::move(testLosses)};
}

CBoostedTreeImpl::STrainForestResult
CBoostedTreeImpl::updateForest(core::CDataFrame& frame,
                               const core::CPackedBitVector& trainingRowMask,
                               const core::CPackedBitVector& testingRowMask,
                               core::CLoopProgress& trainingProgress) const {

    LOG_TRACE(<< "Incrementally training one forest...");

    if (m_TreesToRetrain.empty()) {
        return {{}, INF, 0.0, {}};
    }

    auto makeRootLeafNodeStatistics =
        [&](const TImmutableRadixSetVec& candidateSplits,
            const TSizeVec& treeFeatureBag, const TSizeVec& nodeFeatureBag,
            const core::CPackedBitVector& trainingRowMask_, TWorkspace& workspace) {
            return std::make_shared<CBoostedTreeLeafNodeStatisticsIncremental>(
                rootIndex(), m_ExtraColumns, m_Loss->numberParameters(), m_NumberThreads,
                frame, *m_Encoder, m_Regularization, candidateSplits, treeFeatureBag,
                nodeFeatureBag, 0 /*depth*/, trainingRowMask_, workspace);
        };

    std::size_t maximumNumberInternalNodes{maximumTreeSize(trainingRowMask)};

    TNodeVecVec retrainedTrees;
    retrainedTrees.reserve(m_TreesToRetrain.size() + 1);
    this->initializePredictionsAndLossDerivatives(frame, trainingRowMask, testingRowMask);

    CScopeRecordMemoryUsage scopeMemoryUsage{
        retrainedTrees, m_Instrumentation->memoryUsageCallback()};

    std::size_t nextTreeCountToRefreshSplits{1};

    core::CPackedBitVector oldTrainingRowMask{trainingRowMask & ~m_NewTrainingRowMask};
    core::CPackedBitVector newTrainingRowMask{trainingRowMask & m_NewTrainingRowMask};
    auto downsampledRowMask = this->downsample(oldTrainingRowMask) |
                              this->downsample(newTrainingRowMask);
    scopeMemoryUsage.add(downsampledRowMask);
    TImmutableRadixSetVec candidateSplits;

    TDoubleVec testLosses;
    testLosses.reserve(m_TreesToRetrain.size());
    scopeMemoryUsage.add(testLosses);

    TWorkspace workspace{m_Loss->numberParameters()};

    // The exact sequence of operations in this loop is important. For each
    // iteration:
    //   1. Remove tree to be retrained predictions and add *previous* retrained
    //      tree predictions and refresh loss derivatives.
    //   2. Periodically compute weighted quantiles for features F and candidate
    //      splits S from F.
    //   3. Build one tree on S.

    retrainedTrees.emplace_back();
    for (const auto& index : m_TreesToRetrain) {

        LOG_TRACE(<< "Retraining ="
                  << root(m_BestForest[index]).print(m_BestForest[index]));

        const auto& treeToRetrain = m_BestForest[index];
        const auto& treeWhichWasRetrained = retrainedTrees.back();

        double eta{index < m_BestForest.size()
                       ? m_RetrainedTreeEta
                       : this->etaForTreeAtPosition(m_BestForest.size())};

        workspace.retraining(treeToRetrain);

        auto loss = m_Loss->incremental(eta, m_PredictionChangeCost, treeToRetrain);

        this->refreshPredictionsAndLossDerivatives(
            frame, trainingRowMask | testingRowMask, *loss,
            [&](const TRowRef& row, TMemoryMappedFloatVector& prediction) {
                auto encodedRow = m_Encoder->encode(row);
                prediction -= root(treeToRetrain).value(encodedRow, treeToRetrain);
                if (treeWhichWasRetrained.empty() == false) {
                    prediction += root(treeWhichWasRetrained).value(encodedRow, treeWhichWasRetrained);
                }
            });

        if (retrainedTrees.size() == nextTreeCountToRefreshSplits) {
            scopeMemoryUsage.remove(candidateSplits);
            candidateSplits = this->candidateSplits(frame, downsampledRowMask);
            scopeMemoryUsage.add(candidateSplits);
            nextTreeCountToRefreshSplits += static_cast<std::size_t>(
                std::max(0.5 / eta, MINIMUM_SPLIT_REFRESH_INTERVAL));
        }

        auto tree = this->trainTree(frame, downsampledRowMask, candidateSplits,
                                    maximumNumberInternalNodes,
                                    makeRootLeafNodeStatistics, workspace);
        this->computeLeafValues(frame, trainingRowMask, *loss, eta,
                                m_Regularization.leafWeightPenaltyMultiplier(), tree);

        scopeMemoryUsage.add(tree);
        retrainedTrees.push_back(std::move(tree));
        trainingProgress.increment();

        scopeMemoryUsage.remove(downsampledRowMask);
        downsampledRowMask = this->downsample(oldTrainingRowMask) |
                             this->downsample(newTrainingRowMask);
        scopeMemoryUsage.add(downsampledRowMask);

        testLosses.push_back(this->meanAdjustedLoss(frame, testingRowMask));
    }
    retrainedTrees.erase(retrainedTrees.begin());

    auto bestLoss = static_cast<std::size_t>(
        std::min_element(testLosses.begin(), testLosses.end()) - testLosses.begin());
    retrainedTrees.resize(bestLoss + 1);
    LOG_TRACE(<< "# retrained trees = " << retrainedTrees.size());

    return {std::move(retrainedTrees), testLosses[bestLoss], 0.0, std::move(testLosses)};
}

double CBoostedTreeImpl::etaForTreeAtPosition(std::size_t index) const {
    return std::min(m_Eta * CTools::stable(std::pow(m_EtaGrowthRatePerTree,
                                                    static_cast<double>(index))),
                    1.0);
}

core::CPackedBitVector
CBoostedTreeImpl::downsample(const core::CPackedBitVector& trainingRowMask) const {
    // We compute a stochastic version of the candidate splits, gradients and
    // curvatures for each tree we train. The sampling scheme should minimize
    // the correlation with previous trees for fixed sample size so randomly
    // sampling without replacement is appropriate.
    if (trainingRowMask.manhattan() == 0.0) {
        return trainingRowMask;
    }
    core::CPackedBitVector result;
    do {
        result = core::CPackedBitVector{};
        for (auto i = trainingRowMask.beginOneBits();
             i != trainingRowMask.endOneBits(); ++i) {
            if (CSampling::uniformSample(m_Rng, 0.0, 1.0) < m_DownsampleFactor) {
                result.extend(false, *i - result.size());
                result.extend(true);
            }
        }
    } while (result.manhattan() == 0.0);
    result.extend(false, trainingRowMask.size() - result.size());
    return result;
}

CBoostedTreeImpl::TImmutableRadixSetVec
CBoostedTreeImpl::candidateSplits(const core::CDataFrame& frame,
                                  const core::CPackedBitVector& trainingRowMask) const {

    TSizeVec features;
    candidateRegressorFeatures(m_FeatureSampleProbabilities, features);
    LOG_TRACE(<< "candidate features = " << core::CContainerPrinter::print(features));

    TSizeVec binaryFeatures(features);
    binaryFeatures.erase(std::remove_if(binaryFeatures.begin(), binaryFeatures.end(),
                                        [this](std::size_t index) {
                                            return m_Encoder->isBinary(index) == false;
                                        }),
                         binaryFeatures.end());
    CSetTools::inplace_set_difference(features, binaryFeatures.begin(),
                                      binaryFeatures.end());
    LOG_TRACE(<< "binary features = " << core::CContainerPrinter::print(binaryFeatures)
              << " other features = " << core::CContainerPrinter::print(features));

    auto featureQuantiles =
        CDataFrameUtils::columnQuantiles(
            m_NumberThreads, frame, trainingRowMask, features,
            CFastQuantileSketch{CFastQuantileSketch::E_Linear,
                                std::max(m_NumberSplitsPerFeature, std::size_t{50}), m_Rng},
            m_Encoder.get(),
            [this](const TRowRef& row) {
                std::size_t numberLossParameters{m_Loss->numberParameters()};
                return trace(numberLossParameters,
                             readLossCurvature(row, m_ExtraColumns, numberLossParameters));
            })
            .first;

    TImmutableRadixSetVec candidateSplits(this->numberFeatures());

    for (auto i : binaryFeatures) {
        candidateSplits[i] = core::CImmutableRadixSet<double>{0.5};
        LOG_TRACE(<< "feature '" << i << "' splits = " << candidateSplits[i].print());
    }
    for (std::size_t i = 0; i < features.size(); ++i) {

        TDoubleVec featureSplits;

        // Because we compute candidate splits for downsamples of the rows it's
        // possible that all values are missing for a particular feature. In this
        // case, we can happily initialize the candidate splits to an empty set
        // since we'll only be choosing how to assign missing values.
        if (featureQuantiles[i].count() > 0.0) {
            featureSplits.reserve(m_NumberSplitsPerFeature - 1);
            for (std::size_t j = 1; j < m_NumberSplitsPerFeature; ++j) {
                double rank{100.0 * static_cast<double>(j) /
                                static_cast<double>(m_NumberSplitsPerFeature) +
                            CSampling::uniformSample(m_Rng, -0.1, 0.1)};
                double q;
                if (featureQuantiles[i].quantile(rank, q)) {
                    featureSplits.push_back(q);
                } else {
                    LOG_WARN(<< "Failed to compute quantile " << rank << ": ignoring split");
                }
            }
        }

        const auto& dataType = m_FeatureDataTypes[features[i]];

        if (dataType.s_IsInteger) {
            // The key point here is that we know that if two distinct splits fall
            // between two consecutive integers they must produce identical partitions
            // of the data and so always have the same loss. We only need to retain
            // one such split for training. We achieve this by snapping to the midpoint
            // and subsequently deduplicating.
            std::for_each(featureSplits.begin(), featureSplits.end(),
                          [](double& split) { split = std::floor(split) + 0.5; });
        }
        featureSplits.erase(std::unique(featureSplits.begin(), featureSplits.end()),
                            featureSplits.end());
        featureSplits.erase(std::remove_if(featureSplits.begin(), featureSplits.end(),
                                           [&dataType](double split) {
                                               return split < dataType.s_Min ||
                                                      split > dataType.s_Max;
                                           }),
                            featureSplits.end());
        candidateSplits[features[i]] =
            core::CImmutableRadixSet<double>{std::move(featureSplits)};

        LOG_TRACE(<< "feature '" << features[i]
                  << "' splits = " << candidateSplits[features[i]].print());
    }

    return candidateSplits;
}

CBoostedTreeImpl::TNodeVec
CBoostedTreeImpl::trainTree(core::CDataFrame& frame,
                            const core::CPackedBitVector& trainingRowMask,
                            const TImmutableRadixSetVec& candidateSplits,
                            std::size_t maximumNumberInternalNodes,
                            const TMakeRootLeafNodeStatistics& makeRootLeafNodeStatistics,
                            TWorkspace& workspace) const {

    LOG_TRACE(<< "Training one tree...");

    using TLeafNodeStatisticsPtrQueue = boost::circular_buffer<TLeafNodeStatisticsPtr>;

    workspace.reinitialize(m_NumberThreads, candidateSplits);
    TSizeVec featuresToInclude{workspace.featuresToInclude()};
    LOG_TRACE(<< "features to include = "
              << core::CContainerPrinter::print(featuresToInclude));

    TNodeVec tree(1);
    // Since number of leaves in a perfect binary tree is (numberInternalNodes+1)
    // the total number of nodes in a tree is (2*numberInternalNodes+1).
    tree.reserve(2 * maximumNumberInternalNodes + 1);

    // Sampling transforms the probabilities. We use a placeholder outside
    // the loop adding nodes so we only allocate the vector once.
    TDoubleVec featureSampleProbabilities{m_FeatureSampleProbabilities};
    TSizeVec treeFeatureBag;
    TSizeVec nodeFeatureBag;
    this->treeFeatureBag(featureSampleProbabilities, treeFeatureBag);
    treeFeatureBag = merge(featuresToInclude, std::move(treeFeatureBag));
    LOG_TRACE(<< "tree bag = " << core::CContainerPrinter::print(treeFeatureBag));

    featureSampleProbabilities = m_FeatureSampleProbabilities;
    this->nodeFeatureBag(treeFeatureBag, featureSampleProbabilities, nodeFeatureBag);
    nodeFeatureBag = merge(featuresToInclude, std::move(nodeFeatureBag));

    TLeafNodeStatisticsPtrQueue splittableLeaves(maximumNumberInternalNodes / 2 + 3);
    splittableLeaves.push_back(makeRootLeafNodeStatistics(
        candidateSplits, treeFeatureBag, nodeFeatureBag, trainingRowMask, workspace));

    // We update local variables because the callback can be expensive if it
    // requires accessing atomics.
    struct SMemoryStats {
        std::int64_t s_Current = 0;
        std::int64_t s_Max = 0;
    } memory;
    TMemoryUsageCallback localRecordMemoryUsage{[&](std::int64_t delta) {
        memory.s_Current += delta;
        memory.s_Max = std::max(memory.s_Max, memory.s_Current);
    }};
    CScopeRecordMemoryUsage scopeMemoryUsage{splittableLeaves,
                                             std::move(localRecordMemoryUsage)};
    scopeMemoryUsage.add(workspace);

    // For each iteration we:
    //   1. Find the leaf with the greatest decrease in loss
    //   2. If no split (significantly) reduced the loss we terminate
    //   3. Otherwise we split that leaf

    double totalGain{0.0};

    COrderings::SLess less;

    for (std::size_t i = 0; i < maximumNumberInternalNodes; ++i) {

        if (splittableLeaves.empty()) {
            break;
        }

        auto leaf = splittableLeaves.back();
        splittableLeaves.pop_back();

        scopeMemoryUsage.remove(leaf);

        if (leaf->gain() < MINIMUM_RELATIVE_GAIN_PER_SPLIT * totalGain) {
            break;
        }

        totalGain += leaf->gain();
        workspace.minimumGain(MINIMUM_RELATIVE_GAIN_PER_SPLIT * totalGain);
        LOG_TRACE(<< "splitting " << leaf->id() << " leaf gain = " << leaf->gain()
                  << " total gain = " << totalGain);

        std::size_t splitFeature;
        double splitValue;
        std::tie(splitFeature, splitValue) = leaf->bestSplit();

        bool assignMissingToLeft{leaf->assignMissingToLeft()};

        // add the left and right children to the tree
        std::size_t leftChildId;
        std::size_t rightChildId;
        std::tie(leftChildId, rightChildId) =
            tree[leaf->id()].split(splitFeature, splitValue, assignMissingToLeft,
                                   leaf->gain(), leaf->curvature(), tree);

        featureSampleProbabilities = m_FeatureSampleProbabilities;
        this->nodeFeatureBag(treeFeatureBag, featureSampleProbabilities, nodeFeatureBag);
        nodeFeatureBag = merge(featuresToInclude, std::move(nodeFeatureBag));

        std::size_t numberSplittableLeaves{splittableLeaves.size()};
        std::size_t currentNumberInternalNodes{(tree.size() - 1) / 2};
        auto smallestCurrentCandidateGainIndex =
            static_cast<std::ptrdiff_t>(numberSplittableLeaves) -
            static_cast<std::ptrdiff_t>(maximumNumberInternalNodes - currentNumberInternalNodes);
        double smallestCandidateGain{
            smallestCurrentCandidateGainIndex >= 0
                ? splittableLeaves[static_cast<std::size_t>(smallestCurrentCandidateGainIndex)]
                      ->gain()
                : 0.0};

        TLeafNodeStatisticsPtr leftChild;
        TLeafNodeStatisticsPtr rightChild;
        std::tie(leftChild, rightChild) = leaf->split(
            leftChildId, rightChildId, m_NumberThreads, smallestCandidateGain,
            frame, *m_Encoder, m_Regularization, treeFeatureBag, nodeFeatureBag,
            tree[leaf->id()], workspace);

        // Need gain to be computed to compare here
        if (leftChild != nullptr && rightChild != nullptr && less(rightChild, leftChild)) {
            std::swap(leftChild, rightChild);
        }

        if (leftChild != nullptr &&
            leftChild->gain() >= MINIMUM_RELATIVE_GAIN_PER_SPLIT * totalGain) {
            scopeMemoryUsage.add(leftChild);
            splittableLeaves.push_back(std::move(leftChild));
        }
        if (rightChild != nullptr &&
            rightChild->gain() >= MINIMUM_RELATIVE_GAIN_PER_SPLIT * totalGain) {
            scopeMemoryUsage.add(rightChild);
            splittableLeaves.push_back(std::move(rightChild));
        }
        std::inplace_merge(splittableLeaves.begin(),
                           splittableLeaves.begin() + numberSplittableLeaves,
                           splittableLeaves.end(), less);

        // Drop any leaves which can't possibly be split.
        while (splittableLeaves.size() + i + 1 > maximumNumberInternalNodes) {
            scopeMemoryUsage.remove(splittableLeaves.front());
            workspace.minimumGain(splittableLeaves.front()->gain());
            splittableLeaves.pop_front();
        }
    }

    tree.shrink_to_fit();

    // Flush the maximum memory used by the leaf statistics to the callback.
    m_Instrumentation->updateMemoryUsage(memory.s_Max);
    m_Instrumentation->updateMemoryUsage(-memory.s_Max);

    LOG_TRACE(<< "Trained one tree. # nodes = " << tree.size());

    return tree;
}

double CBoostedTreeImpl::minimumTestLoss() const {
    using TMinAccumulator = CBasicStatistics::SMin<double>::TAccumulator;
    TMinAccumulator minimumTestLoss;
    for (std::size_t round = 0; round < m_CurrentRound - 1; ++round) {
        TMeanVarAccumulator roundLossMoments;
        for (std::size_t fold = 0; fold < m_NumberFolds; ++fold) {
            if (m_FoldRoundTestLosses[fold][round] != boost::none) {
                roundLossMoments.add(*m_FoldRoundTestLosses[fold][round]);
            }
        }
        if (static_cast<std::size_t>(CBasicStatistics::count(roundLossMoments)) == m_NumberFolds) {
            minimumTestLoss.add(CBasicStatistics::mean(roundLossMoments));
        }
    }
    return minimumTestLoss[0];
}

TMeanVarAccumulator
CBoostedTreeImpl::correctTestLossMoments(const TSizeVec& missing,
                                         TMeanVarAccumulator testLossMoments) const {
    if (missing.empty()) {
        return testLossMoments;
    }
    for (const auto& testLoss : this->estimateMissingTestLosses(missing)) {
        testLossMoments += testLoss;
    }
    return testLossMoments;
}

CBoostedTreeImpl::TMeanVarAccumulatorVec
CBoostedTreeImpl::estimateMissingTestLosses(const TSizeVec& missing) const {

    // We have a subset of folds for which we've computed test loss. We want to
    // estimate the test loss we'll see for the remaining folds to decide if it
    // is worthwhile to continue training with these parameters and to correct
    // the loss value supplied to Bayesian Optimisation to account for the folds
    // we haven't trained on. We tackle this problem as follows:
    //   1. Find all previous rounds R which share at least one fold with the
    //      current round, i.e. one fold for which we've computed the actual
    //      loss for the current round parameters.
    //   2. For each fold f_i for which we haven't estimated the loss in the
    //      current round fit an OLS model m_i to R to predict the loss of f_i.
    //   3. Compute the predicted value for the test loss on each f_i given
    //      the test losses we've computed so far the current round using m_i.
    //   4. Estimate the uncertainty from the variance of the residuals from
    //      fitting the model m_i to R.
    //
    // The feature vector we use is defined as:
    //
    //   |   calculated fold error 1  |
    //   |   calculated fold error 2  |
    //   |             ...            |
    //   | 1{fold error 1 is present} |
    //   | 1{fold error 2 is present} |
    //   |             ...            |
    //
    // where the indices range over the folds for which we have errors in the
    // current round.

    TSizeVec present(m_NumberFolds);
    std::iota(present.begin(), present.end(), 0);
    TSizeVec ordered{missing};
    std::sort(ordered.begin(), ordered.end());
    CSetTools::inplace_set_difference(present, ordered.begin(), ordered.end());
    LOG_TRACE(<< "present = " << core::CContainerPrinter::print(present));

    // Get the current round feature vector. Fixed so computed outside the loop.
    TVector x(2 * present.size());
    for (std::size_t col = 0; col < present.size(); ++col) {
        x(col) = *m_FoldRoundTestLosses[present[col]][m_CurrentRound];
        x(present.size() + col) = 0.0;
    }

    TMeanVarAccumulatorVec predictedTestLosses;
    predictedTestLosses.reserve(missing.size());

    for (std::size_t target : missing) {
        // Extract the training mask.
        TSizeVec trainingMask;
        trainingMask.reserve(m_CurrentRound);
        for (std::size_t round = 0; round < m_CurrentRound; ++round) {
            if (m_FoldRoundTestLosses[target][round] &&
                std::find_if(present.begin(), present.end(), [&](std::size_t fold) {
                    return m_FoldRoundTestLosses[fold][round];
                }) != present.end()) {
                trainingMask.push_back(round);
            }
        }

        // Fit the OLS regression.
        CDenseMatrix<double> A(trainingMask.size(), 2 * present.size());
        TVector b(trainingMask.size());
        for (std::size_t row = 0; row < trainingMask.size(); ++row) {
            for (std::size_t col = 0; col < present.size(); ++col) {
                if (m_FoldRoundTestLosses[present[col]][trainingMask[row]]) {
                    A(row, col) = *m_FoldRoundTestLosses[present[col]][trainingMask[row]];
                    A(row, present.size() + col) = 0.0;
                } else {
                    A(row, col) = 0.0;
                    A(row, present.size() + col) = 1.0;
                }
            }
            b(row) = *m_FoldRoundTestLosses[target][trainingMask[row]];
        }
        TVector params{A.colPivHouseholderQr().solve(b)};

        TMeanVarAccumulator residualMoments;
        for (int row = 0; row < A.rows(); ++row) {
            residualMoments.add(b(row) - A.row(row) * params);
        }

        double predictedTestLoss{params.transpose() * x};
        double predictedTestLossVariance{
            CBasicStatistics::maximumLikelihoodVariance(residualMoments)};
        LOG_TRACE(<< "prediction(x = " << x.transpose() << ", fold = " << target
                  << ") = (mean = " << predictedTestLoss
                  << ", variance = " << predictedTestLossVariance << ")");

        predictedTestLosses.push_back(CBasicStatistics::momentsAccumulator(
            1.0, predictedTestLoss, predictedTestLossVariance));
    }

    return predictedTestLosses;
}

std::size_t CBoostedTreeImpl::rowsPerFeature(std::size_t numberRows) const {
    // For small data sets (fewer than 1k examples) we allow ourselves to use
    // more features than implied by m_RowsPerFeature. Since we remove nuisance
    // features which carry little information about the target this is fine
    // from an accuracy perspective. From a runtime perspective we always train
    // fast for such small data sets.
    return std::max(std::min(m_RowsPerFeature, numberRows / 20), std::size_t{1});
}

std::size_t CBoostedTreeImpl::numberFeatures() const {
    return m_Encoder->numberEncodedColumns();
}

std::size_t CBoostedTreeImpl::featureBagSize(double fraction) const {
    return static_cast<std::size_t>(std::max(
        std::ceil(std::min(fraction, 1.0) * static_cast<double>(this->numberFeatures())), 1.0));
}

void CBoostedTreeImpl::treeFeatureBag(TDoubleVec& probabilities, TSizeVec& treeFeatureBag) const {

    std::size_t size{this->featureBagSize(1.25 * m_FeatureBagFraction)};

    candidateRegressorFeatures(probabilities, treeFeatureBag);
    if (size >= treeFeatureBag.size()) {
        return;
    }

    CSampling::categoricalSampleWithoutReplacement(m_Rng, probabilities, size, treeFeatureBag);
    std::sort(treeFeatureBag.begin(), treeFeatureBag.end());
}

void CBoostedTreeImpl::nodeFeatureBag(const TSizeVec& treeFeatureBag,
                                      TDoubleVec& probabilities,
                                      TSizeVec& nodeFeatureBag) const {

    std::size_t size{this->featureBagSize(m_FeatureBagFraction)};

    if (size >= treeFeatureBag.size()) {
        // Since we don't include features with zero probability of being sampled
        // in the bag we can just copy this collection over as the candidates.
        nodeFeatureBag = treeFeatureBag;
        return;
    }

    // We have P(i in S) = P(i in S | i in B) P(i in B) for sample S and bag B.
    // We'd ideally like to preserve P(i in S) by arranging for P(i in S | i in B)
    // to be equal to P(i in S) / P(i in B). P(i in B) is the chance of sampling
    // item i without replacement for weights w. There is no closed form solution
    // for this probability. We can simply sample many bags and use the relative
    // frequency to get this quantity to arbitrary precision, but this isn't
    // worthwhile. There are two limits, for |B| / |F| -> 0 then P(i in B) -> w_i
    // and we want to sample uniformly at random from B and for |B| -> |F| then
    // P(i in B) -> 1 and we want to sample according to w so we reweight by
    // 1 / (w_i + |B| / |F| (1 - w_i)).

    double fraction{static_cast<double>(treeFeatureBag.size()) /
                    static_cast<double>(std::count_if(
                        probabilities.begin(), probabilities.end(),
                        [](auto probability) { return probability > 0.0; }))};
    LOG_TRACE(<< "fraction = " << fraction);

    for (std::size_t i = 0; i < treeFeatureBag.size(); ++i) {
        probabilities[i] = probabilities[treeFeatureBag[i]];
    }
    probabilities.resize(treeFeatureBag.size());
    double Z{std::accumulate(probabilities.begin(), probabilities.end(), 0.0)};
    for (auto& probability : probabilities) {
        probability /= Z;
        probability /= probability + fraction * (1.0 - probability);
    }

    CSampling::categoricalSampleWithoutReplacement(m_Rng, probabilities, size, nodeFeatureBag);
    for (auto& i : nodeFeatureBag) {
        i = treeFeatureBag[i];
    }
    std::sort(nodeFeatureBag.begin(), nodeFeatureBag.end());
}

void CBoostedTreeImpl::candidateRegressorFeatures(const TDoubleVec& probabilities,
                                                  TSizeVec& features) {
    features.clear();
    features.reserve(probabilities.size());
    for (std::size_t i = 0; i < probabilities.size(); ++i) {
        if (probabilities[i] > 0.0) {
            features.push_back(i);
        }
    }
}

void CBoostedTreeImpl::computeLeafValues(core::CDataFrame& frame,
                                         const core::CPackedBitVector& trainingRowMask,
                                         const TLossFunction& loss,
                                         double eta,
                                         double lambda,
                                         TNodeVec& tree) const {

    if (tree.empty()) {
        return;
    }

    TArgMinLossVec leafValues;
    auto nextPass = [&] {
        bool done{true};
        for (const auto& value : leafValues) {
            done &= (value.nextPass() == false);
        }
        return done == false;
    };

    leafValues.resize(tree.size(), loss.minimizer(lambda, m_Rng));
    do {
        TArgMinLossVecVec result(m_NumberThreads, leafValues);
        this->minimumLossLeafValues(false /*new example*/, frame,
                                    trainingRowMask & ~m_NewTrainingRowMask,
                                    loss, tree, result);
        this->minimumLossLeafValues(true /*new example*/, frame,
                                    trainingRowMask & m_NewTrainingRowMask,
                                    loss, tree, result);
        leafValues = std::move(result[0]);
        for (std::size_t i = 1; i < result.size(); ++i) {
            for (std::size_t j = 0; j < leafValues.size(); ++j) {
                leafValues[j].merge(result[i][j]);
            }
        }
    } while (nextPass());

    for (std::size_t i = 0; i < tree.size(); ++i) {
        if (tree[i].isLeaf()) {
            tree[i].value(eta * leafValues[i].value());
        }
    }

    LOG_TRACE(<< "tree = " << root(tree).print(tree));
}

void CBoostedTreeImpl::minimumLossLeafValues(bool newExample,
                                             const core::CDataFrame& frame,
                                             const core::CPackedBitVector& rowMask,
                                             const TLossFunction& loss,
                                             const TNodeVec& tree,
                                             TArgMinLossVecVec& result) const {

    core::CDataFrame::TRowFuncVec minimizers;
    minimizers.reserve(result.size());
    for (auto& leafValues : result) {
        minimizers.push_back([&](const TRowItr& beginRows, const TRowItr& endRows) {
            std::size_t numberLossParameters{loss.numberParameters()};
            const auto& rootNode = root(tree);
            for (auto row_ = beginRows; row_ != endRows; ++row_) {
                auto row = *row_;
                auto encodedRow = m_Encoder->encode(row);
                auto prediction = readPrediction(row, m_ExtraColumns, numberLossParameters);
                double actual{readActual(row, m_DependentVariable)};
                double weight{readExampleWeight(row, m_ExtraColumns)};
                leafValues[rootNode.leafIndex(encodedRow, tree)].add(
                    encodedRow, newExample, prediction, actual, weight);
            }
        });
    }

    frame.readRows(0, frame.numberRows(), minimizers, &rowMask);
}

void CBoostedTreeImpl::refreshPredictionsAndLossDerivatives(
    core::CDataFrame& frame,
    const core::CPackedBitVector& rowMask,
    const TLossFunction& loss,
    const TUpdateRowPrediction& updateRowPrediction) const {
    this->refreshPredictionsAndLossDerivatives(false /*new example*/, frame,
                                               rowMask & ~m_NewTrainingRowMask,
                                               loss, updateRowPrediction);
    this->refreshPredictionsAndLossDerivatives(true /*new example*/, frame,
                                               rowMask & m_NewTrainingRowMask,
                                               loss, updateRowPrediction);
}

void CBoostedTreeImpl::refreshPredictionsAndLossDerivatives(
    bool newExample,
    core::CDataFrame& frame,
    const core::CPackedBitVector& rowMask,
    const TLossFunction& loss,
    const TUpdateRowPrediction& updateRowPrediction) const {
    frame.writeColumns(
        m_NumberThreads, 0, frame.numberRows(),
        [&](const TRowItr& beginRows, const TRowItr& endRows) {
            std::size_t numberLossParameters{loss.numberParameters()};
            for (auto row_ = beginRows; row_ != endRows; ++row_) {
                auto row = *row_;
                auto prediction = readPrediction(row, m_ExtraColumns, numberLossParameters);
                double actual{readActual(row, m_DependentVariable)};
                double weight{readExampleWeight(row, m_ExtraColumns)};
                updateRowPrediction(row, prediction);
                writeLossGradient(row, newExample, m_ExtraColumns, *m_Encoder,
                                  loss, prediction, actual, weight);
                writeLossCurvature(row, newExample, m_ExtraColumns, *m_Encoder,
                                   loss, prediction, actual, weight);
            }
        },
        &rowMask);
}

double CBoostedTreeImpl::meanLoss(const core::CDataFrame& frame,
                                  const core::CPackedBitVector& rowMask) const {

    auto results = frame.readRows(
        m_NumberThreads, 0, frame.numberRows(),
        core::bindRetrievableState(
            [&](TMeanAccumulator& loss, const TRowItr& beginRows, const TRowItr& endRows) {
                std::size_t numberLossParameters{m_Loss->numberParameters()};
                for (auto row_ = beginRows; row_ != endRows; ++row_) {
                    auto row = *row_;
                    auto prediction = readPrediction(row, m_ExtraColumns, numberLossParameters);
                    double actual{readActual(row, m_DependentVariable)};
                    double weight{readExampleWeight(row, m_ExtraColumns)};
                    loss.add(m_Loss->value(prediction, actual, weight));
                }
            },
            TMeanAccumulator{}),
        &rowMask);

    TMeanAccumulator loss;
    for (const auto& result : results.first) {
        loss += result.s_FunctionState;
    }

    LOG_TRACE(<< "mean loss = " << CBasicStatistics::mean(loss));

    return CBasicStatistics::mean(loss);
}

double CBoostedTreeImpl::meanAdjustedLoss(const core::CDataFrame& frame,
                                          const core::CPackedBitVector& rowMask) const {

    // Add on 0.01 times the difference in the old predictions to encourage us
    // to choose more similar forests if accuracy is similar.

    core::CPackedBitVector oldRowMask{rowMask & ~m_NewTrainingRowMask};
    auto results = frame.readRows(
        m_NumberThreads, 0, frame.numberRows(),
        core::bindRetrievableState(
            [&](TMeanAccumulator& loss, const TRowItr& beginRows, const TRowItr& endRows) {
                std::size_t numberLossParameters{m_Loss->numberParameters()};
                for (auto row_ = beginRows; row_ != endRows; ++row_) {
                    auto row = *row_;
                    auto prediction = readPrediction(row, m_ExtraColumns, numberLossParameters);
                    auto previousPrediction = readPreviousPrediction(
                        row, m_ExtraColumns, numberLossParameters);
                    double weight{0.01 * readExampleWeight(row, m_ExtraColumns)};
                    loss.add(m_Loss->difference(prediction, previousPrediction, weight));
                }
            },
            TMeanAccumulator{}),
        &oldRowMask);

    TMeanAccumulator loss;
    for (const auto& result : results.first) {
        loss += result.s_FunctionState;
    }

    return this->meanLoss(frame, rowMask) + CBasicStatistics::mean(loss);
}

double CBoostedTreeImpl::betweenFoldTestLossVariance() const {
    TMeanVarAccumulator result;
    for (const auto& testLosses : m_FoldRoundTestLosses) {
        TMeanAccumulator meanTestLoss;
        for (std::size_t i = 0; i <= m_CurrentRound; ++i) {
            if (testLosses[i] != boost::none) {
                meanTestLoss.add(*testLosses[i]);
            }
        }
        result.add(CBasicStatistics::mean(meanTestLoss));
    }
    return CBasicStatistics::maximumLikelihoodVariance(result);
}

CBoostedTreeImpl::TVector CBoostedTreeImpl::predictRow(const CEncodedDataFrameRowRef& row) const {
    TVector result{TVector::Zero(m_Loss->numberParameters())};
    for (const auto& tree : m_BestForest) {
        result += root(tree).value(row, tree);
    }
    return result;
}

bool CBoostedTreeImpl::selectNextHyperparameters(const TMeanVarAccumulator& testLossMoments,
                                                 CBayesianOptimisation& bopt) {

    TVector parameters{m_TunableHyperparameters.size()};

    TVector minBoundary;
    TVector maxBoundary;
    std::tie(minBoundary, maxBoundary) = bopt.boundingBox();

    // Downsampling directly affects the loss terms: it multiplies the sums over
    // gradients and Hessians in expectation by the downsample factor. To preserve
    // the same effect for regularisers we need to scale these terms by the same
    // multiplier.
    double scale{1.0};
    if (m_DownsampleFactorOverride == boost::none) {
        auto i = std::distance(m_TunableHyperparameters.begin(),
                               std::find(m_TunableHyperparameters.begin(),
                                         m_TunableHyperparameters.end(), E_DownsampleFactor));
        if (static_cast<std::size_t>(i) < m_TunableHyperparameters.size()) {
            scale = std::min(1.0, 2.0 * m_DownsampleFactor /
                                      (CTools::stableExp(minBoundary(i)) +
                                       CTools::stableExp(maxBoundary(i))));
        }
    }

    // Read parameters for last round.
    for (std::size_t i = 0; i < m_TunableHyperparameters.size(); ++i) {
        switch (m_TunableHyperparameters[i]) {
        case E_Alpha:
            parameters(i) =
                CTools::stableLog(m_Regularization.depthPenaltyMultiplier() / scale);
            break;
        case E_DownsampleFactor:
            parameters(i) = CTools::stableLog(m_DownsampleFactor);
            break;
        case E_Eta:
            parameters(i) = CTools::stableLog(m_Eta);
            break;
        case E_EtaGrowthRatePerTree:
            parameters(i) = m_EtaGrowthRatePerTree;
            break;
        case E_FeatureBagFraction:
            parameters(i) = m_FeatureBagFraction;
            break;
        case E_MaximumNumberTrees:
            parameters(i) = static_cast<double>(m_MaximumNumberTrees);
            break;
        case E_Gamma:
            parameters(i) = CTools::stableLog(
                m_Regularization.treeSizePenaltyMultiplier() / scale);
            break;
        case E_Lambda:
            parameters(i) = CTools::stableLog(
                m_Regularization.leafWeightPenaltyMultiplier() / scale);
            break;
        case E_SoftTreeDepthLimit:
            parameters(i) = m_Regularization.softTreeDepthLimit();
            break;
        case E_SoftTreeDepthTolerance:
            parameters(i) = m_Regularization.softTreeDepthTolerance();
            break;
        case E_PredictionChangeCost:
            parameters(i) = CTools::stableLog(m_PredictionChangeCost);
            break;
        case E_RetrainedTreeEta:
            parameters(i) = CTools::stableLog(m_RetrainedTreeEta);
            break;
        case E_TreeTopologyChangePenalty:
            parameters(i) = CTools::stableLog(m_Regularization.treeTopologyChangePenalty());
            break;
        }
    }

    double meanTestLoss{CBasicStatistics::mean(testLossMoments)};
    double testLossVariance{CBasicStatistics::variance(testLossMoments)};

    LOG_TRACE(<< "round = " << m_CurrentRound << ", loss = " << meanTestLoss
              << ", total variance = " << testLossVariance
              << ", explained variance = " << this->betweenFoldTestLossVariance());
    LOG_TRACE(<< "regularization = " << m_Regularization.print()
              << ", downsample factor = " << m_DownsampleFactor << ", eta = " << m_Eta
              << ", eta growth rate per tree = " << m_EtaGrowthRatePerTree
              << ", retrained tree eta = " << m_RetrainedTreeEta
              << ", feature bag fraction = " << m_FeatureBagFraction
              << ", prediction cost change = " << m_PredictionChangeCost);

    bopt.add(parameters, meanTestLoss, testLossVariance);

    // One fold might have examples which are harder to predict on average than
    // another fold, particularly if the sample size is small. What we really care
    // about is the variation between fold loss values after accounting for any
    // systematic effect due to sampling. Running for multiple rounds allows us
    // to estimate this effect and we remove it when characterising the uncertainty
    // in the loss values in the Gaussian Process.
    bopt.explainedErrorVariance(this->betweenFoldTestLossVariance());

    if (m_CurrentRound < m_HyperparameterSamples.size()) {
        std::copy(m_HyperparameterSamples[m_CurrentRound].begin(),
                  m_HyperparameterSamples[m_CurrentRound].end(), parameters.data());
        parameters = minBoundary + parameters.cwiseProduct(maxBoundary - minBoundary);
    } else if (m_StopHyperparameterOptimizationEarly &&
               m_BayesianOptimization->anovaTotalVariance() < 1e-9) {
        return false;
    } else {
        std::tie(parameters, std::ignore) = bopt.maximumExpectedImprovement();
    }

    // Write parameters for next round.
    if (m_DownsampleFactorOverride == boost::none) {
        auto i = std::distance(m_TunableHyperparameters.begin(),
                               std::find(m_TunableHyperparameters.begin(),
                                         m_TunableHyperparameters.end(), E_DownsampleFactor));
        if (static_cast<std::size_t>(i) < m_TunableHyperparameters.size()) {
            scale = std::min(1.0, 2.0 * CTools::stableExp(parameters(i)) /
                                      (CTools::stableExp(minBoundary(i)) +
                                       CTools::stableExp(maxBoundary(i))));
        }
    }
    for (std::size_t i = 0; i < m_TunableHyperparameters.size(); ++i) {
        switch (m_TunableHyperparameters[i]) {
        case E_Alpha:
            m_Regularization.depthPenaltyMultiplier(
                scale * CTools::stableExp(parameters(i)));
            break;
        case E_DownsampleFactor:
            m_DownsampleFactor = CTools::stableExp(parameters(i));
            break;
        case E_Eta:
            m_Eta = CTools::stableExp(parameters(i));
            break;
        case E_EtaGrowthRatePerTree:
            m_EtaGrowthRatePerTree = parameters(i);
            break;
        case E_FeatureBagFraction:
            m_FeatureBagFraction = parameters(i);
            break;
        case E_MaximumNumberTrees:
            m_MaximumNumberTrees = static_cast<std::size_t>(std::ceil(parameters(i)));
            break;
        case E_Gamma:
            m_Regularization.treeSizePenaltyMultiplier(
                scale * CTools::stableExp(parameters(i)));
            break;
        case E_Lambda:
            m_Regularization.leafWeightPenaltyMultiplier(
                scale * CTools::stableExp(parameters(i)));
            break;
        case E_SoftTreeDepthLimit:
            m_Regularization.softTreeDepthLimit(std::max(parameters(i), 2.0));
            break;
        case E_SoftTreeDepthTolerance:
            m_Regularization.softTreeDepthTolerance(parameters(i));
            break;
        case E_PredictionChangeCost:
            m_PredictionChangeCost = CTools::stableExp(parameters(i));
            break;
        case E_RetrainedTreeEta:
            m_RetrainedTreeEta = CTools::stableExp(parameters(i));
            break;
        case E_TreeTopologyChangePenalty:
            m_Regularization.treeTopologyChangePenalty(CTools::stableExp(parameters(i)));
            break;
        }
    }

    return true;
}

void CBoostedTreeImpl::captureBestHyperparameters(const SCrossValidationResult& crossValidationResult,
                                                  double numberKeptNodes) {
    // We capture the parameters with the lowest error at one standard
    // deviation above the mean. If the mean error improvement is marginal
    // we prefer the solution with the least variation across the folds.

    double testLoss{lossAtNSigma(1.0, crossValidationResult.s_TestLossMoments) +
                    this->modelSizePenalty(numberKeptNodes,
                                           crossValidationResult.s_NumberNodes)};
    if (testLoss < m_BestForestTestLoss) {
        m_BestForestTestLoss = testLoss;
        m_BestForestLossGap = crossValidationResult.s_MeanLossGap;
        m_BestHyperparameters = CBoostedTreeHyperparameters(
            m_Regularization, m_DownsampleFactor, m_Eta, m_EtaGrowthRatePerTree,
            m_RetrainedTreeEta, crossValidationResult.s_NumberTrees,
            m_FeatureBagFraction, m_PredictionChangeCost);
    }
}

double CBoostedTreeImpl::modelSizePenalty(double numberKeptNodes,
                                          double numberRetrainedNodes) const {
    // eps * "forest number nodes" * E[GP] / "average forest number nodes" to meanLoss.
    return RELATIVE_SIZE_PENALTY * (numberKeptNodes + numberRetrainedNodes) /
           (numberKeptNodes + CBasicStatistics::mean(m_MeanForestSizeAccumulator)) *
           CBasicStatistics::mean(m_MeanLossAccumulator);
}

void CBoostedTreeImpl::restoreBestHyperparameters() {
    m_Regularization = m_BestHyperparameters.regularization();
    m_DownsampleFactor = m_BestHyperparameters.downsampleFactor();
    m_Eta = m_BestHyperparameters.eta();
    m_EtaGrowthRatePerTree = m_BestHyperparameters.etaGrowthRatePerTree();
    m_RetrainedTreeEta = m_BestHyperparameters.retrainedTreeEta();
    m_MaximumNumberTrees = m_BestHyperparameters.maximumNumberTrees();
    m_FeatureBagFraction = m_BestHyperparameters.featureBagFraction();
    m_PredictionChangeCost = m_BestHyperparameters.predictionChangeCost();
    LOG_TRACE(<< "loss* = " << m_BestForestTestLoss
              << ", regularization* = " << m_Regularization.print()
              << ", downsample factor* = " << m_DownsampleFactor << ", eta* = " << m_Eta
              << ", eta growth rate per tree* = " << m_EtaGrowthRatePerTree
              << ", retrained tree eta* = " << m_RetrainedTreeEta
              << ", maximum number trees* = " << m_MaximumNumberTrees
              << ", feature bag fraction* = " << m_FeatureBagFraction
              << ", prediction change cost* = " << m_PredictionChangeCost);
}

void CBoostedTreeImpl::scaleRegularizers(double scale, bool force) {
    if (force || m_RegularizationOverride.depthPenaltyMultiplier() == boost::none) {
        m_Regularization.depthPenaltyMultiplier(
            scale * m_Regularization.depthPenaltyMultiplier());
    }
    if (force || m_RegularizationOverride.treeSizePenaltyMultiplier() == boost::none) {
        m_Regularization.treeSizePenaltyMultiplier(
            scale * m_Regularization.treeSizePenaltyMultiplier());
    }
    if (force || m_RegularizationOverride.leafWeightPenaltyMultiplier() == boost::none) {
        m_Regularization.leafWeightPenaltyMultiplier(
            scale * m_Regularization.leafWeightPenaltyMultiplier());
    }
}

std::size_t CBoostedTreeImpl::numberHyperparametersToTune() const {
    if (m_IncrementalTraining) {
        return m_RegularizationOverride.countNotSet() +
               (m_RetrainedTreeEtaOverride != boost::none ? 0 : 1) +
               (m_PredictionChangeCostOverride != boost::none ? 0 : 1);
    }
    return m_RegularizationOverride.countNotSetForTrain() +
           (m_DownsampleFactorOverride != boost::none ? 0 : 1) +
           (m_EtaOverride != boost::none
                ? 0
                : (m_EtaGrowthRatePerTreeOverride != boost::none ? 1 : 2)) +
           (m_FeatureBagFractionOverride != boost::none ? 0 : 1);
}

std::size_t CBoostedTreeImpl::maximumTreeSize(const core::CPackedBitVector& trainingRowMask) {
    return maximumTreeSize(static_cast<std::size_t>(trainingRowMask.manhattan()));
}

std::size_t CBoostedTreeImpl::maximumTreeSize(std::size_t numberRows) {
    return static_cast<std::size_t>(
        std::ceil(10.0 * std::sqrt(static_cast<double>(numberRows))));
}

std::size_t CBoostedTreeImpl::numberTreesToRetrain() const {
    return m_TreesToRetrain.size();
}

void CBoostedTreeImpl::recordHyperparameters() {
    m_Instrumentation->hyperparameters().s_Eta = m_Eta;
    m_Instrumentation->hyperparameters().s_RetrainedTreeEta = m_RetrainedTreeEta;
    m_Instrumentation->hyperparameters().s_ClassAssignmentObjective = m_ClassAssignmentObjective;
    m_Instrumentation->hyperparameters().s_DepthPenaltyMultiplier =
        m_Regularization.depthPenaltyMultiplier();
    m_Instrumentation->hyperparameters().s_SoftTreeDepthLimit =
        m_Regularization.softTreeDepthLimit();
    m_Instrumentation->hyperparameters().s_SoftTreeDepthTolerance =
        m_Regularization.softTreeDepthTolerance();
    m_Instrumentation->hyperparameters().s_TreeSizePenaltyMultiplier =
        m_Regularization.treeSizePenaltyMultiplier();
    m_Instrumentation->hyperparameters().s_LeafWeightPenaltyMultiplier =
        m_Regularization.leafWeightPenaltyMultiplier();
    m_Instrumentation->hyperparameters().s_TreeTopologyChangePenalty =
        m_Regularization.treeTopologyChangePenalty();
    m_Instrumentation->hyperparameters().s_DownsampleFactor = m_DownsampleFactor;
    m_Instrumentation->hyperparameters().s_NumFolds = m_NumberFolds;
    m_Instrumentation->hyperparameters().s_MaxTrees = m_MaximumNumberTrees;
    m_Instrumentation->hyperparameters().s_FeatureBagFraction = m_FeatureBagFraction;
    m_Instrumentation->hyperparameters().s_PredictionChangeCost = m_PredictionChangeCost;
    m_Instrumentation->hyperparameters().s_EtaGrowthRatePerTree = m_EtaGrowthRatePerTree;
    m_Instrumentation->hyperparameters().s_MaxAttemptsToAddTree = m_MaximumAttemptsToAddTree;
    m_Instrumentation->hyperparameters().s_NumSplitsPerFeature = m_NumberSplitsPerFeature;
    m_Instrumentation->hyperparameters().s_MaxOptimizationRoundsPerHyperparameter =
        m_MaximumOptimisationRoundsPerHyperparameter;
}

void CBoostedTreeImpl::initializeTunableHyperparameters() {
    m_TunableHyperparameters.clear();
    for (int i = 0; i < static_cast<int>(NUMBER_HYPERPARAMETERS); ++i) {
        switch (static_cast<EHyperparameter>(i)) {
        // Train hyperparameters.
        case E_DownsampleFactor:
            if (m_IncrementalTraining == false && m_DownsampleFactorOverride == boost::none) {
                m_TunableHyperparameters.push_back(E_DownsampleFactor);
            }
            break;
        case E_Alpha:
            if (m_IncrementalTraining == false &&
                m_RegularizationOverride.depthPenaltyMultiplier() == boost::none) {
                m_TunableHyperparameters.push_back(E_Alpha);
            }
            break;
        case E_Lambda:
            if (m_IncrementalTraining == false &&
                m_RegularizationOverride.leafWeightPenaltyMultiplier() == boost::none) {
                m_TunableHyperparameters.push_back(E_Lambda);
            }
            break;
        case E_Gamma:
            if (m_IncrementalTraining == false &&
                m_RegularizationOverride.treeSizePenaltyMultiplier() == boost::none) {
                m_TunableHyperparameters.push_back(E_Gamma);
            }
            break;
        case E_SoftTreeDepthLimit:
            if (m_IncrementalTraining == false &&
                m_RegularizationOverride.softTreeDepthLimit() == boost::none) {
                m_TunableHyperparameters.push_back(E_SoftTreeDepthLimit);
            }
            break;
        case E_SoftTreeDepthTolerance:
            if (m_IncrementalTraining == false &&
                m_RegularizationOverride.softTreeDepthTolerance() == boost::none) {
                m_TunableHyperparameters.push_back(E_SoftTreeDepthTolerance);
            }
            break;
        case E_Eta:
            if (m_IncrementalTraining == false && m_EtaOverride == boost::none) {
                m_TunableHyperparameters.push_back(E_Eta);
            }
            break;
        case E_EtaGrowthRatePerTree:
            if (m_IncrementalTraining == false && m_EtaOverride == boost::none &&
                m_EtaGrowthRatePerTreeOverride == boost::none) {
                m_TunableHyperparameters.push_back(E_EtaGrowthRatePerTree);
            }
            break;
        case E_FeatureBagFraction:
            if (m_IncrementalTraining == false && m_FeatureBagFractionOverride == boost::none) {
                m_TunableHyperparameters.push_back(E_FeatureBagFraction);
            }
            break;
        // Incremental train hyperparameters.
        case E_PredictionChangeCost:
            if (m_IncrementalTraining && m_PredictionChangeCostOverride == boost::none) {
                m_TunableHyperparameters.push_back(E_PredictionChangeCost);
            }
            break;
        case E_RetrainedTreeEta:
            if (m_IncrementalTraining && m_RetrainedTreeEtaOverride == boost::none) {
                m_TunableHyperparameters.push_back(E_RetrainedTreeEta);
            }
            break;
        case E_TreeTopologyChangePenalty:
            if (m_IncrementalTraining &&
                m_RegularizationOverride.treeTopologyChangePenalty() == boost::none) {
                m_TunableHyperparameters.push_back(E_TreeTopologyChangePenalty);
            }
            break;
        // Not tuned directly.
        case E_MaximumNumberTrees:
            break;
        }
    }
}

void CBoostedTreeImpl::initializeHyperparameterSamples() {
    std::size_t dim{m_TunableHyperparameters.size()};
    std::size_t n{m_NumberRounds / 3 + 1};
    CSampling::sobolSequenceSample(dim, n, m_HyperparameterSamples);
}

void CBoostedTreeImpl::startProgressMonitoringFineTuneHyperparameters() {

    // This costs "number folds" * "maximum number trees per forest" units
    // per round.

    m_Instrumentation->startNewProgressMonitoredTask(CBoostedTreeFactory::FINE_TUNING_PARAMETERS);

    std::size_t totalNumberSteps{m_NumberRounds * m_MaximumNumberTrees * m_NumberFolds};
    LOG_TRACE(<< "main loop total number steps = " << totalNumberSteps);
    m_TrainingProgress = core::CLoopProgress{
        totalNumberSteps, m_Instrumentation->progressCallback(), 1.0, 1024};

    // Make sure progress starts where it left off.
    m_TrainingProgress.increment(m_CurrentRound * m_MaximumNumberTrees * m_NumberFolds);
}

void CBoostedTreeImpl::startProgressMonitoringFinalTrain() {

    // The final model training uses more data so it's monitored separately.

    m_Instrumentation->startNewProgressMonitoredTask(CBoostedTreeFactory::FINAL_TRAINING);
    m_TrainingProgress = core::CLoopProgress{
        m_MaximumNumberTrees, m_Instrumentation->progressCallback(), 1.0, 1024};
}

void CBoostedTreeImpl::skipProgressMonitoringFinalTrain() {
    m_Instrumentation->startNewProgressMonitoredTask(CBoostedTreeFactory::FINAL_TRAINING);
}

void CBoostedTreeImpl::startProgressMonitoringTrainIncremental() {

    // This costs "number folds" * "maximum number retrained trees" units
    // per round.

    m_Instrumentation->startNewProgressMonitoredTask(CBoostedTreeFactory::INCREMENTAL_TRAIN);

    std::size_t totalNumberSteps{m_NumberRounds * this->numberTreesToRetrain() * m_NumberFolds};
    LOG_TRACE(<< "main loop total number steps = " << totalNumberSteps);
    m_TrainingProgress = core::CLoopProgress{
        totalNumberSteps, m_Instrumentation->progressCallback(), 1.0, 1024};

    // Make sure progress starts where it left off.
    m_TrainingProgress.increment(m_CurrentRound * this->numberTreesToRetrain() * m_NumberFolds);
}

namespace {
// TODO Can we upgrade state after introducing incremental training or do we
// need a new version tag?
const std::string VERSION_7_11_TAG{"7.11"};
const std::string VERSION_7_8_TAG{"7.8"};
const TStrVec SUPPORTED_VERSIONS{VERSION_7_8_TAG, VERSION_7_11_TAG};

const std::string BAYESIAN_OPTIMIZATION_TAG{"bayesian_optimization"};
const std::string BEST_FOREST_LOSS_GAP_TAG{"best_forest_loss_gap"};
const std::string BEST_FOREST_TAG{"best_forest"};
const std::string BEST_FOREST_TEST_LOSS_TAG{"best_forest_test_loss"};
const std::string BEST_HYPERPARAMETERS_TAG{"best_hyperparameters"};
const std::string CLASSIFICATION_WEIGHTS_OVERRIDE_TAG{"classification_weights_tag"};
const std::string CURRENT_ROUND_TAG{"current_round"};
const std::string DEPENDENT_VARIABLE_TAG{"dependent_variable"};
const std::string DOWNSAMPLE_FACTOR_OVERRIDE_TAG{"downsample_factor_override"};
const std::string DOWNSAMPLE_FACTOR_TAG{"downsample_factor"};
const std::string ENCODER_TAG{"encoder"};
const std::string ETA_GROWTH_RATE_PER_TREE_TAG{"eta_growth_rate_per_tree"};
const std::string ETA_GROWTH_RATE_PER_TREE_OVERRIDE_TAG{"eta_growth_rate_per_tree_override"};
const std::string ETA_OVERRIDE_TAG{"eta_override"};
const std::string ETA_TAG{"eta"};
const std::string FEATURE_BAG_FRACTION_OVERRIDE_TAG{"feature_bag_fraction_override"};
const std::string FEATURE_BAG_FRACTION_TAG{"feature_bag_fraction"};
const std::string FEATURE_DATA_TYPES_TAG{"feature_data_types"};
const std::string FEATURE_SAMPLE_PROBABILITIES_TAG{"feature_sample_probabilities"};
const std::string FOLD_ROUND_TEST_LOSSES_TAG{"fold_round_test_losses"};
const std::string INITIALIZATION_STAGE_TAG{"initialization_progress"};
const std::string INCREMENTAL_TRAINING_TAG{"incremental_training"};
const std::string LOSS_TAG{"loss"};
const std::string LOSS_NAME_TAG{"loss_name"};
const std::string MAXIMUM_ATTEMPTS_TO_ADD_TREE_TAG{"maximum_attempts_to_add_tree"};
const std::string MAXIMUM_NUMBER_TREES_OVERRIDE_TAG{"maximum_number_trees_override"};
const std::string MAXIMUM_NUMBER_TREES_TAG{"maximum_number_trees"};
const std::string MAXIMUM_OPTIMISATION_ROUNDS_PER_HYPERPARAMETER_TAG{
    "maximum_optimisation_rounds_per_hyperparameter"};
const std::string MEAN_FOREST_SIZE_ACCUMULATOR_TAG{"mean_forest_size"};
const std::string MEAN_LOSS_ACCUMULATOR_TAG{"mean_loss"};
const std::string MISSING_FEATURE_ROW_MASKS_TAG{"missing_feature_row_masks"};
const std::string NEW_TRAINING_ROW_MASK_TAG{"new_training_row_mask_tag"};
const std::string NUMBER_FOLDS_OVERRIDE_TAG{"number_folds_override"};
const std::string NUMBER_FOLDS_TAG{"number_folds"};
const std::string NUMBER_ROUNDS_TAG{"number_rounds"};
const std::string NUMBER_SPLITS_PER_FEATURE_TAG{"number_splits_per_feature"};
const std::string NUMBER_THREADS_TAG{"number_threads"};
const std::string PREDICTION_CHANGE_COST_TAG{"prediction_change_cost"};
const std::string PREDICTION_CHANGE_COST_OVERRIDE_TAG{"prediction_change_cost_override"};
const std::string PREVIOUS_TRAIN_LOSS_GAP_TAG{"previous_train_loss_gap"};
const std::string PREVIOUS_TRAIN_NUMBER_ROWS_TAG{"previous_train_number_rows"};
const std::string RANDOM_NUMBER_GENERATOR_TAG{"random_number_generator"};
const std::string REGULARIZATION_TAG{"regularization"};
const std::string REGULARIZATION_OVERRIDE_TAG{"regularization_override"};
const std::string RETRAINED_TREE_ETA_TAG{"retrained_tree_eta"};
const std::string RETRAINED_TREE_ETA_OVERRIDE_TAG{"retrained_tree_eta_override"};
const std::string RETRAIN_FRACTION_TAG{"retrain_fraction"};
const std::string ROWS_PER_FEATURE_TAG{"rows_per_feature"};
const std::string STOP_CROSS_VALIDATION_EARLY_TAG{"stop_cross_validation_early"};
const std::string STOP_HYPERPARAMETER_OPTIMIZATION_EARLY_TAG{"stop_hyperparameter_optimization_early"};
const std::string TESTING_ROW_MASKS_TAG{"testing_row_masks"};
const std::string TRAINING_ROW_MASKS_TAG{"training_row_masks"};
const std::string TRAIN_FRACTION_PER_FOLD_OVERRIDE_TAG{"train_fraction_per_folds_override"};
const std::string TRAIN_FRACTION_PER_FOLD_TAG{"train_fraction_per_folds"};
const std::string TREES_TO_RETRAIN_TAG{"trees_to_retrain"};
const std::string NUMBER_TOP_SHAP_VALUES_TAG{"top_shap_values"};
const std::string DATA_SUMMARIZATION_FRACTION_TAG{"data_summarization_fraction"};
}

const std::string& CBoostedTreeImpl::bestHyperparametersName() {
    return BEST_HYPERPARAMETERS_TAG;
}

const std::string& CBoostedTreeImpl::bestRegularizationHyperparametersName() {
    return CBoostedTreeHyperparameters::HYPERPARAM_REGULARIZATION_TAG;
}

CBoostedTreeImpl::TStrVec CBoostedTreeImpl::bestHyperparameterNames() {
    return {CBoostedTreeHyperparameters::HYPERPARAM_DOWNSAMPLE_FACTOR_TAG,
            CBoostedTreeHyperparameters::HYPERPARAM_ETA_TAG,
            CBoostedTreeHyperparameters::HYPERPARAM_ETA_GROWTH_RATE_PER_TREE_TAG,
            CBoostedTreeHyperparameters::HYPERPARAM_RETRAINED_TREE_ETA_TAG,
            CBoostedTreeHyperparameters::HYPERPARAM_FEATURE_BAG_FRACTION_TAG,
            CBoostedTreeHyperparameters::HYPERPARAM_PREDICTION_CHANGE_COST_TAG,
            TRegularization::REGULARIZATION_DEPTH_PENALTY_MULTIPLIER_TAG,
            TRegularization::REGULARIZATION_TREE_SIZE_PENALTY_MULTIPLIER_TAG,
            TRegularization::REGULARIZATION_LEAF_WEIGHT_PENALTY_MULTIPLIER_TAG,
            TRegularization::REGULARIZATION_SOFT_TREE_DEPTH_LIMIT_TAG,
            TRegularization::REGULARIZATION_SOFT_TREE_DEPTH_TOLERANCE_TAG,
            TRegularization::REGULARIZATION_TREE_TOPOLOGY_CHANGE_PENALTY_TAG};
}

void CBoostedTreeImpl::acceptPersistInserter(core::CStatePersistInserter& inserter) const {
    core::CPersistUtils::persist(VERSION_7_11_TAG, "", inserter);
    core::CPersistUtils::persistIfNotNull(BAYESIAN_OPTIMIZATION_TAG,
                                          m_BayesianOptimization, inserter);
    core::CPersistUtils::persist(BEST_FOREST_LOSS_GAP_TAG, m_BestForestLossGap, inserter);
    core::CPersistUtils::persist(BEST_FOREST_TAG, m_BestForest, inserter);
    core::CPersistUtils::persist(BEST_FOREST_TEST_LOSS_TAG, m_BestForestTestLoss, inserter);
    core::CPersistUtils::persist(BEST_HYPERPARAMETERS_TAG, m_BestHyperparameters, inserter);
    core::CPersistUtils::persistIfNotNull(CLASSIFICATION_WEIGHTS_OVERRIDE_TAG,
                                          m_ClassificationWeightsOverride, inserter);
    core::CPersistUtils::persist(CURRENT_ROUND_TAG, m_CurrentRound, inserter);
    core::CPersistUtils::persist(DEPENDENT_VARIABLE_TAG, m_DependentVariable, inserter);
    core::CPersistUtils::persist(DOWNSAMPLE_FACTOR_OVERRIDE_TAG,
                                 m_DownsampleFactorOverride, inserter);
    core::CPersistUtils::persist(DOWNSAMPLE_FACTOR_TAG, m_DownsampleFactor, inserter);
    core::CPersistUtils::persistIfNotNull(ENCODER_TAG, m_Encoder, inserter);
    core::CPersistUtils::persist(ETA_GROWTH_RATE_PER_TREE_TAG,
                                 m_EtaGrowthRatePerTree, inserter);
    core::CPersistUtils::persist(ETA_GROWTH_RATE_PER_TREE_OVERRIDE_TAG,
                                 m_EtaGrowthRatePerTreeOverride, inserter);
    core::CPersistUtils::persist(ETA_TAG, m_Eta, inserter);
    core::CPersistUtils::persist(ETA_OVERRIDE_TAG, m_EtaOverride, inserter);
    core::CPersistUtils::persist(FEATURE_BAG_FRACTION_TAG, m_FeatureBagFraction, inserter);
    core::CPersistUtils::persist(FEATURE_BAG_FRACTION_OVERRIDE_TAG,
                                 m_FeatureBagFractionOverride, inserter);
    core::CPersistUtils::persist(FEATURE_DATA_TYPES_TAG, m_FeatureDataTypes, inserter);
    core::CPersistUtils::persist(FEATURE_SAMPLE_PROBABILITIES_TAG,
                                 m_FeatureSampleProbabilities, inserter);
    core::CPersistUtils::persist(FOLD_ROUND_TEST_LOSSES_TAG, m_FoldRoundTestLosses, inserter);
    core::CPersistUtils::persist(INCREMENTAL_TRAINING_TAG, m_IncrementalTraining, inserter);
    core::CPersistUtils::persist(INITIALIZATION_STAGE_TAG,
                                 static_cast<int>(m_InitializationStage), inserter);
    if (m_Loss != nullptr) {
        inserter.insertLevel(LOSS_TAG, [this](core::CStatePersistInserter& inserter_) {
            m_Loss->persistLoss(inserter_);
        });
    }
    core::CPersistUtils::persist(MAXIMUM_ATTEMPTS_TO_ADD_TREE_TAG,
                                 m_MaximumAttemptsToAddTree, inserter);
    core::CPersistUtils::persist(MAXIMUM_OPTIMISATION_ROUNDS_PER_HYPERPARAMETER_TAG,
                                 m_MaximumOptimisationRoundsPerHyperparameter, inserter);
    core::CPersistUtils::persist(MAXIMUM_NUMBER_TREES_TAG, m_MaximumNumberTrees, inserter);
    core::CPersistUtils::persist(MAXIMUM_NUMBER_TREES_OVERRIDE_TAG,
                                 m_MaximumNumberTreesOverride, inserter);
    core::CPersistUtils::persist(MEAN_FOREST_SIZE_ACCUMULATOR_TAG,
                                 m_MeanForestSizeAccumulator, inserter);
    core::CPersistUtils::persist(MEAN_LOSS_ACCUMULATOR_TAG, m_MeanLossAccumulator, inserter);
    core::CPersistUtils::persist(MISSING_FEATURE_ROW_MASKS_TAG,
                                 m_MissingFeatureRowMasks, inserter);
    core::CPersistUtils::persist(NEW_TRAINING_ROW_MASK_TAG, m_NewTrainingRowMask, inserter);
    core::CPersistUtils::persist(NUMBER_FOLDS_OVERRIDE_TAG, m_NumberFoldsOverride, inserter);
    core::CPersistUtils::persist(NUMBER_FOLDS_TAG, m_NumberFolds, inserter);
    core::CPersistUtils::persist(NUMBER_ROUNDS_TAG, m_NumberRounds, inserter);
    core::CPersistUtils::persist(NUMBER_SPLITS_PER_FEATURE_TAG,
                                 m_NumberSplitsPerFeature, inserter);
    core::CPersistUtils::persist(NUMBER_THREADS_TAG, m_NumberThreads, inserter);
    core::CPersistUtils::persist(NUMBER_TOP_SHAP_VALUES_TAG, m_NumberTopShapValues, inserter);
    core::CPersistUtils::persist(PREDICTION_CHANGE_COST_TAG, m_PredictionChangeCost, inserter);
    core::CPersistUtils::persist(PREDICTION_CHANGE_COST_OVERRIDE_TAG,
                                 m_PredictionChangeCostOverride, inserter);
    core::CPersistUtils::persist(PREVIOUS_TRAIN_LOSS_GAP_TAG, m_PreviousTrainLossGap, inserter);
    core::CPersistUtils::persist(PREVIOUS_TRAIN_NUMBER_ROWS_TAG,
                                 m_PreviousTrainNumberRows, inserter);
    inserter.insertValue(RANDOM_NUMBER_GENERATOR_TAG, m_Rng.toString());
    core::CPersistUtils::persist(REGULARIZATION_OVERRIDE_TAG,
                                 m_RegularizationOverride, inserter);
    core::CPersistUtils::persist(REGULARIZATION_TAG, m_Regularization, inserter);
    core::CPersistUtils::persist(RETRAINED_TREE_ETA_TAG, m_RetrainedTreeEta, inserter);
    core::CPersistUtils::persist(RETRAINED_TREE_ETA_OVERRIDE_TAG,
                                 m_RetrainedTreeEtaOverride, inserter);
    core::CPersistUtils::persist(RETRAIN_FRACTION_TAG, m_RetrainFraction, inserter);
    core::CPersistUtils::persist(ROWS_PER_FEATURE_TAG, m_RowsPerFeature, inserter);
    core::CPersistUtils::persist(STOP_CROSS_VALIDATION_EARLY_TAG,
                                 m_StopCrossValidationEarly, inserter);
    core::CPersistUtils::persist(TESTING_ROW_MASKS_TAG, m_TestingRowMasks, inserter);
    core::CPersistUtils::persist(TRAINING_ROW_MASKS_TAG, m_TrainingRowMasks, inserter);
    core::CPersistUtils::persist(TRAIN_FRACTION_PER_FOLD_OVERRIDE_TAG,
                                 m_TrainFractionPerFoldOverride, inserter);
    core::CPersistUtils::persist(TRAIN_FRACTION_PER_FOLD_TAG, m_TrainFractionPerFold, inserter);
    core::CPersistUtils::persist(TREES_TO_RETRAIN_TAG, m_TreesToRetrain, inserter);
    core::CPersistUtils::persist(STOP_HYPERPARAMETER_OPTIMIZATION_EARLY_TAG,
                                 m_StopHyperparameterOptimizationEarly, inserter);
    core::CPersistUtils::persist(DATA_SUMMARIZATION_FRACTION_TAG,
                                 m_DataSummarizationFraction, inserter);
    // m_TunableHyperparameters is not persisted explicitly, it is re-generated
    // from overriden hyperparameters.
    // m_HyperparameterSamples is not persisted explicitly, it is re-generated.
}

bool CBoostedTreeImpl::acceptRestoreTraverser(core::CStateRestoreTraverser& traverser) {
    if (std::find(SUPPORTED_VERSIONS.begin(), SUPPORTED_VERSIONS.end(),
                  traverser.name()) == SUPPORTED_VERSIONS.end()) {
        LOG_ERROR(<< "Input error: unsupported state serialization version. "
                  << "Currently supported versions: "
                  << core::CContainerPrinter::print(SUPPORTED_VERSIONS) << ".");
        return false;
    }

    auto restoreLoss = [this](core::CStateRestoreTraverser& traverser_) {
        m_Loss = CLoss::restoreLoss(traverser_);
        return m_Loss != nullptr;
    };

    int initializationStage{static_cast<int>(E_FullyInitialized)};

    if (traverser.name() != VERSION_7_11_TAG) {
        m_StopHyperparameterOptimizationEarly = false;
    }

    do {
        const std::string& name = traverser.name();
        RESTORE_NO_ERROR(BAYESIAN_OPTIMIZATION_TAG,
                         m_BayesianOptimization =
                             std::make_unique<CBayesianOptimisation>(traverser))
        RESTORE(BEST_FOREST_LOSS_GAP_TAG,
                core::CPersistUtils::restore(BEST_FOREST_LOSS_GAP_TAG,
                                             m_BestForestLossGap, traverser))
        RESTORE(BEST_FOREST_TAG,
                core::CPersistUtils::restore(BEST_FOREST_TAG, m_BestForest, traverser))
        RESTORE(BEST_FOREST_TEST_LOSS_TAG,
                core::CPersistUtils::restore(BEST_FOREST_TEST_LOSS_TAG,
                                             m_BestForestTestLoss, traverser))
        RESTORE(BEST_HYPERPARAMETERS_TAG,
                core::CPersistUtils::restore(BEST_HYPERPARAMETERS_TAG,
                                             m_BestHyperparameters, traverser))
        RESTORE_SETUP_TEARDOWN(
            CLASSIFICATION_WEIGHTS_OVERRIDE_TAG,
            m_ClassificationWeightsOverride = TStrDoublePrVec{},
            core::CPersistUtils::restore(CLASSIFICATION_WEIGHTS_OVERRIDE_TAG,
                                         *m_ClassificationWeightsOverride, traverser),
            /*no-op*/)
        RESTORE(CURRENT_ROUND_TAG,
                core::CPersistUtils::restore(CURRENT_ROUND_TAG, m_CurrentRound, traverser))
        RESTORE(DEPENDENT_VARIABLE_TAG,
                core::CPersistUtils::restore(DEPENDENT_VARIABLE_TAG,
                                             m_DependentVariable, traverser))
        RESTORE(DOWNSAMPLE_FACTOR_OVERRIDE_TAG,
                core::CPersistUtils::restore(DOWNSAMPLE_FACTOR_OVERRIDE_TAG,
                                             m_DownsampleFactorOverride, traverser))
        RESTORE(DOWNSAMPLE_FACTOR_TAG,
                core::CPersistUtils::restore(DOWNSAMPLE_FACTOR_TAG, m_DownsampleFactor, traverser))
        RESTORE_NO_ERROR(ENCODER_TAG,
                         m_Encoder = std::make_unique<CDataFrameCategoryEncoder>(traverser))
        RESTORE(ETA_GROWTH_RATE_PER_TREE_TAG,
                core::CPersistUtils::restore(ETA_GROWTH_RATE_PER_TREE_TAG,
                                             m_EtaGrowthRatePerTree, traverser))
        RESTORE(ETA_GROWTH_RATE_PER_TREE_OVERRIDE_TAG,
                core::CPersistUtils::restore(ETA_GROWTH_RATE_PER_TREE_OVERRIDE_TAG,
                                             m_EtaGrowthRatePerTreeOverride, traverser))
        RESTORE(ETA_OVERRIDE_TAG,
                core::CPersistUtils::restore(ETA_OVERRIDE_TAG, m_EtaOverride, traverser))
        RESTORE(ETA_TAG, core::CPersistUtils::restore(ETA_TAG, m_Eta, traverser))
        RESTORE(FEATURE_BAG_FRACTION_OVERRIDE_TAG,
                core::CPersistUtils::restore(FEATURE_BAG_FRACTION_OVERRIDE_TAG,
                                             m_FeatureBagFractionOverride, traverser))
        RESTORE(FEATURE_BAG_FRACTION_TAG,
                core::CPersistUtils::restore(FEATURE_BAG_FRACTION_TAG,
                                             m_FeatureBagFraction, traverser))
        RESTORE(FEATURE_DATA_TYPES_TAG,
                core::CPersistUtils::restore(FEATURE_DATA_TYPES_TAG,
                                             m_FeatureDataTypes, traverser));
        RESTORE(FEATURE_SAMPLE_PROBABILITIES_TAG,
                core::CPersistUtils::restore(FEATURE_SAMPLE_PROBABILITIES_TAG,
                                             m_FeatureSampleProbabilities, traverser))
        RESTORE(FOLD_ROUND_TEST_LOSSES_TAG,
                core::CPersistUtils::restore(FOLD_ROUND_TEST_LOSSES_TAG,
                                             m_FoldRoundTestLosses, traverser))
        RESTORE(INCREMENTAL_TRAINING_TAG,
                core::CPersistUtils::restore(INCREMENTAL_TRAINING_TAG,
                                             m_IncrementalTraining, traverser))
        RESTORE(INITIALIZATION_STAGE_TAG,
                core::CPersistUtils::restore(INITIALIZATION_STAGE_TAG,
                                             initializationStage, traverser))
        RESTORE(LOSS_TAG, traverser.traverseSubLevel(restoreLoss))
        RESTORE(MAXIMUM_ATTEMPTS_TO_ADD_TREE_TAG,
                core::CPersistUtils::restore(MAXIMUM_ATTEMPTS_TO_ADD_TREE_TAG,
                                             m_MaximumAttemptsToAddTree, traverser))
        RESTORE(MAXIMUM_OPTIMISATION_ROUNDS_PER_HYPERPARAMETER_TAG,
                core::CPersistUtils::restore(
                    MAXIMUM_OPTIMISATION_ROUNDS_PER_HYPERPARAMETER_TAG,
                    m_MaximumOptimisationRoundsPerHyperparameter, traverser))
        RESTORE(MAXIMUM_NUMBER_TREES_OVERRIDE_TAG,
                core::CPersistUtils::restore(MAXIMUM_NUMBER_TREES_OVERRIDE_TAG,
                                             m_MaximumNumberTreesOverride, traverser))
        RESTORE(MAXIMUM_NUMBER_TREES_TAG,
                core::CPersistUtils::restore(MAXIMUM_NUMBER_TREES_TAG,
                                             m_MaximumNumberTrees, traverser))
        RESTORE(MEAN_FOREST_SIZE_ACCUMULATOR_TAG,
                core::CPersistUtils::restore(MEAN_FOREST_SIZE_ACCUMULATOR_TAG,
                                             m_MeanForestSizeAccumulator, traverser))
        RESTORE(MEAN_LOSS_ACCUMULATOR_TAG,
                core::CPersistUtils::restore(MEAN_LOSS_ACCUMULATOR_TAG,
                                             m_MeanLossAccumulator, traverser))
        RESTORE(MISSING_FEATURE_ROW_MASKS_TAG,
                core::CPersistUtils::restore(MISSING_FEATURE_ROW_MASKS_TAG,
                                             m_MissingFeatureRowMasks, traverser))
        RESTORE(NEW_TRAINING_ROW_MASK_TAG,
                core::CPersistUtils::restore(NEW_TRAINING_ROW_MASK_TAG,
                                             m_NewTrainingRowMask, traverser))
        RESTORE(NUMBER_FOLDS_OVERRIDE_TAG,
                core::CPersistUtils::restore(NUMBER_FOLDS_OVERRIDE_TAG,
                                             m_NumberFoldsOverride, traverser))
        RESTORE(NUMBER_FOLDS_TAG,
                core::CPersistUtils::restore(NUMBER_FOLDS_TAG, m_NumberFolds, traverser))
        RESTORE(NUMBER_ROUNDS_TAG,
                core::CPersistUtils::restore(NUMBER_ROUNDS_TAG, m_NumberRounds, traverser))
        RESTORE(NUMBER_SPLITS_PER_FEATURE_TAG,
                core::CPersistUtils::restore(NUMBER_SPLITS_PER_FEATURE_TAG,
                                             m_NumberSplitsPerFeature, traverser))
        RESTORE(NUMBER_THREADS_TAG,
                core::CPersistUtils::restore(NUMBER_THREADS_TAG, m_NumberThreads, traverser))
        RESTORE(NUMBER_TOP_SHAP_VALUES_TAG,
                core::CPersistUtils::restore(NUMBER_TOP_SHAP_VALUES_TAG,
                                             m_NumberTopShapValues, traverser))
        RESTORE(PREDICTION_CHANGE_COST_TAG,
                core::CPersistUtils::restore(PREDICTION_CHANGE_COST_TAG,
                                             m_PredictionChangeCost, traverser))
        RESTORE(PREDICTION_CHANGE_COST_OVERRIDE_TAG,
                core::CPersistUtils::restore(PREDICTION_CHANGE_COST_OVERRIDE_TAG,
                                             m_PredictionChangeCostOverride, traverser))
        RESTORE(PREVIOUS_TRAIN_LOSS_GAP_TAG,
                core::CPersistUtils::restore(PREVIOUS_TRAIN_LOSS_GAP_TAG,
                                             m_PreviousTrainLossGap, traverser))
        RESTORE(PREVIOUS_TRAIN_NUMBER_ROWS_TAG,
                core::CPersistUtils::restore(PREVIOUS_TRAIN_NUMBER_ROWS_TAG,
                                             m_PreviousTrainNumberRows, traverser))
        RESTORE(RANDOM_NUMBER_GENERATOR_TAG, m_Rng.fromString(traverser.value()))
        RESTORE(REGULARIZATION_TAG,
                core::CPersistUtils::restore(REGULARIZATION_TAG, m_Regularization, traverser))
        RESTORE(REGULARIZATION_OVERRIDE_TAG,
                core::CPersistUtils::restore(REGULARIZATION_OVERRIDE_TAG,
                                             m_RegularizationOverride, traverser))
        RESTORE(RETRAINED_TREE_ETA_TAG,
                core::CPersistUtils::restore(RETRAINED_TREE_ETA_TAG, m_RetrainedTreeEta, traverser))
        RESTORE(RETRAINED_TREE_ETA_OVERRIDE_TAG,
                core::CPersistUtils::restore(RETRAINED_TREE_ETA_OVERRIDE_TAG,
                                             m_RetrainedTreeEtaOverride, traverser))
        RESTORE(RETRAIN_FRACTION_TAG,
                core::CPersistUtils::restore(RETRAIN_FRACTION_TAG, m_RetrainFraction, traverser))
        RESTORE(ROWS_PER_FEATURE_TAG,
                core::CPersistUtils::restore(ROWS_PER_FEATURE_TAG, m_RowsPerFeature, traverser))
        RESTORE(STOP_CROSS_VALIDATION_EARLY_TAG,
                core::CPersistUtils::restore(STOP_CROSS_VALIDATION_EARLY_TAG,
                                             m_StopCrossValidationEarly, traverser))
        RESTORE(TESTING_ROW_MASKS_TAG,
                core::CPersistUtils::restore(TESTING_ROW_MASKS_TAG, m_TestingRowMasks, traverser))
        RESTORE(TRAINING_ROW_MASKS_TAG,
                core::CPersistUtils::restore(TRAINING_ROW_MASKS_TAG, m_TrainingRowMasks, traverser))
        RESTORE(TRAIN_FRACTION_PER_FOLD_OVERRIDE_TAG,
                core::CPersistUtils::restore(TRAIN_FRACTION_PER_FOLD_OVERRIDE_TAG,
                                             m_TrainFractionPerFoldOverride, traverser))
        RESTORE(TRAIN_FRACTION_PER_FOLD_TAG,
                core::CPersistUtils::restore(TRAIN_FRACTION_PER_FOLD_TAG,
                                             m_TrainFractionPerFold, traverser))
        RESTORE(TREES_TO_RETRAIN_TAG,
                core::CPersistUtils::restore(TREES_TO_RETRAIN_TAG, m_TreesToRetrain, traverser))
        RESTORE(STOP_HYPERPARAMETER_OPTIMIZATION_EARLY_TAG,
                core::CPersistUtils::restore(STOP_HYPERPARAMETER_OPTIMIZATION_EARLY_TAG,
                                             m_StopHyperparameterOptimizationEarly, traverser))
        RESTORE(DATA_SUMMARIZATION_FRACTION_TAG,
                core::CPersistUtils::restore(DATA_SUMMARIZATION_FRACTION_TAG,
                                             m_DataSummarizationFraction, traverser))
        // m_TunableHyperparameters is not restored explicitly it is re-generated
        // from overriden hyperparameters.
        // m_HyperparameterSamples is not restored explicitly it is re-generated.
    } while (traverser.next());

    this->initializeTunableHyperparameters();
    m_InitializationStage = static_cast<EInitializationStage>(initializationStage);

    this->checkRestoredInvariants();

    return true;
}

void CBoostedTreeImpl::checkRestoredInvariants() const {

    VIOLATES_INVARIANT_NO_EVALUATION(m_Loss, ==, nullptr);
    VIOLATES_INVARIANT_NO_EVALUATION(m_Encoder, ==, nullptr);
    VIOLATES_INVARIANT_NO_EVALUATION(m_Instrumentation, ==, nullptr);
    VIOLATES_INVARIANT(m_FeatureDataTypes.size(), !=,
                       m_FeatureSampleProbabilities.size());
    VIOLATES_INVARIANT(m_DependentVariable, >=, m_MissingFeatureRowMasks.size());
    VIOLATES_INVARIANT(m_TrainingRowMasks.size(), !=, m_TestingRowMasks.size());
    for (std::size_t i = 0; i < m_TrainingRowMasks.size(); ++i) {
        VIOLATES_INVARIANT(m_TrainingRowMasks[i].size(), !=,
                           m_TestingRowMasks[i].size());
    }
    if (m_InitializationStage == CBoostedTreeImpl::E_FullyInitialized) {
        VIOLATES_INVARIANT_NO_EVALUATION(m_BayesianOptimization, ==, nullptr);
    }
    VIOLATES_INVARIANT(m_CurrentRound, >, m_NumberRounds);
    for (const auto& samples : m_HyperparameterSamples) {
        VIOLATES_INVARIANT(m_TunableHyperparameters.size(), !=, samples.size());
    }
    if (m_FoldRoundTestLosses.empty() == false) {
        VIOLATES_INVARIANT(m_FoldRoundTestLosses.size(), !=, m_NumberFolds);
        for (const auto& losses : m_FoldRoundTestLosses) {
            VIOLATES_INVARIANT(losses.size(), >, m_NumberRounds);
        }
    }
    for (auto tree : m_TreesToRetrain) {
        VIOLATES_INVARIANT(tree, >=, m_BestForest.size());
    }
}

void CBoostedTreeImpl::checkTrainInvariants(const core::CDataFrame& frame) const {
    if (m_DependentVariable >= frame.numberColumns()) {
        HANDLE_FATAL(<< "Internal error: dependent variable '" << m_DependentVariable
                     << "' was incorrectly initialized. Please report this problem.");
    }
    if (m_Loss == nullptr) {
        HANDLE_FATAL(<< "Internal error: must supply a loss function for training. "
                     << "Please report this problem.");
    }
    if (m_Encoder == nullptr) {
        HANDLE_FATAL(<< "Internal error: must supply an category encoder. "
                     << "Please report this problem.");
    }
    if (m_BayesianOptimization == nullptr) {
        HANDLE_FATAL(<< "Internal error: must supply an optimizer. Please report this problem.");
    }
    for (const auto& mask : m_MissingFeatureRowMasks) {
        if (mask.size() != frame.numberRows()) {
            HANDLE_FATAL(<< "Internal error: unexpected missing feature mask ("
                         << mask.size() << " !=  " << frame.numberRows()
                         << "). Please report this problem.");
        }
    }
    for (const auto& mask : m_TrainingRowMasks) {
        if (mask.size() != frame.numberRows()) {
            HANDLE_FATAL(<< "Internal error: unexpected missing training mask ("
                         << mask.size() << " !=  " << frame.numberRows()
                         << "). Please report this problem.");
        }
    }
    for (const auto& mask : m_TestingRowMasks) {
        if (mask.size() != frame.numberRows()) {
            HANDLE_FATAL(<< "Internal error: unexpected missing testing mask ("
                         << mask.size() << " !=  " << frame.numberRows()
                         << "). Please report this problem.");
        }
    }
}

void CBoostedTreeImpl::checkIncrementalTrainInvariants(const core::CDataFrame& frame) const {
    if (m_BestForest.empty()) {
        HANDLE_FATAL(<< "Internal error: no model available to incrementally train."
                     << " Please report this problem.");
    }
    if (m_DependentVariable >= frame.numberColumns()) {
        HANDLE_FATAL(<< "Internal error: dependent variable '" << m_DependentVariable
                     << "' was incorrectly initialized. Please report this problem.");
    }
    if (m_Loss == nullptr) {
        HANDLE_FATAL(<< "Internal error: must supply a loss function for training. "
                     << "Please report this problem.");
    }
    if (m_Encoder == nullptr) {
        HANDLE_FATAL(<< "Internal error: must supply an category encoder. "
                     << "Please report this problem.");
    }
    if (m_BayesianOptimization == nullptr) {
        HANDLE_FATAL(<< "Internal error: must supply an optimizer. Please report this problem.");
    }
    for (const auto& mask : m_MissingFeatureRowMasks) {
        if (mask.size() != frame.numberRows()) {
            HANDLE_FATAL(<< "Internal error: unexpected missing feature mask ("
                         << mask.size() << " !=  " << frame.numberRows()
                         << "). Please report this problem.");
        }
    }
    for (const auto& mask : m_TrainingRowMasks) {
        if (mask.size() != frame.numberRows()) {
            HANDLE_FATAL(<< "Internal error: unexpected missing training mask ("
                         << mask.size() << " !=  " << frame.numberRows()
                         << "). Please report this problem.");
        }
    }
    for (const auto& mask : m_TestingRowMasks) {
        if (mask.size() != frame.numberRows()) {
            HANDLE_FATAL(<< "Internal error: unexpected missing testing mask ("
                         << mask.size() << " !=  " << frame.numberRows()
                         << "). Please report this problem.");
        }
    }
}

std::size_t CBoostedTreeImpl::memoryUsage() const {
    std::size_t mem{core::CMemory::dynamicSize(m_Loss)};
    mem += core::CMemory::dynamicSize(m_Encoder);
    mem += core::CMemory::dynamicSize(m_FeatureDataTypes);
    mem += core::CMemory::dynamicSize(m_FeatureSampleProbabilities);
    mem += core::CMemory::dynamicSize(m_MissingFeatureRowMasks);
    mem += core::CMemory::dynamicSize(m_TrainingRowMasks);
    mem += core::CMemory::dynamicSize(m_TestingRowMasks);
    mem += core::CMemory::dynamicSize(m_FoldRoundTestLosses);
    mem += core::CMemory::dynamicSize(m_BestForest);
    mem += core::CMemory::dynamicSize(m_BayesianOptimization);
    mem += core::CMemory::dynamicSize(m_Instrumentation);
    mem += core::CMemory::dynamicSize(m_HyperparameterSamples);
    mem += core::CMemory::dynamicSize(m_TreesToRetrain);
    return mem;
}

void CBoostedTreeImpl::accept(CBoostedTree::CVisitor& visitor) {
    m_Encoder->accept(visitor);
    for (const auto& tree : m_BestForest) {
        visitor.addTree();
        for (const auto& node : tree) {
            node.accept(visitor);
        }
    }
    visitor.addClassificationWeights(m_ClassificationWeights.to<TDoubleVec>());
    visitor.addLossFunction(this->loss());
}

const CBoostedTreeHyperparameters& CBoostedTreeImpl::bestHyperparameters() const {
    return m_BestHyperparameters;
}

CTreeShapFeatureImportance* CBoostedTreeImpl::shap() {
    return m_TreeShap.get();
}

core::CPackedBitVector CBoostedTreeImpl::dataSummarization(const core::CDataFrame& frame) const {

    std::size_t sampleSize{std::max(static_cast<size_t>(frame.numberRows() * m_DataSummarizationFraction),
                                    static_cast<std::size_t>(2))};
    // get row mask for sampling
    core::CPackedBitVector allTrainingRowsMask{this->allTrainingRowsMask()};
    core::CPackedBitVector rowMask{CDataFrameUtils::stratifiedSamplingRowMasks(
        m_NumberThreads, frame, m_DependentVariable, m_Rng, sampleSize, 10, allTrainingRowsMask)};

    return rowMask;
}

CBoostedTreeImpl::THyperparameterImportanceVec
CBoostedTreeImpl::hyperparameterImportance() const {
    THyperparameterImportanceVec hyperparameterImportances;
    hyperparameterImportances.reserve(m_TunableHyperparameters.size());
    CBayesianOptimisation::TDoubleDoublePrVec anovaMainEffects{
        m_BayesianOptimization->anovaMainEffects()};
    for (std::size_t i = 0; i < static_cast<std::size_t>(NUMBER_HYPERPARAMETERS); ++i) {
        double absoluteImportance{0.0};
        double relativeImportance{0.0};
        double hyperparameterValue;
        SHyperparameterImportance::EType hyperparameterType{
            boosted_tree_detail::SHyperparameterImportance::E_Double};
        switch (static_cast<EHyperparameter>(i)) {
        case E_Alpha:
            hyperparameterValue = m_Regularization.depthPenaltyMultiplier();
            break;
        case E_DownsampleFactor:
            hyperparameterValue = m_DownsampleFactor;
            break;
        case E_Eta:
            hyperparameterValue = m_Eta;
            break;
        case E_EtaGrowthRatePerTree:
            hyperparameterValue = m_EtaGrowthRatePerTree;
            break;
        case E_FeatureBagFraction:
            hyperparameterValue = m_FeatureBagFraction;
            break;
        case E_MaximumNumberTrees:
            hyperparameterValue = static_cast<double>(m_MaximumNumberTrees);
            hyperparameterType = boosted_tree_detail::SHyperparameterImportance::E_Uint64;
            break;
        case E_Gamma:
            hyperparameterValue = m_Regularization.treeSizePenaltyMultiplier();
            break;
        case E_Lambda:
            hyperparameterValue = m_Regularization.leafWeightPenaltyMultiplier();
            break;
        case E_SoftTreeDepthLimit:
            hyperparameterValue = m_Regularization.softTreeDepthLimit();
            break;
        case E_SoftTreeDepthTolerance:
            hyperparameterValue = m_Regularization.softTreeDepthTolerance();
            break;
        case E_PredictionChangeCost:
            hyperparameterValue = m_PredictionChangeCost;
            break;
        case E_RetrainedTreeEta:
            hyperparameterValue = m_RetrainedTreeEta;
            break;
        case E_TreeTopologyChangePenalty:
            hyperparameterValue = m_Regularization.treeTopologyChangePenalty();
            break;
        }
        bool supplied{true};
        auto tunableIndex = std::distance(m_TunableHyperparameters.begin(),
                                          std::find(m_TunableHyperparameters.begin(),
                                                    m_TunableHyperparameters.end(), i));
        if (static_cast<std::size_t>(tunableIndex) < m_TunableHyperparameters.size()) {
            supplied = false;
            std::tie(absoluteImportance, relativeImportance) = anovaMainEffects[tunableIndex];
        }
        hyperparameterImportances.push_back(
            {static_cast<EHyperparameter>(i), hyperparameterValue,
             absoluteImportance, relativeImportance, supplied, hyperparameterType});
    }
    return hyperparameterImportances;
}

const CBoostedTreeImpl::TDoubleVec& CBoostedTreeImpl::featureSampleProbabilities() const {
    return m_FeatureSampleProbabilities;
}

const CDataFrameCategoryEncoder& CBoostedTreeImpl::encoder() const {
    return *m_Encoder;
}

const CBoostedTreeImpl::TNodeVecVec& CBoostedTreeImpl::trainedModel() const {
    return m_BestForest;
}

double CBoostedTreeImpl::lossGap() const {
    return m_BestForestLossGap;
}

CBoostedTreeImpl::TLossFunction& CBoostedTreeImpl::loss() const {
    if (m_Loss == nullptr) {
        HANDLE_FATAL(<< "Internal error: loss function unavailable. "
                     << "Please report this problem.");
    }
    return *m_Loss;
}

std::size_t CBoostedTreeImpl::columnHoldingDependentVariable() const {
    return m_DependentVariable;
}

const core::CPackedBitVector& CBoostedTreeImpl::newTrainingRowMask() const {
    return m_NewTrainingRowMask;
}

const CBoostedTreeImpl::TSizeVec& CBoostedTreeImpl::extraColumns() const {
    return m_ExtraColumns;
}

const CBoostedTreeImpl::TVector& CBoostedTreeImpl::classificationWeights() const {
    return m_ClassificationWeights;
}

core::CPackedBitVector CBoostedTreeImpl::allTrainingRowsMask() const {
    return ~m_MissingFeatureRowMasks[m_DependentVariable];
}

const double CBoostedTreeImpl::MINIMUM_RELATIVE_GAIN_PER_SPLIT{1e-7};
}
}<|MERGE_RESOLUTION|>--- conflicted
+++ resolved
@@ -462,12 +462,7 @@
     LOG_TRACE(<< "best forest loss = " << m_BestForestTestLoss
               << ", initial loss = " << initialLoss);
 
-<<<<<<< HEAD
-    if (true /*m_BestForestTestLoss <
-        initialLoss + this->modelSizePenalty(numberKeptNodes, retrainedNumberNodes)*/) {
-=======
     if (m_BestForestTestLoss < initialLoss) {
->>>>>>> 87656a6c
         this->restoreBestHyperparameters();
         core::CPackedBitVector allTrainingRowsMask{this->allTrainingRowsMask()};
 
