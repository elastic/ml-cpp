/*
 * Copyright Elasticsearch B.V. and/or licensed to Elasticsearch B.V. under one
 * or more contributor license agreements. Licensed under the Elastic License;
 * you may not use this file except in compliance with the Elastic License.
 */

#include <maths/CBoostedTreeImpl.h>

#include <core/CContainerPrinter.h>
#include <core/CImmutableRadixSet.h>
#include <core/CLogger.h>
#include <core/CLoopProgress.h>
#include <core/CMemory.h>
#include <core/CPackedBitVector.h>
#include <core/CPersistUtils.h>
#include <core/CProgramCounters.h>
#include <core/CStopWatch.h>
#include <core/Constants.h>
#include <core/RestoreMacros.h>

#include <maths/CBasicStatisticsPersist.h>
#include <maths/CBayesianOptimisation.h>
#include <maths/CBoostedTree.h>
#include <maths/CBoostedTreeFactory.h>
#include <maths/CBoostedTreeLeafNodeStatistics.h>
#include <maths/CBoostedTreeLeafNodeStatisticsIncremental.h>
#include <maths/CBoostedTreeLeafNodeStatisticsScratch.h>
#include <maths/CBoostedTreeLoss.h>
#include <maths/CBoostedTreeUtils.h>
#include <maths/CDataFrameAnalysisInstrumentationInterface.h>
#include <maths/CDataFrameCategoryEncoder.h>
#include <maths/CDataFrameUtils.h>
#include <maths/CQuantileSketch.h>
#include <maths/CSampling.h>
#include <maths/CSetTools.h>
#include <maths/CSpline.h>
#include <maths/CTreeShapFeatureImportance.h>

#include <boost/circular_buffer.hpp>

#include <algorithm>
#include <limits>
#include <memory>

namespace ml {
namespace maths {
using namespace boosted_tree;
using namespace boosted_tree_detail;
using TStrVec = CBoostedTreeImpl::TStrVec;
using TRowItr = core::CDataFrame::TRowItr;
using TMeanVarAccumulator = CBoostedTreeImpl::TMeanVarAccumulator;
using TMemoryUsageCallback = CDataFrameAnalysisInstrumentationInterface::TMemoryUsageCallback;

namespace {
// It isn't critical to recompute splits every tree we add because random
// downsampling means they're only approximate estimates of the full data
// quantiles anyway. So we amortise their compute cost w.r.t. training trees
// by only refreshing once every MINIMUM_SPLIT_REFRESH_INTERVAL trees we add.
const double MINIMUM_SPLIT_REFRESH_INTERVAL{3.0};
const std::string HYPERPARAMETER_OPTIMIZATION_ROUND{"hyperparameter_optimization_round_"};
const std::string TRAIN_FINAL_FOREST{"train_final_forest"};
const double BYTES_IN_MB{static_cast<double>(core::constants::BYTES_IN_MEGABYTES)};

//! \brief Record the memory used by a supplied object using the RAII idiom.
class CScopeRecordMemoryUsage {
public:
    template<typename T>
    CScopeRecordMemoryUsage(const T& object, TMemoryUsageCallback&& recordMemoryUsage)
        : m_RecordMemoryUsage{std::move(recordMemoryUsage)},
          m_MemoryUsage(core::CMemory::dynamicSize(object)) {
        m_RecordMemoryUsage(m_MemoryUsage);
    }

    ~CScopeRecordMemoryUsage() { m_RecordMemoryUsage(-m_MemoryUsage); }

    CScopeRecordMemoryUsage(const CScopeRecordMemoryUsage&) = delete;
    CScopeRecordMemoryUsage& operator=(const CScopeRecordMemoryUsage&) = delete;

    template<typename T>
    void add(const T& object) {
        std::int64_t memoryUsage(core::CMemory::dynamicSize(object));
        m_MemoryUsage += memoryUsage;
        m_RecordMemoryUsage(memoryUsage);
    }

    template<typename T>
    void remove(const T& object) {
        std::int64_t memoryUsage(core::CMemory::dynamicSize(object));
        m_MemoryUsage -= memoryUsage;
        m_RecordMemoryUsage(-memoryUsage);
    }

private:
    TMemoryUsageCallback m_RecordMemoryUsage;
    std::int64_t m_MemoryUsage;
};

//! \brief Manages exiting from the loop adding trees to the forest.
//!
//! DESCRIPTION:\n
//! Typically, the test error will decrease exponentially to some minimum then
//! slightly increase thereafter as more trees are added. The logic for exiting
//! training a forest is simple: continue to add trees for some fraction of the
//! maximum forest size after we see the smallest test loss. This amounts to a
//! fixed relative runtime penalty for ensuring we don't stop too early since
//! we record the forest size corresponding to the minimum test loss and simply
//! discard the extra trees at the end of training.
class CTrainForestStoppingCondition {
public:
    explicit CTrainForestStoppingCondition(std::size_t maximumNumberTrees)
        : m_MaximumNumberTrees{maximumNumberTrees},
          m_MaximumNumberTreesWithoutImprovement{std::max(
              static_cast<std::size_t>(0.075 * static_cast<double>(maximumNumberTrees) + 0.5),
              std::size_t{1})} {}

    std::size_t bestSize() const { return m_BestTestLoss[0].second; }

    double bestLoss() const { return m_BestTestLoss[0].first; }

    template<typename FUNC>
    bool shouldStop(std::size_t numberTrees, FUNC computeLoss) {
        double loss{computeLoss()};
        m_BestTestLoss.add({loss, numberTrees});
        LOG_TRACE(<< "test loss = " << loss);
        if (numberTrees - m_BestTestLoss[0].second > m_MaximumNumberTreesWithoutImprovement) {
            return true;
        }
        return numberTrees > m_MaximumNumberTrees;
    }

private:
    using TDoubleSizePrMinAccumulator =
        CBasicStatistics::SMin<std::pair<double, std::size_t>>::TAccumulator;

private:
    std::size_t m_MaximumNumberTrees;
    std::size_t m_MaximumNumberTreesWithoutImprovement;
    TDoubleSizePrMinAccumulator m_BestTestLoss;
};

double lossAtNSigma(double n, const TMeanVarAccumulator& lossMoments) {
    return CBasicStatistics::mean(lossMoments) +
           n * std::sqrt(CBasicStatistics::variance(lossMoments));
}

double trace(std::size_t columns, const TMemoryMappedFloatVector& upperTriangle) {
    // This assumes the upper triangle of the matrix is stored row major.
    double result{0.0};
    for (int i = 0, j = static_cast<int>(columns);
         i < upperTriangle.size() && j > 0; i += j, --j) {
        result += upperTriangle(i);
    }
    return result;
}

TSizeVec merge(const TSizeVec& x, TSizeVec y) {
    std::size_t split{y.size()};
    y.insert(y.end(), x.begin(), x.end());
    std::inplace_merge(y.begin(), y.begin() + split, y.end());
    y.erase(std::unique(y.begin(), y.end()), y.end());
    return y;
}

CDataFrameTrainBoostedTreeInstrumentationStub INSTRUMENTATION_STUB;

double numberForestNodes(const CBoostedTreeImpl::TNodeVecVec& forest) {
    double numberNodes{0.0};
    for (const auto& tree : forest) {
        numberNodes += static_cast<double>(tree.size());
    }
    return numberNodes;
}
}

CBoostedTreeImpl::CBoostedTreeImpl(std::size_t numberThreads,
                                   CBoostedTree::TLossFunctionUPtr loss,
                                   TAnalysisInstrumentationPtr instrumentation)
    : m_NumberThreads{numberThreads}, m_Loss{std::move(loss)},
      m_BestHyperparameters(m_Regularization,
                            m_DownsampleFactor,
                            m_Eta,
                            m_EtaGrowthRatePerTree,
                            m_MaximumNumberTrees,
                            m_FeatureBagFraction,
                            m_PredictionChangeCost),
      m_Instrumentation{instrumentation != nullptr ? instrumentation : &INSTRUMENTATION_STUB} {
}

CBoostedTreeImpl::CBoostedTreeImpl() = default;
CBoostedTreeImpl::~CBoostedTreeImpl() = default;
CBoostedTreeImpl::CBoostedTreeImpl(CBoostedTreeImpl&&) noexcept = default;
CBoostedTreeImpl& CBoostedTreeImpl::operator=(CBoostedTreeImpl&&) noexcept = default;

void CBoostedTreeImpl::train(core::CDataFrame& frame,
                             const TTrainingStateCallback& recordTrainStateCallback) {

    this->checkTrainInvariants(frame);

    if (m_Loss->isRegression()) {
        m_Instrumentation->type(CDataFrameTrainBoostedTreeInstrumentationInterface::E_Regression);
    } else {
        m_Instrumentation->type(CDataFrameTrainBoostedTreeInstrumentationInterface::E_Classification);
    }

    LOG_TRACE(<< "Main training loop...");

    m_TrainingProgress.progressCallback(m_Instrumentation->progressCallback());

    std::int64_t lastMemoryUsage(this->memoryUsage());

    core::CPackedBitVector allTrainingRowsMask{this->allTrainingRowsMask()};
    core::CPackedBitVector noRowsMask{allTrainingRowsMask.size(), false};

    this->startProgressMonitoringFineTuneHyperparameters();

    if (this->canTrain() == false) {

        // Fallback to using the constant predictor which minimises the loss.

        this->startProgressMonitoringFinalTrain();
        m_BestForest.assign(1, this->initializePredictionsAndLossDerivatives(
                                   frame, allTrainingRowsMask, noRowsMask));
        m_BestForestTestLoss = this->meanLoss(frame, allTrainingRowsMask);
        LOG_TRACE(<< "Test loss = " << m_BestForestTestLoss);

    } else if (m_CurrentRound < m_NumberRounds || m_BestForest.empty()) {
        TMeanVarAccumulator timeAccumulator;
        core::CStopWatch stopWatch;
        stopWatch.start();
        std::uint64_t lastLap{stopWatch.lap()};

        // Hyperparameter optimisation loop.

        this->initializePerFoldTestLosses();
        this->initializeHyperparameterSamples();

        while (m_CurrentRound < m_NumberRounds) {

            LOG_TRACE(<< "Optimisation round = " << m_CurrentRound + 1);
            m_Instrumentation->iteration(m_CurrentRound + 1);

            this->recordHyperparameters();

            TMeanVarAccumulator lossMoments;
            std::size_t maximumNumberTrees;
            double numberNodes;
            std::tie(lossMoments, maximumNumberTrees, numberNodes) = this->crossValidateForest(
                frame, m_MaximumNumberTrees,
                [this](core::CDataFrame& frame_, const core::CPackedBitVector& trainingRowMask,
                       const core::CPackedBitVector& testingRowMask,
                       core::CLoopProgress& trainingProgress) {
                    return this->trainForest(frame_, trainingRowMask,
                                             testingRowMask, trainingProgress);
                });

            this->captureBestHyperparameters(lossMoments, maximumNumberTrees,
                                             0.0 /*no kept nodes*/, numberNodes);

            if (this->selectNextHyperparameters(lossMoments, *m_BayesianOptimization) == false) {
                LOG_INFO(<< "Exiting hyperparameter optimisation loop early");
                break;
            }

            std::int64_t memoryUsage(this->memoryUsage());
            m_Instrumentation->updateMemoryUsage(memoryUsage - lastMemoryUsage);
            lastMemoryUsage = memoryUsage;

            // Store the training state after each hyperparameter search step.
            m_CurrentRound += 1;
            LOG_TRACE(<< "Round " << m_CurrentRound << " state recording started");
            this->recordState(recordTrainStateCallback);
            LOG_TRACE(<< "Round " << m_CurrentRound << " state recording finished");

            std::uint64_t currentLap{stopWatch.lap()};
            std::uint64_t delta{currentLap - lastLap};
            m_Instrumentation->iterationTime(delta);

            timeAccumulator.add(static_cast<double>(delta));
            lastLap = currentLap;
            m_Instrumentation->flush(HYPERPARAMETER_OPTIMIZATION_ROUND +
                                     std::to_string(m_CurrentRound));
        }

        LOG_TRACE(<< "Test loss = " << m_BestForestTestLoss);

        this->restoreBestHyperparameters();
        this->scaleRegularizers(allTrainingRowsMask.manhattan() /
                                m_TrainingRowMasks[0].manhattan());
        this->startProgressMonitoringFinalTrain();

        // Reinitialize random number generator for reproducible results.
        m_Rng.seed(m_Seed);

        if (m_BestForest.empty()) {
            std::tie(m_BestForest, std::ignore, std::ignore) = this->trainForest(
                frame, allTrainingRowsMask, allTrainingRowsMask, m_TrainingProgress);

            this->recordState(recordTrainStateCallback);
        }
        m_Instrumentation->iteration(m_CurrentRound);
        m_Instrumentation->flush(TRAIN_FINAL_FOREST);

        timeAccumulator.add(static_cast<double>(stopWatch.stop() - lastLap));

        LOG_TRACE(<< "Training finished after " << m_CurrentRound << " iterations. "
                  << "Time per iteration in ms mean: "
                  << CBasicStatistics::mean(timeAccumulator) << " std. dev:  "
                  << std::sqrt(CBasicStatistics::variance(timeAccumulator)));

        core::CProgramCounters::counter(counter_t::E_DFTPMTrainedForestNumberTrees) =
            m_BestForest.size();
    } else {
        this->skipProgressMonitoringFinalTrain();
    }

    this->computeClassificationWeights(frame);
    this->initializeTreeShap(frame);

    // Force progress to one and record the final memory usage.
    m_Instrumentation->updateProgress(1.0);
    m_Instrumentation->updateMemoryUsage(
        static_cast<std::int64_t>(this->memoryUsage()) - lastMemoryUsage);
}

void CBoostedTreeImpl::trainIncremental(core::CDataFrame& frame,
                                        const TTrainingStateCallback& recordTrainStateCallback) {

    this->checkIncrementalTrainInvariants(frame);

    if (m_BestForest.size() == 1 || m_NewTrainingRowMask.manhattan() == 0.0) {
        return;
    }

    this->selectTreesToRetrain(frame);

    std::int64_t lastMemoryUsage(this->memoryUsage());

    this->startProgressMonitoringTrainIncremental();

    double initialLoss{lossAtNSigma(1.0, [&] {
        TMeanVarAccumulator lossMoments;
        for (const auto& mask : m_TestingRowMasks) {
            lossMoments.add(this->meanAdjustedLoss(frame, mask));
        }
        return lossMoments;
    }())};

    double retrainedNumberNodes{0.0};
    for (const auto& i : m_TreesToRetrain) {
        retrainedNumberNodes += static_cast<double>(m_BestForest[i].size());
    }
    double numberKeptNodes{numberForestNodes(m_BestForest) - retrainedNumberNodes};

    // Hyperparameter optimisation loop.

    this->initializePerFoldTestLosses();
    this->initializeHyperparameterSamples();

    std::size_t numberTreesToRetrain{this->numberTreesToRetrain()};
    TMeanVarAccumulator timeAccumulator;
    core::CStopWatch stopWatch;
    stopWatch.start();
    std::uint64_t lastLap{stopWatch.lap()};
    LOG_TRACE(<< "Number trees to retrain = " << numberTreesToRetrain << "/"
              << m_BestForest.size());

    while (m_CurrentRound < m_NumberRounds) {

        LOG_TRACE(<< "Optimisation round = " << m_CurrentRound + 1);
        m_Instrumentation->iteration(m_CurrentRound + 1);

        this->recordHyperparameters();

        TMeanVarAccumulator lossMoments;
        double numberRetrainedNodes;
        std::tie(lossMoments, std::ignore, numberRetrainedNodes) = this->crossValidateForest(
            frame, numberTreesToRetrain,
            [this](core::CDataFrame& frame_, const core::CPackedBitVector& trainingRowMask,
                   const core::CPackedBitVector& testingRowMask,
                   core::CLoopProgress& trainingProgress) {
                return this->updateForest(frame_, trainingRowMask,
                                          testingRowMask, trainingProgress);
            });

        this->captureBestHyperparameters(lossMoments, m_BestForest.size(),
                                         numberKeptNodes, numberRetrainedNodes);

        if (this->selectNextHyperparameters(lossMoments, *m_BayesianOptimization) == false) {
            LOG_INFO(<< "Exiting hyperparameter optimisation loop early");
            break;
        }

        std::int64_t memoryUsage(this->memoryUsage());
        m_Instrumentation->updateMemoryUsage(memoryUsage - lastMemoryUsage);
        lastMemoryUsage = memoryUsage;

        m_CurrentRound += 1;
        LOG_TRACE(<< "Round " << m_CurrentRound << " state recording started");
        this->recordState(recordTrainStateCallback);
        LOG_TRACE(<< "Round " << m_CurrentRound << " state recording finished");

        std::uint64_t currentLap{stopWatch.lap()};
        std::uint64_t delta{currentLap - lastLap};
        m_Instrumentation->iterationTime(delta);

        timeAccumulator.add(static_cast<double>(delta));
        lastLap = currentLap;
        m_Instrumentation->flush(HYPERPARAMETER_OPTIMIZATION_ROUND +
                                 std::to_string(m_CurrentRound));
    }

    LOG_TRACE(<< "Incremental training finished after " << m_CurrentRound << " iterations. "
              << "Time per iteration in ms mean: " << CBasicStatistics::mean(timeAccumulator)
              << " std. dev:  " << std::sqrt(CBasicStatistics::variance(timeAccumulator)));

    if (m_BestForestTestLoss <
        initialLoss + this->modelSizePenalty(numberKeptNodes, retrainedNumberNodes)) {
        this->restoreBestHyperparameters();
        core::CPackedBitVector allTrainingRowsMask{this->allTrainingRowsMask()};
        TNodeVecVec retrainedTrees;
        std::tie(retrainedTrees, std::ignore, std::ignore) = this->updateForest(
            frame, allTrainingRowsMask, allTrainingRowsMask, m_TrainingProgress);
        for (std::size_t i = 0; i < retrainedTrees.size(); ++i) {
            m_BestForest[m_TreesToRetrain[i]] = std::move(retrainedTrees[i]);
        }
    }

    // Force progress to one and record the final memory usage.
    m_Instrumentation->updateProgress(1.0);
    m_Instrumentation->updateMemoryUsage(
        static_cast<std::int64_t>(this->memoryUsage()) - lastMemoryUsage);
}

void CBoostedTreeImpl::recordState(const TTrainingStateCallback& recordTrainState) const {
    recordTrainState([this](core::CStatePersistInserter& inserter) {
        this->acceptPersistInserter(inserter);
    });
}

void CBoostedTreeImpl::predict(core::CDataFrame& frame) const {
    core::CPackedBitVector rowMask{frame.numberRows(), true};
    this->predict(rowMask, frame);
}

void CBoostedTreeImpl::predict(const core::CPackedBitVector& rowMask,
                               core::CDataFrame& frame) const {
    if (m_BestForest.empty()) {
        HANDLE_FATAL(<< "Internal error: no model available for prediction. "
                     << "Please report this problem.");
        return;
    }
    bool successful;
    std::tie(std::ignore, successful) = frame.writeColumns(
        m_NumberThreads, 0, frame.numberRows(),
        [&](const TRowItr& beginRows, const TRowItr& endRows) {
            std::size_t numberLossParameters{m_Loss->numberParameters()};
            for (auto row = beginRows; row != endRows; ++row) {
                auto prediction = readPrediction(*row, m_ExtraColumns, numberLossParameters);
                prediction = this->predictRow(m_Encoder->encode(*row));
            }
        },
        &rowMask);
    if (successful == false) {
        HANDLE_FATAL(<< "Internal error: failed model inference. "
                     << "Please report this problem.");
    }
}

std::size_t CBoostedTreeImpl::estimateMemoryUsageTrain(std::size_t numberRows,
                                                       std::size_t numberColumns) const {
    // The maximum tree size is defined is the maximum number of leaves minus one.
    // A binary tree with n + 1 leaves has 2n + 1 nodes in total.
    std::size_t maximumNumberLeaves{this->maximumTreeSize(numberRows) + 1};
    std::size_t maximumNumberNodes{2 * maximumNumberLeaves - 1};
    std::size_t maximumNumberFeatures{std::min(numberColumns - 1, numberRows / m_RowsPerFeature)};
    std::size_t forestMemoryUsage{
        m_MaximumNumberTrees *
        (sizeof(TNodeVec) + maximumNumberNodes * CBoostedTreeNode::estimateMemoryUsage(
                                                     m_Loss->numberParameters()))};
    std::size_t foldRoundLossMemoryUsage{m_NumberFolds * m_NumberRounds *
                                         sizeof(TOptionalDouble)};
    std::size_t hyperparametersMemoryUsage{numberColumns * sizeof(double)};
    std::size_t tunableHyperparametersMemoryUsage{
        this->numberHyperparametersToTune() * sizeof(int)};
    std::size_t hyperparameterSamplesMemoryUsage{
        (m_NumberRounds / 3 + 1) * this->numberHyperparametersToTune() * sizeof(double)};
    // The leaves' row masks memory is accounted for here because it's proportional
    // to the log2(number of nodes). The compressed bit vector representation uses
    // roughly log2(E[run length]) / E[run length] bytes per bit. As we grow the
    // tree we partition the data and so the average run length (sequential unmasked
    // values) is just equal to the number of leaves. Putting this together, if there
    // are n rows and m leaves each leaf will use n * log2(m) / m and so their total
    // memory will be n * log2(m). In practice, we don't get the optimal compression,
    // a reasonable margin is a factor of 4.
    std::size_t rowMaskMemoryUsage{4 * numberRows *
                                   static_cast<std::size_t>(std::ceil(std::log2(
                                       static_cast<double>(maximumNumberLeaves))))};
    // We only maintain statistics for leaves we know we may possibly split this
    // halves the peak number of statistics we maintain.
    std::size_t leafNodeStatisticsMemoryUsage{
        rowMaskMemoryUsage + maximumNumberLeaves *
                                 CBoostedTreeLeafNodeStatisticsScratch::estimateMemoryUsage(
                                     maximumNumberFeatures, m_NumberSplitsPerFeature,
                                     m_Loss->numberParameters()) /
                                 2};
    std::size_t dataTypeMemoryUsage{maximumNumberFeatures * sizeof(CDataFrameUtils::SDataType)};
    std::size_t featureSampleProbabilities{maximumNumberFeatures * sizeof(double)};
    // Assuming either many or few missing rows, we get good compression of the bit
    // vector. Specifically, we'll assume the average run length is 64 for which
    // we get a constant 8 / 64.
    std::size_t missingFeatureMaskMemoryUsage{8 * numberColumns * numberRows / 64};
    std::size_t trainTestMaskMemoryUsage{
        2 * static_cast<std::size_t>(std::ceil(std::log2(static_cast<double>(m_NumberFolds)))) *
        numberRows};
    std::size_t bayesianOptimisationMemoryUsage{CBayesianOptimisation::estimateMemoryUsage(
        this->numberHyperparametersToTune(), m_NumberRounds)};
    std::size_t worstCaseMemoryUsage{
        sizeof(*this) + forestMemoryUsage + foldRoundLossMemoryUsage +
        hyperparametersMemoryUsage + tunableHyperparametersMemoryUsage +
        hyperparameterSamplesMemoryUsage + leafNodeStatisticsMemoryUsage +
        dataTypeMemoryUsage + featureSampleProbabilities + missingFeatureMaskMemoryUsage +
        trainTestMaskMemoryUsage + bayesianOptimisationMemoryUsage};

    return CBoostedTreeImpl::correctedMemoryUsage(static_cast<double>(worstCaseMemoryUsage));
}

std::size_t
CBoostedTreeImpl::estimateMemoryUsageTrainIncremental(std::size_t /*numberRows*/,
                                                      std::size_t /*numberColumns*/) const {

    // TODO https://github.com/elastic/ml-cpp/issues/1790.
    return 0;
}

std::size_t CBoostedTreeImpl::correctedMemoryUsage(double memoryUsageBytes) {
    // We use a piecewise linear function of the estimated memory usage to compute
    // the corrected value. The values are selected in a way to reduce over-estimation
    // and to improve the behaviour on the trial nodes in the cloud. The high level strategy
    // also ensures that corrected memory usage is a monotonic function of estimated memory
    // usage and any change to the approach should preserve this property.
    TDoubleVec estimatedMemoryUsageMB{0.0,    20.0,    1024.0, 4096.0,
                                      8192.0, 12288.0, 16384.0};
    TDoubleVec correctedMemoryUsageMB{0.0,   20.0,   179.2, 512.0,
                                      819.2, 1088.0, 1280.0};
    maths::CSpline<> spline(maths::CSplineTypes::E_Linear);
    spline.interpolate(estimatedMemoryUsageMB, correctedMemoryUsageMB,
                       maths::CSplineTypes::E_ParabolicRunout);
    return static_cast<std::size_t>(spline.value(memoryUsageBytes / BYTES_IN_MB) * BYTES_IN_MB);
}

bool CBoostedTreeImpl::canTrain() const {
    return std::accumulate(m_FeatureSampleProbabilities.begin(),
                           m_FeatureSampleProbabilities.end(), 0.0) > 0.0;
}

core::CPackedBitVector CBoostedTreeImpl::allTrainingRowsMask() const {
    return ~m_MissingFeatureRowMasks[m_DependentVariable];
}

CBoostedTreeImpl::TDoubleDoublePr
CBoostedTreeImpl::gainAndCurvatureAtPercentile(double percentile, const TNodeVecVec& forest) {

    TDoubleVec gains;
    TDoubleVec curvatures;

    for (const auto& tree : forest) {
        for (const auto& node : tree) {
            if (node.isLeaf() == false) {
                gains.push_back(node.gain());
                curvatures.push_back(node.curvature());
            }
        }
    }

    if (gains.empty()) {
        return {0.0, 0.0};
    }

    std::size_t index{std::min(
        static_cast<std::size_t>(percentile * static_cast<double>(gains.size()) / 100.0 + 0.5),
        gains.size() - 1)};
    std::nth_element(gains.begin(), gains.begin() + index, gains.end());
    std::nth_element(curvatures.begin(), curvatures.begin() + index, curvatures.end());

    return {gains[index], curvatures[index]};
}

void CBoostedTreeImpl::initializePerFoldTestLosses() {
    m_FoldRoundTestLosses.resize(m_NumberFolds);
    for (auto& losses : m_FoldRoundTestLosses) {
        losses.resize(m_NumberRounds);
    }
}

void CBoostedTreeImpl::computeClassificationWeights(const core::CDataFrame& frame) {

    using TFloatStorageVec = std::vector<CFloatStorage>;

    if (m_Loss->type() == E_BinaryClassification || m_Loss->type() == E_MulticlassClassification) {

        std::size_t numberClasses{
            m_Loss->type() == E_BinaryClassification ? 2 : m_Loss->numberParameters()};
        TFloatStorageVec storage(2);

        switch (m_ClassAssignmentObjective) {
        case CBoostedTree::E_Accuracy:
            m_ClassificationWeights = TVector::Ones(numberClasses);
            break;
        case CBoostedTree::E_MinimumRecall:
            m_ClassificationWeights = CDataFrameUtils::maximumMinimumRecallClassWeights(
                m_NumberThreads, frame, this->allTrainingRowsMask(),
                numberClasses, m_DependentVariable,
                [storage, numberClasses, this](const TRowRef& row) mutable {
                    if (m_Loss->type() == E_BinaryClassification) {
                        // We predict the log-odds but this is expected to return
                        // the log of the predicted class probabilities.
                        TMemoryMappedFloatVector result{&storage[0], 2};
                        result.array() =
                            m_Loss
                                ->transform(readPrediction(row, m_ExtraColumns, numberClasses))
                                .array()
                                .log();
                        return result;
                    }
                    return readPrediction(row, m_ExtraColumns, numberClasses);
                });
            break;
        case CBoostedTree::E_Custom:
            if (m_ClassificationWeightsOverride != boost::none) {
                const auto& classes = frame.categoricalColumnValues()[m_DependentVariable];
                m_ClassificationWeights = TVector::Ones(numberClasses);
                for (std::size_t i = 0; i < classes.size(); ++i) {
                    auto j = std::find_if(m_ClassificationWeightsOverride->begin(),
                                          m_ClassificationWeightsOverride->end(),
                                          [&](const auto& weight) {
                                              return weight.first == classes[i];
                                          });
                    if (j != m_ClassificationWeightsOverride->end()) {
                        m_ClassificationWeights(i) = j->second;
                    } else {
                        LOG_WARN(<< "Missing weight for class '" << classes[i] << "'. Overrides = "
                                 << core::CContainerPrinter::print(m_ClassificationWeightsOverride)
                                 << ".");
                    }
                }
                LOG_TRACE(<< "classification weights = "
                          << m_ClassificationWeights.transpose());
            }
            break;
        }
    }
}

void CBoostedTreeImpl::initializeTreeShap(const core::CDataFrame& frame) {
    // Populate number samples reaching each node.
    CTreeShapFeatureImportance::computeNumberSamples(m_NumberThreads, frame,
                                                     *m_Encoder, m_BestForest);

    if (m_NumberTopShapValues > 0) {
        // Create the SHAP calculator.
        m_TreeShap = std::make_unique<CTreeShapFeatureImportance>(
            m_NumberThreads, frame, *m_Encoder, m_BestForest, m_NumberTopShapValues);
    } else {
        // TODO these are not currently written into the inference model
        // but they would be nice to expose since they provide good insight
        // into how the splits affect the target variable.
        // Set internal node values anyway.
        //CTreeShapFeatureImportance::computeInternalNodeValues(m_BestForest);
    }
}

void CBoostedTreeImpl::selectTreesToRetrain(const core::CDataFrame& frame) {

    if (m_TreesToRetrain.empty() == false) {
        return;
    }

    TDoubleVec probabilities{retrainTreeSelectionProbabilities(
        m_NumberThreads, frame, m_ExtraColumns, m_DependentVariable, *m_Encoder,
        this->allTrainingRowsMask(), *m_Loss, m_BestForest)};

    std::size_t numberToRetrain{static_cast<std::size_t>(
        std::max(m_RetrainFraction * static_cast<double>(m_BestForest.size()), 1.0) + 0.5)};
    CSampling::categoricalSampleWithoutReplacement(
        m_Rng, probabilities, numberToRetrain, m_TreesToRetrain);
}

template<typename F>
CBoostedTreeImpl::TMeanVarAccumulatorSizeDoubleTuple
CBoostedTreeImpl::crossValidateForest(core::CDataFrame& frame,
                                      std::size_t maximumNumberTrees,
                                      const F& trainForest) {

    // We want to ensure we evaluate on equal proportions for each fold.
    TSizeVec folds(m_NumberFolds);
    std::iota(folds.begin(), folds.end(), 0);
    CSampling::random_shuffle(m_Rng, folds.begin(), folds.end());

    auto stopCrossValidationEarly = [&](TMeanVarAccumulator testLossMoments) {
        // Always train on at least one fold and every fold for the first
        // "number folds" rounds. Exit cross-validation early if it's clear
        // that the test error is not close to the minimum test error. We use
        // the estimated test error for each remaining fold at two standard
        // deviations below the mean for this.
        if (m_StopCrossValidationEarly && m_CurrentRound >= m_NumberFolds &&
            folds.size() < m_NumberFolds) {
            for (const auto& testLoss : this->estimateMissingTestLosses(folds)) {
                testLossMoments.add(
                    CBasicStatistics::mean(testLoss) -
                    2.0 * std::sqrt(CBasicStatistics::maximumLikelihoodVariance(testLoss)));
            }
            return CBasicStatistics::mean(testLossMoments) > this->minimumTestLoss();
        }
        return false;
    };

    TMeanVarAccumulator lossMoments;
    TDoubleVec numberTrees;
    numberTrees.reserve(m_NumberFolds);
    TMeanAccumulator meanForestSizeAccumulator;

    while (folds.size() > 0 && stopCrossValidationEarly(lossMoments) == false) {
        std::size_t fold{folds.back()};
        folds.pop_back();
        TNodeVecVec forest;
        double loss;
        TDoubleVec lossValues;
        std::tie(forest, loss, lossValues) = trainForest(
            frame, m_TrainingRowMasks[fold], m_TestingRowMasks[fold], m_TrainingProgress);
        LOG_TRACE(<< "fold = " << fold << " forest size = " << forest.size()
                  << " test set loss = " << loss);
        lossMoments.add(loss);
        m_FoldRoundTestLosses[fold][m_CurrentRound] = loss;
        numberTrees.push_back(static_cast<double>(forest.size()));
        meanForestSizeAccumulator.add(numberForestNodes(forest));
        m_Instrumentation->lossValues(fold, std::move(lossValues));
    }
    m_TrainingProgress.increment(maximumNumberTrees * folds.size());
    LOG_TRACE(<< "skipped " << folds.size() << " folds");

    std::sort(numberTrees.begin(), numberTrees.end());
    std::size_t medianNumberTrees{
        static_cast<std::size_t>(CBasicStatistics::median(numberTrees))};
    double meanForestSize{CBasicStatistics::mean(meanForestSizeAccumulator)};
    lossMoments = this->correctTestLossMoments(folds, lossMoments);
    LOG_TRACE(<< "test mean loss = " << CBasicStatistics::mean(lossMoments)
              << ", sigma = " << std::sqrt(CBasicStatistics::mean(lossMoments))
              << ", mean number nodes in forest = " << meanForestSize);

    m_MeanForestSizeAccumulator += meanForestSizeAccumulator;
    m_MeanLossAccumulator.add(CBasicStatistics::mean(lossMoments));

    return {lossMoments, medianNumberTrees, meanForestSize};
}

CBoostedTreeImpl::TNodeVec CBoostedTreeImpl::initializePredictionsAndLossDerivatives(
    core::CDataFrame& frame,
    const core::CPackedBitVector& trainingRowMask,
    const core::CPackedBitVector& testingRowMask) const {

    core::CPackedBitVector updateRowMask{trainingRowMask | testingRowMask};
    frame.writeColumns(
        m_NumberThreads, 0, frame.numberRows(),
        [this](const TRowItr& beginRows, const TRowItr& endRows) {
            std::size_t numberLossParameters{m_Loss->numberParameters()};
            for (auto row_ = beginRows; row_ != endRows; ++row_) {
                auto row = *row_;
                if (m_IncrementalTraining) {
                    writePrediction(row, m_ExtraColumns, numberLossParameters,
                                    readPreviousPrediction(row, m_ExtraColumns,
                                                           numberLossParameters));
                } else {
                    zeroPrediction(row, m_ExtraColumns, numberLossParameters);
                    zeroLossGradient(row, m_ExtraColumns, numberLossParameters);
                    zeroLossCurvature(row, m_ExtraColumns, numberLossParameters);
                }
            }
        },
        &updateRowMask);

    TNodeVec tree;
    if (m_IncrementalTraining == false) {
        // At the start we will centre the data w.r.t. the given loss function.
        tree.assign({CBoostedTreeNode{m_Loss->numberParameters()}});
        this->refreshPredictionsAndLossDerivatives(frame, trainingRowMask,
                                                   testingRowMask, *m_Loss,
                                                   1.0 /*eta*/, 0.0 /*lambda*/, tree);
    }

    return tree;
}

CBoostedTreeImpl::TNodeVecVecDoubleDoubleVecTr
CBoostedTreeImpl::trainForest(core::CDataFrame& frame,
                              const core::CPackedBitVector& trainingRowMask,
                              const core::CPackedBitVector& testingRowMask,
                              core::CLoopProgress& trainingProgress) const {

    LOG_TRACE(<< "Training one forest...");

    auto makeRootLeafNodeStatistics =
        [&](const TImmutableRadixSetVec& candidateSplits,
            const TSizeVec& treeFeatureBag, const TSizeVec& nodeFeatureBag,
            const core::CPackedBitVector& trainingRowMask_, TWorkspace& workspace) {
            return std::make_shared<CBoostedTreeLeafNodeStatisticsScratch>(
                rootIndex(), m_ExtraColumns, m_Loss->numberParameters(), m_NumberThreads,
                frame, *m_Encoder, m_Regularization, candidateSplits, treeFeatureBag,
                nodeFeatureBag, 0 /*depth*/, trainingRowMask_, workspace);
        };

    std::size_t maximumNumberInternalNodes{maximumTreeSize(trainingRowMask)};

    TNodeVecVec forest{this->initializePredictionsAndLossDerivatives(
        frame, trainingRowMask, testingRowMask)};
    forest.reserve(m_MaximumNumberTrees);

    CScopeRecordMemoryUsage scopeMemoryUsage{forest, m_Instrumentation->memoryUsageCallback()};

    double eta{m_Eta};

    // Computing feature quantiles is surprisingly runtime expensive and there may
    // be mileage in seeing if we can make the sketch more efficient. However, we
    // should easily be able to build multiple trees on the same set of candidate
    // splits and decrease the loss function since the space of candidate trees for
    // a fixed set of candidate splits is very large. Furthermore, we use a greedy
    // heuristic to search this space and so don't expect to find the tree to add
    // which minimises total loss. As a result, we choose to amortise the cost of
    // computing feature quantiles by only refreshing candidate splits periodically.
    std::size_t nextTreeCountToRefreshSplits{
        forest.size() + static_cast<std::size_t>(std::max(0.5 / eta, 1.0))};

    auto downsampledRowMask = this->downsample(trainingRowMask);
    scopeMemoryUsage.add(downsampledRowMask);
    auto candidateSplits = this->candidateSplits(frame, downsampledRowMask);
    scopeMemoryUsage.add(candidateSplits);

    std::size_t retries{0};

    TDoubleVec losses;
    losses.reserve(m_MaximumNumberTrees);
    scopeMemoryUsage.add(losses);

    CTrainForestStoppingCondition stoppingCondition{m_MaximumNumberTrees};
    TWorkspace workspace{m_Loss->numberParameters()};

    // For each iteration:
    //  1. Periodically compute weighted quantiles for features F and candidate
    //     splits S from F.
    //  2. Build one tree on S.
    //  3. Update predictions and loss derivatives.

    do {
        auto tree = this->trainTree(frame, downsampledRowMask, candidateSplits,
                                    maximumNumberInternalNodes,
                                    makeRootLeafNodeStatistics, workspace);

        retries = tree.size() == 1 ? retries + 1 : 0;

        if (retries == m_MaximumAttemptsToAddTree) {
            break;
        }

        if (tree.size() > 1) {
            scopeMemoryUsage.add(tree);
            this->refreshPredictionsAndLossDerivatives(
                frame, trainingRowMask, testingRowMask, *m_Loss, eta,
                m_Regularization.leafWeightPenaltyMultiplier(), tree);
            forest.push_back(std::move(tree));
            eta = std::min(1.0, m_EtaGrowthRatePerTree * eta);
            retries = 0;
            trainingProgress.increment();
        } else {
            // Refresh splits in case it allows us to find tree which can reduce loss.
            candidateSplits = this->candidateSplits(frame, downsampledRowMask);
            nextTreeCountToRefreshSplits += static_cast<std::size_t>(
                std::max(0.5 / eta, MINIMUM_SPLIT_REFRESH_INTERVAL));
        }

        downsampledRowMask = this->downsample(trainingRowMask);

        if (forest.size() == nextTreeCountToRefreshSplits) {
            candidateSplits = this->candidateSplits(frame, downsampledRowMask);
            nextTreeCountToRefreshSplits += static_cast<std::size_t>(
                std::max(0.5 / eta, MINIMUM_SPLIT_REFRESH_INTERVAL));
        }
    } while (stoppingCondition.shouldStop(forest.size(), [&]() {
        double loss{this->meanLoss(frame, testingRowMask)};
        losses.push_back(loss);
        return loss;
    }) == false);

    LOG_TRACE(<< "Stopped at " << forest.size() - 1 << "/" << m_MaximumNumberTrees);

    trainingProgress.increment(std::max(m_MaximumNumberTrees, forest.size()) -
                               forest.size());

    forest.resize(stoppingCondition.bestSize());

    LOG_TRACE(<< "Trained one forest");

    return {forest, stoppingCondition.bestLoss(), std::move(losses)};
}

CBoostedTreeImpl::TNodeVecVecDoubleDoubleVecTr
CBoostedTreeImpl::updateForest(core::CDataFrame& frame,
                               const core::CPackedBitVector& trainingRowMask,
                               const core::CPackedBitVector& testingRowMask,
                               core::CLoopProgress& trainingProgress) const {

    LOG_TRACE(<< "Incrementally training one forest...");

    auto makeRootLeafNodeStatistics =
        [&](const TImmutableRadixSetVec& candidateSplits,
            const TSizeVec& treeFeatureBag, const TSizeVec& nodeFeatureBag,
            const core::CPackedBitVector& trainingRowMask_, TWorkspace& workspace) {
            return std::make_shared<CBoostedTreeLeafNodeStatisticsIncremental>(
                rootIndex(), m_ExtraColumns, m_Loss->numberParameters(), m_NumberThreads,
                frame, *m_Encoder, m_Regularization, candidateSplits, treeFeatureBag,
                nodeFeatureBag, 0 /*depth*/, trainingRowMask_, workspace);
        };

    std::size_t maximumNumberInternalNodes{maximumTreeSize(trainingRowMask)};

    TNodeVecVec retrainedTrees;
    retrainedTrees.reserve(m_TreesToRetrain.size() + 1);
    this->initializePredictionsAndLossDerivatives(frame, trainingRowMask, testingRowMask);

    CScopeRecordMemoryUsage scopeMemoryUsage{
        retrainedTrees, m_Instrumentation->memoryUsageCallback()};

    core::CPackedBitVector oldTrainingRowMask{trainingRowMask & ~m_NewTrainingRowMask};
    core::CPackedBitVector newTrainingRowMask{trainingRowMask & m_NewTrainingRowMask};
    auto downsampledRowMask = this->downsample(oldTrainingRowMask) |
                              this->downsample(newTrainingRowMask);
    scopeMemoryUsage.add(downsampledRowMask);
    auto candidateSplits = this->candidateSplits(frame, trainingRowMask);
    scopeMemoryUsage.add(candidateSplits);

    TDoubleVec losses;
    losses.reserve(m_TreesToRetrain.size());
    scopeMemoryUsage.add(losses);

    TWorkspace workspace{m_Loss->numberParameters()};

    // For each iteration:
    //  1. Rebuild one tree on fixed upfront candidate splits of features.
    //  2. Update predictions and loss derivatives.

    retrainedTrees.emplace_back();
    for (const auto& index : m_TreesToRetrain) {

        LOG_TRACE(<< "Retraining ="
                  << root(m_BestForest[index]).print(m_BestForest[index]));

        const auto& treeToRetrain = m_BestForest[index];

        workspace.retraining(treeToRetrain);
        this->removePredictions(frame, trainingRowMask, testingRowMask, treeToRetrain);

        double eta{this->etaForTreeAtPosition(index)};
        auto loss = m_Loss->incremental(eta, m_PredictionChangeCost, treeToRetrain);
        this->refreshPredictionsAndLossDerivatives(
            frame, trainingRowMask, testingRowMask, *loss, eta,
            m_Regularization.leafWeightPenaltyMultiplier(), retrainedTrees.back());

        auto tree = this->trainTree(frame, downsampledRowMask, candidateSplits,
                                    maximumNumberInternalNodes,
                                    makeRootLeafNodeStatistics, workspace);

        scopeMemoryUsage.add(tree);
        retrainedTrees.push_back(std::move(tree));
        trainingProgress.increment();

        downsampledRowMask = this->downsample(oldTrainingRowMask) |
                             this->downsample(newTrainingRowMask);

        losses.push_back(this->meanAdjustedLoss(frame, testingRowMask));
    }
    retrainedTrees.erase(retrainedTrees.begin());

    auto bestLoss = static_cast<std::size_t>(
        std::min_element(losses.begin(), losses.end()) - losses.begin());
    retrainedTrees.resize(bestLoss + 1);
    LOG_TRACE(<< "# retrained trees = " << retrainedTrees.size());

    return {std::move(retrainedTrees), losses[bestLoss], std::move(losses)};
}

double CBoostedTreeImpl::etaForTreeAtPosition(std::size_t index) const {
    return std::min(m_Eta * CTools::stable(std::pow(m_EtaGrowthRatePerTree,
                                                    static_cast<double>(index))),
                    1.0);
}

core::CPackedBitVector
CBoostedTreeImpl::downsample(const core::CPackedBitVector& trainingRowMask) const {
    // We compute a stochastic version of the candidate splits, gradients and
    // curvatures for each tree we train. The sampling scheme should minimize
    // the correlation with previous trees for fixed sample size so randomly
    // sampling without replacement is appropriate.
    core::CPackedBitVector result;
    do {
        result = core::CPackedBitVector{};
        for (auto i = trainingRowMask.beginOneBits();
             i != trainingRowMask.endOneBits(); ++i) {
            if (CSampling::uniformSample(m_Rng, 0.0, 1.0) < m_DownsampleFactor) {
                result.extend(false, *i - result.size());
                result.extend(true);
            }
        }
    } while (result.manhattan() == 0.0);
    result.extend(false, trainingRowMask.size() - result.size());
    return result;
}

CBoostedTreeImpl::TImmutableRadixSetVec
CBoostedTreeImpl::candidateSplits(const core::CDataFrame& frame,
                                  const core::CPackedBitVector& trainingRowMask) const {

    TSizeVec features;
    candidateRegressorFeatures(m_FeatureSampleProbabilities, features);
    LOG_TRACE(<< "candidate features = " << core::CContainerPrinter::print(features));

    TSizeVec binaryFeatures(features);
    binaryFeatures.erase(std::remove_if(binaryFeatures.begin(), binaryFeatures.end(),
                                        [this](std::size_t index) {
                                            return m_Encoder->isBinary(index) == false;
                                        }),
                         binaryFeatures.end());
    CSetTools::inplace_set_difference(features, binaryFeatures.begin(),
                                      binaryFeatures.end());
    LOG_TRACE(<< "binary features = " << core::CContainerPrinter::print(binaryFeatures)
              << " other features = " << core::CContainerPrinter::print(features));

    auto featureQuantiles =
        CDataFrameUtils::columnQuantiles(
            m_NumberThreads, frame, trainingRowMask, features,
            CFastQuantileSketch{CFastQuantileSketch::E_Linear,
                                std::max(m_NumberSplitsPerFeature, std::size_t{50}), m_Rng},
            m_Encoder.get(),
            [this](const TRowRef& row) {
                std::size_t numberLossParameters{m_Loss->numberParameters()};
                return trace(numberLossParameters,
                             readLossCurvature(row, m_ExtraColumns, numberLossParameters));
            })
            .first;

    TImmutableRadixSetVec candidateSplits(this->numberFeatures());

    for (auto i : binaryFeatures) {
        candidateSplits[i] = core::CImmutableRadixSet<double>{0.5};
        LOG_TRACE(<< "feature '" << i << "' splits = " << candidateSplits[i].print());
    }
    for (std::size_t i = 0; i < features.size(); ++i) {

        TDoubleVec featureSplits;

        // Because we compute candidate splits for downsamples of the rows it's
        // possible that all values are missing for a particular feature. In this
        // case, we can happily initialize the candidate splits to an empty set
        // since we'll only be choosing how to assign missing values.
        if (featureQuantiles[i].count() > 0.0) {
            featureSplits.reserve(m_NumberSplitsPerFeature - 1);
            for (std::size_t j = 1; j < m_NumberSplitsPerFeature; ++j) {
                double rank{100.0 * static_cast<double>(j) /
                                static_cast<double>(m_NumberSplitsPerFeature) +
                            CSampling::uniformSample(m_Rng, -0.1, 0.1)};
                double q;
                if (featureQuantiles[i].quantile(rank, q)) {
                    featureSplits.push_back(q);
                } else {
                    LOG_WARN(<< "Failed to compute quantile " << rank << ": ignoring split");
                }
            }
        }

        const auto& dataType = m_FeatureDataTypes[features[i]];

        if (dataType.s_IsInteger) {
            // The key point here is that we know that if two distinct splits fall
            // between two consecutive integers they must produce identical partitions
            // of the data and so always have the same loss. We only need to retain
            // one such split for training. We achieve this by snapping to the midpoint
            // and subsequently deduplicating.
            std::for_each(featureSplits.begin(), featureSplits.end(),
                          [](double& split) { split = std::floor(split) + 0.5; });
        }
        featureSplits.erase(std::unique(featureSplits.begin(), featureSplits.end()),
                            featureSplits.end());
        featureSplits.erase(std::remove_if(featureSplits.begin(), featureSplits.end(),
                                           [&dataType](double split) {
                                               return split < dataType.s_Min ||
                                                      split > dataType.s_Max;
                                           }),
                            featureSplits.end());
        candidateSplits[features[i]] =
            core::CImmutableRadixSet<double>{std::move(featureSplits)};

        LOG_TRACE(<< "feature '" << features[i]
                  << "' splits = " << candidateSplits[features[i]].print());
    }

    return candidateSplits;
}

CBoostedTreeImpl::TNodeVec
CBoostedTreeImpl::trainTree(core::CDataFrame& frame,
                            const core::CPackedBitVector& trainingRowMask,
                            const TImmutableRadixSetVec& candidateSplits,
                            std::size_t maximumNumberInternalNodes,
                            const TMakeRootLeafNodeStatistics& makeRootLeafNodeStatistics,
                            TWorkspace& workspace) const {

    LOG_TRACE(<< "Training one tree...");

    using TLeafNodeStatisticsPtrQueue = boost::circular_buffer<TLeafNodeStatisticsPtr>;

    workspace.reinitialize(m_NumberThreads, candidateSplits);
    TSizeVec featuresToInclude{workspace.featuresToInclude()};
    LOG_TRACE(<< "features to include = "
              << core::CContainerPrinter::print(featuresToInclude));

    TNodeVec tree(1);
    // Since number of leaves in a perfect binary tree is (numberInternalNodes+1)
    // the total number of nodes in a tree is (2*numberInternalNodes+1).
    tree.reserve(2 * maximumNumberInternalNodes + 1);

    // Sampling transforms the probabilities. We use a placeholder outside
    // the loop adding nodes so we only allocate the vector once.
    TDoubleVec featureSampleProbabilities{m_FeatureSampleProbabilities};
    TSizeVec treeFeatureBag;
    TSizeVec nodeFeatureBag;
    this->treeFeatureBag(featureSampleProbabilities, treeFeatureBag);
    treeFeatureBag = merge(featuresToInclude, std::move(treeFeatureBag));
    LOG_TRACE(<< "tree bag = " << core::CContainerPrinter::print(treeFeatureBag));

    featureSampleProbabilities = m_FeatureSampleProbabilities;
    this->nodeFeatureBag(treeFeatureBag, featureSampleProbabilities, nodeFeatureBag);
    nodeFeatureBag = merge(featuresToInclude, std::move(nodeFeatureBag));

    TLeafNodeStatisticsPtrQueue splittableLeaves(maximumNumberInternalNodes / 2 + 3);
    splittableLeaves.push_back(makeRootLeafNodeStatistics(
        candidateSplits, treeFeatureBag, nodeFeatureBag, trainingRowMask, workspace));

    // We update local variables because the callback can be expensive if it
    // requires accessing atomics.
    struct SMemoryStats {
        std::int64_t s_Current = 0;
        std::int64_t s_Max = 0;
    } memory;
    TMemoryUsageCallback localRecordMemoryUsage{[&](std::int64_t delta) {
        memory.s_Current += delta;
        memory.s_Max = std::max(memory.s_Max, memory.s_Current);
    }};
    CScopeRecordMemoryUsage scopeMemoryUsage{splittableLeaves,
                                             std::move(localRecordMemoryUsage)};
    scopeMemoryUsage.add(workspace);

    // For each iteration we:
    //   1. Find the leaf with the greatest decrease in loss
    //   2. If no split (significantly) reduced the loss we terminate
    //   3. Otherwise we split that leaf

    double totalGain{0.0};

    COrderings::SLess less;

    for (std::size_t i = 0; i < maximumNumberInternalNodes; ++i) {

        if (splittableLeaves.empty()) {
            break;
        }

        auto leaf = splittableLeaves.back();
        splittableLeaves.pop_back();

        scopeMemoryUsage.remove(leaf);

        if (leaf->gain() < MINIMUM_RELATIVE_GAIN_PER_SPLIT * totalGain) {
            break;
        }

        totalGain += leaf->gain();
        workspace.minimumGain(MINIMUM_RELATIVE_GAIN_PER_SPLIT * totalGain);
        LOG_TRACE(<< "splitting " << leaf->id() << " leaf gain = " << leaf->gain()
                  << " total gain = " << totalGain);

        std::size_t splitFeature;
        double splitValue;
        std::tie(splitFeature, splitValue) = leaf->bestSplit();

        bool assignMissingToLeft{leaf->assignMissingToLeft()};

        // add the left and right children to the tree
        std::size_t leftChildId;
        std::size_t rightChildId;
        std::tie(leftChildId, rightChildId) =
            tree[leaf->id()].split(splitFeature, splitValue, assignMissingToLeft,
                                   leaf->gain(), leaf->curvature(), tree);

        featureSampleProbabilities = m_FeatureSampleProbabilities;
        this->nodeFeatureBag(treeFeatureBag, featureSampleProbabilities, nodeFeatureBag);
        nodeFeatureBag = merge(featuresToInclude, std::move(nodeFeatureBag));

        std::size_t numberSplittableLeaves{splittableLeaves.size()};
        std::size_t currentNumberInternalNodes{(tree.size() - 1) / 2};
        auto smallestCurrentCandidateGainIndex =
            static_cast<std::ptrdiff_t>(numberSplittableLeaves) -
            static_cast<std::ptrdiff_t>(maximumNumberInternalNodes - currentNumberInternalNodes);
        double smallestCandidateGain{
            smallestCurrentCandidateGainIndex >= 0
                ? splittableLeaves[static_cast<std::size_t>(smallestCurrentCandidateGainIndex)]
                      ->gain()
                : 0.0};

        TLeafNodeStatisticsPtr leftChild;
        TLeafNodeStatisticsPtr rightChild;
        std::tie(leftChild, rightChild) = leaf->split(
            leftChildId, rightChildId, m_NumberThreads, smallestCandidateGain,
            frame, *m_Encoder, m_Regularization, treeFeatureBag, nodeFeatureBag,
            tree[leaf->id()], workspace);

        // Need gain to be computed to compare here
        if (leftChild != nullptr && rightChild != nullptr && less(rightChild, leftChild)) {
            std::swap(leftChild, rightChild);
        }

        if (leftChild != nullptr &&
            leftChild->gain() >= MINIMUM_RELATIVE_GAIN_PER_SPLIT * totalGain) {
            scopeMemoryUsage.add(leftChild);
            splittableLeaves.push_back(std::move(leftChild));
        }
        if (rightChild != nullptr &&
            rightChild->gain() >= MINIMUM_RELATIVE_GAIN_PER_SPLIT * totalGain) {
            scopeMemoryUsage.add(rightChild);
            splittableLeaves.push_back(std::move(rightChild));
        }
        std::inplace_merge(splittableLeaves.begin(),
                           splittableLeaves.begin() + numberSplittableLeaves,
                           splittableLeaves.end(), less);

        // Drop any leaves which can't possibly be split.
        while (splittableLeaves.size() + i + 1 > maximumNumberInternalNodes) {
            scopeMemoryUsage.remove(splittableLeaves.front());
            workspace.minimumGain(splittableLeaves.front()->gain());
            splittableLeaves.pop_front();
        }
    }

    tree.shrink_to_fit();

    // Flush the maximum memory used by the leaf statistics to the callback.
    m_Instrumentation->updateMemoryUsage(memory.s_Max);
    m_Instrumentation->updateMemoryUsage(-memory.s_Max);

    LOG_TRACE(<< "Trained one tree. # nodes = " << tree.size());

    return tree;
}

double CBoostedTreeImpl::minimumTestLoss() const {
    using TMinAccumulator = CBasicStatistics::SMin<double>::TAccumulator;
    TMinAccumulator minimumTestLoss;
    for (std::size_t round = 0; round < m_CurrentRound - 1; ++round) {
        TMeanVarAccumulator roundLossMoments;
        for (std::size_t fold = 0; fold < m_NumberFolds; ++fold) {
            if (m_FoldRoundTestLosses[fold][round] != boost::none) {
                roundLossMoments.add(*m_FoldRoundTestLosses[fold][round]);
            }
        }
        if (static_cast<std::size_t>(CBasicStatistics::count(roundLossMoments)) == m_NumberFolds) {
            minimumTestLoss.add(CBasicStatistics::mean(roundLossMoments));
        }
    }
    return minimumTestLoss[0];
}

TMeanVarAccumulator
CBoostedTreeImpl::correctTestLossMoments(const TSizeVec& missing,
                                         TMeanVarAccumulator lossMoments) const {
    if (missing.empty()) {
        return lossMoments;
    }
    for (const auto& loss : this->estimateMissingTestLosses(missing)) {
        lossMoments += loss;
    }
    return lossMoments;
}

CBoostedTreeImpl::TMeanVarAccumulatorVec
CBoostedTreeImpl::estimateMissingTestLosses(const TSizeVec& missing) const {

    // We have a subset of folds for which we've computed test loss. We want to
    // estimate the test loss we'll see for the remaining folds to decide if it
    // is worthwhile to continue training with these parameters and to correct
    // the loss value supplied to Bayesian Optimisation to account for the folds
    // we haven't trained on. We tackle this problem as follows:
    //   1. Find all previous rounds R which share at least one fold with the
    //      current round, i.e. one fold for which we've computed the actual
    //      loss for the current round parameters.
    //   2. For each fold f_i for which we haven't estimated the loss in the
    //      current round fit an OLS model m_i to R to predict the loss of f_i.
    //   3. Compute the predicted value for the test loss on each f_i given
    //      the test losses we've computed so far the current round using m_i.
    //   4. Estimate the uncertainty from the variance of the residuals from
    //      fitting the model m_i to R.
    //
    // The feature vector we use is defined as:
    //
    //   |   calculated fold error 1  |
    //   |   calculated fold error 2  |
    //   |             ...            |
    //   | 1{fold error 1 is present} |
    //   | 1{fold error 2 is present} |
    //   |             ...            |
    //
    // where the indices range over the folds for which we have errors in the
    // current round.

    TSizeVec present(m_NumberFolds);
    std::iota(present.begin(), present.end(), 0);
    TSizeVec ordered{missing};
    std::sort(ordered.begin(), ordered.end());
    CSetTools::inplace_set_difference(present, ordered.begin(), ordered.end());
    LOG_TRACE(<< "present = " << core::CContainerPrinter::print(present));

    // Get the current round feature vector. Fixed so computed outside the loop.
    TVector x(2 * present.size());
    for (std::size_t col = 0; col < present.size(); ++col) {
        x(col) = *m_FoldRoundTestLosses[present[col]][m_CurrentRound];
        x(present.size() + col) = 0.0;
    }

    TMeanVarAccumulatorVec predictedTestLosses;
    predictedTestLosses.reserve(missing.size());

    for (std::size_t target : missing) {
        // Extract the training mask.
        TSizeVec trainingMask;
        trainingMask.reserve(m_CurrentRound);
        for (std::size_t round = 0; round < m_CurrentRound; ++round) {
            if (m_FoldRoundTestLosses[target][round] &&
                std::find_if(present.begin(), present.end(), [&](std::size_t fold) {
                    return m_FoldRoundTestLosses[fold][round];
                }) != present.end()) {
                trainingMask.push_back(round);
            }
        }

        // Fit the OLS regression.
        CDenseMatrix<double> A(trainingMask.size(), 2 * present.size());
        TVector b(trainingMask.size());
        for (std::size_t row = 0; row < trainingMask.size(); ++row) {
            for (std::size_t col = 0; col < present.size(); ++col) {
                if (m_FoldRoundTestLosses[present[col]][trainingMask[row]]) {
                    A(row, col) = *m_FoldRoundTestLosses[present[col]][trainingMask[row]];
                    A(row, present.size() + col) = 0.0;
                } else {
                    A(row, col) = 0.0;
                    A(row, present.size() + col) = 1.0;
                }
            }
            b(row) = *m_FoldRoundTestLosses[target][trainingMask[row]];
        }
        TVector params{A.colPivHouseholderQr().solve(b)};

        TMeanVarAccumulator residualMoments;
        for (int row = 0; row < A.rows(); ++row) {
            residualMoments.add(b(row) - A.row(row) * params);
        }

        double predictedTestLoss{params.transpose() * x};
        double predictedTestLossVariance{
            CBasicStatistics::maximumLikelihoodVariance(residualMoments)};
        LOG_TRACE(<< "prediction(x = " << x.transpose() << ", fold = " << target
                  << ") = (mean = " << predictedTestLoss
                  << ", variance = " << predictedTestLossVariance << ")");

        predictedTestLosses.push_back(CBasicStatistics::momentsAccumulator(
            1.0, predictedTestLoss, predictedTestLossVariance));
    }

    return predictedTestLosses;
}

std::size_t CBoostedTreeImpl::numberFeatures() const {
    return m_Encoder->numberEncodedColumns();
}

std::size_t CBoostedTreeImpl::featureBagSize(double fraction) const {
    return static_cast<std::size_t>(std::max(
        std::ceil(std::min(fraction, 1.0) * static_cast<double>(this->numberFeatures())), 1.0));
}

void CBoostedTreeImpl::treeFeatureBag(TDoubleVec& probabilities, TSizeVec& treeFeatureBag) const {

    std::size_t size{this->featureBagSize(1.25 * m_FeatureBagFraction)};

    candidateRegressorFeatures(probabilities, treeFeatureBag);
    if (size >= treeFeatureBag.size()) {
        return;
    }

    CSampling::categoricalSampleWithoutReplacement(m_Rng, probabilities, size, treeFeatureBag);
    std::sort(treeFeatureBag.begin(), treeFeatureBag.end());
}

void CBoostedTreeImpl::nodeFeatureBag(const TSizeVec& treeFeatureBag,
                                      TDoubleVec& probabilities,
                                      TSizeVec& nodeFeatureBag) const {

    std::size_t size{this->featureBagSize(m_FeatureBagFraction)};

    if (size >= treeFeatureBag.size()) {
        // Since we don't include features with zero probability of being sampled
        // in the bag we can just copy this collection over as the candidates.
        nodeFeatureBag = treeFeatureBag;
        return;
    }

    // We have P(i in S) = P(i in S | i in B) P(i in B) for sample S and bag B.
    // We'd ideally like to preserve P(i in S) by arranging for P(i in S | i in B)
    // to be equal to P(i in S) / P(i in B). P(i in B) is the chance of sampling
    // item i without replacement for weights w. There is no closed form solution
    // for this probability. We can simply sample many bags and use the relative
    // frequency to get this quantity to arbitrary precision, but this isn't
    // worthwhile. There are two limits, for |B| / |F| -> 0 then P(i in B) -> w_i
    // and we want to sample uniformly at random from B and for |B| -> |F| then
    // P(i in B) -> 1 and we want to sample according to w so we reweight by
    // 1 / (w_i + |B| / |F| (1 - w_i)).

    double fraction{static_cast<double>(treeFeatureBag.size()) /
                    static_cast<double>(std::count_if(
                        probabilities.begin(), probabilities.end(),
                        [](auto probability) { return probability > 0.0; }))};
    LOG_TRACE(<< "fraction = " << fraction);

    for (std::size_t i = 0; i < treeFeatureBag.size(); ++i) {
        probabilities[i] = probabilities[treeFeatureBag[i]];
    }
    probabilities.resize(treeFeatureBag.size());
    double Z{std::accumulate(probabilities.begin(), probabilities.end(), 0.0)};
    for (auto& probability : probabilities) {
        probability /= Z;
        probability /= probability + fraction * (1.0 - probability);
    }

    CSampling::categoricalSampleWithoutReplacement(m_Rng, probabilities, size, nodeFeatureBag);
    for (auto& i : nodeFeatureBag) {
        i = treeFeatureBag[i];
    }
    std::sort(nodeFeatureBag.begin(), nodeFeatureBag.end());
}

void CBoostedTreeImpl::candidateRegressorFeatures(const TDoubleVec& probabilities,
                                                  TSizeVec& features) {
    features.clear();
    features.reserve(probabilities.size());
    for (std::size_t i = 0; i < probabilities.size(); ++i) {
        if (probabilities[i] > 0.0) {
            features.push_back(i);
        }
    }
}

void CBoostedTreeImpl::removePredictions(core::CDataFrame& frame,
                                         const core::CPackedBitVector& trainingRowMask,
                                         const core::CPackedBitVector& testingRowMask,
                                         const TNodeVec& tree) const {

    core::CPackedBitVector rowMask{trainingRowMask | testingRowMask};

    frame.writeColumns(m_NumberThreads, 0, frame.numberRows(),
                       [&](const TRowItr& beginRows, const TRowItr& endRows) {
                           std::size_t numberLossParameters{m_Loss->numberParameters()};
                           const auto& rootNode = root(tree);
                           for (auto row_ = beginRows; row_ != endRows; ++row_) {
                               auto row = *row_;
                               readPrediction(row, m_ExtraColumns, numberLossParameters) -=
                                   rootNode.value(m_Encoder->encode(row), tree);
                           }
                       },
                       &rowMask);
}

void CBoostedTreeImpl::refreshPredictionsAndLossDerivatives(
    core::CDataFrame& frame,
    const core::CPackedBitVector& trainingRowMask,
    const core::CPackedBitVector& testingRowMask,
    const TLossFunction& loss,
    double eta,
    double lambda,
    TNodeVec& tree) const {

    TArgMinLossVec leafValues;

    if (tree.empty() == false) {

        auto nextPass = [&] {
            bool done{true};
            for (const auto& value : leafValues) {
                done &= (value.nextPass() == false);
            }
            return done == false;
        };

        leafValues.resize(tree.size(), loss.minimizer(lambda, m_Rng));
        do {
            TArgMinLossVecVec result(m_NumberThreads, leafValues);
            if (m_IncrementalTraining) {
                this->minimumLossLeafValues(false /*new example*/, frame,
                                            trainingRowMask & ~m_NewTrainingRowMask,
                                            loss, tree, result);
                this->minimumLossLeafValues(true /*new example*/, frame,
                                            trainingRowMask & m_NewTrainingRowMask,
                                            loss, tree, result);
            } else {
                this->minimumLossLeafValues(false /*new example*/, frame,
                                            trainingRowMask, loss, tree, result);
            }

            leafValues = std::move(result[0]);
            for (std::size_t i = 1; i < result.size(); ++i) {
                for (std::size_t j = 0; j < leafValues.size(); ++j) {
                    leafValues[j].merge(result[i][j]);
                }
            }
        } while (nextPass());

        for (std::size_t i = 0; i < tree.size(); ++i) {
            if (tree[i].isLeaf()) {
                tree[i].value(eta * leafValues[i].value());
            }
        }

        LOG_TRACE(<< "tree = " << root(tree).print(tree));
    }

    core::CPackedBitVector updateRowMask{trainingRowMask | testingRowMask};

    if (m_IncrementalTraining) {
        this->writeRowDerivatives(false /*new example*/, frame,
                                  updateRowMask & ~m_NewTrainingRowMask, loss, tree);
        this->writeRowDerivatives(true /*new example*/, frame,
                                  updateRowMask & m_NewTrainingRowMask, loss, tree);
    } else {
        this->writeRowDerivatives(false /*new example*/, frame, updateRowMask, loss, tree);
    }
}

void CBoostedTreeImpl::minimumLossLeafValues(bool newExample,
                                             const core::CDataFrame& frame,
                                             const core::CPackedBitVector& rowMask,
                                             const TLossFunction& loss,
                                             const TNodeVec& tree,
                                             TArgMinLossVecVec& result) const {

    core::CDataFrame::TRowFuncVec minimizers;
    minimizers.reserve(result.size());
    for (auto& leafValues : result) {
        minimizers.push_back([&](const TRowItr& beginRows, const TRowItr& endRows) {
            std::size_t numberLossParameters{loss.numberParameters()};
            const auto& rootNode = root(tree);
            for (auto row_ = beginRows; row_ != endRows; ++row_) {
                auto row = *row_;
                auto encodedRow = m_Encoder->encode(row);
                auto prediction = readPrediction(row, m_ExtraColumns, numberLossParameters);
                double actual{readActual(row, m_DependentVariable)};
                double weight{readExampleWeight(row, m_ExtraColumns)};
                leafValues[rootNode.leafIndex(encodedRow, tree)].add(
                    encodedRow, newExample, prediction, actual, weight);
            }
        });
    }

    frame.readRows(0, frame.numberRows(), minimizers, &rowMask);
}

void CBoostedTreeImpl::writeRowDerivatives(bool newExample,
                                           core::CDataFrame& frame,
                                           const core::CPackedBitVector& rowMask,
                                           const TLossFunction& loss,
                                           const TNodeVec& tree) const {

    auto addTreePrediction = [&](const TRowRef& row, TMemoryMappedFloatVector& prediction) {
        if (tree.empty() == false) {
            prediction += root(tree).value(m_Encoder->encode(row), tree);
        }
    };

    frame.writeColumns(
        m_NumberThreads, 0, frame.numberRows(),
        [&](const TRowItr& beginRows, const TRowItr& endRows) {
            std::size_t numberLossParameters{loss.numberParameters()};
            for (auto row_ = beginRows; row_ != endRows; ++row_) {
                auto row = *row_;
                auto prediction = readPrediction(row, m_ExtraColumns, numberLossParameters);
                double actual{readActual(row, m_DependentVariable)};
                double weight{readExampleWeight(row, m_ExtraColumns)};
                addTreePrediction(row, prediction);
                writeLossGradient(row, newExample, m_ExtraColumns, *m_Encoder,
                                  loss, prediction, actual, weight);
                writeLossCurvature(row, newExample, m_ExtraColumns, *m_Encoder,
                                   loss, prediction, actual, weight);
            }
        },
        &rowMask);
}

double CBoostedTreeImpl::meanLoss(const core::CDataFrame& frame,
                                  const core::CPackedBitVector& rowMask) const {

    auto results = frame.readRows(
        m_NumberThreads, 0, frame.numberRows(),
        core::bindRetrievableState(
            [&](TMeanAccumulator& loss, const TRowItr& beginRows, const TRowItr& endRows) {
                std::size_t numberLossParameters{m_Loss->numberParameters()};
                for (auto row_ = beginRows; row_ != endRows; ++row_) {
                    auto row = *row_;
                    auto prediction = readPrediction(row, m_ExtraColumns, numberLossParameters);
                    double actual{readActual(row, m_DependentVariable)};
                    double weight{readExampleWeight(row, m_ExtraColumns)};
                    loss.add(m_Loss->value(prediction, actual, weight));
                }
            },
            TMeanAccumulator{}),
        &rowMask);

    TMeanAccumulator loss;
    for (const auto& result : results.first) {
        loss += result.s_FunctionState;
    }

    LOG_TRACE(<< "mean loss = " << CBasicStatistics::mean(loss));

    return CBasicStatistics::mean(loss);
}

double CBoostedTreeImpl::meanAdjustedLoss(const core::CDataFrame& frame,
                                          const core::CPackedBitVector& rowMask) const {

    // Add on 0.01 times the difference in the old predictions to encourage us
    // to choose more similar forests if accuracy is similar.

    core::CPackedBitVector oldRowMask{rowMask & ~m_NewTrainingRowMask};
    auto results = frame.readRows(
        m_NumberThreads, 0, frame.numberRows(),
        core::bindRetrievableState(
            [&](TMeanAccumulator& loss, const TRowItr& beginRows, const TRowItr& endRows) {
                std::size_t numberLossParameters{m_Loss->numberParameters()};
                for (auto row_ = beginRows; row_ != endRows; ++row_) {
                    auto row = *row_;
                    auto prediction = readPrediction(row, m_ExtraColumns, numberLossParameters);
                    auto previousPrediction = readPreviousPrediction(
                        row, m_ExtraColumns, numberLossParameters);
                    double weight{0.01 * readExampleWeight(row, m_ExtraColumns)};
                    loss.add(m_Loss->difference(prediction, previousPrediction, weight));
                }
            },
            TMeanAccumulator{}),
        &oldRowMask);

    TMeanAccumulator loss;
    for (const auto& result : results.first) {
        loss += result.s_FunctionState;
    }

    return this->meanLoss(frame, rowMask) + CBasicStatistics::mean(loss);
}

CBoostedTreeImpl::TVector CBoostedTreeImpl::predictRow(const CEncodedDataFrameRowRef& row) const {
    TVector result{TVector::Zero(m_Loss->numberParameters())};
    for (const auto& tree : m_BestForest) {
        result += root(tree).value(row, tree);
    }
    return result;
}

bool CBoostedTreeImpl::selectNextHyperparameters(const TMeanVarAccumulator& lossMoments,
                                                 CBayesianOptimisation& bopt) {

    TVector parameters{m_TunableHyperparameters.size()};

    TVector minBoundary;
    TVector maxBoundary;
    std::tie(minBoundary, maxBoundary) = bopt.boundingBox();

    // Downsampling directly affects the loss terms: it multiplies the sums over
    // gradients and Hessians in expectation by the downsample factor. To preserve
    // the same effect for regularisers we need to scale these terms by the same
    // multiplier.
    double scale{1.0};
    if (m_DownsampleFactorOverride == boost::none) {
        auto i = std::distance(m_TunableHyperparameters.begin(),
                               std::find(m_TunableHyperparameters.begin(),
                                         m_TunableHyperparameters.end(), E_DownsampleFactor));
        if (static_cast<std::size_t>(i) < m_TunableHyperparameters.size()) {
            scale = std::min(1.0, 2.0 * m_DownsampleFactor /
                                      (CTools::stableExp(minBoundary(i)) +
                                       CTools::stableExp(maxBoundary(i))));
        }
    }

    // Read parameters for last round.
    for (std::size_t i = 0; i < m_TunableHyperparameters.size(); ++i) {
        switch (m_TunableHyperparameters[i]) {
        case E_Alpha:
            parameters(i) =
                CTools::stableLog(m_Regularization.depthPenaltyMultiplier() / scale);
            break;
        case E_DownsampleFactor:
            parameters(i) = CTools::stableLog(m_DownsampleFactor);
            break;
        case E_Eta:
            parameters(i) = CTools::stableLog(m_Eta);
            break;
        case E_EtaGrowthRatePerTree:
            parameters(i) = m_EtaGrowthRatePerTree;
            break;
        case E_FeatureBagFraction:
            parameters(i) = m_FeatureBagFraction;
            break;
        case E_MaximumNumberTrees:
            parameters(i) = static_cast<double>(m_MaximumNumberTrees);
            break;
        case E_Gamma:
            parameters(i) = CTools::stableLog(
                m_Regularization.treeSizePenaltyMultiplier() / scale);
            break;
        case E_Lambda:
            parameters(i) = CTools::stableLog(
                m_Regularization.leafWeightPenaltyMultiplier() / scale);
            break;
        case E_SoftTreeDepthLimit:
            parameters(i) = m_Regularization.softTreeDepthLimit();
            break;
        case E_SoftTreeDepthTolerance:
            parameters(i) = m_Regularization.softTreeDepthTolerance();
            break;
        case E_PredictionChangeCost:
            parameters(i) = CTools::stableLog(m_PredictionChangeCost);
            break;
        case E_TreeTopologyChangePenalty:
            parameters(i) = CTools::stableLog(m_Regularization.treeTopologyChangePenalty());
            break;
        }
    }

    double meanLoss{CBasicStatistics::mean(lossMoments)};
    double lossVariance{CBasicStatistics::variance(lossMoments)};

    LOG_TRACE(<< "round = " << m_CurrentRound << " loss = " << meanLoss << " variance = "
              << lossVariance << ": regularization = " << m_Regularization.print()
              << ", downsample factor = " << m_DownsampleFactor << ", eta = " << m_Eta
              << ", eta growth rate per tree = " << m_EtaGrowthRatePerTree
              << ", feature bag fraction = " << m_FeatureBagFraction
              << ", prediction cost change = " << m_PredictionChangeCost);

    bopt.add(parameters, meanLoss, lossVariance);
    if (m_CurrentRound < m_HyperparameterSamples.size()) {
        std::copy(m_HyperparameterSamples[m_CurrentRound].begin(),
                  m_HyperparameterSamples[m_CurrentRound].end(), parameters.data());
        parameters = minBoundary + parameters.cwiseProduct(maxBoundary - minBoundary);
    } else {
        if (m_StopHyperparameterOptimizationEarly &&
            m_BayesianOptimization->anovaTotalVariance() < 1e-9) {
            return false;
        }
        std::tie(parameters, std::ignore) = bopt.maximumExpectedImprovement();
    }

    // Write parameters for next round.
    if (m_DownsampleFactorOverride == boost::none) {
        auto i = std::distance(m_TunableHyperparameters.begin(),
                               std::find(m_TunableHyperparameters.begin(),
                                         m_TunableHyperparameters.end(), E_DownsampleFactor));
        if (static_cast<std::size_t>(i) < m_TunableHyperparameters.size()) {
            scale = std::min(1.0, 2.0 * CTools::stableExp(parameters(i)) /
                                      (CTools::stableExp(minBoundary(i)) +
                                       CTools::stableExp(maxBoundary(i))));
        }
    }
    for (std::size_t i = 0; i < m_TunableHyperparameters.size(); ++i) {
        switch (m_TunableHyperparameters[i]) {
        case E_Alpha:
            m_Regularization.depthPenaltyMultiplier(
                scale * CTools::stableExp(parameters(i)));
            break;
        case E_DownsampleFactor:
            m_DownsampleFactor = CTools::stableExp(parameters(i));
            break;
        case E_Eta:
            m_Eta = CTools::stableExp(parameters(i));
            break;
        case E_EtaGrowthRatePerTree:
            m_EtaGrowthRatePerTree = parameters(i);
            break;
        case E_FeatureBagFraction:
            m_FeatureBagFraction = parameters(i);
            break;
        case E_MaximumNumberTrees:
            m_MaximumNumberTrees = static_cast<std::size_t>(std::ceil(parameters(i)));
            break;
        case E_Gamma:
            m_Regularization.treeSizePenaltyMultiplier(
                scale * CTools::stableExp(parameters(i)));
            break;
        case E_Lambda:
            m_Regularization.leafWeightPenaltyMultiplier(
                scale * CTools::stableExp(parameters(i)));
            break;
        case E_SoftTreeDepthLimit:
            m_Regularization.softTreeDepthLimit(std::max(parameters(i), 2.0));
            break;
        case E_SoftTreeDepthTolerance:
            m_Regularization.softTreeDepthTolerance(parameters(i));
            break;
        case E_PredictionChangeCost:
            m_PredictionChangeCost = CTools::stableExp(parameters(i));
            break;
        case E_TreeTopologyChangePenalty:
            m_Regularization.treeTopologyChangePenalty(CTools::stableExp(parameters(i)));
            break;
        }
    }

    return true;
}

void CBoostedTreeImpl::captureBestHyperparameters(const TMeanVarAccumulator& lossMoments,
                                                  std::size_t maximumNumberTrees,
                                                  double numberKeptNodes,
                                                  double numberRetrainedNodes) {
    // We capture the parameters with the lowest error at one standard
    // deviation above the mean. If the mean error improvement is marginal
    // we prefer the solution with the least variation across the folds.

    double loss{lossAtNSigma(1.0, lossMoments) +
                this->modelSizePenalty(numberKeptNodes, numberRetrainedNodes)};
    if (loss < m_BestForestTestLoss) {
        m_BestForestTestLoss = loss;
        m_BestHyperparameters = CBoostedTreeHyperparameters(
            m_Regularization, m_DownsampleFactor, m_Eta, m_EtaGrowthRatePerTree,
            maximumNumberTrees, m_FeatureBagFraction, m_PredictionChangeCost);
    }
}

double CBoostedTreeImpl::modelSizePenalty(double numberKeptNodes,
                                          double numberRetrainedNodes) const {
    // 0.01 * "forest number nodes" * E[GP] / "average forest number nodes" to meanLoss.
    return 0.01 * (numberKeptNodes + numberRetrainedNodes) /
           (numberKeptNodes + CBasicStatistics::mean(m_MeanForestSizeAccumulator)) *
           CBasicStatistics::mean(m_MeanLossAccumulator);
}

void CBoostedTreeImpl::restoreBestHyperparameters() {
    m_Regularization = m_BestHyperparameters.regularization();
    m_DownsampleFactor = m_BestHyperparameters.downsampleFactor();
    m_Eta = m_BestHyperparameters.eta();
    m_EtaGrowthRatePerTree = m_BestHyperparameters.etaGrowthRatePerTree();
    m_MaximumNumberTrees = m_BestHyperparameters.maximumNumberTrees();
    m_FeatureBagFraction = m_BestHyperparameters.featureBagFraction();
    m_PredictionChangeCost = m_BestHyperparameters.predictionChangeCost();
    LOG_TRACE(<< "loss* = " << m_BestForestTestLoss
              << ", regularization* = " << m_Regularization.print()
              << ", downsample factor* = " << m_DownsampleFactor << ", eta* = " << m_Eta
              << ", eta growth rate per tree* = " << m_EtaGrowthRatePerTree
              << ", maximum number trees* = " << m_MaximumNumberTrees
              << ", feature bag fraction* = " << m_FeatureBagFraction
              << ", prediction change cost* = " << m_PredictionChangeCost);
}

void CBoostedTreeImpl::scaleRegularizers(double scale) {
    if (m_RegularizationOverride.depthPenaltyMultiplier() == boost::none) {
        m_Regularization.depthPenaltyMultiplier(
            scale * m_Regularization.depthPenaltyMultiplier());
    }
    if (m_RegularizationOverride.treeSizePenaltyMultiplier() == boost::none) {
        m_Regularization.treeSizePenaltyMultiplier(
            scale * m_Regularization.treeSizePenaltyMultiplier());
    }
    if (m_RegularizationOverride.leafWeightPenaltyMultiplier() == boost::none) {
        m_Regularization.leafWeightPenaltyMultiplier(
            scale * m_Regularization.leafWeightPenaltyMultiplier());
    }
}

std::size_t CBoostedTreeImpl::numberHyperparametersToTune() const {
    if (m_IncrementalTraining) {
        return m_RegularizationOverride.countNotSet() +
               (m_PredictionChangeCostOverride != boost::none ? 0 : 1);
    }
    return m_RegularizationOverride.countNotSetForTrain() +
           (m_DownsampleFactorOverride != boost::none ? 0 : 1) +
           (m_EtaOverride != boost::none
                ? 0
                : (m_EtaGrowthRatePerTreeOverride != boost::none ? 1 : 2)) +
           (m_FeatureBagFractionOverride != boost::none ? 0 : 1);
}

std::size_t CBoostedTreeImpl::maximumTreeSize(const core::CPackedBitVector& trainingRowMask) {
    return maximumTreeSize(static_cast<std::size_t>(trainingRowMask.manhattan()));
}

std::size_t CBoostedTreeImpl::maximumTreeSize(std::size_t numberRows) {
    return static_cast<std::size_t>(
        std::ceil(10.0 * std::sqrt(static_cast<double>(numberRows))));
}

std::size_t CBoostedTreeImpl::numberTreesToRetrain() const {
    return m_TreesToRetrain.size();
}

void CBoostedTreeImpl::recordHyperparameters() {
    m_Instrumentation->hyperparameters().s_Eta = m_Eta;
    m_Instrumentation->hyperparameters().s_ClassAssignmentObjective = m_ClassAssignmentObjective;
    m_Instrumentation->hyperparameters().s_DepthPenaltyMultiplier =
        m_Regularization.depthPenaltyMultiplier();
    m_Instrumentation->hyperparameters().s_SoftTreeDepthLimit =
        m_Regularization.softTreeDepthLimit();
    m_Instrumentation->hyperparameters().s_SoftTreeDepthTolerance =
        m_Regularization.softTreeDepthTolerance();
    m_Instrumentation->hyperparameters().s_TreeSizePenaltyMultiplier =
        m_Regularization.treeSizePenaltyMultiplier();
    m_Instrumentation->hyperparameters().s_LeafWeightPenaltyMultiplier =
        m_Regularization.leafWeightPenaltyMultiplier();
    m_Instrumentation->hyperparameters().s_TreeTopologyChangePenalty =
        m_Regularization.treeTopologyChangePenalty();
    m_Instrumentation->hyperparameters().s_DownsampleFactor = m_DownsampleFactor;
    m_Instrumentation->hyperparameters().s_NumFolds = m_NumberFolds;
    m_Instrumentation->hyperparameters().s_MaxTrees = m_MaximumNumberTrees;
    m_Instrumentation->hyperparameters().s_FeatureBagFraction = m_FeatureBagFraction;
    m_Instrumentation->hyperparameters().s_PredictionChangeCost = m_PredictionChangeCost;
    m_Instrumentation->hyperparameters().s_EtaGrowthRatePerTree = m_EtaGrowthRatePerTree;
    m_Instrumentation->hyperparameters().s_MaxAttemptsToAddTree = m_MaximumAttemptsToAddTree;
    m_Instrumentation->hyperparameters().s_NumSplitsPerFeature = m_NumberSplitsPerFeature;
    m_Instrumentation->hyperparameters().s_MaxOptimizationRoundsPerHyperparameter =
        m_MaximumOptimisationRoundsPerHyperparameter;
}

void CBoostedTreeImpl::initializeTunableHyperparameters() {
    m_TunableHyperparameters.clear();
    for (int i = 0; i < static_cast<int>(NUMBER_HYPERPARAMETERS); ++i) {
        switch (static_cast<EHyperparameter>(i)) {
        case E_DownsampleFactor:
            if (m_IncrementalTraining == false && m_DownsampleFactorOverride == boost::none) {
                m_TunableHyperparameters.push_back(E_DownsampleFactor);
            }
            break;
        case E_Alpha:
            if (m_IncrementalTraining == false &&
                m_RegularizationOverride.depthPenaltyMultiplier() == boost::none) {
                m_TunableHyperparameters.push_back(E_Alpha);
            }
            break;
        case E_Lambda:
            if (m_IncrementalTraining == false &&
                m_RegularizationOverride.leafWeightPenaltyMultiplier() == boost::none) {
                m_TunableHyperparameters.push_back(E_Lambda);
            }
            break;
        case E_Gamma:
            if (m_IncrementalTraining == false &&
                m_RegularizationOverride.treeSizePenaltyMultiplier() == boost::none) {
                m_TunableHyperparameters.push_back(E_Gamma);
            }
            break;
        case E_SoftTreeDepthLimit:
            if (m_IncrementalTraining == false &&
                m_RegularizationOverride.softTreeDepthLimit() == boost::none) {
                m_TunableHyperparameters.push_back(E_SoftTreeDepthLimit);
            }
            break;
        case E_SoftTreeDepthTolerance:
            if (m_IncrementalTraining == false &&
                m_RegularizationOverride.softTreeDepthTolerance() == boost::none) {
                m_TunableHyperparameters.push_back(E_SoftTreeDepthTolerance);
            }
            break;
        case E_Eta:
            if (m_IncrementalTraining == false && m_EtaOverride == boost::none) {
                m_TunableHyperparameters.push_back(E_Eta);
            }
            break;
        case E_EtaGrowthRatePerTree:
            if (m_IncrementalTraining == false && m_EtaOverride == boost::none &&
                m_EtaGrowthRatePerTreeOverride == boost::none) {
                m_TunableHyperparameters.push_back(E_EtaGrowthRatePerTree);
            }
            break;
        case E_FeatureBagFraction:
            if (m_IncrementalTraining == false && m_FeatureBagFractionOverride == boost::none) {
                m_TunableHyperparameters.push_back(E_FeatureBagFraction);
            }
            break;
        case E_PredictionChangeCost:
            if (m_IncrementalTraining == false &&
                m_PredictionChangeCostOverride == boost::none) {
                m_TunableHyperparameters.push_back(E_PredictionChangeCost);
            }
            break;
        case E_TreeTopologyChangePenalty:
            if (m_IncrementalTraining &&
                m_RegularizationOverride.treeTopologyChangePenalty() == boost::none) {
                m_TunableHyperparameters.push_back(E_TreeTopologyChangePenalty);
            }
            break;
        case E_MaximumNumberTrees:
            // maximum number trees is not a tunable parameter
            break;
        }
    }
}

void CBoostedTreeImpl::initializeHyperparameterSamples() {
    std::size_t dim{m_TunableHyperparameters.size()};
    std::size_t n{m_NumberRounds / 3 + 1};
    CSampling::sobolSequenceSample(dim, n, m_HyperparameterSamples);
}

void CBoostedTreeImpl::startProgressMonitoringFineTuneHyperparameters() {

    // This costs "number folds" * "maximum number trees per forest" units
    // per round.

    m_Instrumentation->startNewProgressMonitoredTask(CBoostedTreeFactory::FINE_TUNING_PARAMETERS);

    std::size_t totalNumberSteps{m_NumberRounds * m_MaximumNumberTrees * m_NumberFolds};
    LOG_TRACE(<< "main loop total number steps = " << totalNumberSteps);
    m_TrainingProgress = core::CLoopProgress{
        totalNumberSteps, m_Instrumentation->progressCallback(), 1.0, 1024};

    // Make sure progress starts where it left off.
    m_TrainingProgress.increment(m_CurrentRound * m_MaximumNumberTrees * m_NumberFolds);
}

void CBoostedTreeImpl::startProgressMonitoringFinalTrain() {

    // The final model training uses more data so it's monitored separately.

    m_Instrumentation->startNewProgressMonitoredTask(CBoostedTreeFactory::FINAL_TRAINING);
    m_TrainingProgress = core::CLoopProgress{
        m_MaximumNumberTrees, m_Instrumentation->progressCallback(), 1.0, 1024};
}

void CBoostedTreeImpl::skipProgressMonitoringFinalTrain() {
    m_Instrumentation->startNewProgressMonitoredTask(CBoostedTreeFactory::FINAL_TRAINING);
}

void CBoostedTreeImpl::startProgressMonitoringTrainIncremental() {

    // This costs "number folds" * "maximum number retrained trees" units
    // per round.

    m_Instrumentation->startNewProgressMonitoredTask(CBoostedTreeFactory::INCREMENTAL_TRAIN);

    std::size_t totalNumberSteps{m_NumberRounds * this->numberTreesToRetrain() * m_NumberFolds};
    LOG_TRACE(<< "main loop total number steps = " << totalNumberSteps);
    m_TrainingProgress = core::CLoopProgress{
        totalNumberSteps, m_Instrumentation->progressCallback(), 1.0, 1024};

    // Make sure progress starts where it left off.
    m_TrainingProgress.increment(m_CurrentRound * this->numberTreesToRetrain() * m_NumberFolds);
}

namespace {
// TODO Can we upgrade state after introducing incremental training or do we
// need a new version tag?
const std::string VERSION_7_11_TAG{"7.11"};
const std::string VERSION_7_8_TAG{"7.8"};
const TStrVec SUPPORTED_VERSIONS{VERSION_7_8_TAG, VERSION_7_11_TAG};

const std::string BAYESIAN_OPTIMIZATION_TAG{"bayesian_optimization"};
const std::string BEST_FOREST_TAG{"best_forest"};
const std::string BEST_FOREST_TEST_LOSS_TAG{"best_forest_test_loss"};
const std::string BEST_HYPERPARAMETERS_TAG{"best_hyperparameters"};
const std::string CLASSIFICATION_WEIGHTS_OVERRIDE_TAG{"classification_weights_tag"};
const std::string CURRENT_ROUND_TAG{"current_round"};
const std::string DEPENDENT_VARIABLE_TAG{"dependent_variable"};
const std::string DOWNSAMPLE_FACTOR_OVERRIDE_TAG{"downsample_factor_override"};
const std::string DOWNSAMPLE_FACTOR_TAG{"downsample_factor"};
const std::string ENCODER_TAG{"encoder"};
const std::string ETA_GROWTH_RATE_PER_TREE_TAG{"eta_growth_rate_per_tree"};
const std::string ETA_GROWTH_RATE_PER_TREE_OVERRIDE_TAG{"eta_growth_rate_per_tree_override"};
const std::string ETA_OVERRIDE_TAG{"eta_override"};
const std::string ETA_TAG{"eta"};
const std::string FEATURE_BAG_FRACTION_OVERRIDE_TAG{"feature_bag_fraction_override"};
const std::string FEATURE_BAG_FRACTION_TAG{"feature_bag_fraction"};
const std::string FEATURE_DATA_TYPES_TAG{"feature_data_types"};
const std::string FEATURE_SAMPLE_PROBABILITIES_TAG{"feature_sample_probabilities"};
const std::string FOLD_ROUND_TEST_LOSSES_TAG{"fold_round_test_losses"};
const std::string INITIALIZATION_STAGE_TAG{"initialization_progress"};
const std::string INCREMENTAL_TRAINING_TAG{"incremental_training"};
const std::string LOSS_TAG{"loss"};
const std::string LOSS_NAME_TAG{"loss_name"};
const std::string MAXIMUM_ATTEMPTS_TO_ADD_TREE_TAG{"maximum_attempts_to_add_tree"};
const std::string MAXIMUM_NUMBER_TREES_OVERRIDE_TAG{"maximum_number_trees_override"};
const std::string MAXIMUM_NUMBER_TREES_TAG{"maximum_number_trees"};
const std::string MAXIMUM_OPTIMISATION_ROUNDS_PER_HYPERPARAMETER_TAG{
    "maximum_optimisation_rounds_per_hyperparameter"};
const std::string MEAN_FOREST_SIZE_ACCUMULATOR_TAG{"mean_forest_size"};
const std::string MEAN_LOSS_ACCUMULATOR_TAG{"mean_loss"};
const std::string MISSING_FEATURE_ROW_MASKS_TAG{"missing_feature_row_masks"};
const std::string NUMBER_FOLDS_TAG{"number_folds"};
const std::string NUMBER_FOLDS_OVERRIDE_TAG{"number_folds_override"};
const std::string NUMBER_ROUNDS_TAG{"number_rounds"};
const std::string NUMBER_SPLITS_PER_FEATURE_TAG{"number_splits_per_feature"};
const std::string NUMBER_THREADS_TAG{"number_threads"};
const std::string PREDICTION_CHANGE_COST_TAG{"prediction_change_cost"};
const std::string PREDICTION_CHANGE_COST_OVERRIDE_TAG{"prediction_change_cost_override"};
const std::string RANDOM_NUMBER_GENERATOR_TAG{"random_number_generator"};
const std::string REGULARIZATION_TAG{"regularization"};
const std::string REGULARIZATION_OVERRIDE_TAG{"regularization_override"};
const std::string RETRAIN_FRACTION_TAG{"retrain_fraction"};
const std::string ROWS_PER_FEATURE_TAG{"rows_per_feature"};
const std::string STOP_CROSS_VALIDATION_EARLY_TAG{"stop_cross_validation_eraly"};
const std::string STOP_HYPERPARAMETER_OPTIMIZATION_EARLY_TAG{"stop_hyperparameter_optimization_early"};
const std::string TESTING_ROW_MASKS_TAG{"testing_row_masks"};
const std::string TRAINING_ROW_MASKS_TAG{"training_row_masks"};
const std::string TREES_TO_RETRAIN_TAG{"trees_to_retrain"};
const std::string NUMBER_TOP_SHAP_VALUES_TAG{"top_shap_values"};
const std::string DATA_SUMMARIZATION_FRACTION_TAG{"data_summarization_fraction"};
}

const std::string& CBoostedTreeImpl::bestHyperparametersName() {
    return BEST_HYPERPARAMETERS_TAG;
}

const std::string& CBoostedTreeImpl::bestRegularizationHyperparametersName() {
    return CBoostedTreeHyperparameters::HYPERPARAM_REGULARIZATION_TAG;
}

CBoostedTreeImpl::TStrVec CBoostedTreeImpl::bestHyperparameterNames() {
    return {CBoostedTreeHyperparameters::HYPERPARAM_DOWNSAMPLE_FACTOR_TAG,
            CBoostedTreeHyperparameters::HYPERPARAM_ETA_TAG,
            CBoostedTreeHyperparameters::HYPERPARAM_ETA_GROWTH_RATE_PER_TREE_TAG,
            CBoostedTreeHyperparameters::HYPERPARAM_FEATURE_BAG_FRACTION_TAG,
            TRegularization::REGULARIZATION_DEPTH_PENALTY_MULTIPLIER_TAG,
            TRegularization::REGULARIZATION_TREE_SIZE_PENALTY_MULTIPLIER_TAG,
            TRegularization::REGULARIZATION_LEAF_WEIGHT_PENALTY_MULTIPLIER_TAG,
            TRegularization::REGULARIZATION_SOFT_TREE_DEPTH_LIMIT_TAG,
            TRegularization::REGULARIZATION_SOFT_TREE_DEPTH_TOLERANCE_TAG};
}

void CBoostedTreeImpl::acceptPersistInserter(core::CStatePersistInserter& inserter) const {
    core::CPersistUtils::persist(VERSION_7_11_TAG, "", inserter);
    core::CPersistUtils::persistIfNotNull(BAYESIAN_OPTIMIZATION_TAG,
                                          m_BayesianOptimization, inserter);
    core::CPersistUtils::persist(BEST_FOREST_TEST_LOSS_TAG, m_BestForestTestLoss, inserter);
    core::CPersistUtils::persist(BEST_FOREST_TAG, m_BestForest, inserter);
    core::CPersistUtils::persist(BEST_HYPERPARAMETERS_TAG, m_BestHyperparameters, inserter);
    core::CPersistUtils::persistIfNotNull(CLASSIFICATION_WEIGHTS_OVERRIDE_TAG,
                                          m_ClassificationWeightsOverride, inserter);
    core::CPersistUtils::persist(CURRENT_ROUND_TAG, m_CurrentRound, inserter);
    core::CPersistUtils::persist(DEPENDENT_VARIABLE_TAG, m_DependentVariable, inserter);
    core::CPersistUtils::persist(DOWNSAMPLE_FACTOR_OVERRIDE_TAG,
                                 m_DownsampleFactorOverride, inserter);
    core::CPersistUtils::persist(DOWNSAMPLE_FACTOR_TAG, m_DownsampleFactor, inserter);
    core::CPersistUtils::persistIfNotNull(ENCODER_TAG, m_Encoder, inserter);
    core::CPersistUtils::persist(ETA_GROWTH_RATE_PER_TREE_TAG,
                                 m_EtaGrowthRatePerTree, inserter);
    core::CPersistUtils::persist(ETA_GROWTH_RATE_PER_TREE_OVERRIDE_TAG,
                                 m_EtaGrowthRatePerTreeOverride, inserter);
    core::CPersistUtils::persist(ETA_TAG, m_Eta, inserter);
    core::CPersistUtils::persist(ETA_OVERRIDE_TAG, m_EtaOverride, inserter);
    core::CPersistUtils::persist(FEATURE_BAG_FRACTION_TAG, m_FeatureBagFraction, inserter);
    core::CPersistUtils::persist(FEATURE_BAG_FRACTION_OVERRIDE_TAG,
                                 m_FeatureBagFractionOverride, inserter);
    core::CPersistUtils::persist(FEATURE_DATA_TYPES_TAG, m_FeatureDataTypes, inserter);
    core::CPersistUtils::persist(FEATURE_SAMPLE_PROBABILITIES_TAG,
                                 m_FeatureSampleProbabilities, inserter);
    core::CPersistUtils::persist(FOLD_ROUND_TEST_LOSSES_TAG, m_FoldRoundTestLosses, inserter);
    core::CPersistUtils::persist(INCREMENTAL_TRAINING_TAG, m_IncrementalTraining, inserter);
    core::CPersistUtils::persist(INITIALIZATION_STAGE_TAG,
                                 static_cast<int>(m_InitializationStage), inserter);
    if (m_Loss != nullptr) {
        inserter.insertLevel(LOSS_TAG, [this](core::CStatePersistInserter& inserter_) {
            m_Loss->persistLoss(inserter_);
        });
    }
    core::CPersistUtils::persist(MAXIMUM_ATTEMPTS_TO_ADD_TREE_TAG,
                                 m_MaximumAttemptsToAddTree, inserter);
    core::CPersistUtils::persist(MAXIMUM_OPTIMISATION_ROUNDS_PER_HYPERPARAMETER_TAG,
                                 m_MaximumOptimisationRoundsPerHyperparameter, inserter);
    core::CPersistUtils::persist(MAXIMUM_NUMBER_TREES_TAG, m_MaximumNumberTrees, inserter);
    core::CPersistUtils::persist(MAXIMUM_NUMBER_TREES_OVERRIDE_TAG,
                                 m_MaximumNumberTreesOverride, inserter);
    core::CPersistUtils::persist(MEAN_FOREST_SIZE_ACCUMULATOR_TAG,
                                 m_MeanForestSizeAccumulator, inserter);
    core::CPersistUtils::persist(MEAN_LOSS_ACCUMULATOR_TAG, m_MeanLossAccumulator, inserter);
    core::CPersistUtils::persist(MISSING_FEATURE_ROW_MASKS_TAG,
                                 m_MissingFeatureRowMasks, inserter);
    core::CPersistUtils::persist(NUMBER_FOLDS_TAG, m_NumberFolds, inserter);
    core::CPersistUtils::persist(NUMBER_FOLDS_OVERRIDE_TAG, m_NumberFoldsOverride, inserter);
    core::CPersistUtils::persist(NUMBER_ROUNDS_TAG, m_NumberRounds, inserter);
    core::CPersistUtils::persist(NUMBER_SPLITS_PER_FEATURE_TAG,
                                 m_NumberSplitsPerFeature, inserter);
    core::CPersistUtils::persist(NUMBER_THREADS_TAG, m_NumberThreads, inserter);
    core::CPersistUtils::persist(NUMBER_TOP_SHAP_VALUES_TAG, m_NumberTopShapValues, inserter);
    core::CPersistUtils::persist(PREDICTION_CHANGE_COST_TAG, m_PredictionChangeCost, inserter);
    core::CPersistUtils::persist(PREDICTION_CHANGE_COST_OVERRIDE_TAG,
                                 m_PredictionChangeCostOverride, inserter);
    inserter.insertValue(RANDOM_NUMBER_GENERATOR_TAG, m_Rng.toString());
    core::CPersistUtils::persist(REGULARIZATION_OVERRIDE_TAG,
                                 m_RegularizationOverride, inserter);
    core::CPersistUtils::persist(REGULARIZATION_TAG, m_Regularization, inserter);
    core::CPersistUtils::persist(RETRAIN_FRACTION_TAG, m_RetrainFraction, inserter);
    core::CPersistUtils::persist(ROWS_PER_FEATURE_TAG, m_RowsPerFeature, inserter);
    core::CPersistUtils::persist(STOP_CROSS_VALIDATION_EARLY_TAG,
                                 m_StopCrossValidationEarly, inserter);
    core::CPersistUtils::persist(TESTING_ROW_MASKS_TAG, m_TestingRowMasks, inserter);
    core::CPersistUtils::persist(TRAINING_ROW_MASKS_TAG, m_TrainingRowMasks, inserter);
    core::CPersistUtils::persist(TREES_TO_RETRAIN_TAG, m_TreesToRetrain, inserter);
    core::CPersistUtils::persist(STOP_HYPERPARAMETER_OPTIMIZATION_EARLY_TAG,
                                 m_StopHyperparameterOptimizationEarly, inserter);
    core::CPersistUtils::persist(DATA_SUMMARIZATION_FRACTION_TAG,
                                 m_DataSummarizationFraction, inserter);
    // m_TunableHyperparameters is not persisted explicitly, it is re-generated
    // from overriden hyperparameters.
    // m_HyperparameterSamples is not persisted explicitly, it is re-generated.
}

bool CBoostedTreeImpl::acceptRestoreTraverser(core::CStateRestoreTraverser& traverser) {
    if (std::find(SUPPORTED_VERSIONS.begin(), SUPPORTED_VERSIONS.end(),
                  traverser.name()) == SUPPORTED_VERSIONS.end()) {
        LOG_ERROR(<< "Input error: unsupported state serialization version. "
                  << "Currently supported versions: "
                  << core::CContainerPrinter::print(SUPPORTED_VERSIONS) << ".");
        return false;
    }

    auto restoreLoss = [this](core::CStateRestoreTraverser& traverser_) {
        m_Loss = CLoss::restoreLoss(traverser_);
        return m_Loss != nullptr;
    };

    int initializationStage{static_cast<int>(E_FullyInitialized)};

    if (traverser.name() != VERSION_7_11_TAG) {
        m_StopHyperparameterOptimizationEarly = false;
    }

    do {
        const std::string& name = traverser.name();
        RESTORE_NO_ERROR(BAYESIAN_OPTIMIZATION_TAG,
                         m_BayesianOptimization =
                             std::make_unique<CBayesianOptimisation>(traverser))
        RESTORE(BEST_FOREST_TAG,
                core::CPersistUtils::restore(BEST_FOREST_TAG, m_BestForest, traverser))
        RESTORE(BEST_FOREST_TEST_LOSS_TAG,
                core::CPersistUtils::restore(BEST_FOREST_TEST_LOSS_TAG,
                                             m_BestForestTestLoss, traverser))
        RESTORE(BEST_HYPERPARAMETERS_TAG,
                core::CPersistUtils::restore(BEST_HYPERPARAMETERS_TAG,
                                             m_BestHyperparameters, traverser))
        RESTORE_SETUP_TEARDOWN(
            CLASSIFICATION_WEIGHTS_OVERRIDE_TAG,
            m_ClassificationWeightsOverride = TStrDoublePrVec{},
            core::CPersistUtils::restore(CLASSIFICATION_WEIGHTS_OVERRIDE_TAG,
                                         *m_ClassificationWeightsOverride, traverser),
            /*no-op*/)
        RESTORE(CURRENT_ROUND_TAG,
                core::CPersistUtils::restore(CURRENT_ROUND_TAG, m_CurrentRound, traverser))
        RESTORE(DEPENDENT_VARIABLE_TAG,
                core::CPersistUtils::restore(DEPENDENT_VARIABLE_TAG,
                                             m_DependentVariable, traverser))
        RESTORE(DOWNSAMPLE_FACTOR_OVERRIDE_TAG,
                core::CPersistUtils::restore(DOWNSAMPLE_FACTOR_OVERRIDE_TAG,
                                             m_DownsampleFactorOverride, traverser))
        RESTORE(DOWNSAMPLE_FACTOR_TAG,
                core::CPersistUtils::restore(DOWNSAMPLE_FACTOR_TAG, m_DownsampleFactor, traverser))
        RESTORE_NO_ERROR(ENCODER_TAG,
                         m_Encoder = std::make_unique<CDataFrameCategoryEncoder>(traverser))
        RESTORE(ETA_GROWTH_RATE_PER_TREE_TAG,
                core::CPersistUtils::restore(ETA_GROWTH_RATE_PER_TREE_TAG,
                                             m_EtaGrowthRatePerTree, traverser))
        RESTORE(ETA_GROWTH_RATE_PER_TREE_OVERRIDE_TAG,
                core::CPersistUtils::restore(ETA_GROWTH_RATE_PER_TREE_OVERRIDE_TAG,
                                             m_EtaGrowthRatePerTreeOverride, traverser))
        RESTORE(ETA_OVERRIDE_TAG,
                core::CPersistUtils::restore(ETA_OVERRIDE_TAG, m_EtaOverride, traverser))
        RESTORE(ETA_TAG, core::CPersistUtils::restore(ETA_TAG, m_Eta, traverser))
        RESTORE(FEATURE_BAG_FRACTION_OVERRIDE_TAG,
                core::CPersistUtils::restore(FEATURE_BAG_FRACTION_OVERRIDE_TAG,
                                             m_FeatureBagFractionOverride, traverser))
        RESTORE(FEATURE_BAG_FRACTION_TAG,
                core::CPersistUtils::restore(FEATURE_BAG_FRACTION_TAG,
                                             m_FeatureBagFraction, traverser))
        RESTORE(FEATURE_DATA_TYPES_TAG,
                core::CPersistUtils::restore(FEATURE_DATA_TYPES_TAG,
                                             m_FeatureDataTypes, traverser));
        RESTORE(FEATURE_SAMPLE_PROBABILITIES_TAG,
                core::CPersistUtils::restore(FEATURE_SAMPLE_PROBABILITIES_TAG,
                                             m_FeatureSampleProbabilities, traverser))
        RESTORE(FOLD_ROUND_TEST_LOSSES_TAG,
                core::CPersistUtils::restore(FOLD_ROUND_TEST_LOSSES_TAG,
                                             m_FoldRoundTestLosses, traverser))
        RESTORE(INCREMENTAL_TRAINING_TAG,
                core::CPersistUtils::restore(INCREMENTAL_TRAINING_TAG,
                                             m_IncrementalTraining, traverser))
        RESTORE(INITIALIZATION_STAGE_TAG,
                core::CPersistUtils::restore(INITIALIZATION_STAGE_TAG,
                                             initializationStage, traverser))
        RESTORE(LOSS_TAG, traverser.traverseSubLevel(restoreLoss))
        RESTORE(MAXIMUM_ATTEMPTS_TO_ADD_TREE_TAG,
                core::CPersistUtils::restore(MAXIMUM_ATTEMPTS_TO_ADD_TREE_TAG,
                                             m_MaximumAttemptsToAddTree, traverser))
        RESTORE(MAXIMUM_OPTIMISATION_ROUNDS_PER_HYPERPARAMETER_TAG,
                core::CPersistUtils::restore(
                    MAXIMUM_OPTIMISATION_ROUNDS_PER_HYPERPARAMETER_TAG,
                    m_MaximumOptimisationRoundsPerHyperparameter, traverser))
        RESTORE(MAXIMUM_NUMBER_TREES_OVERRIDE_TAG,
                core::CPersistUtils::restore(MAXIMUM_NUMBER_TREES_OVERRIDE_TAG,
                                             m_MaximumNumberTreesOverride, traverser))
        RESTORE(MAXIMUM_NUMBER_TREES_TAG,
                core::CPersistUtils::restore(MAXIMUM_NUMBER_TREES_TAG,
                                             m_MaximumNumberTrees, traverser))
        RESTORE(MEAN_FOREST_SIZE_ACCUMULATOR_TAG,
                core::CPersistUtils::restore(MEAN_FOREST_SIZE_ACCUMULATOR_TAG,
                                             m_MeanForestSizeAccumulator, traverser))
        RESTORE(MEAN_LOSS_ACCUMULATOR_TAG,
                core::CPersistUtils::restore(MEAN_LOSS_ACCUMULATOR_TAG,
                                             m_MeanLossAccumulator, traverser))
        RESTORE(MISSING_FEATURE_ROW_MASKS_TAG,
                core::CPersistUtils::restore(MISSING_FEATURE_ROW_MASKS_TAG,
                                             m_MissingFeatureRowMasks, traverser))
        RESTORE(NUMBER_FOLDS_TAG,
                core::CPersistUtils::restore(NUMBER_FOLDS_TAG, m_NumberFolds, traverser))
        RESTORE(NUMBER_FOLDS_OVERRIDE_TAG,
                core::CPersistUtils::restore(NUMBER_FOLDS_OVERRIDE_TAG,
                                             m_NumberFoldsOverride, traverser))
        RESTORE(NUMBER_ROUNDS_TAG,
                core::CPersistUtils::restore(NUMBER_ROUNDS_TAG, m_NumberRounds, traverser))
        RESTORE(NUMBER_SPLITS_PER_FEATURE_TAG,
                core::CPersistUtils::restore(NUMBER_SPLITS_PER_FEATURE_TAG,
                                             m_NumberSplitsPerFeature, traverser))
        RESTORE(NUMBER_THREADS_TAG,
                core::CPersistUtils::restore(NUMBER_THREADS_TAG, m_NumberThreads, traverser))
        RESTORE(NUMBER_TOP_SHAP_VALUES_TAG,
                core::CPersistUtils::restore(NUMBER_TOP_SHAP_VALUES_TAG,
                                             m_NumberTopShapValues, traverser))
        RESTORE(PREDICTION_CHANGE_COST_TAG,
                core::CPersistUtils::restore(PREDICTION_CHANGE_COST_TAG,
                                             m_PredictionChangeCost, traverser))
        RESTORE(PREDICTION_CHANGE_COST_OVERRIDE_TAG,
                core::CPersistUtils::restore(PREDICTION_CHANGE_COST_OVERRIDE_TAG,
                                             m_PredictionChangeCostOverride, traverser))
        RESTORE(RANDOM_NUMBER_GENERATOR_TAG, m_Rng.fromString(traverser.value()))
        RESTORE(REGULARIZATION_TAG,
                core::CPersistUtils::restore(REGULARIZATION_TAG, m_Regularization, traverser))
        RESTORE(REGULARIZATION_OVERRIDE_TAG,
                core::CPersistUtils::restore(REGULARIZATION_OVERRIDE_TAG,
                                             m_RegularizationOverride, traverser))
        RESTORE(RETRAIN_FRACTION_TAG,
                core::CPersistUtils::restore(RETRAIN_FRACTION_TAG, m_RetrainFraction, traverser))
        RESTORE(ROWS_PER_FEATURE_TAG,
                core::CPersistUtils::restore(ROWS_PER_FEATURE_TAG, m_RowsPerFeature, traverser))
        RESTORE(STOP_CROSS_VALIDATION_EARLY_TAG,
                core::CPersistUtils::restore(STOP_CROSS_VALIDATION_EARLY_TAG,
                                             m_StopCrossValidationEarly, traverser))
        RESTORE(TESTING_ROW_MASKS_TAG,
                core::CPersistUtils::restore(TESTING_ROW_MASKS_TAG, m_TestingRowMasks, traverser))
        RESTORE(TRAINING_ROW_MASKS_TAG,
                core::CPersistUtils::restore(TRAINING_ROW_MASKS_TAG, m_TrainingRowMasks, traverser))
        RESTORE(TREES_TO_RETRAIN_TAG,
                core::CPersistUtils::restore(TREES_TO_RETRAIN_TAG, m_TreesToRetrain, traverser))
        RESTORE(STOP_HYPERPARAMETER_OPTIMIZATION_EARLY_TAG,
                core::CPersistUtils::restore(STOP_HYPERPARAMETER_OPTIMIZATION_EARLY_TAG,
                                             m_StopHyperparameterOptimizationEarly, traverser))
        RESTORE(DATA_SUMMARIZATION_FRACTION_TAG,
                core::CPersistUtils::restore(DATA_SUMMARIZATION_FRACTION_TAG,
                                             m_DataSummarizationFraction, traverser))
        // m_TunableHyperparameters is not restored explicitly it is re-generated
        // from overriden hyperparameters.
        // m_HyperparameterSamples is not restored explicitly it is re-generated.
    } while (traverser.next());

    this->initializeTunableHyperparameters();
    m_InitializationStage = static_cast<EInitializationStage>(initializationStage);

    this->checkRestoredInvariants();

    return true;
}

void CBoostedTreeImpl::checkRestoredInvariants() const {

    VIOLATES_INVARIANT_NO_EVALUATION(m_Loss, ==, nullptr);
    VIOLATES_INVARIANT_NO_EVALUATION(m_Encoder, ==, nullptr);
    VIOLATES_INVARIANT_NO_EVALUATION(m_Instrumentation, ==, nullptr);
    VIOLATES_INVARIANT(m_FeatureDataTypes.size(), !=,
                       m_FeatureSampleProbabilities.size());
    VIOLATES_INVARIANT(m_DependentVariable, >=, m_MissingFeatureRowMasks.size());
    VIOLATES_INVARIANT(m_TrainingRowMasks.size(), !=, m_TestingRowMasks.size());
    for (std::size_t i = 0; i < m_TrainingRowMasks.size(); ++i) {
        VIOLATES_INVARIANT(m_TrainingRowMasks[i].size(), !=,
                           m_TestingRowMasks[i].size());
    }
    if (m_InitializationStage == CBoostedTreeImpl::E_FullyInitialized) {
        VIOLATES_INVARIANT_NO_EVALUATION(m_BayesianOptimization, ==, nullptr);
    }
    VIOLATES_INVARIANT(m_CurrentRound, >, m_NumberRounds);
    for (const auto& samples : m_HyperparameterSamples) {
        VIOLATES_INVARIANT(m_TunableHyperparameters.size(), !=, samples.size());
    }
    if (m_FoldRoundTestLosses.empty() == false) {
        VIOLATES_INVARIANT(m_FoldRoundTestLosses.size(), !=, m_NumberFolds);
        for (const auto& losses : m_FoldRoundTestLosses) {
            VIOLATES_INVARIANT(losses.size(), >, m_NumberRounds);
        }
    }
    for (auto tree : m_TreesToRetrain) {
        VIOLATES_INVARIANT(tree, >=, m_BestForest.size());
    }
}

void CBoostedTreeImpl::checkTrainInvariants(const core::CDataFrame& frame) const {
    if (m_DependentVariable >= frame.numberColumns()) {
        HANDLE_FATAL(<< "Internal error: dependent variable '" << m_DependentVariable
                     << "' was incorrectly initialized. Please report this problem.");
    }
    if (m_Loss == nullptr) {
        HANDLE_FATAL(<< "Internal error: must supply a loss function for training. "
                     << "Please report this problem.");
    }
    if (m_Encoder == nullptr) {
        HANDLE_FATAL(<< "Internal error: must supply an category encoder. "
                     << "Please report this problem.");
    }
    if (m_BayesianOptimization == nullptr) {
        HANDLE_FATAL(<< "Internal error: must supply an optimizer. Please report this problem.");
    }
    for (const auto& mask : m_MissingFeatureRowMasks) {
        if (mask.size() != frame.numberRows()) {
            HANDLE_FATAL(<< "Internal error: unexpected missing feature mask ("
                         << mask.size() << " !=  " << frame.numberRows()
                         << "). Please report this problem.");
        }
    }
    for (const auto& mask : m_TrainingRowMasks) {
        if (mask.size() != frame.numberRows()) {
            HANDLE_FATAL(<< "Internal error: unexpected missing training mask ("
                         << mask.size() << " !=  " << frame.numberRows()
                         << "). Please report this problem.");
        }
    }
    for (const auto& mask : m_TestingRowMasks) {
        if (mask.size() != frame.numberRows()) {
            HANDLE_FATAL(<< "Internal error: unexpected missing testing mask ("
                         << mask.size() << " !=  " << frame.numberRows()
                         << "). Please report this problem.");
        }
    }
}

void CBoostedTreeImpl::checkIncrementalTrainInvariants(const core::CDataFrame& frame) const {
    if (m_BestForest.empty()) {
        HANDLE_FATAL(<< "Internal error: no model available to incrementally train."
                     << " Please report this problem.");
    }
    if (m_DependentVariable >= frame.numberColumns()) {
        HANDLE_FATAL(<< "Internal error: dependent variable '" << m_DependentVariable
                     << "' was incorrectly initialized. Please report this problem.");
    }
    if (m_Loss == nullptr) {
        HANDLE_FATAL(<< "Internal error: must supply a loss function for training. "
                     << "Please report this problem.");
    }
    if (m_Encoder == nullptr) {
        HANDLE_FATAL(<< "Internal error: must supply an category encoder. "
                     << "Please report this problem.");
    }
    if (m_BayesianOptimization == nullptr) {
        HANDLE_FATAL(<< "Internal error: must supply an optimizer. Please report this problem.");
    }
    for (const auto& mask : m_MissingFeatureRowMasks) {
        if (mask.size() != frame.numberRows()) {
            HANDLE_FATAL(<< "Internal error: unexpected missing feature mask ("
                         << mask.size() << " !=  " << frame.numberRows()
                         << "). Please report this problem.");
        }
    }
    for (const auto& mask : m_TrainingRowMasks) {
        if (mask.size() != frame.numberRows()) {
            HANDLE_FATAL(<< "Internal error: unexpected missing training mask ("
                         << mask.size() << " !=  " << frame.numberRows()
                         << "). Please report this problem.");
        }
    }
    for (const auto& mask : m_TestingRowMasks) {
        if (mask.size() != frame.numberRows()) {
            HANDLE_FATAL(<< "Internal error: unexpected missing testing mask ("
                         << mask.size() << " !=  " << frame.numberRows()
                         << "). Please report this problem.");
        }
    }
}

std::size_t CBoostedTreeImpl::memoryUsage() const {
    std::size_t mem{core::CMemory::dynamicSize(m_Loss)};
    mem += core::CMemory::dynamicSize(m_Encoder);
    mem += core::CMemory::dynamicSize(m_FeatureDataTypes);
    mem += core::CMemory::dynamicSize(m_FeatureSampleProbabilities);
    mem += core::CMemory::dynamicSize(m_MissingFeatureRowMasks);
    mem += core::CMemory::dynamicSize(m_TrainingRowMasks);
    mem += core::CMemory::dynamicSize(m_TestingRowMasks);
    mem += core::CMemory::dynamicSize(m_FoldRoundTestLosses);
    mem += core::CMemory::dynamicSize(m_BestForest);
    mem += core::CMemory::dynamicSize(m_BayesianOptimization);
    mem += core::CMemory::dynamicSize(m_Instrumentation);
    mem += core::CMemory::dynamicSize(m_HyperparameterSamples);
    mem += core::CMemory::dynamicSize(m_TreesToRetrain);
    return mem;
}

void CBoostedTreeImpl::accept(CBoostedTree::CVisitor& visitor) {
    m_Encoder->accept(visitor);
    for (const auto& tree : m_BestForest) {
        visitor.addTree();
        for (const auto& node : tree) {
            node.accept(visitor);
        }
    }
    visitor.addClassificationWeights(m_ClassificationWeights.to<TDoubleVec>());
    visitor.addLossFunction(this->loss());
}

const CBoostedTreeHyperparameters& CBoostedTreeImpl::bestHyperparameters() const {
    return m_BestHyperparameters;
}

CTreeShapFeatureImportance* CBoostedTreeImpl::shap() {
    return m_TreeShap.get();
}

<<<<<<< HEAD
core::CPackedBitVector
CBoostedTreeImpl::dataSummarization(const core::CDataFrame& dataFrame,
                                    const TRecordEncodersCallback& recordEncoders) const {

    std::size_t sampleSize{std::max(static_cast<size_t>(dataFrame.numberRows() * m_DataSummarizationFraction),
                                    static_cast<std::size_t>(2))};
    // get row mask for sampling
    core::CPackedBitVector allTrainingRowsMask{this->allTrainingRowsMask()};
    core::CPackedBitVector rowMask{CDataFrameUtils::stratifiedSamplingRowMasks(
        m_NumberThreads, dataFrame, m_DependentVariable, m_Rng, sampleSize, 10,
        allTrainingRowsMask)};
=======
core::CPackedBitVector CBoostedTreeImpl::dataSummarization(const core::CDataFrame& frame) const {
    // get row mask for sampling
    // TODO #1834 implement a data summarization strategy.
    core::CPackedBitVector rowMask{};
    std::size_t sampleSize(std::min(
        frame.numberRows(), static_cast<std::size_t>(std::max(
                                static_cast<double>(frame.numberRows()) * 0.1, 100.0))));
    for (std::size_t i = 0; i < sampleSize; ++i) {
        rowMask.extend(true);
    }
    rowMask.extend(false, frame.numberRows() - rowMask.size());
>>>>>>> c14e0427

    return rowMask;
}

CBoostedTreeImpl::THyperparameterImportanceVec
CBoostedTreeImpl::hyperparameterImportance() const {
    THyperparameterImportanceVec hyperparameterImportances;
    hyperparameterImportances.reserve(m_TunableHyperparameters.size());
    CBayesianOptimisation::TDoubleDoublePrVec anovaMainEffects{
        m_BayesianOptimization->anovaMainEffects()};
    for (std::size_t i = 0; i < static_cast<std::size_t>(NUMBER_HYPERPARAMETERS); ++i) {
        double absoluteImportance{0.0};
        double relativeImportance{0.0};
        double hyperparameterValue;
        SHyperparameterImportance::EType hyperparameterType{
            boosted_tree_detail::SHyperparameterImportance::E_Double};
        switch (static_cast<EHyperparameter>(i)) {
        case E_Alpha:
            hyperparameterValue = m_Regularization.depthPenaltyMultiplier();
            break;
        case E_DownsampleFactor:
            hyperparameterValue = m_DownsampleFactor;
            break;
        case E_Eta:
            hyperparameterValue = m_Eta;
            break;
        case E_EtaGrowthRatePerTree:
            hyperparameterValue = m_EtaGrowthRatePerTree;
            break;
        case E_FeatureBagFraction:
            hyperparameterValue = m_FeatureBagFraction;
            break;
        case E_MaximumNumberTrees:
            hyperparameterValue = static_cast<double>(m_MaximumNumberTrees);
            hyperparameterType = boosted_tree_detail::SHyperparameterImportance::E_Uint64;
            break;
        case E_Gamma:
            hyperparameterValue = m_Regularization.treeSizePenaltyMultiplier();
            break;
        case E_Lambda:
            hyperparameterValue = m_Regularization.leafWeightPenaltyMultiplier();
            break;
        case E_SoftTreeDepthLimit:
            hyperparameterValue = m_Regularization.softTreeDepthLimit();
            break;
        case E_SoftTreeDepthTolerance:
            hyperparameterValue = m_Regularization.softTreeDepthTolerance();
            break;
        case E_PredictionChangeCost:
            hyperparameterValue = m_PredictionChangeCost;
            break;
        case E_TreeTopologyChangePenalty:
            hyperparameterValue = m_Regularization.treeTopologyChangePenalty();
            break;
        }
        bool supplied{true};
        auto tunableIndex = std::distance(m_TunableHyperparameters.begin(),
                                          std::find(m_TunableHyperparameters.begin(),
                                                    m_TunableHyperparameters.end(), i));
        if (static_cast<std::size_t>(tunableIndex) < m_TunableHyperparameters.size()) {
            supplied = false;
            std::tie(absoluteImportance, relativeImportance) = anovaMainEffects[tunableIndex];
        }
        hyperparameterImportances.push_back(
            {static_cast<EHyperparameter>(i), hyperparameterValue,
             absoluteImportance, relativeImportance, supplied, hyperparameterType});
    }
    return hyperparameterImportances;
}

const CBoostedTreeImpl::TDoubleVec& CBoostedTreeImpl::featureSampleProbabilities() const {
    return m_FeatureSampleProbabilities;
}

const CDataFrameCategoryEncoder& CBoostedTreeImpl::encoder() const {
    return *m_Encoder;
}

const CBoostedTreeImpl::TNodeVecVec& CBoostedTreeImpl::trainedModel() const {
    return m_BestForest;
}

CBoostedTreeImpl::TLossFunction& CBoostedTreeImpl::loss() const {
    if (m_Loss == nullptr) {
        HANDLE_FATAL(<< "Internal error: loss function unavailable. "
                     << "Please report this problem.");
    }
    return *m_Loss;
}

std::size_t CBoostedTreeImpl::columnHoldingDependentVariable() const {
    return m_DependentVariable;
}

const core::CPackedBitVector& CBoostedTreeImpl::newTrainingRowMask() const {
    return m_NewTrainingRowMask;
}

const CBoostedTreeImpl::TSizeVec& CBoostedTreeImpl::extraColumns() const {
    return m_ExtraColumns;
}

const CBoostedTreeImpl::TVector& CBoostedTreeImpl::classificationWeights() const {
    return m_ClassificationWeights;
}

const double CBoostedTreeImpl::MINIMUM_RELATIVE_GAIN_PER_SPLIT{1e-7};
}
}<|MERGE_RESOLUTION|>--- conflicted
+++ resolved
@@ -2533,10 +2533,7 @@
     return m_TreeShap.get();
 }
 
-<<<<<<< HEAD
-core::CPackedBitVector
-CBoostedTreeImpl::dataSummarization(const core::CDataFrame& dataFrame,
-                                    const TRecordEncodersCallback& recordEncoders) const {
+core::CPackedBitVector CBoostedTreeImpl::dataSummarization(const core::CDataFrame& frame) const {
 
     std::size_t sampleSize{std::max(static_cast<size_t>(dataFrame.numberRows() * m_DataSummarizationFraction),
                                     static_cast<std::size_t>(2))};
@@ -2545,20 +2542,11 @@
     core::CPackedBitVector rowMask{CDataFrameUtils::stratifiedSamplingRowMasks(
         m_NumberThreads, dataFrame, m_DependentVariable, m_Rng, sampleSize, 10,
         allTrainingRowsMask)};
-=======
-core::CPackedBitVector CBoostedTreeImpl::dataSummarization(const core::CDataFrame& frame) const {
-    // get row mask for sampling
-    // TODO #1834 implement a data summarization strategy.
-    core::CPackedBitVector rowMask{};
-    std::size_t sampleSize(std::min(
-        frame.numberRows(), static_cast<std::size_t>(std::max(
-                                static_cast<double>(frame.numberRows()) * 0.1, 100.0))));
-    for (std::size_t i = 0; i < sampleSize; ++i) {
-        rowMask.extend(true);
-    }
-    rowMask.extend(false, frame.numberRows() - rowMask.size());
->>>>>>> c14e0427
-
+
+    // get MICs for the features
+    recordEncoders([this](core::CStatePersistInserter& inserter) {
+        this->m_Encoder->acceptPersistInserter(inserter);
+    });
     return rowMask;
 }
 
