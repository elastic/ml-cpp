/*
 * Copyright Elasticsearch B.V. and/or licensed to Elasticsearch B.V. under one
 * or more contributor license agreements. Licensed under the Elastic License;
 * you may not use this file except in compliance with the Elastic License.
 */

#include <maths/CBoostedTreeImpl.h>

#include <core/CLoopProgress.h>
#include <core/CPersistUtils.h>

#include <maths/CBasicStatisticsPersist.h>
#include <maths/CBayesianOptimisation.h>
#include <maths/CDataFrameCategoryEncoder.h>
#include <maths/CQuantileSketch.h>
#include <maths/CSampling.h>
#include <maths/CSetTools.h>

namespace ml {
namespace maths {
using namespace boosted_tree;
using namespace boosted_tree_detail;

namespace {
using TRowRef = core::CDataFrame::TRowRef;

class CScopeRecordMemoryUsage {
public:
    using TMemoryUsageCallback = CBoostedTreeImpl::TMemoryUsageCallback;

public:
    template<typename T>
    CScopeRecordMemoryUsage(const T& object, const TMemoryUsageCallback& recordMemoryUsage)
        : m_RecordMemoryUsage{recordMemoryUsage},
          m_MemoryUsage(core::CMemory::dynamicSize(object)) {
        m_RecordMemoryUsage(m_MemoryUsage);
    }

    ~CScopeRecordMemoryUsage() { m_RecordMemoryUsage(-m_MemoryUsage); }

    CScopeRecordMemoryUsage(const CScopeRecordMemoryUsage&) = delete;

    CScopeRecordMemoryUsage& operator=(const CScopeRecordMemoryUsage&) = delete;

    template<typename T>
    void add(const T& object) {
        std::int64_t memoryUsage(core::CMemory::dynamicSize(object));
        m_MemoryUsage += memoryUsage;
        m_RecordMemoryUsage(memoryUsage);
    }

    template<typename T>
    void remove(const T& object) {
        std::int64_t memoryUsage(core::CMemory::dynamicSize(object));
        m_MemoryUsage -= memoryUsage;
        m_RecordMemoryUsage(-memoryUsage);
    }

private:
    const TMemoryUsageCallback& m_RecordMemoryUsage;
    std::int64_t m_MemoryUsage;
};

std::size_t lossGradientColumn(std::size_t numberColumns) {
    return numberColumns - 2;
}

std::size_t lossCurvatureColumn(std::size_t numberColumns) {
    return numberColumns - 1;
}

double readPrediction(const TRowRef& row) {
    return row[predictionColumn(row.numberColumns())];
}

double readLossGradient(const TRowRef& row) {
    return row[lossGradientColumn(row.numberColumns())];
}

double readLossCurvature(const TRowRef& row) {
    return row[lossCurvatureColumn(row.numberColumns())];
}

double readActual(const TRowRef& row, std::size_t dependentVariable) {
    return row[dependentVariable];
}

const std::size_t ASSIGN_MISSING_TO_LEFT{0};
const std::size_t ASSIGN_MISSING_TO_RIGHT{1};
}

void CBoostedTreeImpl::CLeafNodeStatistics::addRowDerivatives(const CEncodedDataFrameRowRef& row,
                                                              SDerivatives& derivatives) const {

    const TRowRef& unencodedRow{row.unencodedRow()};
    double gradient{readLossGradient(unencodedRow)};
    double curvature{readLossCurvature(unencodedRow)};

    for (std::size_t i = 0; i < m_CandidateSplits.size(); ++i) {
        double featureValue{row[i]};
        if (CDataFrameUtils::isMissing(featureValue)) {
            derivatives.s_MissingGradients[i] += gradient;
            derivatives.s_MissingCurvatures[i] += curvature;
        } else {
            const auto& featureCandidateSplits = m_CandidateSplits[i];
            auto j = std::upper_bound(featureCandidateSplits.begin(),
                                      featureCandidateSplits.end(), featureValue) -
                     featureCandidateSplits.begin();
            derivatives.s_Gradients[i][j] += gradient;
            derivatives.s_Curvatures[i][j] += curvature;
        }
    }
}

CBoostedTreeImpl::CLeafNodeStatistics::SSplitStatistics
CBoostedTreeImpl::CLeafNodeStatistics::computeBestSplitStatistics() const {

    // We have two possible regularisation terms we'll use:
    //   1. Tree size: gamma * "node count"
    //   2. Sum square weights: lambda * sum{"leaf weight" ^ 2)}

    SSplitStatistics result{-INF, 0.0, m_FeatureBag.size(), INF, true};

    for (auto i : m_FeatureBag) {
        double g{std::accumulate(m_Gradients[i].begin(), m_Gradients[i].end(), 0.0) +
                 m_MissingGradients[i]};
        double h{std::accumulate(m_Curvatures[i].begin(), m_Curvatures[i].end(), 0.0) +
                 m_MissingCurvatures[i]};
        double gl[]{m_MissingGradients[i], 0.0};
        double hl[]{m_MissingCurvatures[i], 0.0};

        double maximumGain{-INF};
        double splitAt{-INF};
        bool assignMissingToLeft{true};

        for (std::size_t j = 0; j + 1 < m_Gradients[i].size(); ++j) {
            gl[ASSIGN_MISSING_TO_LEFT] += m_Gradients[i][j];
            hl[ASSIGN_MISSING_TO_LEFT] += m_Curvatures[i][j];
            gl[ASSIGN_MISSING_TO_RIGHT] += m_Gradients[i][j];
            hl[ASSIGN_MISSING_TO_RIGHT] += m_Curvatures[i][j];

            double gain[]{
                CTools::pow2(gl[ASSIGN_MISSING_TO_LEFT]) /
                        (hl[ASSIGN_MISSING_TO_LEFT] + m_Regularization.lambda()) +
                    CTools::pow2(g - gl[ASSIGN_MISSING_TO_LEFT]) /
                        (h - hl[ASSIGN_MISSING_TO_LEFT] + m_Regularization.lambda()),
                CTools::pow2(gl[ASSIGN_MISSING_TO_RIGHT]) /
                        (hl[ASSIGN_MISSING_TO_RIGHT] + m_Regularization.lambda()) +
                    CTools::pow2(g - gl[ASSIGN_MISSING_TO_RIGHT]) /
                        (h - hl[ASSIGN_MISSING_TO_RIGHT] + m_Regularization.lambda())};

            if (gain[ASSIGN_MISSING_TO_LEFT] > maximumGain) {
                maximumGain = gain[ASSIGN_MISSING_TO_LEFT];
                splitAt = m_CandidateSplits[i][j];
                assignMissingToLeft = true;
            }
            if (gain[ASSIGN_MISSING_TO_RIGHT] > maximumGain) {
                maximumGain = gain[ASSIGN_MISSING_TO_RIGHT];
                splitAt = m_CandidateSplits[i][j];
                assignMissingToLeft = false;
            }
        }

        double gain{0.5 * (maximumGain - CTools::pow2(g) / (h + m_Regularization.lambda())) -
                    m_Regularization.gamma()};

        SSplitStatistics candidate{gain, h, i, splitAt, assignMissingToLeft};
        LOG_TRACE(<< "candidate split: " << candidate.print());

        if (candidate > result) {
            result = candidate;
        }
    }

    LOG_TRACE(<< "best split: " << result.print());

    return result;
}

CBoostedTreeImpl::CBoostedTreeImpl(std::size_t numberThreads, CBoostedTree::TLossFunctionUPtr loss)
    : m_NumberThreads{numberThreads}, m_Loss{std::move(loss)},
      m_BestHyperparameters{m_Regularization, m_Eta, m_EtaGrowthRatePerTree, m_FeatureBagFraction} {
}

CBoostedTreeImpl::CBoostedTreeImpl() = default;

CBoostedTreeImpl::~CBoostedTreeImpl() = default;

CBoostedTreeImpl& CBoostedTreeImpl::operator=(CBoostedTreeImpl&&) = default;

void CBoostedTreeImpl::train(core::CDataFrame& frame,
                             const TProgressCallback& recordProgress,
                             const TMemoryUsageCallback& recordMemoryUsage,
                             const TTrainingStateCallback& recordTrainStateCallback) {

    if (m_DependentVariable >= frame.numberColumns()) {
        HANDLE_FATAL(<< "Internal error: dependent variable '" << m_DependentVariable
                     << "' was incorrectly initialized. Please report this problem.");
        return;
    }

    LOG_TRACE(<< "Main training loop...");

    m_TrainingProgress.progressCallback(recordProgress);

    std::uint64_t lastMemoryUsage(this->memoryUsage());
    recordMemoryUsage(lastMemoryUsage);

    if (this->canTrain() == false) {
        // Fallback to using the constant predictor which minimises the loss.

        core::CPackedBitVector trainingRowMask{this->allTrainingRowsMask()};
        m_BestForest.assign(1, this->initializePredictionsAndLossDerivatives(frame, trainingRowMask));
        m_BestForestTestLoss = this->meanLoss(frame, trainingRowMask, m_BestForest);
        LOG_TRACE(<< "Test loss = " << m_BestForestTestLoss);

    } else {
        // Hyperparameter optimisation loop.

        while (m_CurrentRound < m_NumberRounds) {

            LOG_TRACE(<< "Optimisation round = " << m_CurrentRound + 1);

            TMeanVarAccumulator lossMoments{this->crossValidateForest(frame, recordMemoryUsage)};

            this->captureBestHyperparameters(lossMoments);

            // Trap the case that the dependent variable is (effectively) constant.
            // There is no point adjusting hyperparameters in this case - and we run
            // into numerical issues trying - since any forest will do.
            if (std::sqrt(CBasicStatistics::variance(lossMoments)) <
                1e-10 * std::fabs(CBasicStatistics::mean(lossMoments))) {
                break;
            }
            if (this->selectNextHyperparameters(lossMoments, *m_BayesianOptimization) == false) {
                break;
            }

            std::int64_t memoryUsage(this->memoryUsage());
            recordMemoryUsage(memoryUsage - lastMemoryUsage);
            lastMemoryUsage = memoryUsage;

            // Store the training state after each hyperparameter search step.
            m_CurrentRound += 1;
            LOG_TRACE(<< "Round " << m_CurrentRound << " state recording started");
            this->recordState(recordTrainStateCallback);
            LOG_TRACE(<< "Round " << m_CurrentRound << " state recording finished");
        }

        LOG_TRACE(<< "Test loss = " << m_BestForestTestLoss);

        this->restoreBestHyperparameters();

        m_BestForest = this->trainForest(frame, this->allTrainingRowsMask(), recordMemoryUsage);
    }

    // Force to at least one here because we can have early exit from loop or take
    // a different path.
    recordProgress(1.0);

    std::int64_t memoryUsage(this->memoryUsage());
    recordMemoryUsage(memoryUsage - lastMemoryUsage);
}

void CBoostedTreeImpl::recordState(const TTrainingStateCallback& recordTrainState) const {
    recordTrainState([this](core::CStatePersistInserter& inserter) {
        this->acceptPersistInserter(inserter);
    });
}

void CBoostedTreeImpl::predict(core::CDataFrame& frame,
                               const TProgressCallback& /*recordProgress*/) const {
    if (m_BestForestTestLoss == INF) {
        HANDLE_FATAL(<< "Internal error: no model available for prediction. "
                     << "Please report this problem.");
        return;
    }
    bool successful;
    std::tie(std::ignore, successful) = frame.writeColumns(
        m_NumberThreads, 0, frame.numberRows(), [&](TRowItr beginRows, TRowItr endRows) {
            for (auto row = beginRows; row != endRows; ++row) {
                row->writeColumn(predictionColumn(row->numberColumns()),
                                 predictRow(m_Encoder->encode(*row), m_BestForest));
            }
        });
    if (successful == false) {
        HANDLE_FATAL(<< "Internal error: failed model inference. "
                     << "Please report this problem.");
    }
}

void CBoostedTreeImpl::write(core::CRapidJsonConcurrentLineWriter& /*writer*/) const {
    // TODO
}

const CBoostedTreeImpl::TDoubleVec& CBoostedTreeImpl::featureWeights() const {
    return m_FeatureSampleProbabilities;
}

std::size_t CBoostedTreeImpl::columnHoldingDependentVariable() const {
    return m_DependentVariable;
}

std::size_t CBoostedTreeImpl::numberExtraColumnsForTrain() {
    // We store the gradient and curvature of the loss function and the predicted
    // value for the dependent variable of the regression in the data frame.
    return 3;
}

std::size_t CBoostedTreeImpl::estimateMemoryUsage(std::size_t numberRows,
                                                  std::size_t numberColumns) const {
    // The maximum tree size is defined is the maximum number of leaves minus one.
    // A binary tree with n + 1 leaves has 2n + 1 nodes in total.
    std::size_t maximumNumberNodes{2 * this->maximumTreeSize(numberRows) + 1};
    std::size_t forestMemoryUsage{
        m_MaximumNumberTrees * (sizeof(TNodeVec) + maximumNumberNodes * sizeof(CNode))};
    std::size_t extraColumnsMemoryUsage{this->numberExtraColumnsForTrain() *
                                        numberRows * sizeof(CFloatStorage)};
    std::size_t hyperparametersMemoryUsage{numberColumns * sizeof(double)};
    std::size_t leafNodeStatisticsMemoryUsage{
        maximumNumberNodes * CLeafNodeStatistics::estimateMemoryUsage(
                                 numberRows, numberColumns, m_FeatureBagFraction,
                                 m_NumberSplitsPerFeature)};
    std::size_t dataTypeMemoryUsage{numberColumns * sizeof(CDataFrameUtils::SDataType)};
    std::size_t featureSampleProbabilities{numberColumns * sizeof(double)};
    std::size_t missingFeatureMaskMemoryUsage{
        numberColumns * numberRows / PACKED_BIT_VECTOR_MAXIMUM_ROWS_PER_BYTE};
    std::size_t trainTestMaskMemoryUsage{2 * m_NumberFolds * numberRows /
                                         PACKED_BIT_VECTOR_MAXIMUM_ROWS_PER_BYTE};
    std::size_t bayesianOptimisationMemoryUsage{CBayesianOptimisation::estimateMemoryUsage(
        this->numberHyperparametersToTune(), m_NumberRounds)};
    return sizeof(*this) + forestMemoryUsage + extraColumnsMemoryUsage +
           hyperparametersMemoryUsage + leafNodeStatisticsMemoryUsage +
           dataTypeMemoryUsage + featureSampleProbabilities + missingFeatureMaskMemoryUsage +
           trainTestMaskMemoryUsage + bayesianOptimisationMemoryUsage;
}

bool CBoostedTreeImpl::canTrain() const {
    return std::accumulate(m_FeatureSampleProbabilities.begin(),
                           m_FeatureSampleProbabilities.end(), 0.0) > 0.0;
}

core::CPackedBitVector CBoostedTreeImpl::allTrainingRowsMask() const {
    return ~m_MissingFeatureRowMasks[m_DependentVariable];
}

CBoostedTreeImpl::TDoubleDoublePr
CBoostedTreeImpl::gainAndCurvatureAtPercentile(double percentile,
                                               const TNodeVecVec& forest) const {

    TDoubleVec gains;
    TDoubleVec curvatures;

    for (const auto& tree : forest) {
        for (const auto& node : tree) {
            if (node.isLeaf() == false) {
                gains.push_back(node.gain());
                curvatures.push_back(node.curvature());
            }
        }
    }

    if (gains.size() == 0) {
        return {0.0, 0.0};
    }

    std::size_t index{static_cast<std::size_t>(
        percentile * static_cast<double>(gains.size()) / 100.0 + 0.5)};
    std::nth_element(gains.begin(), gains.begin() + index, gains.end());
    std::nth_element(curvatures.begin(), curvatures.begin() + index, curvatures.end());

    return {gains[index], curvatures[index]};
}

CBoostedTreeImpl::TMeanVarAccumulator
CBoostedTreeImpl::crossValidateForest(core::CDataFrame& frame,
                                      const TMemoryUsageCallback& recordMemoryUsage) const {
    TMeanVarAccumulator lossMoments;
    for (std::size_t i = 0; i < m_NumberFolds; ++i) {
        TNodeVecVec forest(this->trainForest(frame, m_TrainingRowMasks[i], recordMemoryUsage));
        double loss{this->meanLoss(frame, m_TestingRowMasks[i], forest)};
        lossMoments.add(loss);
        LOG_TRACE(<< "fold = " << i << " forest size = " << forest.size()
                  << " test set loss = " << loss);
        m_TrainingProgress.increment();
    }
    LOG_TRACE(<< "test mean loss = " << CBasicStatistics::mean(lossMoments)
              << ", sigma = " << std::sqrt(CBasicStatistics::mean(lossMoments)));
    return lossMoments;
}

CBoostedTreeImpl::TNodeVec CBoostedTreeImpl::initializePredictionsAndLossDerivatives(
    core::CDataFrame& frame,
    const core::CPackedBitVector& trainingRowMask) const {

    frame.writeColumns(m_NumberThreads, 0, frame.numberRows(),
                       [](TRowItr beginRows, TRowItr endRows) {
                           for (auto row = beginRows; row != endRows; ++row) {
                               std::size_t numberColumns{row->numberColumns()};
                               row->writeColumn(predictionColumn(numberColumns), 0.0);
                               row->writeColumn(lossGradientColumn(numberColumns), 0.0);
                               row->writeColumn(lossCurvatureColumn(numberColumns), 0.0);
                           }
                       },
                       &trainingRowMask);

    // At the start we will centre the data w.r.t. the given loss function.
    TNodeVec tree(1);
    this->refreshPredictionsAndLossDerivatives(frame, trainingRowMask, 1.0, tree);

    return tree;
}

CBoostedTreeImpl::TNodeVecVec
CBoostedTreeImpl::trainForest(core::CDataFrame& frame,
                              const core::CPackedBitVector& trainingRowMask,
                              const TMemoryUsageCallback& recordMemoryUsage) const {

    LOG_TRACE(<< "Training one forest...");

    std::size_t maximumTreeSize{this->maximumTreeSize(trainingRowMask)};

    TNodeVecVec forest{this->initializePredictionsAndLossDerivatives(frame, trainingRowMask)};
    forest.reserve(m_MaximumNumberTrees);

    CScopeRecordMemoryUsage scopeMemoryUsage{forest, recordMemoryUsage};

    // For each iteration:
    //  1. Compute weighted quantiles for features F
    //  2. Compute candidate split set S from quantiles of F
    //  3. Build one tree on (F, S)
    //  4. Update predictions and loss derivatives

    double eta{m_Eta};
    double oneMinusBias{eta};

    TDoubleVecVec candidateSplits(this->candidateSplits(frame, trainingRowMask));
    scopeMemoryUsage.add(candidateSplits);

    std::size_t retries = 0;
    do {
        auto tree = this->trainTree(frame, trainingRowMask, candidateSplits,
                                    maximumTreeSize, recordMemoryUsage);

        retries = tree.size() == 1 ? retries + 1 : 0;

        if (oneMinusBias > 0.9 && retries == m_MaximumAttemptsToAddTree) {
            break;
        }

        if (tree.size() > 1) {
            scopeMemoryUsage.add(tree);
            this->refreshPredictionsAndLossDerivatives(frame, trainingRowMask, eta, tree);
            forest.push_back(std::move(tree));
            eta = std::min(1.0, m_EtaGrowthRatePerTree * eta);
            oneMinusBias += eta * (1.0 - oneMinusBias);
            retries = 0;
        } else if (oneMinusBias < 1.0) {
            scopeMemoryUsage.add(tree);
            this->refreshPredictionsAndLossDerivatives(frame, trainingRowMask, 1.0, tree);
            oneMinusBias = 1.0;
            forest.push_back(std::move(tree));
        }
        LOG_TRACE(<< "bias = " << (1.0 - oneMinusBias));

        if (m_Loss->isCurvatureConstant() == false) {
            candidateSplits = this->candidateSplits(frame, trainingRowMask);
        }
    } while (forest.size() < m_MaximumNumberTrees);

    LOG_TRACE(<< "Trained one forest");

    return forest;
}

CBoostedTreeImpl::TDoubleVecVec
CBoostedTreeImpl::candidateSplits(const core::CDataFrame& frame,
                                  const core::CPackedBitVector& trainingRowMask) const {

    using TQuantileSketchVec = std::vector<CQuantileSketch>;

    TSizeVec features{this->candidateRegressorFeatures()};
    LOG_TRACE(<< "candidate features = " << core::CContainerPrinter::print(features));

    TSizeVec binaryFeatures(features);
    binaryFeatures.erase(std::remove_if(binaryFeatures.begin(), binaryFeatures.end(),
                                        [this](std::size_t index) {
                                            return m_Encoder->isBinary(index) == false;
                                        }),
                         binaryFeatures.end());
    CSetTools::inplace_set_difference(features, binaryFeatures.begin(),
                                      binaryFeatures.end());
    LOG_TRACE(<< "binary features = " << core::CContainerPrinter::print(binaryFeatures)
              << " other features = " << core::CContainerPrinter::print(features));

    TQuantileSketchVec featureQuantiles;
    CDataFrameUtils::columnQuantiles(
        m_NumberThreads, frame, trainingRowMask, features,
        CQuantileSketch{CQuantileSketch::E_Linear,
                        std::max(2 * m_NumberSplitsPerFeature, std::size_t{50})},
        featureQuantiles, m_Encoder.get(), readLossCurvature);

    TDoubleVecVec candidateSplits(this->numberFeatures());

    for (auto i : binaryFeatures) {
        candidateSplits[i] = TDoubleVec{0.5};
        LOG_TRACE(<< "feature '" << i << "' splits = "
                  << core::CContainerPrinter::print(candidateSplits[i]));
    }
    for (std::size_t i = 0; i < features.size(); ++i) {

        TDoubleVec featureSplits;
        featureSplits.reserve(m_NumberSplitsPerFeature - 1);

        for (std::size_t j = 1; j < m_NumberSplitsPerFeature; ++j) {
            double rank{100.0 * static_cast<double>(j) /
                        static_cast<double>(m_NumberSplitsPerFeature)};
            double q;
            if (featureQuantiles[i].quantile(rank, q)) {
                featureSplits.push_back(q);
            } else {
                LOG_WARN(<< "Failed to compute quantile " << rank << ": ignoring split");
            }
        }

        const auto& dataType = m_FeatureDataTypes[features[i]];

        if (dataType.s_IsInteger) {
            // The key point here is that we know that if two distinct splits fall
            // between two consecutive integers they must produce identical partitions
            // of the data and so always have the same loss. We only need to retain
            // one such split for training. We achieve this by snapping to the midpoint
            // and subsquently deduplicating.
            std::for_each(featureSplits.begin(), featureSplits.end(),
                          [](double& split) { split = std::floor(split) + 0.5; });
        }
        featureSplits.erase(std::unique(featureSplits.begin(), featureSplits.end()),
                            featureSplits.end());
        featureSplits.erase(std::remove_if(featureSplits.begin(), featureSplits.end(),
                                           [&dataType](double split) {
                                               return split < dataType.s_Min ||
                                                      split > dataType.s_Max;
                                           }),
                            featureSplits.end());
        candidateSplits[features[i]] = std::move(featureSplits);

        LOG_TRACE(<< "feature '" << features[i] << "' splits = "
                  << core::CContainerPrinter::print(candidateSplits[features[i]]));
    }

    LOG_TRACE(<< "candidate splits = " << core::CContainerPrinter::print(candidateSplits));

    return candidateSplits;
}

CBoostedTreeImpl::TNodeVec
CBoostedTreeImpl::trainTree(core::CDataFrame& frame,
                            const core::CPackedBitVector& trainingRowMask,
                            const TDoubleVecVec& candidateSplits,
                            const std::size_t maximumTreeSize,
                            const TMemoryUsageCallback& recordMemoryUsage) const {

    LOG_TRACE(<< "Training one tree...");

    using TLeafNodeStatisticsPtr = std::shared_ptr<CLeafNodeStatistics>;
    using TLeafNodeStatisticsPtrQueue =
        std::priority_queue<TLeafNodeStatisticsPtr, std::vector<TLeafNodeStatisticsPtr>, COrderings::SLess>;

    TNodeVec tree(1);
    tree.reserve(2 * maximumTreeSize + 1);

    TLeafNodeStatisticsPtrQueue leaves;
    leaves.push(std::make_shared<CLeafNodeStatistics>(
        0 /*root*/, m_NumberThreads, frame, *m_Encoder, m_Regularization,
        candidateSplits, this->featureBag(), trainingRowMask));

    // We update local variables because the callback can be expensive if it
    // requires accessing atomics.
    std::int64_t memory{0};
    std::int64_t maxMemory{0};
    TMemoryUsageCallback localRecordMemoryUsage{[&](std::int64_t delta) {
        memory += delta;
        maxMemory = std::max(maxMemory, memory);
    }};
    CScopeRecordMemoryUsage scopeMemoryUsage{leaves, localRecordMemoryUsage};

    // For each iteration we:
    //   1. Find the leaf with the greatest decrease in loss
    //   2. If no split (significantly) reduced the loss we terminate
    //   3. Otherwise we split that leaf

    double totalGain{0.0};

    for (std::size_t i = 0; i < maximumTreeSize; ++i) {

        auto leaf = leaves.top();
        leaves.pop();

        scopeMemoryUsage.remove(leaf);

        if (leaf->gain() < MINIMUM_RELATIVE_GAIN_PER_SPLIT * totalGain) {
            break;
        }

        totalGain += leaf->gain();
        LOG_TRACE(<< "splitting " << leaf->id() << " total gain = " << totalGain);

        std::size_t splitFeature;
        double splitValue;
        std::tie(splitFeature, splitValue) = leaf->bestSplit();

        bool assignMissingToLeft{leaf->assignMissingToLeft()};

        std::size_t leftChildId, rightChildId;
        std::tie(leftChildId, rightChildId) =
            tree[leaf->id()].split(splitFeature, splitValue, assignMissingToLeft,
                                   leaf->gain(), leaf->curvature(), tree);

        TSizeVec featureBag{this->featureBag()};

        core::CPackedBitVector leftChildRowMask;
        core::CPackedBitVector rightChildRowMask;
        bool leftChildHasFewerRows;
        std::tie(leftChildRowMask, rightChildRowMask, leftChildHasFewerRows) =
            tree[leaf->id()].rowMasks(m_NumberThreads, frame, *m_Encoder,
                                      std::move(leaf->rowMask()));

        TLeafNodeStatisticsPtr leftChild;
        TLeafNodeStatisticsPtr rightChild;
        std::tie(leftChild, rightChild) = leaf->split(
            leftChildId, rightChildId, m_NumberThreads, frame, *m_Encoder, m_Regularization,
            candidateSplits, std::move(featureBag), std::move(leftChildRowMask),
            std::move(rightChildRowMask), leftChildHasFewerRows);

        scopeMemoryUsage.add(leftChild);
        scopeMemoryUsage.add(rightChild);

        leaves.push(std::move(leftChild));
        leaves.push(std::move(rightChild));
    }

    tree.shrink_to_fit();

    // Flush the maximum memory used by the leaf statistics to the callback.
    recordMemoryUsage(maxMemory);
    recordMemoryUsage(-maxMemory);

    LOG_TRACE(<< "Trained one tree. # nodes = " << tree.size());

    return tree;
}

std::size_t CBoostedTreeImpl::numberFeatures() const {
    return m_Encoder->numberEncodedColumns();
}

std::size_t CBoostedTreeImpl::featureBagSize() const {
    return static_cast<std::size_t>(std::max(
        std::ceil(m_FeatureBagFraction * static_cast<double>(this->numberFeatures())), 1.0));
}

CBoostedTreeImpl::TSizeVec CBoostedTreeImpl::featureBag() const {

    std::size_t size{this->featureBagSize()};

    TSizeVec features{this->candidateRegressorFeatures()};
    if (size >= features.size()) {
        return features;
    }

    TSizeVec sample;
    TDoubleVec probabilities(m_FeatureSampleProbabilities);
    CSampling::categoricalSampleWithoutReplacement(m_Rng, probabilities, size, sample);

    return sample;
}

void CBoostedTreeImpl::refreshPredictionsAndLossDerivatives(core::CDataFrame& frame,
                                                            const core::CPackedBitVector& trainingRowMask,
                                                            double eta,
                                                            TNodeVec& tree) const {

    using TArgMinLossVec = std::vector<CArgMinLoss>;

    auto result = frame.readRows(
        m_NumberThreads, 0, frame.numberRows(),
        core::bindRetrievableState(
            [&](TArgMinLossVec& leafValues, TRowItr beginRows, TRowItr endRows) {
                for (auto itr = beginRows; itr != endRows; ++itr) {
                    const TRowRef& row{*itr};
                    double prediction{readPrediction(row)};
                    double actual{readActual(row, m_DependentVariable)};
                    leafValues[root(tree).leafIndex(m_Encoder->encode(row), tree)]
                        .add(prediction, actual);
                }
            },
            TArgMinLossVec(tree.size(), m_Loss->minimizer())),
        &trainingRowMask);

    auto leafValues = std::move(result.first[0].s_FunctionState);
    for (std::size_t i = 1; i < result.first.size(); ++i) {
        for (std::size_t j = 0; j < leafValues.size(); ++j) {
            leafValues[j].merge(result.first[i].s_FunctionState[j]);
        }
    }

    for (std::size_t i = 0; i < tree.size(); ++i) {
        tree[i].value(eta * leafValues[i].value());
    }

    LOG_TRACE(<< "tree =\n" << root(tree).print(tree));

    auto results = frame.writeColumns(
        m_NumberThreads, 0, frame.numberRows(),
        core::bindRetrievableState(
            [&](double& loss, TRowItr beginRows, TRowItr endRows) {
                for (auto row = beginRows; row != endRows; ++row) {
                    double prediction{readPrediction(*row) +
                                      root(tree).value(m_Encoder->encode(*row), tree)};
                    double actual{readActual(*row, m_DependentVariable)};

                    std::size_t numberColumns{row->numberColumns()};
                    row->writeColumn(predictionColumn(numberColumns), prediction);
                    row->writeColumn(lossGradientColumn(numberColumns),
                                     m_Loss->gradient(prediction, actual));
                    row->writeColumn(lossCurvatureColumn(numberColumns),
                                     m_Loss->curvature(prediction, actual));

                    loss += m_Loss->value(prediction, actual);
                }
            },
            0.0 /*total loss*/),
        &trainingRowMask);

    double totalLoss{0.0};
    for (const auto& loss : results.first) {
        totalLoss += loss.s_FunctionState;
    }
    LOG_TRACE(<< "training set loss = " << totalLoss);
}

double CBoostedTreeImpl::meanLoss(const core::CDataFrame& frame,
                                  const core::CPackedBitVector& rowMask,
                                  const TNodeVecVec& forest) const {

    auto results = frame.readRows(
        m_NumberThreads, 0, frame.numberRows(),
        core::bindRetrievableState(
            [&](TMeanAccumulator& loss, TRowItr beginRows, TRowItr endRows) {
                for (auto row = beginRows; row != endRows; ++row) {
                    double prediction{predictRow(m_Encoder->encode(*row), forest)};
                    double actual{readActual(*row, m_DependentVariable)};
                    loss.add(m_Loss->value(prediction, actual));
                }
            },
            TMeanAccumulator{}),
        &rowMask);

    TMeanAccumulator loss;
    for (const auto& result : results.first) {
        loss += result.s_FunctionState;
    }

    LOG_TRACE(<< "mean loss = " << CBasicStatistics::mean(loss));

    return CBasicStatistics::mean(loss);
}

CBoostedTreeImpl::TSizeVec CBoostedTreeImpl::candidateRegressorFeatures() const {
    TSizeVec result;
    result.reserve(m_FeatureSampleProbabilities.size());
    for (std::size_t i = 0; i < m_FeatureSampleProbabilities.size(); ++i) {
        if (m_FeatureSampleProbabilities[i] > 0.0) {
            result.push_back(i);
        }
    }
    return result;
}

const CBoostedTreeImpl::CNode& CBoostedTreeImpl::root(const TNodeVec& tree) {
    return tree[0];
}

double CBoostedTreeImpl::predictRow(const CEncodedDataFrameRowRef& row,
                                    const TNodeVecVec& forest) {
    double result{0.0};
    for (const auto& tree : forest) {
        result += root(tree).value(row, tree);
    }
    return result;
}

bool CBoostedTreeImpl::selectNextHyperparameters(const TMeanVarAccumulator& lossMoments,
                                                 CBayesianOptimisation& bopt) {

    TVector parameters{this->numberHyperparametersToTune()};

    // Read parameters for last round.
    int i{0};
    if (m_RegularizationOverride.lambda() == boost::none) {
        parameters(i++) = std::log(m_Regularization.lambda());
    }
    if (m_RegularizationOverride.gamma() == boost::none) {
        parameters(i++) = std::log(m_Regularization.gamma());
    }
    if (m_EtaOverride == boost::none) {
        parameters(i++) = std::log(m_Eta);
        parameters(i++) = m_EtaGrowthRatePerTree;
    }
    if (m_FeatureBagFractionOverride == boost::none) {
        parameters(i++) = m_FeatureBagFraction;
    }

    double meanLoss{CBasicStatistics::mean(lossMoments)};
    double lossVariance{CBasicStatistics::variance(lossMoments)};

    LOG_TRACE(<< "round = " << m_CurrentRound << " loss = " << meanLoss
              << ": regularization = " << m_Regularization.print() << ", eta = " << m_Eta
              << ", eta growth rate per tree = " << m_EtaGrowthRatePerTree
              << ", feature bag fraction = " << m_FeatureBagFraction);

    bopt.add(parameters, meanLoss, lossVariance);
    if (3 * m_CurrentRound < m_NumberRounds) {
        std::generate_n(parameters.data(), parameters.size(), [&]() {
            return CSampling::uniformSample(m_Rng, 0.0, 1.0);
        });
        TVector minBoundary;
        TVector maxBoundary;
        std::tie(minBoundary, maxBoundary) = bopt.boundingBox();
        parameters = minBoundary + parameters.cwiseProduct(maxBoundary - minBoundary);
    } else {
        parameters = bopt.maximumExpectedImprovement();
    }

    // Write parameters for next round.
    i = 0;
    if (m_RegularizationOverride.lambda() == boost::none) {
        m_Regularization.lambda(std::exp(parameters(i++)));
    }
    if (m_RegularizationOverride.gamma() == boost::none) {
        m_Regularization.gamma(std::exp(parameters(i++)));
    }
    if (m_EtaOverride == boost::none) {
        m_Eta = std::exp(parameters(i++));
        m_EtaGrowthRatePerTree = parameters(i++);
    }
    if (m_FeatureBagFractionOverride == boost::none) {
        m_FeatureBagFraction = parameters(i++);
    }

    return true;
}

void CBoostedTreeImpl::captureBestHyperparameters(const TMeanVarAccumulator& lossMoments) {
    // We capture the parameters with the lowest error at one standard
    // deviation above the mean. If the mean error improvement is marginal
    // we prefer the solution with the least variation across the folds.
    double loss{CBasicStatistics::mean(lossMoments) +
                std::sqrt(CBasicStatistics::variance(lossMoments))};
    if (loss < m_BestForestTestLoss) {
        m_BestForestTestLoss = loss;
        m_BestHyperparameters = SHyperparameters{
            m_Regularization, m_Eta, m_EtaGrowthRatePerTree, m_FeatureBagFraction};
    }
}

void CBoostedTreeImpl::restoreBestHyperparameters() {
    m_Regularization = m_BestHyperparameters.s_Regularization;
    m_Eta = m_BestHyperparameters.s_Eta;
    m_EtaGrowthRatePerTree = m_BestHyperparameters.s_EtaGrowthRatePerTree;
    m_FeatureBagFraction = m_BestHyperparameters.s_FeatureBagFraction;
    LOG_TRACE(<< "regularization* = " << m_Regularization.print() << ", eta* = " << m_Eta
              << ", eta growth rate per tree* = " << m_EtaGrowthRatePerTree
              << ", feature bag fraction* = " << m_FeatureBagFraction);
}

std::size_t CBoostedTreeImpl::numberHyperparametersToTune() const {
    return m_RegularizationOverride.countNotSet() +
           (m_EtaOverride != boost::none ? 0 : 2) +
           (m_FeatureBagFractionOverride != boost::none ? 0 : 1);
}

std::size_t CBoostedTreeImpl::maximumTreeSize(const core::CPackedBitVector& trainingRowMask) const {
    return this->maximumTreeSize(static_cast<std::size_t>(trainingRowMask.manhattan()));
}

std::size_t CBoostedTreeImpl::maximumTreeSize(std::size_t numberRows) const {
    return static_cast<std::size_t>(std::ceil(
        m_MaximumTreeSizeMultiplier * std::sqrt(static_cast<double>(numberRows))));
}

const std::size_t CBoostedTreeImpl::PACKED_BIT_VECTOR_MAXIMUM_ROWS_PER_BYTE{256};

namespace {
const std::string BAYESIAN_OPTIMIZATION_TAG{"bayesian_optimization"};
const std::string BEST_FOREST_TAG{"best_forest"};
const std::string BEST_FOREST_TEST_LOSS_TAG{"best_forest_test_loss"};
const std::string BEST_HYPERPARAMETERS_TAG{"best_hyperparameters"};
const std::string CURRENT_ROUND_TAG{"current_round"};
const std::string DEPENDENT_VARIABLE_TAG{"dependent_variable"};
const std::string ENCODER_TAG{"encoder_tag"};
const std::string ETA_GROWTH_RATE_PER_TREE_TAG{"eta_growth_rate_per_tree"};
const std::string ETA_OVERRIDE_TAG{"eta_override"};
const std::string ETA_TAG{"eta"};
const std::string FEATURE_BAG_FRACTION_OVERRIDE_TAG{"feature_bag_fraction_override"};
const std::string FEATURE_BAG_FRACTION_TAG{"feature_bag_fraction"};
const std::string FEATURE_DATA_TYPES_TAG{"feature_data_types"};
const std::string FEATURE_SAMPLE_PROBABILITIES_TAG{"feature_sample_probabilities"};
const std::string GAMMA_OVERRIDE_TAG{"gamma_override"};
const std::string LAMBDA_OVERRIDE_TAG{"lambda_override"};
const std::string LOSS_TAG{"loss"};
const std::string MAXIMUM_ATTEMPTS_TO_ADD_TREE_TAG{"maximum_attempts_to_add_tree"};
const std::string MAXIMUM_NUMBER_TREES_OVERRIDE_TAG{"maximum_number_trees_override"};
const std::string MAXIMUM_NUMBER_TREES_TAG{"maximum_number_trees"};
const std::string MAXIMUM_OPTIMISATION_ROUNDS_PER_HYPERPARAMETER_TAG{
    "maximum_optimisation_rounds_per_hyperparameter"};
const std::string MAXIMUM_TREE_SIZE_MULTIPLIER_TAG{"maximum_tree_size_multiplier"};
const std::string MISSING_FEATURE_ROW_MASKS_TAG{"missing_feature_row_masks"};
const std::string NUMBER_FOLDS_TAG{"number_folds"};
const std::string NUMBER_ROUNDS_TAG{"number_rounds"};
const std::string NUMBER_SPLITS_PER_FEATURE_TAG{"number_splits_per_feature"};
const std::string NUMBER_THREADS_TAG{"number_threads"};
const std::string RANDOM_NUMBER_GENERATOR_TAG{"random_number_generator"};
const std::string REGULARIZATION_TAG{"regularization"};
const std::string REGULARIZATION_OVERRIDE_TAG{"regularization_override"};
const std::string ROWS_PER_FEATURE_TAG{"rows_per_feature"};
const std::string TESTING_ROW_MASKS_TAG{"testing_row_masks"};
const std::string TRAINING_ROW_MASKS_TAG{"training_row_masks"};
const std::string TRAINING_PROGRESS_TAG{"training_progress"};

const std::string REGULARIZATION_GAMMA_TAG{"regularization_gamma"};
const std::string REGULARIZATION_LAMBDA_TAG{"regularization_lambda"};

const std::string HYPERPARAM_ETA_TAG{"hyperparam_eta"};
const std::string HYPERPARAM_ETA_GROWTH_RATE_PER_TREE_TAG{"hyperparam_eta_growth_rate_per_tree"};
const std::string HYPERPARAM_FEATURE_BAG_FRACTION_TAG{"hyperparam_feature_bag_fraction"};
const std::string HYPERPARAM_REGULARIZATION_TAG{"hyperparam_regularization"};

const std::string LEFT_CHILD_TAG{"left_child"};
const std::string RIGHT_CHILD_TAG{"right_child"};
const std::string SPLIT_FEATURE_TAG{"split_feature"};
const std::string ASSIGN_MISSING_TO_LEFT_TAG{"assign_missing_to_left "};
const std::string NODE_VALUE_TAG{"node_value"};
const std::string SPLIT_VALUE_TAG{"split_value"};
<<<<<<< HEAD
const std::string SPLIT_INDEX_TAG{"split_index"};
=======
}
>>>>>>> 79fb31bf

template<typename T>
void CBoostedTreeImpl::CRegularization<T>::acceptPersistInserter(core::CStatePersistInserter& inserter) const {
    core::CPersistUtils::persist(REGULARIZATION_GAMMA_TAG, m_Gamma, inserter);
    core::CPersistUtils::persist(REGULARIZATION_LAMBDA_TAG, m_Lambda, inserter);
}

void CBoostedTreeImpl::SHyperparameters::acceptPersistInserter(core::CStatePersistInserter& inserter) const {
    core::CPersistUtils::persist(HYPERPARAM_ETA_TAG, s_Eta, inserter);
    core::CPersistUtils::persist(HYPERPARAM_ETA_GROWTH_RATE_PER_TREE_TAG,
                                 s_EtaGrowthRatePerTree, inserter);
    core::CPersistUtils::persist(HYPERPARAM_FEATURE_BAG_FRACTION_TAG,
                                 s_FeatureBagFraction, inserter);
    core::CPersistUtils::persist(HYPERPARAM_REGULARIZATION_TAG, s_Regularization, inserter);
}

void CBoostedTreeImpl::CNode::acceptPersistInserter(core::CStatePersistInserter& inserter) const {
    core::CPersistUtils::persist(LEFT_CHILD_TAG, m_LeftChild, inserter);
    core::CPersistUtils::persist(RIGHT_CHILD_TAG, m_RightChild, inserter);
    core::CPersistUtils::persist(SPLIT_FEATURE_TAG, m_SplitFeature, inserter);
    core::CPersistUtils::persist(ASSIGN_MISSING_TO_LEFT_TAG, m_AssignMissingToLeft, inserter);
    core::CPersistUtils::persist(NODE_VALUE_TAG, m_NodeValue, inserter);
    core::CPersistUtils::persist(SPLIT_VALUE_TAG, m_SplitValue, inserter);
}

void CBoostedTreeImpl::acceptPersistInserter(core::CStatePersistInserter& inserter) const {
    core::CPersistUtils::persist(BAYESIAN_OPTIMIZATION_TAG, *m_BayesianOptimization, inserter);
    core::CPersistUtils::persist(BEST_FOREST_TEST_LOSS_TAG, m_BestForestTestLoss, inserter);
    core::CPersistUtils::persist(CURRENT_ROUND_TAG, m_CurrentRound, inserter);
    core::CPersistUtils::persist(DEPENDENT_VARIABLE_TAG, m_DependentVariable, inserter);
    core::CPersistUtils::persist(ENCODER_TAG, *m_Encoder, inserter);
    core::CPersistUtils::persist(ETA_GROWTH_RATE_PER_TREE_TAG,
                                 m_EtaGrowthRatePerTree, inserter);
    core::CPersistUtils::persist(ETA_TAG, m_Eta, inserter);
    core::CPersistUtils::persist(FEATURE_BAG_FRACTION_TAG, m_FeatureBagFraction, inserter);
    core::CPersistUtils::persist(FEATURE_DATA_TYPES_TAG, m_FeatureDataTypes, inserter);
    core::CPersistUtils::persist(FEATURE_SAMPLE_PROBABILITIES_TAG,
                                 m_FeatureSampleProbabilities, inserter);
    core::CPersistUtils::persist(MAXIMUM_ATTEMPTS_TO_ADD_TREE_TAG,
                                 m_MaximumAttemptsToAddTree, inserter);
    core::CPersistUtils::persist(MAXIMUM_OPTIMISATION_ROUNDS_PER_HYPERPARAMETER_TAG,
                                 m_MaximumOptimisationRoundsPerHyperparameter, inserter);
    core::CPersistUtils::persist(MAXIMUM_TREE_SIZE_MULTIPLIER_TAG,
                                 m_MaximumTreeSizeMultiplier, inserter);
    core::CPersistUtils::persist(MISSING_FEATURE_ROW_MASKS_TAG,
                                 m_MissingFeatureRowMasks, inserter);
    core::CPersistUtils::persist(NUMBER_FOLDS_TAG, m_NumberFolds, inserter);
    core::CPersistUtils::persist(NUMBER_ROUNDS_TAG, m_NumberRounds, inserter);
    core::CPersistUtils::persist(NUMBER_SPLITS_PER_FEATURE_TAG,
                                 m_NumberSplitsPerFeature, inserter);
    core::CPersistUtils::persist(NUMBER_THREADS_TAG, m_NumberThreads, inserter);
    inserter.insertValue(RANDOM_NUMBER_GENERATOR_TAG, m_Rng.toString());
    core::CPersistUtils::persist(REGULARIZATION_OVERRIDE_TAG,
                                 m_RegularizationOverride, inserter);
    core::CPersistUtils::persist(REGULARIZATION_TAG, m_Regularization, inserter);
    core::CPersistUtils::persist(ROWS_PER_FEATURE_TAG, m_RowsPerFeature, inserter);
    core::CPersistUtils::persist(TESTING_ROW_MASKS_TAG, m_TestingRowMasks, inserter);
    core::CPersistUtils::persist(MAXIMUM_NUMBER_TREES_TAG, m_MaximumNumberTrees, inserter);
    core::CPersistUtils::persist(TRAINING_ROW_MASKS_TAG, m_TrainingRowMasks, inserter);
    core::CPersistUtils::persist(TRAINING_PROGRESS_TAG, m_TrainingProgress, inserter);
    core::CPersistUtils::persist(BEST_FOREST_TAG, m_BestForest, inserter);
    core::CPersistUtils::persist(BEST_HYPERPARAMETERS_TAG, m_BestHyperparameters, inserter);
    core::CPersistUtils::persist(ETA_OVERRIDE_TAG, m_EtaOverride, inserter);
    core::CPersistUtils::persist(FEATURE_BAG_FRACTION_OVERRIDE_TAG,
                                 m_FeatureBagFractionOverride, inserter);
    core::CPersistUtils::persist(MAXIMUM_NUMBER_TREES_OVERRIDE_TAG,
                                 m_MaximumNumberTreesOverride, inserter);
    inserter.insertValue(LOSS_TAG, m_Loss->name());
}

<<<<<<< HEAD
void CBoostedTreeImpl::CNode::acceptPersistInserter(core::CStatePersistInserter& inserter) const {
    core::CPersistUtils::persist(LEFT_CHILD_TAG, m_LeftChild, inserter);
    core::CPersistUtils::persist(RIGHT_CHILD_TAG, m_RightChild, inserter);
    core::CPersistUtils::persist(SPLIT_FEATURE_TAG, m_SplitFeature, inserter);
    core::CPersistUtils::persist(ASSIGN_MISSING_TO_LEFT_TAG, m_AssignMissingToLeft, inserter);
    core::CPersistUtils::persist(NODE_VALUE_TAG, m_NodeValue, inserter);
    core::CPersistUtils::persist(SPLIT_VALUE_TAG, m_SplitValue, inserter);
    core::CPersistUtils::persist(SPLIT_INDEX_TAG, m_SplitIndex, inserter);
}

void CBoostedTreeImpl::SHyperparameters::acceptPersistInserter(core::CStatePersistInserter& inserter) const {
    core::CPersistUtils::persist(HYPERPARAM_LAMBDA_TAG, s_Lambda, inserter);
    core::CPersistUtils::persist(HYPERPARAM_GAMMA_TAG, s_Gamma, inserter);
    core::CPersistUtils::persist(HYPERPARAM_ETA_TAG, s_Eta, inserter);
    core::CPersistUtils::persist(HYPERPARAM_ETA_GROWTH_RATE_PER_TREE_TAG,
                                 s_EtaGrowthRatePerTree, inserter);
    core::CPersistUtils::persist(HYPERPARAM_FEATURE_BAG_FRACTION_TAG,
                                 s_FeatureBagFraction, inserter);
    core::CPersistUtils::persist(HYPERPARAM_FEATURE_SAMPLE_PROBABILITIES_TAG,
                                 s_FeatureSampleProbabilities, inserter);
=======
template<typename T>
bool CBoostedTreeImpl::CRegularization<T>::acceptRestoreTraverser(core::CStateRestoreTraverser& traverser) {
    do {
        const std::string& name = traverser.name();
        RESTORE(REGULARIZATION_GAMMA_TAG,
                core::CPersistUtils::restore(REGULARIZATION_GAMMA_TAG, m_Gamma, traverser))
        RESTORE(REGULARIZATION_LAMBDA_TAG,
                core::CPersistUtils::restore(REGULARIZATION_LAMBDA_TAG, m_Lambda, traverser))
    } while (traverser.next());
    return true;
>>>>>>> 79fb31bf
}

bool CBoostedTreeImpl::SHyperparameters::acceptRestoreTraverser(core::CStateRestoreTraverser& traverser) {
    do {
        const std::string& name = traverser.name();
        RESTORE(HYPERPARAM_ETA_TAG,
                core::CPersistUtils::restore(HYPERPARAM_ETA_TAG, s_Eta, traverser))
        RESTORE(HYPERPARAM_ETA_GROWTH_RATE_PER_TREE_TAG,
                core::CPersistUtils::restore(HYPERPARAM_ETA_GROWTH_RATE_PER_TREE_TAG,
                                             s_EtaGrowthRatePerTree, traverser))
        RESTORE(HYPERPARAM_FEATURE_BAG_FRACTION_TAG,
                core::CPersistUtils::restore(HYPERPARAM_FEATURE_BAG_FRACTION_TAG,
                                             s_FeatureBagFraction, traverser))
        RESTORE(HYPERPARAM_REGULARIZATION_TAG,
                core::CPersistUtils::restore(HYPERPARAM_REGULARIZATION_TAG,
                                             s_Regularization, traverser))
    } while (traverser.next());
    return true;
}

bool CBoostedTreeImpl::CNode::acceptRestoreTraverser(core::CStateRestoreTraverser& traverser) {
    do {
        const std::string& name = traverser.name();
        RESTORE(LEFT_CHILD_TAG,
                core::CPersistUtils::restore(LEFT_CHILD_TAG, m_LeftChild, traverser))
        RESTORE(RIGHT_CHILD_TAG,
                core::CPersistUtils::restore(RIGHT_CHILD_TAG, m_RightChild, traverser))
        RESTORE(SPLIT_FEATURE_TAG,
                core::CPersistUtils::restore(SPLIT_FEATURE_TAG, m_SplitFeature, traverser))
        RESTORE(ASSIGN_MISSING_TO_LEFT_TAG,
                core::CPersistUtils::restore(ASSIGN_MISSING_TO_LEFT_TAG,
                                             m_AssignMissingToLeft, traverser))
        RESTORE(NODE_VALUE_TAG,
                core::CPersistUtils::restore(NODE_VALUE_TAG, m_NodeValue, traverser))
        RESTORE(SPLIT_VALUE_TAG,
                core::CPersistUtils::restore(SPLIT_VALUE_TAG, m_SplitValue, traverser))
        RESTORE(SPLIT_INDEX_TAG,
                core::CPersistUtils::restore(SPLIT_INDEX_TAG, m_SplitIndex, traverser))
    } while (traverser.next());
    return true;
}

bool CBoostedTreeImpl::acceptRestoreTraverser(core::CStateRestoreTraverser& traverser) {
    do {
        const std::string& name = traverser.name();
        RESTORE_NO_ERROR(BAYESIAN_OPTIMIZATION_TAG,
                         m_BayesianOptimization =
                             std::make_unique<CBayesianOptimisation>(traverser))
        RESTORE(BEST_FOREST_TEST_LOSS_TAG,
                core::CPersistUtils::restore(BEST_FOREST_TEST_LOSS_TAG,
                                             m_BestForestTestLoss, traverser))
        RESTORE(CURRENT_ROUND_TAG,
                core::CPersistUtils::restore(CURRENT_ROUND_TAG, m_CurrentRound, traverser))
        RESTORE(DEPENDENT_VARIABLE_TAG,
                core::CPersistUtils::restore(DEPENDENT_VARIABLE_TAG,
                                             m_DependentVariable, traverser))
        RESTORE_NO_ERROR(ENCODER_TAG,
                         m_Encoder = std::make_unique<CDataFrameCategoryEncoder>(traverser))
        RESTORE(ETA_GROWTH_RATE_PER_TREE_TAG,
                core::CPersistUtils::restore(ETA_GROWTH_RATE_PER_TREE_TAG,
                                             m_EtaGrowthRatePerTree, traverser))
        RESTORE(ETA_TAG, core::CPersistUtils::restore(ETA_TAG, m_Eta, traverser))
        RESTORE(FEATURE_BAG_FRACTION_TAG,
                core::CPersistUtils::restore(FEATURE_BAG_FRACTION_TAG,
                                             m_FeatureBagFraction, traverser))
        RESTORE(FEATURE_DATA_TYPES_TAG,
                core::CPersistUtils::restore(FEATURE_DATA_TYPES_TAG,
                                             m_FeatureDataTypes, traverser));
        RESTORE(FEATURE_SAMPLE_PROBABILITIES_TAG,
                core::CPersistUtils::restore(FEATURE_SAMPLE_PROBABILITIES_TAG,
                                             m_FeatureSampleProbabilities, traverser))
        RESTORE(MAXIMUM_ATTEMPTS_TO_ADD_TREE_TAG,
                core::CPersistUtils::restore(MAXIMUM_ATTEMPTS_TO_ADD_TREE_TAG,
                                             m_MaximumAttemptsToAddTree, traverser))
        RESTORE(MAXIMUM_OPTIMISATION_ROUNDS_PER_HYPERPARAMETER_TAG,
                core::CPersistUtils::restore(
                    MAXIMUM_OPTIMISATION_ROUNDS_PER_HYPERPARAMETER_TAG,
                    m_MaximumOptimisationRoundsPerHyperparameter, traverser))
        RESTORE(MAXIMUM_TREE_SIZE_MULTIPLIER_TAG,
                core::CPersistUtils::restore(MAXIMUM_TREE_SIZE_MULTIPLIER_TAG,
                                             m_MaximumTreeSizeMultiplier, traverser))
        RESTORE(MISSING_FEATURE_ROW_MASKS_TAG,
                core::CPersistUtils::restore(MISSING_FEATURE_ROW_MASKS_TAG,
                                             m_MissingFeatureRowMasks, traverser))
        RESTORE(NUMBER_FOLDS_TAG,
                core::CPersistUtils::restore(NUMBER_FOLDS_TAG, m_NumberFolds, traverser))
        RESTORE(NUMBER_ROUNDS_TAG,
                core::CPersistUtils::restore(NUMBER_ROUNDS_TAG, m_NumberRounds, traverser))
        RESTORE(NUMBER_SPLITS_PER_FEATURE_TAG,
                core::CPersistUtils::restore(NUMBER_SPLITS_PER_FEATURE_TAG,
                                             m_NumberSplitsPerFeature, traverser))
        RESTORE(NUMBER_THREADS_TAG,
                core::CPersistUtils::restore(NUMBER_THREADS_TAG, m_NumberThreads, traverser))
        RESTORE(RANDOM_NUMBER_GENERATOR_TAG, m_Rng.fromString(traverser.value()))
        RESTORE(REGULARIZATION_TAG,
                core::CPersistUtils::restore(REGULARIZATION_TAG, m_Regularization, traverser))
        RESTORE(REGULARIZATION_OVERRIDE_TAG,
                core::CPersistUtils::restore(REGULARIZATION_OVERRIDE_TAG,
                                             m_RegularizationOverride, traverser))
        RESTORE(ROWS_PER_FEATURE_TAG,
                core::CPersistUtils::restore(ROWS_PER_FEATURE_TAG, m_RowsPerFeature, traverser))
        RESTORE(TESTING_ROW_MASKS_TAG,
                core::CPersistUtils::restore(TESTING_ROW_MASKS_TAG, m_TestingRowMasks, traverser))
        RESTORE(MAXIMUM_NUMBER_TREES_TAG,
                core::CPersistUtils::restore(MAXIMUM_NUMBER_TREES_TAG,
                                             m_MaximumNumberTrees, traverser))
        RESTORE(TRAINING_ROW_MASKS_TAG,
                core::CPersistUtils::restore(TRAINING_ROW_MASKS_TAG, m_TrainingRowMasks, traverser))
        RESTORE(TRAINING_PROGRESS_TAG,
                core::CPersistUtils::restore(TRAINING_PROGRESS_TAG, m_TrainingProgress, traverser))
        RESTORE(BEST_FOREST_TAG,
                core::CPersistUtils::restore(BEST_FOREST_TAG, m_BestForest, traverser))
        RESTORE(BEST_HYPERPARAMETERS_TAG,
                core::CPersistUtils::restore(BEST_HYPERPARAMETERS_TAG,
                                             m_BestHyperparameters, traverser))
        RESTORE(ETA_OVERRIDE_TAG,
                core::CPersistUtils::restore(ETA_OVERRIDE_TAG, m_EtaOverride, traverser))
        RESTORE(FEATURE_BAG_FRACTION_OVERRIDE_TAG,
                core::CPersistUtils::restore(FEATURE_BAG_FRACTION_OVERRIDE_TAG,
                                             m_FeatureBagFractionOverride, traverser))
        RESTORE(MAXIMUM_NUMBER_TREES_OVERRIDE_TAG,
                core::CPersistUtils::restore(MAXIMUM_NUMBER_TREES_OVERRIDE_TAG,
                                             m_MaximumNumberTreesOverride, traverser))
        RESTORE(LOSS_TAG, restoreLoss(m_Loss, traverser))
    } while (traverser.next());
    return true;
}

bool CBoostedTreeImpl::restoreLoss(CBoostedTree::TLossFunctionUPtr& loss,
                                   core::CStateRestoreTraverser& traverser) {
    const std::string& lossFunctionName{traverser.value()};
    if (lossFunctionName == CMse::NAME) {
        loss = std::make_unique<CMse>();
        return true;
    }
    LOG_ERROR(<< "Error restoring loss function. Unknown loss function type '"
              << lossFunctionName << "'.");
    return false;
}

std::size_t CBoostedTreeImpl::memoryUsage() const {
    std::size_t mem{core::CMemory::dynamicSize(m_Loss)};
    mem += core::CMemory::dynamicSize(m_Encoder);
    mem += core::CMemory::dynamicSize(m_FeatureSampleProbabilities);
    mem += core::CMemory::dynamicSize(m_MissingFeatureRowMasks);
    mem += core::CMemory::dynamicSize(m_TrainingRowMasks);
    mem += core::CMemory::dynamicSize(m_TestingRowMasks);
    mem += core::CMemory::dynamicSize(m_BestForest);
    mem += core::CMemory::dynamicSize(m_BayesianOptimization);
    return mem;
}

const double CBoostedTreeImpl::MINIMUM_RELATIVE_GAIN_PER_SPLIT{1e-7};
const double CBoostedTreeImpl::INF{std::numeric_limits<double>::max()};
}
}<|MERGE_RESOLUTION|>--- conflicted
+++ resolved
@@ -942,11 +942,8 @@
 const std::string ASSIGN_MISSING_TO_LEFT_TAG{"assign_missing_to_left "};
 const std::string NODE_VALUE_TAG{"node_value"};
 const std::string SPLIT_VALUE_TAG{"split_value"};
-<<<<<<< HEAD
 const std::string SPLIT_INDEX_TAG{"split_index"};
-=======
-}
->>>>>>> 79fb31bf
+}
 
 template<typename T>
 void CBoostedTreeImpl::CRegularization<T>::acceptPersistInserter(core::CStatePersistInserter& inserter) const {
@@ -970,6 +967,7 @@
     core::CPersistUtils::persist(ASSIGN_MISSING_TO_LEFT_TAG, m_AssignMissingToLeft, inserter);
     core::CPersistUtils::persist(NODE_VALUE_TAG, m_NodeValue, inserter);
     core::CPersistUtils::persist(SPLIT_VALUE_TAG, m_SplitValue, inserter);
+    core::CPersistUtils::persist(SPLIT_INDEX_TAG, m_SplitIndex, inserter);
 }
 
 void CBoostedTreeImpl::acceptPersistInserter(core::CStatePersistInserter& inserter) const {
@@ -1017,28 +1015,6 @@
     inserter.insertValue(LOSS_TAG, m_Loss->name());
 }
 
-<<<<<<< HEAD
-void CBoostedTreeImpl::CNode::acceptPersistInserter(core::CStatePersistInserter& inserter) const {
-    core::CPersistUtils::persist(LEFT_CHILD_TAG, m_LeftChild, inserter);
-    core::CPersistUtils::persist(RIGHT_CHILD_TAG, m_RightChild, inserter);
-    core::CPersistUtils::persist(SPLIT_FEATURE_TAG, m_SplitFeature, inserter);
-    core::CPersistUtils::persist(ASSIGN_MISSING_TO_LEFT_TAG, m_AssignMissingToLeft, inserter);
-    core::CPersistUtils::persist(NODE_VALUE_TAG, m_NodeValue, inserter);
-    core::CPersistUtils::persist(SPLIT_VALUE_TAG, m_SplitValue, inserter);
-    core::CPersistUtils::persist(SPLIT_INDEX_TAG, m_SplitIndex, inserter);
-}
-
-void CBoostedTreeImpl::SHyperparameters::acceptPersistInserter(core::CStatePersistInserter& inserter) const {
-    core::CPersistUtils::persist(HYPERPARAM_LAMBDA_TAG, s_Lambda, inserter);
-    core::CPersistUtils::persist(HYPERPARAM_GAMMA_TAG, s_Gamma, inserter);
-    core::CPersistUtils::persist(HYPERPARAM_ETA_TAG, s_Eta, inserter);
-    core::CPersistUtils::persist(HYPERPARAM_ETA_GROWTH_RATE_PER_TREE_TAG,
-                                 s_EtaGrowthRatePerTree, inserter);
-    core::CPersistUtils::persist(HYPERPARAM_FEATURE_BAG_FRACTION_TAG,
-                                 s_FeatureBagFraction, inserter);
-    core::CPersistUtils::persist(HYPERPARAM_FEATURE_SAMPLE_PROBABILITIES_TAG,
-                                 s_FeatureSampleProbabilities, inserter);
-=======
 template<typename T>
 bool CBoostedTreeImpl::CRegularization<T>::acceptRestoreTraverser(core::CStateRestoreTraverser& traverser) {
     do {
@@ -1049,7 +1025,6 @@
                 core::CPersistUtils::restore(REGULARIZATION_LAMBDA_TAG, m_Lambda, traverser))
     } while (traverser.next());
     return true;
->>>>>>> 79fb31bf
 }
 
 bool CBoostedTreeImpl::SHyperparameters::acceptRestoreTraverser(core::CStateRestoreTraverser& traverser) {
