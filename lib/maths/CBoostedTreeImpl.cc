/*
 * Copyright Elasticsearch B.V. and/or licensed to Elasticsearch B.V. under one
 * or more contributor license agreements. Licensed under the Elastic License;
 * you may not use this file except in compliance with the Elastic License.
 */

#include <maths/CBoostedTreeImpl.h>

#include <core/CContainerPrinter.h>
#include <core/CImmutableRadixSet.h>
#include <core/CLogger.h>
#include <core/CLoopProgress.h>
#include <core/CPersistUtils.h>
#include <core/CProgramCounters.h>
#include <core/CStopWatch.h>

#include <maths/CBasicStatisticsPersist.h>
#include <maths/CBayesianOptimisation.h>
#include <maths/CBoostedTree.h>
#include <maths/CBoostedTreeFactory.h>
#include <maths/CBoostedTreeLeafNodeStatistics.h>
#include <maths/CBoostedTreeLoss.h>
#include <maths/CBoostedTreeUtils.h>
#include <maths/CDataFrameAnalysisInstrumentationInterface.h>
#include <maths/CDataFrameCategoryEncoder.h>
#include <maths/CQuantileSketch.h>
#include <maths/CSampling.h>
#include <maths/CSetTools.h>
#include <maths/CTreeShapFeatureImportance.h>

#include <boost/circular_buffer.hpp>

#include <algorithm>
#include <memory>

namespace ml {
namespace maths {
using namespace boosted_tree;
using namespace boosted_tree_detail;
using TStrVec = CBoostedTreeImpl::TStrVec;
using TRowItr = core::CDataFrame::TRowItr;
using TMeanVarAccumulator = CBoostedTreeImpl::TMeanVarAccumulator;
using TMemoryUsageCallback = CDataFrameAnalysisInstrumentationInterface::TMemoryUsageCallback;

namespace {
// It isn't critical to recompute splits every tree we add because random
// downsampling means they're only approximate estimates of the full data
// quantiles anyway. So we amortise their compute cost w.r.t. training trees
// by only refreshing once every MINIMUM_SPLIT_REFRESH_INTERVAL trees we add.
const double MINIMUM_SPLIT_REFRESH_INTERVAL{3.0};
const std::string HYPERPARAMETER_OPTIMIZATION_ROUND{"hyperparameter_optimization_round_"};
const std::string TRAIN_FINAL_FOREST{"train_final_forest"};

//! \brief Record the memory used by a supplied object using the RAII idiom.
class CScopeRecordMemoryUsage {
public:
    template<typename T>
    CScopeRecordMemoryUsage(const T& object, TMemoryUsageCallback&& recordMemoryUsage)
        : m_RecordMemoryUsage{std::move(recordMemoryUsage)},
          m_MemoryUsage(core::CMemory::dynamicSize(object)) {
        m_RecordMemoryUsage(m_MemoryUsage);
    }

    ~CScopeRecordMemoryUsage() { m_RecordMemoryUsage(-m_MemoryUsage); }

    CScopeRecordMemoryUsage(const CScopeRecordMemoryUsage&) = delete;
    CScopeRecordMemoryUsage& operator=(const CScopeRecordMemoryUsage&) = delete;

    template<typename T>
    void add(const T& object) {
        std::int64_t memoryUsage(core::CMemory::dynamicSize(object));
        m_MemoryUsage += memoryUsage;
        m_RecordMemoryUsage(memoryUsage);
    }

    template<typename T>
    void remove(const T& object) {
        std::int64_t memoryUsage(core::CMemory::dynamicSize(object));
        m_MemoryUsage -= memoryUsage;
        m_RecordMemoryUsage(-memoryUsage);
    }

private:
    TMemoryUsageCallback m_RecordMemoryUsage;
    std::int64_t m_MemoryUsage;
};

//! \brief Manages exiting from the loop adding trees to the forest.
//!
//! DESCRIPTION:\n
//! Typically, the test error will decrease exponentially to some minimum then
//! slightly increase thereafter as more trees are added. The logic for exiting
//! training a forest is simple: continue to add trees for some fraction of the
//! maximum forest size after we see the smallest test loss. This amounts to a
//! fixed relative runtime penalty for ensuring we don't stop too early since
//! we record the forest size corresponding to the minimum test loss and simply
//! discard the extra trees at the end of training.
class CTrainForestStoppingCondition {
public:
    CTrainForestStoppingCondition(std::size_t maximumNumberTrees)
        : m_MaximumNumberTrees{maximumNumberTrees},
          m_MaximumNumberTreesWithoutImprovement{std::max(
              static_cast<std::size_t>(0.075 * static_cast<double>(maximumNumberTrees) + 0.5),
              std::size_t{1})} {}

    std::size_t bestSize() const { return m_BestTestLoss[0].second; }

    double bestLoss() const { return m_BestTestLoss[0].first; }

    template<typename FUNC>
    bool shouldStop(std::size_t numberTrees, FUNC computeLoss) {
        double loss{computeLoss()};
        m_BestTestLoss.add({loss, numberTrees});
        LOG_TRACE(<< "test loss = " << loss);
        if (numberTrees - m_BestTestLoss[0].second > m_MaximumNumberTreesWithoutImprovement) {
            return true;
        }
        return numberTrees > m_MaximumNumberTrees;
    }

private:
    using TDoubleSizePrMinAccumulator =
        CBasicStatistics::SMin<std::pair<double, std::size_t>>::TAccumulator;

private:
    std::size_t m_MaximumNumberTrees;
    std::size_t m_MaximumNumberTreesWithoutImprovement;
    TDoubleSizePrMinAccumulator m_BestTestLoss;
};

double lossAtNSigma(double n, const TMeanVarAccumulator& lossMoments) {
    return CBasicStatistics::mean(lossMoments) +
           n * std::sqrt(CBasicStatistics::variance(lossMoments));
}

double trace(std::size_t columns, const TMemoryMappedFloatVector& upperTriangle) {
    // This assumes the upper triangle of the matrix is stored row major.
    double result{0.0};
    for (int i = 0, j = static_cast<int>(columns);
         i < upperTriangle.size() && j > 0; i += j, --j) {
        result += upperTriangle(i);
    }
    return result;
}

CDataFrameTrainBoostedTreeInstrumentationStub INSTRUMENTATION_STUB;
}

CBoostedTreeImpl::CBoostedTreeImpl(std::size_t numberThreads,
                                   CBoostedTree::TLossFunctionUPtr loss,
                                   TAnalysisInstrumentationPtr instrumentation)
    : m_NumberThreads{numberThreads}, m_Loss{std::move(loss)},
      m_BestHyperparameters{
          m_Regularization,       m_DownsampleFactor,   m_Eta,
          m_EtaGrowthRatePerTree, m_MaximumNumberTrees, m_FeatureBagFraction},
      m_Instrumentation{instrumentation != nullptr ? instrumentation : &INSTRUMENTATION_STUB} {
}

CBoostedTreeImpl::CBoostedTreeImpl() = default;

CBoostedTreeImpl::~CBoostedTreeImpl() = default;

CBoostedTreeImpl& CBoostedTreeImpl::operator=(CBoostedTreeImpl&&) = default;

void CBoostedTreeImpl::train(core::CDataFrame& frame,
                             const TTrainingStateCallback& recordTrainStateCallback) {

    if (m_DependentVariable >= frame.numberColumns()) {
        HANDLE_FATAL(<< "Internal error: dependent variable '" << m_DependentVariable
                     << "' was incorrectly initialized. Please report this problem.")
        return;
    }
    if (m_Loss == nullptr) {
        HANDLE_FATAL(<< "Internal error: must supply a loss function for training. "
                     << "Please report this problem.")
    }

    if (m_Loss->isRegression()) {
        m_Instrumentation->type(CDataFrameTrainBoostedTreeInstrumentationInterface::E_Regression);
    } else {
        m_Instrumentation->type(CDataFrameTrainBoostedTreeInstrumentationInterface::E_Classification);
    }

    LOG_TRACE(<< "Main training loop...");

    m_TrainingProgress.progressCallback(m_Instrumentation->progressCallback());

    std::int64_t lastMemoryUsage(this->memoryUsage());

    core::CPackedBitVector allTrainingRowsMask{this->allTrainingRowsMask()};
    core::CPackedBitVector noRowsMask{allTrainingRowsMask.size(), false};

    this->startProgressMonitoringFineTuneHyperparameters();

    if (this->canTrain() == false) {

        // Fallback to using the constant predictor which minimises the loss.

        m_BestForest.assign(1, this->initializePredictionsAndLossDerivatives(
                                   frame, allTrainingRowsMask, noRowsMask));
        m_BestForestTestLoss = this->meanLoss(frame, allTrainingRowsMask);
        LOG_TRACE(<< "Test loss = " << m_BestForestTestLoss);

    } else if (m_CurrentRound < m_NumberRounds || m_BestForest.empty()) {
        TMeanVarAccumulator timeAccumulator;
        core::CStopWatch stopWatch;
        stopWatch.start();
        std::uint64_t lastLap{stopWatch.lap()};

        // Hyperparameter optimisation loop.

        this->initializePerFoldTestLosses();

        while (m_CurrentRound < m_NumberRounds) {

            LOG_TRACE(<< "Optimisation round = " << m_CurrentRound + 1);
            m_Instrumentation->iteration(m_CurrentRound + 1);

            this->recordHyperparameters();

            TMeanVarAccumulator lossMoments;
            std::size_t maximumNumberTrees;
            std::tie(lossMoments, maximumNumberTrees) = this->crossValidateForest(frame);

            this->captureBestHyperparameters(lossMoments, maximumNumberTrees);

            if (this->selectNextHyperparameters(lossMoments, *m_BayesianOptimization) == false) {
                LOG_WARN(<< "Hyperparameter selection failed: exiting loop early");
                break;
            }

            std::int64_t memoryUsage(this->memoryUsage());
            m_Instrumentation->updateMemoryUsage(memoryUsage - lastMemoryUsage);
            lastMemoryUsage = memoryUsage;

            // Store the training state after each hyperparameter search step.
            m_CurrentRound += 1;
            LOG_TRACE(<< "Round " << m_CurrentRound << " state recording started");
            this->recordState(recordTrainStateCallback);
            LOG_TRACE(<< "Round " << m_CurrentRound << " state recording finished");

            std::uint64_t currentLap{stopWatch.lap()};
            std::uint64_t delta{currentLap - lastLap};
            m_Instrumentation->iterationTime(delta);

            timeAccumulator.add(static_cast<double>(delta));
            lastLap = currentLap;
            m_Instrumentation->flush(HYPERPARAMETER_OPTIMIZATION_ROUND +
                                     std::to_string(m_CurrentRound));
        }

        LOG_TRACE(<< "Test loss = " << m_BestForestTestLoss);

        this->restoreBestHyperparameters();
        this->startProgressMonitoringFinalTrain();
        std::tie(m_BestForest, std::ignore, std::ignore) = this->trainForest(
            frame, allTrainingRowsMask, allTrainingRowsMask, m_TrainingProgress);

        this->recordState(recordTrainStateCallback);
        m_Instrumentation->iteration(m_CurrentRound);
        m_Instrumentation->flush(TRAIN_FINAL_FOREST);

        timeAccumulator.add(static_cast<double>(stopWatch.stop()));

        LOG_INFO(<< "Training finished after " << m_CurrentRound << " iterations. "
                 << "Time per iteration in ms mean: "
                 << CBasicStatistics::mean(timeAccumulator) << " std. dev:  "
                 << std::sqrt(CBasicStatistics::variance(timeAccumulator)));

        core::CProgramCounters::counter(counter_t::E_DFTPMTrainedForestNumberTrees) =
            m_BestForest.size();
    }

    this->computeClassificationWeights(frame);
    this->initializeTreeShap(frame);

    // Force progress to one because we can have early exit from loop skip altogether.
    m_Instrumentation->updateProgress(1.0);
    m_Instrumentation->updateMemoryUsage(
        static_cast<std::int64_t>(this->memoryUsage()) - lastMemoryUsage);
}

void CBoostedTreeImpl::recordState(const TTrainingStateCallback& recordTrainState) const {
    recordTrainState([this](core::CStatePersistInserter& inserter) {
        this->acceptPersistInserter(inserter);
    });
}

void CBoostedTreeImpl::predict(core::CDataFrame& frame) const {
    if (m_BestForestTestLoss == INF) {
        HANDLE_FATAL(<< "Internal error: no model available for prediction. "
                     << "Please report this problem.")
        return;
    }
    bool successful;
    std::tie(std::ignore, successful) = frame.writeColumns(
        m_NumberThreads, 0, frame.numberRows(), [&](TRowItr beginRows, TRowItr endRows) {
            std::size_t numberLossParameters{m_Loss->numberParameters()};
            for (auto row = beginRows; row != endRows; ++row) {
                auto prediction = readPrediction(*row, m_ExtraColumns, numberLossParameters);
                prediction = predictRow(m_Encoder->encode(*row), m_BestForest);
            }
        });
    if (successful == false) {
        HANDLE_FATAL(<< "Internal error: failed model inference. "
                     << "Please report this problem.")
    }
}

std::size_t CBoostedTreeImpl::estimateMemoryUsage(std::size_t numberRows,
                                                  std::size_t numberColumns) const {
    // The maximum tree size is defined is the maximum number of leaves minus one.
    // A binary tree with n + 1 leaves has 2n + 1 nodes in total.
    std::size_t maximumNumberLeaves{this->maximumTreeSize(numberRows) + 1};
    std::size_t maximumNumberNodes{2 * maximumNumberLeaves - 1};
    std::size_t maximumNumberFeatures{std::min(numberColumns - 1, numberRows / m_RowsPerFeature)};
    std::size_t forestMemoryUsage{
        m_MaximumNumberTrees *
        (sizeof(TNodeVec) + maximumNumberNodes * CBoostedTreeNode::estimateMemoryUsage(
                                                     m_Loss->numberParameters()))};
    std::size_t foldRoundLossMemoryUsage{m_NumberFolds * m_NumberRounds *
                                         sizeof(TOptionalDouble)};
    std::size_t hyperparametersMemoryUsage{numberColumns * sizeof(double)};
    // We only maintain statistics for leaves we know we may possibly split this
    // halves the peak number of statistics we maintain.
    std::size_t leafNodeStatisticsMemoryUsage{
        maximumNumberLeaves *
        CBoostedTreeLeafNodeStatistics::estimateMemoryUsage(
            numberRows, maximumNumberFeatures, m_NumberSplitsPerFeature,
            m_Loss->numberParameters()) /
        2};
    std::size_t dataTypeMemoryUsage{maximumNumberFeatures * sizeof(CDataFrameUtils::SDataType)};
    std::size_t featureSampleProbabilities{maximumNumberFeatures * sizeof(double)};
    std::size_t missingFeatureMaskMemoryUsage{
        numberColumns * numberRows / PACKED_BIT_VECTOR_MAXIMUM_ROWS_PER_BYTE};
    std::size_t trainTestMaskMemoryUsage{2 * m_NumberFolds * numberRows /
                                         PACKED_BIT_VECTOR_MAXIMUM_ROWS_PER_BYTE};
    std::size_t bayesianOptimisationMemoryUsage{CBayesianOptimisation::estimateMemoryUsage(
        this->numberHyperparametersToTune(), m_NumberRounds)};
    return sizeof(*this) + forestMemoryUsage + foldRoundLossMemoryUsage +
           hyperparametersMemoryUsage + leafNodeStatisticsMemoryUsage +
           dataTypeMemoryUsage + featureSampleProbabilities + missingFeatureMaskMemoryUsage +
           trainTestMaskMemoryUsage + bayesianOptimisationMemoryUsage;
}

bool CBoostedTreeImpl::canTrain() const {
    return std::accumulate(m_FeatureSampleProbabilities.begin(),
                           m_FeatureSampleProbabilities.end(), 0.0) > 0.0;
}

core::CPackedBitVector CBoostedTreeImpl::allTrainingRowsMask() const {
    return ~m_MissingFeatureRowMasks[m_DependentVariable];
}

CBoostedTreeImpl::TDoubleDoublePr
CBoostedTreeImpl::gainAndCurvatureAtPercentile(double percentile,
                                               const TNodeVecVec& forest) const {

    TDoubleVec gains;
    TDoubleVec curvatures;

    for (const auto& tree : forest) {
        for (const auto& node : tree) {
            if (node.isLeaf() == false) {
                gains.push_back(node.gain());
                curvatures.push_back(node.curvature());
            }
        }
    }

    if (gains.size() == 0) {
        return {0.0, 0.0};
    }

    std::size_t index{std::min(
        static_cast<std::size_t>(percentile * static_cast<double>(gains.size()) / 100.0 + 0.5),
        gains.size() - 1)};
    std::nth_element(gains.begin(), gains.begin() + index, gains.end());
    std::nth_element(curvatures.begin(), curvatures.begin() + index, curvatures.end());

    return {gains[index], curvatures[index]};
}

void CBoostedTreeImpl::initializePerFoldTestLosses() {
    m_FoldRoundTestLosses.resize(m_NumberFolds);
    for (auto& losses : m_FoldRoundTestLosses) {
        losses.resize(m_NumberRounds);
    }
}

void CBoostedTreeImpl::computeClassificationWeights(const core::CDataFrame& frame) {

    using TFloatStorageVec = std::vector<CFloatStorage>;

    if (m_Loss->type() == CLoss::E_BinaryClassification ||
        m_Loss->type() == CLoss::E_MulticlassClassification) {

        std::size_t numberClasses{m_Loss->type() == CLoss::E_BinaryClassification
                                      ? 2
                                      : m_Loss->numberParameters()};
        TFloatStorageVec storage(2);

        switch (m_ClassAssignmentObjective) {
        case CBoostedTree::E_Accuracy:
            m_ClassificationWeights = TVector::Ones(numberClasses);
            break;
        case CBoostedTree::E_MinimumRecall:
            m_ClassificationWeights = CDataFrameUtils::maximumMinimumRecallClassWeights(
                m_NumberThreads, frame, this->allTrainingRowsMask(),
                numberClasses, m_DependentVariable,
                [storage, numberClasses, this](const TRowRef& row) mutable {
                    if (m_Loss->type() == CLoss::E_BinaryClassification) {
                        // We predict the log-odds but this is expected to return
                        // the log of the predicted class probabilities.
                        TMemoryMappedFloatVector result{&storage[0], 2};
                        result.array() =
                            m_Loss
                                ->transform(readPrediction(row, m_ExtraColumns, numberClasses))
                                .array()
                                .log();
                        return result;
                    }
                    return readPrediction(row, m_ExtraColumns, numberClasses);
                });
            break;
        }
    }
}

void CBoostedTreeImpl::initializeTreeShap(const core::CDataFrame& frame) {
    // Populate number samples reaching each node.
    CTreeShapFeatureImportance::computeNumberSamples(m_NumberThreads, frame,
                                                     *m_Encoder, m_BestForest);

    if (m_NumberTopShapValues > 0) {
        // Create the SHAP calculator.
        m_TreeShap = std::make_unique<CTreeShapFeatureImportance>(
            frame, *m_Encoder, m_BestForest, m_NumberTopShapValues);
    } else {
        // TODO these are not currently written into the inference model
        // but they would be nice to expose since they provide good insight
        // into how the splits affect the target variable.
        // Set internal node values anyway.
        //CTreeShapFeatureImportance::computeInternalNodeValues(m_BestForest);
    }
}

CBoostedTreeImpl::TMeanVarAccumulatorSizePr
CBoostedTreeImpl::crossValidateForest(core::CDataFrame& frame) {

    // We want to ensure we evaluate on equal proportions for each fold.
    TSizeVec folds(m_NumberFolds);
    std::iota(folds.begin(), folds.end(), 0);
    CSampling::random_shuffle(m_Rng, folds.begin(), folds.end());

    auto stopCrossValidationEarly = [&](TMeanVarAccumulator testLossMoments) {
        // Always train on at least one fold and every fold for the first
        // "number folds" rounds. Exit cross-validation early if it's clear
        // that the test error is not close to the minimum test error. We use
        // the estimated test error for each remaining fold at two standard
        // deviations below the mean for this.
        if (m_StopCrossValidationEarly && m_CurrentRound >= m_NumberFolds &&
            folds.size() < m_NumberFolds) {
            for (const auto& testLoss : this->estimateMissingTestLosses(folds)) {
                testLossMoments.add(
                    CBasicStatistics::mean(testLoss) -
                    2.0 * std::sqrt(CBasicStatistics::maximumLikelihoodVariance(testLoss)));
            }
            return CBasicStatistics::mean(testLossMoments) > this->minimumTestLoss();
        }
        return false;
    };

    TMeanVarAccumulator lossMoments;
    TDoubleVec numberTrees;
    numberTrees.reserve(m_NumberFolds);

    while (folds.size() > 0 && stopCrossValidationEarly(lossMoments) == false) {
        std::size_t fold{folds.back()};
        folds.pop_back();
        TNodeVecVec forest;
        double loss;
        TDoubleVec lossValues;
        std::tie(forest, loss, lossValues) = this->trainForest(
            frame, m_TrainingRowMasks[fold], m_TestingRowMasks[fold], m_TrainingProgress);
        LOG_TRACE(<< "fold = " << fold << " forest size = " << forest.size()
                  << " test set loss = " << loss);
        lossMoments.add(loss);
        m_FoldRoundTestLosses[fold][m_CurrentRound] = loss;
        numberTrees.push_back(static_cast<double>(forest.size()));
        m_Instrumentation->lossValues(fold, std::move(lossValues));
    }
    m_TrainingProgress.increment(m_MaximumNumberTrees * folds.size());
    LOG_TRACE(<< "skipped " << folds.size() << " folds");

    std::sort(numberTrees.begin(), numberTrees.end());
    std::size_t medianNumberTrees{
        static_cast<std::size_t>(CBasicStatistics::median(numberTrees))};
    lossMoments = this->correctTestLossMoments(std::move(folds), lossMoments);
    LOG_TRACE(<< "test mean loss = " << CBasicStatistics::mean(lossMoments)
              << ", sigma = " << std::sqrt(CBasicStatistics::mean(lossMoments)));

    return {lossMoments, medianNumberTrees};
}

CBoostedTreeImpl::TNodeVec CBoostedTreeImpl::initializePredictionsAndLossDerivatives(
    core::CDataFrame& frame,
    const core::CPackedBitVector& trainingRowMask,
    const core::CPackedBitVector& testingRowMask) const {

    core::CPackedBitVector updateRowMask{trainingRowMask | testingRowMask};
    frame.writeColumns(
        m_NumberThreads, 0, frame.numberRows(),
        [this](TRowItr beginRows, TRowItr endRows) {
            std::size_t numberLossParameters{m_Loss->numberParameters()};
            for (auto row = beginRows; row != endRows; ++row) {
                zeroPrediction(*row, m_ExtraColumns, numberLossParameters);
                zeroLossGradient(*row, m_ExtraColumns, numberLossParameters);
                zeroLossCurvature(*row, m_ExtraColumns, numberLossParameters);
            }
        },
        &updateRowMask);

    // At the start we will centre the data w.r.t. the given loss function.
    TNodeVec tree{CBoostedTreeNode{m_Loss->numberParameters()}};
    this->refreshPredictionsAndLossDerivatives(frame, trainingRowMask,
                                               testingRowMask, 1.0, tree);

    return tree;
}

CBoostedTreeImpl::TNodeVecVecDoubleDoubleVecTuple
CBoostedTreeImpl::trainForest(core::CDataFrame& frame,
                              const core::CPackedBitVector& trainingRowMask,
                              const core::CPackedBitVector& testingRowMask,
                              core::CLoopProgress& trainingProgress) const {

    LOG_TRACE(<< "Training one forest...");

    std::size_t maximumTreeSize{this->maximumTreeSize(trainingRowMask)};

    TNodeVecVec forest{this->initializePredictionsAndLossDerivatives(
        frame, trainingRowMask, testingRowMask)};
    forest.reserve(m_MaximumNumberTrees);

    CScopeRecordMemoryUsage scopeMemoryUsage{forest, m_Instrumentation->memoryUsageCallback()};

    // For each iteration:
    //  1. Compute weighted quantiles for features F
    //  2. Periodically compute candidate split set S from quantiles of F
    //  3. Build one tree on (F, S)
    //  4. Update predictions and loss derivatives

    double eta{m_Eta};

    // Computing feature quantiles is surprisingly runtime expensive and there may
    // be mileage in seeing if we can make the sketch more efficient. However, we
    // should easily be able to build multiple trees on the same set of candidate
    // splits and decrease the loss function since the space of candidate trees for
    // a fixed set of candidate splits is very large. Furthermore, we use a greedy
    // heuristic to search this space and so don't expect to find the tree to add
    // which minimises total loss. As a result, we choose to amortise the cost of
    // computing feature quantiles by only refreshing candidate splits periodically.
    std::size_t nextTreeCountToRefreshSplits{
        forest.size() + static_cast<std::size_t>(std::max(0.5 / eta, 1.0))};

    auto downsampledRowMask = this->downsample(trainingRowMask);
    scopeMemoryUsage.add(downsampledRowMask);
    auto candidateSplits = this->candidateSplits(frame, downsampledRowMask);
    scopeMemoryUsage.add(candidateSplits);

    std::size_t retries{0};

    TDoubleVec losses;
    losses.reserve(m_MaximumNumberTrees);
    CTrainForestStoppingCondition stoppingCondition{m_MaximumNumberTrees};
    do {
        auto tree = this->trainTree(frame, downsampledRowMask, candidateSplits, maximumTreeSize);

        retries = tree.size() == 1 ? retries + 1 : 0;

        if (retries == m_MaximumAttemptsToAddTree) {
            break;
        }

        if (tree.size() > 1) {
            scopeMemoryUsage.add(tree);
            this->refreshPredictionsAndLossDerivatives(frame, trainingRowMask,
                                                       testingRowMask, eta, tree);
            forest.push_back(std::move(tree));
            eta = std::min(1.0, m_EtaGrowthRatePerTree * eta);
            retries = 0;
            trainingProgress.increment();
        } else {
            // Refresh splits in case it allows us to find tree which can reduce loss.
            candidateSplits = this->candidateSplits(frame, downsampledRowMask);
            nextTreeCountToRefreshSplits += static_cast<std::size_t>(
                std::max(0.5 / eta, MINIMUM_SPLIT_REFRESH_INTERVAL));
        }

        downsampledRowMask = this->downsample(trainingRowMask);

        if (forest.size() == nextTreeCountToRefreshSplits) {
            candidateSplits = this->candidateSplits(frame, downsampledRowMask);
            nextTreeCountToRefreshSplits += static_cast<std::size_t>(
                std::max(0.5 / eta, MINIMUM_SPLIT_REFRESH_INTERVAL));
        }
    } while (stoppingCondition.shouldStop(forest.size(), [&]() {
<<<<<<< HEAD
        // TODO store loss values here somewhere???
        double loss = this->meanLoss(frame, testingRowMask);
        // LOG_DEBUG(<<"Loss " << loss);
=======
        double loss{this->meanLoss(frame, testingRowMask)};
>>>>>>> cd335f9e
        losses.push_back(loss);
        return loss;
    }) == false);

    LOG_TRACE(<< "Stopped at " << forest.size() - 1 << "/" << m_MaximumNumberTrees);

    trainingProgress.increment(std::max(m_MaximumNumberTrees, forest.size()) -
                               forest.size());

    forest.resize(stoppingCondition.bestSize());

    LOG_TRACE(<< "Trained one forest");

    return {forest, stoppingCondition.bestLoss(), std::move(losses)};
}

core::CPackedBitVector
CBoostedTreeImpl::downsample(const core::CPackedBitVector& trainingRowMask) const {
    // We compute a stochastic version of the candidate splits, gradients and
    // curvatures for each tree we train. The sampling scheme should minimize
    // the correlation with previous trees for fixed sample size so randomly
    // sampling without replacement is appropriate.
    core::CPackedBitVector result;
    do {
        result = core::CPackedBitVector{};
        for (auto i = trainingRowMask.beginOneBits();
             i != trainingRowMask.endOneBits(); ++i) {
            if (CSampling::uniformSample(m_Rng, 0.0, 1.0) < m_DownsampleFactor) {
                result.extend(false, *i - result.size());
                result.extend(true);
            }
        }
    } while (result.manhattan() == 0.0);
    result.extend(false, trainingRowMask.size() - result.size());
    return result;
}

CBoostedTreeImpl::TImmutableRadixSetVec
CBoostedTreeImpl::candidateSplits(const core::CDataFrame& frame,
                                  const core::CPackedBitVector& trainingRowMask) const {

    TSizeVec features{this->candidateRegressorFeatures()};
    LOG_TRACE(<< "candidate features = " << core::CContainerPrinter::print(features));

    TSizeVec binaryFeatures(features);
    binaryFeatures.erase(std::remove_if(binaryFeatures.begin(), binaryFeatures.end(),
                                        [this](std::size_t index) {
                                            return m_Encoder->isBinary(index) == false;
                                        }),
                         binaryFeatures.end());
    CSetTools::inplace_set_difference(features, binaryFeatures.begin(),
                                      binaryFeatures.end());
    LOG_TRACE(<< "binary features = " << core::CContainerPrinter::print(binaryFeatures)
              << " other features = " << core::CContainerPrinter::print(features));

    auto featureQuantiles =
        CDataFrameUtils::columnQuantiles(
            m_NumberThreads, frame, trainingRowMask, features,
            CFastQuantileSketch{CFastQuantileSketch::E_Linear,
                                std::max(m_NumberSplitsPerFeature, std::size_t{50}), m_Rng},
            m_Encoder.get(),
            [this](const TRowRef& row) {
                std::size_t numberLossParameters{m_Loss->numberParameters()};
                return trace(numberLossParameters,
                             readLossCurvature(row, m_ExtraColumns, numberLossParameters));
            })
            .first;

    TImmutableRadixSetVec candidateSplits(this->numberFeatures());

    for (auto i : binaryFeatures) {
        candidateSplits[i] = core::CImmutableRadixSet<double>{0.5};
        LOG_TRACE(<< "feature '" << i << "' splits = " << candidateSplits[i].print());
    }
    for (std::size_t i = 0; i < features.size(); ++i) {

        TDoubleVec featureSplits;
        featureSplits.reserve(m_NumberSplitsPerFeature - 1);

        for (std::size_t j = 1; j < m_NumberSplitsPerFeature; ++j) {
            double rank{100.0 * static_cast<double>(j) / static_cast<double>(m_NumberSplitsPerFeature) +
                        CSampling::uniformSample(m_Rng, -0.1, 0.1)};
            double q;
            if (featureQuantiles[i].quantile(rank, q)) {
                featureSplits.push_back(q);
            } else {
                LOG_WARN(<< "Failed to compute quantile " << rank << ": ignoring split");
            }
        }

        const auto& dataType = m_FeatureDataTypes[features[i]];

        if (dataType.s_IsInteger) {
            // The key point here is that we know that if two distinct splits fall
            // between two consecutive integers they must produce identical partitions
            // of the data and so always have the same loss. We only need to retain
            // one such split for training. We achieve this by snapping to the midpoint
            // and subsquently deduplicating.
            std::for_each(featureSplits.begin(), featureSplits.end(),
                          [](double& split) { split = std::floor(split) + 0.5; });
        }
        featureSplits.erase(std::unique(featureSplits.begin(), featureSplits.end()),
                            featureSplits.end());
        featureSplits.erase(std::remove_if(featureSplits.begin(), featureSplits.end(),
                                           [&dataType](double split) {
                                               return split < dataType.s_Min ||
                                                      split > dataType.s_Max;
                                           }),
                            featureSplits.end());
        candidateSplits[features[i]] =
            core::CImmutableRadixSet<double>{std::move(featureSplits)};

        LOG_TRACE(<< "feature '" << features[i]
                  << "' splits = " << candidateSplits[features[i]].print());
    }

    return candidateSplits;
}

CBoostedTreeImpl::TNodeVec
CBoostedTreeImpl::trainTree(core::CDataFrame& frame,
                            const core::CPackedBitVector& trainingRowMask,
                            const TImmutableRadixSetVec& candidateSplits,
                            const std::size_t maximumTreeSize) const {

    LOG_TRACE(<< "Training one tree...");

    using TLeafNodeStatisticsPtr = CBoostedTreeLeafNodeStatistics::TPtr;
    using TLeafNodeStatisticsPtrQueue = boost::circular_buffer<TLeafNodeStatisticsPtr>;

    TNodeVec tree(1);
    tree.reserve(2 * maximumTreeSize + 1);

    TLeafNodeStatisticsPtrQueue leaves(maximumTreeSize / 2 + 3);
    leaves.push_back(std::make_shared<CBoostedTreeLeafNodeStatistics>(
        0 /*root*/, m_ExtraColumns, m_Loss->numberParameters(), m_NumberThreads,
        frame, *m_Encoder, m_Regularization, candidateSplits,
        this->featureBag(), 0 /*depth*/, trainingRowMask));

    // We update local variables because the callback can be expensive if it
    // requires accessing atomics.
    struct SMemoryStats {
        std::int64_t s_Current = 0;
        std::int64_t s_Max = 0;
    } memory;
    TMemoryUsageCallback localRecordMemoryUsage{[&](std::int64_t delta) {
        memory.s_Current += delta;
        memory.s_Max = std::max(memory.s_Max, memory.s_Current);
    }};
    CScopeRecordMemoryUsage scopeMemoryUsage{leaves, std::move(localRecordMemoryUsage)};

    // For each iteration we:
    //   1. Find the leaf with the greatest decrease in loss
    //   2. If no split (significantly) reduced the loss we terminate
    //   3. Otherwise we split that leaf

    double totalGain{0.0};

    COrderings::SLess less;

    for (std::size_t i = 0; i < maximumTreeSize; ++i) {

        if (leaves.empty()) {
            break;
        }

        auto leaf = leaves.back();
        leaves.pop_back();

        scopeMemoryUsage.remove(leaf);

        if (leaf->gain() < MINIMUM_RELATIVE_GAIN_PER_SPLIT * totalGain) {
            break;
        }

        totalGain += leaf->gain();
        LOG_TRACE(<< "splitting " << leaf->id() << " leaf gain = " << leaf->gain()
                  << " total gain = " << totalGain);

        std::size_t splitFeature;
        double splitValue;
        std::tie(splitFeature, splitValue) = leaf->bestSplit();

        bool assignMissingToLeft{leaf->assignMissingToLeft()};

        std::size_t leftChildId, rightChildId;
        std::tie(leftChildId, rightChildId) =
            tree[leaf->id()].split(splitFeature, splitValue, assignMissingToLeft,
                                   leaf->gain(), leaf->curvature(), tree);

        TLeafNodeStatisticsPtr leftChild;
        TLeafNodeStatisticsPtr rightChild;
        std::tie(leftChild, rightChild) = leaf->split(
            leftChildId, rightChildId, m_NumberThreads, frame, *m_Encoder,
            m_Regularization, candidateSplits, this->featureBag(), tree[leaf->id()]);

        if (less(rightChild, leftChild)) {
            std::swap(leftChild, rightChild);
        }

        std::size_t n{leaves.size()};
        if (leftChild->gain() >= MINIMUM_RELATIVE_GAIN_PER_SPLIT * totalGain) {
            scopeMemoryUsage.add(leftChild);
            leaves.push_back(std::move(leftChild));
        }
        if (rightChild->gain() >= MINIMUM_RELATIVE_GAIN_PER_SPLIT * totalGain) {
            scopeMemoryUsage.add(rightChild);
            leaves.push_back(std::move(rightChild));
        }
        std::inplace_merge(leaves.begin(), leaves.begin() + n, leaves.end(), less);

        // Drop any leaves which can't possibly be split.
        while (leaves.size() + i + 1 > maximumTreeSize) {
            scopeMemoryUsage.remove(leaves.front());
            leaves.pop_front();
        }
    }

    tree.shrink_to_fit();

    // Flush the maximum memory used by the leaf statistics to the callback.
    m_Instrumentation->updateMemoryUsage(memory.s_Max);
    m_Instrumentation->updateMemoryUsage(-memory.s_Max);

    LOG_TRACE(<< "Trained one tree. # nodes = " << tree.size());

    return tree;
}

double CBoostedTreeImpl::minimumTestLoss() const {
    using TMinAccumulator = CBasicStatistics::SMin<double>::TAccumulator;
    TMinAccumulator minimumTestLoss;
    for (std::size_t round = 0; round < m_CurrentRound - 1; ++round) {
        TMeanVarAccumulator roundLossMoments;
        for (std::size_t fold = 0; fold < m_NumberFolds; ++fold) {
            if (m_FoldRoundTestLosses[fold][round] != boost::none) {
                roundLossMoments.add(*m_FoldRoundTestLosses[fold][round]);
            }
        }
        if (static_cast<std::size_t>(CBasicStatistics::count(roundLossMoments)) == m_NumberFolds) {
            minimumTestLoss.add(CBasicStatistics::mean(roundLossMoments));
        }
    }
    return minimumTestLoss[0];
}

TMeanVarAccumulator
CBoostedTreeImpl::correctTestLossMoments(const TSizeVec& missing,
                                         TMeanVarAccumulator lossMoments) const {
    if (missing.empty()) {
        return lossMoments;
    }
    for (const auto& loss : this->estimateMissingTestLosses(missing)) {
        lossMoments += loss;
    }
    return lossMoments;
}

CBoostedTreeImpl::TMeanVarAccumulatorVec
CBoostedTreeImpl::estimateMissingTestLosses(const TSizeVec& missing) const {

    // We have a subset of folds for which we've computed test loss. We want to
    // estimate the test loss we'll see for the remaining folds to decide if it
    // is worthwhile to continue training with these parameters and to correct
    // the loss value supplied to Bayesian Optimisation to account for the folds
    // we haven't trained on. We tackle this problem as follows:
    //   1. Find all previous rounds R which share at least one fold with the
    //      current round, i.e. one fold for which we've computed the actual
    //      loss for the current round parameters.
    //   2. For each fold f_i for which we haven't estimated the loss in the
    //      current round fit an OLS model m_i to R to predict the loss of f_i.
    //   3. Compute the predicted value for the test loss on each f_i given
    //      the test losses we've computed so far the current round using m_i.
    //   4. Estimate the uncertainty from the variance of the residuals from
    //      fitting the model m_i to R.
    //
    // The feature vector we use is defined as:
    //
    //   |   calculated fold error 1  |
    //   |   calculated fold error 2  |
    //   |             ...            |
    //   | 1{fold error 1 is present} |
    //   | 1{fold error 2 is present} |
    //   |             ...            |
    //
    // where the indices range over the folds for which we have errors in the
    // current round.

    TSizeVec present(m_NumberFolds);
    std::iota(present.begin(), present.end(), 0);
    TSizeVec ordered{missing};
    std::sort(ordered.begin(), ordered.end());
    CSetTools::inplace_set_difference(present, ordered.begin(), ordered.end());
    LOG_TRACE(<< "present = " << core::CContainerPrinter::print(present));

    // Get the current round feature vector. Fixed so computed outside the loop.
    TVector x(2 * present.size());
    for (std::size_t col = 0; col < present.size(); ++col) {
        x(col) = *m_FoldRoundTestLosses[present[col]][m_CurrentRound];
        x(present.size() + col) = 0.0;
    }

    TMeanVarAccumulatorVec predictedTestLosses;
    predictedTestLosses.reserve(missing.size());

    for (std::size_t target : missing) {
        // Extract the training mask.
        TSizeVec trainingMask;
        trainingMask.reserve(m_CurrentRound);
        for (std::size_t round = 0; round < m_CurrentRound; ++round) {
            if (m_FoldRoundTestLosses[target][round] &&
                std::find_if(present.begin(), present.end(), [&](std::size_t fold) {
                    return m_FoldRoundTestLosses[fold][round];
                }) != present.end()) {
                trainingMask.push_back(round);
            }
        }

        // Fit the OLS regression.
        CDenseMatrix<double> A(trainingMask.size(), 2 * present.size());
        TVector b(trainingMask.size());
        for (std::size_t row = 0; row < trainingMask.size(); ++row) {
            for (std::size_t col = 0; col < present.size(); ++col) {
                if (m_FoldRoundTestLosses[present[col]][trainingMask[row]]) {
                    A(row, col) = *m_FoldRoundTestLosses[present[col]][trainingMask[row]];
                    A(row, present.size() + col) = 0.0;
                } else {
                    A(row, col) = 0.0;
                    A(row, present.size() + col) = 1.0;
                }
            }
            b(row) = *m_FoldRoundTestLosses[target][trainingMask[row]];
        }
        TVector params{A.colPivHouseholderQr().solve(b)};

        TMeanVarAccumulator residualMoments;
        for (int row = 0; row < A.rows(); ++row) {
            residualMoments.add(b(row) - A.row(row) * params);
        }

        double predictedTestLoss{params.transpose() * x};
        double predictedTestLossVariance{
            CBasicStatistics::maximumLikelihoodVariance(residualMoments)};
        LOG_TRACE(<< "prediction(x = " << x.transpose() << ", fold = " << target
                  << ") = (mean = " << predictedTestLoss
                  << ", variance = " << predictedTestLossVariance << ")");

        predictedTestLosses.push_back(CBasicStatistics::momentsAccumulator(
            1.0, predictedTestLoss, predictedTestLossVariance));
    }

    return predictedTestLosses;
}

std::size_t CBoostedTreeImpl::numberFeatures() const {
    return m_Encoder->numberEncodedColumns();
}

std::size_t CBoostedTreeImpl::featureBagSize() const {
    return static_cast<std::size_t>(std::max(
        std::ceil(m_FeatureBagFraction * static_cast<double>(this->numberFeatures())), 1.0));
}

CBoostedTreeImpl::TSizeVec CBoostedTreeImpl::featureBag() const {

    std::size_t size{this->featureBagSize()};

    TSizeVec features{this->candidateRegressorFeatures()};
    if (size >= features.size()) {
        return features;
    }

    TSizeVec sample;
    TDoubleVec probabilities(m_FeatureSampleProbabilities);
    CSampling::categoricalSampleWithoutReplacement(m_Rng, probabilities, size, sample);

    return sample;
}

void CBoostedTreeImpl::refreshPredictionsAndLossDerivatives(core::CDataFrame& frame,
                                                            const core::CPackedBitVector& trainingRowMask,
                                                            const core::CPackedBitVector& testingRowMask,
                                                            double eta,
                                                            TNodeVec& tree) const {

    using TArgMinLossVec = std::vector<CArgMinLoss>;

    TArgMinLossVec leafValues(
        tree.size(),
        m_Loss->minimizer(m_Regularization.leafWeightPenaltyMultiplier(), m_Rng));
    auto nextPass = [&] {
        bool done{true};
        for (const auto& value : leafValues) {
            done &= (value.nextPass() == false);
        }
        return done == false;
    };

    do {
        auto result = frame.readRows(
            m_NumberThreads, 0, frame.numberRows(),
            core::bindRetrievableState(
                [&](TArgMinLossVec& leafValues_, TRowItr beginRows, TRowItr endRows) {
                    std::size_t numberLossParameters{m_Loss->numberParameters()};
                    for (auto row_ = beginRows; row_ != endRows; ++row_) {
                        auto row = *row_;
                        auto prediction = readPrediction(row, m_ExtraColumns,
                                                         numberLossParameters);
                        double actual{readActual(row, m_DependentVariable)};
                        double weight{readExampleWeight(row, m_ExtraColumns)};
                        leafValues_[root(tree).leafIndex(m_Encoder->encode(row), tree)]
                            .add(prediction, actual, weight);
                    }
                },
                std::move(leafValues)),
            &trainingRowMask);

        leafValues = std::move(result.first[0].s_FunctionState);
        for (std::size_t i = 1; i < result.first.size(); ++i) {
            for (std::size_t j = 0; j < leafValues.size(); ++j) {
                leafValues[j].merge(result.first[i].s_FunctionState[j]);
            }
        }
    } while (nextPass());

    for (std::size_t i = 0; i < tree.size(); ++i) {
        if (tree[i].isLeaf()) {
            tree[i].value(eta * leafValues[i].value());
        }
    }

    LOG_TRACE(<< "tree =\n" << root(tree).print(tree));

    core::CPackedBitVector updateRowMask{trainingRowMask | testingRowMask};
    auto results = frame.writeColumns(
        m_NumberThreads, 0, frame.numberRows(),
        [&](TRowItr beginRows, TRowItr endRows) {
            std::size_t numberLossParameters{m_Loss->numberParameters()};
            for (auto row_ = beginRows; row_ != endRows; ++row_) {
                auto row = *row_;
                auto prediction = readPrediction(row, m_ExtraColumns, numberLossParameters);
                double actual{readActual(row, m_DependentVariable)};
                double weight{readExampleWeight(row, m_ExtraColumns)};
                prediction += root(tree).value(m_Encoder->encode(row), tree);
                writeLossGradient(row, m_ExtraColumns, *m_Loss, prediction, actual, weight);
                writeLossCurvature(row, m_ExtraColumns, *m_Loss, prediction, actual, weight);
            }
        },
        &updateRowMask);
}

double CBoostedTreeImpl::meanLoss(const core::CDataFrame& frame,
                                  const core::CPackedBitVector& rowMask) const {

    auto results = frame.readRows(
        m_NumberThreads, 0, frame.numberRows(),
        core::bindRetrievableState(
            [&](TMeanAccumulator& loss, TRowItr beginRows, TRowItr endRows) {
                std::size_t numberLossParameters{m_Loss->numberParameters()};
                for (auto row = beginRows; row != endRows; ++row) {
                    auto prediction = readPrediction(*row, m_ExtraColumns, numberLossParameters);
                    double actual{readActual(*row, m_DependentVariable)};
                    loss.add(m_Loss->value(prediction, actual));
                }
            },
            TMeanAccumulator{}),
        &rowMask);

    TMeanAccumulator loss;
    for (const auto& result : results.first) {
        loss += result.s_FunctionState;
    }

    LOG_TRACE(<< "mean loss = " << CBasicStatistics::mean(loss));

    return CBasicStatistics::mean(loss);
}

CBoostedTreeImpl::TSizeVec CBoostedTreeImpl::candidateRegressorFeatures() const {
    TSizeVec result;
    result.reserve(m_FeatureSampleProbabilities.size());
    for (std::size_t i = 0; i < m_FeatureSampleProbabilities.size(); ++i) {
        if (m_FeatureSampleProbabilities[i] > 0.0) {
            result.push_back(i);
        }
    }
    return result;
}

const CBoostedTreeNode& CBoostedTreeImpl::root(const TNodeVec& tree) {
    return tree[0];
}

CBoostedTreeNode& CBoostedTreeImpl::root(TNodeVec& tree) {
    return tree[0];
}

CBoostedTreeImpl::TVector CBoostedTreeImpl::predictRow(const CEncodedDataFrameRowRef& row,
                                                       const TNodeVecVec& forest) const {
    TVector result{TVector::Zero(m_Loss->numberParameters())};
    for (const auto& tree : forest) {
        result += root(tree).value(row, tree);
    }
    return result;
}

bool CBoostedTreeImpl::selectNextHyperparameters(const TMeanVarAccumulator& lossMoments,
                                                 CBayesianOptimisation& bopt) {

    TVector parameters{this->numberHyperparametersToTune()};

    // Read parameters for last round.
    int i{0};
    if (m_DownsampleFactorOverride == boost::none) {
        parameters(i++) = CTools::stableLog(m_DownsampleFactor);
    }
    if (m_RegularizationOverride.depthPenaltyMultiplier() == boost::none) {
        parameters(i++) = CTools::stableLog(m_Regularization.depthPenaltyMultiplier());
    }
    if (m_RegularizationOverride.leafWeightPenaltyMultiplier() == boost::none) {
        parameters(i++) = CTools::stableLog(m_Regularization.leafWeightPenaltyMultiplier());
    }
    if (m_RegularizationOverride.treeSizePenaltyMultiplier() == boost::none) {
        parameters(i++) = CTools::stableLog(m_Regularization.treeSizePenaltyMultiplier());
    }
    if (m_RegularizationOverride.softTreeDepthLimit() == boost::none) {
        parameters(i++) = m_Regularization.softTreeDepthLimit();
    }
    if (m_RegularizationOverride.softTreeDepthTolerance() == boost::none) {
        parameters(i++) = m_Regularization.softTreeDepthTolerance();
    }
    if (m_EtaOverride == boost::none) {
        parameters(i++) = CTools::stableLog(m_Eta);
        parameters(i++) = m_EtaGrowthRatePerTree;
    }
    if (m_FeatureBagFractionOverride == boost::none) {
        parameters(i++) = m_FeatureBagFraction;
    }

    double meanLoss{CBasicStatistics::mean(lossMoments)};
    double lossVariance{CBasicStatistics::variance(lossMoments)};

    LOG_TRACE(<< "round = " << m_CurrentRound << " loss = " << meanLoss
              << ": regularization = " << m_Regularization.print()
              << ", downsample factor = " << m_DownsampleFactor << ", eta = " << m_Eta
              << ", eta growth rate per tree = " << m_EtaGrowthRatePerTree
              << ", feature bag fraction = " << m_FeatureBagFraction);

    bopt.add(parameters, meanLoss, lossVariance);
    if (3 * m_CurrentRound < m_NumberRounds) {
        std::generate_n(parameters.data(), parameters.size(), [&]() {
            return CSampling::uniformSample(m_Rng, 0.0, 1.0);
        });
        TVector minBoundary;
        TVector maxBoundary;
        std::tie(minBoundary, maxBoundary) = bopt.boundingBox();
        parameters = minBoundary + parameters.cwiseProduct(maxBoundary - minBoundary);
    } else {
        std::tie(parameters, std::ignore) = bopt.maximumExpectedImprovement();
    }

    // Downsampling acts as a regularisation and also increases the variance
    // of each of the base learners so we scale the other regularisation terms
    // and the weight shrinkage to compensate.
    double scale{1.0};

    // Write parameters for next round.
    i = 0;
    if (m_DownsampleFactorOverride == boost::none) {
        m_DownsampleFactor = CTools::stableExp(parameters(i++));
        TVector minBoundary;
        TVector maxBoundary;
        std::tie(minBoundary, maxBoundary) = bopt.boundingBox();
        scale = std::min(scale, 2.0 * m_DownsampleFactor /
                                    (CTools::stableExp(minBoundary(0)) +
                                     CTools::stableExp(maxBoundary(0))));
    }
    if (m_RegularizationOverride.depthPenaltyMultiplier() == boost::none) {
        m_Regularization.depthPenaltyMultiplier(CTools::stableExp(parameters(i++)));
    }
    if (m_RegularizationOverride.leafWeightPenaltyMultiplier() == boost::none) {
        m_Regularization.leafWeightPenaltyMultiplier(
            scale * CTools::stableExp(parameters(i++)));
    }
    if (m_RegularizationOverride.treeSizePenaltyMultiplier() == boost::none) {
        m_Regularization.treeSizePenaltyMultiplier(
            scale * CTools::stableExp(parameters(i++)));
    }
    if (m_RegularizationOverride.softTreeDepthLimit() == boost::none) {
        m_Regularization.softTreeDepthLimit(parameters(i++));
    }
    if (m_RegularizationOverride.softTreeDepthTolerance() == boost::none) {
        m_Regularization.softTreeDepthTolerance(parameters(i++));
    }
    if (m_EtaOverride == boost::none) {
        m_Eta = CTools::stableExp(scale * parameters(i++));
        m_EtaGrowthRatePerTree = parameters(i++);
    }
    if (m_FeatureBagFractionOverride == boost::none) {
        m_FeatureBagFraction = parameters(i++);
    }

    return true;
}

void CBoostedTreeImpl::captureBestHyperparameters(const TMeanVarAccumulator& lossMoments,
                                                  std::size_t maximumNumberTrees) {
    // We capture the parameters with the lowest error at one standard
    // deviation above the mean. If the mean error improvement is marginal
    // we prefer the solution with the least variation across the folds.
    double loss{lossAtNSigma(1.0, lossMoments)};
    if (loss < m_BestForestTestLoss) {
        m_BestForestTestLoss = loss;
        m_BestHyperparameters = CBoostedTreeHyperparameters{
            m_Regularization,       m_DownsampleFactor, m_Eta,
            m_EtaGrowthRatePerTree, maximumNumberTrees, m_FeatureBagFraction};
    }
}

void CBoostedTreeImpl::restoreBestHyperparameters() {
    m_Regularization = m_BestHyperparameters.regularization();
    m_DownsampleFactor = m_BestHyperparameters.downsampleFactor();
    m_Eta = m_BestHyperparameters.eta();
    m_EtaGrowthRatePerTree = m_BestHyperparameters.etaGrowthRatePerTree();
    m_MaximumNumberTrees = m_BestHyperparameters.maximumNumberTrees();
    m_FeatureBagFraction = m_BestHyperparameters.featureBagFraction();
    LOG_INFO(<< "loss* = " << m_BestForestTestLoss
             << ", regularization* = " << m_Regularization.print()
             << ", downsample factor* = " << m_DownsampleFactor << ", eta* = " << m_Eta
             << ", eta growth rate per tree* = " << m_EtaGrowthRatePerTree
             << ", maximum number trees* = " << m_MaximumNumberTrees
             << ", feature bag fraction* = " << m_FeatureBagFraction);
}

std::size_t CBoostedTreeImpl::numberHyperparametersToTune() const {
    return m_RegularizationOverride.countNotSet() +
           (m_DownsampleFactorOverride != boost::none ? 0 : 1) +
           (m_EtaOverride != boost::none ? 0 : 2) +
           (m_FeatureBagFractionOverride != boost::none ? 0 : 1);
}

std::size_t CBoostedTreeImpl::maximumTreeSize(const core::CPackedBitVector& trainingRowMask) const {
    return this->maximumTreeSize(static_cast<std::size_t>(trainingRowMask.manhattan()));
}

std::size_t CBoostedTreeImpl::maximumTreeSize(std::size_t numberRows) const {
    return static_cast<std::size_t>(
        std::ceil(10.0 * std::sqrt(static_cast<double>(numberRows))));
}

void CBoostedTreeImpl::recordHyperparameters() {
    m_Instrumentation->hyperparameters().s_Eta = m_Eta;
    m_Instrumentation->hyperparameters().s_ClassAssignmentObjective = m_ClassAssignmentObjective;
    m_Instrumentation->hyperparameters().s_DownsampleFactor = m_DownsampleFactor;
    m_Instrumentation->hyperparameters().s_NumFolds = m_NumberFolds;
    m_Instrumentation->hyperparameters().s_MaxTrees = m_MaximumNumberTrees;
    m_Instrumentation->hyperparameters().s_FeatureBagFraction = m_FeatureBagFraction;
    m_Instrumentation->hyperparameters().s_EtaGrowthRatePerTree = m_EtaGrowthRatePerTree;
    m_Instrumentation->hyperparameters().s_MaxAttemptsToAddTree = m_MaximumAttemptsToAddTree;
    m_Instrumentation->hyperparameters().s_NumSplitsPerFeature = m_NumberSplitsPerFeature;
    m_Instrumentation->hyperparameters().s_MaxOptimizationRoundsPerHyperparameter =
        m_MaximumOptimisationRoundsPerHyperparameter;
    m_Instrumentation->hyperparameters().s_Regularization =
        CDataFrameTrainBoostedTreeInstrumentationInterface::SRegularization{
            m_Regularization.depthPenaltyMultiplier(),
            m_Regularization.softTreeDepthLimit(),
            m_Regularization.softTreeDepthTolerance(),
            m_Regularization.treeSizePenaltyMultiplier(),
            m_Regularization.leafWeightPenaltyMultiplier()};
}

void CBoostedTreeImpl::startProgressMonitoringFineTuneHyperparameters() {

    // This costs "number folds" * "maximum number trees per forest" units
    // per round.

    m_Instrumentation->startNewProgressMonitoredTask(CBoostedTreeFactory::FINE_TUNING_PARAMETERS);

    std::size_t totalNumberSteps{m_NumberRounds * m_MaximumNumberTrees * m_NumberFolds};
    LOG_TRACE(<< "main loop total number steps = " << totalNumberSteps);
    m_TrainingProgress = core::CLoopProgress{
        totalNumberSteps, m_Instrumentation->progressCallback(), 1.0, 1024};

    // Make sure progress starts where it left off.
    m_TrainingProgress.increment(m_CurrentRound * m_MaximumNumberTrees * m_NumberFolds);
}

void CBoostedTreeImpl::startProgressMonitoringFinalTrain() {
    // The final model training uses more data so it's monitored separately.

    m_Instrumentation->startNewProgressMonitoredTask(CBoostedTreeFactory::FINAL_TRAINING);
    m_TrainingProgress = core::CLoopProgress{
        m_MaximumNumberTrees, m_Instrumentation->progressCallback(), 1.0, 1024};
}

namespace {
const std::string VERSION_7_7_TAG{"7.7"};
const TStrVec SUPPORTED_VERSIONS{VERSION_7_7_TAG};

const std::string BAYESIAN_OPTIMIZATION_TAG{"bayesian_optimization"};
const std::string BEST_FOREST_TAG{"best_forest"};
const std::string BEST_FOREST_TEST_LOSS_TAG{"best_forest_test_loss"};
const std::string BEST_HYPERPARAMETERS_TAG{"best_hyperparameters"};
const std::string CURRENT_ROUND_TAG{"current_round"};
const std::string DEPENDENT_VARIABLE_TAG{"dependent_variable"};
const std::string DOWNSAMPLE_FACTOR_TAG{"downsample_factor"};
const std::string ENCODER_TAG{"encoder"};
const std::string ETA_GROWTH_RATE_PER_TREE_TAG{"eta_growth_rate_per_tree"};
const std::string ETA_OVERRIDE_TAG{"eta_override"};
const std::string ETA_TAG{"eta"};
const std::string FEATURE_BAG_FRACTION_OVERRIDE_TAG{"feature_bag_fraction_override"};
const std::string FEATURE_BAG_FRACTION_TAG{"feature_bag_fraction"};
const std::string FEATURE_DATA_TYPES_TAG{"feature_data_types"};
const std::string FEATURE_SAMPLE_PROBABILITIES_TAG{"feature_sample_probabilities"};
const std::string FOLD_ROUND_TEST_LOSSES_TAG{"fold_round_test_losses"};
const std::string LOSS_TAG{"loss"};
const std::string LOSS_NAME_TAG{"loss_name"};
const std::string MAXIMUM_ATTEMPTS_TO_ADD_TREE_TAG{"maximum_attempts_to_add_tree"};
const std::string MAXIMUM_NUMBER_TREES_OVERRIDE_TAG{"maximum_number_trees_override"};
const std::string MAXIMUM_NUMBER_TREES_TAG{"maximum_number_trees"};
const std::string MAXIMUM_OPTIMISATION_ROUNDS_PER_HYPERPARAMETER_TAG{
    "maximum_optimisation_rounds_per_hyperparameter"};
const std::string MISSING_FEATURE_ROW_MASKS_TAG{"missing_feature_row_masks"};
const std::string NUMBER_FOLDS_TAG{"number_folds"};
const std::string NUMBER_FOLDS_OVERRIDE_TAG{"number_folds_override"};
const std::string NUMBER_ROUNDS_TAG{"number_rounds"};
const std::string NUMBER_SPLITS_PER_FEATURE_TAG{"number_splits_per_feature"};
const std::string NUMBER_THREADS_TAG{"number_threads"};
const std::string RANDOM_NUMBER_GENERATOR_TAG{"random_number_generator"};
const std::string REGULARIZATION_TAG{"regularization"};
const std::string REGULARIZATION_OVERRIDE_TAG{"regularization_override"};
const std::string ROWS_PER_FEATURE_TAG{"rows_per_feature"};
const std::string STOP_CROSS_VALIDATION_EARLY_TAG{"stop_cross_validation_eraly"};
const std::string TESTING_ROW_MASKS_TAG{"testing_row_masks"};
const std::string TRAINING_ROW_MASKS_TAG{"training_row_masks"};
const std::string NUMBER_TOP_SHAP_VALUES_TAG{"top_shap_values"};
}

const std::string& CBoostedTreeImpl::bestHyperparametersName() {
    return BEST_HYPERPARAMETERS_TAG;
}

const std::string& CBoostedTreeImpl::bestRegularizationHyperparametersName() {
    return CBoostedTreeHyperparameters::HYPERPARAM_REGULARIZATION_TAG;
}

CBoostedTreeImpl::TStrVec CBoostedTreeImpl::bestHyperparameterNames() {
    return {CBoostedTreeHyperparameters::HYPERPARAM_DOWNSAMPLE_FACTOR_TAG,
            CBoostedTreeHyperparameters::HYPERPARAM_ETA_TAG,
            CBoostedTreeHyperparameters::HYPERPARAM_ETA_GROWTH_RATE_PER_TREE_TAG,
            CBoostedTreeHyperparameters::HYPERPARAM_FEATURE_BAG_FRACTION_TAG,
            TRegularization::REGULARIZATION_DEPTH_PENALTY_MULTIPLIER_TAG,
            TRegularization::REGULARIZATION_TREE_SIZE_PENALTY_MULTIPLIER_TAG,
            TRegularization::REGULARIZATION_LEAF_WEIGHT_PENALTY_MULTIPLIER_TAG,
            TRegularization::REGULARIZATION_SOFT_TREE_DEPTH_LIMIT_TAG,
            TRegularization::REGULARIZATION_SOFT_TREE_DEPTH_TOLERANCE_TAG};
}

void CBoostedTreeImpl::acceptPersistInserter(core::CStatePersistInserter& inserter) const {
    core::CPersistUtils::persist(VERSION_7_7_TAG, "", inserter);
    core::CPersistUtils::persist(BAYESIAN_OPTIMIZATION_TAG, *m_BayesianOptimization, inserter);
    core::CPersistUtils::persist(BEST_FOREST_TEST_LOSS_TAG, m_BestForestTestLoss, inserter);
    core::CPersistUtils::persist(CURRENT_ROUND_TAG, m_CurrentRound, inserter);
    core::CPersistUtils::persist(DEPENDENT_VARIABLE_TAG, m_DependentVariable, inserter);
    core::CPersistUtils::persist(DOWNSAMPLE_FACTOR_TAG, m_DownsampleFactor, inserter);
    core::CPersistUtils::persist(ENCODER_TAG, *m_Encoder, inserter);
    core::CPersistUtils::persist(ETA_GROWTH_RATE_PER_TREE_TAG,
                                 m_EtaGrowthRatePerTree, inserter);
    core::CPersistUtils::persist(ETA_TAG, m_Eta, inserter);
    core::CPersistUtils::persist(FEATURE_BAG_FRACTION_TAG, m_FeatureBagFraction, inserter);
    core::CPersistUtils::persist(FEATURE_DATA_TYPES_TAG, m_FeatureDataTypes, inserter);
    core::CPersistUtils::persist(FEATURE_SAMPLE_PROBABILITIES_TAG,
                                 m_FeatureSampleProbabilities, inserter);
    core::CPersistUtils::persist(FOLD_ROUND_TEST_LOSSES_TAG, m_FoldRoundTestLosses, inserter);
    core::CPersistUtils::persist(MAXIMUM_ATTEMPTS_TO_ADD_TREE_TAG,
                                 m_MaximumAttemptsToAddTree, inserter);
    core::CPersistUtils::persist(MAXIMUM_OPTIMISATION_ROUNDS_PER_HYPERPARAMETER_TAG,
                                 m_MaximumOptimisationRoundsPerHyperparameter, inserter);
    core::CPersistUtils::persist(MISSING_FEATURE_ROW_MASKS_TAG,
                                 m_MissingFeatureRowMasks, inserter);
    core::CPersistUtils::persist(NUMBER_FOLDS_TAG, m_NumberFolds, inserter);
    core::CPersistUtils::persist(NUMBER_FOLDS_OVERRIDE_TAG, m_NumberFoldsOverride, inserter);
    core::CPersistUtils::persist(NUMBER_ROUNDS_TAG, m_NumberRounds, inserter);
    core::CPersistUtils::persist(NUMBER_SPLITS_PER_FEATURE_TAG,
                                 m_NumberSplitsPerFeature, inserter);
    core::CPersistUtils::persist(NUMBER_THREADS_TAG, m_NumberThreads, inserter);
    inserter.insertValue(RANDOM_NUMBER_GENERATOR_TAG, m_Rng.toString());
    core::CPersistUtils::persist(REGULARIZATION_OVERRIDE_TAG,
                                 m_RegularizationOverride, inserter);
    core::CPersistUtils::persist(REGULARIZATION_TAG, m_Regularization, inserter);
    core::CPersistUtils::persist(ROWS_PER_FEATURE_TAG, m_RowsPerFeature, inserter);
    core::CPersistUtils::persist(STOP_CROSS_VALIDATION_EARLY_TAG,
                                 m_StopCrossValidationEarly, inserter);
    core::CPersistUtils::persist(TESTING_ROW_MASKS_TAG, m_TestingRowMasks, inserter);
    core::CPersistUtils::persist(MAXIMUM_NUMBER_TREES_TAG, m_MaximumNumberTrees, inserter);
    core::CPersistUtils::persist(TRAINING_ROW_MASKS_TAG, m_TrainingRowMasks, inserter);
    core::CPersistUtils::persist(BEST_FOREST_TAG, m_BestForest, inserter);
    core::CPersistUtils::persist(BEST_HYPERPARAMETERS_TAG, m_BestHyperparameters, inserter);
    core::CPersistUtils::persist(ETA_OVERRIDE_TAG, m_EtaOverride, inserter);
    core::CPersistUtils::persist(FEATURE_BAG_FRACTION_OVERRIDE_TAG,
                                 m_FeatureBagFractionOverride, inserter);
    core::CPersistUtils::persist(MAXIMUM_NUMBER_TREES_OVERRIDE_TAG,
                                 m_MaximumNumberTreesOverride, inserter);
    inserter.insertLevel(LOSS_TAG, [this](core::CStatePersistInserter& inserter_) {
        m_Loss->persistLoss(inserter_);
    });
    core::CPersistUtils::persist(NUMBER_TOP_SHAP_VALUES_TAG, m_NumberTopShapValues, inserter);
}

bool CBoostedTreeImpl::acceptRestoreTraverser(core::CStateRestoreTraverser& traverser) {
    if (traverser.name() != VERSION_7_7_TAG) {
        LOG_ERROR(<< "Input error: unsupported state serialization version. "
                  << "Currently supported versions: "
                  << core::CContainerPrinter::print(SUPPORTED_VERSIONS) << ".");
        return false;
    }

    do {
        const std::string& name = traverser.name();
        RESTORE_NO_ERROR(BAYESIAN_OPTIMIZATION_TAG,
                         m_BayesianOptimization =
                             std::make_unique<CBayesianOptimisation>(traverser))
        RESTORE(BEST_FOREST_TEST_LOSS_TAG,
                core::CPersistUtils::restore(BEST_FOREST_TEST_LOSS_TAG,
                                             m_BestForestTestLoss, traverser))
        RESTORE(CURRENT_ROUND_TAG,
                core::CPersistUtils::restore(CURRENT_ROUND_TAG, m_CurrentRound, traverser))
        RESTORE(DEPENDENT_VARIABLE_TAG,
                core::CPersistUtils::restore(DEPENDENT_VARIABLE_TAG,
                                             m_DependentVariable, traverser))
        RESTORE(DOWNSAMPLE_FACTOR_TAG,
                core::CPersistUtils::restore(DOWNSAMPLE_FACTOR_TAG, m_DownsampleFactor, traverser))
        RESTORE_NO_ERROR(ENCODER_TAG,
                         m_Encoder = std::make_unique<CDataFrameCategoryEncoder>(traverser))
        RESTORE(ETA_GROWTH_RATE_PER_TREE_TAG,
                core::CPersistUtils::restore(ETA_GROWTH_RATE_PER_TREE_TAG,
                                             m_EtaGrowthRatePerTree, traverser))
        RESTORE(ETA_TAG, core::CPersistUtils::restore(ETA_TAG, m_Eta, traverser))
        RESTORE(FEATURE_BAG_FRACTION_TAG,
                core::CPersistUtils::restore(FEATURE_BAG_FRACTION_TAG,
                                             m_FeatureBagFraction, traverser))
        RESTORE(FEATURE_DATA_TYPES_TAG,
                core::CPersistUtils::restore(FEATURE_DATA_TYPES_TAG,
                                             m_FeatureDataTypes, traverser));
        RESTORE(FEATURE_SAMPLE_PROBABILITIES_TAG,
                core::CPersistUtils::restore(FEATURE_SAMPLE_PROBABILITIES_TAG,
                                             m_FeatureSampleProbabilities, traverser))
        RESTORE(MAXIMUM_ATTEMPTS_TO_ADD_TREE_TAG,
                core::CPersistUtils::restore(MAXIMUM_ATTEMPTS_TO_ADD_TREE_TAG,
                                             m_MaximumAttemptsToAddTree, traverser))
        RESTORE(MAXIMUM_OPTIMISATION_ROUNDS_PER_HYPERPARAMETER_TAG,
                core::CPersistUtils::restore(
                    MAXIMUM_OPTIMISATION_ROUNDS_PER_HYPERPARAMETER_TAG,
                    m_MaximumOptimisationRoundsPerHyperparameter, traverser))
        RESTORE(MISSING_FEATURE_ROW_MASKS_TAG,
                core::CPersistUtils::restore(MISSING_FEATURE_ROW_MASKS_TAG,
                                             m_MissingFeatureRowMasks, traverser))
        RESTORE(NUMBER_FOLDS_TAG,
                core::CPersistUtils::restore(NUMBER_FOLDS_TAG, m_NumberFolds, traverser))
        RESTORE(NUMBER_FOLDS_OVERRIDE_TAG,
                core::CPersistUtils::restore(NUMBER_FOLDS_OVERRIDE_TAG,
                                             m_NumberFoldsOverride, traverser))
        RESTORE(NUMBER_ROUNDS_TAG,
                core::CPersistUtils::restore(NUMBER_ROUNDS_TAG, m_NumberRounds, traverser))
        RESTORE(NUMBER_SPLITS_PER_FEATURE_TAG,
                core::CPersistUtils::restore(NUMBER_SPLITS_PER_FEATURE_TAG,
                                             m_NumberSplitsPerFeature, traverser))
        RESTORE(NUMBER_THREADS_TAG,
                core::CPersistUtils::restore(NUMBER_THREADS_TAG, m_NumberThreads, traverser))
        RESTORE(RANDOM_NUMBER_GENERATOR_TAG, m_Rng.fromString(traverser.value()))
        RESTORE(REGULARIZATION_TAG,
                core::CPersistUtils::restore(REGULARIZATION_TAG, m_Regularization, traverser))
        RESTORE(REGULARIZATION_OVERRIDE_TAG,
                core::CPersistUtils::restore(REGULARIZATION_OVERRIDE_TAG,
                                             m_RegularizationOverride, traverser))
        RESTORE(ROWS_PER_FEATURE_TAG,
                core::CPersistUtils::restore(ROWS_PER_FEATURE_TAG, m_RowsPerFeature, traverser))
        RESTORE(STOP_CROSS_VALIDATION_EARLY_TAG,
                core::CPersistUtils::restore(STOP_CROSS_VALIDATION_EARLY_TAG,
                                             m_StopCrossValidationEarly, traverser))
        RESTORE(TESTING_ROW_MASKS_TAG,
                core::CPersistUtils::restore(TESTING_ROW_MASKS_TAG, m_TestingRowMasks, traverser))
        RESTORE(MAXIMUM_NUMBER_TREES_TAG,
                core::CPersistUtils::restore(MAXIMUM_NUMBER_TREES_TAG,
                                             m_MaximumNumberTrees, traverser))
        RESTORE(TRAINING_ROW_MASKS_TAG,
                core::CPersistUtils::restore(TRAINING_ROW_MASKS_TAG, m_TrainingRowMasks, traverser))
        RESTORE(BEST_FOREST_TAG,
                core::CPersistUtils::restore(BEST_FOREST_TAG, m_BestForest, traverser))
        RESTORE(BEST_HYPERPARAMETERS_TAG,
                core::CPersistUtils::restore(BEST_HYPERPARAMETERS_TAG,
                                             m_BestHyperparameters, traverser))
        RESTORE(ETA_OVERRIDE_TAG,
                core::CPersistUtils::restore(ETA_OVERRIDE_TAG, m_EtaOverride, traverser))
        RESTORE(FEATURE_BAG_FRACTION_OVERRIDE_TAG,
                core::CPersistUtils::restore(FEATURE_BAG_FRACTION_OVERRIDE_TAG,
                                             m_FeatureBagFractionOverride, traverser))
        RESTORE(MAXIMUM_NUMBER_TREES_OVERRIDE_TAG,
                core::CPersistUtils::restore(MAXIMUM_NUMBER_TREES_OVERRIDE_TAG,
                                             m_MaximumNumberTreesOverride, traverser))
        auto restoreLoss = [this](core::CStateRestoreTraverser& traverser_) {
            m_Loss = CLoss::restoreLoss(traverser_);
            return m_Loss != nullptr;
        };
        RESTORE(LOSS_TAG, traverser.traverseSubLevel(restoreLoss));
        RESTORE(NUMBER_TOP_SHAP_VALUES_TAG,
                core::CPersistUtils::restore(NUMBER_TOP_SHAP_VALUES_TAG,
                                             m_NumberTopShapValues, traverser))
    } while (traverser.next());

    return true;
}

std::size_t CBoostedTreeImpl::memoryUsage() const {
    std::size_t mem{core::CMemory::dynamicSize(m_Loss)};
    mem += core::CMemory::dynamicSize(m_Encoder);
    mem += core::CMemory::dynamicSize(m_FeatureDataTypes);
    mem += core::CMemory::dynamicSize(m_FeatureSampleProbabilities);
    mem += core::CMemory::dynamicSize(m_MissingFeatureRowMasks);
    mem += core::CMemory::dynamicSize(m_TrainingRowMasks);
    mem += core::CMemory::dynamicSize(m_TestingRowMasks);
    mem += core::CMemory::dynamicSize(m_FoldRoundTestLosses);
    mem += core::CMemory::dynamicSize(m_BestForest);
    mem += core::CMemory::dynamicSize(m_BayesianOptimization);
    mem += core::CMemory::dynamicSize(m_Instrumentation);
    return mem;
}

void CBoostedTreeImpl::accept(CBoostedTree::CVisitor& visitor) {
    m_Encoder->accept(visitor);
    for (const auto& tree : m_BestForest) {
        visitor.addTree();
        for (const auto& node : tree) {
            node.accept(visitor);
        }
    }
    visitor.addClassificationWeights(m_ClassificationWeights.to<TDoubleVec>());
}

const CBoostedTreeHyperparameters& CBoostedTreeImpl::bestHyperparameters() const {
    return m_BestHyperparameters;
}

CTreeShapFeatureImportance* CBoostedTreeImpl::shap() {
    return m_TreeShap.get();
}

const CBoostedTreeImpl::TDoubleVec& CBoostedTreeImpl::featureSampleProbabilities() const {
    return m_FeatureSampleProbabilities;
}

const CBoostedTreeImpl::TNodeVecVec& CBoostedTreeImpl::trainedModel() const {
    return m_BestForest;
}

CBoostedTreeImpl::TLossFunction& CBoostedTreeImpl::loss() const {
    if (m_Loss == nullptr) {
        HANDLE_FATAL(<< "Internal error: loss function unavailable. "
                     << "Please report this problem.")
    }
    return *m_Loss;
}

std::size_t CBoostedTreeImpl::columnHoldingDependentVariable() const {
    return m_DependentVariable;
}

const CBoostedTreeImpl::TSizeVec& CBoostedTreeImpl::extraColumns() const {
    return m_ExtraColumns;
}

CBoostedTreeImpl::TVector CBoostedTreeImpl::classificationWeights() const {
    return m_ClassificationWeights;
}

const double CBoostedTreeImpl::MINIMUM_RELATIVE_GAIN_PER_SPLIT{1e-7};
}
}<|MERGE_RESOLUTION|>--- conflicted
+++ resolved
@@ -606,13 +606,8 @@
                 std::max(0.5 / eta, MINIMUM_SPLIT_REFRESH_INTERVAL));
         }
     } while (stoppingCondition.shouldStop(forest.size(), [&]() {
-<<<<<<< HEAD
-        // TODO store loss values here somewhere???
-        double loss = this->meanLoss(frame, testingRowMask);
+        double loss{this->meanLoss(frame, testingRowMask)};
         // LOG_DEBUG(<<"Loss " << loss);
-=======
-        double loss{this->meanLoss(frame, testingRowMask)};
->>>>>>> cd335f9e
         losses.push_back(loss);
         return loss;
     }) == false);
