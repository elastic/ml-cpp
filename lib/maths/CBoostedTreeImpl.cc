--- conflicted
+++ resolved
@@ -277,15 +277,10 @@
 
             this->captureBestHyperparameters(crossValidationResult, 0.0 /*no kept nodes*/);
 
-<<<<<<< HEAD
             if (this->selectNextHyperparameters(crossValidationResult.s_TestLossMoments,
                                                 *m_BayesianOptimization) == false) {
-                LOG_INFO(<< "Exiting hyperparameter optimisation loop early");
-=======
-            if (this->selectNextHyperparameters(lossMoments, *m_BayesianOptimization) == false) {
                 LOG_INFO(<< "Exiting hyperparameter optimisation loop on round "
                          << m_CurrentRound << " out of " << m_NumberRounds << ".");
->>>>>>> a07ccbc7
                 break;
             }
 
