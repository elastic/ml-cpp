/*
 * Copyright Elasticsearch B.V. and/or licensed to Elasticsearch B.V. under one
 * or more contributor license agreements. Licensed under the Elastic License;
 * you may not use this file except in compliance with the Elastic License.
 */

#include <maths/CBoostedTreeImpl.h>

#include <core/CLoopProgress.h>
#include <core/CPersistUtils.h>
#include <core/CProgramCounters.h>

#include <maths/CBasicStatisticsPersist.h>
#include <maths/CBayesianOptimisation.h>
#include <maths/CDataFrameCategoryEncoder.h>
#include <maths/CQuantileSketch.h>
#include <maths/CSampling.h>
#include <maths/CSetTools.h>

#include <limits>
#include <maths/CTreeShapFeatureImportance.h>

namespace ml {
namespace maths {
using namespace boosted_tree;
using namespace boosted_tree_detail;

namespace {
using TRowRef = core::CDataFrame::TRowRef;

class CScopeRecordMemoryUsage {
public:
    using TMemoryUsageCallback = CBoostedTreeImpl::TMemoryUsageCallback;

public:
    template<typename T>
    CScopeRecordMemoryUsage(const T& object, const TMemoryUsageCallback& recordMemoryUsage)
        : m_RecordMemoryUsage{recordMemoryUsage},
          m_MemoryUsage(core::CMemory::dynamicSize(object)) {
        m_RecordMemoryUsage(m_MemoryUsage);
    }

    ~CScopeRecordMemoryUsage() { m_RecordMemoryUsage(-m_MemoryUsage); }

    CScopeRecordMemoryUsage(const CScopeRecordMemoryUsage&) = delete;

    CScopeRecordMemoryUsage& operator=(const CScopeRecordMemoryUsage&) = delete;

    template<typename T>
    void add(const T& object) {
        std::int64_t memoryUsage(core::CMemory::dynamicSize(object));
        m_MemoryUsage += memoryUsage;
        m_RecordMemoryUsage(memoryUsage);
    }

    template<typename T>
    void remove(const T& object) {
        std::int64_t memoryUsage(core::CMemory::dynamicSize(object));
        m_MemoryUsage -= memoryUsage;
        m_RecordMemoryUsage(-memoryUsage);
    }

private:
    const TMemoryUsageCallback& m_RecordMemoryUsage;
    std::int64_t m_MemoryUsage;
};

double readPrediction(const TRowRef& row) {
    return row[predictionColumn(row.numberColumns())];
}

double readLossGradient(const TRowRef& row) {
    return row[lossGradientColumn(row.numberColumns())];
}

double readLossCurvature(const TRowRef& row) {
    return row[lossCurvatureColumn(row.numberColumns())];
}

double readExampleWeight(const TRowRef& row) {
    return row[exampleWeightColumn(row.numberColumns())];
}

double readActual(const TRowRef& row, std::size_t dependentVariable) {
    return row[dependentVariable];
}

const std::size_t ASSIGN_MISSING_TO_LEFT{0};
const std::size_t ASSIGN_MISSING_TO_RIGHT{1};
const double SMALLEST_RELATIVE_CURVATURE{1e-20};
}

CBoostedTreeImpl::CLeafNodeStatistics::CLeafNodeStatistics(
    std::size_t id,
    std::size_t numberThreads,
    const core::CDataFrame& frame,
    const CDataFrameCategoryEncoder& encoder,
    const TRegularization& regularization,
    const TDoubleVecVec& candidateSplits,
    const TSizeVec& featureBag,
    std::size_t depth,
    const core::CPackedBitVector& rowMask)
    : m_Id{id}, m_CandidateSplits{candidateSplits}, m_Depth{depth}, m_RowMask{rowMask} {

    LOG_TRACE(<< "row mask = " << m_RowMask);
    this->computeAggregateLossDerivatives(numberThreads, frame, encoder);
    m_BestSplit = this->computeBestSplitStatistics(regularization, featureBag);
}

CBoostedTreeImpl::CLeafNodeStatistics::CLeafNodeStatistics(
    std::size_t id,
    std::size_t numberThreads,
    const core::CDataFrame& frame,
    const CDataFrameCategoryEncoder& encoder,
    const TRegularization& regularization,
    const TDoubleVecVec& candidateSplits,
    const TSizeVec& featureBag,
    bool isLeftChild,
    std::size_t depth,
    const CBoostedTreeNode& split,
    const core::CPackedBitVector& parentRowMask)
    : m_Id{id}, m_CandidateSplits{candidateSplits}, m_Depth{depth} {

    this->computeRowMaskAndAggregateLossDerivatives(
        numberThreads, frame, encoder, isLeftChild, split, parentRowMask);
    m_BestSplit = this->computeBestSplitStatistics(regularization, featureBag);
}

CBoostedTreeImpl::CLeafNodeStatistics::CLeafNodeStatistics(std::size_t id,
                                                           const CLeafNodeStatistics& parent,
                                                           const CLeafNodeStatistics& sibling,
                                                           const TRegularization& regularization,
                                                           const TSizeVec& featureBag,
                                                           core::CPackedBitVector rowMask)
    : m_Id{id}, m_CandidateSplits{sibling.m_CandidateSplits},
      m_Depth{sibling.m_Depth}, m_RowMask{std::move(rowMask)} {

    LOG_TRACE(<< "row mask = " << m_RowMask);

    m_Derivatives.resize(m_CandidateSplits.size());
    m_MissingDerivatives.resize(m_CandidateSplits.size());

    for (std::size_t i = 0; i < m_CandidateSplits.size(); ++i) {
        std::size_t numberSplits{m_CandidateSplits[i].size() + 1};
        m_Derivatives[i].resize(numberSplits);
        for (std::size_t j = 0; j < numberSplits; ++j) {
            // Numeric errors mean that it's possible the sum curvature for a candidate
            // split is identically zero while the gradient is epsilon. This can cause
            // the node gain to appear infinite (when there is no weight regularisation)
            // which in turns causes problems initialising the region we search for optimal
            // hyperparameter values. We can safely force the gradient and curvature to
            // be zero if we detect that the count is zero. Also, none of our loss functions
            // have negative curvature therefore we shouldn't allow the cumulative curvature
            // to be negative either. In this case we force it to be a v.small multiple
            // of the magnitude of the gradient since this is the closest feasible estimate.
            std::size_t count{parent.m_Derivatives[i][j].s_Count -
                              sibling.m_Derivatives[i][j].s_Count};
            if (count > 0) {
                double gradient{parent.m_Derivatives[i][j].s_Gradient -
                                sibling.m_Derivatives[i][j].s_Gradient};
                double curvature{parent.m_Derivatives[i][j].s_Curvature -
                                 sibling.m_Derivatives[i][j].s_Curvature};
                curvature = std::max(curvature, SMALLEST_RELATIVE_CURVATURE *
                                                    std::fabs(gradient));
                m_Derivatives[i][j] = SAggregateDerivatives{count, gradient, curvature};
            }
        }
        std::size_t count{parent.m_MissingDerivatives[i].s_Count -
                          sibling.m_MissingDerivatives[i].s_Count};
        if (count > 0) {
            double gradient{parent.m_MissingDerivatives[i].s_Gradient -
                            sibling.m_MissingDerivatives[i].s_Gradient};
            double curvature{parent.m_MissingDerivatives[i].s_Curvature -
                             sibling.m_MissingDerivatives[i].s_Curvature};
            curvature = std::max(curvature, SMALLEST_RELATIVE_CURVATURE * std::fabs(gradient));
            m_MissingDerivatives[i] = SAggregateDerivatives{count, gradient, curvature};
        }
    }
    LOG_TRACE(<< "derivatives = " << core::CContainerPrinter::print(m_Derivatives));
    LOG_TRACE(<< "missing derivatives = "
              << core::CContainerPrinter::print(m_MissingDerivatives));

    m_BestSplit = this->computeBestSplitStatistics(regularization, featureBag);
}

auto CBoostedTreeImpl::CLeafNodeStatistics::split(std::size_t leftChildId,
                                                  std::size_t rightChildId,
                                                  std::size_t numberThreads,
                                                  const core::CDataFrame& frame,
                                                  const CDataFrameCategoryEncoder& encoder,
                                                  const TRegularization& regularization,
                                                  const TDoubleVecVec& candidateSplits,
                                                  const TSizeVec& featureBag,
                                                  const CBoostedTreeNode& split,
                                                  bool leftChildHasFewerRows) {

    if (leftChildHasFewerRows) {
        auto leftChild = std::make_shared<CLeafNodeStatistics>(
            leftChildId, numberThreads, frame, encoder, regularization, candidateSplits,
            featureBag, true /*is left child*/, m_Depth + 1, split, m_RowMask);
        core::CPackedBitVector rightChildRowMask{m_RowMask};
        rightChildRowMask ^= leftChild->rowMask();
        auto rightChild = std::make_shared<CLeafNodeStatistics>(
            rightChildId, *this, *leftChild, regularization, featureBag,
            std::move(rightChildRowMask));

        return std::make_pair(leftChild, rightChild);
    }

    auto rightChild = std::make_shared<CLeafNodeStatistics>(
        rightChildId, numberThreads, frame, encoder, regularization, candidateSplits,
        featureBag, false /*is left child*/, m_Depth + 1, split, m_RowMask);
    core::CPackedBitVector leftChildRowMask{m_RowMask};
    leftChildRowMask ^= rightChild->rowMask();
    auto leftChild = std::make_shared<CLeafNodeStatistics>(
        leftChildId, *this, *rightChild, regularization, featureBag,
        std::move(leftChildRowMask));

    return std::make_pair(leftChild, rightChild);
}

void CBoostedTreeImpl::CLeafNodeStatistics::computeAggregateLossDerivatives(
    std::size_t numberThreads,
    const core::CDataFrame& frame,
    const CDataFrameCategoryEncoder& encoder) {

    auto result = frame.readRows(
        numberThreads, 0, frame.numberRows(),
        core::bindRetrievableState(
            [&](SSplitAggregateDerivatives& splitAggregateDerivatives,
                TRowItr beginRows, TRowItr endRows) {
                for (auto row = beginRows; row != endRows; ++row) {
                    this->addRowDerivatives(encoder.encode(*row), splitAggregateDerivatives);
                }
            },
            SSplitAggregateDerivatives{m_CandidateSplits}),
        &m_RowMask);
    auto& state = result.first;

    SSplitAggregateDerivatives derivatives{std::move(state[0].s_FunctionState)};
    for (std::size_t i = 1; i < state.size(); ++i) {
        derivatives.merge(state[i].s_FunctionState);
    }

    std::tie(m_Derivatives, m_MissingDerivatives) = derivatives.move();

    LOG_TRACE(<< "derivatives = " << core::CContainerPrinter::print(m_Derivatives));
    LOG_TRACE(<< "missing derivatives = "
              << core::CContainerPrinter::print(m_MissingDerivatives));
}

void CBoostedTreeImpl::CLeafNodeStatistics::computeRowMaskAndAggregateLossDerivatives(
    std::size_t numberThreads,
    const core::CDataFrame& frame,
    const CDataFrameCategoryEncoder& encoder,
    bool isLeftChild,
    const CBoostedTreeNode& split,
    const core::CPackedBitVector& parentRowMask) {

    auto result = frame.readRows(
        numberThreads, 0, frame.numberRows(),
        core::bindRetrievableState(
            [&](std::pair<core::CPackedBitVector, SSplitAggregateDerivatives>& state,
                TRowItr beginRows, TRowItr endRows) {
                auto& mask = state.first;
                auto& splitAggregateDerivatives = state.second;
                for (auto row = beginRows; row != endRows; ++row) {
                    auto encodedRow = encoder.encode(*row);
                    if (split.assignToLeft(encodedRow) == isLeftChild) {
                        std::size_t index{row->index()};
                        mask.extend(false, index - mask.size());
                        mask.extend(true);
                        this->addRowDerivatives(encodedRow, splitAggregateDerivatives);
                    }
                }
            },
            std::make_pair(core::CPackedBitVector{}, SSplitAggregateDerivatives{m_CandidateSplits})),
        &parentRowMask);
    auto& state = result.first;

    for (auto& mask_ : state) {
        auto& mask = mask_.s_FunctionState.first;
        mask.extend(false, parentRowMask.size() - mask.size());
    }

    m_RowMask = std::move(state[0].s_FunctionState.first);
    SSplitAggregateDerivatives derivatives{std::move(state[0].s_FunctionState.second)};
    for (std::size_t i = 1; i < state.size(); ++i) {
        m_RowMask |= state[i].s_FunctionState.first;
        derivatives.merge(state[i].s_FunctionState.second);
    }

    std::tie(m_Derivatives, m_MissingDerivatives) = derivatives.move();

    LOG_TRACE(<< "row mask = " << m_RowMask);
    LOG_TRACE(<< "derivatives = " << core::CContainerPrinter::print(m_Derivatives));
    LOG_TRACE(<< "missing derivatives = "
              << core::CContainerPrinter::print(m_MissingDerivatives));
}

void CBoostedTreeImpl::CLeafNodeStatistics::addRowDerivatives(
    const CEncodedDataFrameRowRef& row,
    SSplitAggregateDerivatives& splitAggregateDerivatives) const {

    const TRowRef& unencodedRow{row.unencodedRow()};
    double gradient{readLossGradient(unencodedRow)};
    double curvature{readLossCurvature(unencodedRow)};

    for (std::size_t i = 0; i < m_CandidateSplits.size(); ++i) {
        double featureValue{row[i]};
        if (CDataFrameUtils::isMissing(featureValue)) {
            splitAggregateDerivatives.s_MissingDerivatives[i].add(1, gradient, curvature);
        } else {
            const auto& featureCandidateSplits = m_CandidateSplits[i];
            auto j = std::upper_bound(featureCandidateSplits.begin(),
                                      featureCandidateSplits.end(), featureValue) -
                     featureCandidateSplits.begin();
            splitAggregateDerivatives.s_Derivatives[i][j].add(1, gradient, curvature);
        }
    }
}

CBoostedTreeImpl::CLeafNodeStatistics::SSplitStatistics
CBoostedTreeImpl::CLeafNodeStatistics::computeBestSplitStatistics(const TRegularization& regularization,
                                                                  const TSizeVec& featureBag) const {

    // We have three possible regularization terms we'll use:
    //   1. Tree size: gamma * "node count"
    //   2. Sum square weights: lambda * sum{"leaf weight" ^ 2)}
    //   3. Tree depth: alpha * sum{exp(("depth" / "target depth" - 1.0) / "tolerance")}

    SSplitStatistics result;

    for (auto i : featureBag) {
        std::size_t c{m_MissingDerivatives[i].s_Count};
        double g{m_MissingDerivatives[i].s_Gradient};
        double h{m_MissingDerivatives[i].s_Curvature};
        for (const auto& derivatives : m_Derivatives[i]) {
            c += derivatives.s_Count;
            g += derivatives.s_Gradient;
            h += derivatives.s_Curvature;
        }
        std::size_t cl[]{m_MissingDerivatives[i].s_Count, 0};
        double gl[]{m_MissingDerivatives[i].s_Gradient, 0.0};
        double hl[]{m_MissingDerivatives[i].s_Curvature, 0.0};

        double maximumGain{-INF};
        double splitAt{-INF};
        bool leftChildHasFewerRows{true};
        bool assignMissingToLeft{true};

        for (std::size_t j = 0; j + 1 < m_Derivatives[i].size(); ++j) {
            cl[ASSIGN_MISSING_TO_LEFT] += m_Derivatives[i][j].s_Count;
            gl[ASSIGN_MISSING_TO_LEFT] += m_Derivatives[i][j].s_Gradient;
            hl[ASSIGN_MISSING_TO_LEFT] += m_Derivatives[i][j].s_Curvature;
            cl[ASSIGN_MISSING_TO_RIGHT] += m_Derivatives[i][j].s_Count;
            gl[ASSIGN_MISSING_TO_RIGHT] += m_Derivatives[i][j].s_Gradient;
            hl[ASSIGN_MISSING_TO_RIGHT] += m_Derivatives[i][j].s_Curvature;

            double gain[]{CTools::pow2(gl[ASSIGN_MISSING_TO_LEFT]) /
                                  (hl[ASSIGN_MISSING_TO_LEFT] +
                                   regularization.leafWeightPenaltyMultiplier()) +
                              CTools::pow2(g - gl[ASSIGN_MISSING_TO_LEFT]) /
                                  (h - hl[ASSIGN_MISSING_TO_LEFT] +
                                   regularization.leafWeightPenaltyMultiplier()),
                          CTools::pow2(gl[ASSIGN_MISSING_TO_RIGHT]) /
                                  (hl[ASSIGN_MISSING_TO_RIGHT] +
                                   regularization.leafWeightPenaltyMultiplier()) +
                              CTools::pow2(g - gl[ASSIGN_MISSING_TO_RIGHT]) /
                                  (h - hl[ASSIGN_MISSING_TO_RIGHT] +
                                   regularization.leafWeightPenaltyMultiplier())};

            if (gain[ASSIGN_MISSING_TO_LEFT] > maximumGain) {
                maximumGain = gain[ASSIGN_MISSING_TO_LEFT];
                splitAt = m_CandidateSplits[i][j];
                leftChildHasFewerRows = (2 * cl[ASSIGN_MISSING_TO_LEFT] < c);
                assignMissingToLeft = true;
            }
            if (gain[ASSIGN_MISSING_TO_RIGHT] > maximumGain) {
                maximumGain = gain[ASSIGN_MISSING_TO_RIGHT];
                splitAt = m_CandidateSplits[i][j];
                leftChildHasFewerRows = (2 * cl[ASSIGN_MISSING_TO_RIGHT] < c);
                assignMissingToLeft = false;
            }
        }

        double penaltyForDepth{regularization.penaltyForDepth(m_Depth)};
        double penaltyForDepthPlusOne{regularization.penaltyForDepth(m_Depth + 1)};
        double gain{0.5 * (maximumGain - CTools::pow2(g) / (h + regularization.leafWeightPenaltyMultiplier())) -
                    regularization.treeSizePenaltyMultiplier() -
                    regularization.depthPenaltyMultiplier() *
                        (2.0 * penaltyForDepthPlusOne - penaltyForDepth)};

        SSplitStatistics candidate{
            gain, h, i, splitAt, leftChildHasFewerRows, assignMissingToLeft};
        LOG_TRACE(<< "candidate split: " << candidate.print());

        if (candidate > result) {
            result = candidate;
        }
    }

    LOG_TRACE(<< "best split: " << result.print());

    return result;
}

CBoostedTreeImpl::CBoostedTreeImpl(std::size_t numberThreads, CBoostedTree::TLossFunctionUPtr loss)
    : m_NumberThreads{numberThreads}, m_Loss{std::move(loss)},
      m_BestHyperparameters{m_Regularization, m_DownsampleFactor, m_Eta,
                            m_EtaGrowthRatePerTree, m_FeatureBagFraction} {
}

CBoostedTreeImpl::CBoostedTreeImpl() = default;

CBoostedTreeImpl::~CBoostedTreeImpl() = default;

CBoostedTreeImpl& CBoostedTreeImpl::operator=(CBoostedTreeImpl&&) = default;

void CBoostedTreeImpl::train(core::CDataFrame& frame,
                             const TProgressCallback& recordProgress,
                             const TMemoryUsageCallback& recordMemoryUsage,
                             const TTrainingStateCallback& recordTrainStateCallback) {

    if (m_DependentVariable >= frame.numberColumns()) {
        HANDLE_FATAL(<< "Internal error: dependent variable '" << m_DependentVariable
                     << "' was incorrectly initialized. Please report this problem.");
        return;
    }

    LOG_TRACE(<< "Main training loop...");

    m_TrainingProgress.progressCallback(recordProgress);

    std::uint64_t lastMemoryUsage(this->memoryUsage());
    recordMemoryUsage(lastMemoryUsage);

    if (this->canTrain() == false) {

        // Fallback to using the constant predictor which minimises the loss.

        core::CPackedBitVector trainingRowMask{this->allTrainingRowsMask()};
        m_BestForest.assign(1, this->initializePredictionsAndLossDerivatives(frame, trainingRowMask));
        m_BestForestTestLoss = this->meanLoss(frame, trainingRowMask, m_BestForest);
        LOG_TRACE(<< "Test loss = " << m_BestForestTestLoss);

    } else if (m_CurrentRound < m_NumberRounds || m_BestForest.empty()) {

        // Hyperparameter optimisation loop.

        while (m_CurrentRound < m_NumberRounds) {

            LOG_TRACE(<< "Optimisation round = " << m_CurrentRound + 1);

            TMeanVarAccumulator lossMoments{this->crossValidateForest(frame, recordMemoryUsage)};

            this->captureBestHyperparameters(lossMoments);

            // Trap the case that the dependent variable is (effectively) constant.
            // There is no point adjusting hyperparameters in this case - and we run
            // into numerical issues trying - since any forest will do.
            if (std::sqrt(CBasicStatistics::variance(lossMoments)) <
                1e-10 * std::fabs(CBasicStatistics::mean(lossMoments))) {
                break;
            }
            if (this->selectNextHyperparameters(lossMoments, *m_BayesianOptimization) == false) {
                LOG_WARN(<< "Hyperparameter selection failed: exiting loop early");
                break;
            }

            std::int64_t memoryUsage(this->memoryUsage());
            recordMemoryUsage(memoryUsage - lastMemoryUsage);
            lastMemoryUsage = memoryUsage;

            // Store the training state after each hyperparameter search step.
            m_CurrentRound += 1;
            LOG_TRACE(<< "Round " << m_CurrentRound << " state recording started");
            this->recordState(recordTrainStateCallback);
            LOG_TRACE(<< "Round " << m_CurrentRound << " state recording finished");
        }

        LOG_TRACE(<< "Test loss = " << m_BestForestTestLoss);

        this->restoreBestHyperparameters();

        m_BestForest = this->trainForest(frame, this->allTrainingRowsMask(), recordMemoryUsage);
        this->recordState(recordTrainStateCallback);

        core::CProgramCounters::counter(counter_t::E_DFTPMTrainedForestNumberTrees) =
            m_BestForest.size();
    }

    // Force to at least one here because we can have early exit from loop or take
    // a different path.
    recordProgress(1.0);

    std::int64_t memoryUsage(this->memoryUsage());
    recordMemoryUsage(memoryUsage - lastMemoryUsage);
}

void CBoostedTreeImpl::recordState(const TTrainingStateCallback& recordTrainState) const {
    recordTrainState([this](core::CStatePersistInserter& inserter) {
        this->acceptPersistInserter(inserter);
    });
}

void CBoostedTreeImpl::predict(core::CDataFrame& frame,
                               const TProgressCallback& /*recordProgress*/) const {
    if (m_BestForestTestLoss == INF) {
        HANDLE_FATAL(<< "Internal error: no model available for prediction. "
                     << "Please report this problem.");
        return;
    }
    bool successful;
    std::tie(std::ignore, successful) = frame.writeColumns(
        m_NumberThreads, 0, frame.numberRows(), [&](TRowItr beginRows, TRowItr endRows) {
            for (auto row = beginRows; row != endRows; ++row) {
                row->writeColumn(predictionColumn(row->numberColumns()),
                                 predictRow(m_Encoder->encode(*row), m_BestForest));
            }
        });
    if (successful == false) {
        HANDLE_FATAL(<< "Internal error: failed model inference. "
                     << "Please report this problem.");
    }
}

const CBoostedTreeImpl::TDoubleVec& CBoostedTreeImpl::featureWeights() const {
    return m_FeatureSampleProbabilities;
}

const CBoostedTreeImpl::TNodeVecVec& CBoostedTreeImpl::trainedModel() const {
    return m_BestForest;
}

std::size_t CBoostedTreeImpl::columnHoldingDependentVariable() const {
    return m_DependentVariable;
}

std::size_t CBoostedTreeImpl::estimateMemoryUsage(std::size_t numberRows,
                                                  std::size_t numberColumns) const {
    // The maximum tree size is defined is the maximum number of leaves minus one.
    // A binary tree with n + 1 leaves has 2n + 1 nodes in total.
    std::size_t maximumNumberLeaves{this->maximumTreeSize(numberRows) + 1};
    std::size_t maximumNumberNodes{2 * maximumNumberLeaves - 1};
    std::size_t forestMemoryUsage{
        m_MaximumNumberTrees *
        (sizeof(TNodeVec) + maximumNumberNodes * sizeof(CBoostedTreeNode))};
    std::size_t extraColumnsMemoryUsage{this->numberExtraColumnsForTrain() *
                                        numberRows * sizeof(CFloatStorage)};
    std::size_t hyperparametersMemoryUsage{numberColumns * sizeof(double)};
    std::size_t leafNodeStatisticsMemoryUsage{
        maximumNumberLeaves * CLeafNodeStatistics::estimateMemoryUsage(
                                  numberRows, numberColumns, m_NumberSplitsPerFeature)};
    std::size_t dataTypeMemoryUsage{numberColumns * sizeof(CDataFrameUtils::SDataType)};
    std::size_t featureSampleProbabilities{numberColumns * sizeof(double)};
    std::size_t missingFeatureMaskMemoryUsage{
        numberColumns * numberRows / PACKED_BIT_VECTOR_MAXIMUM_ROWS_PER_BYTE};
    std::size_t trainTestMaskMemoryUsage{2 * m_NumberFolds * numberRows /
                                         PACKED_BIT_VECTOR_MAXIMUM_ROWS_PER_BYTE};
    std::size_t bayesianOptimisationMemoryUsage{CBayesianOptimisation::estimateMemoryUsage(
        this->numberHyperparametersToTune(), m_NumberRounds)};
    return sizeof(*this) + forestMemoryUsage + extraColumnsMemoryUsage +
           hyperparametersMemoryUsage + leafNodeStatisticsMemoryUsage +
           dataTypeMemoryUsage + featureSampleProbabilities + missingFeatureMaskMemoryUsage +
           trainTestMaskMemoryUsage + bayesianOptimisationMemoryUsage;
}

bool CBoostedTreeImpl::canTrain() const {
    return std::accumulate(m_FeatureSampleProbabilities.begin(),
                           m_FeatureSampleProbabilities.end(), 0.0) > 0.0;
}

core::CPackedBitVector CBoostedTreeImpl::allTrainingRowsMask() const {
    return ~m_MissingFeatureRowMasks[m_DependentVariable];
}

CBoostedTreeImpl::TDoubleDoublePr
CBoostedTreeImpl::gainAndCurvatureAtPercentile(double percentile,
                                               const TNodeVecVec& forest) const {

    TDoubleVec gains;
    TDoubleVec curvatures;

    for (const auto& tree : forest) {
        for (const auto& node : tree) {
            if (node.isLeaf() == false) {
                gains.push_back(node.gain());
                curvatures.push_back(node.curvature());
            }
        }
    }

    if (gains.size() == 0) {
        return {0.0, 0.0};
    }

    std::size_t index{std::min(
        static_cast<std::size_t>(percentile * static_cast<double>(gains.size()) / 100.0 + 0.5),
        gains.size() - 1)};
    std::nth_element(gains.begin(), gains.begin() + index, gains.end());
    std::nth_element(curvatures.begin(), curvatures.begin() + index, curvatures.end());

    return {gains[index], curvatures[index]};
}

CBoostedTreeImpl::TMeanVarAccumulator
CBoostedTreeImpl::crossValidateForest(core::CDataFrame& frame,
                                      const TMemoryUsageCallback& recordMemoryUsage) const {
    TMeanVarAccumulator lossMoments;
    for (std::size_t i = 0; i < m_NumberFolds; ++i) {
        TNodeVecVec forest(this->trainForest(frame, m_TrainingRowMasks[i], recordMemoryUsage));
        double loss{this->meanLoss(frame, m_TestingRowMasks[i], forest)};
        lossMoments.add(loss);
        LOG_TRACE(<< "fold = " << i << " forest size = " << forest.size()
                  << " test set loss = " << loss);
    }
    LOG_TRACE(<< "test mean loss = " << CBasicStatistics::mean(lossMoments)
              << ", sigma = " << std::sqrt(CBasicStatistics::mean(lossMoments)));
    return lossMoments;
}

CBoostedTreeImpl::TNodeVec CBoostedTreeImpl::initializePredictionsAndLossDerivatives(
    core::CDataFrame& frame,
    const core::CPackedBitVector& trainingRowMask) const {

    frame.writeColumns(m_NumberThreads, 0, frame.numberRows(),
                       [](TRowItr beginRows, TRowItr endRows) {
                           for (auto row = beginRows; row != endRows; ++row) {
                               std::size_t numberColumns{row->numberColumns()};
                               row->writeColumn(predictionColumn(numberColumns), 0.0);
                               row->writeColumn(lossGradientColumn(numberColumns), 0.0);
                               row->writeColumn(lossCurvatureColumn(numberColumns), 0.0);
                           }
                       },
                       &trainingRowMask);

    // At the start we will centre the data w.r.t. the given loss function.
    TNodeVec tree(1);
    this->refreshPredictionsAndLossDerivatives(frame, trainingRowMask, 1.0, tree);

    return tree;
}

CBoostedTreeImpl::TNodeVecVec
CBoostedTreeImpl::trainForest(core::CDataFrame& frame,
                              const core::CPackedBitVector& trainingRowMask,
                              const TMemoryUsageCallback& recordMemoryUsage) const {

    LOG_TRACE(<< "Training one forest...");

    std::size_t maximumTreeSize{this->maximumTreeSize(trainingRowMask)};

    TNodeVecVec forest{this->initializePredictionsAndLossDerivatives(frame, trainingRowMask)};
    forest.reserve(m_MaximumNumberTrees);

    CScopeRecordMemoryUsage scopeMemoryUsage{forest, recordMemoryUsage};

    // For each iteration:
    //  1. Compute weighted quantiles for features F
    //  2. Periodically compute candidate split set S from quantiles of F
    //  3. Build one tree on (F, S)
    //  4. Update predictions and loss derivatives

    double eta{m_Eta};

    // Computing feature quantiles is surprisingly runtime expensive and there may
    // be mileage in seeing if we can make the sketch more efficient. However, we
    // should easily be able to build multiple trees on the same set of candidate
    // splits and decrease the loss function since the space of candidate trees for
    // a fixed set of candidate splits is very large. Furthermore, we use a greedy
    // heuristic to search this space and so don't expect to find the tree to add
    // which minimises total loss. As a result, we choose to amortise the cost of
    // computing feature quantiles by only refreshing candidate splits periodically.
    std::size_t nextTreeCountToRefreshSplits{
        forest.size() + static_cast<std::size_t>(std::max(0.5 / eta, 1.0))};

    auto downsampledRowMask = this->downsample(trainingRowMask);
    TDoubleVecVec candidateSplits(this->candidateSplits(frame, downsampledRowMask));
    scopeMemoryUsage.add(candidateSplits);

    std::size_t retries{0};
    do {
        auto tree = this->trainTree(frame, downsampledRowMask, candidateSplits,
                                    maximumTreeSize, recordMemoryUsage);

        retries = tree.size() == 1 ? retries + 1 : 0;

        if (retries == m_MaximumAttemptsToAddTree) {
            break;
        }

        if (tree.size() > 1) {
            scopeMemoryUsage.add(tree);
            this->refreshPredictionsAndLossDerivatives(frame, trainingRowMask, eta, tree);
            forest.push_back(std::move(tree));
            eta = std::min(1.0, m_EtaGrowthRatePerTree * eta);
            retries = 0;
            m_TrainingProgress.increment();
        } else {
            // Refresh splits in case it allows us to find tree which can reduce loss.
            candidateSplits = this->candidateSplits(frame, downsampledRowMask);
            nextTreeCountToRefreshSplits +=
                static_cast<std::size_t>(std::max(0.5 / eta, 2.0));
        }

        downsampledRowMask = this->downsample(trainingRowMask);

        if (forest.size() == nextTreeCountToRefreshSplits) {
            candidateSplits = this->candidateSplits(frame, downsampledRowMask);
            nextTreeCountToRefreshSplits +=
                static_cast<std::size_t>(std::max(0.5 / eta, 2.0));
        }
    } while (forest.size() < m_MaximumNumberTrees);

    LOG_TRACE(<< "Trained one forest");
    LOG_TRACE(<< "number trees = " << forest.size());

    m_TrainingProgress.increment(std::max(m_MaximumNumberTrees, forest.size()) -
                                 forest.size());

    return forest;
}

core::CPackedBitVector
CBoostedTreeImpl::downsample(const core::CPackedBitVector& trainingRowMask) const {
    // We compute a stochastic version of the candidate splits, gradients and
    // curvatures for each tree we train. The sampling scheme should minimize
    // the correlation with previous trees for fixed sample size so randomly
    // sampling without replacement is appropriate.
    core::CPackedBitVector result;
    do {
        result = core::CPackedBitVector{};
        for (auto i = trainingRowMask.beginOneBits();
             i != trainingRowMask.endOneBits(); ++i) {
            if (CSampling::uniformSample(m_Rng, 0.0, 1.0) < m_DownsampleFactor) {
                result.extend(false, *i - result.size());
                result.extend(true);
            }
        }
    } while (result.manhattan() == 0.0);
    result.extend(false, trainingRowMask.size() - result.size());
    return result;
}

CBoostedTreeImpl::TDoubleVecVec
CBoostedTreeImpl::candidateSplits(const core::CDataFrame& frame,
                                  const core::CPackedBitVector& trainingRowMask) const {

    TSizeVec features{this->candidateRegressorFeatures()};
    LOG_TRACE(<< "candidate features = " << core::CContainerPrinter::print(features));

    TSizeVec binaryFeatures(features);
    binaryFeatures.erase(std::remove_if(binaryFeatures.begin(), binaryFeatures.end(),
                                        [this](std::size_t index) {
                                            return m_Encoder->isBinary(index) == false;
                                        }),
                         binaryFeatures.end());
    CSetTools::inplace_set_difference(features, binaryFeatures.begin(),
                                      binaryFeatures.end());
    LOG_TRACE(<< "binary features = " << core::CContainerPrinter::print(binaryFeatures)
              << " other features = " << core::CContainerPrinter::print(features));

    auto featureQuantiles =
        CDataFrameUtils::columnQuantiles(
            m_NumberThreads, frame, trainingRowMask, features,
            CQuantileSketch{CQuantileSketch::E_Linear,
                            std::max(m_NumberSplitsPerFeature, std::size_t{50})},
            m_Encoder.get(), readLossCurvature)
            .first;

    TDoubleVecVec candidateSplits(this->numberFeatures());

    for (auto i : binaryFeatures) {
        candidateSplits[i] = TDoubleVec{0.5};
        LOG_TRACE(<< "feature '" << i << "' splits = "
                  << core::CContainerPrinter::print(candidateSplits[i]));
    }
    for (std::size_t i = 0; i < features.size(); ++i) {

        TDoubleVec featureSplits;
        featureSplits.reserve(m_NumberSplitsPerFeature - 1);

        for (std::size_t j = 1; j < m_NumberSplitsPerFeature; ++j) {
            double rank{100.0 * static_cast<double>(j) / static_cast<double>(m_NumberSplitsPerFeature) +
                        CSampling::uniformSample(m_Rng, -0.1, 0.1)};
            double q;
            if (featureQuantiles[i].quantile(rank, q)) {
                featureSplits.push_back(q);
            } else {
                LOG_WARN(<< "Failed to compute quantile " << rank << ": ignoring split");
            }
        }

        const auto& dataType = m_FeatureDataTypes[features[i]];

        if (dataType.s_IsInteger) {
            // The key point here is that we know that if two distinct splits fall
            // between two consecutive integers they must produce identical partitions
            // of the data and so always have the same loss. We only need to retain
            // one such split for training. We achieve this by snapping to the midpoint
            // and subsquently deduplicating.
            std::for_each(featureSplits.begin(), featureSplits.end(),
                          [](double& split) { split = std::floor(split) + 0.5; });
        }
        featureSplits.erase(std::unique(featureSplits.begin(), featureSplits.end()),
                            featureSplits.end());
        featureSplits.erase(std::remove_if(featureSplits.begin(), featureSplits.end(),
                                           [&dataType](double split) {
                                               return split < dataType.s_Min ||
                                                      split > dataType.s_Max;
                                           }),
                            featureSplits.end());
        candidateSplits[features[i]] = std::move(featureSplits);

        LOG_TRACE(<< "feature '" << features[i] << "' splits = "
                  << core::CContainerPrinter::print(candidateSplits[features[i]]));
    }

    LOG_TRACE(<< "candidate splits = " << core::CContainerPrinter::print(candidateSplits));

    return candidateSplits;
}

CBoostedTreeImpl::TNodeVec
CBoostedTreeImpl::trainTree(core::CDataFrame& frame,
                            const core::CPackedBitVector& trainingRowMask,
                            const TDoubleVecVec& candidateSplits,
                            const std::size_t maximumTreeSize,
                            const TMemoryUsageCallback& recordMemoryUsage) const {

    LOG_TRACE(<< "Training one tree...");

    using TLeafNodeStatisticsPtr = std::shared_ptr<CLeafNodeStatistics>;
    using TLeafNodeStatisticsPtrQueue =
        std::priority_queue<TLeafNodeStatisticsPtr, std::vector<TLeafNodeStatisticsPtr>, COrderings::SLess>;

    TNodeVec tree(1);
    tree.reserve(2 * maximumTreeSize + 1);

    TLeafNodeStatisticsPtrQueue leaves;
    leaves.push(std::make_shared<CLeafNodeStatistics>(
        0 /*root*/, m_NumberThreads, frame, *m_Encoder, m_Regularization,
        candidateSplits, this->featureBag(), 0 /*depth*/, trainingRowMask));

    // We update local variables because the callback can be expensive if it
    // requires accessing atomics.
    std::int64_t memory{0};
    std::int64_t maxMemory{0};
    TMemoryUsageCallback localRecordMemoryUsage{[&](std::int64_t delta) {
        memory += delta;
        maxMemory = std::max(maxMemory, memory);
    }};
    CScopeRecordMemoryUsage scopeMemoryUsage{leaves, localRecordMemoryUsage};

    // For each iteration we:
    //   1. Find the leaf with the greatest decrease in loss
    //   2. If no split (significantly) reduced the loss we terminate
    //   3. Otherwise we split that leaf

    double totalGain{0.0};

    for (std::size_t i = 0; i < maximumTreeSize; ++i) {

        auto leaf = leaves.top();
        leaves.pop();

        scopeMemoryUsage.remove(leaf);

        if (leaf->gain() < MINIMUM_RELATIVE_GAIN_PER_SPLIT * totalGain) {
            break;
        }

        totalGain += leaf->gain();
        LOG_TRACE(<< "splitting " << leaf->id() << " total gain = " << totalGain);

        std::size_t splitFeature;
        double splitValue;
        std::tie(splitFeature, splitValue) = leaf->bestSplit();

        bool leftChildHasFewerRows{leaf->leftChildHasFewerRows()};
        bool assignMissingToLeft{leaf->assignMissingToLeft()};

        std::size_t leftChildId, rightChildId;
        std::tie(leftChildId, rightChildId) =
            tree[leaf->id()].split(splitFeature, splitValue, assignMissingToLeft,
                                   leaf->gain(), leaf->curvature(), tree);

        TLeafNodeStatisticsPtr leftChild;
        TLeafNodeStatisticsPtr rightChild;
        std::tie(leftChild, rightChild) =
            leaf->split(leftChildId, rightChildId, m_NumberThreads, frame, *m_Encoder,
                        m_Regularization, candidateSplits, this->featureBag(),
                        tree[leaf->id()], leftChildHasFewerRows);

        scopeMemoryUsage.add(leftChild);
        scopeMemoryUsage.add(rightChild);

        leaves.push(std::move(leftChild));
        leaves.push(std::move(rightChild));
    }

    tree.shrink_to_fit();

    // Flush the maximum memory used by the leaf statistics to the callback.
    recordMemoryUsage(maxMemory);
    recordMemoryUsage(-maxMemory);

    LOG_TRACE(<< "Trained one tree. # nodes = " << tree.size());

    return tree;
}

std::size_t CBoostedTreeImpl::numberFeatures() const {
    return m_Encoder->numberEncodedColumns();
}

std::size_t CBoostedTreeImpl::featureBagSize() const {
    return static_cast<std::size_t>(std::max(
        std::ceil(m_FeatureBagFraction * static_cast<double>(this->numberFeatures())), 1.0));
}

CBoostedTreeImpl::TSizeVec CBoostedTreeImpl::featureBag() const {

    std::size_t size{this->featureBagSize()};

    TSizeVec features{this->candidateRegressorFeatures()};
    if (size >= features.size()) {
        return features;
    }

    TSizeVec sample;
    TDoubleVec probabilities(m_FeatureSampleProbabilities);
    CSampling::categoricalSampleWithoutReplacement(m_Rng, probabilities, size, sample);

    return sample;
}

void CBoostedTreeImpl::refreshPredictionsAndLossDerivatives(core::CDataFrame& frame,
                                                            const core::CPackedBitVector& trainingRowMask,
                                                            double eta,
                                                            TNodeVec& tree) const {

    using TArgMinLossVec = std::vector<CArgMinLoss>;

    TArgMinLossVec leafValues(
        tree.size(), m_Loss->minimizer(m_Regularization.leafWeightPenaltyMultiplier()));
    auto nextPass = [&] {
        bool done{true};
        for (const auto& value : leafValues) {
            done &= (value.nextPass() == false);
        }
        return done == false;
    };

    do {
        auto result = frame.readRows(
            m_NumberThreads, 0, frame.numberRows(),
            core::bindRetrievableState(
                [&](TArgMinLossVec& leafValues_, TRowItr beginRows, TRowItr endRows) {
                    for (auto row = beginRows; row != endRows; ++row) {
                        double prediction{readPrediction(*row)};
                        double actual{readActual(*row, m_DependentVariable)};
                        double weight{readExampleWeight(*row)};
                        leafValues_[root(tree).leafIndex(m_Encoder->encode(*row), tree)]
                            .add(prediction, actual, weight);
                    }
                },
                std::move(leafValues)),
            &trainingRowMask);

        leafValues = std::move(result.first[0].s_FunctionState);
        for (std::size_t i = 1; i < result.first.size(); ++i) {
            for (std::size_t j = 0; j < leafValues.size(); ++j) {
                leafValues[j].merge(result.first[i].s_FunctionState[j]);
            }
        }
    } while (nextPass());

    for (std::size_t i = 0; i < tree.size(); ++i) {
        tree[i].value(eta * leafValues[i].value());
    }

    LOG_TRACE(<< "tree =\n" << root(tree).print(tree));

    auto results = frame.writeColumns(
        m_NumberThreads, 0, frame.numberRows(),
        core::bindRetrievableState(
            [&](double& loss, TRowItr beginRows, TRowItr endRows) {
                for (auto row = beginRows; row != endRows; ++row) {
                    std::size_t numberColumns{row->numberColumns()};
                    double prediction{readPrediction(*row) +
                                      root(tree).value(m_Encoder->encode(*row), tree)};
                    double actual{readActual(*row, m_DependentVariable)};
                    double weight{readExampleWeight(*row)};

                    row->writeColumn(predictionColumn(numberColumns), prediction);
                    row->writeColumn(lossGradientColumn(numberColumns),
                                     m_Loss->gradient(prediction, actual, weight));
                    row->writeColumn(lossCurvatureColumn(numberColumns),
                                     m_Loss->curvature(prediction, actual, weight));

                    loss += m_Loss->value(prediction, actual, weight);
                }
            },
            0.0 /*total loss*/),
        &trainingRowMask);

    double totalLoss{0.0};
    for (const auto& loss : results.first) {
        totalLoss += loss.s_FunctionState;
    }
    LOG_TRACE(<< "training set loss = " << totalLoss);
}

double CBoostedTreeImpl::meanLoss(const core::CDataFrame& frame,
                                  const core::CPackedBitVector& rowMask,
                                  const TNodeVecVec& forest) const {

    auto results = frame.readRows(
        m_NumberThreads, 0, frame.numberRows(),
        core::bindRetrievableState(
            [&](TMeanAccumulator& loss, TRowItr beginRows, TRowItr endRows) {
                for (auto row = beginRows; row != endRows; ++row) {
                    double prediction{predictRow(m_Encoder->encode(*row), forest)};
                    double actual{readActual(*row, m_DependentVariable)};
                    loss.add(m_Loss->value(prediction, actual));
                }
            },
            TMeanAccumulator{}),
        &rowMask);

    TMeanAccumulator loss;
    for (const auto& result : results.first) {
        loss += result.s_FunctionState;
    }

    LOG_TRACE(<< "mean loss = " << CBasicStatistics::mean(loss));

    return CBasicStatistics::mean(loss);
}

CBoostedTreeImpl::TSizeVec CBoostedTreeImpl::candidateRegressorFeatures() const {
    TSizeVec result;
    result.reserve(m_FeatureSampleProbabilities.size());
    for (std::size_t i = 0; i < m_FeatureSampleProbabilities.size(); ++i) {
        if (m_FeatureSampleProbabilities[i] > 0.0) {
            result.push_back(i);
        }
    }
    return result;
}

const CBoostedTreeNode& CBoostedTreeImpl::root(const TNodeVec& tree) {
    return tree[0];
}

double CBoostedTreeImpl::predictRow(const CEncodedDataFrameRowRef& row,
                                    const TNodeVecVec& forest) {
    double result{0.0};
    for (const auto& tree : forest) {
        result += root(tree).value(row, tree);
    }
    return result;
}

bool CBoostedTreeImpl::selectNextHyperparameters(const TMeanVarAccumulator& lossMoments,
                                                 CBayesianOptimisation& bopt) {

    TVector parameters{this->numberHyperparametersToTune()};

    // Read parameters for last round.
    int i{0};
    if (m_DownsampleFactorOverride == boost::none) {
        parameters(i++) = std::log(m_DownsampleFactor);
    }
    if (m_RegularizationOverride.depthPenaltyMultiplier() == boost::none) {
        parameters(i++) = std::log(m_Regularization.depthPenaltyMultiplier());
    }
    if (m_RegularizationOverride.leafWeightPenaltyMultiplier() == boost::none) {
        parameters(i++) = std::log(m_Regularization.leafWeightPenaltyMultiplier());
    }
    if (m_RegularizationOverride.treeSizePenaltyMultiplier() == boost::none) {
        parameters(i++) = std::log(m_Regularization.treeSizePenaltyMultiplier());
    }
    if (m_RegularizationOverride.softTreeDepthLimit() == boost::none) {
        parameters(i++) = m_Regularization.softTreeDepthLimit();
    }
    if (m_RegularizationOverride.softTreeDepthTolerance() == boost::none) {
        parameters(i++) = m_Regularization.softTreeDepthTolerance();
    }
    if (m_EtaOverride == boost::none) {
        parameters(i++) = std::log(m_Eta);
        parameters(i++) = m_EtaGrowthRatePerTree;
    }
    if (m_FeatureBagFractionOverride == boost::none) {
        parameters(i++) = m_FeatureBagFraction;
    }

    double meanLoss{CBasicStatistics::mean(lossMoments)};
    double lossVariance{CBasicStatistics::variance(lossMoments)};

    LOG_TRACE(<< "round = " << m_CurrentRound << " loss = " << meanLoss
              << ": regularization = " << m_Regularization.print()
              << ", downsample factor = " << m_DownsampleFactor << ", eta = " << m_Eta
              << ", eta growth rate per tree = " << m_EtaGrowthRatePerTree
              << ", feature bag fraction = " << m_FeatureBagFraction);

    bopt.add(parameters, meanLoss, lossVariance);
    if (3 * m_CurrentRound < m_NumberRounds) {
        std::generate_n(parameters.data(), parameters.size(), [&]() {
            return CSampling::uniformSample(m_Rng, 0.0, 1.0);
        });
        TVector minBoundary;
        TVector maxBoundary;
        std::tie(minBoundary, maxBoundary) = bopt.boundingBox();
        parameters = minBoundary + parameters.cwiseProduct(maxBoundary - minBoundary);
    } else {
        parameters = bopt.maximumExpectedImprovement();
    }

    // Downsampling acts as a regularisation and also increases the variance
    // of each of the base learners so we scale the other regularisation terms
    // and the weight shrinkage to compensate.
    double scale{1.0};

    // Write parameters for next round.
    i = 0;
    if (m_DownsampleFactorOverride == boost::none) {
        m_DownsampleFactor = std::exp(parameters(i++));
        TVector minBoundary;
        TVector maxBoundary;
        std::tie(minBoundary, maxBoundary) = bopt.boundingBox();
        scale = std::min(scale, 2.0 * m_DownsampleFactor /
                                    (std::exp(minBoundary(0)) + std::exp(maxBoundary(0))));
    }
    if (m_RegularizationOverride.depthPenaltyMultiplier() == boost::none) {
        m_Regularization.depthPenaltyMultiplier(std::exp(parameters(i++)));
    }
    if (m_RegularizationOverride.leafWeightPenaltyMultiplier() == boost::none) {
        m_Regularization.leafWeightPenaltyMultiplier(scale * std::exp(parameters(i++)));
    }
    if (m_RegularizationOverride.treeSizePenaltyMultiplier() == boost::none) {
        m_Regularization.treeSizePenaltyMultiplier(scale * std::exp(parameters(i++)));
    }
    if (m_RegularizationOverride.softTreeDepthLimit() == boost::none) {
        m_Regularization.softTreeDepthLimit(parameters(i++));
    }
    if (m_RegularizationOverride.softTreeDepthTolerance() == boost::none) {
        m_Regularization.softTreeDepthTolerance(parameters(i++));
    }
    if (m_EtaOverride == boost::none) {
        m_Eta = std::exp(scale * parameters(i++));
        m_EtaGrowthRatePerTree = parameters(i++);
    }
    if (m_FeatureBagFractionOverride == boost::none) {
        m_FeatureBagFraction = parameters(i++);
    }

    return true;
}

void CBoostedTreeImpl::captureBestHyperparameters(const TMeanVarAccumulator& lossMoments) {
    // We capture the parameters with the lowest error at one standard
    // deviation above the mean. If the mean error improvement is marginal
    // we prefer the solution with the least variation across the folds.
    double loss{CBasicStatistics::mean(lossMoments) +
                std::sqrt(CBasicStatistics::variance(lossMoments))};
    if (loss < m_BestForestTestLoss) {
        m_BestForestTestLoss = loss;
        m_BestHyperparameters = CBoostedTreeHyperparameters{
            m_Regularization, m_DownsampleFactor, m_Eta, m_EtaGrowthRatePerTree,
            m_FeatureBagFraction};
    }
}

void CBoostedTreeImpl::restoreBestHyperparameters() {
    m_Regularization = m_BestHyperparameters.regularization();
    m_DownsampleFactor = m_BestHyperparameters.downsampleFactor();
    m_Eta = m_BestHyperparameters.eta();
    m_EtaGrowthRatePerTree = m_BestHyperparameters.etaGrowthRatePerTree();
    m_FeatureBagFraction = m_BestHyperparameters.featureBagFraction();
    LOG_TRACE(<< "regularization* = " << m_Regularization.print()
              << ", downsample factor* = " << m_DownsampleFactor << ", eta* = " << m_Eta
              << ", eta growth rate per tree* = " << m_EtaGrowthRatePerTree
              << ", feature bag fraction* = " << m_FeatureBagFraction);
}

std::size_t CBoostedTreeImpl::numberHyperparametersToTune() const {
    return m_RegularizationOverride.countNotSet() +
           (m_DownsampleFactorOverride != boost::none ? 0 : 1) +
           (m_EtaOverride != boost::none ? 0 : 2) +
           (m_FeatureBagFractionOverride != boost::none ? 0 : 1);
}

std::size_t CBoostedTreeImpl::maximumTreeSize(const core::CPackedBitVector& trainingRowMask) const {
    return this->maximumTreeSize(static_cast<std::size_t>(trainingRowMask.manhattan()));
}

std::size_t CBoostedTreeImpl::maximumTreeSize(std::size_t numberRows) const {
    return static_cast<std::size_t>(
        std::ceil(10.0 * std::sqrt(static_cast<double>(numberRows))));
}

const std::size_t CBoostedTreeImpl::PACKED_BIT_VECTOR_MAXIMUM_ROWS_PER_BYTE{256};

namespace {
const std::string VERSION_7_5_TAG{"7.5"};
const std::string VERSION_7_6_TAG{"7.6"};

const std::string BAYESIAN_OPTIMIZATION_TAG{"bayesian_optimization"};
const std::string BEST_FOREST_TAG{"best_forest"};
const std::string BEST_FOREST_TEST_LOSS_TAG{"best_forest_test_loss"};
const std::string BEST_HYPERPARAMETERS_TAG{"best_hyperparameters"};
const std::string CURRENT_ROUND_TAG{"current_round"};
const std::string DEPENDENT_VARIABLE_TAG{"dependent_variable"};
const std::string DOWNSAMPLE_FACTOR_TAG{"downsample_factor"};
const std::string ENCODER_TAG{"encoder"};
const std::string ETA_GROWTH_RATE_PER_TREE_TAG{"eta_growth_rate_per_tree"};
const std::string ETA_OVERRIDE_TAG{"eta_override"};
const std::string ETA_TAG{"eta"};
const std::string FEATURE_BAG_FRACTION_OVERRIDE_TAG{"feature_bag_fraction_override"};
const std::string FEATURE_BAG_FRACTION_TAG{"feature_bag_fraction"};
const std::string FEATURE_DATA_TYPES_TAG{"feature_data_types"};
const std::string FEATURE_SAMPLE_PROBABILITIES_TAG{"feature_sample_probabilities"};
const std::string LOSS_TAG{"loss"};
const std::string MAXIMUM_ATTEMPTS_TO_ADD_TREE_TAG{"maximum_attempts_to_add_tree"};
const std::string MAXIMUM_NUMBER_TREES_OVERRIDE_TAG{"maximum_number_trees_override"};
const std::string MAXIMUM_NUMBER_TREES_TAG{"maximum_number_trees"};
const std::string MAXIMUM_OPTIMISATION_ROUNDS_PER_HYPERPARAMETER_TAG{
    "maximum_optimisation_rounds_per_hyperparameter"};
const std::string MISSING_FEATURE_ROW_MASKS_TAG{"missing_feature_row_masks"};
const std::string NUMBER_FOLDS_TAG{"number_folds"};
const std::string NUMBER_ROUNDS_TAG{"number_rounds"};
const std::string NUMBER_SPLITS_PER_FEATURE_TAG{"number_splits_per_feature"};
const std::string NUMBER_THREADS_TAG{"number_threads"};
const std::string RANDOM_NUMBER_GENERATOR_TAG{"random_number_generator"};
const std::string REGULARIZATION_TAG{"regularization"};
const std::string REGULARIZATION_OVERRIDE_TAG{"regularization_override"};
const std::string ROWS_PER_FEATURE_TAG{"rows_per_feature"};
const std::string TESTING_ROW_MASKS_TAG{"testing_row_masks"};
const std::string TRAINING_ROW_MASKS_TAG{"training_row_masks"};
const std::string TRAINING_PROGRESS_TAG{"training_progress"};
<<<<<<< HEAD

const std::string REGULARIZATION_DEPTH_PENALTY_MULTIPLIER_TAG{"regularization_depth_penalty_multiplier"};
const std::string REGULARIZATION_TREE_SIZE_PENALTY_MULTIPLIER_TAG{
    "regularization_tree_size_penalty_multiplier"};
const std::string REGULARIZATION_LEAF_WEIGHT_PENALTY_MULTIPLIER_TAG{
    "regularization_leaf_weight_penalty_multiplier"};
const std::string REGULARIZATION_SOFT_TREE_DEPTH_LIMIT_TAG{"regularization_soft_tree_depth_limit"};
const std::string REGULARIZATION_SOFT_TREE_DEPTH_TOLERANCE_TAG{
    "regularization_soft_tree_depth_tolerance"};

const std::string HYPERPARAM_DOWNSAMPLE_FACTOR_TAG{"hyperparam_downsample_factor"};
const std::string HYPERPARAM_ETA_TAG{"hyperparam_eta"};
const std::string HYPERPARAM_ETA_GROWTH_RATE_PER_TREE_TAG{"hyperparam_eta_growth_rate_per_tree"};
const std::string HYPERPARAM_FEATURE_BAG_FRACTION_TAG{"hyperparam_feature_bag_fraction"};
const std::string HYPERPARAM_REGULARIZATION_TAG{"hyperparam_regularization"};

const std::string SHAP_PREFIX{"shap_"};
=======
>>>>>>> 6404b921
}

const std::string& CBoostedTreeImpl::bestHyperparametersName() {
    return BEST_HYPERPARAMETERS_TAG;
}

const std::string& CBoostedTreeImpl::bestRegularizationHyperparametersName() {
    return CBoostedTreeHyperparameters::HYPERPARAM_REGULARIZATION_TAG;
}

CBoostedTreeImpl::TStrVec CBoostedTreeImpl::bestHyperparameterNames() {
    return {CBoostedTreeHyperparameters::HYPERPARAM_DOWNSAMPLE_FACTOR_TAG,
            CBoostedTreeHyperparameters::HYPERPARAM_ETA_TAG,
            CBoostedTreeHyperparameters::HYPERPARAM_ETA_GROWTH_RATE_PER_TREE_TAG,
            CBoostedTreeHyperparameters::HYPERPARAM_FEATURE_BAG_FRACTION_TAG,
            TRegularization::REGULARIZATION_DEPTH_PENALTY_MULTIPLIER_TAG,
            TRegularization::REGULARIZATION_TREE_SIZE_PENALTY_MULTIPLIER_TAG,
            TRegularization::REGULARIZATION_LEAF_WEIGHT_PENALTY_MULTIPLIER_TAG,
            TRegularization::REGULARIZATION_SOFT_TREE_DEPTH_LIMIT_TAG,
            TRegularization::REGULARIZATION_SOFT_TREE_DEPTH_TOLERANCE_TAG};
}

void CBoostedTreeImpl::acceptPersistInserter(core::CStatePersistInserter& inserter) const {
    core::CPersistUtils::persist(VERSION_7_6_TAG, "", inserter);
    core::CPersistUtils::persist(BAYESIAN_OPTIMIZATION_TAG, *m_BayesianOptimization, inserter);
    core::CPersistUtils::persist(BEST_FOREST_TEST_LOSS_TAG, m_BestForestTestLoss, inserter);
    core::CPersistUtils::persist(CURRENT_ROUND_TAG, m_CurrentRound, inserter);
    core::CPersistUtils::persist(DEPENDENT_VARIABLE_TAG, m_DependentVariable, inserter);
    core::CPersistUtils::persist(DOWNSAMPLE_FACTOR_TAG, m_DownsampleFactor, inserter);
    core::CPersistUtils::persist(ENCODER_TAG, *m_Encoder, inserter);
    core::CPersistUtils::persist(ETA_GROWTH_RATE_PER_TREE_TAG,
                                 m_EtaGrowthRatePerTree, inserter);
    core::CPersistUtils::persist(ETA_TAG, m_Eta, inserter);
    core::CPersistUtils::persist(FEATURE_BAG_FRACTION_TAG, m_FeatureBagFraction, inserter);
    core::CPersistUtils::persist(FEATURE_DATA_TYPES_TAG, m_FeatureDataTypes, inserter);
    core::CPersistUtils::persist(FEATURE_SAMPLE_PROBABILITIES_TAG,
                                 m_FeatureSampleProbabilities, inserter);
    core::CPersistUtils::persist(MAXIMUM_ATTEMPTS_TO_ADD_TREE_TAG,
                                 m_MaximumAttemptsToAddTree, inserter);
    core::CPersistUtils::persist(MAXIMUM_OPTIMISATION_ROUNDS_PER_HYPERPARAMETER_TAG,
                                 m_MaximumOptimisationRoundsPerHyperparameter, inserter);
    core::CPersistUtils::persist(MISSING_FEATURE_ROW_MASKS_TAG,
                                 m_MissingFeatureRowMasks, inserter);
    core::CPersistUtils::persist(NUMBER_FOLDS_TAG, m_NumberFolds, inserter);
    core::CPersistUtils::persist(NUMBER_ROUNDS_TAG, m_NumberRounds, inserter);
    core::CPersistUtils::persist(NUMBER_SPLITS_PER_FEATURE_TAG,
                                 m_NumberSplitsPerFeature, inserter);
    core::CPersistUtils::persist(NUMBER_THREADS_TAG, m_NumberThreads, inserter);
    inserter.insertValue(RANDOM_NUMBER_GENERATOR_TAG, m_Rng.toString());
    core::CPersistUtils::persist(REGULARIZATION_OVERRIDE_TAG,
                                 m_RegularizationOverride, inserter);
    core::CPersistUtils::persist(REGULARIZATION_TAG, m_Regularization, inserter);
    core::CPersistUtils::persist(ROWS_PER_FEATURE_TAG, m_RowsPerFeature, inserter);
    core::CPersistUtils::persist(TESTING_ROW_MASKS_TAG, m_TestingRowMasks, inserter);
    core::CPersistUtils::persist(MAXIMUM_NUMBER_TREES_TAG, m_MaximumNumberTrees, inserter);
    core::CPersistUtils::persist(TRAINING_ROW_MASKS_TAG, m_TrainingRowMasks, inserter);
    core::CPersistUtils::persist(TRAINING_PROGRESS_TAG, m_TrainingProgress, inserter);
    core::CPersistUtils::persist(BEST_FOREST_TAG, m_BestForest, inserter);
    core::CPersistUtils::persist(BEST_HYPERPARAMETERS_TAG, m_BestHyperparameters, inserter);
    core::CPersistUtils::persist(ETA_OVERRIDE_TAG, m_EtaOverride, inserter);
    core::CPersistUtils::persist(FEATURE_BAG_FRACTION_OVERRIDE_TAG,
                                 m_FeatureBagFractionOverride, inserter);
    core::CPersistUtils::persist(MAXIMUM_NUMBER_TREES_OVERRIDE_TAG,
                                 m_MaximumNumberTreesOverride, inserter);
    inserter.insertValue(LOSS_TAG, m_Loss->name());
}

bool CBoostedTreeImpl::acceptRestoreTraverser(core::CStateRestoreTraverser& traverser) {
    if (traverser.name() == VERSION_7_5_TAG) {
        // Force downsample factor to 1.0.
        m_DownsampleFactorOverride = 1.0;
        m_DownsampleFactor = 1.0;
        m_BestHyperparameters.downsampleFactor(1.0);
    } else if (traverser.name() != VERSION_7_6_TAG) {
        LOG_ERROR(<< "Input error: unsupported state serialization version. "
                  << "Currently supported versions: " << VERSION_7_5_TAG
                  << " and " << VERSION_7_6_TAG << ".");
        return false;
    }

    do {
        const std::string& name = traverser.name();
        RESTORE_NO_ERROR(BAYESIAN_OPTIMIZATION_TAG,
                         m_BayesianOptimization =
                             std::make_unique<CBayesianOptimisation>(traverser))
        RESTORE(BEST_FOREST_TEST_LOSS_TAG,
                core::CPersistUtils::restore(BEST_FOREST_TEST_LOSS_TAG,
                                             m_BestForestTestLoss, traverser))
        RESTORE(CURRENT_ROUND_TAG,
                core::CPersistUtils::restore(CURRENT_ROUND_TAG, m_CurrentRound, traverser))
        RESTORE(DEPENDENT_VARIABLE_TAG,
                core::CPersistUtils::restore(DEPENDENT_VARIABLE_TAG,
                                             m_DependentVariable, traverser))
        RESTORE(DOWNSAMPLE_FACTOR_TAG,
                core::CPersistUtils::restore(DOWNSAMPLE_FACTOR_TAG, m_DownsampleFactor, traverser))
        RESTORE_NO_ERROR(ENCODER_TAG,
                         m_Encoder = std::make_unique<CDataFrameCategoryEncoder>(traverser))
        RESTORE(ETA_GROWTH_RATE_PER_TREE_TAG,
                core::CPersistUtils::restore(ETA_GROWTH_RATE_PER_TREE_TAG,
                                             m_EtaGrowthRatePerTree, traverser))
        RESTORE(ETA_TAG, core::CPersistUtils::restore(ETA_TAG, m_Eta, traverser))
        RESTORE(FEATURE_BAG_FRACTION_TAG,
                core::CPersistUtils::restore(FEATURE_BAG_FRACTION_TAG,
                                             m_FeatureBagFraction, traverser))
        RESTORE(FEATURE_DATA_TYPES_TAG,
                core::CPersistUtils::restore(FEATURE_DATA_TYPES_TAG,
                                             m_FeatureDataTypes, traverser));
        RESTORE(FEATURE_SAMPLE_PROBABILITIES_TAG,
                core::CPersistUtils::restore(FEATURE_SAMPLE_PROBABILITIES_TAG,
                                             m_FeatureSampleProbabilities, traverser))
        RESTORE(MAXIMUM_ATTEMPTS_TO_ADD_TREE_TAG,
                core::CPersistUtils::restore(MAXIMUM_ATTEMPTS_TO_ADD_TREE_TAG,
                                             m_MaximumAttemptsToAddTree, traverser))
        RESTORE(MAXIMUM_OPTIMISATION_ROUNDS_PER_HYPERPARAMETER_TAG,
                core::CPersistUtils::restore(
                    MAXIMUM_OPTIMISATION_ROUNDS_PER_HYPERPARAMETER_TAG,
                    m_MaximumOptimisationRoundsPerHyperparameter, traverser))
        RESTORE(MISSING_FEATURE_ROW_MASKS_TAG,
                core::CPersistUtils::restore(MISSING_FEATURE_ROW_MASKS_TAG,
                                             m_MissingFeatureRowMasks, traverser))
        RESTORE(NUMBER_FOLDS_TAG,
                core::CPersistUtils::restore(NUMBER_FOLDS_TAG, m_NumberFolds, traverser))
        RESTORE(NUMBER_ROUNDS_TAG,
                core::CPersistUtils::restore(NUMBER_ROUNDS_TAG, m_NumberRounds, traverser))
        RESTORE(NUMBER_SPLITS_PER_FEATURE_TAG,
                core::CPersistUtils::restore(NUMBER_SPLITS_PER_FEATURE_TAG,
                                             m_NumberSplitsPerFeature, traverser))
        RESTORE(NUMBER_THREADS_TAG,
                core::CPersistUtils::restore(NUMBER_THREADS_TAG, m_NumberThreads, traverser))
        RESTORE(RANDOM_NUMBER_GENERATOR_TAG, m_Rng.fromString(traverser.value()))
        RESTORE(REGULARIZATION_TAG,
                core::CPersistUtils::restore(REGULARIZATION_TAG, m_Regularization, traverser))
        RESTORE(REGULARIZATION_OVERRIDE_TAG,
                core::CPersistUtils::restore(REGULARIZATION_OVERRIDE_TAG,
                                             m_RegularizationOverride, traverser))
        RESTORE(ROWS_PER_FEATURE_TAG,
                core::CPersistUtils::restore(ROWS_PER_FEATURE_TAG, m_RowsPerFeature, traverser))
        RESTORE(TESTING_ROW_MASKS_TAG,
                core::CPersistUtils::restore(TESTING_ROW_MASKS_TAG, m_TestingRowMasks, traverser))
        RESTORE(MAXIMUM_NUMBER_TREES_TAG,
                core::CPersistUtils::restore(MAXIMUM_NUMBER_TREES_TAG,
                                             m_MaximumNumberTrees, traverser))
        RESTORE(TRAINING_ROW_MASKS_TAG,
                core::CPersistUtils::restore(TRAINING_ROW_MASKS_TAG, m_TrainingRowMasks, traverser))
        RESTORE(TRAINING_PROGRESS_TAG,
                core::CPersistUtils::restore(TRAINING_PROGRESS_TAG, m_TrainingProgress, traverser))
        RESTORE(BEST_FOREST_TAG,
                core::CPersistUtils::restore(BEST_FOREST_TAG, m_BestForest, traverser))
        RESTORE(BEST_HYPERPARAMETERS_TAG,
                core::CPersistUtils::restore(BEST_HYPERPARAMETERS_TAG,
                                             m_BestHyperparameters, traverser))
        RESTORE(ETA_OVERRIDE_TAG,
                core::CPersistUtils::restore(ETA_OVERRIDE_TAG, m_EtaOverride, traverser))
        RESTORE(FEATURE_BAG_FRACTION_OVERRIDE_TAG,
                core::CPersistUtils::restore(FEATURE_BAG_FRACTION_OVERRIDE_TAG,
                                             m_FeatureBagFractionOverride, traverser))
        RESTORE(MAXIMUM_NUMBER_TREES_OVERRIDE_TAG,
                core::CPersistUtils::restore(MAXIMUM_NUMBER_TREES_OVERRIDE_TAG,
                                             m_MaximumNumberTreesOverride, traverser))
        RESTORE(LOSS_TAG, restoreLoss(m_Loss, traverser))
    } while (traverser.next());

    return true;
}

bool CBoostedTreeImpl::restoreLoss(CBoostedTree::TLossFunctionUPtr& loss,
                                   core::CStateRestoreTraverser& traverser) {
    const std::string& lossFunctionName{traverser.value()};
    if (lossFunctionName == CMse::NAME) {
        loss = std::make_unique<CMse>();
        return true;
    }
    LOG_ERROR(<< "Error restoring loss function. Unknown loss function type '"
              << lossFunctionName << "'.");
    return false;
}

std::size_t CBoostedTreeImpl::memoryUsage() const {
    std::size_t mem{core::CMemory::dynamicSize(m_Loss)};
    mem += core::CMemory::dynamicSize(m_Encoder);
    mem += core::CMemory::dynamicSize(m_FeatureSampleProbabilities);
    mem += core::CMemory::dynamicSize(m_MissingFeatureRowMasks);
    mem += core::CMemory::dynamicSize(m_TrainingRowMasks);
    mem += core::CMemory::dynamicSize(m_TestingRowMasks);
    mem += core::CMemory::dynamicSize(m_BestForest);
    mem += core::CMemory::dynamicSize(m_BayesianOptimization);
    return mem;
}

void CBoostedTreeImpl::accept(CBoostedTree::CVisitor& visitor) {
    m_Encoder->accept(visitor);
    for (const auto& tree : m_BestForest) {
        visitor.addTree();
        for (std::size_t i = 0; i < tree.size(); ++i) {
            tree[i].accept(visitor);
        }
    }
}

const double CBoostedTreeImpl::MINIMUM_RELATIVE_GAIN_PER_SPLIT{1e-7};
const double CBoostedTreeImpl::INF{std::numeric_limits<double>::max()};

<<<<<<< HEAD
void CBoostedTreeImpl::computeShapValues(int topShapValues,
                                         core::CDataFrame& frame,
                                         const TProgressCallback&) {
    if (m_BestForestTestLoss == INF) {
        HANDLE_FATAL(<< "Internal error: no model available for prediction. "
                     << "Please report this problem.");
        return;
    }
    bool successful;
    auto treeFeatureImportance =
        std::make_unique<maths::CTreeShapFeatureImportance>(m_BestForest);
    TDoubleVecVec shapValues;
    TDoubleVec shapTotal;
    size_t numberInputFields = predictionColumn(frame.numberColumns()) - 1;
    topShapValues = (topShapValues < numberInputFields) ? topShapValues : numberInputFields;
    std::tie(shapValues, shapTotal) =
        treeFeatureImportance->shap(frame, *m_Encoder, numberInputFields);

    // get indices of the top elements
    std::vector<std::size_t> indices(shapTotal.size());
    std::iota(indices.begin(), indices.end(), 0);
    std::nth_element(indices.begin(), indices.end(), indices.begin() + topShapValues - 1,
                     [&shapTotal](std::size_t a, std::size_t b) {
                         return shapTotal[a] > shapTotal[b];
                     });

    // write top columns to the result
    std::size_t offset{frame.numberColumns()};
    frame.resizeColumns(m_NumberThreads, frame.numberColumns() + topShapValues);
    TStrVec columnNames(frame.columnNames());
    for (int i = 0; i < topShapValues; ++i) {
        columnNames[offset + i] = SHAP_PREFIX + frame.columnNames()[indices[i]];
    }
    frame.columnNames(columnNames);

    std::tie(std::ignore, successful) = frame.writeColumns(
        m_NumberThreads, 0, frame.numberRows(), [&](TRowItr beginRows, TRowItr endRows) {
            for (auto row = beginRows; row != endRows; ++row) {
                for (int i = 0; i < topShapValues; ++i) {
                    row->writeColumn(offset + i, shapValues[row->index()][indices[i]]);
                }
            }
        });
    if (successful == false) {
        HANDLE_FATAL(<< "Internal error: failed to write SHAP values. "
                     << "Please report this problem.");
    }
=======
const CBoostedTreeHyperparameters& CBoostedTreeImpl::bestHyperparameters() const {
    return m_BestHyperparameters;
>>>>>>> 6404b921
}
}
}<|MERGE_RESOLUTION|>--- conflicted
+++ resolved
@@ -1241,26 +1241,6 @@
 const std::string TESTING_ROW_MASKS_TAG{"testing_row_masks"};
 const std::string TRAINING_ROW_MASKS_TAG{"training_row_masks"};
 const std::string TRAINING_PROGRESS_TAG{"training_progress"};
-<<<<<<< HEAD
-
-const std::string REGULARIZATION_DEPTH_PENALTY_MULTIPLIER_TAG{"regularization_depth_penalty_multiplier"};
-const std::string REGULARIZATION_TREE_SIZE_PENALTY_MULTIPLIER_TAG{
-    "regularization_tree_size_penalty_multiplier"};
-const std::string REGULARIZATION_LEAF_WEIGHT_PENALTY_MULTIPLIER_TAG{
-    "regularization_leaf_weight_penalty_multiplier"};
-const std::string REGULARIZATION_SOFT_TREE_DEPTH_LIMIT_TAG{"regularization_soft_tree_depth_limit"};
-const std::string REGULARIZATION_SOFT_TREE_DEPTH_TOLERANCE_TAG{
-    "regularization_soft_tree_depth_tolerance"};
-
-const std::string HYPERPARAM_DOWNSAMPLE_FACTOR_TAG{"hyperparam_downsample_factor"};
-const std::string HYPERPARAM_ETA_TAG{"hyperparam_eta"};
-const std::string HYPERPARAM_ETA_GROWTH_RATE_PER_TREE_TAG{"hyperparam_eta_growth_rate_per_tree"};
-const std::string HYPERPARAM_FEATURE_BAG_FRACTION_TAG{"hyperparam_feature_bag_fraction"};
-const std::string HYPERPARAM_REGULARIZATION_TAG{"hyperparam_regularization"};
-
-const std::string SHAP_PREFIX{"shap_"};
-=======
->>>>>>> 6404b921
 }
 
 const std::string& CBoostedTreeImpl::bestHyperparametersName() {
@@ -1463,24 +1443,27 @@
 const double CBoostedTreeImpl::MINIMUM_RELATIVE_GAIN_PER_SPLIT{1e-7};
 const double CBoostedTreeImpl::INF{std::numeric_limits<double>::max()};
 
-<<<<<<< HEAD
+const CBoostedTreeHyperparameters& CBoostedTreeImpl::bestHyperparameters() const {
+    return m_BestHyperparameters;
+}
+
 void CBoostedTreeImpl::computeShapValues(int topShapValues,
                                          core::CDataFrame& frame,
                                          const TProgressCallback&) {
     if (m_BestForestTestLoss == INF) {
         HANDLE_FATAL(<< "Internal error: no model available for prediction. "
-                     << "Please report this problem.");
+                             << "Please report this problem.");
         return;
     }
     bool successful;
     auto treeFeatureImportance =
-        std::make_unique<maths::CTreeShapFeatureImportance>(m_BestForest);
+            std::make_unique<maths::CTreeShapFeatureImportance>(m_BestForest);
     TDoubleVecVec shapValues;
     TDoubleVec shapTotal;
     size_t numberInputFields = predictionColumn(frame.numberColumns()) - 1;
     topShapValues = (topShapValues < numberInputFields) ? topShapValues : numberInputFields;
     std::tie(shapValues, shapTotal) =
-        treeFeatureImportance->shap(frame, *m_Encoder, numberInputFields);
+            treeFeatureImportance->shap(frame, *m_Encoder, numberInputFields);
 
     // get indices of the top elements
     std::vector<std::size_t> indices(shapTotal.size());
@@ -1500,21 +1483,17 @@
     frame.columnNames(columnNames);
 
     std::tie(std::ignore, successful) = frame.writeColumns(
-        m_NumberThreads, 0, frame.numberRows(), [&](TRowItr beginRows, TRowItr endRows) {
-            for (auto row = beginRows; row != endRows; ++row) {
-                for (int i = 0; i < topShapValues; ++i) {
-                    row->writeColumn(offset + i, shapValues[row->index()][indices[i]]);
+            m_NumberThreads, 0, frame.numberRows(), [&](TRowItr beginRows, TRowItr endRows) {
+                for (auto row = beginRows; row != endRows; ++row) {
+                    for (int i = 0; i < topShapValues; ++i) {
+                        row->writeColumn(offset + i, shapValues[row->index()][indices[i]]);
+                    }
                 }
-            }
-        });
+            });
     if (successful == false) {
         HANDLE_FATAL(<< "Internal error: failed to write SHAP values. "
-                     << "Please report this problem.");
-    }
-=======
-const CBoostedTreeHyperparameters& CBoostedTreeImpl::bestHyperparameters() const {
-    return m_BestHyperparameters;
->>>>>>> 6404b921
+                             << "Please report this problem.");
+    }
 }
 }
 }