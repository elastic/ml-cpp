/*
 * ELASTICSEARCH CONFIDENTIAL
 *
 * Copyright (c) 2016 Elasticsearch BV. All Rights Reserved.
 *
 * Notice: this software, and all information contained
 * therein, is the exclusive property of Elasticsearch BV
 * and its licensors, if any, and is protected under applicable
 * domestic and foreign law, and international treaties.
 *
 * Reproduction, republication or distribution without the
 * express written consent of Elasticsearch BV is
 * strictly prohibited.
 */

#include <maths/CSampling.h>

#include <core/CContainerPrinter.h>
#include <core/CLogger.h>
#include <core/CScopedFastLock.h>
#include <core/CStatePersistInserter.h>
#include <core/CStateRestoreTraverser.h>

#include <maths/CLinearAlgebraEigen.h>
#include <maths/COrderings.h>
#include <maths/CTools.h>

#include <boost/iterator/counting_iterator.hpp>
#include <boost/math/distributions/gamma.hpp>
#include <boost/math/distributions/normal.hpp>
#include <boost/numeric/conversion/bounds.hpp>
#include <boost/random/binomial_distribution.hpp>
#include <boost/random/chi_squared_distribution.hpp>
#include <boost/random/normal_distribution.hpp>
#include <boost/random/uniform_real_distribution.hpp>

#include <algorithm>
#include <cmath>
#include <numeric>
#include <set>
#include <sstream>
#include <utility>
#include <vector>

<<<<<<< HEAD
#include <math.h>

namespace ml {
namespace maths {
=======
namespace ml
{
namespace maths
{
>>>>>>> d4e4cca7

namespace {

using TDoubleVec = std::vector<double>;
using TDoubleVecVec = std::vector<TDoubleVec>;
using TSizeVec = std::vector<std::size_t>;

//! Defines the appropriate integer random number generator.
template<typename INTEGER>
struct SRng {
    using Type = boost::random::uniform_int_distribution<INTEGER>;
    static INTEGER min(INTEGER a) { return a; }
    static INTEGER max(INTEGER b) { return b - 1; }
};
//! Specialization for a real uniform random number generator.
template<>
struct SRng<double> {
    using Type = boost::random::uniform_real_distribution<double>;
    static double min(double a) { return a; }
    static double max(double b) { return b; }
};

//! Implementation of uniform sampling.
template<typename RNG, typename TYPE>
TYPE doUniformSample(RNG& rng, TYPE a, TYPE b) {
    typename SRng<TYPE>::Type uniform(SRng<TYPE>::min(a), SRng<TYPE>::max(b));
    return uniform(rng);
}

//! Implementation of uniform sampling.
template<typename RNG, typename TYPE>
void doUniformSample(RNG& rng, TYPE a, TYPE b, std::size_t n, std::vector<TYPE>& result) {
    result.clear();
    result.reserve(n);
    typename SRng<TYPE>::Type uniform(SRng<TYPE>::min(a), SRng<TYPE>::max(b));
    for (std::size_t i = 0u; i < n; ++i) {
        result.push_back(uniform(rng));
    }
}

//! Implementation of normal sampling.
template<typename RNG>
double doNormalSample(RNG& rng, double mean, double variance) {
    if (variance < 0.0) {
        LOG_ERROR("Invalid variance " << variance);
        return mean;
    }
    boost::random::normal_distribution<double> normal(mean, std::sqrt(variance));
    return normal(rng);
}

//! Implementation of normal sampling.
template<typename RNG>
void doNormalSample(RNG& rng, double mean, double variance, std::size_t n, TDoubleVec& result) {
    result.clear();
    if (variance < 0.0) {
        LOG_ERROR("Invalid variance " << variance);
        return;
    } else if (variance == 0.0) {
        result.resize(n, mean);
    }

    result.reserve(n);
<<<<<<< HEAD
    boost::random::normal_distribution<double> normal(mean, ::sqrt(variance));
    for (std::size_t i = 0u; i < n; ++i) {
=======
    boost::random::normal_distribution<double> normal(mean, std::sqrt(variance));
    for (std::size_t i = 0u; i < n; ++i)
    {
>>>>>>> d4e4cca7
        result.push_back(normal(rng));
    }
}

//! Implementation of chi^2 sampling.
template<typename RNG>
void doChiSquaredSample(RNG& rng, double f, std::size_t n, TDoubleVec& result) {
    result.clear();
    result.reserve(n);
    boost::random::chi_squared_distribution<double> chi2(f);
    for (std::size_t i = 0u; i < n; ++i) {
        result.push_back(chi2(rng));
    }
}

//! Implementation of categorical sampling.
template<typename RNG>
std::size_t doCategoricalSample(RNG& rng, TDoubleVec& probabilities) {
    // We use inverse transform sampling to generate the categorical
    // samples from a random samples on [0,1].

    std::size_t p = probabilities.size();

    // Construct the transform function.
    for (std::size_t i = 1u; i < p; ++i) {
        probabilities[i] += probabilities[i - 1];
    }

    double uniform0X;
    if (probabilities[p - 1] == 0.0) {
        return doUniformSample(rng, std::size_t(0), p);
    } else {
        boost::random::uniform_real_distribution<> uniform(0.0, probabilities[p - 1]);
        uniform0X = uniform(rng);
    }

    return std::min(
        static_cast<std::size_t>(std::lower_bound(probabilities.begin(), probabilities.end(), uniform0X) - probabilities.begin()),
        probabilities.size() - 1);
}

//! Implementation of categorical sampling with replacement.
template<typename RNG>
void doCategoricalSampleWithReplacement(RNG& rng, TDoubleVec& probabilities, std::size_t n, TSizeVec& result) {
    // We use inverse transform sampling to generate the categorical
    // samples from random samples on [0,1].

    result.clear();
    if (n == 0) {
        return;
    }

    std::size_t p = probabilities.size();

    // Construct the transform function.
    for (std::size_t i = 1u; i < p; ++i) {
        probabilities[i] += probabilities[i - 1];
    }

    if (probabilities[p - 1] == 0.0) {
        doUniformSample(rng, std::size_t(0), p, n, result);
    } else {
        result.reserve(n);
        boost::random::uniform_real_distribution<> uniform(0.0, probabilities[p - 1]);
        for (std::size_t i = 0u; i < n; ++i) {
            double uniform0X = uniform(rng);
            result.push_back(std::min(
                static_cast<std::size_t>(std::lower_bound(probabilities.begin(), probabilities.end(), uniform0X) - probabilities.begin()),
                probabilities.size() - 1));
        }
    }
}

//! Implementation of categorical sampling without replacement.
template<typename RNG>
void doCategoricalSampleWithoutReplacement(RNG& rng, TDoubleVec& probabilities, std::size_t n, TSizeVec& result) {
    // We use inverse transform sampling to generate the categorical
    // samples from random samples on [0,1] and update the probabilities
    // throughout the sampling to exclude the values already taken.

    result.clear();
    if (n == 0) {
        return;
    }

    std::size_t p = probabilities.size();
    if (n >= p) {
        result.assign(boost::counting_iterator<std::size_t>(0), boost::counting_iterator<std::size_t>(p));
    }

    // Construct the transform function.
    for (std::size_t i = 1u; i < p; ++i) {
        probabilities[i] += probabilities[i - 1];
    }

    result.reserve(n);
    TSizeVec indices(boost::counting_iterator<std::size_t>(0), boost::counting_iterator<std::size_t>(p));
    TSizeVec s(1);

    for (std::size_t i = 0u; i < n; ++i, --p) {
        if (probabilities[p - 1] <= 0.0) {
            doUniformSample(rng, std::size_t(0), indices.size(), 1, s);
            result.push_back(indices[s[0]]);
        } else {
            boost::random::uniform_real_distribution<> uniform(0.0, probabilities[p - 1]);
            double uniform0X = uniform(rng);
            s[0] = std::min(
                static_cast<std::size_t>(std::lower_bound(probabilities.begin(), probabilities.end(), uniform0X) - probabilities.begin()),
                probabilities.size() - 1);

            result.push_back(indices[s[0]]);

            double ps = probabilities[s[0]] - (s[0] == 0 ? 0.0 : probabilities[s[0] - 1]);
            for (std::size_t j = s[0] + 1; j < p; ++j) {
                probabilities[j - 1] = probabilities[j] - ps;
            }
            probabilities.pop_back();
        }
        indices.erase(indices.begin() + s[0]);
    }
}

//! Implementation of multivariate normal sampling.
template<typename RNG>
bool doMultivariateNormalSample(RNG& rng, const TDoubleVec& mean, const TDoubleVecVec& covariance, std::size_t n, TDoubleVecVec& samples) {
    using TJacobiSvd = Eigen::JacobiSVD<CDenseMatrix<double>>;

    if (mean.size() != covariance.size()) {
        LOG_ERROR("Incompatible mean and covariance: " << core::CContainerPrinter::print(mean) << ", "
                                                       << core::CContainerPrinter::print(covariance));
        return false;
    }

    samples.clear();
    if (n == 0) {
        return true;
    }

    // This computes the singular value decomposition of the covariance
    // matrix (note since the covariance matrix is symmetric only its
    // upper triangle is passed), i.e. C = U * S * V'.
    //
    // The singular values S should be rank full and U should equal V
    // for positive definite matrix. Therefore, using the fact that
    // linear combinations of normal random variables are normal we can
    // construct each sample using independent samples
    //   X = { X_i = N(0, [S]_ii) }
    //
    // and transforming as Y = m + U * X. Note that E[Y] is clearly m
    // and its covariance matrix is
    //   E[(Y - E[Y]) * (Y - E[Y])'] = U * E[X * X'] * U' = U * S * U'
    //
    // as required.

    std::size_t d = mean.size();
    LOG_TRACE("Dimension = " << d);
    LOG_TRACE("mean = " << core::CContainerPrinter::print(mean));

    CDenseMatrix<double> C(d, d);
    for (std::size_t i = 0u; i < d; ++i) {
        C(i, i) = covariance[i][i];
        if (covariance[i].size() < d - i) {
            LOG_ERROR("Bad covariance matrix: " << core::CContainerPrinter::print(covariance));
            return false;
        }
        for (std::size_t j = 0; j < i; ++j) {
            C(i, j) = covariance[i][j];
            C(j, i) = covariance[i][j];
        }
    }
    LOG_TRACE("C =" << core_t::LINE_ENDING << ' ' << C);

    TJacobiSvd svd(C, Eigen::ComputeThinU | Eigen::ComputeThinV);

    // Get the singular values, these are the variances of the normals
    // to sample.
    const CDenseVector<double>& S = svd.singularValues();
    const CDenseMatrix<double>& U = svd.matrixU();
    TDoubleVec stddevs;
    stddevs.reserve(d);
<<<<<<< HEAD
    for (std::size_t i = 0u; i < d; ++i) {
        stddevs.push_back(::sqrt(std::max(S(i), 0.0)));
=======
    for (std::size_t i = 0u; i < d; ++i)
    {
        stddevs.push_back(std::sqrt(std::max(S(i), 0.0)));
>>>>>>> d4e4cca7
    }
    LOG_TRACE("Singular values of C = " << S.transpose());
    LOG_TRACE("stddevs = " << core::CContainerPrinter::print(stddevs));
    LOG_TRACE("U =" << core_t::LINE_ENDING << ' ' << U);
    LOG_TRACE("V =" << core_t::LINE_ENDING << ' ' << svd.matrixV());

    {
        samples.resize(n, mean);
        CDenseVector<double> sample(d);
        for (std::size_t i = 0u; i < n; ++i) {
            for (std::size_t j = 0u; j < d; ++j) {
                if (stddevs[j] == 0.0) {
                    sample(j) = 0.0;
                } else {
                    boost::random::normal_distribution<> normal(0.0, stddevs[j]);
                    sample(j) = normal(rng);
                }
            }
            sample = U * sample;
            for (std::size_t j = 0u; j < d; ++j) {
                samples[i][j] += sample(j);
            }
        }
    }

    return true;
}

//! Implementation of multivariate normal sampling.
template<typename RNG, typename T, std::size_t N>
void doMultivariateNormalSample(RNG& rng,
                                const CVectorNx1<T, N>& mean,
                                const CSymmetricMatrixNxN<T, N>& covariance,
                                std::size_t n,
<<<<<<< HEAD
                                std::vector<CVectorNx1<T, N>>& samples) {
=======
                                std::vector<CVectorNx1<T, N>> &samples)
{
>>>>>>> d4e4cca7
    using TDenseVector = typename SDenseVector<CVectorNx1<T, N>>::Type;
    using TDenseMatrix = typename SDenseMatrix<CSymmetricMatrixNxN<T, N>>::Type;
    using TJacobiSvd = Eigen::JacobiSVD<TDenseMatrix>;

    samples.clear();
    if (n == 0) {
        return;
    }

    // See the other implementation for an explanation.

    TJacobiSvd svd(toDenseMatrix(covariance), Eigen::ComputeFullU | Eigen::ComputeFullV);

    // Get the singular values, these are the variances of the normals
    // to sample.
    const TDenseVector& S = svd.singularValues();
    const TDenseMatrix& U = svd.matrixU();
    T stddevs[N] = {};
<<<<<<< HEAD
    for (std::size_t i = 0u; i < N; ++i) {
        stddevs[i] = ::sqrt(std::max(S(i), 0.0));
=======
    for (std::size_t i = 0u; i < N; ++i)
    {
        stddevs[i] = std::sqrt(std::max(S(i), 0.0));
>>>>>>> d4e4cca7
    }

    {
        samples.resize(n, mean);
        TDenseVector sample(N);
        for (std::size_t i = 0u; i < n; ++i) {
            for (std::size_t j = 0u; j < N; ++j) {
                if (stddevs[j] == 0.0) {
                    sample(j) = 0.0;
                } else {
                    boost::random::normal_distribution<> normal(0.0, stddevs[j]);
                    sample(j) = normal(rng);
                }
            }
            sample = U * sample;
            samples[i] += fromDenseVector(sample);
        }
    }
}

//! Implementation of distribution quantile sampling.
template<typename DISTRIBUTION>
void sampleQuantiles(const DISTRIBUTION& distribution, std::size_t n, TDoubleVec& result) {
    CTools::SIntervalExpectation expectation;
    double dq = 1.0 / static_cast<double>(n);

    double a = boost::numeric::bounds<double>::lowest();
    for (std::size_t i = 1u; i < n; ++i) {
        double q = static_cast<double>(i) * dq;
        double b = boost::math::quantile(distribution, q);
        result.push_back(expectation(distribution, a, b));
        a = b;
    }
    double b = boost::numeric::bounds<double>::highest();
    result.push_back(expectation(distribution, a, b));
}

static const std::string RNG_TAG("a");
}

bool CSampling::staticsAcceptRestoreTraverser(core::CStateRestoreTraverser& traverser) {
    // Note we require that we only ever do one persistence per process.

    do {
        const std::string& name = traverser.name();

        if (name == RNG_TAG) {
            std::string value(traverser.value());
            // See acceptPersistInserter
            std::replace(value.begin(), value.end(), '_', ' ');
            std::istringstream ss(value);
            core::CScopedFastLock scopedLock(ms_Lock);
            ss >> ms_Rng;
        }
    } while (traverser.next());

    return true;
}

void CSampling::staticsAcceptPersistInserter(core::CStatePersistInserter& inserter) {
    // Note we require that we only ever do one persistence per process.

    std::ostringstream ss;
    {
        core::CScopedFastLock scopedLock(ms_Lock);
        ss << ms_Rng;
    }
    std::string rng(ss.str());
    // These are space separated integers. We replace spaces or else
    // the JSON parser gets confused.
    std::replace(rng.begin(), rng.end(), ' ', '_');
    inserter.insertValue(RNG_TAG, rng);
}

<<<<<<< HEAD
void CSampling::seed(void) {
=======
void CSampling::seed()
{
>>>>>>> d4e4cca7
    core::CScopedFastLock scopedLock(ms_Lock);
    ms_Rng.seed();
}

#define UNIFORM_SAMPLE(TYPE)                                                                                                               \
    TYPE CSampling::uniformSample(TYPE a, TYPE b) {                                                                                        \
        core::CScopedFastLock scopedLock(ms_Lock);                                                                                         \
        return doUniformSample(ms_Rng, a, b);                                                                                              \
    }                                                                                                                                      \
    TYPE CSampling::uniformSample(CPRNG::CXorOShiro128Plus& rng, TYPE a, TYPE b) { return doUniformSample(rng, a, b); }                    \
    TYPE CSampling::uniformSample(CPRNG::CXorShift1024Mult& rng, TYPE a, TYPE b) { return doUniformSample(rng, a, b); }                    \
    void CSampling::uniformSample(TYPE a, TYPE b, std::size_t n, std::vector<TYPE>& result) {                                              \
        core::CScopedFastLock scopedLock(ms_Lock);                                                                                         \
        doUniformSample(ms_Rng, a, b, n, result);                                                                                          \
    }                                                                                                                                      \
    void CSampling::uniformSample(CPRNG::CXorOShiro128Plus& rng, TYPE a, TYPE b, std::size_t n, std::vector<TYPE>& result) {               \
        doUniformSample(rng, a, b, n, result);                                                                                             \
    }                                                                                                                                      \
    void CSampling::uniformSample(CPRNG::CXorShift1024Mult& rng, TYPE a, TYPE b, std::size_t n, std::vector<TYPE>& result) {               \
        doUniformSample(rng, a, b, n, result);                                                                                             \
    }
UNIFORM_SAMPLE(std::size_t)
UNIFORM_SAMPLE(std::ptrdiff_t)
UNIFORM_SAMPLE(double)
#undef UNIFORM_SAMPLE

double CSampling::normalSample(double mean, double variance) {
    core::CScopedFastLock scopedLock(ms_Lock);
    return doNormalSample(ms_Rng, mean, variance);
}

double CSampling::normalSample(CPRNG::CXorOShiro128Plus& rng, double mean, double variance) {
    return doNormalSample(rng, mean, variance);
}

double CSampling::normalSample(CPRNG::CXorShift1024Mult& rng, double mean, double variance) {
    return doNormalSample(rng, mean, variance);
}

void CSampling::normalSample(double mean, double variance, std::size_t n, TDoubleVec& result) {
    core::CScopedFastLock scopedLock(ms_Lock);
    doNormalSample(ms_Rng, mean, variance, n, result);
}

void CSampling::normalSample(CPRNG::CXorOShiro128Plus& rng, double mean, double variance, std::size_t n, TDoubleVec& result) {
    doNormalSample(rng, mean, variance, n, result);
}

void CSampling::normalSample(CPRNG::CXorShift1024Mult& rng, double mean, double variance, std::size_t n, TDoubleVec& result) {
    doNormalSample(rng, mean, variance, n, result);
}

void CSampling::chiSquaredSample(double f, std::size_t n, TDoubleVec& result) {
    core::CScopedFastLock scopedLock(ms_Lock);
    doChiSquaredSample(ms_Rng, f, n, result);
}

void CSampling::chiSquaredSample(CPRNG::CXorOShiro128Plus& rng, double f, std::size_t n, TDoubleVec& result) {
    doChiSquaredSample(rng, f, n, result);
}

void CSampling::chiSquaredSample(CPRNG::CXorShift1024Mult& rng, double f, std::size_t n, TDoubleVec& result) {
    doChiSquaredSample(rng, f, n, result);
}

bool CSampling::multivariateNormalSample(const TDoubleVec& mean, const TDoubleVecVec& covariance, std::size_t n, TDoubleVecVec& samples) {
    core::CScopedFastLock scopedLock(ms_Lock);
    return doMultivariateNormalSample(ms_Rng, mean, covariance, n, samples);
}

bool CSampling::multivariateNormalSample(CPRNG::CXorOShiro128Plus& rng,
                                         const TDoubleVec& mean,
                                         const TDoubleVecVec& covariance,
                                         std::size_t n,
                                         TDoubleVecVec& samples) {
    return doMultivariateNormalSample(rng, mean, covariance, n, samples);
}

bool CSampling::multivariateNormalSample(CPRNG::CXorShift1024Mult& rng,
                                         const TDoubleVec& mean,
                                         const TDoubleVecVec& covariance,
                                         std::size_t n,
                                         TDoubleVecVec& samples) {
    return doMultivariateNormalSample(rng, mean, covariance, n, samples);
}

#define MULTIVARIATE_NORMAL_SAMPLE(N)                                                                                                      \
    void CSampling::multivariateNormalSample(const CVectorNx1<double, N>& mean,                                                            \
                                             const CSymmetricMatrixNxN<double, N>& covariance,                                             \
                                             std::size_t n,                                                                                \
                                             std::vector<CVectorNx1<double, N>>& samples) {                                                \
        core::CScopedFastLock scopedLock(ms_Lock);                                                                                         \
        doMultivariateNormalSample(ms_Rng, mean, covariance, n, samples);                                                                  \
    }                                                                                                                                      \
    void CSampling::multivariateNormalSample(CPRNG::CXorOShiro128Plus& rng,                                                                \
                                             const CVectorNx1<double, N>& mean,                                                            \
                                             const CSymmetricMatrixNxN<double, N>& covariance,                                             \
                                             std::size_t n,                                                                                \
                                             std::vector<CVectorNx1<double, N>>& samples) {                                                \
        doMultivariateNormalSample(rng, mean, covariance, n, samples);                                                                     \
    }                                                                                                                                      \
    void CSampling::multivariateNormalSample(CPRNG::CXorShift1024Mult& rng,                                                                \
                                             const CVectorNx1<double, N>& mean,                                                            \
                                             const CSymmetricMatrixNxN<double, N>& covariance,                                             \
                                             std::size_t n,                                                                                \
                                             std::vector<CVectorNx1<double, N>>& samples) {                                                \
        doMultivariateNormalSample(rng, mean, covariance, n, samples);                                                                     \
    }
MULTIVARIATE_NORMAL_SAMPLE(2)
MULTIVARIATE_NORMAL_SAMPLE(3)
MULTIVARIATE_NORMAL_SAMPLE(4)
MULTIVARIATE_NORMAL_SAMPLE(5)
#undef MULTIVARIATE_NORMAL_SAMPLE

std::size_t CSampling::categoricalSample(TDoubleVec& probabilities) {
    core::CScopedFastLock scopedLock(ms_Lock);
    return doCategoricalSample(ms_Rng, probabilities);
}

std::size_t CSampling::categoricalSample(CPRNG::CXorOShiro128Plus& rng, TDoubleVec& probabilities) {
    return doCategoricalSample(rng, probabilities);
}

std::size_t CSampling::categoricalSample(CPRNG::CXorShift1024Mult& rng, TDoubleVec& probabilities) {
    return doCategoricalSample(rng, probabilities);
}

void CSampling::categoricalSampleWithReplacement(TDoubleVec& probabilities, std::size_t n, TSizeVec& result) {
    core::CScopedFastLock scopedLock(ms_Lock);
    doCategoricalSampleWithReplacement(ms_Rng, probabilities, n, result);
}

void CSampling::categoricalSampleWithReplacement(CPRNG::CXorOShiro128Plus& rng,
                                                 TDoubleVec& probabilities,
                                                 std::size_t n,
                                                 TSizeVec& result) {
    doCategoricalSampleWithReplacement(rng, probabilities, n, result);
}

void CSampling::categoricalSampleWithReplacement(CPRNG::CXorShift1024Mult& rng,
                                                 TDoubleVec& probabilities,
                                                 std::size_t n,
                                                 TSizeVec& result) {
    doCategoricalSampleWithReplacement(rng, probabilities, n, result);
}

void CSampling::categoricalSampleWithoutReplacement(TDoubleVec& probabilities, std::size_t n, TSizeVec& result) {
    core::CScopedFastLock scopedLock(ms_Lock);
    doCategoricalSampleWithoutReplacement(ms_Rng, probabilities, n, result);
}

void CSampling::categoricalSampleWithoutReplacement(CPRNG::CXorOShiro128Plus& rng,
                                                    TDoubleVec& probabilities,
                                                    std::size_t n,
                                                    TSizeVec& result) {
    doCategoricalSampleWithReplacement(rng, probabilities, n, result);
}

void CSampling::categoricalSampleWithoutReplacement(CPRNG::CXorShift1024Mult& rng,
                                                    TDoubleVec& probabilities,
                                                    std::size_t n,
                                                    TSizeVec& result) {
    doCategoricalSampleWithReplacement(rng, probabilities, n, result);
}

void CSampling::multinomialSampleFast(TDoubleVec& probabilities, std::size_t n, TSizeVec& sample, bool sorted) {
    sample.clear();

    if (n == 0 || probabilities.empty()) {
        return;
    }

    // This uses the fact that we can decompose the probability mass
    // function for the multinomial as follows:
    //   f({n_i}) = Prod_i{ f(n_i | { n_j : j < i }) }
    //
    // The conditional mass function of category i given categories
    // j < i is found by marginalizing over the categories j > i of
    // the full marginal distribution. The marginal distribution is
    // multinomial with number of trials n - Sum_{j < i}{ nj } and
    // probabilities p_j -> p_j / (1 - Sum_k{k < i}{ pk }). The marginal
    // distribution is just binomial with the same number of trials
    // and probability p_i (adjusted as above).
    //
    // In order to sample from the full distribution we sample each
    // marginal and then condition the next marginal on the values
    // we've sampled so far. It is straightforward to verify that
    // the probability distribution is then:
    //   P({n_i}) = Int{ Prod_i{ f(n_i | { n_j : j < i }) } }dn_i
    //            = Int{ f(n_i) }dn_i
    //
    // So the samples are distributed according to the joint distribution
    // function, i.e. multinomial in this case.
    //
    // We sort the probabilities in descending order to make sampling
    // as efficient as possible (since this means that the the loop
    // will often terminate as early as possible on average).

    if (!sorted) {
        std::sort(probabilities.begin(), probabilities.end(), std::greater<double>());
    }

    {
        std::size_t r = n;
        double p = 1.0;
        std::size_t m = probabilities.size() - 1;
        core::CScopedFastLock scopedLock(ms_Lock);
        for (std::size_t i = 0u; r > 0 && i < m; ++i) {
            boost::random::binomial_distribution<> binomial(static_cast<int>(r), probabilities[i] / p);
            std::size_t ni = static_cast<std::size_t>(binomial(ms_Rng));
            sample.push_back(ni);
            r -= ni;
            p -= probabilities[i];
        }
        if (r > 0) {
            sample.push_back(r);
        }
    }
}

void CSampling::multinomialSampleStable(TDoubleVec probabilities, std::size_t n, TSizeVec& sample) {
    TSizeVec indices;
    indices.reserve(probabilities.size());
    for (std::size_t i = 0u; i < probabilities.size(); ++i) {
        indices.push_back(i);
    }
    COrderings::simultaneousSort(probabilities, indices, std::greater<double>());

    sample.reserve(probabilities.size());

    multinomialSampleFast(probabilities, n, sample);

    sample.resize(probabilities.size(), 0);
    for (std::size_t i = 0u; i < sample.size(); /**/) {
        std::size_t j = indices[i];
        if (i != j) {
            std::swap(sample[i], sample[j]);
            std::swap(indices[i], indices[j]);
        } else {
            ++i;
        }
    }
}

void CSampling::weightedSample(std::size_t n, const TDoubleVec& weights, TSizeVec& sampling) {
    // We sample each category, corresponding to the index i of its,
    // weight according to its weight.
    //
    // Formally, we have a set of weights w(i) s.t. Sum_i{ w(i) } = 1.0.
    // We can only sample a model an integer number of times and we'd
    // like to sample each model as near as possible to w(i) * n times,
    // where n is the total number of samples. In addition we have the
    // constraint that the total number of samples must equal n. Defining
    // r(j, i) as follows:
    //   r(0, i) = w(i) * n - floor(w(i) * n)
    //   r(1, i) = w(i) * n - ceil(w(i) * n)
    //
    // The problem is equivalent to finding the rounding function c(i)
    // such that:
    //   Sum_i( r(c(i), i) ) = 0
    //   Sum_i( |r(c(i), i)| ) is minimized
    //
    // and then sampling the i'th model w(i) * n - r(i, c(i)) times.
    // This problem is solved optimally by a greedy algorithm. Note
    // that Sum_i{ w(i) } != 1.0 we round the number of samples to
    // the nearest integer to n * Sum_i{ p(i) }.

    using TUIntVec = std::vector<unsigned int>;
    using TDoubleSizePr = std::pair<double, std::size_t>;
    using TDoubleSizePrVec = std::vector<TDoubleSizePr>;

    LOG_TRACE("Number samples = " << n);

    sampling.clear();

    double totalWeight = std::accumulate(weights.begin(), weights.end(), 0.0);

    n = std::max(static_cast<std::size_t>(totalWeight * static_cast<double>(n) + 0.5), static_cast<std::size_t>(1u));

    LOG_TRACE("totalWeight = " << totalWeight << ", n = " << n);

    TUIntVec choices;
    TDoubleVec remainders[] = {TDoubleVec(), TDoubleVec()};

    choices.reserve(weights.size());
    remainders[0].reserve(weights.size());
    remainders[1].reserve(weights.size());

    double totalRemainder = 0.0;
    for (std::size_t i = 0u; i < weights.size(); ++i) {
        // We need to re-normalize so that the probabilities sum to one.
        double number = weights[i] * static_cast<double>(n) / totalWeight;
        choices.push_back((number - std::floor(number) < 0.5) ? 0u : 1u);
        remainders[0].push_back(number - std::floor(number));
        remainders[1].push_back(number - std::ceil(number));
        totalRemainder += remainders[choices.back()].back();
    }

    // The remainder will be integral so checking against 0.5 avoids
    // floating point problems.

<<<<<<< HEAD
    if (::fabs(totalRemainder) > 0.5) {
        LOG_TRACE("ideal choice function = " << core::CContainerPrinter::print(choices));

        TDoubleSizePrVec candidates;
        for (std::size_t i = 0u; i < choices.size(); ++i) {
            if ((totalRemainder > 0.0 && choices[i] == 0u) || (totalRemainder < 0.0 && choices[i] == 1u)) {
                candidates.emplace_back(-::fabs(remainders[choices[i]][i]), i);
=======
    if (std::fabs(totalRemainder) > 0.5)
    {
        LOG_TRACE("ideal choice function = "
                  << core::CContainerPrinter::print(choices));

        TDoubleSizePrVec candidates;
        for (std::size_t i = 0u; i < choices.size(); ++i)
        {
            if (   (totalRemainder > 0.0 && choices[i] == 0u)
                || (totalRemainder < 0.0 && choices[i] == 1u))
            {
                candidates.emplace_back(-std::fabs(remainders[choices[i]][i]), i);
>>>>>>> d4e4cca7
            }
        }
        std::sort(candidates.begin(), candidates.end());
        LOG_TRACE("candidates = " << core::CContainerPrinter::print(candidates));

<<<<<<< HEAD
        for (std::size_t i = 0u; i < candidates.size() && ::fabs(totalRemainder) > 0.5; ++i) {
=======
        for (std::size_t i = 0u;
             i < candidates.size() && std::fabs(totalRemainder) > 0.5;
             ++i)
        {
>>>>>>> d4e4cca7
            std::size_t j = candidates[i].second;
            unsigned int choice = choices[j];
            choices[j] = (choice + 1u) % 2u;
            totalRemainder += remainders[choices[j]][j] - remainders[choice][j];
        }
    }
    LOG_TRACE("choice function = " << core::CContainerPrinter::print(choices));

    sampling.reserve(weights.size());
    for (std::size_t i = 0u; i < weights.size(); ++i) {
        double number = weights[i] * static_cast<double>(n) / totalWeight;

<<<<<<< HEAD
        sampling.push_back(static_cast<std::size_t>(choices[i] == 0u ? ::floor(number) : ::ceil(number)));
=======
        sampling.push_back(static_cast<std::size_t>(
                               choices[i] == 0u ? std::floor(number) : std::ceil(number)));
>>>>>>> d4e4cca7
    }
}

void CSampling::normalSampleQuantiles(double mean, double variance, std::size_t n, TDoubleVec& result) {
    result.clear();
    if (n == 0) {
        return;
    }

    if (variance == 0.0) {
        result.resize(n, mean);
        return;
    }

<<<<<<< HEAD
    try {
        boost::math::normal_distribution<> normal(mean, ::sqrt(variance));
=======
    try
    {
        boost::math::normal_distribution<> normal(mean, std::sqrt(variance));
>>>>>>> d4e4cca7
        sampleQuantiles(normal, n, result);
    } catch (const std::exception& e) {
        LOG_ERROR("Failed to sample normal quantiles: " << e.what() << ", mean = " << mean << ", variance = " << variance);
        result.clear();
    }
}

void CSampling::gammaSampleQuantiles(double shape, double rate, std::size_t n, TDoubleVec& result) {
    result.clear();
    if (n == 0) {
        return;
    }

    try {
        boost::math::gamma_distribution<> gamma(shape, 1.0 / rate);
        sampleQuantiles(gamma, n, result);
    } catch (const std::exception& e) {
        LOG_ERROR("Failed to sample normal quantiles: " << e.what() << ", shape = " << shape << ", rate = " << rate);
        result.clear();
    }
}

core::CFastMutex CSampling::ms_Lock;
CSampling::CRandomNumberGenerator CSampling::ms_Rng;

<<<<<<< HEAD
void CSampling::CRandomNumberGenerator::mock(void) {
    m_Mock.reset((min() + max()) / 2);
}

void CSampling::CRandomNumberGenerator::unmock(void) {
    m_Mock.reset();
}

void CSampling::CRandomNumberGenerator::seed(void) {
    m_Rng.seed();
}

CSampling::CScopeMockRandomNumberGenerator::CScopeMockRandomNumberGenerator(void) {
    CSampling::ms_Rng.mock();
}

CSampling::CScopeMockRandomNumberGenerator::~CScopeMockRandomNumberGenerator(void) {
=======

void CSampling::CRandomNumberGenerator::mock()
{
    m_Mock.reset((min() + max()) / 2);
}

void CSampling::CRandomNumberGenerator::unmock()
{
    m_Mock.reset();
}

void CSampling::CRandomNumberGenerator::seed()
{
    m_Rng.seed();
}

CSampling::CScopeMockRandomNumberGenerator::CScopeMockRandomNumberGenerator()
{
    CSampling::ms_Rng.mock();
}

CSampling::CScopeMockRandomNumberGenerator::~CScopeMockRandomNumberGenerator()
{
>>>>>>> d4e4cca7
    CSampling::ms_Rng.unmock();
}
}
}<|MERGE_RESOLUTION|>--- conflicted
+++ resolved
@@ -42,17 +42,8 @@
 #include <utility>
 #include <vector>
 
-<<<<<<< HEAD
-#include <math.h>
-
 namespace ml {
 namespace maths {
-=======
-namespace ml
-{
-namespace maths
-{
->>>>>>> d4e4cca7
 
 namespace {
 
@@ -116,14 +107,8 @@
     }
 
     result.reserve(n);
-<<<<<<< HEAD
-    boost::random::normal_distribution<double> normal(mean, ::sqrt(variance));
+    boost::random::normal_distribution<double> normal(mean, std::sqrt(variance));
     for (std::size_t i = 0u; i < n; ++i) {
-=======
-    boost::random::normal_distribution<double> normal(mean, std::sqrt(variance));
-    for (std::size_t i = 0u; i < n; ++i)
-    {
->>>>>>> d4e4cca7
         result.push_back(normal(rng));
     }
 }
@@ -304,14 +289,8 @@
     const CDenseMatrix<double>& U = svd.matrixU();
     TDoubleVec stddevs;
     stddevs.reserve(d);
-<<<<<<< HEAD
     for (std::size_t i = 0u; i < d; ++i) {
-        stddevs.push_back(::sqrt(std::max(S(i), 0.0)));
-=======
-    for (std::size_t i = 0u; i < d; ++i)
-    {
         stddevs.push_back(std::sqrt(std::max(S(i), 0.0)));
->>>>>>> d4e4cca7
     }
     LOG_TRACE("Singular values of C = " << S.transpose());
     LOG_TRACE("stddevs = " << core::CContainerPrinter::print(stddevs));
@@ -346,12 +325,7 @@
                                 const CVectorNx1<T, N>& mean,
                                 const CSymmetricMatrixNxN<T, N>& covariance,
                                 std::size_t n,
-<<<<<<< HEAD
                                 std::vector<CVectorNx1<T, N>>& samples) {
-=======
-                                std::vector<CVectorNx1<T, N>> &samples)
-{
->>>>>>> d4e4cca7
     using TDenseVector = typename SDenseVector<CVectorNx1<T, N>>::Type;
     using TDenseMatrix = typename SDenseMatrix<CSymmetricMatrixNxN<T, N>>::Type;
     using TJacobiSvd = Eigen::JacobiSVD<TDenseMatrix>;
@@ -370,14 +344,8 @@
     const TDenseVector& S = svd.singularValues();
     const TDenseMatrix& U = svd.matrixU();
     T stddevs[N] = {};
-<<<<<<< HEAD
     for (std::size_t i = 0u; i < N; ++i) {
-        stddevs[i] = ::sqrt(std::max(S(i), 0.0));
-=======
-    for (std::size_t i = 0u; i < N; ++i)
-    {
         stddevs[i] = std::sqrt(std::max(S(i), 0.0));
->>>>>>> d4e4cca7
     }
 
     {
@@ -452,12 +420,7 @@
     inserter.insertValue(RNG_TAG, rng);
 }
 
-<<<<<<< HEAD
-void CSampling::seed(void) {
-=======
-void CSampling::seed()
-{
->>>>>>> d4e4cca7
+void CSampling::seed() {
     core::CScopedFastLock scopedLock(ms_Lock);
     ms_Rng.seed();
 }
@@ -759,41 +722,19 @@
     // The remainder will be integral so checking against 0.5 avoids
     // floating point problems.
 
-<<<<<<< HEAD
-    if (::fabs(totalRemainder) > 0.5) {
+    if (std::fabs(totalRemainder) > 0.5) {
         LOG_TRACE("ideal choice function = " << core::CContainerPrinter::print(choices));
 
         TDoubleSizePrVec candidates;
         for (std::size_t i = 0u; i < choices.size(); ++i) {
             if ((totalRemainder > 0.0 && choices[i] == 0u) || (totalRemainder < 0.0 && choices[i] == 1u)) {
-                candidates.emplace_back(-::fabs(remainders[choices[i]][i]), i);
-=======
-    if (std::fabs(totalRemainder) > 0.5)
-    {
-        LOG_TRACE("ideal choice function = "
-                  << core::CContainerPrinter::print(choices));
-
-        TDoubleSizePrVec candidates;
-        for (std::size_t i = 0u; i < choices.size(); ++i)
-        {
-            if (   (totalRemainder > 0.0 && choices[i] == 0u)
-                || (totalRemainder < 0.0 && choices[i] == 1u))
-            {
                 candidates.emplace_back(-std::fabs(remainders[choices[i]][i]), i);
->>>>>>> d4e4cca7
             }
         }
         std::sort(candidates.begin(), candidates.end());
         LOG_TRACE("candidates = " << core::CContainerPrinter::print(candidates));
 
-<<<<<<< HEAD
-        for (std::size_t i = 0u; i < candidates.size() && ::fabs(totalRemainder) > 0.5; ++i) {
-=======
-        for (std::size_t i = 0u;
-             i < candidates.size() && std::fabs(totalRemainder) > 0.5;
-             ++i)
-        {
->>>>>>> d4e4cca7
+        for (std::size_t i = 0u; i < candidates.size() && std::fabs(totalRemainder) > 0.5; ++i) {
             std::size_t j = candidates[i].second;
             unsigned int choice = choices[j];
             choices[j] = (choice + 1u) % 2u;
@@ -806,12 +747,7 @@
     for (std::size_t i = 0u; i < weights.size(); ++i) {
         double number = weights[i] * static_cast<double>(n) / totalWeight;
 
-<<<<<<< HEAD
-        sampling.push_back(static_cast<std::size_t>(choices[i] == 0u ? ::floor(number) : ::ceil(number)));
-=======
-        sampling.push_back(static_cast<std::size_t>(
-                               choices[i] == 0u ? std::floor(number) : std::ceil(number)));
->>>>>>> d4e4cca7
+        sampling.push_back(static_cast<std::size_t>(choices[i] == 0u ? std::floor(number) : std::ceil(number)));
     }
 }
 
@@ -826,14 +762,8 @@
         return;
     }
 
-<<<<<<< HEAD
     try {
-        boost::math::normal_distribution<> normal(mean, ::sqrt(variance));
-=======
-    try
-    {
         boost::math::normal_distribution<> normal(mean, std::sqrt(variance));
->>>>>>> d4e4cca7
         sampleQuantiles(normal, n, result);
     } catch (const std::exception& e) {
         LOG_ERROR("Failed to sample normal quantiles: " << e.what() << ", mean = " << mean << ", variance = " << variance);
@@ -859,49 +789,23 @@
 core::CFastMutex CSampling::ms_Lock;
 CSampling::CRandomNumberGenerator CSampling::ms_Rng;
 
-<<<<<<< HEAD
-void CSampling::CRandomNumberGenerator::mock(void) {
+void CSampling::CRandomNumberGenerator::mock() {
     m_Mock.reset((min() + max()) / 2);
 }
 
-void CSampling::CRandomNumberGenerator::unmock(void) {
+void CSampling::CRandomNumberGenerator::unmock() {
     m_Mock.reset();
 }
 
-void CSampling::CRandomNumberGenerator::seed(void) {
+void CSampling::CRandomNumberGenerator::seed() {
     m_Rng.seed();
 }
 
-CSampling::CScopeMockRandomNumberGenerator::CScopeMockRandomNumberGenerator(void) {
+CSampling::CScopeMockRandomNumberGenerator::CScopeMockRandomNumberGenerator() {
     CSampling::ms_Rng.mock();
 }
 
-CSampling::CScopeMockRandomNumberGenerator::~CScopeMockRandomNumberGenerator(void) {
-=======
-
-void CSampling::CRandomNumberGenerator::mock()
-{
-    m_Mock.reset((min() + max()) / 2);
-}
-
-void CSampling::CRandomNumberGenerator::unmock()
-{
-    m_Mock.reset();
-}
-
-void CSampling::CRandomNumberGenerator::seed()
-{
-    m_Rng.seed();
-}
-
-CSampling::CScopeMockRandomNumberGenerator::CScopeMockRandomNumberGenerator()
-{
-    CSampling::ms_Rng.mock();
-}
-
-CSampling::CScopeMockRandomNumberGenerator::~CScopeMockRandomNumberGenerator()
-{
->>>>>>> d4e4cca7
+CSampling::CScopeMockRandomNumberGenerator::~CScopeMockRandomNumberGenerator() {
     CSampling::ms_Rng.unmock();
 }
 }
