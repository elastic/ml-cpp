/*
 * ELASTICSEARCH CONFIDENTIAL
 *
 * Copyright (c) 2016 Elasticsearch BV. All Rights Reserved.
 *
 * Notice: this software, and all information contained
 * therein, is the exclusive property of Elasticsearch BV
 * and its licensors, if any, and is protected under applicable
 * domestic and foreign law, and international treaties.
 *
 * Reproduction, republication or distribution without the
 * express written consent of Elasticsearch BV is
 * strictly prohibited.
 */

#include <maths/CIntegration.h>

#include <core/CLogger.h>

<<<<<<< HEAD
#include <math.h>

namespace ml {
namespace maths {
=======
namespace ml
{
namespace maths
{
>>>>>>> d4e4cca7

const double* CIntegration::CGaussLegendreQuadrature::weights(EOrder order) {
    switch (order) {
    case OrderOne:
        return WEIGHTS1;
    case OrderTwo:
        return WEIGHTS2;
    case OrderThree:
        return WEIGHTS3;
    case OrderFour:
        return WEIGHTS4;
    case OrderFive:
        return WEIGHTS5;
    case OrderSix:
        return WEIGHTS6;
    case OrderSeven:
        return WEIGHTS7;
    case OrderEight:
        return WEIGHTS8;
    case OrderNine:
        return WEIGHTS9;
    case OrderTen:
        return WEIGHTS10;
    }

    LOG_ABORT("Unexpected enumeration value " << order);
}

const double* CIntegration::CGaussLegendreQuadrature::abscissas(EOrder order) {
    switch (order) {
    case OrderOne:
        return ABSCISSAS1;
    case OrderTwo:
        return ABSCISSAS2;
    case OrderThree:
        return ABSCISSAS3;
    case OrderFour:
        return ABSCISSAS4;
    case OrderFive:
        return ABSCISSAS5;
    case OrderSix:
        return ABSCISSAS6;
    case OrderSeven:
        return ABSCISSAS7;
    case OrderEight:
        return ABSCISSAS8;
    case OrderNine:
        return ABSCISSAS9;
    case OrderTen:
        return ABSCISSAS10;
    }

    LOG_ABORT("Unexpected enumeration value " << order);
}

const double CIntegration::CGaussLegendreQuadrature::WEIGHTS1[] = {2.0};
const double CIntegration::CGaussLegendreQuadrature::WEIGHTS2[] = {1.0, 1.0};
const double CIntegration::CGaussLegendreQuadrature::WEIGHTS3[] = {0.8888888888888888, 0.5555555555555556, 0.5555555555555556};
const double CIntegration::CGaussLegendreQuadrature::WEIGHTS4[] = {0.6521451548625461,
                                                                   0.6521451548625461,
                                                                   0.3478548451374538,
                                                                   0.3478548451374538};
const double CIntegration::CGaussLegendreQuadrature::WEIGHTS5[] = {0.5688888888888889,
                                                                   0.4786286704993665,
                                                                   0.4786286704993665,
                                                                   0.2369268850561891,
                                                                   0.2369268850561891};
const double CIntegration::CGaussLegendreQuadrature::WEIGHTS6[] =
    {0.3607615730481386, 0.3607615730481386, 0.4679139345726910, 0.4679139345726910, 0.1713244923791704, 0.1713244923791704};
const double CIntegration::CGaussLegendreQuadrature::WEIGHTS7[] = {0.4179591836734694,
                                                                   0.3818300505051189,
                                                                   0.3818300505051189,
                                                                   0.2797053914892766,
                                                                   0.2797053914892766,
                                                                   0.1294849661688697,
                                                                   0.1294849661688697};
const double CIntegration::CGaussLegendreQuadrature::WEIGHTS8[] = {0.3626837833783620,
                                                                   0.3626837833783620,
                                                                   0.3137066458778873,
                                                                   0.3137066458778873,
                                                                   0.2223810344533745,
                                                                   0.2223810344533745,
                                                                   0.1012285362903763,
                                                                   0.1012285362903763};
const double CIntegration::CGaussLegendreQuadrature::WEIGHTS9[] = {0.3302393550012598,
                                                                   0.1806481606948574,
                                                                   0.1806481606948574,
                                                                   0.0812743883615744,
                                                                   0.0812743883615744,
                                                                   0.3123470770400029,
                                                                   0.3123470770400029,
                                                                   0.2606106964029354,
                                                                   0.2606106964029354};
const double CIntegration::CGaussLegendreQuadrature::WEIGHTS10[] = {0.2955242247147529,
                                                                    0.2955242247147529,
                                                                    0.2692667193099963,
                                                                    0.2692667193099963,
                                                                    0.2190863625159820,
                                                                    0.2190863625159820,
                                                                    0.1494513491505806,
                                                                    0.1494513491505806,
                                                                    0.0666713443086881,
                                                                    0.0666713443086881};

const double CIntegration::CGaussLegendreQuadrature::ABSCISSAS1[] = {0.0};
const double CIntegration::CGaussLegendreQuadrature::ABSCISSAS2[] = {-0.5773502691896257, 0.5773502691896257};
const double CIntegration::CGaussLegendreQuadrature::ABSCISSAS3[] = {0.0000000000000000, -0.7745966692414834, 0.7745966692414834};
const double CIntegration::CGaussLegendreQuadrature::ABSCISSAS4[] = {-0.3399810435848563,
                                                                     0.3399810435848563,
                                                                     -0.8611363115940526,
                                                                     0.8611363115940526};
const double CIntegration::CGaussLegendreQuadrature::ABSCISSAS5[] = {0.0000000000000000,
                                                                     -0.5384693101056831,
                                                                     0.5384693101056831,
                                                                     -0.9061798459386640,
                                                                     0.9061798459386640};
const double CIntegration::CGaussLegendreQuadrature::ABSCISSAS6[] =
    {0.6612093864662645, -0.6612093864662645, -0.2386191860831969, 0.2386191860831969, -0.9324695142031521, 0.9324695142031521};
const double CIntegration::CGaussLegendreQuadrature::ABSCISSAS7[] = {0.0000000000000000,
                                                                     0.4058451513773972,
                                                                     -0.4058451513773972,
                                                                     -0.7415311855993945,
                                                                     0.7415311855993945,
                                                                     -0.9491079123427585,
                                                                     0.9491079123427585};
const double CIntegration::CGaussLegendreQuadrature::ABSCISSAS8[] = {-0.1834346424956498,
                                                                     0.1834346424956498,
                                                                     -0.5255324099163290,
                                                                     0.5255324099163290,
                                                                     -0.7966664774136267,
                                                                     0.7966664774136267,
                                                                     -0.9602898564975363,
                                                                     0.9602898564975363};
const double CIntegration::CGaussLegendreQuadrature::ABSCISSAS9[] = {0.0000000000000000,
                                                                     -0.8360311073266358,
                                                                     0.8360311073266358,
                                                                     -0.9681602395076261,
                                                                     0.9681602395076261,
                                                                     -0.3242534234038089,
                                                                     0.3242534234038089,
                                                                     -0.6133714327005904,
                                                                     0.6133714327005904};
const double CIntegration::CGaussLegendreQuadrature::ABSCISSAS10[] = {-0.1488743389816312,
                                                                      0.1488743389816312,
                                                                      -0.4333953941292472,
                                                                      0.4333953941292472,
                                                                      -0.6794095682990244,
                                                                      0.6794095682990244,
                                                                      -0.8650633666889845,
                                                                      0.8650633666889845,
                                                                      -0.9739065285171717,
                                                                      0.9739065285171717};

core::CFastMutex CIntegration::ms_Mutex;
}
}<|MERGE_RESOLUTION|>--- conflicted
+++ resolved
@@ -17,17 +17,8 @@
 
 #include <core/CLogger.h>
 
-<<<<<<< HEAD
-#include <math.h>
-
 namespace ml {
 namespace maths {
-=======
-namespace ml
-{
-namespace maths
-{
->>>>>>> d4e4cca7
 
 const double* CIntegration::CGaussLegendreQuadrature::weights(EOrder order) {
     switch (order) {
