/*
 * Copyright Elasticsearch B.V. and/or licensed to Elasticsearch B.V. under one
 * or more contributor license agreements. Licensed under the Elastic License;
 * you may not use this file except in compliance with the Elastic License.
 */

#include <maths/CSeasonalComponentAdaptiveBucketing.h>

#include <core/CContainerPrinter.h>
#include <core/CLogger.h>
#include <core/CPersistUtils.h>
#include <core/CStatePersistInserter.h>
#include <core/CStateRestoreTraverser.h>
#include <core/Constants.h>
#include <core/RestoreMacros.h>

#include <maths/CChecksum.h>
#include <maths/CIntegerTools.h>
#include <maths/CLinearAlgebra.h>
#include <maths/CLinearAlgebraPersist.h>
#include <maths/CLinearAlgebraTools.h>
#include <maths/CRegression.h>
#include <maths/CRegressionDetail.h>
#include <maths/CSeasonalTime.h>
#include <maths/CTools.h>

#include <boost/bind.hpp>
#include <boost/range.hpp>

#include <algorithm>
#include <cmath>
#include <cstddef>
#include <utility>
#include <vector>

namespace ml {
namespace maths {
namespace {

using TDoubleMeanVarAccumulator = CBasicStatistics::SSampleMeanVar<double>::TAccumulator;
using TRegression = CSeasonalComponentAdaptiveBucketing::TRegression;

//! Clear a vector and recover its memory.
template<typename T>
void clearAndShrink(std::vector<T>& vector) {
    std::vector<T> empty;
    empty.swap(vector);
}

//! Get the gradient of \p r.
double gradient(const TRegression& r) {
    TRegression::TArray params;
    r.parameters(params);
    return params[1];
}

// Version 6.3
const std::string VERSION_6_3_TAG("6.3");
const std::string ADAPTIVE_BUCKETING_6_3_TAG{"a"};
const std::string TIME_6_3_TAG{"b"};
const std::string BUCKETS_6_3_TAG{"e"};
const std::string REGRESSION_6_3_TAG{"e"};
const std::string VARIANCE_6_3_TAG{"f"};
const std::string FIRST_UPDATE_6_3_TAG{"g"};
const std::string LAST_UPDATE_6_3_TAG{"h"};
// Version < 6.3
const std::string ADAPTIVE_BUCKETING_OLD_TAG{"a"};
const std::string TIME_OLD_TAG{"b"};
const std::string INITIAL_TIME_OLD_TAG{"c"};
const std::string REGRESSION_OLD_TAG{"d"};
const std::string VARIANCES_OLD_TAG{"e"};
const std::string LAST_UPDATES_OLD_TAG{"f"};

const std::string EMPTY_STRING;
const core_t::TTime UNSET_TIME{0};
const double SUFFICIENT_INTERVAL_TO_ESTIMATE_SLOPE{2.5};
}

CSeasonalComponentAdaptiveBucketing::CSeasonalComponentAdaptiveBucketing()
    : CAdaptiveBucketing{0.0, 0.0} {
}

CSeasonalComponentAdaptiveBucketing::CSeasonalComponentAdaptiveBucketing(const CSeasonalTime& time,
                                                                         double decayRate,
                                                                         double minimumBucketLength)
    : CAdaptiveBucketing{decayRate, minimumBucketLength}, m_Time{time.clone()} {
}

CSeasonalComponentAdaptiveBucketing::CSeasonalComponentAdaptiveBucketing(const CSeasonalComponentAdaptiveBucketing& other)
    : CAdaptiveBucketing(other), m_Time{other.m_Time->clone()},
      m_Buckets(other.m_Buckets) {
}

CSeasonalComponentAdaptiveBucketing::CSeasonalComponentAdaptiveBucketing(
    double decayRate,
    double minimumBucketLength,
    core::CStateRestoreTraverser& traverser)
    : CAdaptiveBucketing{decayRate, minimumBucketLength} {
    traverser.traverseSubLevel(boost::bind(
        &CSeasonalComponentAdaptiveBucketing::acceptRestoreTraverser, this, _1));
}

const CSeasonalComponentAdaptiveBucketing& CSeasonalComponentAdaptiveBucketing::
operator=(const CSeasonalComponentAdaptiveBucketing& rhs) {
    if (&rhs != this) {
        CSeasonalComponentAdaptiveBucketing tmp(rhs);
        this->swap(tmp);
    }
    return *this;
}

void CSeasonalComponentAdaptiveBucketing::acceptPersistInserter(core::CStatePersistInserter& inserter) const {
    inserter.insertValue(VERSION_6_3_TAG, "");
    inserter.insertLevel(ADAPTIVE_BUCKETING_6_3_TAG,
                         boost::bind(&CAdaptiveBucketing::acceptPersistInserter,
                                     static_cast<const CAdaptiveBucketing*>(this), _1));
    inserter.insertLevel(TIME_6_3_TAG, boost::bind(&CSeasonalTimeStateSerializer::acceptPersistInserter,
                                                   boost::cref(*m_Time), _1));
    core::CPersistUtils::persist(BUCKETS_6_3_TAG, m_Buckets, inserter);
}

void CSeasonalComponentAdaptiveBucketing::swap(CSeasonalComponentAdaptiveBucketing& other) {
    this->CAdaptiveBucketing::swap(other);
    m_Time.swap(other.m_Time);
    m_Buckets.swap(other.m_Buckets);
}

bool CSeasonalComponentAdaptiveBucketing::initialized() const {
    return this->CAdaptiveBucketing::initialized();
}

bool CSeasonalComponentAdaptiveBucketing::initialize(std::size_t n) {
    double a{0.0};
    double b{static_cast<double>(
        std::min(this->time().windowLength(), this->time().period()))};

    if (this->CAdaptiveBucketing::initialize(a, b, n)) {
        n = this->size();
        m_Buckets.assign(n, {});
        return true;
    }
    return false;
}

void CSeasonalComponentAdaptiveBucketing::initialValues(core_t::TTime startTime,
                                                        core_t::TTime endTime,
                                                        const TFloatMeanAccumulatorVec& values) {
    if (this->initialized()) {
        this->shiftOrigin(startTime);
        if (!values.empty()) {
            this->CAdaptiveBucketing::initialValues(startTime, endTime, values);
            this->shiftSlope(-this->slope());
        }
    }
}

std::size_t CSeasonalComponentAdaptiveBucketing::size() const {
    return this->CAdaptiveBucketing::size();
}

void CSeasonalComponentAdaptiveBucketing::clear() {
    this->CAdaptiveBucketing::clear();
    clearAndShrink(m_Buckets);
}

void CSeasonalComponentAdaptiveBucketing::shiftOrigin(core_t::TTime time) {
    time = CIntegerTools::floor(time, core::constants::WEEK);
    double shift{m_Time->regression(time)};
    if (shift > 0.0) {
        for (auto& bucket : m_Buckets) {
            bucket.s_Regression.shiftAbscissa(-shift);
        }
        m_Time->regressionOrigin(time);
    }
}

void CSeasonalComponentAdaptiveBucketing::shiftLevel(double shift) {
    for (auto& bucket : m_Buckets) {
        bucket.s_Regression.shiftOrdinate(shift);
    }
}

void CSeasonalComponentAdaptiveBucketing::shiftSlope(double shift) {
    for (auto& bucket : m_Buckets) {
        bucket.s_Regression.shiftGradient(shift);
    }
}

void CSeasonalComponentAdaptiveBucketing::linearScale(double scale) {
    for (auto& bucket : m_Buckets) {
        bucket.s_Regression.linearScale(scale);
    }
}

void CSeasonalComponentAdaptiveBucketing::add(core_t::TTime time,
                                              double value,
                                              double prediction,
                                              double weight) {
    std::size_t bucket{0};
    if (!this->initialized() || !this->bucket(time, bucket)) {
        return;
    }

    this->CAdaptiveBucketing::add(bucket, time, weight);

    SBucket& bucket_{m_Buckets[bucket]};
    double t{m_Time->regression(time)};
    TRegression& regression{bucket_.s_Regression};

<<<<<<< HEAD
    TDoubleMeanVarAccumulator moments =
            CBasicStatistics::momentsAccumulator(regression.count(),
                                                 prediction,
                                                 static_cast<double>(bucket_.s_Variance));
=======
    TDoubleMeanVarAccumulator moments = CBasicStatistics::accumulator(
        regression.count(), prediction, static_cast<double>(bucket_.s_Variance));
>>>>>>> 601f3449
    moments.add(value, weight * weight);

    regression.add(t, value, weight);
    bucket_.s_Variance = CBasicStatistics::maximumLikelihoodVariance(moments);

    if (m_Time->regressionInterval(bucket_.s_FirstUpdate, bucket_.s_LastUpdate) <
        SUFFICIENT_INTERVAL_TO_ESTIMATE_SLOPE) {
        double delta{regression.predict(t)};
        regression.shiftGradient(-gradient(regression));
        delta -= regression.predict(t);
        regression.shiftOrdinate(delta);
    }

    bucket_.s_FirstUpdate = bucket_.s_FirstUpdate == UNSET_TIME
                                ? time
                                : std::min(bucket_.s_FirstUpdate, time);
    bucket_.s_LastUpdate = bucket_.s_LastUpdate == UNSET_TIME
                               ? time
                               : std::max(bucket_.s_LastUpdate, time);
}

const CSeasonalTime& CSeasonalComponentAdaptiveBucketing::time() const {
    return *m_Time;
}

void CSeasonalComponentAdaptiveBucketing::decayRate(double value) {
    this->CAdaptiveBucketing::decayRate(value);
}

double CSeasonalComponentAdaptiveBucketing::decayRate() const {
    return this->CAdaptiveBucketing::decayRate();
}

void CSeasonalComponentAdaptiveBucketing::propagateForwardsByTime(double time, bool meanRevert) {
    if (time < 0.0) {
        LOG_ERROR(<< "Can't propagate bucketing backwards in time");
    } else if (this->initialized()) {
        double factor{std::exp(-this->CAdaptiveBucketing::decayRate() *
                               m_Time->fractionInWindow() * time)};
        this->CAdaptiveBucketing::age(factor);
        for (auto& bucket : m_Buckets) {
            bucket.s_Regression.age(factor, meanRevert);
        }
    }
}

double CSeasonalComponentAdaptiveBucketing::minimumBucketLength() const {
    return this->CAdaptiveBucketing::minimumBucketLength();
}

void CSeasonalComponentAdaptiveBucketing::refine(core_t::TTime time) {
    this->CAdaptiveBucketing::refine(time);
}

double CSeasonalComponentAdaptiveBucketing::count(core_t::TTime time) const {
    const TRegression* regression = this->regression(time);
    return regression ? regression->count() : 0.0;
}

const TRegression* CSeasonalComponentAdaptiveBucketing::regression(core_t::TTime time) const {
    const TRegression* result{nullptr};
    if (this->initialized()) {
        std::size_t bucket{0};
        this->bucket(time, bucket);
        bucket = CTools::truncate(bucket, std::size_t(0), m_Buckets.size() - 1);
        result = &m_Buckets[bucket].s_Regression;
    }
    return result;
}

bool CSeasonalComponentAdaptiveBucketing::knots(core_t::TTime time,
                                                CSplineTypes::EBoundaryCondition boundary,
                                                TDoubleVec& knots,
                                                TDoubleVec& values,
                                                TDoubleVec& variances) const {
    return this->CAdaptiveBucketing::knots(time, boundary, knots, values, variances);
}

double CSeasonalComponentAdaptiveBucketing::slope() const {
    CBasicStatistics::CMinMax<double> minmax;
    for (const auto& bucket : m_Buckets) {
        if (bucket.s_Regression.count() > 0.0) {
            minmax.add(gradient(bucket.s_Regression));
        }
    }
    return minmax.initialized() ? minmax.signMargin() : 0.0;
}

bool CSeasonalComponentAdaptiveBucketing::slopeAccurate(core_t::TTime time) const {
    return this->observedInterval(time) >= SUFFICIENT_INTERVAL_TO_ESTIMATE_SLOPE;
}

uint64_t CSeasonalComponentAdaptiveBucketing::checksum(uint64_t seed) const {
    seed = this->CAdaptiveBucketing::checksum(seed);
    seed = CChecksum::calculate(seed, m_Time);
    return CChecksum::calculate(seed, m_Buckets);
}

void CSeasonalComponentAdaptiveBucketing::debugMemoryUsage(core::CMemoryUsage::TMemoryUsagePtr mem) const {
    mem->setName("CSeasonalComponentAdaptiveBucketing");
    core::CMemoryDebug::dynamicSize("m_Endpoints",
                                    this->CAdaptiveBucketing::endpoints(), mem);
    core::CMemoryDebug::dynamicSize("m_Centres", this->CAdaptiveBucketing::centres(), mem);
    core::CMemoryDebug::dynamicSize("m_Buckets", m_Buckets, mem);
}

std::size_t CSeasonalComponentAdaptiveBucketing::memoryUsage() const {
    return this->CAdaptiveBucketing::memoryUsage() + core::CMemory::dynamicSize(m_Buckets);
}

const CSeasonalComponentAdaptiveBucketing::TFloatVec&
CSeasonalComponentAdaptiveBucketing::endpoints() const {
    return this->CAdaptiveBucketing::endpoints();
}

double CSeasonalComponentAdaptiveBucketing::count() const {
    return this->CAdaptiveBucketing::count();
}

CSeasonalComponentAdaptiveBucketing::TDoubleVec
CSeasonalComponentAdaptiveBucketing::values(core_t::TTime time) const {
    return this->CAdaptiveBucketing::values(time);
}

CSeasonalComponentAdaptiveBucketing::TDoubleVec
CSeasonalComponentAdaptiveBucketing::variances() const {
    return this->CAdaptiveBucketing::variances();
}

bool CSeasonalComponentAdaptiveBucketing::acceptRestoreTraverser(core::CStateRestoreTraverser& traverser) {
    if (traverser.name() == VERSION_6_3_TAG) {
        while (traverser.next()) {
            const std::string& name{traverser.name()};
            RESTORE(ADAPTIVE_BUCKETING_6_3_TAG,
                    traverser.traverseSubLevel(
                        boost::bind(&CAdaptiveBucketing::acceptRestoreTraverser,
                                    static_cast<CAdaptiveBucketing*>(this), _1)));
            RESTORE(TIME_6_3_TAG, traverser.traverseSubLevel(boost::bind(
                                      &CSeasonalTimeStateSerializer::acceptRestoreTraverser,
                                      boost::ref(m_Time), _1)))
            RESTORE(BUCKETS_6_3_TAG,
                    core::CPersistUtils::restore(BUCKETS_6_3_TAG, m_Buckets, traverser))
        }
    } else {
        // There is no version string this is historic state.

        using TTimeVec = std::vector<core_t::TTime>;
        using TRegressionVec = std::vector<TRegression>;

        core_t::TTime initialTime;
        TRegressionVec regressions;
        TFloatVec variances;
        TTimeVec lastUpdates;
        do {
            const std::string& name{traverser.name()};
            RESTORE(ADAPTIVE_BUCKETING_OLD_TAG,
                    traverser.traverseSubLevel(
                        boost::bind(&CAdaptiveBucketing::acceptRestoreTraverser,
                                    static_cast<CAdaptiveBucketing*>(this), _1)));
            RESTORE(TIME_OLD_TAG, traverser.traverseSubLevel(boost::bind(
                                      &CSeasonalTimeStateSerializer::acceptRestoreTraverser,
                                      boost::ref(m_Time), _1)))
            RESTORE_BUILT_IN(INITIAL_TIME_OLD_TAG, initialTime)
            RESTORE_SETUP_TEARDOWN(
                REGRESSION_OLD_TAG, TRegression regression,
                traverser.traverseSubLevel(boost::bind(
                    &TRegression::acceptRestoreTraverser, &regression, _1)),
                regressions.push_back(regression))
            RESTORE(VARIANCES_OLD_TAG,
                    core::CPersistUtils::fromString(traverser.value(), variances))
            RESTORE(LAST_UPDATES_OLD_TAG,
                    core::CPersistUtils::fromString(traverser.value(), lastUpdates))
        } while (traverser.next());

        m_Buckets.clear();
        m_Buckets.reserve(regressions.size());
        for (std::size_t i = 0u; i < regressions.size(); ++i) {
            m_Buckets.emplace_back(regressions[i], variances[i], initialTime,
                                   lastUpdates[i]);
        }
    }

    m_Buckets.shrink_to_fit();

    return true;
}

void CSeasonalComponentAdaptiveBucketing::refresh(const TFloatVec& oldEndpoints) {
    // Values are assigned based on their intersection with each
    // bucket in the previous configuration. The regression and
    // variance are computed using the appropriate combination
    // rules. Note that the count is weighted by the square of
    // the fractional intersection between the old and new buckets.
    // This means that the effective weight of buckets whose end
    // points change significantly is reduced. This is reasonable
    // because the periodic trend is assumed to be unchanging
    // throughout the interval, when of course it is varying, so
    // adjusting the end points introduces error in the bucket
    // value, which we handle by reducing its significance in the
    // new bucket values.
    //
    // A better approximation is to assume that it the trend is
    // continuous. In fact, this can be done by using a spline
    // with the constraint that the mean of the spline in each
    // interval is equal to the mean value. We can additionally
    // decompose the variance into a contribution from noise and
    // a contribution from the trend. Under these assumptions it
    // is then possible (but not trivial) to update the bucket
    // means and variances based on the new end point positions.
    // This might be worth considering at some point.

    using TDoubleMeanAccumulator = CBasicStatistics::SSampleMean<double>::TAccumulator;
    using TMinAccumulator = CBasicStatistics::SMin<core_t::TTime>::TAccumulator;

    std::size_t m{m_Buckets.size()};
    std::size_t n{oldEndpoints.size()};
    if (m + 1 != n) {
        LOG_ERROR(<< "Inconsistent end points and regressions");
        return;
    }

    const TFloatVec& newEndpoints{this->CAdaptiveBucketing::endpoints()};
    const TFloatVec& oldCentres{this->CAdaptiveBucketing::centres()};

    TBucketVec buckets;
    TFloatVec newCentres;
    buckets.reserve(m);
    newCentres.reserve(m);

    for (std::size_t i = 1u; i < n; ++i) {
        double yl{newEndpoints[i - 1]};
        double yr{newEndpoints[i]};
        std::size_t r = std::lower_bound(oldEndpoints.begin(), oldEndpoints.end(), yr) -
                        oldEndpoints.begin();
        r = CTools::truncate(r, std::size_t(1), n - 1);

        std::size_t l = std::upper_bound(oldEndpoints.begin(), oldEndpoints.end(), yl) -
                        oldEndpoints.begin();
        l = CTools::truncate(l, std::size_t(1), r);

        LOG_TRACE(<< "interval = [" << yl << "," << yr << "]");
        LOG_TRACE(<< "l = " << l << ", r = " << r);
        LOG_TRACE(<< "[x(l), x(r)] = [" << oldEndpoints[l - 1] << ","
                  << oldEndpoints[r] << "]");

        double xl{oldEndpoints[l - 1]};
        double xr{oldEndpoints[l]};
        if (l == r) {
            double interval{newEndpoints[i] - newEndpoints[i - 1]};
            double w{CTools::truncate(interval / (xr - xl), 0.0, 1.0)};
            const SBucket& bucket{m_Buckets[l - 1]};
            buckets.emplace_back(bucket.s_Regression.scaled(w * w), bucket.s_Variance,
                                 bucket.s_FirstUpdate, bucket.s_LastUpdate);
            newCentres.push_back(
                CTools::truncate(static_cast<double>(oldCentres[l - 1]), yl, yr));
        } else {
            double interval{xr - newEndpoints[i - 1]};
            double w{CTools::truncate(interval / (xr - xl), 0.0, 1.0)};
            const SBucket* bucket{&m_Buckets[l - 1]};
            TMinAccumulator firstUpdate;
            TMinAccumulator lastUpdate;
            TDoubleRegression regression{bucket->s_Regression.scaled(w)};
<<<<<<< HEAD
            TDoubleMeanVarAccumulator variance{
                    CBasicStatistics::momentsAccumulator(w * bucket->s_Regression.count(),
                                                         bucket->s_Regression.mean(),
                                                         static_cast<double>(bucket->s_Variance))};
            firstUpdate.add(bucket->s_FirstUpdate);
            lastUpdate.add(bucket->s_LastUpdate);
            TDoubleMeanAccumulator centre{
                    CBasicStatistics::momentsAccumulator(w * bucket->s_Regression.count(),
                                                         static_cast<double>(m_Centres[l-1]))};
=======
            TDoubleMeanVarAccumulator variance{CBasicStatistics::accumulator(
                w * bucket->s_Regression.count(), bucket->s_Regression.mean(),
                static_cast<double>(bucket->s_Variance))};
            firstUpdate.add(bucket->s_FirstUpdate);
            lastUpdate.add(bucket->s_LastUpdate);
            TDoubleMeanAccumulator centre{CBasicStatistics::accumulator(
                w * bucket->s_Regression.count(), static_cast<double>(oldCentres[l - 1]))};
>>>>>>> 601f3449
            double count{w * w * bucket->s_Regression.count()};
            while (++l < r) {
                bucket = &m_Buckets[l - 1];
                regression += bucket->s_Regression;
<<<<<<< HEAD
                variance += CBasicStatistics::momentsAccumulator(bucket->s_Regression.count(),
                                                                 bucket->s_Regression.mean(),
                                                                 static_cast<double>(bucket->s_Variance));
                firstUpdate.add(bucket->s_FirstUpdate);
                lastUpdate.add(bucket->s_LastUpdate);
                centre += CBasicStatistics::momentsAccumulator(bucket->s_Regression.count(),
                                                               static_cast<double>(m_Centres[l-1]));
=======
                variance += CBasicStatistics::accumulator(
                    bucket->s_Regression.count(), bucket->s_Regression.mean(),
                    static_cast<double>(bucket->s_Variance));
                firstUpdate.add(bucket->s_FirstUpdate);
                lastUpdate.add(bucket->s_LastUpdate);
                centre += CBasicStatistics::accumulator(
                    bucket->s_Regression.count(), static_cast<double>(oldCentres[l - 1]));
>>>>>>> 601f3449
                count += bucket->s_Regression.count();
            }
            xl = oldEndpoints[l - 1];
            xr = oldEndpoints[l];
            bucket = &m_Buckets[l - 1];
            interval = newEndpoints[i] - xl;
            w = CTools::truncate(interval / (xr - xl), 0.0, 1.0);
            regression += bucket->s_Regression.scaled(w);
<<<<<<< HEAD
            variance += CBasicStatistics::momentsAccumulator(w * bucket->s_Regression.count(),
                                                             bucket->s_Regression.mean(),
                                                             static_cast<double>(bucket->s_Variance));
            firstUpdate.add(bucket->s_FirstUpdate);
            lastUpdate.add(bucket->s_LastUpdate);
            centre += CBasicStatistics::momentsAccumulator(w * bucket->s_Regression.count(),
                                                           static_cast<double>(m_Centres[l-1]));
=======
            variance += CBasicStatistics::accumulator(
                w * bucket->s_Regression.count(), bucket->s_Regression.mean(),
                static_cast<double>(bucket->s_Variance));
            firstUpdate.add(bucket->s_FirstUpdate);
            lastUpdate.add(bucket->s_LastUpdate);
            centre += CBasicStatistics::accumulator(
                w * bucket->s_Regression.count(), static_cast<double>(oldCentres[l - 1]));
>>>>>>> 601f3449
            count += w * w * bucket->s_Regression.count();
            double scale{count == regression.count() ? 1.0 : count / regression.count()};
            buckets.emplace_back(regression.scaled(scale),
                                 CBasicStatistics::maximumLikelihoodVariance(variance),
                                 firstUpdate[0], lastUpdate[0]);
            newCentres.push_back(CTools::truncate(CBasicStatistics::mean(centre), yl, yr));
        }
    }

    // We want all regressions to respond at the same rate to changes
    // in the trend. To achieve this we should assign them a weight
    // that is equal to the number of points they will receive in one
    // period.
    double count{0.0};
    for (const auto& bucket : buckets) {
        count += bucket.s_Regression.count();
    }
    count /= (oldEndpoints[m] - oldEndpoints[0]);
    for (std::size_t i = 0u; i < m; ++i) {
        double c{buckets[i].s_Regression.count()};
        if (c > 0.0) {
            buckets[i].s_Regression.scale(
                count * (oldEndpoints[i + 1] - oldEndpoints[i]) / c);
        }
    }

    LOG_TRACE(<< "old endpoints   = " << core::CContainerPrinter::print(oldEndpoints));
    LOG_TRACE(<< "old centres     = " << core::CContainerPrinter::print(oldCentres));
    LOG_TRACE(<< "new endpoints   = " << core::CContainerPrinter::print(newEndpoints));
    LOG_TRACE(<< "new centres     = " << core::CContainerPrinter::print(newCentres));
    m_Buckets.swap(buckets);
    this->CAdaptiveBucketing::centres().swap(newCentres);
}

bool CSeasonalComponentAdaptiveBucketing::inWindow(core_t::TTime time) const {
    return m_Time->inWindow(time);
}

<<<<<<< HEAD
void CSeasonalComponentAdaptiveBucketing::add(std::size_t bucket, core_t::TTime time, double value, double weight)
{
    SBucket &bucket_{m_Buckets[bucket]};
    TRegression &regression{bucket_.s_Regression};
    CFloatStorage &variance{bucket_.s_Variance};
    TDoubleMeanVarAccumulator variance_{
            CBasicStatistics::momentsAccumulator(regression.count(),
                                                 regression.mean(),
                                                 static_cast<double>(variance))};
=======
void CSeasonalComponentAdaptiveBucketing::add(std::size_t bucket,
                                              core_t::TTime time,
                                              double value,
                                              double weight) {
    SBucket& bucket_{m_Buckets[bucket]};
    TRegression& regression{bucket_.s_Regression};
    CFloatStorage& variance{bucket_.s_Variance};
    TDoubleMeanVarAccumulator variance_{CBasicStatistics::accumulator(
        regression.count(), regression.mean(), static_cast<double>(variance))};
>>>>>>> 601f3449
    variance_.add(value, weight);
    regression.add(m_Time->regression(time), value, weight);
    variance = CBasicStatistics::maximumLikelihoodVariance(variance_);
}

double CSeasonalComponentAdaptiveBucketing::offset(core_t::TTime time) const {
    return m_Time->periodic(time);
}

double CSeasonalComponentAdaptiveBucketing::count(std::size_t bucket) const {
    return m_Buckets[bucket].s_Regression.count();
}

double CSeasonalComponentAdaptiveBucketing::predict(std::size_t bucket,
                                                    core_t::TTime time,
                                                    double offset) const {
    const SBucket& bucket_{m_Buckets[bucket]};
    core_t::TTime firstUpdate{bucket_.s_FirstUpdate};
    core_t::TTime lastUpdate{bucket_.s_LastUpdate};
    const TRegression& regression{bucket_.s_Regression};

    double interval{static_cast<double>(lastUpdate - firstUpdate)};
    if (interval == 0) {
        return regression.mean();
    }

    double t{m_Time->regression(time + static_cast<core_t::TTime>(offset + 0.5))};

    double extrapolateInterval{static_cast<double>(CBasicStatistics::max(
        time - lastUpdate, firstUpdate - time, core_t::TTime(0)))};
    if (extrapolateInterval == 0.0) {
        return regression.predict(t);
    }

    // We mean revert our predictions if trying to predict much further
    // ahead than the observed interval for the data.
    double alpha{CTools::logisticFunction(extrapolateInterval / interval, 0.1, 1.0, -1.0)};
    double beta{1.0 - alpha};
    return alpha * regression.predict(t) + beta * regression.mean();
}

double CSeasonalComponentAdaptiveBucketing::variance(std::size_t bucket) const {
    return m_Buckets[bucket].s_Variance;
}

double CSeasonalComponentAdaptiveBucketing::observedInterval(core_t::TTime time) const {
    return m_Time->regressionInterval(
        std::min_element(m_Buckets.begin(), m_Buckets.end(),
                         [](const SBucket& lhs, const SBucket& rhs) {
                             return lhs.s_FirstUpdate < rhs.s_FirstUpdate;
                         })
            ->s_FirstUpdate,
        time);
}

CSeasonalComponentAdaptiveBucketing::SBucket::SBucket()
    : s_Variance{0.0}, s_FirstUpdate{UNSET_TIME}, s_LastUpdate{UNSET_TIME} {
}

CSeasonalComponentAdaptiveBucketing::SBucket::SBucket(const TRegression& regression,
                                                      double variance,
                                                      core_t::TTime firstUpdate,
                                                      core_t::TTime lastUpdate)
    : s_Regression{regression}, s_Variance{variance}, s_FirstUpdate{firstUpdate}, s_LastUpdate{lastUpdate} {
}

bool CSeasonalComponentAdaptiveBucketing::SBucket::acceptRestoreTraverser(core::CStateRestoreTraverser& traverser) {
    do {
        const std::string& name{traverser.name()};
        RESTORE(REGRESSION_6_3_TAG,
                traverser.traverseSubLevel(boost::bind(
                    &TRegression::acceptRestoreTraverser, &s_Regression, _1)))
        RESTORE(VARIANCE_6_3_TAG, s_Variance.fromString(traverser.value()))
        RESTORE_BUILT_IN(FIRST_UPDATE_6_3_TAG, s_FirstUpdate)
        RESTORE_BUILT_IN(LAST_UPDATE_6_3_TAG, s_LastUpdate)
    } while (traverser.next());
    return true;
}

void CSeasonalComponentAdaptiveBucketing::SBucket::acceptPersistInserter(
    core::CStatePersistInserter& inserter) const {
    inserter.insertLevel(REGRESSION_6_3_TAG, boost::bind(&TRegression::acceptPersistInserter,
                                                         &s_Regression, _1));
    inserter.insertValue(VARIANCE_6_3_TAG, s_Variance.toString());
    inserter.insertValue(FIRST_UPDATE_6_3_TAG, s_FirstUpdate);
    inserter.insertValue(LAST_UPDATE_6_3_TAG, s_LastUpdate);
}

uint64_t CSeasonalComponentAdaptiveBucketing::SBucket::checksum(uint64_t seed) const {
    seed = CChecksum::calculate(seed, s_Regression);
    seed = CChecksum::calculate(seed, s_Variance);
    seed = CChecksum::calculate(seed, s_FirstUpdate);
    return CChecksum::calculate(seed, s_LastUpdate);
}
}
}<|MERGE_RESOLUTION|>--- conflicted
+++ resolved
@@ -207,15 +207,8 @@
     double t{m_Time->regression(time)};
     TRegression& regression{bucket_.s_Regression};
 
-<<<<<<< HEAD
-    TDoubleMeanVarAccumulator moments =
-            CBasicStatistics::momentsAccumulator(regression.count(),
-                                                 prediction,
-                                                 static_cast<double>(bucket_.s_Variance));
-=======
-    TDoubleMeanVarAccumulator moments = CBasicStatistics::accumulator(
+    TDoubleMeanVarAccumulator moments = CBasicStatistics::momentsAccumulator(
         regression.count(), prediction, static_cast<double>(bucket_.s_Variance));
->>>>>>> 601f3449
     moments.add(value, weight * weight);
 
     regression.add(t, value, weight);
@@ -478,46 +471,24 @@
             TMinAccumulator firstUpdate;
             TMinAccumulator lastUpdate;
             TDoubleRegression regression{bucket->s_Regression.scaled(w)};
-<<<<<<< HEAD
-            TDoubleMeanVarAccumulator variance{
-                    CBasicStatistics::momentsAccumulator(w * bucket->s_Regression.count(),
-                                                         bucket->s_Regression.mean(),
-                                                         static_cast<double>(bucket->s_Variance))};
-            firstUpdate.add(bucket->s_FirstUpdate);
-            lastUpdate.add(bucket->s_LastUpdate);
-            TDoubleMeanAccumulator centre{
-                    CBasicStatistics::momentsAccumulator(w * bucket->s_Regression.count(),
-                                                         static_cast<double>(m_Centres[l-1]))};
-=======
-            TDoubleMeanVarAccumulator variance{CBasicStatistics::accumulator(
+            TDoubleMeanVarAccumulator variance{CBasicStatistics::momentsAccumulator(
                 w * bucket->s_Regression.count(), bucket->s_Regression.mean(),
                 static_cast<double>(bucket->s_Variance))};
             firstUpdate.add(bucket->s_FirstUpdate);
             lastUpdate.add(bucket->s_LastUpdate);
-            TDoubleMeanAccumulator centre{CBasicStatistics::accumulator(
+            TDoubleMeanAccumulator centre{CBasicStatistics::momentsAccumulator(
                 w * bucket->s_Regression.count(), static_cast<double>(oldCentres[l - 1]))};
->>>>>>> 601f3449
             double count{w * w * bucket->s_Regression.count()};
             while (++l < r) {
                 bucket = &m_Buckets[l - 1];
                 regression += bucket->s_Regression;
-<<<<<<< HEAD
-                variance += CBasicStatistics::momentsAccumulator(bucket->s_Regression.count(),
-                                                                 bucket->s_Regression.mean(),
-                                                                 static_cast<double>(bucket->s_Variance));
-                firstUpdate.add(bucket->s_FirstUpdate);
-                lastUpdate.add(bucket->s_LastUpdate);
-                centre += CBasicStatistics::momentsAccumulator(bucket->s_Regression.count(),
-                                                               static_cast<double>(m_Centres[l-1]));
-=======
-                variance += CBasicStatistics::accumulator(
+                variance += CBasicStatistics::momentsAccumulator(
                     bucket->s_Regression.count(), bucket->s_Regression.mean(),
                     static_cast<double>(bucket->s_Variance));
                 firstUpdate.add(bucket->s_FirstUpdate);
                 lastUpdate.add(bucket->s_LastUpdate);
-                centre += CBasicStatistics::accumulator(
+                centre += CBasicStatistics::momentsAccumulator(
                     bucket->s_Regression.count(), static_cast<double>(oldCentres[l - 1]));
->>>>>>> 601f3449
                 count += bucket->s_Regression.count();
             }
             xl = oldEndpoints[l - 1];
@@ -526,23 +497,13 @@
             interval = newEndpoints[i] - xl;
             w = CTools::truncate(interval / (xr - xl), 0.0, 1.0);
             regression += bucket->s_Regression.scaled(w);
-<<<<<<< HEAD
-            variance += CBasicStatistics::momentsAccumulator(w * bucket->s_Regression.count(),
-                                                             bucket->s_Regression.mean(),
-                                                             static_cast<double>(bucket->s_Variance));
-            firstUpdate.add(bucket->s_FirstUpdate);
-            lastUpdate.add(bucket->s_LastUpdate);
-            centre += CBasicStatistics::momentsAccumulator(w * bucket->s_Regression.count(),
-                                                           static_cast<double>(m_Centres[l-1]));
-=======
-            variance += CBasicStatistics::accumulator(
+            variance += CBasicStatistics::momentsAccumulator(
                 w * bucket->s_Regression.count(), bucket->s_Regression.mean(),
                 static_cast<double>(bucket->s_Variance));
             firstUpdate.add(bucket->s_FirstUpdate);
             lastUpdate.add(bucket->s_LastUpdate);
-            centre += CBasicStatistics::accumulator(
+            centre += CBasicStatistics::momentsAccumulator(
                 w * bucket->s_Regression.count(), static_cast<double>(oldCentres[l - 1]));
->>>>>>> 601f3449
             count += w * w * bucket->s_Regression.count();
             double scale{count == regression.count() ? 1.0 : count / regression.count()};
             buckets.emplace_back(regression.scaled(scale),
@@ -581,17 +542,6 @@
     return m_Time->inWindow(time);
 }
 
-<<<<<<< HEAD
-void CSeasonalComponentAdaptiveBucketing::add(std::size_t bucket, core_t::TTime time, double value, double weight)
-{
-    SBucket &bucket_{m_Buckets[bucket]};
-    TRegression &regression{bucket_.s_Regression};
-    CFloatStorage &variance{bucket_.s_Variance};
-    TDoubleMeanVarAccumulator variance_{
-            CBasicStatistics::momentsAccumulator(regression.count(),
-                                                 regression.mean(),
-                                                 static_cast<double>(variance))};
-=======
 void CSeasonalComponentAdaptiveBucketing::add(std::size_t bucket,
                                               core_t::TTime time,
                                               double value,
@@ -599,9 +549,8 @@
     SBucket& bucket_{m_Buckets[bucket]};
     TRegression& regression{bucket_.s_Regression};
     CFloatStorage& variance{bucket_.s_Variance};
-    TDoubleMeanVarAccumulator variance_{CBasicStatistics::accumulator(
+    TDoubleMeanVarAccumulator variance_{CBasicStatistics::momentsAccumulator(
         regression.count(), regression.mean(), static_cast<double>(variance))};
->>>>>>> 601f3449
     variance_.add(value, weight);
     regression.add(m_Time->regression(time), value, weight);
     variance = CBasicStatistics::maximumLikelihoodVariance(variance_);
