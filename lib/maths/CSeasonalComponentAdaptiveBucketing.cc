--- conflicted
+++ resolved
@@ -85,14 +85,8 @@
 const double SUFFICIENT_INTERVAL_TO_ESTIMATE_SLOPE{2.5};
 }
 
-<<<<<<< HEAD
-CSeasonalComponentAdaptiveBucketing::CSeasonalComponentAdaptiveBucketing(void) : CAdaptiveBucketing{0.0, 0.0} {
-}
-=======
-CSeasonalComponentAdaptiveBucketing::CSeasonalComponentAdaptiveBucketing() :
-        CAdaptiveBucketing{0.0, 0.0}
-{}
->>>>>>> d4e4cca7
+CSeasonalComponentAdaptiveBucketing::CSeasonalComponentAdaptiveBucketing() : CAdaptiveBucketing{0.0, 0.0} {
+}
 
 CSeasonalComponentAdaptiveBucketing::CSeasonalComponentAdaptiveBucketing(const CSeasonalTime& time,
                                                                          double decayRate,
@@ -133,12 +127,7 @@
     m_Buckets.swap(other.m_Buckets);
 }
 
-<<<<<<< HEAD
-bool CSeasonalComponentAdaptiveBucketing::initialized(void) const {
-=======
-bool CSeasonalComponentAdaptiveBucketing::initialized() const
-{
->>>>>>> d4e4cca7
+bool CSeasonalComponentAdaptiveBucketing::initialized() const {
     return this->CAdaptiveBucketing::initialized();
 }
 
@@ -166,21 +155,11 @@
     }
 }
 
-<<<<<<< HEAD
-std::size_t CSeasonalComponentAdaptiveBucketing::size(void) const {
+std::size_t CSeasonalComponentAdaptiveBucketing::size() const {
     return this->CAdaptiveBucketing::size();
 }
 
-void CSeasonalComponentAdaptiveBucketing::clear(void) {
-=======
-std::size_t CSeasonalComponentAdaptiveBucketing::size() const
-{
-    return this->CAdaptiveBucketing::size();
-}
-
-void CSeasonalComponentAdaptiveBucketing::clear()
-{
->>>>>>> d4e4cca7
+void CSeasonalComponentAdaptiveBucketing::clear() {
     this->CAdaptiveBucketing::clear();
     clearAndShrink(m_Buckets);
 }
@@ -238,12 +217,7 @@
     bucket_.s_LastUpdate = bucket_.s_LastUpdate == UNSET_TIME ? time : std::max(bucket_.s_LastUpdate, time);
 }
 
-<<<<<<< HEAD
-const CSeasonalTime& CSeasonalComponentAdaptiveBucketing::time(void) const {
-=======
-const CSeasonalTime &CSeasonalComponentAdaptiveBucketing::time() const
-{
->>>>>>> d4e4cca7
+const CSeasonalTime& CSeasonalComponentAdaptiveBucketing::time() const {
     return *m_Time;
 }
 
@@ -251,12 +225,7 @@
     this->CAdaptiveBucketing::decayRate(value);
 }
 
-<<<<<<< HEAD
-double CSeasonalComponentAdaptiveBucketing::decayRate(void) const {
-=======
-double CSeasonalComponentAdaptiveBucketing::decayRate() const
-{
->>>>>>> d4e4cca7
+double CSeasonalComponentAdaptiveBucketing::decayRate() const {
     return this->CAdaptiveBucketing::decayRate();
 }
 
@@ -272,12 +241,7 @@
     }
 }
 
-<<<<<<< HEAD
-double CSeasonalComponentAdaptiveBucketing::minimumBucketLength(void) const {
-=======
-double CSeasonalComponentAdaptiveBucketing::minimumBucketLength() const
-{
->>>>>>> d4e4cca7
+double CSeasonalComponentAdaptiveBucketing::minimumBucketLength() const {
     return this->CAdaptiveBucketing::minimumBucketLength();
 }
 
@@ -309,12 +273,7 @@
     return this->CAdaptiveBucketing::knots(time, boundary, knots, values, variances);
 }
 
-<<<<<<< HEAD
-double CSeasonalComponentAdaptiveBucketing::slope(void) const {
-=======
-double CSeasonalComponentAdaptiveBucketing::slope() const
-{
->>>>>>> d4e4cca7
+double CSeasonalComponentAdaptiveBucketing::slope() const {
     CBasicStatistics::CMinMax<double> minmax;
     for (const auto& bucket : m_Buckets) {
         if (bucket.s_Regression.count() > 0.0) {
@@ -341,31 +300,15 @@
     core::CMemoryDebug::dynamicSize("m_Buckets", m_Buckets, mem);
 }
 
-<<<<<<< HEAD
-std::size_t CSeasonalComponentAdaptiveBucketing::memoryUsage(void) const {
+std::size_t CSeasonalComponentAdaptiveBucketing::memoryUsage() const {
     return this->CAdaptiveBucketing::memoryUsage() + core::CMemory::dynamicSize(m_Buckets);
 }
 
-const CSeasonalComponentAdaptiveBucketing::TFloatVec& CSeasonalComponentAdaptiveBucketing::endpoints(void) const {
+const CSeasonalComponentAdaptiveBucketing::TFloatVec& CSeasonalComponentAdaptiveBucketing::endpoints() const {
     return this->CAdaptiveBucketing::endpoints();
 }
 
-double CSeasonalComponentAdaptiveBucketing::count(void) const {
-=======
-std::size_t CSeasonalComponentAdaptiveBucketing::memoryUsage() const
-{
-    return  this->CAdaptiveBucketing::memoryUsage()
-          + core::CMemory::dynamicSize(m_Buckets);
-}
-
-const CSeasonalComponentAdaptiveBucketing::TFloatVec &CSeasonalComponentAdaptiveBucketing::endpoints() const
-{
-    return this->CAdaptiveBucketing::endpoints();
-}
-
-double CSeasonalComponentAdaptiveBucketing::count() const
-{
->>>>>>> d4e4cca7
+double CSeasonalComponentAdaptiveBucketing::count() const {
     return this->CAdaptiveBucketing::count();
 }
 
@@ -373,12 +316,7 @@
     return this->CAdaptiveBucketing::values(time);
 }
 
-<<<<<<< HEAD
-CSeasonalComponentAdaptiveBucketing::TDoubleVec CSeasonalComponentAdaptiveBucketing::variances(void) const {
-=======
-CSeasonalComponentAdaptiveBucketing::TDoubleVec CSeasonalComponentAdaptiveBucketing::variances() const
-{
->>>>>>> d4e4cca7
+CSeasonalComponentAdaptiveBucketing::TDoubleVec CSeasonalComponentAdaptiveBucketing::variances() const {
     return this->CAdaptiveBucketing::variances();
 }
 
@@ -622,16 +560,8 @@
         time);
 }
 
-<<<<<<< HEAD
-CSeasonalComponentAdaptiveBucketing::SBucket::SBucket(void) : s_Variance{0.0}, s_FirstUpdate{UNSET_TIME}, s_LastUpdate{UNSET_TIME} {
-}
-=======
-CSeasonalComponentAdaptiveBucketing::SBucket::SBucket() :
-        s_Variance{0.0},
-        s_FirstUpdate{UNSET_TIME},
-        s_LastUpdate{UNSET_TIME}
-{}
->>>>>>> d4e4cca7
+CSeasonalComponentAdaptiveBucketing::SBucket::SBucket() : s_Variance{0.0}, s_FirstUpdate{UNSET_TIME}, s_LastUpdate{UNSET_TIME} {
+}
 
 CSeasonalComponentAdaptiveBucketing::SBucket::SBucket(const TRegression& regression,
                                                       double variance,
