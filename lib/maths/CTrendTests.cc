/*
 * ELASTICSEARCH CONFIDENTIAL
 *
 * Copyright (c) 2016 Elasticsearch BV. All Rights Reserved.
 *
 * Notice: this software, and all information contained
 * therein, is the exclusive property of Elasticsearch BV
 * and its licensors, if any, and is protected under applicable
 * domestic and foreign law, and international treaties.
 *
 * Reproduction, republication or distribution without the
 * express written consent of Elasticsearch BV is
 * strictly prohibited.
 */

#include <maths/CTrendTests.h>

#include <core/CContainerPrinter.h>
#include <core/CLogger.h>
#include <core/CPersistUtils.h>
#include <core/CScopedLock.h>
#include <core/CStatePersistInserter.h>
#include <core/CStateRestoreTraverser.h>
#include <core/CTimezone.h>
#include <core/CTriple.h>
#include <core/Constants.h>
#include <core/RestoreMacros.h>

#include <maths/CBasicStatistics.h>
#include <maths/CBasicStatisticsPersist.h>
#include <maths/CChecksum.h>
#include <maths/CIntegerTools.h>
#include <maths/CLinearAlgebra.h>
#include <maths/CLinearAlgebraPersist.h>
#include <maths/CLinearAlgebraTools.h>
#include <maths/CMathsFuncs.h>
#include <maths/CRegressionDetail.h>
#include <maths/CSampling.h>
#include <maths/CSeasonalTime.h>
#include <maths/CSignal.h>
#include <maths/CStatisticalTests.h>
#include <maths/CTools.h>

#include <boost/bind.hpp>
#include <boost/circular_buffer.hpp>
#include <boost/math/distributions/binomial.hpp>
#include <boost/math/distributions/chi_squared.hpp>
#include <boost/math/distributions/fisher_f.hpp>
#include <boost/math/distributions/normal.hpp>
#include <boost/numeric/conversion/bounds.hpp>
#include <boost/random/uniform_int_distribution.hpp>
#include <boost/random/uniform_real_distribution.hpp>
#include <boost/range.hpp>
#include <boost/ref.hpp>

#include <algorithm>
#include <cmath>
#include <numeric>

namespace ml {
namespace maths {
namespace {

using TDoubleVec = std::vector<double>;
using TMeanAccumulator = CBasicStatistics::SSampleMean<double>::TAccumulator;
using TTimeVec = std::vector<core_t::TTime>;

//! \brief Sets the timezone to a specified value in a constructor
//! call so it can be called once by static initialisation.
struct SSetTimeZone {
    SSetTimeZone(const std::string& zone) { core::CTimezone::instance().timezoneName(zone); }
};

//! Generate \p n samples uniformly in the interval [\p a, \p b].
template<typename ITR>
void generateUniformSamples(boost::random::mt19937_64& rng, double a, double b, std::size_t n, ITR samples) {
    boost::random::uniform_real_distribution<> uniform(a, b);
    std::generate_n(samples, n, boost::bind(uniform, boost::ref(rng)));
}

//! Force the sample mean to zero.
void zeroMean(TDoubleVec& samples) {
    TMeanAccumulator mean;
    for (auto sample : samples) {
        mean.add(sample);
    }
<<<<<<< HEAD
    for (auto&& sample : samples) {
=======
    for (auto &sample : samples)
    {
>>>>>>> d4e4cca7
        sample -= CBasicStatistics::mean(mean);
    }
}

// CRandomizedPeriodicityTest
// statics
const std::string RNG_TAG("a");
const std::string DAY_RANDOM_PROJECTIONS_TAG("b");
const std::string DAY_PERIODIC_PROJECTIONS_TAG("c");
const std::string DAY_RESAMPLED_TAG("d");
const std::string WEEK_RANDOM_PROJECTIONS_TAG("e");
const std::string WEEK_PERIODIC_PROJECTIONS_TAG("f");
const std::string WEEK_RESAMPLED_TAG("g");
const std::string ARRAY_INDEX_TAG("h");
// non-statics
const std::string DAY_PROJECTIONS_TAG("a");
const std::string DAY_STATISTICS_TAG("b");
const std::string DAY_REFRESHED_PROJECTIONS_TAG("c");
const std::string WEEK_PROJECTIONS_TAG("d");
const std::string WEEK_STATISTICS_TAG("e");
const std::string WEEK_REFRESHED_PROJECTIONS_TAG("f");

// CCalendarCyclicTest
const std::string ERROR_QUANTILES_TAG("a");
const std::string BUCKET_TAG("c");
const std::string ERROR_COUNTS_TAG("d");
const std::string ERROR_SUMS_TAG("e");

//! The maximum significance of a test statistic.
const double MAXIMUM_SIGNIFICANCE = 0.001;
//! Forward day in seconds into scope.
const core_t::TTime DAY = core::constants::DAY;
//! Forward day in seconds into scope.
const core_t::TTime WEEK = core::constants::WEEK;
}

//////// CRandomizedPeriodicitytest ////////

<<<<<<< HEAD
CRandomizedPeriodicityTest::CRandomizedPeriodicityTest(void)
    : m_DayRefreshedProjections(-DAY_RESAMPLE_INTERVAL), m_WeekRefreshedProjections(-DAY_RESAMPLE_INTERVAL) {
=======
CRandomizedPeriodicityTest::CRandomizedPeriodicityTest() :
        m_DayRefreshedProjections(-DAY_RESAMPLE_INTERVAL),
        m_WeekRefreshedProjections(-DAY_RESAMPLE_INTERVAL)
{
>>>>>>> d4e4cca7
    resample(0);
}

bool CRandomizedPeriodicityTest::staticsAcceptRestoreTraverser(core::CStateRestoreTraverser& traverser) {
    // Note we require that we only ever do one persistence per process.

    std::size_t index = 0;
    reset();

    core::CScopedLock lock(ms_Lock);

    do {
        const std::string& name = traverser.name();

        if (name == RNG_TAG) {
            // Replace '_' with space
            std::string value(traverser.value());
            std::replace(value.begin(), value.end(), '_', ' ');
            std::stringstream ss;
            ss << value;
            ss >> ms_Rng;
            continue;
        }
        RESTORE_SETUP_TEARDOWN(DAY_RESAMPLED_TAG,
                               core_t::TTime resampled,
                               core::CStringUtils::stringToType(traverser.value(), resampled),
                               ms_DayResampled.store(resampled))
        RESTORE_SETUP_TEARDOWN(WEEK_RESAMPLED_TAG,
                               core_t::TTime resampled,
                               core::CStringUtils::stringToType(traverser.value(), resampled),
                               ms_WeekResampled.store(resampled))
        RESTORE_BUILT_IN(ARRAY_INDEX_TAG, index)
        RESTORE_SETUP_TEARDOWN(DAY_RANDOM_PROJECTIONS_TAG,
                               double d,
                               core::CStringUtils::stringToType(traverser.value(), d),
                               ms_DayRandomProjections[index].push_back(d))
        RESTORE_SETUP_TEARDOWN(DAY_PERIODIC_PROJECTIONS_TAG,
                               double d,
                               core::CStringUtils::stringToType(traverser.value(), d),
                               ms_DayPeriodicProjections[index].push_back(d))
        RESTORE_SETUP_TEARDOWN(WEEK_RANDOM_PROJECTIONS_TAG,
                               double d,
                               core::CStringUtils::stringToType(traverser.value(), d),
                               ms_WeekRandomProjections[index].push_back(d))
        RESTORE_SETUP_TEARDOWN(WEEK_PERIODIC_PROJECTIONS_TAG,
                               double d,
                               core::CStringUtils::stringToType(traverser.value(), d),
                               ms_WeekPeriodicProjections[index].push_back(d))
    } while (traverser.next());

    return true;
}

void CRandomizedPeriodicityTest::staticsAcceptPersistInserter(core::CStatePersistInserter& inserter) {
    // Note we require that we only ever do one persistence per process.

    core::CScopedLock lock(ms_Lock);

    std::ostringstream ss;
    ss << ms_Rng;
    std::string rng(ss.str());
    // Replace spaces else JSON parsers get confused
    std::replace(rng.begin(), rng.end(), ' ', '_');
    inserter.insertValue(RNG_TAG, rng);
    inserter.insertValue(DAY_RESAMPLED_TAG, ms_DayResampled.load());
    inserter.insertValue(WEEK_RESAMPLED_TAG, ms_WeekResampled.load());
    for (std::size_t i = 0; i < N; ++i) {
        inserter.insertValue(ARRAY_INDEX_TAG, i);
        for (auto rand : ms_DayRandomProjections[i]) {
            inserter.insertValue(DAY_RANDOM_PROJECTIONS_TAG, rand);
        }
        for (auto rand : ms_DayPeriodicProjections[i]) {
            inserter.insertValue(DAY_PERIODIC_PROJECTIONS_TAG, rand);
        }
        for (auto rand : ms_WeekRandomProjections[i]) {
            inserter.insertValue(WEEK_RANDOM_PROJECTIONS_TAG, rand);
        }
        for (auto rand : ms_WeekPeriodicProjections[i]) {
            inserter.insertValue(WEEK_PERIODIC_PROJECTIONS_TAG, rand);
        }
    }
}

bool CRandomizedPeriodicityTest::acceptRestoreTraverser(core::CStateRestoreTraverser& traverser) {
    do {
        const std::string& name = traverser.name();

        RESTORE(DAY_PROJECTIONS_TAG, m_DayProjections.fromDelimited(traverser.value()))
        RESTORE(DAY_STATISTICS_TAG, m_DayStatistics.fromDelimited(traverser.value()))
        RESTORE(DAY_REFRESHED_PROJECTIONS_TAG, core::CStringUtils::stringToType(traverser.value(), m_DayRefreshedProjections))
        RESTORE(WEEK_PROJECTIONS_TAG, m_WeekProjections.fromDelimited(traverser.value()))
        RESTORE(WEEK_STATISTICS_TAG, m_WeekStatistics.fromDelimited(traverser.value()))
        RESTORE(DAY_STATISTICS_TAG, m_DayStatistics.fromDelimited(traverser.value()))
        RESTORE(WEEK_REFRESHED_PROJECTIONS_TAG, core::CStringUtils::stringToType(traverser.value(), m_WeekRefreshedProjections))
    } while (traverser.next());

    return true;
}

void CRandomizedPeriodicityTest::acceptPersistInserter(core::CStatePersistInserter& inserter) const {
    inserter.insertValue(DAY_PROJECTIONS_TAG, m_DayProjections.toDelimited());
    inserter.insertValue(DAY_STATISTICS_TAG, m_DayStatistics.toDelimited());
    inserter.insertValue(DAY_REFRESHED_PROJECTIONS_TAG, m_DayRefreshedProjections);
    inserter.insertValue(WEEK_PROJECTIONS_TAG, m_WeekProjections.toDelimited());
    inserter.insertValue(WEEK_STATISTICS_TAG, m_WeekStatistics.toDelimited());
    inserter.insertValue(WEEK_REFRESHED_PROJECTIONS_TAG, m_WeekRefreshedProjections);
}

void CRandomizedPeriodicityTest::add(core_t::TTime time, double value) {
    resample(time);

    if (time >= m_DayRefreshedProjections + DAY_RESAMPLE_INTERVAL) {
        LOG_TRACE("Updating day statistics");
        updateStatistics(m_DayProjections, m_DayStatistics);
        m_DayRefreshedProjections = CIntegerTools::floor(time, DAY_RESAMPLE_INTERVAL);
    }
    if (time >= m_WeekRefreshedProjections + WEEK_RESAMPLE_INTERVAL) {
        LOG_TRACE("Updating week statistics");
        updateStatistics(m_WeekProjections, m_WeekStatistics);
        m_WeekRefreshedProjections = CIntegerTools::floor(time, WEEK_RESAMPLE_INTERVAL);
    }

    TVector2N daySample;
    TVector2N weekSample;
    std::size_t td = static_cast<std::size_t>((time % DAY_RESAMPLE_INTERVAL) / SAMPLE_INTERVAL);
    std::size_t d = static_cast<std::size_t>((time % DAY) / SAMPLE_INTERVAL);
    std::size_t tw = static_cast<std::size_t>((time % WEEK_RESAMPLE_INTERVAL) / SAMPLE_INTERVAL);
    std::size_t w = static_cast<std::size_t>((time % WEEK) / SAMPLE_INTERVAL);

    for (std::size_t i = 0u; i < N; ++i) {
        daySample(2 * i + 0) = ms_DayRandomProjections[i][td] * value;
        daySample(2 * i + 1) = ms_DayPeriodicProjections[i][d] * value;
        weekSample(2 * i + 0) = ms_WeekRandomProjections[i][tw] * value;
        weekSample(2 * i + 1) = ms_WeekPeriodicProjections[i][w] * value;
    }

    m_DayProjections.add(daySample);
    m_WeekProjections.add(weekSample);
}

<<<<<<< HEAD
bool CRandomizedPeriodicityTest::test(void) const {
=======
bool CRandomizedPeriodicityTest::test() const
{
>>>>>>> d4e4cca7
    static const double SIGNIFICANCE = 1e-3;

    try {
        double nd = CBasicStatistics::count(m_DayStatistics);
        if (nd >= 1.0) {
            TVector2 S = CBasicStatistics::mean(m_DayStatistics);
            LOG_TRACE("Day test statistic, S = " << S << ", n = " << nd);
            double ratio =
                S(0) == S(1) ? 1.0 : (S(0) == 0.0 ? boost::numeric::bounds<double>::highest() : static_cast<double>(S(1) / S(0)));
            double significance = CStatisticalTests::rightTailFTest(ratio, nd, nd);
            LOG_TRACE("Daily significance = " << significance);
            if (significance < SIGNIFICANCE) {
                return true;
            }
        }

        double nw = CBasicStatistics::count(m_WeekStatistics);
        if (nw >= 1.0) {
            TVector2 S = CBasicStatistics::mean(m_WeekStatistics);
            LOG_TRACE("Week test statistic, S = " << S);
            double ratio =
                S(0) == S(1) ? 1.0 : (S(0) == 0.0 ? boost::numeric::bounds<double>::highest() : static_cast<double>(S(1) / S(0)));
            double significance = CStatisticalTests::rightTailFTest(ratio, nw, nw);
            LOG_TRACE("Weekly significance = " << significance);
            if (significance < SIGNIFICANCE) {
                return true;
            }
        }
    } catch (const std::exception& e) { LOG_ERROR("Failed to test for periodicity: " << e.what()); }

    return false;
}

<<<<<<< HEAD
void CRandomizedPeriodicityTest::reset(void) {
=======
void CRandomizedPeriodicityTest::reset()
{
>>>>>>> d4e4cca7
    core::CScopedLock lock(ms_Lock);

    ms_Rng = boost::random::mt19937_64();
    for (std::size_t i = 0u; i < N; ++i) {
        ms_DayRandomProjections[i].clear();
        ms_DayPeriodicProjections[i].clear();
        ms_WeekRandomProjections[i].clear();
        ms_WeekPeriodicProjections[i].clear();
    }
    ms_DayResampled = -DAY_RESAMPLE_INTERVAL;
    ms_WeekResampled = -WEEK_RESAMPLE_INTERVAL;
}

uint64_t CRandomizedPeriodicityTest::checksum(uint64_t seed) const {
    // This checksum is problematic until we switch to using our
    // own rng for each test.
    //seed = CChecksum::calculate(seed, m_DayProjections);
    //seed = CChecksum::calculate(seed, m_DayStatistics);
    //seed = CChecksum::calculate(seed, m_DayRefreshedProjections);
    //seed = CChecksum::calculate(seed, m_WeekProjections);
    //seed = CChecksum::calculate(seed, m_WeekStatistics);
    //return CChecksum::calculate(seed, m_WeekRefreshedProjections);
    return seed;
}

void CRandomizedPeriodicityTest::updateStatistics(TVector2NMeanAccumulator& projections, TVector2MeanAccumulator& statistics) {
    static const double ALPHA = 0.1;

    if (CBasicStatistics::count(projections) > 0.0) {
        const TVector2N& mean = CBasicStatistics::mean(projections);
        LOG_TRACE("mean = " << mean);

        TVector2MeanAccumulator statistic;
        for (std::size_t i = 0u; i < N; ++i) {
            TVector2 s;
            s(0) = mean(2 * i + 0) * mean(2 * i + 0);
            s(1) = mean(2 * i + 1) * mean(2 * i + 1);
            statistic.add(s);
        }
        statistics += statistic;
        statistics.age(1.0 - ALPHA);
        LOG_TRACE("statistics = " << statistics);
    }

    projections = TVector2NMeanAccumulator();
}

void CRandomizedPeriodicityTest::resample(core_t::TTime time) {
    if (time >= ms_DayResampled.load(std::memory_order_acquire) + DAY_RESAMPLE_INTERVAL) {
        core::CScopedLock lock(ms_Lock);

        LOG_TRACE("Updating daily random projections at " << time);
        if (time >= ms_DayResampled.load(std::memory_order_relaxed) + DAY_RESAMPLE_INTERVAL) {
            resample(DAY, DAY_RESAMPLE_INTERVAL, ms_DayPeriodicProjections, ms_DayRandomProjections);
            ms_DayResampled.store(CIntegerTools::floor(time, DAY_RESAMPLE_INTERVAL), std::memory_order_release);
        }
    }

    if (time >= ms_WeekResampled.load(std::memory_order_acquire) + WEEK_RESAMPLE_INTERVAL) {
        core::CScopedLock lock(ms_Lock);

        LOG_TRACE("Updating weekly random projections at " << time);
        if (time >= ms_WeekResampled.load(std::memory_order_relaxed) + WEEK_RESAMPLE_INTERVAL) {
            resample(WEEK, WEEK_RESAMPLE_INTERVAL, ms_WeekPeriodicProjections, ms_WeekRandomProjections);
            ms_WeekResampled.store(CIntegerTools::floor(time, WEEK_RESAMPLE_INTERVAL), std::memory_order_release);
        }
    }
}

void CRandomizedPeriodicityTest::resample(core_t::TTime period,
                                          core_t::TTime resampleInterval,
                                          TDoubleVec (&periodicProjections)[N],
                                          TDoubleVec (&randomProjections)[N]) {
    std::size_t n = static_cast<std::size_t>(period / SAMPLE_INTERVAL);
    std::size_t t = static_cast<std::size_t>(resampleInterval / SAMPLE_INTERVAL);
    std::size_t p = static_cast<std::size_t>(resampleInterval / period);
    for (std::size_t i = 0u; i < N; ++i) {
        periodicProjections[i].resize(n);
        generateUniformSamples(ms_Rng, -1.0, 1.0, n, periodicProjections[i].begin());
        zeroMean(periodicProjections[i]);
        randomProjections[i].resize(t);
        for (std::size_t j = 0u; j < p; ++j) {
            std::copy(periodicProjections[i].begin(), periodicProjections[i].end(), randomProjections[i].begin() + j * n);
            CSampling::random_shuffle(ms_Rng, randomProjections[i].begin() + j * n, randomProjections[i].begin() + (j + 1) * n);
        }
    }
}

const core_t::TTime CRandomizedPeriodicityTest::SAMPLE_INTERVAL(3600);
const core_t::TTime CRandomizedPeriodicityTest::DAY_RESAMPLE_INTERVAL(1209600);
const core_t::TTime CRandomizedPeriodicityTest::WEEK_RESAMPLE_INTERVAL(2419200);
boost::random::mt19937_64 CRandomizedPeriodicityTest::ms_Rng = boost::random::mt19937_64();
TDoubleVec CRandomizedPeriodicityTest::ms_DayRandomProjections[N] = {};
TDoubleVec CRandomizedPeriodicityTest::ms_DayPeriodicProjections[N] = {};
std::atomic<core_t::TTime> CRandomizedPeriodicityTest::ms_DayResampled(-DAY_RESAMPLE_INTERVAL);
TDoubleVec CRandomizedPeriodicityTest::ms_WeekRandomProjections[N] = {};
TDoubleVec CRandomizedPeriodicityTest::ms_WeekPeriodicProjections[N] = {};
std::atomic<core_t::TTime> CRandomizedPeriodicityTest::ms_WeekResampled(-WEEK_RESAMPLE_INTERVAL);
core::CMutex CRandomizedPeriodicityTest::ms_Lock;

//////// CCalendarCyclicTest ////////

CCalendarCyclicTest::CCalendarCyclicTest(double decayRate)
    : m_DecayRate(decayRate), m_Bucket(0), m_ErrorQuantiles(CQuantileSketch::E_Linear, 20), m_ErrorCounts(WINDOW / BUCKET) {
    static const SSetTimeZone timezone("GMT");
    m_ErrorSums.reserve(WINDOW / BUCKET / 10);
}

bool CCalendarCyclicTest::acceptRestoreTraverser(core::CStateRestoreTraverser& traverser) {
    do {
        const std::string& name = traverser.name();
        RESTORE_BUILT_IN(BUCKET_TAG, m_Bucket)
        RESTORE(ERROR_QUANTILES_TAG,
                traverser.traverseSubLevel(boost::bind(&CQuantileSketch::acceptRestoreTraverser, &m_ErrorQuantiles, _1)))
        RESTORE(ERROR_COUNTS_TAG, core::CPersistUtils::restore(ERROR_COUNTS_TAG, m_ErrorCounts, traverser))
        RESTORE(ERROR_SUMS_TAG, core::CPersistUtils::fromString(traverser.value(), m_ErrorSums))
    } while (traverser.next());
    return true;
}

void CCalendarCyclicTest::acceptPersistInserter(core::CStatePersistInserter& inserter) const {
    inserter.insertValue(BUCKET_TAG, m_Bucket);
    inserter.insertLevel(ERROR_QUANTILES_TAG, boost::bind(&CQuantileSketch::acceptPersistInserter, &m_ErrorQuantiles, _1));
    core::CPersistUtils::persist(ERROR_COUNTS_TAG, m_ErrorCounts, inserter);
    inserter.insertValue(ERROR_SUMS_TAG, core::CPersistUtils::toString(m_ErrorSums));
}

void CCalendarCyclicTest::propagateForwardsByTime(double time) {
    if (!CMathsFuncs::isFinite(time) || time < 0.0) {
        LOG_ERROR("Bad propagation time " << time);
        return;
    }
    m_ErrorQuantiles.age(std::exp(-m_DecayRate * time));
}

void CCalendarCyclicTest::add(core_t::TTime time, double error, double weight) {
    error = std::fabs(error);

    m_ErrorQuantiles.add(error, weight);

    if (m_ErrorQuantiles.count() > 100.0) {
        core_t::TTime bucket = CIntegerTools::floor(time, BUCKET);
        if (m_ErrorCounts.empty()) {
            m_ErrorCounts.push_back(0);
        } else {
            for (core_t::TTime i = m_Bucket; i < bucket; i += BUCKET) {
                m_ErrorCounts.push_back(0);
            }
        }

        uint32_t& count = m_ErrorCounts.back();
        count += (count % COUNT_BITS < COUNT_BITS - 1) ? 1 : 0;

        double high;
        m_ErrorQuantiles.quantile(LARGE_ERROR_PERCENTILE, high);

        m_ErrorSums.erase(m_ErrorSums.begin(), std::find_if(m_ErrorSums.begin(), m_ErrorSums.end(), [bucket](const TTimeFloatPr& error_) {
                              return error_.first + WINDOW > bucket;
                          }));
        if (error >= high) {
            count += (count < 0x100000000 - COUNT_BITS) ? COUNT_BITS : 0;
            m_ErrorSums[bucket] += this->winsorise(error);
        }

        m_Bucket = bucket;
    }
}

<<<<<<< HEAD
CCalendarCyclicTest::TOptionalFeature CCalendarCyclicTest::test(void) const {
    // The statistics we need in order to be able to test for calendar
    // features.
    struct SStats {
        SStats(void) : s_Offset(0), s_Repeats(0), s_Sum(0.0), s_Count(0.0), s_Significance(0.0) {}
=======
CCalendarCyclicTest::TOptionalFeature CCalendarCyclicTest::test() const
{
    // The statistics we need in order to be able to test for calendar
    // features.
    struct SStats
    {
        SStats() :
            s_Offset(0), s_Repeats(0), s_Sum(0.0), s_Count(0.0), s_Significance(0.0)
        {}
>>>>>>> d4e4cca7
        core_t::TTime s_Offset;
        unsigned int s_Repeats;
        double s_Sum;
        double s_Count;
        double s_Significance;
    };
    using TFeatureStatsFMap = boost::container::flat_map<CCalendarFeature, SStats>;
    using TDoubleTimeCalendarFeatureTr = core::CTriple<double, core_t::TTime, CCalendarFeature>;
    using TMaxAccumulator = CBasicStatistics::SMax<TDoubleTimeCalendarFeatureTr>::TAccumulator;

    TMaxAccumulator result;

    // Most features get the same count. The odd ones out are features
    // which happen sporadically because of the variation of the days
    // in a month and the day of week on which the first of the month
    // falls. The test therefore isn't that sensitive to the exact value
    // of this threshold.

    TFeatureStatsFMap stats;
    stats.reserve(m_ErrorSums.size());

    for (auto offset : TIMEZONE_OFFSETS) {
        for (const auto& error : m_ErrorSums) {
            std::size_t i = m_ErrorCounts.size() - 1 - static_cast<std::size_t>((m_Bucket - error.first) / BUCKET);
            double n = static_cast<double>(m_ErrorCounts[i] % COUNT_BITS);
            double x = static_cast<double>(m_ErrorCounts[i] / COUNT_BITS);
            double s = this->significance(n, x);
            for (auto feature : CCalendarFeature::features(error.first + BUCKET / 2 + offset)) {
                SStats& stat = stats[feature];
                ++stat.s_Repeats;
                stat.s_Offset = offset;
                stat.s_Sum += error.second;
                stat.s_Count += x;
                stat.s_Significance = std::max(stat.s_Significance, s);
            }
        }
    }

    double errorThreshold;
    m_ErrorQuantiles.quantile(50.0, errorThreshold);
    errorThreshold *= 2.0;

    for (const auto& stat : stats) {
        CCalendarFeature feature = stat.first;
        double r = static_cast<double>(stat.second.s_Repeats);
        double x = stat.second.s_Count;
        double e = stat.second.s_Sum;
        double s = stat.second.s_Significance;
<<<<<<< HEAD
        if (stat.second.s_Repeats >= MINIMUM_REPEATS && e > errorThreshold * x && ::pow(s, r) < MAXIMUM_SIGNIFICANCE) {
=======
        if (   stat.second.s_Repeats >= MINIMUM_REPEATS
            && e > errorThreshold * x
            && std::pow(s, r) < MAXIMUM_SIGNIFICANCE)
        {
>>>>>>> d4e4cca7
            result.add({e, stat.second.s_Offset, feature});
        }
    }

    return result.count() > 0 ? result[0].third : TOptionalFeature();
}

uint64_t CCalendarCyclicTest::checksum(uint64_t seed) const {
    seed = CChecksum::calculate(seed, m_ErrorQuantiles);
    seed = CChecksum::calculate(seed, m_ErrorCounts);
    return CChecksum::calculate(seed, m_ErrorSums);
}

void CCalendarCyclicTest::debugMemoryUsage(core::CMemoryUsage::TMemoryUsagePtr mem) const {
    mem->setName("CCalendarCyclicTest");
    core::CMemoryDebug::dynamicSize("m_ErrorQuantiles", m_ErrorQuantiles, mem);
    core::CMemoryDebug::dynamicSize("m_ErrorCounts", m_ErrorCounts, mem);
    core::CMemoryDebug::dynamicSize("m_ErrorSums", m_ErrorSums, mem);
}

<<<<<<< HEAD
std::size_t CCalendarCyclicTest::memoryUsage(void) const {
    return core::CMemory::dynamicSize(m_ErrorQuantiles) + core::CMemory::dynamicSize(m_ErrorCounts) +
           core::CMemory::dynamicSize(m_ErrorSums);
=======
std::size_t CCalendarCyclicTest::memoryUsage() const
{
    return  core::CMemory::dynamicSize(m_ErrorQuantiles)
          + core::CMemory::dynamicSize(m_ErrorCounts)
          + core::CMemory::dynamicSize(m_ErrorSums);
>>>>>>> d4e4cca7
}

double CCalendarCyclicTest::winsorise(double error) const {
    double high;
    m_ErrorQuantiles.quantile(99.5, high);
    return std::min(error, high);
}

double CCalendarCyclicTest::significance(double n, double x) const {
    try {
        boost::math::binomial binom(n, 1.0 - LARGE_ERROR_PERCENTILE / 100.0);
        return std::min(2.0 * CTools::safeCdfComplement(binom, x - 1.0), 1.0);
    } catch (const std::exception& e) { LOG_ERROR("Failed to calculate significance: " << e.what() << " n = " << n << " x = " << x); }
    return 1.0;
}

const core_t::TTime CCalendarCyclicTest::BUCKET{core::constants::DAY};
const core_t::TTime CCalendarCyclicTest::WINDOW{124 * BUCKET};
const double CCalendarCyclicTest::LARGE_ERROR_PERCENTILE(99.0);
const unsigned int CCalendarCyclicTest::MINIMUM_REPEATS{4};
const uint32_t CCalendarCyclicTest::COUNT_BITS{0x100000};
// TODO support offsets are +/- 12hrs for time zones.
const TTimeVec CCalendarCyclicTest::TIMEZONE_OFFSETS{0};
}
}<|MERGE_RESOLUTION|>--- conflicted
+++ resolved
@@ -84,12 +84,7 @@
     for (auto sample : samples) {
         mean.add(sample);
     }
-<<<<<<< HEAD
-    for (auto&& sample : samples) {
-=======
-    for (auto &sample : samples)
-    {
->>>>>>> d4e4cca7
+    for (auto& sample : samples) {
         sample -= CBasicStatistics::mean(mean);
     }
 }
@@ -128,15 +123,8 @@
 
 //////// CRandomizedPeriodicitytest ////////
 
-<<<<<<< HEAD
-CRandomizedPeriodicityTest::CRandomizedPeriodicityTest(void)
+CRandomizedPeriodicityTest::CRandomizedPeriodicityTest()
     : m_DayRefreshedProjections(-DAY_RESAMPLE_INTERVAL), m_WeekRefreshedProjections(-DAY_RESAMPLE_INTERVAL) {
-=======
-CRandomizedPeriodicityTest::CRandomizedPeriodicityTest() :
-        m_DayRefreshedProjections(-DAY_RESAMPLE_INTERVAL),
-        m_WeekRefreshedProjections(-DAY_RESAMPLE_INTERVAL)
-{
->>>>>>> d4e4cca7
     resample(0);
 }
 
@@ -277,12 +265,7 @@
     m_WeekProjections.add(weekSample);
 }
 
-<<<<<<< HEAD
-bool CRandomizedPeriodicityTest::test(void) const {
-=======
-bool CRandomizedPeriodicityTest::test() const
-{
->>>>>>> d4e4cca7
+bool CRandomizedPeriodicityTest::test() const {
     static const double SIGNIFICANCE = 1e-3;
 
     try {
@@ -316,12 +299,7 @@
     return false;
 }
 
-<<<<<<< HEAD
-void CRandomizedPeriodicityTest::reset(void) {
-=======
-void CRandomizedPeriodicityTest::reset()
-{
->>>>>>> d4e4cca7
+void CRandomizedPeriodicityTest::reset() {
     core::CScopedLock lock(ms_Lock);
 
     ms_Rng = boost::random::mt19937_64();
@@ -490,23 +468,11 @@
     }
 }
 
-<<<<<<< HEAD
-CCalendarCyclicTest::TOptionalFeature CCalendarCyclicTest::test(void) const {
+CCalendarCyclicTest::TOptionalFeature CCalendarCyclicTest::test() const {
     // The statistics we need in order to be able to test for calendar
     // features.
     struct SStats {
-        SStats(void) : s_Offset(0), s_Repeats(0), s_Sum(0.0), s_Count(0.0), s_Significance(0.0) {}
-=======
-CCalendarCyclicTest::TOptionalFeature CCalendarCyclicTest::test() const
-{
-    // The statistics we need in order to be able to test for calendar
-    // features.
-    struct SStats
-    {
-        SStats() :
-            s_Offset(0), s_Repeats(0), s_Sum(0.0), s_Count(0.0), s_Significance(0.0)
-        {}
->>>>>>> d4e4cca7
+        SStats() : s_Offset(0), s_Repeats(0), s_Sum(0.0), s_Count(0.0), s_Significance(0.0) {}
         core_t::TTime s_Offset;
         unsigned int s_Repeats;
         double s_Sum;
@@ -555,14 +521,7 @@
         double x = stat.second.s_Count;
         double e = stat.second.s_Sum;
         double s = stat.second.s_Significance;
-<<<<<<< HEAD
-        if (stat.second.s_Repeats >= MINIMUM_REPEATS && e > errorThreshold * x && ::pow(s, r) < MAXIMUM_SIGNIFICANCE) {
-=======
-        if (   stat.second.s_Repeats >= MINIMUM_REPEATS
-            && e > errorThreshold * x
-            && std::pow(s, r) < MAXIMUM_SIGNIFICANCE)
-        {
->>>>>>> d4e4cca7
+        if (stat.second.s_Repeats >= MINIMUM_REPEATS && e > errorThreshold * x && std::pow(s, r) < MAXIMUM_SIGNIFICANCE) {
             result.add({e, stat.second.s_Offset, feature});
         }
     }
@@ -583,17 +542,9 @@
     core::CMemoryDebug::dynamicSize("m_ErrorSums", m_ErrorSums, mem);
 }
 
-<<<<<<< HEAD
-std::size_t CCalendarCyclicTest::memoryUsage(void) const {
+std::size_t CCalendarCyclicTest::memoryUsage() const {
     return core::CMemory::dynamicSize(m_ErrorQuantiles) + core::CMemory::dynamicSize(m_ErrorCounts) +
            core::CMemory::dynamicSize(m_ErrorSums);
-=======
-std::size_t CCalendarCyclicTest::memoryUsage() const
-{
-    return  core::CMemory::dynamicSize(m_ErrorQuantiles)
-          + core::CMemory::dynamicSize(m_ErrorCounts)
-          + core::CMemory::dynamicSize(m_ErrorSums);
->>>>>>> d4e4cca7
 }
 
 double CCalendarCyclicTest::winsorise(double error) const {
