--- conflicted
+++ resolved
@@ -167,7 +167,7 @@
 {
     if (m_TimeRange.range() > m_MinimumTimeToDetect)
     {
-        std::size_t candidate;
+        std::size_t candidate{};
         double p{this->decisionFunction(candidate)};
 
         if (p > 1.0)
@@ -352,7 +352,7 @@
                                                  const TDouble1Vec &samples,
                                                  const TDouble4Vec1Vec &weights)
 {
-    double logLikelihood;
+    double logLikelihood{};
     if (m_ResidualModel->jointLogMarginalLikelihood(weightStyles, samples, weights,
                                                     logLikelihood) == maths_t::E_FpNoErrors)
     {
@@ -365,7 +365,7 @@
 {
     for (const auto &weight : weights)
     {
-        double expectedLogLikelihood;
+        double expectedLogLikelihood{};
         TDouble4Vec1Vec weight_{weight};
         if (m_ResidualModel->expectation(maths::CPrior::CLogMarginalLikelihood{
                                                  *m_ResidualModel, weightStyles, weight_},
@@ -460,13 +460,7 @@
             maths_t::setWeight(maths_t::E_SampleWinsorisationWeight, weight, weightStyles, weights[i]);
         }
 
-<<<<<<< HEAD
         for (auto &weight : weights)
-=======
-        double logLikelihood{0.0};
-        if (this->residualModel().jointLogMarginalLikelihood(weightStyles, samples, weights,
-                                                             logLikelihood) == maths_t::E_FpNoErrors)
->>>>>>> d1e466e2
         {
             maths_t::setWeight(maths_t::E_SampleWinsorisationWeight, 1.0, weightStyles, weight);
         }
@@ -571,29 +565,9 @@
         residualModel.addSamples(weightStyles, samples, weights);
         residualModel.propagateForwardsByTime(1.0);
 
-<<<<<<< HEAD
         for (auto &weight : weights)
         {
             maths_t::setWeight(maths_t::E_SampleWinsorisationWeight, 1.0, weightStyles, weight);
-=======
-        double logLikelihood{0.0};
-        if (residualModel.jointLogMarginalLikelihood(weightStyles, samples, weights,
-                                                     logLikelihood) == maths_t::E_FpNoErrors)
-        {
-            this->addLogLikelihood(logLikelihood);
-        }
-        for (const auto &weight : weights)
-        {
-            double expectedLogLikelihood{0.0};
-            TDouble4Vec1Vec weight_{weight};
-            if (residualModel.expectation(maths::CPrior::CLogMarginalLikelihood{
-                                                  residualModel, weightStyles, weight_},
-                                          EXPECTED_LOG_LIKELIHOOD_NUMBER_INTERVALS,
-                                          expectedLogLikelihood, weightStyles, weight))
-            {
-                this->addExpectedLogLikelihood(expectedLogLikelihood);
-            }
->>>>>>> d1e466e2
         }
         this->updateLogLikelihood(weightStyles, samples, weights);
         this->updateExpectedLogLikelihood(weightStyles, weights);
@@ -815,27 +789,9 @@
         residualModel.addSamples(weightStyles, samples, weights);
         residualModel.propagateForwardsByTime(1.0);
 
-<<<<<<< HEAD
         for (auto &weight : weights)
         {
             maths_t::setWeight(maths_t::E_SampleWinsorisationWeight, 1.0, weightStyles, weight);
-=======
-        double logLikelihood{0.0};
-        if (residualModel.jointLogMarginalLikelihood(weightStyles, samples, weights,
-                                                     logLikelihood) == maths_t::E_FpNoErrors)
-        {
-            this->addLogLikelihood(logLikelihood);
-        }
-        for (const auto &weight : weights)
-        {
-            double expectedLogLikelihood{0.0};
-            TDouble4Vec1Vec weight_{weight};
-            residualModel.expectation(maths::CPrior::CLogMarginalLikelihood{
-                                              residualModel, weightStyles, weight_},
-                                      EXPECTED_LOG_LIKELIHOOD_NUMBER_INTERVALS,
-                                      expectedLogLikelihood, weightStyles, weight);
-            this->addExpectedLogLikelihood(expectedLogLikelihood);
->>>>>>> d1e466e2
         }
         this->updateLogLikelihood(weightStyles, samples, weights);
         this->updateExpectedLogLikelihood(weightStyles, weights);
