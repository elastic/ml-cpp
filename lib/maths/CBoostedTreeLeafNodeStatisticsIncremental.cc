--- conflicted
+++ resolved
@@ -259,45 +259,7 @@
     using TDoubleMatrixAry = std::array<TDoubleMatrix, 2>;
 
     int d{static_cast<int>(this->numberLossParameters())};
-<<<<<<< HEAD
-
-    TMinimumLoss minimumLoss;
-
     double lambda{regularization.leafWeightPenaltyMultiplier().value()};
-    Eigen::MatrixXd hessian{d, d};
-    Eigen::MatrixXd hessian_{d, d};
-    Eigen::VectorXd hessianInvg{d};
-    if (this->numberLossParameters() == 1) {
-        // There is a significant overhead for using a matrix decomposition when g and h
-        // are scalar so we have special case handling.
-        minimumLoss = [&](const TDoubleVector& g, const TDoubleMatrix& h) -> double {
-            return CTools::pow2(g(0)) / (h(0, 0) + lambda);
-        };
-    } else {
-        minimumLoss = [&](const TDoubleVector& g, const TDoubleMatrix& h) -> double {
-            hessian_ = hessian =
-                (h + lambda * TDoubleMatrix::Identity(d, d)).selfadjointView<Eigen::Lower>();
-            // Since the Hessian is positive semidefinite, the trace is larger than the
-            // largest eigenvalue. Therefore, H_eps = H + eps * trace(H) * I will have
-            // condition number at least eps. As long as eps >> double epsilon we should
-            // be able to invert it accurately.
-            double eps{std::max(1e-5 * hessian.trace(), 1e-10)};
-            for (std::size_t i = 0; i < 2; ++i) {
-                Eigen::LLT<Eigen::Ref<Eigen::MatrixXd>> llt{hessian};
-                hessianInvg = llt.solve(g);
-                if ((hessian_ * hessianInvg - g).norm() < 1e-2 * g.norm()) {
-                    return g.transpose() * hessianInvg;
-                } else {
-                    hessian_.diagonal().array() += eps;
-                    hessian = hessian_;
-                }
-            }
-            return -INF / 2.0; // We couldn't invert the Hessian: discard this split.
-        };
-    }
-=======
-    double lambda{regularization.leafWeightPenaltyMultiplier()};
->>>>>>> 3380f0d8
 
     auto minimumLoss = TThreading::makeThreadLocalMinimumLossFunction(d, lambda);
 
