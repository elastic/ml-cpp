--- conflicted
+++ resolved
@@ -111,14 +111,8 @@
         double count = CBasicStatistics::count(m_Categories[i]);
         if (percentileCount < count) {
             double mean = CBasicStatistics::mean(m_Categories[i]);
-<<<<<<< HEAD
-            double deviation = ::sqrt(CBasicStatistics::maximumLikelihoodVariance(m_Categories[i]));
+            double deviation = std::sqrt(CBasicStatistics::maximumLikelihoodVariance(m_Categories[i]));
             if (deviation == 0.0) {
-=======
-            double deviation = std::sqrt(CBasicStatistics::maximumLikelihoodVariance(m_Categories[i]));
-            if (deviation == 0.0)
-            {
->>>>>>> d4e4cca7
                 return mean;
             }
 
@@ -132,15 +126,9 @@
                 // Left truncate by the assignment boundary between
                 // this and the left category. See deviation for
                 // details.
-<<<<<<< HEAD
-                double n1 = ::sqrt(CBasicStatistics::count(m_Categories[i - 1]));
+                double n1 = std::sqrt(CBasicStatistics::count(m_Categories[i - 1]));
                 double m1 = CBasicStatistics::mean(m_Categories[i - 1]);
-                double d1 = ::sqrt(CBasicStatistics::maximumLikelihoodVariance(m_Categories[i - 1]));
-=======
-                double n1 = std::sqrt(CBasicStatistics::count(m_Categories[i-1]));
-                double m1 = CBasicStatistics::mean(m_Categories[i-1]);
-                double d1 = std::sqrt(CBasicStatistics::maximumLikelihoodVariance(m_Categories[i-1]));
->>>>>>> d4e4cca7
+                double d1 = std::sqrt(CBasicStatistics::maximumLikelihoodVariance(m_Categories[i - 1]));
                 double n2 = count;
                 double m2 = mean;
                 double d2 = deviation;
@@ -157,19 +145,11 @@
                 double n1 = count;
                 double m1 = mean;
                 double d1 = deviation;
-<<<<<<< HEAD
-                double n2 = ::sqrt(CBasicStatistics::count(m_Categories[i + 1]));
+                double n2 = std::sqrt(CBasicStatistics::count(m_Categories[i + 1]));
                 double m2 = CBasicStatistics::mean(m_Categories[i + 1]);
-                double d2 = ::sqrt(CBasicStatistics::maximumLikelihoodVariance(m_Categories[i + 1]));
-                double w1 = ::sqrt(n2 * d2);
-                double w2 = ::sqrt(n1 * d1);
-=======
-                double n2 = std::sqrt(CBasicStatistics::count(m_Categories[i+1]));
-                double m2 = CBasicStatistics::mean(m_Categories[i+1]);
-                double d2 = std::sqrt(CBasicStatistics::maximumLikelihoodVariance(m_Categories[i+1]));
+                double d2 = std::sqrt(CBasicStatistics::maximumLikelihoodVariance(m_Categories[i + 1]));
                 double w1 = std::sqrt(n2 * d2);
                 double w2 = std::sqrt(n1 * d1);
->>>>>>> d4e4cca7
                 double xr = (w1 * m1 + w2 * m2) / (w1 + w2);
                 LOG_TRACE("Right truncate to " << xr);
                 x = std::min(x, xr);
@@ -183,12 +163,7 @@
     return (p <= 0.5 ? -1.0 : 1.0) * boost::numeric::bounds<double>::highest();
 }
 
-<<<<<<< HEAD
-std::size_t CNaturalBreaksClassifier::size(void) const {
-=======
-std::size_t CNaturalBreaksClassifier::size() const
-{
->>>>>>> d4e4cca7
+std::size_t CNaturalBreaksClassifier::size() const {
     return std::min(m_Categories.size() + m_PointsBuffer.size(), m_Space);
 }
 
@@ -408,12 +383,7 @@
     LOG_TRACE("categories = " << core::CContainerPrinter::print(m_Categories));
 }
 
-<<<<<<< HEAD
-bool CNaturalBreaksClassifier::buffering(void) const {
-=======
-bool CNaturalBreaksClassifier::buffering() const
-{
->>>>>>> d4e4cca7
+bool CNaturalBreaksClassifier::buffering() const {
     return m_PointsBuffer.size() > 0;
 }
 
@@ -492,12 +462,7 @@
     LOG_TRACE("samples = " << core::CContainerPrinter::print(result));
 }
 
-<<<<<<< HEAD
-std::string CNaturalBreaksClassifier::print(void) const {
-=======
-std::string CNaturalBreaksClassifier::print() const
-{
->>>>>>> d4e4cca7
+std::string CNaturalBreaksClassifier::print() const {
     return core::CContainerPrinter::print(m_Categories);
 }
 
@@ -514,12 +479,7 @@
     core::CMemoryDebug::dynamicSize("m_PointsBuffer", m_PointsBuffer, mem);
 }
 
-<<<<<<< HEAD
-std::size_t CNaturalBreaksClassifier::memoryUsage(void) const {
-=======
-std::size_t CNaturalBreaksClassifier::memoryUsage() const
-{
->>>>>>> d4e4cca7
+std::size_t CNaturalBreaksClassifier::memoryUsage() const {
     std::size_t mem = core::CMemory::dynamicSize(m_Categories);
     mem += core::CMemory::dynamicSize(m_PointsBuffer);
     return mem;
@@ -663,12 +623,7 @@
     m_PointsBuffer.reserve(MAXIMUM_BUFFER_SIZE);
 }
 
-<<<<<<< HEAD
-void CNaturalBreaksClassifier::reduce(void) {
-=======
-void CNaturalBreaksClassifier::reduce()
-{
->>>>>>> d4e4cca7
+void CNaturalBreaksClassifier::reduce() {
     LOG_TRACE("Reduce");
 
     // Experimenting with using the optimal reduction gives no
@@ -698,13 +653,7 @@
     LOG_TRACE("reduced categories = " << core::CContainerPrinter::print(m_Categories));
 }
 
-<<<<<<< HEAD
-CNaturalBreaksClassifier::TSizeSizePr CNaturalBreaksClassifier::closestPair(void) const {
-=======
-CNaturalBreaksClassifier::TSizeSizePr
-CNaturalBreaksClassifier::closestPair() const
-{
->>>>>>> d4e4cca7
+CNaturalBreaksClassifier::TSizeSizePr CNaturalBreaksClassifier::closestPair() const {
     LOG_TRACE("Closest pair");
 
     TSizeSizePr result;
