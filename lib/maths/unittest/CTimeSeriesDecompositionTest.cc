/*
 * Copyright Elasticsearch B.V. and/or licensed to Elasticsearch B.V. under one
 * or more contributor license agreements. Licensed under the Elastic License;
 * you may not use this file except in compliance with the Elastic License.
 */

#include "CTimeSeriesDecompositionTest.h"

#include <core/CContainerPrinter.h>
#include <core/CLogger.h>
#include <core/CRapidXmlParser.h>
#include <core/CRapidXmlStatePersistInserter.h>
#include <core/CRapidXmlStateRestoreTraverser.h>
#include <core/CTimezone.h>
#include <core/Constants.h>

#include <maths/CDecayRateController.h>
#include <maths/CIntegerTools.h>
#include <maths/CNormalMeanPrecConjugate.h>
#include <maths/CSeasonalTime.h>
#include <maths/CTimeSeriesDecomposition.h>

#include <test/CRandomNumbers.h>
#include <test/CTimeSeriesTestData.h>

#include <boost/math/constants/constants.hpp>

#include <fstream>
#include <utility>
#include <vector>

using namespace ml;

namespace {

using TDoubleDoublePr = std::pair<double, double>;
using TDoubleVec = std::vector<double>;
using TDoubleVecVec = std::vector<TDoubleVec>;
using TTimeVec = std::vector<core_t::TTime>;
using TTimeDoublePr = std::pair<core_t::TTime, double>;
using TTimeDoublePrVec = std::vector<TTimeDoublePr>;
using TSeasonalComponentVec = maths_t::TSeasonalComponentVec;
using TMeanAccumulator = maths::CBasicStatistics::SSampleMean<double>::TAccumulator;

double mean(const TDoubleDoublePr& x) {
    return (x.first + x.second) / 2.0;
}

const core_t::TTime FIVE_MINS = 300;
const core_t::TTime TEN_MINS = 600;
const core_t::TTime HALF_HOUR = core::constants::HOUR / 2;
const core_t::TTime HOUR = core::constants::HOUR;
const core_t::TTime DAY = core::constants::DAY;
const core_t::TTime WEEK = core::constants::WEEK;
const core_t::TTime YEAR = core::constants::YEAR;
}

void CTimeSeriesDecompositionTest::testSuperpositionOfSines() {
    TTimeVec times;
    TDoubleVec trend;
    for (core_t::TTime time = 0; time < 100 * WEEK + 1; time += HALF_HOUR) {
        double weekly = 1200.0 + 1000.0 * std::sin(boost::math::double_constants::two_pi *
                                                   static_cast<double>(time) /
                                                   static_cast<double>(WEEK));
        double daily = 5.0 + 5.0 * std::sin(boost::math::double_constants::two_pi *
                                            static_cast<double>(time) /
                                            static_cast<double>(DAY));
        times.push_back(time);
        trend.push_back(weekly * daily);
    }

    test::CRandomNumbers rng;
    TDoubleVec noise;
    rng.generateNormalSamples(0.0, 400.0, times.size(), noise);

    core_t::TTime lastWeek = 0;
    maths::CTimeSeriesDecomposition decomposition(0.01, HALF_HOUR);

    double totalSumResidual = 0.0;
    double totalMaxResidual = 0.0;
    double totalSumValue = 0.0;
    double totalMaxValue = 0.0;
    double totalPercentileError = 0.0;

    //std::ofstream file;
    //file.open("results.m");
    //file << "hold on;\n";
    //file << "t = " << core::CContainerPrinter::print(times) << ";\n";
    //file << "f = " << core::CContainerPrinter::print(trend) << ";\n";
    //file << "plot(t, f);\n";
    //TDoubleVec f;
    //TDoubleVec r;

    for (std::size_t i = 0u; i < times.size(); ++i) {
        core_t::TTime time = times[i];
        double value = trend[i] + noise[i];

        decomposition.addPoint(time, value);

        if (time >= lastWeek + WEEK) {
            LOG_DEBUG(<< "Processing week");

            double sumResidual = 0.0;
            double maxResidual = 0.0;
            double sumValue = 0.0;
            double maxValue = 0.0;
            double percentileError = 0.0;

            for (core_t::TTime t = lastWeek; t < lastWeek + WEEK; t += HALF_HOUR) {
                TDoubleDoublePr baseline = decomposition.baseline(t, 70.0);
                double residual = std::fabs(trend[t / HALF_HOUR] - mean(baseline));
                sumResidual += residual;
                maxResidual = std::max(maxResidual, residual);
                sumValue += std::fabs(trend[t / HALF_HOUR]);
                maxValue = std::max(maxValue, std::fabs(trend[t / HALF_HOUR]));
                percentileError +=
                    std::max(std::max(baseline.first - trend[t / HALF_HOUR],
                                      trend[t / HALF_HOUR] - baseline.second),
                             0.0);
                //f.push_back(mean(baseline));
                //r.push_back(mean(baseline) - trend[t / HALF_HOUR]);
            }

            LOG_DEBUG(<< "'sum residual' / 'sum value' = " << sumResidual / sumValue);
            LOG_DEBUG(<< "'max residual' / 'max value' = " << maxResidual / maxValue);
            LOG_DEBUG(<< "70% error = " << percentileError / sumValue);

            if (time >= 2 * WEEK) {
<<<<<<< HEAD
                CPPUNIT_ASSERT(sumResidual < 0.052 * sumValue);
                CPPUNIT_ASSERT(maxResidual < 0.097 * maxValue);
=======
                CPPUNIT_ASSERT(sumResidual < 0.042 * sumValue);
                CPPUNIT_ASSERT(maxResidual < 0.040 * maxValue);
>>>>>>> 01a6b146
                CPPUNIT_ASSERT(percentileError < 0.02 * sumValue);
                totalSumResidual += sumResidual;
                totalMaxResidual += maxResidual;
                totalSumValue += sumValue;
                totalMaxValue += maxValue;
                totalPercentileError += percentileError;
            }

            lastWeek += WEEK;
        }
    }

    LOG_DEBUG(<< "total 'sum residual' / 'sum value' = " << totalSumResidual / totalSumValue);
    LOG_DEBUG(<< "total 'max residual' / 'max value' = " << totalMaxResidual / totalMaxValue);
    LOG_DEBUG(<< "total 70% error = " << totalPercentileError / totalSumValue);

    //file << "fe = " << core::CContainerPrinter::print(f) << ";\n";
    //file << "r = " << core::CContainerPrinter::print(r) << ";\n";
    //file << "plot(t(1:length(fe)), fe, 'r');\n";
    //file << "plot(t(1:length(r)), r, 'k');\n";

<<<<<<< HEAD
    CPPUNIT_ASSERT(totalSumResidual < 0.017 * totalSumValue);
    CPPUNIT_ASSERT(totalMaxResidual < 0.019 * totalMaxValue);
=======
    CPPUNIT_ASSERT(totalSumResidual < 0.019 * totalSumValue);
    CPPUNIT_ASSERT(totalMaxResidual < 0.021 * totalMaxValue);
>>>>>>> 01a6b146
    CPPUNIT_ASSERT(totalPercentileError < 0.01 * totalSumValue);
}

void CTimeSeriesDecompositionTest::testDistortedPeriodic() {
    const core_t::TTime bucketLength = HOUR;
    const core_t::TTime startTime = 0;
    const TDoubleVec timeseries{
        323444,  960510,  880176,  844190,  823993,  814251,  857187,  856791,
        862060,  919632,  1083704, 2904437, 4601750, 5447896, 5827498, 5924161,
        5851895, 5768661, 5927840, 5326236, 4037245, 1958521, 1360753, 1005194,
        901930,  856605,  838370,  810396,  776815,  751163,  793055,  823974,
        820458,  840647,  878594,  1192154, 2321550, 2646460, 2760957, 2838611,
        2784696, 2798327, 2643123, 2028970, 1331199, 1098105, 930971,  907562,
        903603,  873554,  879375,  852853,  828554,  819726,  872418,  856365,
        860880,  867119,  873912,  885405,  1053530, 1487664, 1555301, 1637137,
        1672030, 1659346, 1514673, 1228543, 1011740, 928749,  809702,  838931,
        847904,  829188,  822558,  798517,  767446,  750486,  783165,  815612,
        825365,  873486,  1165250, 2977382, 4868975, 6050263, 6470794, 6271899,
        6449326, 6352992, 6162712, 6257295, 4570133, 1781374, 1182546, 665858,
        522585,  481588,  395139,  380770,  379182,  356068,  353498,  347707,
        350931,  417253,  989129,  2884728, 4640841, 5423474, 6246182, 6432793,
        6338419, 6312346, 6294323, 6102676, 4505021, 2168289, 1411233, 1055797,
        954338,  918498,  904236,  870193,  843259,  682538,  895407,  883550,
        897026,  918838,  1262303, 3208919, 5193013, 5787263, 6255837, 6337684,
        6335017, 6278740, 6191046, 6183259, 4455055, 2004058, 1425910, 1069949,
        942839,  899157,  895133,  858268,  837338,  820983,  870863,  871873,
        881182,  918795,  1237336, 3069272, 4708229, 5672066, 6291124, 6407806,
        6479889, 6533138, 3473382, 6534838, 4800911, 2668073, 1644350, 1282450,
        1131734, 1009042, 891099,  857339,  842849,  816513,  879200,  848292,
        858014,  906642,  1208147, 2964568, 5215885, 5777105, 6332104, 6130733,
        6284960, 6157055, 6165520, 5771121, 4309930, 2150044, 1475275, 1065030,
        967267,  890413,  887174,  835741,  814749,  817443,  853085,  851040,
        866029,  867612,  917833,  1225383, 2326451, 2837337, 2975288, 3034415,
        3056379, 3181951, 2938511, 2400202, 1444952, 1058781, 845703,  810419,
        805781,  789438,  799674,  775703,  756145,  727587,  756489,  789886,
        784948,  788247,  802013,  832272,  845033,  873396,  1018788, 1013089,
        1095001, 1022910, 798183,  519186,  320507,  247320,  139372,  129477,
        145576,  122348,  120286,  89370,   95583,   88985,   89009,   97425,
        103628,  153229,  675828,  2807240, 4652249, 5170466, 5642965, 5608709,
        5697374, 5546758, 5368913, 5161602, 3793675, 1375703, 593920,  340764,
        197075,  174981,  158274,  130148,  125235,  122526,  113896,  116249,
        126881,  213814,  816723,  2690434, 4827493, 5723621, 6219650, 6492638,
        6570160, 6493706, 6495303, 6301872, 4300612, 1543551, 785562,  390012,
        234939,  202190,  142855,  135218,  124238,  111981,  104807,  107687,
        129438,  190294,  779698,  2864053, 5079395, 5912629, 6481437, 6284107,
        6451007, 6177724, 5993932, 6075918, 4140658, 1481179, 682711,  328387,
        233915,  182721,  170860,  139540,  137613,  121669,  116906,  121780,
        127887,  199762,  783099,  2890355, 4658524, 5535842, 6117719, 6322938,
        6570422, 6396874, 6586615, 6332100, 4715160, 2604366, 1525620, 906137,
        499019,  358856,  225543,  171388,  153826,  149910,  141092,  136459,
        161202,  240704,  766755,  3011958, 5024254, 5901640, 6244757, 6257553,
        6380236, 6394732, 6385424, 5876960, 4182127, 1868461, 883771,  377159,
        264435,  196674,  181845,  138307,  136055,  133143,  129791,  133694,
        127502,  136351,  212305,  777873,  2219051, 2732315, 2965287, 2895288,
        2829988, 2818268, 2513817, 1866217, 985099,  561287,  205195,  173997,
        166428,  165294,  130072,  113917,  113282,  112466,  103406,  115687,
        159863,  158310,  225454,  516925,  1268760, 1523357, 1607510, 1560200,
        1483823, 1401526, 999236,  495292,  299905,  286900,  209697,  169881,
        157560,  139030,  132342,  187941,  126162,  106587,  108759,  109495,
        116386,  208504,  676794,  1549362, 2080332, 2488707, 2699237, 2862970,
        2602994, 2554047, 2364456, 1997686, 1192434, 891293,  697769,  391385,
        234311,  231839,  160520,  155870,  142220,  139360,  142885,  141589,
        166792,  443202,  2019645, 4558828, 5982111, 6408009, 6514598, 6567566,
        6686935, 6532886, 6473927, 5475257, 2889913, 1524673, 938262,  557410,
        325965,  186484,  174831,  211765,  145477,  148318,  130425,  136431,
        182002,  442272,  2078908, 4628945, 5767034, 6212302, 6566196, 6527687,
        6365204, 6226173, 6401203, 5629733, 3004625, 1555528, 1025549, 492910,
        347948,  298725,  272955,  238279,  209290,  188551,  175447,  173960,
        190875,  468340,  1885268, 4133457, 5350137, 5885807, 6331254, 6420279,
        6589448, 6483637, 6557769, 5543938, 3482732, 2010293, 1278681, 735111,
        406042,  283694,  181213,  160207,  136347,  113484,  118521,  127725,
        151408,  396552,  1900747, 4400918, 5546984, 6213423, 6464686, 6442904,
        6385002, 6248314, 5880523, 4816342, 2597450, 1374071, 751391,  362615,
        215644,  175158,  116896,  127935,  110407,  113054,  105841,  113717,
        177240,  206515,  616005,  1718878, 2391747, 2450915, 2653897, 2922320,
        2808467, 2490078, 1829760, 1219997, 643936,  400743,  208976,  119623,
        110170,  99338,   93661,   100187,  90803,   83980,   75950,   78805,
        95664,   108467,  128293,  294080,  720811,  965705,  1048021, 1125912,
        1194746, 1114704, 799721,  512542,  353694,  291046,  229723,  206109,
        183482,  192225,  191906,  176942,  148163,  145405,  145728,  159016,
        181991,  436297,  1983374, 4688246, 5853284, 6243628, 6730707, 6660743,
        6476024, 6422004, 6335113, 5386230, 2761698, 1230646, 763506,  359071,
        223956,  189020,  158090,  145730,  135338,  114941,  108313,  120023,
        167161,  440103,  1781778, 4428615, 5701824, 6296598, 6541586, 6809286,
        6716690, 6488941, 6567385, 5633685, 2760255, 1316495, 732572,  316496,
        225013,  202664,  171295,  143195,  123555,  125327,  123357,  135419,
        194933,  428197,  2181096, 4672692, 5854393, 6553263, 6653127, 6772664,
        6899086, 6794041, 6900871, 6087645, 2814928, 1393906, 894417,  413459,
        280839,  237468,  184947,  214658,  180059,  145215,  134793,  133423,
        191388,  417885,  2081899, 4836758, 5803495, 6451696, 7270708, 7628500,
        7208066, 7403079, 7548585, 6323024, 3763029, 2197174, 1359687, 857604,
        471729,  338888,  177156,  150619,  145775,  132845,  110888,  121863,
        141321,  440528,  2020529, 4615833, 5772372, 6318037, 6481658, 6454979,
        6489447, 6558612, 6114653, 5009113, 2541519, 1329520, 663124,  311088,
        200332,  141768,  120845,  120603,  114688,  111340,  95757,   91444,
        103287,  130905,  551108,  1988083, 2885196, 2962413, 3070689, 3061746,
        2999362, 2993871, 2287683, 1539262, 763592,  393769,  193094,  126535,
        131721,  125761,  105550,  89077,   90295,   93853,   84496,   77731,
        89389,   101269,  153379,  443022,  1114121, 1556021, 1607693, 1589743,
        1746231, 1432261, 1022052};

    core_t::TTime time = startTime;
    core_t::TTime lastWeek = startTime;
    maths::CTimeSeriesDecomposition decomposition(0.01, bucketLength);

    //std::ofstream file;
    //file.open("results.m");
    //file << "hold on;\n";

    double totalSumResidual = 0.0;
    double totalMaxResidual = 0.0;
    double totalSumValue = 0.0;
    double totalMaxValue = 0.0;
    double totalPercentileError = 0.0;

    for (std::size_t i = 0u; i < timeseries.size(); ++i, time += bucketLength) {
        decomposition.addPoint(time, timeseries[i]);

        if (time >= lastWeek + WEEK || i == boost::size(timeseries) - 1) {
            LOG_DEBUG(<< "Processing week");

            //TDoubleVec t;
            //TDoubleVec f;
            //TDoubleVec fe;

            double sumResidual = 0.0;
            double maxResidual = 0.0;
            double sumValue = 0.0;
            double maxValue = 0.0;
            double percentileError = 0.0;

            for (core_t::TTime tt = lastWeek;
                 tt < lastWeek + WEEK &&
                 static_cast<std::size_t>(tt / HOUR) < boost::size(timeseries);
                 tt += HOUR) {
                TDoubleDoublePr baseline = decomposition.baseline(tt, 70.0);

                double residual = std::fabs(timeseries[tt / HOUR] - mean(baseline));
                sumResidual += residual;
                maxResidual = std::max(maxResidual, residual);
                sumValue += std::fabs(timeseries[tt / HOUR]);
                maxValue = std::max(maxValue, std::fabs(timeseries[tt / HOUR]));
                percentileError +=
                    std::max(std::max(baseline.first - timeseries[tt / HOUR],
                                      timeseries[tt / HOUR] - baseline.second),
                             0.0);

                //t.push_back(tt);
                //f.push_back(timeseries[tt / HOUR]);
                //fe.push_back(mean(baseline));
            }

            LOG_DEBUG(<< "'sum residual' / 'sum value' = " << sumResidual / sumValue);
            LOG_DEBUG(<< "'max residual' / 'max value' = " << maxResidual / maxValue);
            LOG_DEBUG(<< "70% error = " << percentileError / sumValue);

            if (time >= 2 * WEEK) {
                CPPUNIT_ASSERT(sumResidual < 0.30 * sumValue);
                CPPUNIT_ASSERT(maxResidual < 0.56 * maxValue);
                CPPUNIT_ASSERT(percentileError < 0.21 * sumValue);

                totalSumResidual += sumResidual;
                totalMaxResidual += maxResidual;
                totalSumValue += sumValue;
                totalMaxValue += maxValue;
                totalPercentileError += percentileError;
            }

            //file << "t = " << core::CContainerPrinter::print(t) << ";\n";
            //file << "f = " << core::CContainerPrinter::print(f) << ";\n";
            //file << "fe = " << core::CContainerPrinter::print(fe) << ";\n";
            //file << "plot(t, f);\n";
            //file << "plot(t, fe, 'r');\n";

            lastWeek += WEEK;
        }
    }

    LOG_DEBUG(<< "total 'sum residual' / 'sum value' = " << totalSumResidual / totalSumValue);
    LOG_DEBUG(<< "total 'max residual' / 'max value' = " << totalMaxResidual / totalMaxValue);
    LOG_DEBUG(<< "total 70% error = " << totalPercentileError / totalSumValue);

    CPPUNIT_ASSERT(totalSumResidual < 0.19 * totalSumValue);
    CPPUNIT_ASSERT(totalMaxResidual < 0.27 * totalMaxValue);
    CPPUNIT_ASSERT(totalPercentileError < 0.11 * totalSumValue);
}

void CTimeSeriesDecompositionTest::testMinimizeLongComponents() {
    double weights[] = {1.0, 0.1, 1.0, 1.0, 0.1, 1.0, 1.0};

    TTimeVec times;
    TDoubleVec trend;
    for (core_t::TTime time = 0; time < 100 * WEEK; time += HALF_HOUR) {
        double weight = weights[(time / DAY) % 7];
        double daily = 100.0 * std::sin(boost::math::double_constants::two_pi *
                                        static_cast<double>(time) /
                                        static_cast<double>(DAY));
        times.push_back(time);
        trend.push_back(weight * daily);
    }

    test::CRandomNumbers rng;
    TDoubleVec noise;
    rng.generateNormalSamples(0.0, 16.0, times.size(), noise);

    maths::CTimeSeriesDecomposition decomposition(0.01, HALF_HOUR);

    //std::ofstream file;
    //file.open("results.m");
    //file << "hold on;\n";
    //file << "t = " << core::CContainerPrinter::print(times) << ";\n";
    //file << "f = " << core::CContainerPrinter::print(trend) << ";\n";
    //file << "plot(t, f);";
    //TDoubleVec f;
    //TDoubleVec r;

    double totalSumResidual = 0.0;
    double totalMaxResidual = 0.0;
    double totalSumValue = 0.0;
    double totalMaxValue = 0.0;
    double totalPercentileError = 0.0;
    double meanSlope = 0.0;
    double refinements = 0.0;

    core_t::TTime lastWeek = 0;
    for (std::size_t i = 0u; i < times.size(); ++i) {
        core_t::TTime time = times[i];
        double value = trend[i] + noise[i];

        decomposition.addPoint(time, value);

        if (time >= lastWeek + WEEK) {
            LOG_DEBUG(<< "Processing week");

            double sumResidual = 0.0;
            double maxResidual = 0.0;
            double sumValue = 0.0;
            double maxValue = 0.0;
            double percentileError = 0.0;

            for (core_t::TTime t = lastWeek; t < lastWeek + WEEK; t += HALF_HOUR) {
                TDoubleDoublePr baseline = decomposition.baseline(t, 70.0);

                double residual = std::fabs(trend[t / HALF_HOUR] - mean(baseline));
                sumResidual += residual;
                maxResidual = std::max(maxResidual, residual);
                sumValue += std::fabs(trend[t / HALF_HOUR]);
                maxValue = std::max(maxValue, std::fabs(trend[t / HALF_HOUR]));
                percentileError +=
                    std::max(std::max(baseline.first - trend[t / HALF_HOUR],
                                      trend[t / HALF_HOUR] - baseline.second),
                             0.0);

                //f.push_back(mean(baseline));
                //r.push_back(residual);
            }

            LOG_DEBUG(<< "'sum residual' / 'sum value' = " << sumResidual / sumValue);
            LOG_DEBUG(<< "'max residual' / 'max value' = " << maxResidual / maxValue);
            LOG_DEBUG(<< "70% error = " << percentileError / sumValue);

            if (time >= 2 * WEEK) {
                CPPUNIT_ASSERT(sumResidual < 0.16 * sumValue);
                CPPUNIT_ASSERT(maxResidual < 0.35 * maxValue);
                CPPUNIT_ASSERT(percentileError < 0.05 * sumValue);

                totalSumResidual += sumResidual;
                totalMaxResidual += maxResidual;
                totalSumValue += sumValue;
                totalMaxValue += maxValue;
                totalPercentileError += percentileError;

                for (const auto& component : decomposition.seasonalComponents()) {
                    if (component.initialized() && component.time().period() == WEEK) {
                        double slope = component.valueSpline().absSlope();
                        meanSlope += slope;
                        LOG_DEBUG(<< "weekly |slope| = " << slope);

                        CPPUNIT_ASSERT(slope < 0.0018);
                        refinements += 1.0;
                    }
                }
            }

            lastWeek += WEEK;
        }
    }

    LOG_DEBUG(<< "total 'sum residual' / 'sum value' = " << totalSumResidual / totalSumValue);
    LOG_DEBUG(<< "total 'max residual' / 'max value' = " << totalMaxResidual / totalMaxValue);
    LOG_DEBUG(<< "total 70% error = " << totalPercentileError / totalSumValue);

    //file << "fe = " << core::CContainerPrinter::print(f) << ";\n";
    //file << "r = " << core::CContainerPrinter::print(r) << ";\n";
    //file << "plot(t(1:length(fe)), fe, 'r');\n";
    //file << "plot(t(1:length(r)), r, 'k');\n";

    CPPUNIT_ASSERT(totalSumResidual < 0.06 * totalSumValue);
    CPPUNIT_ASSERT(totalMaxResidual < 0.22 * totalMaxValue);
    CPPUNIT_ASSERT(totalPercentileError < 0.03 * totalSumValue);

    meanSlope /= refinements;
    LOG_DEBUG(<< "mean weekly |slope| = " << meanSlope);
    CPPUNIT_ASSERT(meanSlope < 0.0015);
}

void CTimeSeriesDecompositionTest::testWeekend() {
    double weights[] = {0.1, 0.1, 1.0, 1.0, 1.0, 1.0, 1.0};

    TTimeVec times;
    TDoubleVec trend;
    for (core_t::TTime time = 0; time < 100 * WEEK; time += HALF_HOUR) {
        double weight = weights[(time / DAY) % 7];
        double daily = 100.0 * std::sin(boost::math::double_constants::two_pi *
                                        static_cast<double>(time) /
                                        static_cast<double>(DAY));
        times.push_back(time);
        trend.push_back(weight * daily);
    }

    test::CRandomNumbers rng;
    TDoubleVec noise;
    rng.generateNormalSamples(0.0, 20.0, times.size(), noise);

    maths::CTimeSeriesDecomposition decomposition(0.01, HALF_HOUR);

    //std::ofstream file;
    //file.open("results.m");
    //file << "hold on;\n";
    //file << "t = " << core::CContainerPrinter::print(times) << ";\n";
    //file << "f = " << core::CContainerPrinter::print(trend) << ";\n";
    //file << "plot(t, f);";
    //TDoubleVec f;
    //TDoubleVec r;

    double totalSumResidual = 0.0;
    double totalMaxResidual = 0.0;
    double totalSumValue = 0.0;
    double totalMaxValue = 0.0;
    double totalPercentileError = 0.0;

    core_t::TTime lastWeek = 0;
    for (std::size_t i = 0u; i < times.size(); ++i) {
        core_t::TTime time = times[i];
        double value = trend[i] + noise[i];

        decomposition.addPoint(time, value);

        if (time >= lastWeek + WEEK) {
            LOG_DEBUG(<< "Processing week");

            double sumResidual = 0.0;
            double maxResidual = 0.0;
            double sumValue = 0.0;
            double maxValue = 0.0;
            double percentileError = 0.0;

            for (core_t::TTime t = lastWeek; t < lastWeek + WEEK; t += HALF_HOUR) {
                TDoubleDoublePr baseline = decomposition.baseline(t, 70.0);

                double residual = std::fabs(trend[t / HALF_HOUR] - mean(baseline));
                sumResidual += residual;
                maxResidual = std::max(maxResidual, residual);
                sumValue += std::fabs(trend[t / HALF_HOUR]);
                maxValue = std::max(maxValue, std::fabs(trend[t / HALF_HOUR]));
                percentileError +=
                    std::max(std::max(baseline.first - trend[t / HALF_HOUR],
                                      trend[t / HALF_HOUR] - baseline.second),
                             0.0);

                //f.push_back(mean(baseline));
                //r.push_back(residual);
            }

            LOG_DEBUG(<< "'sum residual' / 'sum value' = " << sumResidual / sumValue);
            LOG_DEBUG(<< "'max residual' / 'max value' = " << maxResidual / maxValue);
            LOG_DEBUG(<< "70% error = " << percentileError / sumValue);

            if (time >= 3 * WEEK) {
                CPPUNIT_ASSERT(sumResidual < 0.07 * sumValue);
                CPPUNIT_ASSERT(maxResidual < 0.17 * maxValue);
                CPPUNIT_ASSERT(percentileError < 0.03 * sumValue);

                totalSumResidual += sumResidual;
                totalMaxResidual += maxResidual;
                totalSumValue += sumValue;
                totalMaxValue += maxValue;
                totalPercentileError += percentileError;
            }

            lastWeek += WEEK;
        }
    }

    //file << "fe = " << core::CContainerPrinter::print(f) << ";\n";
    //file << "r = " << core::CContainerPrinter::print(r) << ";\n";
    //file << "plot(t(1:length(fe)), fe, 'r');\n";
    //file << "plot(t(1:length(r)), r, 'k');\n";

    LOG_DEBUG(<< "total 'sum residual' / 'sum value' = " << totalSumResidual / totalSumValue);
    LOG_DEBUG(<< "total 'max residual' / 'max value' = " << totalMaxResidual / totalMaxValue);
    LOG_DEBUG(<< "total 70% error = " << totalPercentileError / totalSumValue);

    CPPUNIT_ASSERT(totalSumResidual < 0.026 * totalSumValue);
    CPPUNIT_ASSERT(totalMaxResidual < 0.13 * totalMaxValue);
<<<<<<< HEAD
    CPPUNIT_ASSERT(totalPercentileError < 0.011 * totalSumValue);
=======
    CPPUNIT_ASSERT(totalPercentileError < 0.012 * totalSumValue);
>>>>>>> 01a6b146
}

void CTimeSeriesDecompositionTest::testSinglePeriodicity() {
    TTimeVec times;
    TDoubleVec trend;
    for (core_t::TTime time = 0; time < 10 * WEEK + 1; time += HALF_HOUR) {
        double daily = 100.0 + 100.0 * std::sin(boost::math::double_constants::two_pi *
                                                static_cast<double>(time) /
                                                static_cast<double>(DAY));
        times.push_back(time);
        trend.push_back(daily);
    }

    const double noiseMean = 20.0;
    const double noiseVariance = 16.0;
    test::CRandomNumbers rng;
    TDoubleVec noise;
    rng.generateNormalSamples(noiseMean, noiseVariance, times.size(), noise);

    maths::CTimeSeriesDecomposition decomposition(0.01, HALF_HOUR);

    //std::ofstream file;
    //file.open("results.m");
    //file << "hold on;\n";
    //file << "t = " << core::CContainerPrinter::print(times) << ";\n";
    //file << "f = " << core::CContainerPrinter::print(timeseries) << ";\n";
    //file << "plot(t, f);\n";
    //TDoubleVec f;
    //TDoubleVec r;

    double totalSumResidual = 0.0;
    double totalMaxResidual = 0.0;
    double totalSumValue = 0.0;
    double totalMaxValue = 0.0;
    double totalPercentileError = 0.0;

    core_t::TTime lastWeek = 0;
    for (std::size_t i = 0u; i < times.size(); ++i) {
        core_t::TTime time = times[i];
        double value = trend[i] + noise[i];

        decomposition.addPoint(time, value);

        if (time >= lastWeek + WEEK) {
            LOG_DEBUG(<< "Processing week");

            double sumResidual = 0.0;
            double maxResidual = 0.0;
            double sumValue = 0.0;
            double maxValue = 0.0;
            double percentileError = 0.0;

            for (core_t::TTime t = lastWeek; t < lastWeek + WEEK; t += HALF_HOUR) {
                TDoubleDoublePr baseline = decomposition.baseline(t, 70.0);

                double residual =
                    std::fabs(trend[t / HALF_HOUR] + noiseMean - mean(baseline));
                sumResidual += residual;
                maxResidual = std::max(maxResidual, residual);
                sumValue += std::fabs(trend[t / HALF_HOUR]);
                maxValue = std::max(maxValue, std::fabs(trend[t / HALF_HOUR]));
                percentileError += std::max(
                    std::max(baseline.first - (trend[t / HALF_HOUR] + noiseMean),
                             (trend[t / HALF_HOUR] + noiseMean) - baseline.second),
                    0.0);

                //f.push_back(mean(baseline));
                //r.push_back(residual);
            }

            LOG_DEBUG(<< "'sum residual' / 'sum value' = " << sumResidual / sumValue);
            LOG_DEBUG(<< "'max residual' / 'max value' = " << maxResidual / maxValue);
            LOG_DEBUG(<< "70% error = " << percentileError / sumValue);

            if (time >= 1 * WEEK) {
                CPPUNIT_ASSERT(sumResidual < 0.06 * sumValue);
                CPPUNIT_ASSERT(maxResidual < 0.08 * maxValue);
                CPPUNIT_ASSERT(percentileError < 0.02 * sumValue);

                totalSumResidual += sumResidual;
                totalMaxResidual += maxResidual;
                totalSumValue += sumValue;
                totalMaxValue += maxValue;
                totalPercentileError += percentileError;

                // Check that only the daily component has been initialized.
                const TSeasonalComponentVec& components = decomposition.seasonalComponents();
                CPPUNIT_ASSERT_EQUAL(std::size_t(1), components.size());
                CPPUNIT_ASSERT_EQUAL(DAY, components[0].time().period());
                CPPUNIT_ASSERT(components[0].initialized());
            }

            lastWeek += WEEK;
        }
    }

    LOG_DEBUG(<< "total 'sum residual' / 'sum value' = " << totalSumResidual / totalSumValue);
    LOG_DEBUG(<< "total 'max residual' / 'max value' = " << totalMaxResidual / totalMaxValue);
    LOG_DEBUG(<< "total 70% error = " << totalPercentileError / totalSumValue);
<<<<<<< HEAD
    CPPUNIT_ASSERT(totalSumResidual < 0.013 * totalSumValue);
    CPPUNIT_ASSERT(totalMaxResidual < 0.021 * totalMaxValue);
=======
    CPPUNIT_ASSERT(totalSumResidual < 0.015 * totalSumValue);
    CPPUNIT_ASSERT(totalMaxResidual < 0.024 * totalMaxValue);
>>>>>>> 01a6b146
    CPPUNIT_ASSERT(totalPercentileError < 0.01 * totalSumValue);

    // Check that only the daily component has been initialized.
    const TSeasonalComponentVec& components = decomposition.seasonalComponents();
    CPPUNIT_ASSERT_EQUAL(std::size_t(1), components.size());
    CPPUNIT_ASSERT_EQUAL(DAY, components[0].time().period());
    CPPUNIT_ASSERT(components[0].initialized());

    //file << "fe = " << core::CContainerPrinter::print(f) << ";\n";
    //file << "r = " << core::CContainerPrinter::print(r) << ";\n";
    //file << "plot(t(1:length(fe)), fe, 'r');\n";
    //file << "plot(t(1:length(r)), r, 'k');\n";
}

void CTimeSeriesDecompositionTest::testSeasonalOnset() {
    const double daily[] = {0.0,  0.0,  0.0,  0.0,  5.0,  5.0,  5.0,  40.0,
                            40.0, 40.0, 30.0, 30.0, 35.0, 35.0, 40.0, 50.0,
                            60.0, 80.0, 80.0, 10.0, 5.0,  0.0,  0.0,  0.0};
    const double weekly[] = {0.1, 0.1, 1.2, 1.0, 1.0, 0.9, 1.5};

    TTimeVec times;
    TDoubleVec trend;
    for (core_t::TTime time = 0; time < 150 * WEEK + 1; time += HOUR) {
        double baseline = 0.0;
        if (time > 10 * WEEK) {
            baseline += daily[(time % DAY) / HOUR];
            baseline *= weekly[(time % WEEK) / DAY];
        }
        times.push_back(time);
        trend.push_back(baseline);
    }

    test::CRandomNumbers rng;
    TDoubleVec noise;
    rng.generateNormalSamples(0.0, 4.0, times.size(), noise);

    maths::CTimeSeriesDecomposition decomposition(0.01, HOUR);

    //std::ofstream file;
    //file.open("results.m");
    //file << "hold on;\n";
    //file << "t = " << core::CContainerPrinter::print(times) << ";\n";
    //file << "f = " << core::CContainerPrinter::print(trend) << ";\n";
    //file << "plot(t, f, 'r');\n";
    //TDoubleVec f;
    //TDoubleVec r;

    double totalSumResidual = 0.0;
    double totalMaxResidual = 0.0;
    double totalSumValue = 0.0;
    double totalMaxValue = 0.0;
    double totalPercentileError = 0.0;

    core_t::TTime lastWeek = 0;
    for (std::size_t i = 0u; i < times.size(); ++i) {
        core_t::TTime time = times[i];
        double value = trend[i] + noise[i];

        decomposition.addPoint(time, value);

        if (time >= lastWeek + WEEK) {
            LOG_DEBUG(<< "Processing week");

            double sumResidual = 0.0;
            double maxResidual = 0.0;
            double sumValue = 0.0;
            double maxValue = 0.0;
            double percentileError = 0.0;
            for (core_t::TTime t = lastWeek; t < lastWeek + WEEK; t += HOUR) {
                TDoubleDoublePr baseline = decomposition.baseline(t, 70.0);

                double residual = std::fabs(trend[t / HOUR] - mean(baseline));
                sumResidual += residual;
                maxResidual = std::max(maxResidual, residual);
                sumValue += std::fabs(trend[t / HOUR]);
                maxValue = std::max(maxValue, std::fabs(trend[t / HOUR]));
                percentileError += std::max(std::max(baseline.first - trend[t / HOUR],
                                                     trend[t / HOUR] - baseline.second),
                                            0.0);
                //f.push_back(mean(baseline));
                //r.push_back(residual);
            }

            LOG_DEBUG(<< "'sum residual' / 'sum value' = "
                      << (sumResidual == 0.0 ? 0.0 : sumResidual / sumValue));
            LOG_DEBUG(<< "'max residual' / 'max value' = "
                      << (maxResidual == 0.0 ? 0.0 : maxResidual / maxValue));
            LOG_DEBUG(<< "70% error = "
                      << (percentileError == 0.0 ? 0.0 : percentileError / sumValue));

            totalSumResidual += sumResidual;
            totalMaxResidual += maxResidual;
            totalSumValue += sumValue;
            totalMaxValue += maxValue;
            totalPercentileError += percentileError;

            const TSeasonalComponentVec& components = decomposition.seasonalComponents();
            if (time > 11 * WEEK) {
                // Check that both components have been initialized.
                CPPUNIT_ASSERT(components.size() > 2);
                CPPUNIT_ASSERT(components[0].initialized());
                CPPUNIT_ASSERT(components[1].initialized());
                CPPUNIT_ASSERT(components[2].initialized());
            } else if (time > 10 * WEEK) {
                // Check that both components have been initialized.
                CPPUNIT_ASSERT_EQUAL(std::size_t(1), components.size());
                CPPUNIT_ASSERT(components[0].initialized());
            } else {
                // Check that neither component has been initialized.
                CPPUNIT_ASSERT(components.empty());
            }
            lastWeek += WEEK;
        }
    }

    //file << "fe = " << core::CContainerPrinter::print(f) << ";\n";
    //file << "r = " << core::CContainerPrinter::print(r) << ";\n";
    //file << "plot(t(1:length(fe)), fe);\n";
    //file << "plot(t(1:length(r)), r, 'k');\n";

    LOG_DEBUG(<< "total 'sum residual' / 'sum value' = " << totalSumResidual / totalSumValue);
    LOG_DEBUG(<< "total 'max residual' / 'max value' = " << totalMaxResidual / totalMaxValue);
    LOG_DEBUG(<< "total 70% error = " << totalPercentileError / totalSumValue);
    CPPUNIT_ASSERT(totalSumResidual < 0.07 * totalSumValue);
    CPPUNIT_ASSERT(totalMaxResidual < 0.08 * totalMaxValue);
    CPPUNIT_ASSERT(totalPercentileError < 0.03 * totalSumValue);
}

void CTimeSeriesDecompositionTest::testVarianceScale() {
    // Test that variance scales are correctly computed.

    test::CRandomNumbers rng;

    LOG_DEBUG(<< "Variance Spike");
    {
        core_t::TTime time = 0;
        maths::CTimeSeriesDecomposition decomposition(0.01, TEN_MINS);

        for (std::size_t i = 0u; i < 50; ++i) {
            for (core_t::TTime t = 0; t < DAY; t += TEN_MINS) {
                double baseline = 1.0;
                double variance = 1.0;
                if (t >= 3600 && t < 7200) {
                    baseline = 5.0;
                    variance = 10.0;
                }
                TDoubleVec value;
                rng.generateNormalSamples(baseline, variance, 1, value);
                decomposition.addPoint(time + t, value[0]);
            }
            time += DAY;
        }

        double meanVariance = (1.0 * 23.0 + 10.0 * 1.0) / 24.0;
        time -= DAY;
        TMeanAccumulator error;
        TMeanAccumulator percentileError;
        TMeanAccumulator meanScale;
        for (core_t::TTime t = 0; t < DAY; t += TEN_MINS) {
            double variance = 1.0;
            if (t >= 3600 && t < 7200) {
                variance = 10.0;
            }
            double expectedScale = variance / meanVariance;
            TDoubleDoublePr interval = decomposition.scale(time + t, meanVariance, 70.0);
            LOG_DEBUG(<< "time = " << t << ", expectedScale = " << expectedScale
                      << ", scale = " << core::CContainerPrinter::print(interval));
            double scale = (interval.first + interval.second) / 2.0;
            error.add(std::fabs(scale - expectedScale));
            meanScale.add(scale);
            percentileError.add(std::max(std::max(interval.first - expectedScale,
                                                  expectedScale - interval.second),
                                         0.0));
        }

        LOG_DEBUG(<< "mean error = " << maths::CBasicStatistics::mean(error));
        LOG_DEBUG(<< "mean 70% error = " << maths::CBasicStatistics::mean(percentileError))
        LOG_DEBUG(<< "mean scale = " << maths::CBasicStatistics::mean(meanScale));
<<<<<<< HEAD
        CPPUNIT_ASSERT(maths::CBasicStatistics::mean(error) < 0.21);
        CPPUNIT_ASSERT(maths::CBasicStatistics::mean(percentileError) < 0.04);
=======
        CPPUNIT_ASSERT(maths::CBasicStatistics::mean(error) < 0.23);
        CPPUNIT_ASSERT(maths::CBasicStatistics::mean(percentileError) < 0.05);
>>>>>>> 01a6b146
        CPPUNIT_ASSERT_DOUBLES_EQUAL(1.0, maths::CBasicStatistics::mean(meanScale), 0.04);
    }
    LOG_DEBUG(<< "Smoothly Varying Variance");
    {
        core_t::TTime time = 0;
        maths::CTimeSeriesDecomposition decomposition(0.01, TEN_MINS);

        for (std::size_t i = 0u; i < 50; ++i) {
            for (core_t::TTime t = 0; t < DAY; t += TEN_MINS) {
                double baseline = 5.0 * std::sin(boost::math::double_constants::two_pi *
                                                 static_cast<double>(t) /
                                                 static_cast<double>(DAY));
                double variance = 1.0;
                if (t >= 3600 && t < 7200) {
                    variance = 10.0;
                }
                TDoubleVec value;
                rng.generateNormalSamples(0.0, variance, 1, value);
                decomposition.addPoint(time + t, baseline + value[0]);
            }
            time += DAY;
        }

        double meanVariance = (1.0 * 23.0 + 10.0 * 1.0) / 24.0;
        time -= DAY;
        TMeanAccumulator error;
        TMeanAccumulator percentileError;
        TMeanAccumulator meanScale;
        for (core_t::TTime t = 0; t < DAY; t += TEN_MINS) {
            double variance = 1.0;
            if (t >= 3600 && t < 7200) {
                variance = 10.0;
            }
            double expectedScale = variance / meanVariance;
            TDoubleDoublePr interval = decomposition.scale(time + t, meanVariance, 70.0);
            LOG_DEBUG(<< "time = " << t << ", expectedScale = " << expectedScale
                      << ", scale = " << core::CContainerPrinter::print(interval));
            double scale = (interval.first + interval.second) / 2.0;
            error.add(std::fabs(scale - expectedScale));
            meanScale.add(scale);
            percentileError.add(std::max(std::max(interval.first - expectedScale,
                                                  expectedScale - interval.second),
                                         0.0));
        }

        LOG_DEBUG(<< "mean error = " << maths::CBasicStatistics::mean(error));
        LOG_DEBUG(<< "mean 70% error = " << maths::CBasicStatistics::mean(percentileError));
        LOG_DEBUG(<< "mean scale = " << maths::CBasicStatistics::mean(meanScale));
        CPPUNIT_ASSERT(maths::CBasicStatistics::mean(error) < 0.21);
        CPPUNIT_ASSERT(maths::CBasicStatistics::mean(percentileError) < 0.1);
        CPPUNIT_ASSERT_DOUBLES_EQUAL(1.0, maths::CBasicStatistics::mean(meanScale), 0.01);
    }
    LOG_DEBUG(<< "Long Term Trend");
    {
        const core_t::TTime length = 120 * DAY;

        TTimeVec times;
        TDoubleVec trend;
        for (core_t::TTime time = 0; time < length; time += HALF_HOUR) {
            times.push_back(time);
            double x = static_cast<double>(time);
            trend.push_back(150.0 +
                            100.0 * std::sin(boost::math::double_constants::two_pi *
                                             x / static_cast<double>(240 * DAY) /
                                             (1.0 - x / static_cast<double>(2 * length))) +
                            10.0 * std::sin(boost::math::double_constants::two_pi *
                                            x / static_cast<double>(DAY)));
        }

        TDoubleVec noise;
        rng.generateNormalSamples(0.0, 4.0, times.size(), noise);

        maths::CTimeSeriesDecomposition decomposition(0.024, HALF_HOUR);
        for (std::size_t i = 0u; i < times.size(); ++i) {
            decomposition.addPoint(times[i], trend[i] + 0.3 * noise[i]);
        }

        TMeanAccumulator meanScale;
        double meanVariance = decomposition.meanVariance();
        for (core_t::TTime t = 0; t < DAY; t += TEN_MINS) {
            TDoubleDoublePr interval =
                decomposition.scale(times.back() + t, meanVariance, 70.0);
            LOG_DEBUG(<< "time = " << t
                      << ", scale = " << core::CContainerPrinter::print(interval));
            double scale = (interval.first + interval.second) / 2.0;
            meanScale.add(scale);
        }

        LOG_DEBUG(<< "mean scale = " << maths::CBasicStatistics::mean(meanScale));
        CPPUNIT_ASSERT_DOUBLES_EQUAL(1.0, maths::CBasicStatistics::mean(meanScale), 0.01);
    }
}

void CTimeSeriesDecompositionTest::testSpikeyDataProblemCase() {
    TTimeDoublePrVec timeseries;
    core_t::TTime startTime;
    core_t::TTime endTime;
    CPPUNIT_ASSERT(test::CTimeSeriesTestData::parse("testfiles/spikey_data.csv",
                                                    timeseries, startTime, endTime,
                                                    "^([0-9]+),([0-9\\.]+)"));
    CPPUNIT_ASSERT(!timeseries.empty());

    LOG_DEBUG(<< "timeseries = "
              << core::CContainerPrinter::print(timeseries.begin(), timeseries.begin() + 10)
              << " ...");

    double totalSumResidual = 0.0;
    double totalMaxResidual = 0.0;
    double totalSumValue = 0.0;
    double totalMaxValue = 0.0;
    double totalPercentileError = 0.0;

    maths::CTimeSeriesDecomposition decomposition(0.01, FIVE_MINS);
    maths::CNormalMeanPrecConjugate model = maths::CNormalMeanPrecConjugate::nonInformativePrior(
        maths_t::E_ContinuousData, 0.01);

    core_t::TTime lastWeek = (startTime / WEEK + 1) * WEEK;
    TTimeDoublePrVec lastWeekTimeseries;
    for (std::size_t i = 0u; i < timeseries.size(); ++i) {
        core_t::TTime time = timeseries[i].first;
        double value = timeseries[i].second;

        if (time > lastWeek + WEEK) {
            LOG_DEBUG(<< "Processing week");

            double sumResidual = 0.0;
            double maxResidual = 0.0;
            double sumValue = 0.0;
            double maxValue = 0.0;
            double percentileError = 0.0;

            for (std::size_t j = 0u; j < lastWeekTimeseries.size(); ++j) {
                TDoubleDoublePr baseline =
                    decomposition.baseline(lastWeekTimeseries[j].first, 70.0);

                double residual = std::fabs(lastWeekTimeseries[j].second - mean(baseline));
                sumResidual += residual;
                maxResidual = std::max(maxResidual, residual);
                sumValue += std::fabs(lastWeekTimeseries[j].second);
                maxValue = std::max(maxValue, std::fabs(lastWeekTimeseries[j].second));
                percentileError += std::max(
                    std::max(baseline.first - lastWeekTimeseries[j].second,
                             lastWeekTimeseries[j].second - baseline.second),
                    0.0);
            }

            LOG_DEBUG(<< "'sum residual' / 'sum value' = "
                      << (sumResidual == 0.0 ? 0.0 : sumResidual / sumValue));
            LOG_DEBUG(<< "'max residual' / 'max value' = "
                      << (maxResidual == 0.0 ? 0.0 : maxResidual / maxValue));
            LOG_DEBUG(<< "70% error = " << percentileError / sumValue);

            if (time >= startTime + WEEK) {
                totalSumResidual += sumResidual;
                totalMaxResidual += maxResidual;
                totalSumValue += sumValue;
                totalMaxValue += maxValue;
                totalPercentileError += percentileError;
            }

            lastWeekTimeseries.clear();
            lastWeek += WEEK;
        }
        if (time > lastWeek) {
            lastWeekTimeseries.push_back(timeseries[i]);
        }

        if (decomposition.addPoint(time, value)) {
            model.setToNonInformative(0.0, 0.01);
        }
        model.addSamples({decomposition.detrend(time, value, 70.0)},
                         maths_t::CUnitWeights::SINGLE_UNIT);
    }

    LOG_DEBUG(<< "total 'sum residual' / 'sum value' = " << totalSumResidual / totalSumValue);
    LOG_DEBUG(<< "total 'max residual' / 'max value' = " << totalMaxResidual / totalMaxValue);
    LOG_DEBUG(<< "total 70% error = " << totalPercentileError / totalSumValue);

<<<<<<< HEAD
    CPPUNIT_ASSERT(totalSumResidual < 0.19 * totalSumValue);
    CPPUNIT_ASSERT(totalMaxResidual < 0.31 * totalMaxValue);
    CPPUNIT_ASSERT(totalPercentileError < 0.13 * totalSumValue);
=======
    CPPUNIT_ASSERT(totalSumResidual < 0.20 * totalSumValue);
    CPPUNIT_ASSERT(totalMaxResidual < 0.33 * totalMaxValue);
    CPPUNIT_ASSERT(totalPercentileError < 0.14 * totalSumValue);
>>>>>>> 01a6b146

    //std::ofstream file;
    //file.open("results.m");
    //TTimeVec times;
    //TDoubleVec raw;
    //TDoubleVec baseline;
    //TDoubleVec scales;
    //TDoubleVec probs;

    double pMinScaled = 1.0;
    double pMinUnscaled = 1.0;
    for (std::size_t i = 0u; timeseries[i].first < startTime + DAY; ++i) {
        core_t::TTime time = timeseries[i].first;
        double value = timeseries[i].second;
        double variance = model.marginalLikelihoodVariance();

        double lb, ub;
        maths_t::ETail tail;
        model.probabilityOfLessLikelySamples(
            maths_t::E_TwoSided, {decomposition.detrend(time, value, 70.0)},
            {maths_t::seasonalVarianceScaleWeight(
                std::max(decomposition.scale(time, variance, 70.0).second, 0.25))},
            lb, ub, tail);
        double pScaled = (lb + ub) / 2.0;
        pMinScaled = std::min(pMinScaled, pScaled);

        //times.push_back(time);
        //raw.push_back(value);
        //baseline.push_back(mean(decomposition.baseline(time, 70.0)));
        //scales.push_back(mean(decomposition.scale(time, variance, 70.0)));
        //probs.push_back(-std::log(pScaled));

        model.probabilityOfLessLikelySamples(
            maths_t::E_TwoSided, {decomposition.detrend(time, value, 70.0)},
            maths_t::CUnitWeights::SINGLE_UNIT, lb, ub, tail);
        double pUnscaled = (lb + ub) / 2.0;
        pMinUnscaled = std::min(pMinUnscaled, pUnscaled);
    }

    //file << "hold on;\n";
    //file << "t = " << core::CContainerPrinter::print(times) << ";\n";
    //file << "r = " << core::CContainerPrinter::print(raw) << ";\n";
    //file << "b = " << core::CContainerPrinter::print(baseline) << ";\n";
    //file << "s = " << core::CContainerPrinter::print(scales) << ";\n";
    //file << "p = " << core::CContainerPrinter::print(probs) << ";\n";
    //file << "subplot(3,1,1); hold on; plot(t, r, 'b'); plot(t, b, 'r');\n";
    //file << "subplot(3,1,2); plot(t, s, 'b');\n";
    //file << "subplot(3,1,3); plot(t, p, 'b');\n";

    LOG_DEBUG(<< "pMinScaled = " << pMinScaled);
    LOG_DEBUG(<< "pMinUnscaled = " << pMinUnscaled);
    CPPUNIT_ASSERT(pMinScaled > 1e11 * pMinUnscaled);
}

void CTimeSeriesDecompositionTest::testVeryLargeValuesProblemCase() {
    TTimeDoublePrVec timeseries;
    core_t::TTime startTime;
    core_t::TTime endTime;
    CPPUNIT_ASSERT(test::CTimeSeriesTestData::parse(
        "testfiles/diurnal.csv", timeseries, startTime, endTime, "^([0-9]+),([0-9\\.]+)"));
    CPPUNIT_ASSERT(!timeseries.empty());

    LOG_DEBUG(<< "timeseries = "
              << core::CContainerPrinter::print(timeseries.begin(), timeseries.begin() + 10)
              << " ...");

    //std::ofstream file;
    //file.open("results.m");
    //TDoubleVec times;
    //TDoubleVec values;
    //TDoubleVec f;
    //TDoubleVec r;

    double totalSumResidual = 0.0;
    double totalMaxResidual = 0.0;
    double totalSumValue = 0.0;
    double totalMaxValue = 0.0;
    double totalPercentileError = 0.0;

    maths::CTimeSeriesDecomposition decomposition(0.01, FIVE_MINS);

    core_t::TTime lastWeek = (startTime / WEEK + 1) * WEEK;
    TTimeDoublePrVec lastWeekTimeseries;
    for (std::size_t i = 0u; i < timeseries.size(); ++i) {
        core_t::TTime time = timeseries[i].first;
        double value = timeseries[i].second;

        if (time > lastWeek + WEEK) {
            LOG_DEBUG(<< "Processing week");

            double sumResidual = 0.0;
            double maxResidual = 0.0;
            double sumValue = 0.0;
            double maxValue = 0.0;
            double percentileError = 0.0;

            for (std::size_t j = 0u; j < lastWeekTimeseries.size(); ++j) {
                TDoubleDoublePr baseline =
                    decomposition.baseline(lastWeekTimeseries[j].first, 70.0);

                double residual = std::fabs(lastWeekTimeseries[j].second - mean(baseline));
                sumResidual += residual;
                maxResidual = std::max(maxResidual, residual);
                sumValue += std::fabs(lastWeekTimeseries[j].second);
                maxValue = std::max(maxValue, std::fabs(lastWeekTimeseries[j].second));
                percentileError += std::max(
                    std::max(baseline.first - lastWeekTimeseries[j].second,
                             lastWeekTimeseries[j].second - baseline.second),
                    0.0);

                //times.push_back(lastWeekTimeseries[j].first);
                //values.push_back(lastWeekTimeseries[j].second);
                //f.push_back(mean(baseline));
                //r.push_back(residual);
            }

            LOG_DEBUG(<< "'sum residual' / 'sum value' = " << sumResidual / sumValue);
            LOG_DEBUG(<< "'max residual' / 'max value' = " << maxResidual / maxValue);
            LOG_DEBUG(<< "70% error = " << percentileError / sumValue);

            if (time >= startTime + 2 * WEEK) {
                totalSumResidual += sumResidual;
                totalMaxResidual += maxResidual;
                totalSumValue += sumValue;
                totalMaxValue += maxValue;
                totalPercentileError += percentileError;
            }

            lastWeekTimeseries.clear();
            lastWeek += WEEK;
        }
        if (time > lastWeek) {
            lastWeekTimeseries.push_back(timeseries[i]);
        }

        decomposition.addPoint(time, value);
    }

    LOG_DEBUG(<< "total 'sum residual' / 'sum value' = " << totalSumResidual / totalSumValue);
    LOG_DEBUG(<< "total 'max residual' / 'max value' = " << totalMaxResidual / totalMaxValue);
    LOG_DEBUG(<< "total 70% error = " << totalPercentileError / totalSumValue);

    CPPUNIT_ASSERT(totalSumResidual < 0.27 * totalSumValue);
    CPPUNIT_ASSERT(totalMaxResidual < 0.72 * totalMaxValue);
    CPPUNIT_ASSERT(totalPercentileError < 0.15 * totalSumValue);

    //file << "hold on;\n";
    //file << "t = " << core::CContainerPrinter::print(times) << ";\n";
    //file << "f = " << core::CContainerPrinter::print(values) << ";\n";
    //file << "plot(t, f, 'r');\n";
    //file << "fe = " << core::CContainerPrinter::print(f) << ";\n";
    //file << "r = " << core::CContainerPrinter::print(r) << ";\n";
    //file << "plot(t(1:length(fe)), fe);\n";
    //file << "plot(t(1:length(r)), r, 'k');\n";

    TMeanAccumulator scale;
    double variance = decomposition.meanVariance();
    core_t::TTime time = maths::CIntegerTools::floor(endTime, DAY);
    for (core_t::TTime t = time; t < time + WEEK; t += TEN_MINS) {
        scale.add(mean(decomposition.scale(t, variance, 70.0)));
    }

    LOG_DEBUG(<< "scale = " << maths::CBasicStatistics::mean(scale));
    CPPUNIT_ASSERT_DOUBLES_EQUAL(1.0, maths::CBasicStatistics::mean(scale), 0.07);
}

void CTimeSeriesDecompositionTest::testMixedSmoothAndSpikeyDataProblemCase() {
    TTimeDoublePrVec timeseries;
    core_t::TTime startTime;
    core_t::TTime endTime;
    CPPUNIT_ASSERT(test::CTimeSeriesTestData::parse(
        "testfiles/thirty_minute_samples.csv", timeseries, startTime, endTime,
        test::CTimeSeriesTestData::CSV_ISO8601_REGEX,
        test::CTimeSeriesTestData::CSV_ISO8601_DATE_FORMAT));
    CPPUNIT_ASSERT(!timeseries.empty());

    LOG_DEBUG(<< "timeseries = "
              << core::CContainerPrinter::print(timeseries.begin(), timeseries.begin() + 10)
              << " ...");

    //std::ofstream file;
    //file.open("results.m");
    //TDoubleVec times;
    //TDoubleVec values;
    //TDoubleVec f;
    //TDoubleVec r;

    double totalSumResidual = 0.0;
    double totalMaxResidual = 0.0;
    double totalSumValue = 0.0;
    double totalMaxValue = 0.0;
    double totalPercentileError = 0.0;

    maths::CTimeSeriesDecomposition decomposition(0.01, HALF_HOUR);

    core_t::TTime lastWeek = (startTime / WEEK + 1) * WEEK;
    TTimeDoublePrVec lastWeekTimeseries;
    for (std::size_t i = 0u; i < timeseries.size(); ++i) {
        core_t::TTime time = timeseries[i].first;
        double value = timeseries[i].second;

        if (time > lastWeek + WEEK) {
            LOG_DEBUG(<< "Processing week");

            double sumResidual = 0.0;
            double maxResidual = 0.0;
            double sumValue = 0.0;
            double maxValue = 0.0;
            double percentileError = 0.0;

            for (std::size_t j = 0u; j < lastWeekTimeseries.size(); ++j) {
                TDoubleDoublePr baseline =
                    decomposition.baseline(lastWeekTimeseries[j].first, 70.0);

                double residual = std::fabs(lastWeekTimeseries[j].second - mean(baseline));
                sumResidual += residual;
                maxResidual = std::max(maxResidual, residual);
                sumValue += std::fabs(lastWeekTimeseries[j].second);
                maxValue = std::max(maxValue, std::fabs(lastWeekTimeseries[j].second));
                percentileError += std::max(
                    std::max(baseline.first - lastWeekTimeseries[j].second,
                             lastWeekTimeseries[j].second - baseline.second),
                    0.0);

                //times.push_back(lastWeekTimeseries[j].first);
                //values.push_back(lastWeekTimeseries[j].second);
                //f.push_back(mean(baseline));
                //r.push_back(residual);
            }

            LOG_DEBUG(<< "'sum residual' / 'sum value' = "
                      << (sumResidual == 0.0 ? 0.0 : sumResidual / sumValue));
            LOG_DEBUG(<< "'max residual' / 'max value' = "
                      << (maxResidual == 0.0 ? 0.0 : maxResidual / maxValue));
            LOG_DEBUG(<< "70% error = " << percentileError / sumValue);

            if (time >= startTime + 2 * WEEK) {
                totalSumResidual += sumResidual;
                totalMaxResidual += maxResidual;
                totalSumValue += sumValue;
                totalMaxValue += maxValue;
                totalPercentileError += percentileError;
            }

            lastWeekTimeseries.clear();
            lastWeek += WEEK;
        }
        if (time > lastWeek) {
            lastWeekTimeseries.push_back(timeseries[i]);
        }

        decomposition.addPoint(time, value);
    }

    LOG_DEBUG(<< "total 'sum residual' / 'sum value' = " << totalSumResidual / totalSumValue);
    LOG_DEBUG(<< "total 'max residual' / 'max value' = " << totalMaxResidual / totalMaxValue);
    LOG_DEBUG(<< "total 70% error = " << totalPercentileError / totalSumValue);

    //file << "hold on;\n";
    //file << "t = " << core::CContainerPrinter::print(times) << ";\n";
    //file << "f = " << core::CContainerPrinter::print(values) << ";\n";
    //file << "plot(t, f, 'r');\n";
    //file << "fe = " << core::CContainerPrinter::print(f) << ";\n";
    //file << "r = " << core::CContainerPrinter::print(r) << ";\n";
    //file << "plot(t(1:length(fe)), fe);\n";
    //file << "plot(t(1:length(r)), r, 'k');\n";

    CPPUNIT_ASSERT(totalSumResidual < 0.12 * totalSumValue);
    CPPUNIT_ASSERT(totalMaxResidual < 0.36 * totalMaxValue);
    CPPUNIT_ASSERT(totalPercentileError < 0.04 * totalSumValue);
}

void CTimeSeriesDecompositionTest::testDiurnalPeriodicityWithMissingValues() {
    test::CRandomNumbers rng;

    LOG_DEBUG(<< "Daily Periodic");
    {
        //std::ofstream file;
        //file.open("results.m");
        //TDoubleVec times;
        //TDoubleVec values;
        //TDoubleVec f;

        TMeanAccumulator error;
        maths::CTimeSeriesDecomposition decomposition(0.01, HALF_HOUR);
        core_t::TTime time = 0;
        for (std::size_t t = 0u; t < 50; ++t) {
            for (auto value :
                 {0.0, 0.0, 0.0,  0.0,  0.0,  0.0,  0.0, 0.0, 0.0, 0.0,
                  0.0, 0.0, 20.0, 18.0, 10.0, 4.0,  4.0, 4.0, 4.0, 5.0,
                  6.0, 8.0, 9.0,  9.0,  10.0, 10.0, 8.0, 4.0, 3.0, 1.0,
                  0.0, 0.0, 0.0,  0.0,  0.0,  0.0,  0.0, 0.0, 0.0, 0.0,
                  0.0, 0.0, 0.0,  0.0,  0.0,  0.0,  3.0, 1.0}) {
                if (value > 0.0) {
                    TDoubleVec noise;
                    rng.generateNormalSamples(10.0, 2.0, 1, noise);
                    decomposition.addPoint(time, value + noise[0]);
                    if (decomposition.initialized()) {
                        error.add(std::fabs((value + noise[0] -
                                             maths::CBasicStatistics::mean(
                                                 decomposition.baseline(time, 0.0)))) /
                                  std::fabs(value + noise[0]));
                    }
                    //times.push_back(time);
                    //values.push_back(value + noise[0]);
                    //f.push_back(maths::CBasicStatistics::mean(decomposition.baseline(time, 0.0)));
                }
                time += HALF_HOUR;
            }
        }

        LOG_DEBUG(<< "mean error = " << maths::CBasicStatistics::mean(error));
        CPPUNIT_ASSERT(maths::CBasicStatistics::mean(error) < 0.1);

        //file << "hold on;\n";
        //file << "t = " << core::CContainerPrinter::print(times) << ";\n";
        //file << "f = " << core::CContainerPrinter::print(values) << ";\n";
        //file << "plot(t, f, 'r');\n";
        //file << "fe = " << core::CContainerPrinter::print(f) << ";\n";
        //file << "plot(t(1:length(fe)), fe);\n";
    }

    LOG_DEBUG(<< "Weekly Periodic");
    {
        //std::ofstream file;
        //file.open("results.m");
        //TDoubleVec times;
        //TDoubleVec values;
        //TDoubleVec f;

        TMeanAccumulator error;
        maths::CTimeSeriesDecomposition decomposition(0.01, HOUR);
        core_t::TTime time = 0;
        for (std::size_t t = 0u; t < 10; ++t) {
            for (auto value :
                 {0.0,  0.0,  0.0,  0.0,  0.0,  0.0,  0.0,  0.0,  0.0,  0.0,
                  0.0,  0.0,  10.0, 10.0, 8.0,  4.0,  3.0,  1.0,  1.0,  3.0,
                  0.0,  0.0,  0.0,  0.0,  20.0, 18.0, 10.0, 4.0,  4.0,  4.0,
                  4.0,  5.0,  6.0,  8.0,  9.0,  9.0,  0.0,  0.0,  0.0,  0.0,
                  0.0,  0.0,  0.0,  0.0,  0.0,  0.0,  0.0,  0.0,  0.0,  0.0,
                  0.0,  0.0,  0.0,  0.0,  0.0,  0.0,  0.0,  0.0,  0.0,  0.0,
                  20.0, 18.0, 10.0, 4.0,  4.0,  4.0,  4.0,  5.0,  6.0,  8.0,
                  9.0,  9.0,  0.0,  0.0,  0.0,  0.0,  0.0,  0.0,  0.0,  0.0,
                  0.0,  0.0,  0.0,  0.0,  0.0,  0.0,  0.0,  0.0,  0.0,  0.0,
                  0.0,  0.0,  0.0,  0.0,  0.0,  0.0,  20.0, 18.0, 10.0, 4.0,
                  4.0,  4.0,  4.0,  5.0,  6.0,  8.0,  9.0,  9.0,  20.0, 18.0,
                  10.0, 4.0,  4.0,  4.0,  4.0,  5.0,  6.0,  8.0,  9.0,  9.0,
                  10.0, 10.0, 8.0,  4.0,  3.0,  1.0,  1.0,  3.0,  0.0,  0.0,
                  0.0,  0.0,  20.0, 18.0, 10.0, 4.0,  4.0,  4.0,  4.0,  5.0,
                  6.0,  8.0,  9.0,  9.0,  10.0, 10.0, 8.0,  4.0,  3.0,  1.0,
                  1.0,  3.0,  0.0,  0.0,  0.0,  0.0,  0.0,  0.0,  0.0,  0.0,
                  0.0,  0.0,  0.0,  0.0,  0.0,  0.0,  0.0,  0.0}) {
                if (value > 0.0) {
                    TDoubleVec noise;
                    rng.generateNormalSamples(10.0, 2.0, 1, noise);
                    decomposition.addPoint(time, value + noise[0]);
                    if (decomposition.initialized()) {
                        error.add(std::fabs((value + noise[0] -
                                             maths::CBasicStatistics::mean(
                                                 decomposition.baseline(time, 0.0)))) /
                                  std::fabs(value + noise[0]));
                    }
                    //times.push_back(time);
                    //values.push_back(value + noise[0]);
                    //f.push_back(maths::CBasicStatistics::mean(decomposition.baseline(time, 0.0)));
                }
                time += HOUR;
            }
        }

        LOG_DEBUG(<< "mean error = " << maths::CBasicStatistics::mean(error))
        CPPUNIT_ASSERT(maths::CBasicStatistics::mean(error) < 0.1);

        //file << "hold on;\n";
        //file << "t = " << core::CContainerPrinter::print(times) << ";\n";
        //file << "f = " << core::CContainerPrinter::print(values) << ";\n";
        //file << "plot(t, f, 'r');\n";
        //file << "fe = " << core::CContainerPrinter::print(f) << ";\n";
        //file << "plot(t(1:length(fe)), fe);\n";
    }
}

void CTimeSeriesDecompositionTest::testLongTermTrend() {
    const core_t::TTime length = 120 * DAY;

    TTimeVec times;
    TDoubleVec trend;

    test::CRandomNumbers rng;
    TDoubleVec noise;
    rng.generateNormalSamples(0.0, 25.0, length / HALF_HOUR, noise);

    //std::ofstream file;
    //file.open("results.m");
    //TDoubleVec f;
    //TDoubleVec values;

    LOG_DEBUG(<< "Linear Ramp");
    {
        for (core_t::TTime time = 0; time < length; time += HALF_HOUR) {
            times.push_back(time);
            trend.push_back(5.0 + static_cast<double>(time) / static_cast<double>(DAY));
        }

        maths::CTimeSeriesDecomposition decomposition(0.024, HALF_HOUR);

        double totalSumResidual = 0.0;
        double totalMaxResidual = 0.0;
        double totalSumValue = 0.0;
        double totalMaxValue = 0.0;
        core_t::TTime lastDay = times[0];

        for (std::size_t i = 0u; i < times.size(); ++i) {
            decomposition.addPoint(times[i], trend[i] + noise[i]);

            if (times[i] > lastDay + DAY) {
                LOG_DEBUG(<< "Processing day " << times[i] / DAY);

                if (decomposition.initialized()) {
                    double sumResidual = 0.0;
                    double maxResidual = 0.0;
                    double sumValue = 0.0;
                    double maxValue = 0.0;

                    TDoubleVec baselines;

                    for (std::size_t j = i - 48; j < i; ++j) {
                        TDoubleDoublePr baseline = decomposition.baseline(times[j], 70.0);
                        baselines.push_back(mean(baseline));
                        double residual = std::fabs(trend[j] - mean(baseline));
                        sumResidual += residual;
                        maxResidual = std::max(maxResidual, residual);
                        sumValue += std::fabs(trend[j]);
                        maxValue = std::max(maxValue, std::fabs(trend[j]));
                    }

                    LOG_DEBUG(<< "'sum residual' / 'sum value' = "
                              << (sumResidual == 0.0 ? 0.0 : sumResidual / sumValue));
                    LOG_DEBUG(<< "'max residual' / 'max value' = "
                              << (maxResidual == 0.0 ? 0.0 : maxResidual / maxValue));

                    totalSumResidual += sumResidual;
                    totalMaxResidual += maxResidual;
                    totalSumValue += sumValue;
                    totalMaxValue += maxValue;

                    CPPUNIT_ASSERT(sumResidual / sumValue < 0.05);
                    CPPUNIT_ASSERT(maxResidual / maxValue < 0.05);
                }
                lastDay += DAY;
            }
            //values.push_back(trend[i] + noise[i]);
            //f.push_back(maths::CBasicStatistics::mean(decomposition.baseline(times[i])));
        }

        LOG_DEBUG(<< "total 'sum residual' / 'sum value' = " << totalSumResidual / totalSumValue);
        LOG_DEBUG(<< "total 'max residual' / 'max value' = " << totalMaxResidual / totalMaxValue);

        //file << "t = " << core::CContainerPrinter::print(times) << ";\n";
        //file << "f = " << core::CContainerPrinter::print(values) << ";\n";
        //file << "fe = " << core::CContainerPrinter::print(f) << ";\n";
        //file << "hold on;\n";
        //file << "plot(t, f, 'r');\n";
        //file << "plot(t, fe);\n";

        CPPUNIT_ASSERT(totalSumResidual / totalSumValue < 0.01);
        CPPUNIT_ASSERT(totalMaxResidual / totalMaxValue < 0.01);
    }

    LOG_DEBUG(<< "Saw Tooth Not Periodic");
    {
        core_t::TTime drops[] = {0,        30 * DAY,  50 * DAY,  60 * DAY,
                                 85 * DAY, 100 * DAY, 115 * DAY, 120 * DAY};

        times.clear();
        trend.clear();

        {
            std::size_t i = 1;
            for (core_t::TTime time = 0; time < length;
                 time += HALF_HOUR, (time > drops[i] ? ++i : i)) {
                times.push_back(time);
                trend.push_back(25.0 * static_cast<double>(time - drops[i - 1]) /
                                static_cast<double>(drops[i] - drops[i - 1] + 1));
            }
        }

        maths::CTimeSeriesDecomposition decomposition(0.01, HALF_HOUR);

        double totalSumResidual = 0.0;
        double totalMaxResidual = 0.0;
        double totalSumValue = 0.0;
        double totalMaxValue = 0.0;
        core_t::TTime lastDay = times[0];

        for (std::size_t i = 0u; i < times.size(); ++i) {
            decomposition.addPoint(times[i], trend[i] + 0.3 * noise[i]);

            if (times[i] > lastDay + DAY) {
                LOG_DEBUG(<< "Processing day " << times[i] / DAY);

                if (decomposition.initialized()) {
                    double sumResidual = 0.0;
                    double maxResidual = 0.0;
                    double sumValue = 0.0;
                    double maxValue = 0.0;

                    TDoubleVec baselines;

                    for (std::size_t j = i - 48; j < i; ++j) {
                        TDoubleDoublePr baseline = decomposition.baseline(times[j], 70.0);
                        baselines.push_back(mean(baseline));
                        double residual = std::fabs(trend[j] - mean(baseline));
                        sumResidual += residual;
                        maxResidual = std::max(maxResidual, residual);
                        sumValue += std::fabs(trend[j]);
                        maxValue = std::max(maxValue, std::fabs(trend[j]));
                    }

                    LOG_DEBUG(<< "'sum residual' / 'sum value' = "
                              << (sumResidual == 0.0 ? 0.0 : sumResidual / sumValue));
                    LOG_DEBUG(<< "'max residual' / 'max value' = "
                              << (maxResidual == 0.0 ? 0.0 : maxResidual / maxValue));

                    totalSumResidual += sumResidual;
                    totalMaxResidual += maxResidual;
                    totalSumValue += sumValue;
                    totalMaxValue += maxValue;
                }
                lastDay += DAY;
            }
            //values.push_back(trend[i] + 0.3*noise[i]);
            //f.push_back(maths::CBasicStatistics::mean(decomposition.baseline(times[i])));
        }

        LOG_DEBUG(<< "total 'sum residual' / 'sum value' = " << totalSumResidual / totalSumValue);
        LOG_DEBUG(<< "total 'max residual' / 'max value' = " << totalMaxResidual / totalMaxValue);

        //file << "t = " << core::CContainerPrinter::print(times) << ";\n";
        //file << "f = " << core::CContainerPrinter::print(values) << ";\n";
        //file << "fe = " << core::CContainerPrinter::print(f) << ";\n";
        //file << "hold on;\n";
        //file << "plot(t, f, 'r');\n";
        //file << "plot(t, fe);\n";

        CPPUNIT_ASSERT(totalSumResidual / totalSumValue < 0.38);
        CPPUNIT_ASSERT(totalMaxResidual / totalMaxValue < 0.42);
    }
}

void CTimeSeriesDecompositionTest::testLongTermTrendAndPeriodicity() {
    // Test long term mean reverting component plus daily periodic component.

    TTimeVec times;
    TDoubleVec trend;
    const core_t::TTime length = 120 * DAY;
    for (core_t::TTime time = 0; time < length; time += HALF_HOUR) {
        times.push_back(time);
        double x = static_cast<double>(time);
        trend.push_back(150.0 +
                        100.0 * std::sin(boost::math::double_constants::two_pi *
                                         x / static_cast<double>(240 * DAY) /
                                         (1.0 - x / static_cast<double>(2 * length))) +
                        10.0 * std::sin(boost::math::double_constants::two_pi *
                                        x / static_cast<double>(DAY)));
    }

    test::CRandomNumbers rng;
    TDoubleVec noise;
    rng.generateNormalSamples(0.0, 4.0, times.size(), noise);

    //std::ofstream file;
    //file.open("results.m");
    //TDoubleVec f;
    //TDoubleVec values;

    maths::CTimeSeriesDecomposition decomposition(0.024, HALF_HOUR);

    double totalSumResidual = 0.0;
    double totalMaxResidual = 0.0;
    double totalSumValue = 0.0;
    double totalMaxValue = 0.0;
    core_t::TTime lastDay = times[0];

    for (std::size_t i = 0u; i < times.size(); ++i) {
        decomposition.addPoint(times[i], trend[i] + 0.3 * noise[i]);

        if (times[i] > lastDay + DAY) {
            LOG_DEBUG(<< "Processing day " << times[i] / DAY);

            if (decomposition.initialized()) {
                double sumResidual = 0.0;
                double maxResidual = 0.0;
                double sumValue = 0.0;
                double maxValue = 0.0;

                TDoubleVec baselines;

                for (std::size_t j = i - 48; j < i; ++j) {
                    TDoubleDoublePr baseline = decomposition.baseline(times[j], 70.0);
                    baselines.push_back(mean(baseline));
                    double residual = std::fabs(trend[j] - mean(baseline));
                    sumResidual += residual;
                    maxResidual = std::max(maxResidual, residual);
                    sumValue += std::fabs(trend[j]);
                    maxValue = std::max(maxValue, std::fabs(trend[j]));
                }

                LOG_DEBUG(<< "'sum residual' / 'sum value' = "
                          << (sumResidual == 0.0 ? 0.0 : sumResidual / sumValue));
                LOG_DEBUG(<< "'max residual' / 'max value' = "
                          << (maxResidual == 0.0 ? 0.0 : maxResidual / maxValue));

                totalSumResidual += sumResidual;
                totalMaxResidual += maxResidual;
                totalSumValue += sumValue;
                totalMaxValue += maxValue;

                CPPUNIT_ASSERT(sumResidual / sumValue < 0.4);
                CPPUNIT_ASSERT(maxResidual / maxValue < 0.44);
            }
            lastDay += DAY;
        }
        //values.push_back(trend[i] + 0.3 * noise[i]);
        //f.push_back(maths::CBasicStatistics::mean(decomposition.baseline(times[i])));
    }

    LOG_DEBUG(<< "total 'sum residual' / 'sum value' = " << totalSumResidual / totalSumValue);
    LOG_DEBUG(<< "total 'max residual' / 'max value' = " << totalMaxResidual / totalMaxValue);

    //file << "t = " << core::CContainerPrinter::print(times) << ";\n";
    //file << "f = " << core::CContainerPrinter::print(values) << ";\n";
    //file << "fe = " << core::CContainerPrinter::print(f) << ";\n";
    //file << "plot(t, f, 'r');\n";
    //file << "plot(t, fe);\n";

    CPPUNIT_ASSERT(totalSumResidual / totalSumValue < 0.04);
    CPPUNIT_ASSERT(totalMaxResidual / totalMaxValue < 0.05);
}

void CTimeSeriesDecompositionTest::testNonDiurnal() {
    test::CRandomNumbers rng;

    LOG_DEBUG(<< "Hourly");
    {
        const core_t::TTime length = 21 * DAY;

        double periodic[]{10.0, 1.0, 0.5, 0.5, 1.0, 5.0,
                          2.0,  1.0, 0.5, 0.5, 1.0, 6.0};

        TTimeVec times;
        TDoubleVec trends[2]{TDoubleVec(), TDoubleVec(8 * DAY / FIVE_MINS)};
        for (core_t::TTime time = 0; time < length; time += FIVE_MINS) {
            times.push_back(time);
            trends[0].push_back(periodic[(time / FIVE_MINS) % 12]);
            trends[1].push_back(periodic[(time / FIVE_MINS) % 12]);
        }

        TDoubleVec noise;
        rng.generateNormalSamples(0.0, 1.0, trends[1].size(), noise);

        core_t::TTime startTesting[]{3 * HOUR, 16 * DAY};
<<<<<<< HEAD
        TDoubleVec thresholds[]{TDoubleVec{0.08, 0.07}, TDoubleVec{0.18, 0.15}};
=======
        TDoubleVec thresholds[]{TDoubleVec{0.09, 0.07}, TDoubleVec{0.19, 0.16}};
>>>>>>> 01a6b146

        for (std::size_t t = 0u; t < 2; ++t) {
            //std::ofstream file;
            //file.open("results.m");
            //TDoubleVec f;
            //TDoubleVec values;

            maths::CTimeSeriesDecomposition decomposition(0.01, FIVE_MINS);

            double totalSumResidual = 0.0;
            double totalMaxResidual = 0.0;
            double totalSumValue = 0.0;
            double totalMaxValue = 0.0;
            core_t::TTime lastHour = times[0] + 3 * DAY;

            for (std::size_t i = 0u; i < times.size(); ++i) {
                decomposition.addPoint(times[i], trends[t][i] + noise[i]);

                if (times[i] > lastHour + HOUR) {
                    LOG_DEBUG(<< "Processing hour " << times[i] / HOUR);

                    if (times[i] > startTesting[t]) {
                        double sumResidual = 0.0;
                        double maxResidual = 0.0;
                        double sumValue = 0.0;
                        double maxValue = 0.0;

                        TDoubleVec baselines;

                        for (std::size_t j = i - 12; j < i; ++j) {
                            TDoubleDoublePr baseline =
                                decomposition.baseline(times[j], 70.0);
                            baselines.push_back(mean(baseline));
                            double residual = std::fabs(trends[t][j] - mean(baseline));
                            sumResidual += residual;
                            maxResidual = std::max(maxResidual, residual);
                            sumValue += std::fabs(trends[t][j]);
                            maxValue = std::max(maxValue, std::fabs(trends[t][j]));
                        }

                        LOG_DEBUG(<< "'sum residual' / 'sum value' = "
                                  << (sumResidual == 0.0 ? 0.0 : sumResidual / sumValue));
                        LOG_DEBUG(<< "'max residual' / 'max value' = "
                                  << (maxResidual == 0.0 ? 0.0 : maxResidual / maxValue));

                        totalSumResidual += sumResidual;
                        totalMaxResidual += maxResidual;
                        totalSumValue += sumValue;
                        totalMaxValue += maxValue;

                        CPPUNIT_ASSERT(sumResidual / sumValue < 0.35);
                        CPPUNIT_ASSERT(maxResidual / maxValue < 0.33);
                    }
                    lastHour += HOUR;
                }
                //values.push_back(trends[t][i] + noise[i]);
                //f.push_back(maths::CBasicStatistics::mean(decomposition.baseline(times[i])));
            }

            LOG_DEBUG(<< "total 'sum residual' / 'sum value' = "
                      << totalSumResidual / totalSumValue);
            LOG_DEBUG(<< "total 'max residual' / 'max value' = "
                      << totalMaxResidual / totalMaxValue);

            //file << "t = " << core::CContainerPrinter::print(times) << ";\n";
            //file << "f = " << core::CContainerPrinter::print(values) << ";\n";
            //file << "fe = " << core::CContainerPrinter::print(f) << ";\n";
            //file << "plot(t, f, 'r');\n";
            //file << "plot(t, fe);\n";

            CPPUNIT_ASSERT(totalSumResidual / totalSumValue < thresholds[t][0]);
            CPPUNIT_ASSERT(totalMaxResidual / totalMaxValue < thresholds[t][1]);
        }
    }

    LOG_DEBUG(<< "Two daily");
    {
        const core_t::TTime length = 20 * DAY;

        double periodic[] = {10.0, 8.0, 5.5, 2.5, 2.0, 5.0,
                             2.0,  1.0, 1.5, 3.5, 4.0, 7.0};

        TTimeVec times;
        TDoubleVec trend;
        for (core_t::TTime time = 0; time < length; time += TEN_MINS) {
            times.push_back(time);
            trend.push_back(periodic[(time / 4 / HOUR) % 12]);
        }

        TDoubleVec noise;
        rng.generateNormalSamples(0.0, 2.0, times.size(), noise);

        //std::ofstream file;
        //file.open("results.m");
        //TDoubleVec f;
        //TDoubleVec values;

        core_t::TTime startTesting{14 * DAY};
        maths::CTimeSeriesDecomposition decomposition(0.01, TEN_MINS);

        double totalSumResidual = 0.0;
        double totalMaxResidual = 0.0;
        double totalSumValue = 0.0;
        double totalMaxValue = 0.0;
        core_t::TTime lastTwoDay = times[0] + 3 * DAY;

        for (std::size_t i = 0u; i < times.size(); ++i) {
            decomposition.addPoint(times[i], trend[i] + noise[i]);

            if (times[i] > lastTwoDay + 2 * DAY) {
                LOG_DEBUG(<< "Processing two days " << times[i] / 2 * DAY);

                if (times[i] > startTesting) {
                    double sumResidual = 0.0;
                    double maxResidual = 0.0;
                    double sumValue = 0.0;
                    double maxValue = 0.0;

                    TDoubleVec baselines;

                    for (std::size_t j = i - 288; j < i; ++j) {
                        TDoubleDoublePr baseline = decomposition.baseline(times[j], 70.0);
                        baselines.push_back(mean(baseline));
                        double residual = std::fabs(trend[j] - mean(baseline));
                        sumResidual += residual;
                        maxResidual = std::max(maxResidual, residual);
                        sumValue += std::fabs(trend[j]);
                        maxValue = std::max(maxValue, std::fabs(trend[j]));
                    }

                    LOG_DEBUG(<< "'sum residual' / 'sum value' = "
                              << (sumResidual == 0.0 ? 0.0 : sumResidual / sumValue));
                    LOG_DEBUG(<< "'max residual' / 'max value' = "
                              << (maxResidual == 0.0 ? 0.0 : maxResidual / maxValue));

                    totalSumResidual += sumResidual;
                    totalMaxResidual += maxResidual;
                    totalSumValue += sumValue;
                    totalMaxValue += maxValue;

                    CPPUNIT_ASSERT(sumResidual / sumValue < 0.17);
                    CPPUNIT_ASSERT(maxResidual / maxValue < 0.21);
                }
                lastTwoDay += 2 * DAY;
            }
            //values.push_back(trend[i] + noise[i]);
            //f.push_back(maths::CBasicStatistics::mean(decomposition.baseline(times[i])));
        }

        LOG_DEBUG(<< "total 'sum residual' / 'sum value' = " << totalSumResidual / totalSumValue);
        LOG_DEBUG(<< "total 'max residual' / 'max value' = " << totalMaxResidual / totalMaxValue);

        //file << "t = " << core::CContainerPrinter::print(times) << ";\n";
        //file << "f = " << core::CContainerPrinter::print(values) << ";\n";
        //file << "fe = " << core::CContainerPrinter::print(f) << ";\n";
        //file << "plot(t, f, 'r');\n";
        //file << "plot(t, fe);\n";

        CPPUNIT_ASSERT(totalSumResidual / totalSumValue < 0.1);
<<<<<<< HEAD
        CPPUNIT_ASSERT(totalMaxResidual / totalMaxValue < 0.19);
=======
        CPPUNIT_ASSERT(totalMaxResidual / totalMaxValue < 0.17);
>>>>>>> 01a6b146
    }
}

void CTimeSeriesDecompositionTest::testYearly() {
    using TDouble1Vec = core::CSmallVector<double, 1>;

    test::CRandomNumbers rng;

    maths::CTimeSeriesDecomposition decomposition(0.012, 4 * HOUR);
    maths::CDecayRateController controller(maths::CDecayRateController::E_PredictionBias |
                                               maths::CDecayRateController::E_PredictionErrorIncrease,
                                           1);
    TDoubleVec noise;
    core_t::TTime time = 2 * HOUR;
    for (/**/; time < 4 * YEAR; time += 4 * HOUR) {
        double trend =
            15.0 * (2.0 + std::sin(boost::math::double_constants::two_pi *
                                   static_cast<double>(time) / static_cast<double>(YEAR))) +
            7.5 * std::sin(boost::math::double_constants::two_pi *
                           static_cast<double>(time) / static_cast<double>(DAY));
        rng.generateNormalSamples(0.0, 1.0, 1, noise);
        decomposition.addPoint(time, trend + noise[0]);
        if (decomposition.initialized()) {
            TDouble1Vec prediction{decomposition.mean(time)};
            TDouble1Vec predictionError{decomposition.detrend(time, trend, 0.0)};
            double multiplier{controller.multiplier(prediction, {predictionError},
                                                    4 * HOUR, 1.0, 0.0005)};
            decomposition.decayRate(multiplier * decomposition.decayRate());
        }
    }

    //std::ofstream file;
    //file.open("results.m");
    //TDoubleVec f;
    //TTimeVec times;
    //TDoubleVec values;

    // Predict over one year and check we get reasonable accuracy.
    TMeanAccumulator meanError;
    for (/**/; time < 5 * YEAR; time += 4 * HOUR) {
        double trend =
            15.0 * (2.0 + std::sin(boost::math::double_constants::two_pi *
                                   static_cast<double>(time) / static_cast<double>(YEAR))) +
            7.5 * std::sin(boost::math::double_constants::two_pi *
                           static_cast<double>(time) / static_cast<double>(DAY));
        double prediction =
            maths::CBasicStatistics::mean(decomposition.baseline(time, 0.0));
        double error = std::fabs((prediction - trend) / trend);
        meanError.add(error);
        //times.push_back(time);
        //values.push_back(trend);
        //f.push_back(prediction);
        if (time / HOUR % 40 == 0) {
            LOG_DEBUG(<< "error = " << error);
        }
        CPPUNIT_ASSERT(error < 0.1);
    }

    //file << "t = " << core::CContainerPrinter::print(times) << ";\n";
    //file << "f = " << core::CContainerPrinter::print(values) << ";\n";
    //file << "fe = " << core::CContainerPrinter::print(f) << ";\n";
    //file << "plot(t, f, 'r');\n";
    //file << "plot(t, fe);\n";

    LOG_DEBUG(<< "mean error = " << maths::CBasicStatistics::mean(meanError));
<<<<<<< HEAD
    CPPUNIT_ASSERT(maths::CBasicStatistics::mean(meanError) < 0.011);
}

void CTimeSeriesDecompositionTest::testWithOutliers() {
    // Test smooth periodic signal polluted with outliers.

    using TSizeVec = std::vector<std::size_t>;

    test::CRandomNumbers rng;

    TDoubleVec noise;
    TSizeVec outliers;
    TDoubleVec spikeOrTroughSelector;

    core_t::TTime buckets{WEEK / TEN_MINS};
    std::size_t numberOutliers{static_cast<std::size_t>(0.1 * buckets)};
    rng.generateUniformSamples(0, buckets, numberOutliers, outliers);
    rng.generateUniformSamples(0, 1.0, numberOutliers, spikeOrTroughSelector);
    rng.generateNormalSamples(0.0, 9.0, buckets, noise);
    std::sort(outliers.begin(), outliers.end());

    //std::ofstream file;
    //file.open("results.m");
    //TTimeVec times;
    //TDoubleVec values;
    //TDoubleVec f;

    auto trend = [](core_t::TTime time) {
        return 25.0 + 20.0 * std::sin(boost::math::double_constants::two_pi *
                                      static_cast<double>(time) /
                                      static_cast<double>(DAY));
    };

    maths::CTimeSeriesDecomposition decomposition(0.01, TEN_MINS);

    for (core_t::TTime time = 0; time < WEEK; time += TEN_MINS) {
        std::size_t bucket(time / TEN_MINS);
        auto outlier = std::lower_bound(outliers.begin(), outliers.end(), bucket);
        double value =
            outlier != outliers.end() && *outlier == bucket
                ? (spikeOrTroughSelector[outlier - outliers.begin()] > 0.5 ? 0.0 : 50.0)
                : trend(time);
        if (decomposition.addPoint(time, value)) {
            TMeanAccumulator error;
            for (core_t::TTime endTime = time + DAY; time < endTime; time += TEN_MINS) {
                double prediction =
                    maths::CBasicStatistics::mean(decomposition.baseline(time, 0.0));
                error.add(std::fabs(prediction - trend(time)) / trend(time));
                //times.push_back(time);
                //values.push_back(trend(time));
                //f.push_back(prediction);
            }
            LOG_DEBUG(<< "error = " << maths::CBasicStatistics::mean(error));
            CPPUNIT_ASSERT(maths::CBasicStatistics::mean(error) < 0.05);
            break;
        }
    }

    //file << "t = " << core::CContainerPrinter::print(times) << ";\n";
    //file << "f = " << core::CContainerPrinter::print(values) << ";\n";
    //file << "fe = " << core::CContainerPrinter::print(f) << ";\n";
    //file << "plot(t, f, 'r');\n";
    //file << "plot(t, fe);\n";
=======
    CPPUNIT_ASSERT(maths::CBasicStatistics::mean(meanError) < 0.01);
>>>>>>> 01a6b146
}

void CTimeSeriesDecompositionTest::testCalendar() {
    // Test that we significantly reduce the error on the last Friday of each
    // month after estimating the appropriate component.

    TTimeVec months{2505600,  // Fri 30th Jan
                    4924800,  // Fri 27th Feb
                    7344000,  // Fri 27th Mar
                    9763200,  // Fri 24th Apr
                    12787200, // Fri 29th May
                    15206400, // Fri 26th Jun
                    18230400, // Fri 31st Jul
                    18316800};
    core_t::TTime end = months.back();
    TDoubleVec errors{5.0, 15.0, 35.0, 32.0, 25.0, 36.0, 22.0, 12.0, 3.0};

    auto trend = [&months, &errors](core_t::TTime t) {
        double result = 20.0 + 10.0 * std::sin(boost::math::double_constants::two_pi *
                                               static_cast<double>(t) /
                                               static_cast<double>(DAY));
        auto i = std::lower_bound(months.begin(), months.end(), t - DAY);
        if (t >= *i + 7200 &&
            t < *i + 7200 + static_cast<core_t::TTime>(errors.size()) * HALF_HOUR) {
            result += errors[(t - (*i + 7200)) / HALF_HOUR];
        }
        return result;
    };

    test::CRandomNumbers rng;

    maths::CTimeSeriesDecomposition decomposition(0.01, HALF_HOUR);

    //std::ofstream file;
    //file.open("results.m");
    //TDoubleVec f;
    //TDoubleVec times;
    //TDoubleVec values;

    TDoubleVec noise;
    for (core_t::TTime time = 0, count = 0; time < end; time += HALF_HOUR) {
        rng.generateNormalSamples(0.0, 4.0, 1, noise);

        decomposition.addPoint(time, trend(time) + noise[0]);

        if (time - DAY == *std::lower_bound(months.begin(), months.end(), time - DAY)) {
            LOG_DEBUG(<< "*** time = " << time << " ***");

            std::size_t largeErrorCount = 0u;

            for (core_t::TTime time_ = time - DAY; time_ < time; time_ += TEN_MINS) {
                double prediction =
                    maths::CBasicStatistics::mean(decomposition.baseline(time_));
                double variance = 4.0 * maths::CBasicStatistics::mean(
                                            decomposition.scale(time_, 4.0, 0.0));
                double actual = trend(time_);
                if (std::fabs(prediction - actual) / std::sqrt(variance) > 3.0) {
                    LOG_DEBUG(<< "  prediction = " << prediction);
                    LOG_DEBUG(<< "  variance   = " << variance);
                    LOG_DEBUG(<< "  trend      = " << trend(time_));
                    ++largeErrorCount;
                }
            }

            LOG_DEBUG(<< "large error count = " << largeErrorCount);
            CPPUNIT_ASSERT(++count > 4 || largeErrorCount > 15);
            CPPUNIT_ASSERT(count < 5 || largeErrorCount <= 5);
        }

        //times.push_back(time);
        //values.push_back(trend(time) + noise[0]);
        //f.push_back(maths::CBasicStatistics::mean(decomposition.baseline(time, 0.0)));
    }

    //file << "t = " << core::CContainerPrinter::print(times) << ";\n";
    //file << "f = " << core::CContainerPrinter::print(values) << ";\n";
    //file << "fe = " << core::CContainerPrinter::print(f) << ";\n";
    //file << "plot(t, f, 'r');\n";
    //file << "plot(t, fe);\n";
}

void CTimeSeriesDecompositionTest::testConditionOfTrend() {
    auto trend = [](core_t::TTime time) {
        return std::pow(static_cast<double>(time) / static_cast<double>(WEEK), 2.0);
    };

    const core_t::TTime bucketLength = 6 * HOUR;

    test::CRandomNumbers rng;

    maths::CTimeSeriesDecomposition decomposition(0.0005, bucketLength);
    TDoubleVec noise;
    for (core_t::TTime time = 0; time < 9 * YEAR; time += 6 * HOUR) {
        rng.generateNormalSamples(0.0, 4.0, 1, noise);
        decomposition.addPoint(time, trend(time) + noise[0]);
        if (time > 10 * WEEK) {
            CPPUNIT_ASSERT(std::fabs(decomposition.detrend(time, trend(time), 0.0)) < 3.0);
        }
    }
}

void CTimeSeriesDecompositionTest::testSwap() {
    const double decayRate = 0.01;
    const core_t::TTime bucketLength = HALF_HOUR;

    TTimeVec times;
    TDoubleVec trend1;
    TDoubleVec trend2;
    for (core_t::TTime time = 0; time < 10 * WEEK + 1; time += HALF_HOUR) {
        double daily = 15.0 + 10.0 * std::sin(boost::math::double_constants::two_pi *
                                              static_cast<double>(time) /
                                              static_cast<double>(DAY));
        times.push_back(time);
        trend1.push_back(daily);
        trend2.push_back(2.0 * daily);
    }

    test::CRandomNumbers rng;
    TDoubleVec noise;
    rng.generateNormalSamples(20.0, 16.0, 2 * times.size(), noise);

    maths::CTimeSeriesDecomposition decomposition1(decayRate, bucketLength);
    maths::CTimeSeriesDecomposition decomposition2(2.0 * decayRate, 2 * bucketLength);

    for (std::size_t i = 0u; i < times.size(); i += 2) {
        decomposition1.addPoint(times[i], trend1[i] + noise[i]);
        decomposition2.addPoint(times[i], trend2[i] + noise[i + 1]);
    }

    uint64_t checksum1 = decomposition1.checksum();
    uint64_t checksum2 = decomposition2.checksum();

    LOG_DEBUG(<< "checksum1 = " << checksum1 << ", checksum2 = " << checksum2);

    decomposition1.swap(decomposition2);

    CPPUNIT_ASSERT_EQUAL(checksum1, decomposition2.checksum());
    CPPUNIT_ASSERT_EQUAL(checksum2, decomposition1.checksum());
}

void CTimeSeriesDecompositionTest::testPersist() {
    // Check that serialization is idempotent.
    const double decayRate = 0.01;
    const core_t::TTime bucketLength = HALF_HOUR;

    TTimeVec times;
    TDoubleVec trend;
    for (core_t::TTime time = 0; time < 10 * WEEK + 1; time += HALF_HOUR) {
        double daily = 15.0 + 10.0 * std::sin(boost::math::double_constants::two_pi *
                                              static_cast<double>(time) /
                                              static_cast<double>(DAY));
        times.push_back(time);
        trend.push_back(daily);
    }

    test::CRandomNumbers rng;
    TDoubleVec noise;
    rng.generateNormalSamples(20.0, 16.0, times.size(), noise);

    maths::CTimeSeriesDecomposition origDecomposition(decayRate, bucketLength);

    for (std::size_t i = 0u; i < times.size(); ++i) {
        origDecomposition.addPoint(times[i], trend[i] + noise[i]);
    }

    std::string origXml;
    {
        ml::core::CRapidXmlStatePersistInserter inserter("root");
        origDecomposition.acceptPersistInserter(inserter);
        inserter.toXml(origXml);
    }

    LOG_TRACE(<< "Decomposition XML representation:\n" << origXml);

    // Restore the XML into a new decomposition
    core::CRapidXmlParser parser;
    CPPUNIT_ASSERT(parser.parseStringIgnoreCdata(origXml));
    core::CRapidXmlStateRestoreTraverser traverser(parser);

    maths::CTimeSeriesDecomposition restoredDecomposition(
        decayRate + 0.1, bucketLength,
        maths::CTimeSeriesDecomposition::DEFAULT_COMPONENT_SIZE, traverser);

    std::string newXml;
    {
        core::CRapidXmlStatePersistInserter inserter("root");
        restoredDecomposition.acceptPersistInserter(inserter);
        inserter.toXml(newXml);
    }
    CPPUNIT_ASSERT_EQUAL(origXml, newXml);
}

void CTimeSeriesDecompositionTest::testUpgrade() {
    // Check we can validly upgrade existing state.

    using TStrVec = std::vector<std::string>;
    auto load = [](const std::string& name, std::string& result) {
        std::ifstream file;
        file.open(name);
        std::stringbuf buf;
        file >> &buf;
        result = buf.str();
    };
    auto stringToPair = [](const std::string& str) {
        double first;
        double second;
        std::size_t n{str.find(",")};
        CPPUNIT_ASSERT(n != std::string::npos);
        core::CStringUtils::stringToType(str.substr(0, n), first);
        core::CStringUtils::stringToType(str.substr(n + 1), second);
        return TDoubleDoublePr{first, second};
    };

    std::string empty;

    LOG_DEBUG(<< "*** Seasonal and Calendar Components ***");
    {
        std::string xml;
        load("testfiles/CTimeSeriesDecomposition.6.2.seasonal.state.xml", xml);
        LOG_DEBUG(<< "Saved state size = " << xml.size());

        std::string values;
        load("testfiles/CTimeSeriesDecomposition.6.2.seasonal.expected_values.txt", values);
        LOG_DEBUG(<< "Expected values size = " << values.size());
        TStrVec expectedValues;
        core::CStringUtils::tokenise(";", values, expectedValues, empty);

        std::string scales;
        load("testfiles/CTimeSeriesDecomposition.6.2.seasonal.expected_scales.txt", scales);
        LOG_DEBUG(<< "Expected scales size = " << scales.size());
        TStrVec expectedScales;
        core::CStringUtils::tokenise(";", scales, expectedScales, empty);

        CPPUNIT_ASSERT_EQUAL(expectedValues.size(), expectedScales.size());

        core::CRapidXmlParser parser;
        CPPUNIT_ASSERT(parser.parseStringIgnoreCdata(xml));
        core::CRapidXmlStateRestoreTraverser traverser(parser);

        maths::CTimeSeriesDecomposition decomposition(
            0.1, HALF_HOUR, maths::CTimeSeriesDecomposition::DEFAULT_COMPONENT_SIZE, traverser);

        // Check that the decay rates match and the values and variances
        // predictions match the values obtained from 6.2.

        CPPUNIT_ASSERT_EQUAL(0.01, decomposition.decayRate());

        double meanValue{decomposition.mean(60480000)};
        double meanVariance{decomposition.meanVariance()};
        LOG_DEBUG(<< "restored mean value    = " << meanValue);
        LOG_DEBUG(<< "restored mean variance = " << meanVariance);
        CPPUNIT_ASSERT_DOUBLES_EQUAL(5994.36, meanValue, 0.005);
        CPPUNIT_ASSERT_DOUBLES_EQUAL(286374.0, meanVariance, 0.5);

        for (core_t::TTime time = 60480000, i = 0;
             i < static_cast<core_t::TTime>(expectedValues.size());
             time += HALF_HOUR, ++i) {
            TDoubleDoublePr expectedValue{stringToPair(expectedValues[i])};
            TDoubleDoublePr expectedScale{stringToPair(expectedScales[i])};
            TDoubleDoublePr value{decomposition.baseline(time, 10.0)};
            TDoubleDoublePr scale{decomposition.scale(time, 286374.0, 10.0)};
            CPPUNIT_ASSERT_DOUBLES_EQUAL(expectedValue.first, value.first,
                                         0.005 * std::fabs(expectedValue.first));
            CPPUNIT_ASSERT_DOUBLES_EQUAL(expectedValue.second, value.second,
                                         0.005 * std::fabs(expectedValue.second));
            CPPUNIT_ASSERT_DOUBLES_EQUAL(expectedScale.first, scale.first,
                                         0.005 * expectedScale.first);
            CPPUNIT_ASSERT_DOUBLES_EQUAL(expectedScale.second, scale.second,
                                         0.005 * std::max(expectedScale.second, 0.4));
        }
    }

    LOG_DEBUG(<< "*** Trend and Seasonal Components ***");
    {
        std::string xml;
        load("testfiles/CTimeSeriesDecomposition.6.2.trend_and_seasonal.state.xml", xml);
        LOG_DEBUG(<< "Saved state size = " << xml.size());

        std::string values;
        load("testfiles/CTimeSeriesDecomposition.6.2.trend_and_seasonal.expected_values.txt",
             values);
        LOG_DEBUG(<< "Expected values size = " << values.size());
        TStrVec expectedValues;
        core::CStringUtils::tokenise(";", values, expectedValues, empty);

        std::string scales;
        load("testfiles/CTimeSeriesDecomposition.6.2.trend_and_seasonal.expected_scales.txt",
             scales);
        LOG_DEBUG(<< "Expected scales size = " << scales.size());
        TStrVec expectedScales;
        core::CStringUtils::tokenise(";", scales, expectedScales, empty);

        CPPUNIT_ASSERT_EQUAL(expectedValues.size(), expectedScales.size());

        core::CRapidXmlParser parser;
        CPPUNIT_ASSERT(parser.parseStringIgnoreCdata(xml));
        core::CRapidXmlStateRestoreTraverser traverser(parser);

        maths::CTimeSeriesDecomposition decomposition(
            0.1, HALF_HOUR, maths::CTimeSeriesDecomposition::DEFAULT_COMPONENT_SIZE, traverser);

        // Check that the decay rates match and the values and variances
        // predictions are close to the values obtained from 6.2. We can't
        // update the state exactly in this case so the tolerances in this
        // test are significantly larger.

        CPPUNIT_ASSERT_EQUAL(0.024, decomposition.decayRate());

        double meanValue{decomposition.mean(10366200)};
        double meanVariance{decomposition.meanVariance()};
        LOG_DEBUG(<< "restored mean value    = " << meanValue);
        LOG_DEBUG(<< "restored mean variance = " << meanVariance);
        CPPUNIT_ASSERT_DOUBLES_EQUAL(133.207, meanValue, 4.0);
        CPPUNIT_ASSERT_DOUBLES_EQUAL(96.1654, meanVariance, 4.0);

        TMeanAccumulator meanValueError;
        TMeanAccumulator meanScaleError;
        for (core_t::TTime time = 10366200, i = 0;
             i < static_cast<core_t::TTime>(expectedValues.size());
             time += HALF_HOUR, ++i) {
            TDoubleDoublePr expectedValue{stringToPair(expectedValues[i])};
            TDoubleDoublePr expectedScale{stringToPair(expectedScales[i])};
            TDoubleDoublePr value{decomposition.baseline(time, 10.0)};
            TDoubleDoublePr scale{decomposition.scale(time, 96.1654, 10.0)};
            CPPUNIT_ASSERT_DOUBLES_EQUAL(expectedValue.first, value.first,
                                         0.1 * std::fabs(expectedValue.first));
            CPPUNIT_ASSERT_DOUBLES_EQUAL(expectedValue.second, value.second,
                                         0.1 * std::fabs(expectedValue.second));
            CPPUNIT_ASSERT_DOUBLES_EQUAL(expectedScale.first, scale.first,
                                         0.3 * expectedScale.first);
            CPPUNIT_ASSERT_DOUBLES_EQUAL(expectedScale.second, scale.second,
                                         0.3 * expectedScale.second);
            meanValueError.add(std::fabs(expectedValue.first - value.first) /
                               std::fabs(expectedValue.first));
            meanValueError.add(std::fabs(expectedValue.second - value.second) /
                               std::fabs(expectedValue.second));
            meanScaleError.add(std::fabs(expectedScale.first - scale.first) /
                               expectedScale.first);
            meanScaleError.add(std::fabs(expectedScale.second - scale.second) /
                               expectedScale.second);
        }

        LOG_DEBUG(<< "Mean value error = " << maths::CBasicStatistics::mean(meanValueError));
        LOG_DEBUG(<< "Mean scale error = " << maths::CBasicStatistics::mean(meanScaleError));
        CPPUNIT_ASSERT(maths::CBasicStatistics::mean(meanValueError) < 0.06);
        CPPUNIT_ASSERT(maths::CBasicStatistics::mean(meanScaleError) < 0.07);
    }
}

CppUnit::Test* CTimeSeriesDecompositionTest::suite() {
    CppUnit::TestSuite* suiteOfTests = new CppUnit::TestSuite("CTimeSeriesDecompositionTest");

    suiteOfTests->addTest(new CppUnit::TestCaller<CTimeSeriesDecompositionTest>(
        "CTimeSeriesDecompositionTest::testSuperpositionOfSines",
        &CTimeSeriesDecompositionTest::testSuperpositionOfSines));
    suiteOfTests->addTest(new CppUnit::TestCaller<CTimeSeriesDecompositionTest>(
        "CTimeSeriesDecompositionTest::testDistortedPeriodic",
        &CTimeSeriesDecompositionTest::testDistortedPeriodic));
    suiteOfTests->addTest(new CppUnit::TestCaller<CTimeSeriesDecompositionTest>(
        "CTimeSeriesDecompositionTest::testMinimizeLongComponents",
        &CTimeSeriesDecompositionTest::testMinimizeLongComponents));
    suiteOfTests->addTest(new CppUnit::TestCaller<CTimeSeriesDecompositionTest>(
        "CTimeSeriesDecompositionTest::testWeekend", &CTimeSeriesDecompositionTest::testWeekend));
    suiteOfTests->addTest(new CppUnit::TestCaller<CTimeSeriesDecompositionTest>(
        "CTimeSeriesDecompositionTest::testSinglePeriodicity",
        &CTimeSeriesDecompositionTest::testSinglePeriodicity));
    suiteOfTests->addTest(new CppUnit::TestCaller<CTimeSeriesDecompositionTest>(
        "CTimeSeriesDecompositionTest::testSeasonalOnset",
        &CTimeSeriesDecompositionTest::testSeasonalOnset));
    suiteOfTests->addTest(new CppUnit::TestCaller<CTimeSeriesDecompositionTest>(
        "CTimeSeriesDecompositionTest::testVarianceScale",
        &CTimeSeriesDecompositionTest::testVarianceScale));
    suiteOfTests->addTest(new CppUnit::TestCaller<CTimeSeriesDecompositionTest>(
        "CTimeSeriesDecompositionTest::testSpikeyDataProblemCase",
        &CTimeSeriesDecompositionTest::testSpikeyDataProblemCase));
    suiteOfTests->addTest(new CppUnit::TestCaller<CTimeSeriesDecompositionTest>(
        "CTimeSeriesDecompositionTest::testVeryLargeValuesProblemCase",
        &CTimeSeriesDecompositionTest::testVeryLargeValuesProblemCase));
    suiteOfTests->addTest(new CppUnit::TestCaller<CTimeSeriesDecompositionTest>(
        "CTimeSeriesDecompositionTest::testMixedSmoothAndSpikeyDataProblemCase",
        &CTimeSeriesDecompositionTest::testMixedSmoothAndSpikeyDataProblemCase));
    suiteOfTests->addTest(new CppUnit::TestCaller<CTimeSeriesDecompositionTest>(
        "CTimeSeriesDecompositionTest::testDiurnalPeriodicityWithMissingValues",
        &CTimeSeriesDecompositionTest::testDiurnalPeriodicityWithMissingValues));
    suiteOfTests->addTest(new CppUnit::TestCaller<CTimeSeriesDecompositionTest>(
        "CTimeSeriesDecompositionTest::testLongTermTrend",
        &CTimeSeriesDecompositionTest::testLongTermTrend));
    suiteOfTests->addTest(new CppUnit::TestCaller<CTimeSeriesDecompositionTest>(
        "CTimeSeriesDecompositionTest::testLongTermTrendAndPeriodicity",
        &CTimeSeriesDecompositionTest::testLongTermTrendAndPeriodicity));
    suiteOfTests->addTest(new CppUnit::TestCaller<CTimeSeriesDecompositionTest>(
        "CTimeSeriesDecompositionTest::testNonDiurnal",
        &CTimeSeriesDecompositionTest::testNonDiurnal));
    suiteOfTests->addTest(new CppUnit::TestCaller<CTimeSeriesDecompositionTest>(
        "CTimeSeriesDecompositionTest::testYearly", &CTimeSeriesDecompositionTest::testYearly));
    suiteOfTests->addTest(new CppUnit::TestCaller<CTimeSeriesDecompositionTest>(
        "CTimeSeriesDecompositionTest::testWithOutliers",
        &CTimeSeriesDecompositionTest::testWithOutliers));
    suiteOfTests->addTest(new CppUnit::TestCaller<CTimeSeriesDecompositionTest>(
        "CTimeSeriesDecompositionTest::testCalendar",
        &CTimeSeriesDecompositionTest::testCalendar));
    suiteOfTests->addTest(new CppUnit::TestCaller<CTimeSeriesDecompositionTest>(
        "CTimeSeriesDecompositionTest::testConditionOfTrend",
        &CTimeSeriesDecompositionTest::testConditionOfTrend));
    suiteOfTests->addTest(new CppUnit::TestCaller<CTimeSeriesDecompositionTest>(
        "CTimeSeriesDecompositionTest::testSwap", &CTimeSeriesDecompositionTest::testSwap));
    suiteOfTests->addTest(new CppUnit::TestCaller<CTimeSeriesDecompositionTest>(
        "CTimeSeriesDecompositionTest::testPersist", &CTimeSeriesDecompositionTest::testPersist));
    suiteOfTests->addTest(new CppUnit::TestCaller<CTimeSeriesDecompositionTest>(
        "CTimeSeriesDecompositionTest::testUpgrade", &CTimeSeriesDecompositionTest::testUpgrade));

    return suiteOfTests;
}

void CTimeSeriesDecompositionTest::setUp() {
    core::CTimezone::instance().setTimezone("GMT");
}

void CTimeSeriesDecompositionTest::tearDown() {
    core::CTimezone::instance().setTimezone("");
}<|MERGE_RESOLUTION|>--- conflicted
+++ resolved
@@ -126,13 +126,8 @@
             LOG_DEBUG(<< "70% error = " << percentileError / sumValue);
 
             if (time >= 2 * WEEK) {
-<<<<<<< HEAD
                 CPPUNIT_ASSERT(sumResidual < 0.052 * sumValue);
                 CPPUNIT_ASSERT(maxResidual < 0.097 * maxValue);
-=======
-                CPPUNIT_ASSERT(sumResidual < 0.042 * sumValue);
-                CPPUNIT_ASSERT(maxResidual < 0.040 * maxValue);
->>>>>>> 01a6b146
                 CPPUNIT_ASSERT(percentileError < 0.02 * sumValue);
                 totalSumResidual += sumResidual;
                 totalMaxResidual += maxResidual;
@@ -154,13 +149,8 @@
     //file << "plot(t(1:length(fe)), fe, 'r');\n";
     //file << "plot(t(1:length(r)), r, 'k');\n";
 
-<<<<<<< HEAD
     CPPUNIT_ASSERT(totalSumResidual < 0.017 * totalSumValue);
     CPPUNIT_ASSERT(totalMaxResidual < 0.019 * totalMaxValue);
-=======
-    CPPUNIT_ASSERT(totalSumResidual < 0.019 * totalSumValue);
-    CPPUNIT_ASSERT(totalMaxResidual < 0.021 * totalMaxValue);
->>>>>>> 01a6b146
     CPPUNIT_ASSERT(totalPercentileError < 0.01 * totalSumValue);
 }
 
@@ -566,11 +556,7 @@
 
     CPPUNIT_ASSERT(totalSumResidual < 0.026 * totalSumValue);
     CPPUNIT_ASSERT(totalMaxResidual < 0.13 * totalMaxValue);
-<<<<<<< HEAD
     CPPUNIT_ASSERT(totalPercentileError < 0.011 * totalSumValue);
-=======
-    CPPUNIT_ASSERT(totalPercentileError < 0.012 * totalSumValue);
->>>>>>> 01a6b146
 }
 
 void CTimeSeriesDecompositionTest::testSinglePeriodicity() {
@@ -670,13 +656,8 @@
     LOG_DEBUG(<< "total 'sum residual' / 'sum value' = " << totalSumResidual / totalSumValue);
     LOG_DEBUG(<< "total 'max residual' / 'max value' = " << totalMaxResidual / totalMaxValue);
     LOG_DEBUG(<< "total 70% error = " << totalPercentileError / totalSumValue);
-<<<<<<< HEAD
     CPPUNIT_ASSERT(totalSumResidual < 0.013 * totalSumValue);
     CPPUNIT_ASSERT(totalMaxResidual < 0.021 * totalMaxValue);
-=======
-    CPPUNIT_ASSERT(totalSumResidual < 0.015 * totalSumValue);
-    CPPUNIT_ASSERT(totalMaxResidual < 0.024 * totalMaxValue);
->>>>>>> 01a6b146
     CPPUNIT_ASSERT(totalPercentileError < 0.01 * totalSumValue);
 
     // Check that only the daily component has been initialized.
@@ -855,13 +836,8 @@
         LOG_DEBUG(<< "mean error = " << maths::CBasicStatistics::mean(error));
         LOG_DEBUG(<< "mean 70% error = " << maths::CBasicStatistics::mean(percentileError))
         LOG_DEBUG(<< "mean scale = " << maths::CBasicStatistics::mean(meanScale));
-<<<<<<< HEAD
         CPPUNIT_ASSERT(maths::CBasicStatistics::mean(error) < 0.21);
         CPPUNIT_ASSERT(maths::CBasicStatistics::mean(percentileError) < 0.04);
-=======
-        CPPUNIT_ASSERT(maths::CBasicStatistics::mean(error) < 0.23);
-        CPPUNIT_ASSERT(maths::CBasicStatistics::mean(percentileError) < 0.05);
->>>>>>> 01a6b146
         CPPUNIT_ASSERT_DOUBLES_EQUAL(1.0, maths::CBasicStatistics::mean(meanScale), 0.04);
     }
     LOG_DEBUG(<< "Smoothly Varying Variance");
@@ -1040,15 +1016,9 @@
     LOG_DEBUG(<< "total 'max residual' / 'max value' = " << totalMaxResidual / totalMaxValue);
     LOG_DEBUG(<< "total 70% error = " << totalPercentileError / totalSumValue);
 
-<<<<<<< HEAD
     CPPUNIT_ASSERT(totalSumResidual < 0.19 * totalSumValue);
     CPPUNIT_ASSERT(totalMaxResidual < 0.31 * totalMaxValue);
     CPPUNIT_ASSERT(totalPercentileError < 0.13 * totalSumValue);
-=======
-    CPPUNIT_ASSERT(totalSumResidual < 0.20 * totalSumValue);
-    CPPUNIT_ASSERT(totalMaxResidual < 0.33 * totalMaxValue);
-    CPPUNIT_ASSERT(totalPercentileError < 0.14 * totalSumValue);
->>>>>>> 01a6b146
 
     //std::ofstream file;
     //file.open("results.m");
@@ -1711,11 +1681,7 @@
         rng.generateNormalSamples(0.0, 1.0, trends[1].size(), noise);
 
         core_t::TTime startTesting[]{3 * HOUR, 16 * DAY};
-<<<<<<< HEAD
         TDoubleVec thresholds[]{TDoubleVec{0.08, 0.07}, TDoubleVec{0.18, 0.15}};
-=======
-        TDoubleVec thresholds[]{TDoubleVec{0.09, 0.07}, TDoubleVec{0.19, 0.16}};
->>>>>>> 01a6b146
 
         for (std::size_t t = 0u; t < 2; ++t) {
             //std::ofstream file;
@@ -1875,11 +1841,7 @@
         //file << "plot(t, fe);\n";
 
         CPPUNIT_ASSERT(totalSumResidual / totalSumValue < 0.1);
-<<<<<<< HEAD
         CPPUNIT_ASSERT(totalMaxResidual / totalMaxValue < 0.19);
-=======
-        CPPUNIT_ASSERT(totalMaxResidual / totalMaxValue < 0.17);
->>>>>>> 01a6b146
     }
 }
 
@@ -1945,8 +1907,8 @@
     //file << "plot(t, fe);\n";
 
     LOG_DEBUG(<< "mean error = " << maths::CBasicStatistics::mean(meanError));
-<<<<<<< HEAD
-    CPPUNIT_ASSERT(maths::CBasicStatistics::mean(meanError) < 0.011);
+
+    CPPUNIT_ASSERT(maths::CBasicStatistics::mean(meanError) < 0.01);
 }
 
 void CTimeSeriesDecompositionTest::testWithOutliers() {
@@ -1988,6 +1950,7 @@
             outlier != outliers.end() && *outlier == bucket
                 ? (spikeOrTroughSelector[outlier - outliers.begin()] > 0.5 ? 0.0 : 50.0)
                 : trend(time);
+
         if (decomposition.addPoint(time, value)) {
             TMeanAccumulator error;
             for (core_t::TTime endTime = time + DAY; time < endTime; time += TEN_MINS) {
@@ -1998,20 +1961,18 @@
                 //values.push_back(trend(time));
                 //f.push_back(prediction);
             }
+
+            //file << "t = " << core::CContainerPrinter::print(times) << ";\n";
+            //file << "f = " << core::CContainerPrinter::print(values) << ";\n";
+            //file << "fe = " << core::CContainerPrinter::print(f) << ";\n";
+            //file << "plot(t, f, 'r');\n";
+            //file << "plot(t, fe);\n";
+
             LOG_DEBUG(<< "error = " << maths::CBasicStatistics::mean(error));
             CPPUNIT_ASSERT(maths::CBasicStatistics::mean(error) < 0.05);
             break;
         }
     }
-
-    //file << "t = " << core::CContainerPrinter::print(times) << ";\n";
-    //file << "f = " << core::CContainerPrinter::print(values) << ";\n";
-    //file << "fe = " << core::CContainerPrinter::print(f) << ";\n";
-    //file << "plot(t, f, 'r');\n";
-    //file << "plot(t, fe);\n";
-=======
-    CPPUNIT_ASSERT(maths::CBasicStatistics::mean(meanError) < 0.01);
->>>>>>> 01a6b146
 }
 
 void CTimeSeriesDecompositionTest::testCalendar() {
