/*
 * Copyright Elasticsearch B.V. and/or licensed to Elasticsearch B.V. under one
 * or more contributor license agreements. Licensed under the Elastic License;
 * you may not use this file except in compliance with the Elastic License.
 */

#include "CTimeSeriesDecompositionTest.h"

#include <core/CContainerPrinter.h>
#include <core/CLogger.h>
#include <core/CRapidXmlParser.h>
#include <core/CRapidXmlStatePersistInserter.h>
#include <core/CRapidXmlStateRestoreTraverser.h>
#include <core/CTimezone.h>
#include <core/Constants.h>

#include <maths/CDecayRateController.h>
#include <maths/CIntegerTools.h>
#include <maths/CNormalMeanPrecConjugate.h>
#include <maths/CRestoreParams.h>
#include <maths/CSeasonalTime.h>
#include <maths/CTimeSeriesDecomposition.h>
#include <maths/Constants.h>

#include <test/CRandomNumbers.h>
#include <test/CTimeSeriesTestData.h>

#include <boost/math/constants/constants.hpp>

#include <fstream>
#include <utility>
#include <vector>

using namespace ml;

namespace {

using TDoubleDoublePr = std::pair<double, double>;
using TDoubleVec = std::vector<double>;
using TDoubleVecVec = std::vector<TDoubleVec>;
using TTimeVec = std::vector<core_t::TTime>;
using TTimeDoublePr = std::pair<core_t::TTime, double>;
using TTimeDoublePrVec = std::vector<TTimeDoublePr>;
using TSeasonalComponentVec = maths_t::TSeasonalComponentVec;
using TMeanAccumulator = maths::CBasicStatistics::SSampleMean<double>::TAccumulator;

double mean(const TDoubleDoublePr& x) {
    return (x.first + x.second) / 2.0;
}

const core_t::TTime FIVE_MINS = 300;
const core_t::TTime TEN_MINS = 600;
const core_t::TTime HALF_HOUR = core::constants::HOUR / 2;
const core_t::TTime HOUR = core::constants::HOUR;
const core_t::TTime DAY = core::constants::DAY;
const core_t::TTime WEEK = core::constants::WEEK;
const core_t::TTime YEAR = core::constants::YEAR;
}

void CTimeSeriesDecompositionTest::testSuperpositionOfSines() {
    TTimeVec times;
    TDoubleVec trend;
    for (core_t::TTime time = 0; time < 100 * WEEK + 1; time += HALF_HOUR) {
        double weekly = 1200.0 + 1000.0 * std::sin(boost::math::double_constants::two_pi *
                                                   static_cast<double>(time) /
                                                   static_cast<double>(WEEK));
        double daily = 5.0 + 5.0 * std::sin(boost::math::double_constants::two_pi *
                                            static_cast<double>(time) /
                                            static_cast<double>(DAY));
        times.push_back(time);
        trend.push_back(weekly * daily);
    }

    test::CRandomNumbers rng;
    TDoubleVec noise;
    rng.generateNormalSamples(0.0, 400.0, times.size(), noise);

    core_t::TTime lastWeek = 0;
    maths::CTimeSeriesDecomposition decomposition(0.01, HALF_HOUR);

    double totalSumResidual = 0.0;
    double totalMaxResidual = 0.0;
    double totalSumValue = 0.0;
    double totalMaxValue = 0.0;
    double totalPercentileError = 0.0;

    //std::ofstream file;
    //file.open("results.m");
    //file << "hold on;\n";
    //file << "t = " << core::CContainerPrinter::print(times) << ";\n";
    //file << "f = " << core::CContainerPrinter::print(trend) << ";\n";
    //file << "plot(t, f);\n";
    //TDoubleVec f;
    //TDoubleVec r;

    for (std::size_t i = 0u; i < times.size(); ++i) {
        core_t::TTime time = times[i];
        double value = trend[i] + noise[i];

        decomposition.addPoint(time, value);

        if (time >= lastWeek + WEEK) {
            LOG_DEBUG(<< "Processing week");

            double sumResidual = 0.0;
            double maxResidual = 0.0;
            double sumValue = 0.0;
            double maxValue = 0.0;
            double percentileError = 0.0;

            for (core_t::TTime t = lastWeek; t < lastWeek + WEEK; t += HALF_HOUR) {
                TDoubleDoublePr prediction = decomposition.value(t, 70.0);
                double residual = std::fabs(trend[t / HALF_HOUR] - mean(prediction));
                sumResidual += residual;
                maxResidual = std::max(maxResidual, residual);
                sumValue += std::fabs(trend[t / HALF_HOUR]);
                maxValue = std::max(maxValue, std::fabs(trend[t / HALF_HOUR]));
                percentileError +=
                    std::max(std::max(prediction.first - trend[t / HALF_HOUR],
                                      trend[t / HALF_HOUR] - prediction.second),
                             0.0);
                //f.push_back(mean(value));
                //r.push_back(mean(value) - trend[t / HALF_HOUR]);
            }

            LOG_DEBUG(<< "'sum residual' / 'sum value' = " << sumResidual / sumValue);
            LOG_DEBUG(<< "'max residual' / 'max value' = " << maxResidual / maxValue);
            LOG_DEBUG(<< "70% error = " << percentileError / sumValue);

            if (time >= 2 * WEEK) {
                CPPUNIT_ASSERT(sumResidual < 0.04 * sumValue);
                CPPUNIT_ASSERT(maxResidual < 0.04 * maxValue);
                CPPUNIT_ASSERT(percentileError < 0.02 * sumValue);
                totalSumResidual += sumResidual;
                totalMaxResidual += maxResidual;
                totalSumValue += sumValue;
                totalMaxValue += maxValue;
                totalPercentileError += percentileError;
            }

            lastWeek += WEEK;
        }
    }

    LOG_DEBUG(<< "total 'sum residual' / 'sum value' = " << totalSumResidual / totalSumValue);
    LOG_DEBUG(<< "total 'max residual' / 'max value' = " << totalMaxResidual / totalMaxValue);
    LOG_DEBUG(<< "total 70% error = " << totalPercentileError / totalSumValue);

    //file << "fe = " << core::CContainerPrinter::print(f) << ";\n";
    //file << "r = " << core::CContainerPrinter::print(r) << ";\n";
    //file << "plot(t(1:length(fe)), fe, 'r');\n";
    //file << "plot(t(1:length(r)), r, 'k');\n";

    CPPUNIT_ASSERT(totalSumResidual < 0.019 * totalSumValue);
    CPPUNIT_ASSERT(totalMaxResidual < 0.020 * totalMaxValue);
    CPPUNIT_ASSERT(totalPercentileError < 0.01 * totalSumValue);
}

void CTimeSeriesDecompositionTest::testDistortedPeriodic() {
    const core_t::TTime bucketLength = HOUR;
    const core_t::TTime startTime = 0;
    const TDoubleVec timeseries{
        323444,  960510,  880176,  844190,  823993,  814251,  857187,  856791,
        862060,  919632,  1083704, 2904437, 4601750, 5447896, 5827498, 5924161,
        5851895, 5768661, 5927840, 5326236, 4037245, 1958521, 1360753, 1005194,
        901930,  856605,  838370,  810396,  776815,  751163,  793055,  823974,
        820458,  840647,  878594,  1192154, 2321550, 2646460, 2760957, 2838611,
        2784696, 2798327, 2643123, 2028970, 1331199, 1098105, 930971,  907562,
        903603,  873554,  879375,  852853,  828554,  819726,  872418,  856365,
        860880,  867119,  873912,  885405,  1053530, 1487664, 1555301, 1637137,
        1672030, 1659346, 1514673, 1228543, 1011740, 928749,  809702,  838931,
        847904,  829188,  822558,  798517,  767446,  750486,  783165,  815612,
        825365,  873486,  1165250, 2977382, 4868975, 6050263, 6470794, 6271899,
        6449326, 6352992, 6162712, 6257295, 4570133, 1781374, 1182546, 665858,
        522585,  481588,  395139,  380770,  379182,  356068,  353498,  347707,
        350931,  417253,  989129,  2884728, 4640841, 5423474, 6246182, 6432793,
        6338419, 6312346, 6294323, 6102676, 4505021, 2168289, 1411233, 1055797,
        954338,  918498,  904236,  870193,  843259,  682538,  895407,  883550,
        897026,  918838,  1262303, 3208919, 5193013, 5787263, 6255837, 6337684,
        6335017, 6278740, 6191046, 6183259, 4455055, 2004058, 1425910, 1069949,
        942839,  899157,  895133,  858268,  837338,  820983,  870863,  871873,
        881182,  918795,  1237336, 3069272, 4708229, 5672066, 6291124, 6407806,
        6479889, 6533138, 3473382, 6534838, 4800911, 2668073, 1644350, 1282450,
        1131734, 1009042, 891099,  857339,  842849,  816513,  879200,  848292,
        858014,  906642,  1208147, 2964568, 5215885, 5777105, 6332104, 6130733,
        6284960, 6157055, 6165520, 5771121, 4309930, 2150044, 1475275, 1065030,
        967267,  890413,  887174,  835741,  814749,  817443,  853085,  851040,
        866029,  867612,  917833,  1225383, 2326451, 2837337, 2975288, 3034415,
        3056379, 3181951, 2938511, 2400202, 1444952, 1058781, 845703,  810419,
        805781,  789438,  799674,  775703,  756145,  727587,  756489,  789886,
        784948,  788247,  802013,  832272,  845033,  873396,  1018788, 1013089,
        1095001, 1022910, 798183,  519186,  320507,  247320,  139372,  129477,
        145576,  122348,  120286,  89370,   95583,   88985,   89009,   97425,
        103628,  153229,  675828,  2807240, 4652249, 5170466, 5642965, 5608709,
        5697374, 5546758, 5368913, 5161602, 3793675, 1375703, 593920,  340764,
        197075,  174981,  158274,  130148,  125235,  122526,  113896,  116249,
        126881,  213814,  816723,  2690434, 4827493, 5723621, 6219650, 6492638,
        6570160, 6493706, 6495303, 6301872, 4300612, 1543551, 785562,  390012,
        234939,  202190,  142855,  135218,  124238,  111981,  104807,  107687,
        129438,  190294,  779698,  2864053, 5079395, 5912629, 6481437, 6284107,
        6451007, 6177724, 5993932, 6075918, 4140658, 1481179, 682711,  328387,
        233915,  182721,  170860,  139540,  137613,  121669,  116906,  121780,
        127887,  199762,  783099,  2890355, 4658524, 5535842, 6117719, 6322938,
        6570422, 6396874, 6586615, 6332100, 4715160, 2604366, 1525620, 906137,
        499019,  358856,  225543,  171388,  153826,  149910,  141092,  136459,
        161202,  240704,  766755,  3011958, 5024254, 5901640, 6244757, 6257553,
        6380236, 6394732, 6385424, 5876960, 4182127, 1868461, 883771,  377159,
        264435,  196674,  181845,  138307,  136055,  133143,  129791,  133694,
        127502,  136351,  212305,  777873,  2219051, 2732315, 2965287, 2895288,
        2829988, 2818268, 2513817, 1866217, 985099,  561287,  205195,  173997,
        166428,  165294,  130072,  113917,  113282,  112466,  103406,  115687,
        159863,  158310,  225454,  516925,  1268760, 1523357, 1607510, 1560200,
        1483823, 1401526, 999236,  495292,  299905,  286900,  209697,  169881,
        157560,  139030,  132342,  187941,  126162,  106587,  108759,  109495,
        116386,  208504,  676794,  1549362, 2080332, 2488707, 2699237, 2862970,
        2602994, 2554047, 2364456, 1997686, 1192434, 891293,  697769,  391385,
        234311,  231839,  160520,  155870,  142220,  139360,  142885,  141589,
        166792,  443202,  2019645, 4558828, 5982111, 6408009, 6514598, 6567566,
        6686935, 6532886, 6473927, 5475257, 2889913, 1524673, 938262,  557410,
        325965,  186484,  174831,  211765,  145477,  148318,  130425,  136431,
        182002,  442272,  2078908, 4628945, 5767034, 6212302, 6566196, 6527687,
        6365204, 6226173, 6401203, 5629733, 3004625, 1555528, 1025549, 492910,
        347948,  298725,  272955,  238279,  209290,  188551,  175447,  173960,
        190875,  468340,  1885268, 4133457, 5350137, 5885807, 6331254, 6420279,
        6589448, 6483637, 6557769, 5543938, 3482732, 2010293, 1278681, 735111,
        406042,  283694,  181213,  160207,  136347,  113484,  118521,  127725,
        151408,  396552,  1900747, 4400918, 5546984, 6213423, 6464686, 6442904,
        6385002, 6248314, 5880523, 4816342, 2597450, 1374071, 751391,  362615,
        215644,  175158,  116896,  127935,  110407,  113054,  105841,  113717,
        177240,  206515,  616005,  1718878, 2391747, 2450915, 2653897, 2922320,
        2808467, 2490078, 1829760, 1219997, 643936,  400743,  208976,  119623,
        110170,  99338,   93661,   100187,  90803,   83980,   75950,   78805,
        95664,   108467,  128293,  294080,  720811,  965705,  1048021, 1125912,
        1194746, 1114704, 799721,  512542,  353694,  291046,  229723,  206109,
        183482,  192225,  191906,  176942,  148163,  145405,  145728,  159016,
        181991,  436297,  1983374, 4688246, 5853284, 6243628, 6730707, 6660743,
        6476024, 6422004, 6335113, 5386230, 2761698, 1230646, 763506,  359071,
        223956,  189020,  158090,  145730,  135338,  114941,  108313,  120023,
        167161,  440103,  1781778, 4428615, 5701824, 6296598, 6541586, 6809286,
        6716690, 6488941, 6567385, 5633685, 2760255, 1316495, 732572,  316496,
        225013,  202664,  171295,  143195,  123555,  125327,  123357,  135419,
        194933,  428197,  2181096, 4672692, 5854393, 6553263, 6653127, 6772664,
        6899086, 6794041, 6900871, 6087645, 2814928, 1393906, 894417,  413459,
        280839,  237468,  184947,  214658,  180059,  145215,  134793,  133423,
        191388,  417885,  2081899, 4836758, 5803495, 6451696, 7270708, 7628500,
        7208066, 7403079, 7548585, 6323024, 3763029, 2197174, 1359687, 857604,
        471729,  338888,  177156,  150619,  145775,  132845,  110888,  121863,
        141321,  440528,  2020529, 4615833, 5772372, 6318037, 6481658, 6454979,
        6489447, 6558612, 6114653, 5009113, 2541519, 1329520, 663124,  311088,
        200332,  141768,  120845,  120603,  114688,  111340,  95757,   91444,
        103287,  130905,  551108,  1988083, 2885196, 2962413, 3070689, 3061746,
        2999362, 2993871, 2287683, 1539262, 763592,  393769,  193094,  126535,
        131721,  125761,  105550,  89077,   90295,   93853,   84496,   77731,
        89389,   101269,  153379,  443022,  1114121, 1556021, 1607693, 1589743,
        1746231, 1432261, 1022052};

    core_t::TTime time = startTime;
    core_t::TTime lastWeek = startTime;
    maths::CTimeSeriesDecomposition decomposition(0.01, bucketLength);

    //std::ofstream file;
    //file.open("results.m");
    //file << "hold on;\n";

    double totalSumResidual = 0.0;
    double totalMaxResidual = 0.0;
    double totalSumValue = 0.0;
    double totalMaxValue = 0.0;
    double totalPercentileError = 0.0;

    for (std::size_t i = 0u; i < timeseries.size(); ++i, time += bucketLength) {
        decomposition.addPoint(time, timeseries[i]);

        if (time >= lastWeek + WEEK || i == boost::size(timeseries) - 1) {
            LOG_DEBUG(<< "Processing week");

            //TDoubleVec t;
            //TDoubleVec f;
            //TDoubleVec fe;

            double sumResidual = 0.0;
            double maxResidual = 0.0;
            double sumValue = 0.0;
            double maxValue = 0.0;
            double percentileError = 0.0;

            for (core_t::TTime tt = lastWeek;
                 tt < lastWeek + WEEK &&
                 static_cast<std::size_t>(tt / HOUR) < boost::size(timeseries);
                 tt += HOUR) {
                TDoubleDoublePr prediction = decomposition.value(tt, 70.0);
                double residual = std::fabs(timeseries[tt / HOUR] - mean(prediction));
                sumResidual += residual;
                maxResidual = std::max(maxResidual, residual);
                sumValue += std::fabs(timeseries[tt / HOUR]);
                maxValue = std::max(maxValue, std::fabs(timeseries[tt / HOUR]));
                percentileError +=
                    std::max(std::max(prediction.first - timeseries[tt / HOUR],
                                      timeseries[tt / HOUR] - prediction.second),
                             0.0);
                //t.push_back(tt);
                //f.push_back(timeseries[tt / HOUR]);
                //fe.push_back(mean(value));
            }

            LOG_DEBUG(<< "'sum residual' / 'sum value' = " << sumResidual / sumValue);
            LOG_DEBUG(<< "'max residual' / 'max value' = " << maxResidual / maxValue);
            LOG_DEBUG(<< "70% error = " << percentileError / sumValue);

            if (time >= 2 * WEEK) {
                CPPUNIT_ASSERT(sumResidual < 0.30 * sumValue);
                CPPUNIT_ASSERT(maxResidual < 0.56 * maxValue);
                CPPUNIT_ASSERT(percentileError < 0.21 * sumValue);

                totalSumResidual += sumResidual;
                totalMaxResidual += maxResidual;
                totalSumValue += sumValue;
                totalMaxValue += maxValue;
                totalPercentileError += percentileError;
            }

            //file << "t = " << core::CContainerPrinter::print(t) << ";\n";
            //file << "f = " << core::CContainerPrinter::print(f) << ";\n";
            //file << "fe = " << core::CContainerPrinter::print(fe) << ";\n";
            //file << "plot(t, f);\n";
            //file << "plot(t, fe, 'r');\n";

            lastWeek += WEEK;
        }
    }

    LOG_DEBUG(<< "total 'sum residual' / 'sum value' = " << totalSumResidual / totalSumValue);
    LOG_DEBUG(<< "total 'max residual' / 'max value' = " << totalMaxResidual / totalMaxValue);
    LOG_DEBUG(<< "total 70% error = " << totalPercentileError / totalSumValue);

    CPPUNIT_ASSERT(totalSumResidual < 0.17 * totalSumValue);
    CPPUNIT_ASSERT(totalMaxResidual < 0.23 * totalMaxValue);
    CPPUNIT_ASSERT(totalPercentileError < 0.03 * totalSumValue);
}

void CTimeSeriesDecompositionTest::testMinimizeLongComponents() {
    double weights[] = {1.0, 0.1, 1.0, 1.0, 0.1, 1.0, 1.0};

    TTimeVec times;
    TDoubleVec trend;
    for (core_t::TTime time = 0; time < 100 * WEEK; time += HALF_HOUR) {
        double weight = weights[(time / DAY) % 7];
        double daily = 100.0 * std::sin(boost::math::double_constants::two_pi *
                                        static_cast<double>(time) /
                                        static_cast<double>(DAY));
        times.push_back(time);
        trend.push_back(weight * daily);
    }

    test::CRandomNumbers rng;
    TDoubleVec noise;
    rng.generateNormalSamples(0.0, 16.0, times.size(), noise);

    maths::CTimeSeriesDecomposition decomposition(0.01, HALF_HOUR);

    //std::ofstream file;
    //file.open("results.m");
    //file << "hold on;\n";
    //file << "t = " << core::CContainerPrinter::print(times) << ";\n";
    //file << "f = " << core::CContainerPrinter::print(trend) << ";\n";
    //file << "plot(t, f);";
    //TDoubleVec f;
    //TDoubleVec r;

    double totalSumResidual = 0.0;
    double totalMaxResidual = 0.0;
    double totalSumValue = 0.0;
    double totalMaxValue = 0.0;
    double totalPercentileError = 0.0;
    double meanSlope = 0.0;
    double refinements = 0.0;

    core_t::TTime lastWeek = 0;
    for (std::size_t i = 0u; i < times.size(); ++i) {
        core_t::TTime time = times[i];
        double value = trend[i] + noise[i];

        decomposition.addPoint(time, value);

        if (time >= lastWeek + WEEK) {
            LOG_DEBUG(<< "Processing week");

            double sumResidual = 0.0;
            double maxResidual = 0.0;
            double sumValue = 0.0;
            double maxValue = 0.0;
            double percentileError = 0.0;

            for (core_t::TTime t = lastWeek; t < lastWeek + WEEK; t += HALF_HOUR) {
                TDoubleDoublePr prediction = decomposition.value(t, 70.0);
                double residual = std::fabs(trend[t / HALF_HOUR] - mean(prediction));
                sumResidual += residual;
                maxResidual = std::max(maxResidual, residual);
                sumValue += std::fabs(trend[t / HALF_HOUR]);
                maxValue = std::max(maxValue, std::fabs(trend[t / HALF_HOUR]));
                percentileError +=
                    std::max(std::max(prediction.first - trend[t / HALF_HOUR],
                                      trend[t / HALF_HOUR] - prediction.second),
                             0.0);
                //f.push_back(mean(value));
                //r.push_back(residual);
            }

            LOG_DEBUG(<< "'sum residual' / 'sum value' = " << sumResidual / sumValue);
            LOG_DEBUG(<< "'max residual' / 'max value' = " << maxResidual / maxValue);
            LOG_DEBUG(<< "70% error = " << percentileError / sumValue);

            if (time >= 2 * WEEK) {
                CPPUNIT_ASSERT(sumResidual < 0.16 * sumValue);
                CPPUNIT_ASSERT(maxResidual < 0.35 * maxValue);
                CPPUNIT_ASSERT(percentileError < 0.05 * sumValue);

                totalSumResidual += sumResidual;
                totalMaxResidual += maxResidual;
                totalSumValue += sumValue;
                totalMaxValue += maxValue;
                totalPercentileError += percentileError;

                for (const auto& component : decomposition.seasonalComponents()) {
                    if (component.initialized() && component.time().period() == WEEK) {
                        double slope = component.valueSpline().absSlope();
                        meanSlope += slope;
                        LOG_DEBUG(<< "weekly |slope| = " << slope);

                        CPPUNIT_ASSERT(slope < 0.0018);
                        refinements += 1.0;
                    }
                }
            }

            lastWeek += WEEK;
        }
    }

    LOG_DEBUG(<< "total 'sum residual' / 'sum value' = " << totalSumResidual / totalSumValue);
    LOG_DEBUG(<< "total 'max residual' / 'max value' = " << totalMaxResidual / totalMaxValue);
    LOG_DEBUG(<< "total 70% error = " << totalPercentileError / totalSumValue);

    //file << "fe = " << core::CContainerPrinter::print(f) << ";\n";
    //file << "r = " << core::CContainerPrinter::print(r) << ";\n";
    //file << "plot(t(1:length(fe)), fe, 'r');\n";
    //file << "plot(t(1:length(r)), r, 'k');\n";

    CPPUNIT_ASSERT(totalSumResidual < 0.06 * totalSumValue);
    CPPUNIT_ASSERT(totalMaxResidual < 0.28 * totalMaxValue);
    CPPUNIT_ASSERT(totalPercentileError < 0.03 * totalSumValue);

    meanSlope /= refinements;
    LOG_DEBUG(<< "mean weekly |slope| = " << meanSlope);
    CPPUNIT_ASSERT(meanSlope < 0.0015);
}

void CTimeSeriesDecompositionTest::testWeekend() {
    double weights[] = {0.1, 0.1, 1.0, 1.0, 1.0, 1.0, 1.0};

    TTimeVec times;
    TDoubleVec trend;
    for (core_t::TTime time = 0; time < 100 * WEEK; time += HALF_HOUR) {
        double weight = weights[(time / DAY) % 7];
        double daily = 100.0 * std::sin(boost::math::double_constants::two_pi *
                                        static_cast<double>(time) /
                                        static_cast<double>(DAY));
        times.push_back(time);
        trend.push_back(weight * daily);
    }

    test::CRandomNumbers rng;
    TDoubleVec noise;
    rng.generateNormalSamples(0.0, 20.0, times.size(), noise);

    maths::CTimeSeriesDecomposition decomposition(0.01, HALF_HOUR);

    //std::ofstream file;
    //file.open("results.m");
    //file << "hold on;\n";
    //file << "t = " << core::CContainerPrinter::print(times) << ";\n";
    //file << "f = " << core::CContainerPrinter::print(trend) << ";\n";
    //file << "plot(t, f);";
    //TDoubleVec f;
    //TDoubleVec r;

    double totalSumResidual = 0.0;
    double totalMaxResidual = 0.0;
    double totalSumValue = 0.0;
    double totalMaxValue = 0.0;
    double totalPercentileError = 0.0;

    core_t::TTime lastWeek = 0;
    for (std::size_t i = 0u; i < times.size(); ++i) {
        core_t::TTime time = times[i];
        double value = trend[i] + noise[i];

        decomposition.addPoint(time, value);

        if (time >= lastWeek + WEEK) {
            LOG_DEBUG(<< "Processing week");

            double sumResidual = 0.0;
            double maxResidual = 0.0;
            double sumValue = 0.0;
            double maxValue = 0.0;
            double percentileError = 0.0;

            for (core_t::TTime t = lastWeek; t < lastWeek + WEEK; t += HALF_HOUR) {
                TDoubleDoublePr prediction = decomposition.value(t, 70.0);
                double residual = std::fabs(trend[t / HALF_HOUR] - mean(prediction));
                sumResidual += residual;
                maxResidual = std::max(maxResidual, residual);
                sumValue += std::fabs(trend[t / HALF_HOUR]);
                maxValue = std::max(maxValue, std::fabs(trend[t / HALF_HOUR]));
                percentileError +=
                    std::max(std::max(prediction.first - trend[t / HALF_HOUR],
                                      trend[t / HALF_HOUR] - prediction.second),
                             0.0);
                //f.push_back(mean(value));
                //r.push_back(residual);
            }

            LOG_DEBUG(<< "'sum residual' / 'sum value' = " << sumResidual / sumValue);
            LOG_DEBUG(<< "'max residual' / 'max value' = " << maxResidual / maxValue);
            LOG_DEBUG(<< "70% error = " << percentileError / sumValue);

            if (time >= 3 * WEEK) {
                CPPUNIT_ASSERT(sumResidual < 0.07 * sumValue);
                CPPUNIT_ASSERT(maxResidual < 0.15 * maxValue);
                CPPUNIT_ASSERT(percentileError < 0.03 * sumValue);

                totalSumResidual += sumResidual;
                totalMaxResidual += maxResidual;
                totalSumValue += sumValue;
                totalMaxValue += maxValue;
                totalPercentileError += percentileError;
            }

            lastWeek += WEEK;
        }
    }

    //file << "fe = " << core::CContainerPrinter::print(f) << ";\n";
    //file << "r = " << core::CContainerPrinter::print(r) << ";\n";
    //file << "plot(t(1:length(fe)), fe, 'r');\n";
    //file << "plot(t(1:length(r)), r, 'k');\n";

    LOG_DEBUG(<< "total 'sum residual' / 'sum value' = " << totalSumResidual / totalSumValue);
    LOG_DEBUG(<< "total 'max residual' / 'max value' = " << totalMaxResidual / totalMaxValue);
    LOG_DEBUG(<< "total 70% error = " << totalPercentileError / totalSumValue);

    CPPUNIT_ASSERT(totalSumResidual < 0.027 * totalSumValue);
    CPPUNIT_ASSERT(totalMaxResidual < 0.12 * totalMaxValue);
    CPPUNIT_ASSERT(totalPercentileError < 0.012 * totalSumValue);
}

void CTimeSeriesDecompositionTest::testSinglePeriodicity() {
    TTimeVec times;
    TDoubleVec trend;
    for (core_t::TTime time = 0; time < 10 * WEEK + 1; time += HALF_HOUR) {
        double daily = 100.0 + 100.0 * std::sin(boost::math::double_constants::two_pi *
                                                static_cast<double>(time) /
                                                static_cast<double>(DAY));
        times.push_back(time);
        trend.push_back(daily);
    }

    const double noiseMean = 20.0;
    const double noiseVariance = 16.0;
    test::CRandomNumbers rng;
    TDoubleVec noise;
    rng.generateNormalSamples(noiseMean, noiseVariance, times.size(), noise);

    maths::CTimeSeriesDecomposition decomposition(0.01, HALF_HOUR);

    //std::ofstream file;
    //file.open("results.m");
    //file << "hold on;\n";
    //file << "t = " << core::CContainerPrinter::print(times) << ";\n";
    //file << "f = " << core::CContainerPrinter::print(timeseries) << ";\n";
    //file << "plot(t, f);\n";
    //TDoubleVec f;
    //TDoubleVec r;

    double totalSumResidual = 0.0;
    double totalMaxResidual = 0.0;
    double totalSumValue = 0.0;
    double totalMaxValue = 0.0;
    double totalPercentileError = 0.0;

    core_t::TTime lastWeek = 0;
    for (std::size_t i = 0u; i < times.size(); ++i) {
        core_t::TTime time = times[i];
        double value = trend[i] + noise[i];

        decomposition.addPoint(time, value);

        if (time >= lastWeek + WEEK) {
            LOG_DEBUG(<< "Processing week");

            double sumResidual = 0.0;
            double maxResidual = 0.0;
            double sumValue = 0.0;
            double maxValue = 0.0;
            double percentileError = 0.0;

            for (core_t::TTime t = lastWeek; t < lastWeek + WEEK; t += HALF_HOUR) {
                TDoubleDoublePr prediction = decomposition.value(t, 70.0);
                double residual =
                    std::fabs(trend[t / HALF_HOUR] + noiseMean - mean(prediction));
                sumResidual += residual;
                maxResidual = std::max(maxResidual, residual);
                sumValue += std::fabs(trend[t / HALF_HOUR]);
                maxValue = std::max(maxValue, std::fabs(trend[t / HALF_HOUR]));
                percentileError += std::max(
                    std::max(prediction.first - (trend[t / HALF_HOUR] + noiseMean),
                             (trend[t / HALF_HOUR] + noiseMean) - prediction.second),
                    0.0);
                //f.push_back(mean(value));
                //r.push_back(residual);
            }

            LOG_DEBUG(<< "'sum residual' / 'sum value' = " << sumResidual / sumValue);
            LOG_DEBUG(<< "'max residual' / 'max value' = " << maxResidual / maxValue);
            LOG_DEBUG(<< "70% error = " << percentileError / sumValue);

            if (time >= 1 * WEEK) {
                CPPUNIT_ASSERT(sumResidual < 0.06 * sumValue);
                CPPUNIT_ASSERT(maxResidual < 0.08 * maxValue);
                CPPUNIT_ASSERT(percentileError < 0.02 * sumValue);

                totalSumResidual += sumResidual;
                totalMaxResidual += maxResidual;
                totalSumValue += sumValue;
                totalMaxValue += maxValue;
                totalPercentileError += percentileError;

                // Check that only the daily component has been initialized.
                const TSeasonalComponentVec& components = decomposition.seasonalComponents();
                CPPUNIT_ASSERT_EQUAL(std::size_t(1), components.size());
                CPPUNIT_ASSERT_EQUAL(DAY, components[0].time().period());
                CPPUNIT_ASSERT(components[0].initialized());
            }

            lastWeek += WEEK;
        }
    }

    LOG_DEBUG(<< "total 'sum residual' / 'sum value' = " << totalSumResidual / totalSumValue);
    LOG_DEBUG(<< "total 'max residual' / 'max value' = " << totalMaxResidual / totalMaxValue);
    LOG_DEBUG(<< "total 70% error = " << totalPercentileError / totalSumValue);
    CPPUNIT_ASSERT(totalSumResidual < 0.015 * totalSumValue);
    CPPUNIT_ASSERT(totalMaxResidual < 0.042 * totalMaxValue);
    CPPUNIT_ASSERT(totalPercentileError < 0.01 * totalSumValue);

    // Check that only the daily component has been initialized.
    const TSeasonalComponentVec& components = decomposition.seasonalComponents();
    CPPUNIT_ASSERT_EQUAL(std::size_t(1), components.size());
    CPPUNIT_ASSERT_EQUAL(DAY, components[0].time().period());
    CPPUNIT_ASSERT(components[0].initialized());

    //file << "fe = " << core::CContainerPrinter::print(f) << ";\n";
    //file << "r = " << core::CContainerPrinter::print(r) << ";\n";
    //file << "plot(t(1:length(fe)), fe, 'r');\n";
    //file << "plot(t(1:length(r)), r, 'k');\n";
}

void CTimeSeriesDecompositionTest::testSeasonalOnset() {
    const double daily[] = {0.0,  0.0,  0.0,  0.0,  5.0,  5.0,  5.0,  40.0,
                            40.0, 40.0, 30.0, 30.0, 35.0, 35.0, 40.0, 50.0,
                            60.0, 80.0, 80.0, 10.0, 5.0,  0.0,  0.0,  0.0};
    const double weekly[] = {0.1, 0.1, 1.2, 1.0, 1.0, 0.9, 1.5};

    TTimeVec times;
    TDoubleVec trend;
    for (core_t::TTime time = 0; time < 150 * WEEK + 1; time += HOUR) {
        double value = 0.0;
        if (time > 10 * WEEK) {
            value += daily[(time % DAY) / HOUR];
            value *= weekly[(time % WEEK) / DAY];
        }
        times.push_back(time);
        trend.push_back(value);
    }

    test::CRandomNumbers rng;
    TDoubleVec noise;
    rng.generateNormalSamples(0.0, 4.0, times.size(), noise);

    maths::CTimeSeriesDecomposition decomposition(0.01, HOUR);

    //std::ofstream file;
    //file.open("results.m");
    //file << "hold on;\n";
    //file << "t = " << core::CContainerPrinter::print(times) << ";\n";
    //file << "f = " << core::CContainerPrinter::print(trend) << ";\n";
    //file << "plot(t, f, 'r');\n";
    //TDoubleVec f;
    //TDoubleVec r;

    double totalSumResidual = 0.0;
    double totalMaxResidual = 0.0;
    double totalSumValue = 0.0;
    double totalMaxValue = 0.0;
    double totalPercentileError = 0.0;

    core_t::TTime lastWeek = 0;
    for (std::size_t i = 0u; i < times.size(); ++i) {
        core_t::TTime time = times[i];
        double value = trend[i] + noise[i];

        decomposition.addPoint(time, value);

        if (time >= lastWeek + WEEK) {
            LOG_DEBUG(<< "Processing week");

            double sumResidual = 0.0;
            double maxResidual = 0.0;
            double sumValue = 0.0;
            double maxValue = 0.0;
            double percentileError = 0.0;
            for (core_t::TTime t = lastWeek; t < lastWeek + WEEK; t += HOUR) {
                TDoubleDoublePr prediction = decomposition.value(t, 70.0);
                double residual = std::fabs(trend[t / HOUR] - mean(prediction));
                sumResidual += residual;
                maxResidual = std::max(maxResidual, residual);
                sumValue += std::fabs(trend[t / HOUR]);
                maxValue = std::max(maxValue, std::fabs(trend[t / HOUR]));
                percentileError +=
                    std::max(std::max(prediction.first - trend[t / HOUR],
                                      trend[t / HOUR] - prediction.second),
                             0.0);
                //f.push_back(mean(value));
                //r.push_back(residual);
            }

            LOG_DEBUG(<< "'sum residual' / 'sum value' = "
                      << (sumResidual == 0.0 ? 0.0 : sumResidual / sumValue));
            LOG_DEBUG(<< "'max residual' / 'max value' = "
                      << (maxResidual == 0.0 ? 0.0 : maxResidual / maxValue));
            LOG_DEBUG(<< "70% error = "
                      << (percentileError == 0.0 ? 0.0 : percentileError / sumValue));

            totalSumResidual += sumResidual;
            totalMaxResidual += maxResidual;
            totalSumValue += sumValue;
            totalMaxValue += maxValue;
            totalPercentileError += percentileError;

            const TSeasonalComponentVec& components = decomposition.seasonalComponents();
            if (time > 11 * WEEK) {
                // Check that both components have been initialized.
                CPPUNIT_ASSERT(components.size() > 2);
                CPPUNIT_ASSERT(components[0].initialized());
                CPPUNIT_ASSERT(components[1].initialized());
                CPPUNIT_ASSERT(components[2].initialized());
            } else if (time > 10 * WEEK) {
                // Check that both components have been initialized.
                CPPUNIT_ASSERT_EQUAL(std::size_t(1), components.size());
                CPPUNIT_ASSERT(components[0].initialized());
            } else {
                // Check that neither component has been initialized.
                CPPUNIT_ASSERT(components.empty());
            }
            lastWeek += WEEK;
        }
    }

    //file << "fe = " << core::CContainerPrinter::print(f) << ";\n";
    //file << "r = " << core::CContainerPrinter::print(r) << ";\n";
    //file << "plot(t(1:length(fe)), fe);\n";
    //file << "plot(t(1:length(r)), r, 'k');\n";

    LOG_DEBUG(<< "total 'sum residual' / 'sum value' = " << totalSumResidual / totalSumValue);
    LOG_DEBUG(<< "total 'max residual' / 'max value' = " << totalMaxResidual / totalMaxValue);
    LOG_DEBUG(<< "total 70% error = " << totalPercentileError / totalSumValue);
    CPPUNIT_ASSERT(totalSumResidual < 0.07 * totalSumValue);
    CPPUNIT_ASSERT(totalMaxResidual < 0.09 * totalMaxValue);
    CPPUNIT_ASSERT(totalPercentileError < 0.03 * totalSumValue);
}

void CTimeSeriesDecompositionTest::testVarianceScale() {
    // Test that variance scales are correctly computed.

    test::CRandomNumbers rng;

    LOG_DEBUG(<< "Variance Spike");
    {
        core_t::TTime time = 0;
        maths::CTimeSeriesDecomposition decomposition(0.01, TEN_MINS);

        for (std::size_t i = 0u; i < 50; ++i) {
            for (core_t::TTime t = 0; t < DAY; t += TEN_MINS) {
                double value = 1.0;
                double variance = 1.0;
                if (t >= 3600 && t < 7200) {
                    value = 5.0;
                    variance = 10.0;
                }
                TDoubleVec noise;
                rng.generateNormalSamples(value, variance, 1, noise);
                decomposition.addPoint(time + t, noise[0]);
            }
            time += DAY;
        }

        double meanVariance = (1.0 * 23.0 + 10.0 * 1.0) / 24.0;
        time -= DAY;
        TMeanAccumulator error;
        TMeanAccumulator percentileError;
        TMeanAccumulator meanScale;
        for (core_t::TTime t = 0; t < DAY; t += TEN_MINS) {
            double variance = 1.0;
            if (t >= 3600 && t < 7200) {
                variance = 10.0;
            }
            double expectedScale = variance / meanVariance;
            TDoubleDoublePr interval = decomposition.scale(time + t, meanVariance, 70.0);
            LOG_DEBUG(<< "time = " << t << ", expectedScale = " << expectedScale
                      << ", scale = " << core::CContainerPrinter::print(interval));
            double scale = (interval.first + interval.second) / 2.0;
            error.add(std::fabs(scale - expectedScale));
            meanScale.add(scale);
            percentileError.add(std::max(std::max(interval.first - expectedScale,
                                                  expectedScale - interval.second),
                                         0.0));
        }

        LOG_DEBUG(<< "mean error = " << maths::CBasicStatistics::mean(error));
        LOG_DEBUG(<< "mean 70% error = " << maths::CBasicStatistics::mean(percentileError))
        LOG_DEBUG(<< "mean scale = " << maths::CBasicStatistics::mean(meanScale));
        CPPUNIT_ASSERT(maths::CBasicStatistics::mean(error) < 0.29);
        CPPUNIT_ASSERT(maths::CBasicStatistics::mean(percentileError) < 0.05);
        CPPUNIT_ASSERT_DOUBLES_EQUAL(1.0, maths::CBasicStatistics::mean(meanScale), 0.04);
    }
    LOG_DEBUG(<< "Smoothly Varying Variance");
    {
        core_t::TTime time = 0;
        maths::CTimeSeriesDecomposition decomposition(0.01, TEN_MINS);

        for (std::size_t i = 0u; i < 50; ++i) {
            for (core_t::TTime t = 0; t < DAY; t += TEN_MINS) {
                double value = 5.0 * std::sin(boost::math::double_constants::two_pi *
                                              static_cast<double>(t) /
                                              static_cast<double>(DAY));
                double variance = 1.0;
                if (t >= 3600 && t < 7200) {
                    variance = 10.0;
                }
                TDoubleVec noise;
                rng.generateNormalSamples(0.0, variance, 1, noise);
                decomposition.addPoint(time + t, value + noise[0]);
            }
            time += DAY;
        }

        double meanVariance = (1.0 * 23.0 + 10.0 * 1.0) / 24.0;
        time -= DAY;
        TMeanAccumulator error;
        TMeanAccumulator percentileError;
        TMeanAccumulator meanScale;
        for (core_t::TTime t = 0; t < DAY; t += TEN_MINS) {
            double variance = 1.0;
            if (t >= 3600 && t < 7200) {
                variance = 10.0;
            }
            double expectedScale = variance / meanVariance;
            TDoubleDoublePr interval = decomposition.scale(time + t, meanVariance, 70.0);
            LOG_DEBUG(<< "time = " << t << ", expectedScale = " << expectedScale
                      << ", scale = " << core::CContainerPrinter::print(interval));
            double scale = (interval.first + interval.second) / 2.0;
            error.add(std::fabs(scale - expectedScale));
            meanScale.add(scale);
            percentileError.add(std::max(std::max(interval.first - expectedScale,
                                                  expectedScale - interval.second),
                                         0.0));
        }

        LOG_DEBUG(<< "mean error = " << maths::CBasicStatistics::mean(error));
        LOG_DEBUG(<< "mean 70% error = " << maths::CBasicStatistics::mean(percentileError));
        LOG_DEBUG(<< "mean scale = " << maths::CBasicStatistics::mean(meanScale));
        CPPUNIT_ASSERT(maths::CBasicStatistics::mean(error) < 0.22);
        CPPUNIT_ASSERT(maths::CBasicStatistics::mean(percentileError) < 0.1);
        CPPUNIT_ASSERT_DOUBLES_EQUAL(1.0, maths::CBasicStatistics::mean(meanScale), 0.01);
    }
    LOG_DEBUG(<< "Long Term Trend");
    {
        const core_t::TTime length = 120 * DAY;

        TTimeVec times;
        TDoubleVec trend;
        for (core_t::TTime time = 0; time < length; time += HALF_HOUR) {
            times.push_back(time);
            double x = static_cast<double>(time);
            trend.push_back(150.0 +
                            100.0 * std::sin(boost::math::double_constants::two_pi *
                                             x / static_cast<double>(240 * DAY) /
                                             (1.0 - x / static_cast<double>(2 * length))) +
                            10.0 * std::sin(boost::math::double_constants::two_pi *
                                            x / static_cast<double>(DAY)));
        }

        TDoubleVec noise;
        rng.generateNormalSamples(0.0, 4.0, times.size(), noise);

        maths::CTimeSeriesDecomposition decomposition(0.024, HALF_HOUR);
        for (std::size_t i = 0u; i < times.size(); ++i) {
            decomposition.addPoint(times[i], trend[i] + 0.3 * noise[i]);
        }

        TMeanAccumulator meanScale;
        double meanVariance = decomposition.meanVariance();
        for (core_t::TTime t = 0; t < DAY; t += TEN_MINS) {
            TDoubleDoublePr interval =
                decomposition.scale(times.back() + t, meanVariance, 70.0);
            LOG_DEBUG(<< "time = " << t
                      << ", scale = " << core::CContainerPrinter::print(interval));
            double scale = (interval.first + interval.second) / 2.0;
            meanScale.add(scale);
        }

        LOG_DEBUG(<< "mean scale = " << maths::CBasicStatistics::mean(meanScale));
        CPPUNIT_ASSERT_DOUBLES_EQUAL(1.0, maths::CBasicStatistics::mean(meanScale), 0.01);
    }
}

void CTimeSeriesDecompositionTest::testSpikeyDataProblemCase() {
    TTimeDoublePrVec timeseries;
    core_t::TTime startTime;
    core_t::TTime endTime;
    CPPUNIT_ASSERT(test::CTimeSeriesTestData::parse("testfiles/spikey_data.csv",
                                                    timeseries, startTime, endTime,
                                                    "^([0-9]+),([0-9\\.]+)"));
    CPPUNIT_ASSERT(!timeseries.empty());

    LOG_DEBUG(<< "timeseries = "
              << core::CContainerPrinter::print(timeseries.begin(), timeseries.begin() + 10)
              << " ...");

    double totalSumResidual = 0.0;
    double totalMaxResidual = 0.0;
    double totalSumValue = 0.0;
    double totalMaxValue = 0.0;
    double totalPercentileError = 0.0;

    maths::CTimeSeriesDecomposition decomposition(0.01, FIVE_MINS);
    maths::CNormalMeanPrecConjugate model = maths::CNormalMeanPrecConjugate::nonInformativePrior(
        maths_t::E_ContinuousData, 0.01);

    core_t::TTime lastWeek = (startTime / WEEK + 1) * WEEK;
    TTimeDoublePrVec lastWeekTimeseries;
    for (std::size_t i = 0u; i < timeseries.size(); ++i) {
        core_t::TTime time = timeseries[i].first;
        double value = timeseries[i].second;

        if (time > lastWeek + WEEK) {
            LOG_DEBUG(<< "Processing week");

            double sumResidual = 0.0;
            double maxResidual = 0.0;
            double sumValue = 0.0;
            double maxValue = 0.0;
            double percentileError = 0.0;

            for (std::size_t j = 0u; j < lastWeekTimeseries.size(); ++j) {
                TDoubleDoublePr prediction =
                    decomposition.value(lastWeekTimeseries[j].first, 70.0);
                double residual = std::fabs(lastWeekTimeseries[j].second - mean(prediction));
                sumResidual += residual;
                maxResidual = std::max(maxResidual, residual);
                sumValue += std::fabs(lastWeekTimeseries[j].second);
                maxValue = std::max(maxValue, std::fabs(lastWeekTimeseries[j].second));
                percentileError += std::max(
                    std::max(prediction.first - lastWeekTimeseries[j].second,
                             lastWeekTimeseries[j].second - prediction.second),
                    0.0);
            }

            LOG_DEBUG(<< "'sum residual' / 'sum value' = "
                      << (sumResidual == 0.0 ? 0.0 : sumResidual / sumValue));
            LOG_DEBUG(<< "'max residual' / 'max value' = "
                      << (maxResidual == 0.0 ? 0.0 : maxResidual / maxValue));
            LOG_DEBUG(<< "70% error = " << percentileError / sumValue);

            if (time >= startTime + WEEK) {
                totalSumResidual += sumResidual;
                totalMaxResidual += maxResidual;
                totalSumValue += sumValue;
                totalMaxValue += maxValue;
                totalPercentileError += percentileError;
            }

            lastWeekTimeseries.clear();
            lastWeek += WEEK;
        }
        if (time > lastWeek) {
            lastWeekTimeseries.push_back(timeseries[i]);
        }

        if (decomposition.addPoint(time, value)) {
            model.setToNonInformative(0.0, 0.01);
        }
        model.addSamples({decomposition.detrend(time, value, 70.0)},
                         maths_t::CUnitWeights::SINGLE_UNIT);
    }

    LOG_DEBUG(<< "total 'sum residual' / 'sum value' = " << totalSumResidual / totalSumValue);
    LOG_DEBUG(<< "total 'max residual' / 'max value' = " << totalMaxResidual / totalMaxValue);
    LOG_DEBUG(<< "total 70% error = " << totalPercentileError / totalSumValue);

    CPPUNIT_ASSERT(totalSumResidual < 0.19 * totalSumValue);
    CPPUNIT_ASSERT(totalMaxResidual < 0.33 * totalMaxValue);
    CPPUNIT_ASSERT(totalPercentileError < 0.14 * totalSumValue);

    //std::ofstream file;
    //file.open("results.m");
    //TTimeVec times;
    //TDoubleVec raw;
    //TDoubleVec values;
    //TDoubleVec scales;
    //TDoubleVec probs;

    double pMinScaled = 1.0;
    double pMinUnscaled = 1.0;
    for (std::size_t i = 0u; timeseries[i].first < startTime + DAY; ++i) {
        core_t::TTime time = timeseries[i].first;
        double value = timeseries[i].second;
        double variance = model.marginalLikelihoodVariance();

        double lb, ub;
        maths_t::ETail tail;
        model.probabilityOfLessLikelySamples(
            maths_t::E_TwoSided, {decomposition.detrend(time, value, 70.0)},
            {maths_t::seasonalVarianceScaleWeight(
                std::max(decomposition.scale(time, variance, 70.0).second, 0.25))},
            lb, ub, tail);
        double pScaled = (lb + ub) / 2.0;
        pMinScaled = std::min(pMinScaled, pScaled);

        //times.push_back(time);
        //raw.push_back(value);
        //values.push_back(mean(decomposition.value(time, 70.0)));
        //scales.push_back(mean(decomposition.scale(time, variance, 70.0)));
        //probs.push_back(-std::log(pScaled));

        model.probabilityOfLessLikelySamples(
            maths_t::E_TwoSided, {decomposition.detrend(time, value, 70.0)},
            maths_t::CUnitWeights::SINGLE_UNIT, lb, ub, tail);
        double pUnscaled = (lb + ub) / 2.0;
        pMinUnscaled = std::min(pMinUnscaled, pUnscaled);
    }

    //file << "hold on;\n";
    //file << "t = " << core::CContainerPrinter::print(times) << ";\n";
    //file << "r = " << core::CContainerPrinter::print(raw) << ";\n";
    //file << "b = " << core::CContainerPrinter::print(values) << ";\n";
    //file << "s = " << core::CContainerPrinter::print(scales) << ";\n";
    //file << "p = " << core::CContainerPrinter::print(probs) << ";\n";
    //file << "subplot(3,1,1); hold on; plot(t, r, 'b'); plot(t, b, 'r');\n";
    //file << "subplot(3,1,2); plot(t, s, 'b');\n";
    //file << "subplot(3,1,3); plot(t, p, 'b');\n";

    LOG_DEBUG(<< "pMinScaled = " << pMinScaled);
    LOG_DEBUG(<< "pMinUnscaled = " << pMinUnscaled);
    CPPUNIT_ASSERT(pMinScaled > 1e11 * pMinUnscaled);
}

<<<<<<< HEAD
void CTimeSeriesDecompositionTest::testDiurnalProblemCase() {
=======
void CTimeSeriesDecompositionTest::testVeryLargeValuesProblemCase() {
>>>>>>> 588f3690
    TTimeDoublePrVec timeseries;
    core_t::TTime startTime;
    core_t::TTime endTime;
    CPPUNIT_ASSERT(test::CTimeSeriesTestData::parse(
        "testfiles/diurnal.csv", timeseries, startTime, endTime, "^([0-9]+),([0-9\\.]+)"));
    CPPUNIT_ASSERT(!timeseries.empty());

    LOG_DEBUG(<< "timeseries = "
              << core::CContainerPrinter::print(timeseries.begin(), timeseries.begin() + 10)
              << " ...");

    //std::ofstream file;
    //file.open("results.m");
    //TDoubleVec times;
    //TDoubleVec values;
    //TDoubleVec f;
    //TDoubleVec r;

    double totalSumResidual = 0.0;
    double totalMaxResidual = 0.0;
    double totalSumValue = 0.0;
    double totalMaxValue = 0.0;
    double totalPercentileError = 0.0;

    maths::CTimeSeriesDecomposition decomposition(0.01, FIVE_MINS);

    core_t::TTime lastWeek = (startTime / WEEK + 1) * WEEK;
    TTimeDoublePrVec lastWeekTimeseries;
    for (std::size_t i = 0u; i < timeseries.size(); ++i) {
        core_t::TTime time = timeseries[i].first;
        double value = timeseries[i].second;

        if (time > lastWeek + WEEK) {
            LOG_DEBUG(<< "Processing week");

            double sumResidual = 0.0;
            double maxResidual = 0.0;
            double sumValue = 0.0;
            double maxValue = 0.0;
            double percentileError = 0.0;

            for (std::size_t j = 0u; j < lastWeekTimeseries.size(); ++j) {
                TDoubleDoublePr prediction =
                    decomposition.value(lastWeekTimeseries[j].first, 70.0);
                double residual = std::fabs(lastWeekTimeseries[j].second - mean(prediction));
                sumResidual += residual;
                maxResidual = std::max(maxResidual, residual);
                sumValue += std::fabs(lastWeekTimeseries[j].second);
                maxValue = std::max(maxValue, std::fabs(lastWeekTimeseries[j].second));
                percentileError += std::max(
                    std::max(prediction.first - lastWeekTimeseries[j].second,
                             lastWeekTimeseries[j].second - prediction.second),
                    0.0);
                //times.push_back(lastWeekTimeseries[j].first);
                //values.push_back(lastWeekTimeseries[j].second);
                //f.push_back(mean(value));
                //r.push_back(residual);
            }

            LOG_DEBUG(<< "'sum residual' / 'sum value' = " << sumResidual / sumValue);
            LOG_DEBUG(<< "'max residual' / 'max value' = " << maxResidual / maxValue);
            LOG_DEBUG(<< "70% error = " << percentileError / sumValue);

            if (time >= startTime + 2 * WEEK) {
                totalSumResidual += sumResidual;
                totalMaxResidual += maxResidual;
                totalSumValue += sumValue;
                totalMaxValue += maxValue;
                totalPercentileError += percentileError;
            }

            lastWeekTimeseries.clear();
            lastWeek += WEEK;
        }
        if (time > lastWeek) {
            lastWeekTimeseries.push_back(timeseries[i]);
        }

        decomposition.addPoint(time, value);
    }

    LOG_DEBUG(<< "total 'sum residual' / 'sum value' = " << totalSumResidual / totalSumValue);
    LOG_DEBUG(<< "total 'max residual' / 'max value' = " << totalMaxResidual / totalMaxValue);
    LOG_DEBUG(<< "total 70% error = " << totalPercentileError / totalSumValue);

    CPPUNIT_ASSERT(totalSumResidual < 0.32 * totalSumValue);
    CPPUNIT_ASSERT(totalMaxResidual < 0.70 * totalMaxValue);
    CPPUNIT_ASSERT(totalPercentileError < 0.21 * totalSumValue);

    //file << "hold on;\n";
    //file << "t = " << core::CContainerPrinter::print(times) << ";\n";
    //file << "f = " << core::CContainerPrinter::print(values) << ";\n";
    //file << "plot(t, f, 'r');\n";
    //file << "fe = " << core::CContainerPrinter::print(f) << ";\n";
    //file << "r = " << core::CContainerPrinter::print(r) << ";\n";
    //file << "plot(t(1:length(fe)), fe);\n";
    //file << "plot(t(1:length(r)), r, 'k');\n";

    TMeanAccumulator scale;
    double variance = decomposition.meanVariance();
    core_t::TTime time = maths::CIntegerTools::floor(endTime, DAY);
    for (core_t::TTime t = time; t < time + WEEK; t += TEN_MINS) {
        scale.add(mean(decomposition.scale(t, variance, 70.0)));
    }

    LOG_DEBUG(<< "scale = " << maths::CBasicStatistics::mean(scale));
    CPPUNIT_ASSERT_DOUBLES_EQUAL(1.0, maths::CBasicStatistics::mean(scale), 0.07);
}

<<<<<<< HEAD
void CTimeSeriesDecompositionTest::testComplexDiurnalProblemCase() {
=======
void CTimeSeriesDecompositionTest::testMixedSmoothAndSpikeyDataProblemCase() {
>>>>>>> 588f3690
    TTimeDoublePrVec timeseries;
    core_t::TTime startTime;
    core_t::TTime endTime;
    CPPUNIT_ASSERT(test::CTimeSeriesTestData::parse(
        "testfiles/thirty_minute_samples.csv", timeseries, startTime, endTime,
        test::CTimeSeriesTestData::CSV_ISO8601_REGEX,
        test::CTimeSeriesTestData::CSV_ISO8601_DATE_FORMAT));
    CPPUNIT_ASSERT(!timeseries.empty());

    LOG_DEBUG(<< "timeseries = "
              << core::CContainerPrinter::print(timeseries.begin(), timeseries.begin() + 10)
              << " ...");

    //std::ofstream file;
    //file.open("results.m");
    //TDoubleVec times;
    //TDoubleVec values;
    //TDoubleVec f;
    //TDoubleVec r;

    double totalSumResidual = 0.0;
    double totalMaxResidual = 0.0;
    double totalSumValue = 0.0;
    double totalMaxValue = 0.0;
    double totalPercentileError = 0.0;

    maths::CTimeSeriesDecomposition decomposition(0.01, HALF_HOUR);

    core_t::TTime lastWeek = (startTime / WEEK + 1) * WEEK;
    TTimeDoublePrVec lastWeekTimeseries;
    for (std::size_t i = 0u; i < timeseries.size(); ++i) {
        core_t::TTime time = timeseries[i].first;
        double value = timeseries[i].second;

        if (time > lastWeek + WEEK) {
            LOG_DEBUG(<< "Processing week");

            double sumResidual = 0.0;
            double maxResidual = 0.0;
            double sumValue = 0.0;
            double maxValue = 0.0;
            double percentileError = 0.0;

            for (std::size_t j = 0u; j < lastWeekTimeseries.size(); ++j) {
                TDoubleDoublePr prediction =
                    decomposition.value(lastWeekTimeseries[j].first, 70.0);
                double residual = std::fabs(lastWeekTimeseries[j].second - mean(prediction));
                sumResidual += residual;
                maxResidual = std::max(maxResidual, residual);
                sumValue += std::fabs(lastWeekTimeseries[j].second);
                maxValue = std::max(maxValue, std::fabs(lastWeekTimeseries[j].second));
                percentileError += std::max(
                    std::max(prediction.first - lastWeekTimeseries[j].second,
                             lastWeekTimeseries[j].second - prediction.second),
                    0.0);
                //times.push_back(lastWeekTimeseries[j].first);
                //values.push_back(lastWeekTimeseries[j].second);
                //f.push_back(mean(value));
                //r.push_back(residual);
            }

            LOG_DEBUG(<< "'sum residual' / 'sum value' = "
                      << (sumResidual == 0.0 ? 0.0 : sumResidual / sumValue));
            LOG_DEBUG(<< "'max residual' / 'max value' = "
                      << (maxResidual == 0.0 ? 0.0 : maxResidual / maxValue));
            LOG_DEBUG(<< "70% error = " << percentileError / sumValue);

            if (time >= startTime + 2 * WEEK) {
                totalSumResidual += sumResidual;
                totalMaxResidual += maxResidual;
                totalSumValue += sumValue;
                totalMaxValue += maxValue;
                totalPercentileError += percentileError;
            }

            lastWeekTimeseries.clear();
            lastWeek += WEEK;
        }
        if (time > lastWeek) {
            lastWeekTimeseries.push_back(timeseries[i]);
        }

        decomposition.addPoint(time, value);
    }

    LOG_DEBUG(<< "total 'sum residual' / 'sum value' = " << totalSumResidual / totalSumValue);
    LOG_DEBUG(<< "total 'max residual' / 'max value' = " << totalMaxResidual / totalMaxValue);
    LOG_DEBUG(<< "total 70% error = " << totalPercentileError / totalSumValue);

    CPPUNIT_ASSERT(totalSumResidual < 0.17 * totalSumValue);
    CPPUNIT_ASSERT(totalMaxResidual < 0.38 * totalMaxValue);
    CPPUNIT_ASSERT(totalPercentileError < 0.07 * totalSumValue);

    //file << "hold on;\n";
    //file << "t = " << core::CContainerPrinter::print(times) << ";\n";
    //file << "f = " << core::CContainerPrinter::print(values) << ";\n";
    //file << "plot(t, f, 'r');\n";
    //file << "fe = " << core::CContainerPrinter::print(f) << ";\n";
    //file << "r = " << core::CContainerPrinter::print(r) << ";\n";
    //file << "plot(t(1:length(fe)), fe);\n";
    //file << "plot(t(1:length(r)), r, 'k');\n";
}

void CTimeSeriesDecompositionTest::testDiurnalPeriodicityWithMissingValues() {
    test::CRandomNumbers rng;

    LOG_DEBUG(<< "Daily Periodic");
    {
        //std::ofstream file;
        //file.open("results.m");
        //TDoubleVec times;
        //TDoubleVec values;
        //TDoubleVec f;

        TMeanAccumulator error;
        maths::CTimeSeriesDecomposition decomposition(0.01, HALF_HOUR);
        core_t::TTime time = 0;
        for (std::size_t t = 0u; t < 50; ++t) {
            for (auto value :
                 {0.0, 0.0, 0.0,  0.0,  0.0,  0.0,  0.0, 0.0, 0.0, 0.0,
                  0.0, 0.0, 20.0, 18.0, 10.0, 4.0,  4.0, 4.0, 4.0, 5.0,
                  6.0, 8.0, 9.0,  9.0,  10.0, 10.0, 8.0, 4.0, 3.0, 1.0,
                  0.0, 0.0, 0.0,  0.0,  0.0,  0.0,  0.0, 0.0, 0.0, 0.0,
                  0.0, 0.0, 0.0,  0.0,  0.0,  0.0,  3.0, 1.0}) {
                if (value > 0.0) {
                    TDoubleVec noise;
                    rng.generateNormalSamples(10.0, 2.0, 1, noise);
                    decomposition.addPoint(time, value + noise[0]);
                    if (decomposition.initialized()) {
                        error.add(std::fabs((value + noise[0] -
                                             maths::CBasicStatistics::mean(
                                                 decomposition.value(time, 0.0)))) /
                                  std::fabs(value + noise[0]));
                    }
                    //times.push_back(time);
                    //values.push_back(value + noise[0]);
                    //f.push_back(maths::CBasicStatistics::mean(decomposition.value(time, 0.0)));
                }
                time += HALF_HOUR;
            }
        }

        LOG_DEBUG(<< "mean error = " << maths::CBasicStatistics::mean(error));
        CPPUNIT_ASSERT(maths::CBasicStatistics::mean(error) < 0.1);

        //file << "hold on;\n";
        //file << "t = " << core::CContainerPrinter::print(times) << ";\n";
        //file << "f = " << core::CContainerPrinter::print(values) << ";\n";
        //file << "plot(t, f, 'r');\n";
        //file << "fe = " << core::CContainerPrinter::print(f) << ";\n";
        //file << "plot(t(1:length(fe)), fe);\n";
    }

    LOG_DEBUG(<< "Weekly Periodic");
    {
        //std::ofstream file;
        //file.open("results.m");
        //TDoubleVec times;
        //TDoubleVec values;
        //TDoubleVec f;

        TMeanAccumulator error;
        maths::CTimeSeriesDecomposition decomposition(0.01, HOUR);
        core_t::TTime time = 0;
        for (std::size_t t = 0u; t < 10; ++t) {
            for (auto value :
                 {0.0,  0.0,  0.0,  0.0,  0.0,  0.0,  0.0,  0.0,  0.0,  0.0,
                  0.0,  0.0,  10.0, 10.0, 8.0,  4.0,  3.0,  1.0,  1.0,  3.0,
                  0.0,  0.0,  0.0,  0.0,  20.0, 18.0, 10.0, 4.0,  4.0,  4.0,
                  4.0,  5.0,  6.0,  8.0,  9.0,  9.0,  0.0,  0.0,  0.0,  0.0,
                  0.0,  0.0,  0.0,  0.0,  0.0,  0.0,  0.0,  0.0,  0.0,  0.0,
                  0.0,  0.0,  0.0,  0.0,  0.0,  0.0,  0.0,  0.0,  0.0,  0.0,
                  20.0, 18.0, 10.0, 4.0,  4.0,  4.0,  4.0,  5.0,  6.0,  8.0,
                  9.0,  9.0,  0.0,  0.0,  0.0,  0.0,  0.0,  0.0,  0.0,  0.0,
                  0.0,  0.0,  0.0,  0.0,  0.0,  0.0,  0.0,  0.0,  0.0,  0.0,
                  0.0,  0.0,  0.0,  0.0,  0.0,  0.0,  20.0, 18.0, 10.0, 4.0,
                  4.0,  4.0,  4.0,  5.0,  6.0,  8.0,  9.0,  9.0,  20.0, 18.0,
                  10.0, 4.0,  4.0,  4.0,  4.0,  5.0,  6.0,  8.0,  9.0,  9.0,
                  10.0, 10.0, 8.0,  4.0,  3.0,  1.0,  1.0,  3.0,  0.0,  0.0,
                  0.0,  0.0,  20.0, 18.0, 10.0, 4.0,  4.0,  4.0,  4.0,  5.0,
                  6.0,  8.0,  9.0,  9.0,  10.0, 10.0, 8.0,  4.0,  3.0,  1.0,
                  1.0,  3.0,  0.0,  0.0,  0.0,  0.0,  0.0,  0.0,  0.0,  0.0,
                  0.0,  0.0,  0.0,  0.0,  0.0,  0.0,  0.0,  0.0}) {
                if (value > 0.0) {
                    TDoubleVec noise;
                    rng.generateNormalSamples(10.0, 2.0, 1, noise);
                    decomposition.addPoint(time, value + noise[0]);
                    if (decomposition.initialized()) {
                        error.add(std::fabs((value + noise[0] -
                                             maths::CBasicStatistics::mean(
                                                 decomposition.value(time, 0.0)))) /
                                  std::fabs(value + noise[0]));
                    }
                    //times.push_back(time);
                    //values.push_back(value + noise[0]);
                    //f.push_back(maths::CBasicStatistics::mean(decomposition.value(time, 0.0)));
                }
                time += HOUR;
            }
        }

        LOG_DEBUG(<< "mean error = " << maths::CBasicStatistics::mean(error))
        CPPUNIT_ASSERT(maths::CBasicStatistics::mean(error) < 0.1);

        //file << "hold on;\n";
        //file << "t = " << core::CContainerPrinter::print(times) << ";\n";
        //file << "f = " << core::CContainerPrinter::print(values) << ";\n";
        //file << "plot(t, f, 'r');\n";
        //file << "fe = " << core::CContainerPrinter::print(f) << ";\n";
        //file << "plot(t(1:length(fe)), fe);\n";
    }
}

void CTimeSeriesDecompositionTest::testLongTermTrend() {
    const core_t::TTime length = 120 * DAY;

    TTimeVec times;
    TDoubleVec trend;

    test::CRandomNumbers rng;
    TDoubleVec noise;
    rng.generateNormalSamples(0.0, 25.0, length / HALF_HOUR, noise);

    //std::ofstream file;
    //file.open("results.m");
    //TDoubleVec f;
    //TDoubleVec values;

    LOG_DEBUG(<< "Linear Ramp");
    {
        for (core_t::TTime time = 0; time < length; time += HALF_HOUR) {
            times.push_back(time);
            trend.push_back(5.0 + static_cast<double>(time) / static_cast<double>(DAY));
        }

        maths::CTimeSeriesDecomposition decomposition(0.024, HALF_HOUR);

        double totalSumResidual = 0.0;
        double totalMaxResidual = 0.0;
        double totalSumValue = 0.0;
        double totalMaxValue = 0.0;
        core_t::TTime lastDay = times[0];

        for (std::size_t i = 0u; i < times.size(); ++i) {
            decomposition.addPoint(times[i], trend[i] + noise[i]);

            if (times[i] > lastDay + DAY) {
                LOG_DEBUG(<< "Processing day " << times[i] / DAY);

                if (decomposition.initialized()) {
                    double sumResidual = 0.0;
                    double maxResidual = 0.0;
                    double sumValue = 0.0;
                    double maxValue = 0.0;

                    for (std::size_t j = i - 48; j < i; ++j) {
                        TDoubleDoublePr prediction = decomposition.value(times[j], 70.0);
                        double residual = std::fabs(trend[j] - mean(prediction));
                        sumResidual += residual;
                        maxResidual = std::max(maxResidual, residual);
                        sumValue += std::fabs(trend[j]);
                        maxValue = std::max(maxValue, std::fabs(trend[j]));
                    }

                    LOG_DEBUG(<< "'sum residual' / 'sum value' = "
                              << (sumResidual == 0.0 ? 0.0 : sumResidual / sumValue));
                    LOG_DEBUG(<< "'max residual' / 'max value' = "
                              << (maxResidual == 0.0 ? 0.0 : maxResidual / maxValue));

                    totalSumResidual += sumResidual;
                    totalMaxResidual += maxResidual;
                    totalSumValue += sumValue;
                    totalMaxValue += maxValue;

                    CPPUNIT_ASSERT(sumResidual / sumValue < 0.05);
                    CPPUNIT_ASSERT(maxResidual / maxValue < 0.05);
                }
                lastDay += DAY;
            }
            //values.push_back(trend[i] + noise[i]);
            //f.push_back(maths::CBasicStatistics::mean(decomposition.value(times[i])));
        }

        LOG_DEBUG(<< "total 'sum residual' / 'sum value' = " << totalSumResidual / totalSumValue);
        LOG_DEBUG(<< "total 'max residual' / 'max value' = " << totalMaxResidual / totalMaxValue);

        //file << "t = " << core::CContainerPrinter::print(times) << ";\n";
        //file << "f = " << core::CContainerPrinter::print(values) << ";\n";
        //file << "fe = " << core::CContainerPrinter::print(f) << ";\n";
        //file << "hold on;\n";
        //file << "plot(t, f, 'r');\n";
        //file << "plot(t, fe);\n";

        CPPUNIT_ASSERT(totalSumResidual / totalSumValue < 0.01);
        CPPUNIT_ASSERT(totalMaxResidual / totalMaxValue < 0.01);
    }

    LOG_DEBUG(<< "Saw Tooth Not Periodic");
    {
        core_t::TTime drops[] = {0,        30 * DAY,  50 * DAY,  60 * DAY,
                                 85 * DAY, 100 * DAY, 115 * DAY, 120 * DAY};

        times.clear();
        trend.clear();

        {
            std::size_t i = 1;
            for (core_t::TTime time = 0; time < length;
                 time += HALF_HOUR, (time > drops[i] ? ++i : i)) {
                times.push_back(time);
                trend.push_back(25.0 * static_cast<double>(time - drops[i - 1]) /
                                static_cast<double>(drops[i] - drops[i - 1] + 1));
            }
        }

        maths::CTimeSeriesDecomposition decomposition(0.01, HALF_HOUR);

        double totalSumResidual = 0.0;
        double totalMaxResidual = 0.0;
        double totalSumValue = 0.0;
        double totalMaxValue = 0.0;
        core_t::TTime lastDay = times[0];

        for (std::size_t i = 0u; i < times.size(); ++i) {
            decomposition.addPoint(times[i], trend[i] + 0.3 * noise[i]);

            if (times[i] > lastDay + DAY) {
                LOG_DEBUG(<< "Processing day " << times[i] / DAY);

                if (decomposition.initialized()) {
                    double sumResidual = 0.0;
                    double maxResidual = 0.0;
                    double sumValue = 0.0;
                    double maxValue = 0.0;

                    for (std::size_t j = i - 48; j < i; ++j) {
                        TDoubleDoublePr prediction = decomposition.value(times[j], 70.0);
                        double residual = std::fabs(trend[j] - mean(prediction));
                        sumResidual += residual;
                        maxResidual = std::max(maxResidual, residual);
                        sumValue += std::fabs(trend[j]);
                        maxValue = std::max(maxValue, std::fabs(trend[j]));
                    }

                    LOG_DEBUG(<< "'sum residual' / 'sum value' = "
                              << (sumResidual == 0.0 ? 0.0 : sumResidual / sumValue));
                    LOG_DEBUG(<< "'max residual' / 'max value' = "
                              << (maxResidual == 0.0 ? 0.0 : maxResidual / maxValue));

                    totalSumResidual += sumResidual;
                    totalMaxResidual += maxResidual;
                    totalSumValue += sumValue;
                    totalMaxValue += maxValue;
                }
                lastDay += DAY;
            }
            //values.push_back(trend[i] + 0.3*noise[i]);
            //f.push_back(maths::CBasicStatistics::mean(decomposition.value(times[i])));
        }

        LOG_DEBUG(<< "total 'sum residual' / 'sum value' = " << totalSumResidual / totalSumValue);
        LOG_DEBUG(<< "total 'max residual' / 'max value' = " << totalMaxResidual / totalMaxValue);

        //file << "t = " << core::CContainerPrinter::print(times) << ";\n";
        //file << "f = " << core::CContainerPrinter::print(values) << ";\n";
        //file << "fe = " << core::CContainerPrinter::print(f) << ";\n";
        //file << "hold on;\n";
        //file << "plot(t, f, 'r');\n";
        //file << "plot(t, fe);\n";

        CPPUNIT_ASSERT(totalSumResidual / totalSumValue < 0.38);
        CPPUNIT_ASSERT(totalMaxResidual / totalMaxValue < 0.42);
    }
}

void CTimeSeriesDecompositionTest::testLongTermTrendAndPeriodicity() {
    // Test long term mean reverting component plus daily periodic component.

    TTimeVec times;
    TDoubleVec trend;
    const core_t::TTime length = 120 * DAY;
    for (core_t::TTime time = 0; time < length; time += HALF_HOUR) {
        times.push_back(time);
        double x = static_cast<double>(time);
        trend.push_back(150.0 +
                        100.0 * std::sin(boost::math::double_constants::two_pi *
                                         x / static_cast<double>(240 * DAY) /
                                         (1.0 - x / static_cast<double>(2 * length))) +
                        10.0 * std::sin(boost::math::double_constants::two_pi *
                                        x / static_cast<double>(DAY)));
    }

    test::CRandomNumbers rng;
    TDoubleVec noise;
    rng.generateNormalSamples(0.0, 4.0, times.size(), noise);

    //std::ofstream file;
    //file.open("results.m");
    //TDoubleVec f;
    //TDoubleVec values;

    maths::CTimeSeriesDecomposition decomposition(0.024, HALF_HOUR);

    double totalSumResidual = 0.0;
    double totalMaxResidual = 0.0;
    double totalSumValue = 0.0;
    double totalMaxValue = 0.0;
    core_t::TTime lastDay = times[0];

    for (std::size_t i = 0u; i < times.size(); ++i) {
        decomposition.addPoint(times[i], trend[i] + 0.3 * noise[i]);

        if (times[i] > lastDay + DAY) {
            LOG_DEBUG(<< "Processing day " << times[i] / DAY);

            if (decomposition.initialized()) {
                double sumResidual = 0.0;
                double maxResidual = 0.0;
                double sumValue = 0.0;
                double maxValue = 0.0;

                for (std::size_t j = i - 48; j < i; ++j) {
                    TDoubleDoublePr prediction = decomposition.value(times[j], 70.0);
                    double residual = std::fabs(trend[j] - mean(prediction));
                    sumResidual += residual;
                    maxResidual = std::max(maxResidual, residual);
                    sumValue += std::fabs(trend[j]);
                    maxValue = std::max(maxValue, std::fabs(trend[j]));
                }

                LOG_DEBUG(<< "'sum residual' / 'sum value' = "
                          << (sumResidual == 0.0 ? 0.0 : sumResidual / sumValue));
                LOG_DEBUG(<< "'max residual' / 'max value' = "
                          << (maxResidual == 0.0 ? 0.0 : maxResidual / maxValue));

                totalSumResidual += sumResidual;
                totalMaxResidual += maxResidual;
                totalSumValue += sumValue;
                totalMaxValue += maxValue;

                CPPUNIT_ASSERT(sumResidual / sumValue < 0.4);
                CPPUNIT_ASSERT(maxResidual / maxValue < 0.45);
            }
            lastDay += DAY;
        }
        //values.push_back(trend[i] + 0.3 * noise[i]);
        //f.push_back(maths::CBasicStatistics::mean(decomposition.value(times[i])));
    }

    LOG_DEBUG(<< "total 'sum residual' / 'sum value' = " << totalSumResidual / totalSumValue);
    LOG_DEBUG(<< "total 'max residual' / 'max value' = " << totalMaxResidual / totalMaxValue);

    //file << "t = " << core::CContainerPrinter::print(times) << ";\n";
    //file << "f = " << core::CContainerPrinter::print(values) << ";\n";
    //file << "fe = " << core::CContainerPrinter::print(f) << ";\n";
    //file << "plot(t, f, 'r');\n";
    //file << "plot(t, fe);\n";

    CPPUNIT_ASSERT(totalSumResidual / totalSumValue < 0.04);
    CPPUNIT_ASSERT(totalMaxResidual / totalMaxValue < 0.05);
}

void CTimeSeriesDecompositionTest::testNonDiurnal() {
    test::CRandomNumbers rng;

    LOG_DEBUG(<< "Hourly") {
        const core_t::TTime length = 21 * DAY;

        double periodic[]{10.0, 1.0, 0.5, 0.5, 1.0, 5.0,
                          2.0,  1.0, 0.5, 0.5, 1.0, 3.0};

        TTimeVec times;
        TDoubleVec trends[2]{TDoubleVec(), TDoubleVec(8 * DAY / FIVE_MINS)};
        for (core_t::TTime time = 0; time < length; time += FIVE_MINS) {
            times.push_back(time);
            trends[0].push_back(periodic[(time / FIVE_MINS) % 12]);
            trends[1].push_back(periodic[(time / FIVE_MINS) % 12]);
        }

        TDoubleVec noise;
        rng.generateNormalSamples(0.0, 1.0, trends[1].size(), noise);

        core_t::TTime startTesting[]{3 * HOUR, 16 * DAY};
        TDoubleVec thresholds[]{TDoubleVec{0.07, 0.06}, TDoubleVec{0.18, 0.13}};

        for (std::size_t t = 0u; t < 2; ++t) {
            //std::ofstream file;
            //file.open("results.m");
            //TDoubleVec f;
            //TDoubleVec values;

            maths::CTimeSeriesDecomposition decomposition(0.01, FIVE_MINS);

            double totalSumResidual = 0.0;
            double totalMaxResidual = 0.0;
            double totalSumValue = 0.0;
            double totalMaxValue = 0.0;
            core_t::TTime lastHour = times[0] + 3 * DAY;

            for (std::size_t i = 0u; i < times.size(); ++i) {
                decomposition.addPoint(times[i], trends[t][i] + noise[i]);

                if (times[i] > lastHour + HOUR) {
                    LOG_DEBUG(<< "Processing hour " << times[i] / HOUR);

                    if (times[i] > startTesting[t]) {
                        double sumResidual = 0.0;
                        double maxResidual = 0.0;
                        double sumValue = 0.0;
                        double maxValue = 0.0;

                        for (std::size_t j = i - 12; j < i; ++j) {
                            TDoubleDoublePr prediction =
                                decomposition.value(times[j], 70.0);
                            double residual = std::fabs(trends[t][j] - mean(prediction));
                            sumResidual += residual;
                            maxResidual = std::max(maxResidual, residual);
                            sumValue += std::fabs(trends[t][j]);
                            maxValue = std::max(maxValue, std::fabs(trends[t][j]));
                        }

                        LOG_DEBUG(<< "'sum residual' / 'sum value' = "
                                  << (sumResidual == 0.0 ? 0.0 : sumResidual / sumValue));
                        LOG_DEBUG(<< "'max residual' / 'max value' = "
                                  << (maxResidual == 0.0 ? 0.0 : maxResidual / maxValue));

                        totalSumResidual += sumResidual;
                        totalMaxResidual += maxResidual;
                        totalSumValue += sumValue;
                        totalMaxValue += maxValue;

                        CPPUNIT_ASSERT(sumResidual / sumValue < 0.33);
                        CPPUNIT_ASSERT(maxResidual / maxValue < 0.28);
                    }
                    lastHour += HOUR;
                }
                //values.push_back(trends[t][i] + noise[i]);
                //f.push_back(maths::CBasicStatistics::mean(decomposition.value(times[i])));
            }

            LOG_DEBUG(<< "total 'sum residual' / 'sum value' = "
                      << totalSumResidual / totalSumValue);
            LOG_DEBUG(<< "total 'max residual' / 'max value' = "
                      << totalMaxResidual / totalMaxValue);

            //file << "t = " << core::CContainerPrinter::print(times) << ";\n";
            //file << "f = " << core::CContainerPrinter::print(values) << ";\n";
            //file << "fe = " << core::CContainerPrinter::print(f) << ";\n";
            //file << "plot(t, f, 'r');\n";
            //file << "plot(t, fe);\n";

            CPPUNIT_ASSERT(totalSumResidual / totalSumValue < thresholds[t][0]);
            CPPUNIT_ASSERT(totalMaxResidual / totalMaxValue < thresholds[t][1]);
        }
    }

    LOG_DEBUG(<< "Two daily");
    {
        const core_t::TTime length = 20 * DAY;

        double periodic[] = {10.0, 8.0, 5.5, 2.5, 2.0, 5.0,
                             2.0,  1.0, 1.5, 3.5, 4.0, 7.0};

        TTimeVec times;
        TDoubleVec trend;
        for (core_t::TTime time = 0; time < length; time += TEN_MINS) {
            times.push_back(time);
            trend.push_back(periodic[(time / 4 / HOUR) % 12]);
        }

        TDoubleVec noise;
        rng.generateNormalSamples(0.0, 2.0, times.size(), noise);

        //std::ofstream file;
        //file.open("results.m");
        //TDoubleVec f;
        //TDoubleVec values;

        core_t::TTime startTesting{14 * DAY};
        maths::CTimeSeriesDecomposition decomposition(0.01, TEN_MINS);

        double totalSumResidual = 0.0;
        double totalMaxResidual = 0.0;
        double totalSumValue = 0.0;
        double totalMaxValue = 0.0;
        core_t::TTime lastTwoDay = times[0] + 3 * DAY;

        for (std::size_t i = 0u; i < times.size(); ++i) {
            decomposition.addPoint(times[i], trend[i] + noise[i]);

            if (times[i] > lastTwoDay + 2 * DAY) {
                LOG_DEBUG(<< "Processing two days " << times[i] / 2 * DAY);

                if (times[i] > startTesting) {
                    double sumResidual = 0.0;
                    double maxResidual = 0.0;
                    double sumValue = 0.0;
                    double maxValue = 0.0;

                    for (std::size_t j = i - 288; j < i; ++j) {
                        TDoubleDoublePr prediction = decomposition.value(times[j], 70.0);
                        double residual = std::fabs(trend[j] - mean(prediction));
                        sumResidual += residual;
                        maxResidual = std::max(maxResidual, residual);
                        sumValue += std::fabs(trend[j]);
                        maxValue = std::max(maxValue, std::fabs(trend[j]));
                    }

                    LOG_DEBUG(<< "'sum residual' / 'sum value' = "
                              << (sumResidual == 0.0 ? 0.0 : sumResidual / sumValue));
                    LOG_DEBUG(<< "'max residual' / 'max value' = "
                              << (maxResidual == 0.0 ? 0.0 : maxResidual / maxValue));

                    totalSumResidual += sumResidual;
                    totalMaxResidual += maxResidual;
                    totalSumValue += sumValue;
                    totalMaxValue += maxValue;

                    CPPUNIT_ASSERT(sumResidual / sumValue < 0.17);
                    CPPUNIT_ASSERT(maxResidual / maxValue < 0.21);
                }
                lastTwoDay += 2 * DAY;
            }
            //values.push_back(trend[i] + noise[i]);
            //f.push_back(maths::CBasicStatistics::mean(decomposition.value(times[i])));
        }

        LOG_DEBUG(<< "total 'sum residual' / 'sum value' = " << totalSumResidual / totalSumValue);
        LOG_DEBUG(<< "total 'max residual' / 'max value' = " << totalMaxResidual / totalMaxValue);

        //file << "t = " << core::CContainerPrinter::print(times) << ";\n";
        //file << "f = " << core::CContainerPrinter::print(values) << ";\n";
        //file << "fe = " << core::CContainerPrinter::print(f) << ";\n";
        //file << "plot(t, f, 'r');\n";
        //file << "plot(t, fe);\n";

        CPPUNIT_ASSERT(totalSumResidual / totalSumValue < 0.1);
        CPPUNIT_ASSERT(totalMaxResidual / totalMaxValue < 0.18);
    }
}

void CTimeSeriesDecompositionTest::testYearly() {
    using TDouble1Vec = core::CSmallVector<double, 1>;

    test::CRandomNumbers rng;

    maths::CTimeSeriesDecomposition decomposition(0.012, 4 * HOUR);
    maths::CDecayRateController controller(maths::CDecayRateController::E_PredictionBias |
                                               maths::CDecayRateController::E_PredictionErrorIncrease,
                                           1);
    TDoubleVec noise;
    core_t::TTime time = 0;
    for (/**/; time < 4 * YEAR; time += 4 * HOUR) {
        double trend =
            15.0 * (2.0 + std::sin(boost::math::double_constants::two_pi *
                                   static_cast<double>(time) / static_cast<double>(YEAR))) +
            7.5 * std::sin(boost::math::double_constants::two_pi *
                           static_cast<double>(time) / static_cast<double>(DAY));
        rng.generateNormalSamples(0.0, 1.0, 1, noise);
        decomposition.addPoint(time, trend + noise[0]);
        if (decomposition.initialized()) {
            TDouble1Vec prediction{decomposition.meanValue(time)};
            TDouble1Vec predictionError{decomposition.detrend(time, trend, 0.0)};
            double multiplier{controller.multiplier(prediction, {predictionError},
                                                    4 * HOUR, 1.0, 0.0005)};
            decomposition.decayRate(multiplier * decomposition.decayRate());
        }
    }

    //std::ofstream file;
    //file.open("results.m");
    //TDoubleVec f;
    //TTimeVec times;
    //TDoubleVec values;

    // Predict over one year and check we get reasonable accuracy.
    TMeanAccumulator meanError;
    for (/**/; time < 5 * YEAR; time += 4 * HOUR) {
        double trend =
            15.0 * (2.0 + std::sin(boost::math::double_constants::two_pi *
                                   static_cast<double>(time) / static_cast<double>(YEAR))) +
            7.5 * std::sin(boost::math::double_constants::two_pi *
                           static_cast<double>(time) / static_cast<double>(DAY));
        double prediction = maths::CBasicStatistics::mean(decomposition.value(time, 0.0));
        double error = std::fabs((prediction - trend) / trend);
        meanError.add(error);
        //times.push_back(time);
        //values.push_back(trend);
        //f.push_back(prediction);
        if (time / HOUR % 40 == 0) {
            LOG_DEBUG(<< "error = " << error);
        }
        CPPUNIT_ASSERT(error < 0.1);
    }

    //file << "t = " << core::CContainerPrinter::print(times) << ";\n";
    //file << "f = " << core::CContainerPrinter::print(values) << ";\n";
    //file << "fe = " << core::CContainerPrinter::print(f) << ";\n";
    //file << "plot(t, f, 'r');\n";
    //file << "plot(t, fe);\n";

    LOG_DEBUG(<< "mean error = " << maths::CBasicStatistics::mean(meanError));
    CPPUNIT_ASSERT(maths::CBasicStatistics::mean(meanError) < 0.02);
}

void CTimeSeriesDecompositionTest::testCalendar() {
    // Test that we significantly reduce the error on the last Friday of each
    // month after estimating the appropriate component.

    TTimeVec months{2505600,  // Fri 30th Jan
                    4924800,  // Fri 27th Feb
                    7344000,  // Fri 27th Mar
                    9763200,  // Fri 24th Apr
                    12787200, // Fri 29th May
                    15206400, // Fri 26th Jun
                    18230400, // Fri 31st Jul
                    18316800};
    core_t::TTime end = months.back();
    TDoubleVec errors{5.0, 15.0, 35.0, 32.0, 25.0, 36.0, 22.0, 12.0, 3.0};

    auto trend = [&months, &errors](core_t::TTime t) {
        double result = 20.0 + 10.0 * std::sin(boost::math::double_constants::two_pi *
                                               static_cast<double>(t) /
                                               static_cast<double>(DAY));
        auto i = std::lower_bound(months.begin(), months.end(), t - DAY);
        if (t >= *i + 7200 &&
            t < *i + 7200 + static_cast<core_t::TTime>(errors.size()) * HALF_HOUR) {
            result += errors[(t - (*i + 7200)) / HALF_HOUR];
        }
        return result;
    };

    test::CRandomNumbers rng;

    maths::CTimeSeriesDecomposition decomposition(0.01, HALF_HOUR);

    //std::ofstream file;
    //file.open("results.m");
    //TDoubleVec f;
    //TDoubleVec times;
    //TDoubleVec values;

    TDoubleVec noise;
    for (core_t::TTime time = 0, count = 0; time < end; time += HALF_HOUR) {
        rng.generateNormalSamples(0.0, 4.0, 1, noise);

        decomposition.addPoint(time, trend(time) + noise[0]);

        if (time - DAY == *std::lower_bound(months.begin(), months.end(), time - DAY)) {
            LOG_DEBUG(<< "*** time = " << time << " ***");

            std::size_t largeErrorCount = 0u;

            for (core_t::TTime time_ = time - DAY; time_ < time; time_ += TEN_MINS) {
                double prediction =
                    maths::CBasicStatistics::mean(decomposition.value(time_));
                double variance = 4.0 * maths::CBasicStatistics::mean(
                                            decomposition.scale(time_, 4.0, 0.0));
                double actual = trend(time_);
                if (std::fabs(prediction - actual) / std::sqrt(variance) > 3.0) {
                    LOG_DEBUG(<< "  prediction = " << prediction);
                    LOG_DEBUG(<< "  variance   = " << variance);
                    LOG_DEBUG(<< "  trend      = " << trend(time_));
                    ++largeErrorCount;
                }
            }

            LOG_DEBUG(<< "large error count = " << largeErrorCount);
            CPPUNIT_ASSERT(++count > 4 || largeErrorCount > 15);
            CPPUNIT_ASSERT(count < 5 || largeErrorCount <= 5);
        }

        //times.push_back(time);
        //values.push_back(trend(time) + noise[0]);
        //f.push_back(maths::CBasicStatistics::mean(decomposition.value(time, 0.0)));
    }

    //file << "t = " << core::CContainerPrinter::print(times) << ";\n";
    //file << "f = " << core::CContainerPrinter::print(values) << ";\n";
    //file << "fe = " << core::CContainerPrinter::print(f) << ";\n";
    //file << "plot(t, f, 'r');\n";
    //file << "plot(t, fe);\n";
}

void CTimeSeriesDecompositionTest::testConditionOfTrend() {
    auto trend = [](core_t::TTime time) {
        return std::pow(static_cast<double>(time) / static_cast<double>(WEEK), 2.0);
    };

    const core_t::TTime bucketLength = 6 * HOUR;

    test::CRandomNumbers rng;

    maths::CTimeSeriesDecomposition decomposition(0.0005, bucketLength);
    TDoubleVec noise;
    for (core_t::TTime time = 0; time < 9 * YEAR; time += 6 * HOUR) {
        rng.generateNormalSamples(0.0, 4.0, 1, noise);
        decomposition.addPoint(time, trend(time) + noise[0]);
        if (time > 10 * WEEK) {
            CPPUNIT_ASSERT(std::fabs(decomposition.detrend(time, trend(time), 0.0)) < 3.0);
        }
    }
}

void CTimeSeriesDecompositionTest::testSwap() {
    const double decayRate = 0.01;
    const core_t::TTime bucketLength = HALF_HOUR;

    TTimeVec times;
    TDoubleVec trend1;
    TDoubleVec trend2;
    for (core_t::TTime time = 0; time < 10 * WEEK + 1; time += HALF_HOUR) {
        double daily = 15.0 + 10.0 * std::sin(boost::math::double_constants::two_pi *
                                              static_cast<double>(time) /
                                              static_cast<double>(DAY));
        times.push_back(time);
        trend1.push_back(daily);
        trend2.push_back(2.0 * daily);
    }

    test::CRandomNumbers rng;
    TDoubleVec noise;
    rng.generateNormalSamples(20.0, 16.0, 2 * times.size(), noise);

    maths::CTimeSeriesDecomposition decomposition1(decayRate, bucketLength);
    maths::CTimeSeriesDecomposition decomposition2(2.0 * decayRate, 2 * bucketLength);

    for (std::size_t i = 0u; i < times.size(); i += 2) {
        decomposition1.addPoint(times[i], trend1[i] + noise[i]);
        decomposition2.addPoint(times[i], trend2[i] + noise[i + 1]);
    }

    uint64_t checksum1 = decomposition1.checksum();
    uint64_t checksum2 = decomposition2.checksum();

    LOG_DEBUG(<< "checksum1 = " << checksum1 << ", checksum2 = " << checksum2);

    decomposition1.swap(decomposition2);

    CPPUNIT_ASSERT_EQUAL(checksum1, decomposition2.checksum());
    CPPUNIT_ASSERT_EQUAL(checksum2, decomposition1.checksum());
}

void CTimeSeriesDecompositionTest::testPersist() {
    // Check that serialization is idempotent.
    const double decayRate = 0.01;
    const core_t::TTime bucketLength = HALF_HOUR;

    TTimeVec times;
    TDoubleVec trend;
    for (core_t::TTime time = 0; time < 10 * WEEK + 1; time += HALF_HOUR) {
        double daily = 15.0 + 10.0 * std::sin(boost::math::double_constants::two_pi *
                                              static_cast<double>(time) /
                                              static_cast<double>(DAY));
        times.push_back(time);
        trend.push_back(daily);
    }

    test::CRandomNumbers rng;
    TDoubleVec noise;
    rng.generateNormalSamples(20.0, 16.0, times.size(), noise);

    maths::CTimeSeriesDecomposition origDecomposition(decayRate, bucketLength);

    for (std::size_t i = 0u; i < times.size(); ++i) {
        origDecomposition.addPoint(times[i], trend[i] + noise[i]);
    }

    std::string origXml;
    {
        ml::core::CRapidXmlStatePersistInserter inserter("root");
        origDecomposition.acceptPersistInserter(inserter);
        inserter.toXml(origXml);
    }

    LOG_TRACE(<< "Decomposition XML representation:\n" << origXml);

    // Restore the XML into a new decomposition
    core::CRapidXmlParser parser;
    CPPUNIT_ASSERT(parser.parseStringIgnoreCdata(origXml));
    core::CRapidXmlStateRestoreTraverser traverser(parser);
    maths::STimeSeriesDecompositionRestoreParams params{
        decayRate + 0.1, bucketLength,
        maths::SDistributionRestoreParams{maths_t::E_ContinuousData, decayRate + 0.1}};

    maths::CTimeSeriesDecomposition restoredDecomposition(params, traverser);

    std::string newXml;
    {
        core::CRapidXmlStatePersistInserter inserter("root");
        restoredDecomposition.acceptPersistInserter(inserter);
        inserter.toXml(newXml);
    }
    CPPUNIT_ASSERT_EQUAL(origXml, newXml);
}

void CTimeSeriesDecompositionTest::testUpgrade() {
    // Check we can validly upgrade existing state.

    using TStrVec = std::vector<std::string>;
    auto load = [](const std::string& name, std::string& result) {
        std::ifstream file;
        file.open(name);
        std::stringbuf buf;
        file >> &buf;
        result = buf.str();
    };
    auto stringToPair = [](const std::string& str) {
        double first;
        double second;
        std::size_t n{str.find(",")};
        CPPUNIT_ASSERT(n != std::string::npos);
        core::CStringUtils::stringToType(str.substr(0, n), first);
        core::CStringUtils::stringToType(str.substr(n + 1), second);
        return TDoubleDoublePr{first, second};
    };

    maths::STimeSeriesDecompositionRestoreParams params{
        0.1, HALF_HOUR, maths::SDistributionRestoreParams{maths_t::E_ContinuousData, 0.1}};
    std::string empty;

    LOG_DEBUG(<< "*** Seasonal and Calendar Components ***");
    {
        std::string xml;
        load("testfiles/CTimeSeriesDecomposition.6.2.seasonal.state.xml", xml);
        LOG_DEBUG(<< "Saved state size = " << xml.size());

        std::string values;
        load("testfiles/CTimeSeriesDecomposition.6.2.seasonal.expected_values.txt", values);
        LOG_DEBUG(<< "Expected values size = " << values.size());
        TStrVec expectedValues;
        core::CStringUtils::tokenise(";", values, expectedValues, empty);

        std::string scales;
        load("testfiles/CTimeSeriesDecomposition.6.2.seasonal.expected_scales.txt", scales);
        LOG_DEBUG(<< "Expected scales size = " << scales.size());
        TStrVec expectedScales;
        core::CStringUtils::tokenise(";", scales, expectedScales, empty);

        CPPUNIT_ASSERT_EQUAL(expectedValues.size(), expectedScales.size());

        core::CRapidXmlParser parser;
        CPPUNIT_ASSERT(parser.parseStringIgnoreCdata(xml));
        core::CRapidXmlStateRestoreTraverser traverser(parser);

        maths::CTimeSeriesDecomposition decomposition(params, traverser);

        // Check that the decay rates match and the values and variances
        // predictions match the values obtained from 6.2.

        CPPUNIT_ASSERT_EQUAL(0.01, decomposition.decayRate());

        double meanValue{decomposition.meanValue(60480000)};
        double meanVariance{decomposition.meanVariance()};
        LOG_DEBUG(<< "restored mean value    = " << meanValue);
        LOG_DEBUG(<< "restored mean variance = " << meanVariance);
        CPPUNIT_ASSERT_DOUBLES_EQUAL(5994.36, meanValue, 0.005);
        CPPUNIT_ASSERT_DOUBLES_EQUAL(286374.0, meanVariance, 0.5);

        for (core_t::TTime time = 60480000, i = 0;
             i < static_cast<core_t::TTime>(expectedValues.size());
             time += HALF_HOUR, ++i) {
            TDoubleDoublePr expectedValue{stringToPair(expectedValues[i])};
            TDoubleDoublePr expectedScale{stringToPair(expectedScales[i])};
            TDoubleDoublePr value{decomposition.value(time, 10.0)};
            TDoubleDoublePr scale{decomposition.scale(time, 286374.0, 10.0)};
            CPPUNIT_ASSERT_DOUBLES_EQUAL(expectedValue.first, value.first,
                                         0.005 * std::fabs(expectedValue.first));
            CPPUNIT_ASSERT_DOUBLES_EQUAL(expectedValue.second, value.second,
                                         0.005 * std::fabs(expectedValue.second));
            CPPUNIT_ASSERT_DOUBLES_EQUAL(expectedScale.first, scale.first,
                                         0.005 * expectedScale.first);
            CPPUNIT_ASSERT_DOUBLES_EQUAL(expectedScale.second, scale.second,
                                         0.005 * std::max(expectedScale.second, 0.4));
        }
    }

    LOG_DEBUG(<< "*** Trend and Seasonal Components ***");
    {
        std::string xml;
        load("testfiles/CTimeSeriesDecomposition.6.2.trend_and_seasonal.state.xml", xml);
        LOG_DEBUG(<< "Saved state size = " << xml.size());

        std::string values;
        load("testfiles/CTimeSeriesDecomposition.6.2.trend_and_seasonal.expected_values.txt",
             values);
        LOG_DEBUG(<< "Expected values size = " << values.size());
        TStrVec expectedValues;
        core::CStringUtils::tokenise(";", values, expectedValues, empty);

        std::string scales;
        load("testfiles/CTimeSeriesDecomposition.6.2.trend_and_seasonal.expected_scales.txt",
             scales);
        LOG_DEBUG(<< "Expected scales size = " << scales.size());
        TStrVec expectedScales;
        core::CStringUtils::tokenise(";", scales, expectedScales, empty);

        CPPUNIT_ASSERT_EQUAL(expectedValues.size(), expectedScales.size());

        core::CRapidXmlParser parser;
        CPPUNIT_ASSERT(parser.parseStringIgnoreCdata(xml));
        core::CRapidXmlStateRestoreTraverser traverser(parser);

        maths::CTimeSeriesDecomposition decomposition(params, traverser);

        // Check that the decay rates match and the values and variances
        // predictions are close to the values obtained from 6.2. We can't
        // update the state exactly in this case so the tolerances in this
        // test are significantly larger.

        CPPUNIT_ASSERT_EQUAL(0.024, decomposition.decayRate());

        double meanValue{decomposition.meanValue(10366200)};
        double meanVariance{decomposition.meanVariance()};
        LOG_DEBUG(<< "restored mean value    = " << meanValue);
        LOG_DEBUG(<< "restored mean variance = " << meanVariance);
        CPPUNIT_ASSERT_DOUBLES_EQUAL(133.207, meanValue, 4.0);
        CPPUNIT_ASSERT_DOUBLES_EQUAL(96.1654, meanVariance, 4.0);

        TMeanAccumulator meanValueError;
        TMeanAccumulator meanScaleError;
        for (core_t::TTime time = 10366200, i = 0;
             i < static_cast<core_t::TTime>(expectedValues.size());
             time += HALF_HOUR, ++i) {
            TDoubleDoublePr expectedValue{stringToPair(expectedValues[i])};
            TDoubleDoublePr expectedScale{stringToPair(expectedScales[i])};
            TDoubleDoublePr value{decomposition.value(time, 10.0)};
            TDoubleDoublePr scale{decomposition.scale(time, 96.1654, 10.0)};
            CPPUNIT_ASSERT_DOUBLES_EQUAL(expectedValue.first, value.first,
                                         0.1 * std::fabs(expectedValue.first));
            CPPUNIT_ASSERT_DOUBLES_EQUAL(expectedValue.second, value.second,
                                         0.1 * std::fabs(expectedValue.second));
            CPPUNIT_ASSERT_DOUBLES_EQUAL(expectedScale.first, scale.first,
                                         0.3 * expectedScale.first);
            CPPUNIT_ASSERT_DOUBLES_EQUAL(expectedScale.second, scale.second,
                                         0.3 * expectedScale.second);
            meanValueError.add(std::fabs(expectedValue.first - value.first) /
                               std::fabs(expectedValue.first));
            meanValueError.add(std::fabs(expectedValue.second - value.second) /
                               std::fabs(expectedValue.second));
            meanScaleError.add(std::fabs(expectedScale.first - scale.first) /
                               expectedScale.first);
            meanScaleError.add(std::fabs(expectedScale.second - scale.second) /
                               expectedScale.second);
        }

        LOG_DEBUG(<< "Mean value error = " << maths::CBasicStatistics::mean(meanValueError));
        LOG_DEBUG(<< "Mean scale error = " << maths::CBasicStatistics::mean(meanScaleError));
        CPPUNIT_ASSERT(maths::CBasicStatistics::mean(meanValueError) < 0.06);
        CPPUNIT_ASSERT(maths::CBasicStatistics::mean(meanScaleError) < 0.07);
    }
}

CppUnit::Test* CTimeSeriesDecompositionTest::suite() {
    CppUnit::TestSuite* suiteOfTests = new CppUnit::TestSuite("CTimeSeriesDecompositionTest");

    suiteOfTests->addTest(new CppUnit::TestCaller<CTimeSeriesDecompositionTest>(
        "CTimeSeriesDecompositionTest::testSuperpositionOfSines",
        &CTimeSeriesDecompositionTest::testSuperpositionOfSines));
    suiteOfTests->addTest(new CppUnit::TestCaller<CTimeSeriesDecompositionTest>(
        "CTimeSeriesDecompositionTest::testDistortedPeriodic",
        &CTimeSeriesDecompositionTest::testDistortedPeriodic));
    suiteOfTests->addTest(new CppUnit::TestCaller<CTimeSeriesDecompositionTest>(
        "CTimeSeriesDecompositionTest::testMinimizeLongComponents",
        &CTimeSeriesDecompositionTest::testMinimizeLongComponents));
    suiteOfTests->addTest(new CppUnit::TestCaller<CTimeSeriesDecompositionTest>(
        "CTimeSeriesDecompositionTest::testWeekend", &CTimeSeriesDecompositionTest::testWeekend));
    suiteOfTests->addTest(new CppUnit::TestCaller<CTimeSeriesDecompositionTest>(
        "CTimeSeriesDecompositionTest::testSinglePeriodicity",
        &CTimeSeriesDecompositionTest::testSinglePeriodicity));
    suiteOfTests->addTest(new CppUnit::TestCaller<CTimeSeriesDecompositionTest>(
        "CTimeSeriesDecompositionTest::testSeasonalOnset",
        &CTimeSeriesDecompositionTest::testSeasonalOnset));
    suiteOfTests->addTest(new CppUnit::TestCaller<CTimeSeriesDecompositionTest>(
        "CTimeSeriesDecompositionTest::testVarianceScale",
        &CTimeSeriesDecompositionTest::testVarianceScale));
    suiteOfTests->addTest(new CppUnit::TestCaller<CTimeSeriesDecompositionTest>(
        "CTimeSeriesDecompositionTest::testSpikeyDataProblemCase",
        &CTimeSeriesDecompositionTest::testSpikeyDataProblemCase));
    suiteOfTests->addTest(new CppUnit::TestCaller<CTimeSeriesDecompositionTest>(
        "CTimeSeriesDecompositionTest::testVeryLargeValuesProblemCase",
        &CTimeSeriesDecompositionTest::testVeryLargeValuesProblemCase));
    suiteOfTests->addTest(new CppUnit::TestCaller<CTimeSeriesDecompositionTest>(
        "CTimeSeriesDecompositionTest::testMixedSmoothAndSpikeyDataProblemCase",
        &CTimeSeriesDecompositionTest::testMixedSmoothAndSpikeyDataProblemCase));
    suiteOfTests->addTest(new CppUnit::TestCaller<CTimeSeriesDecompositionTest>(
        "CTimeSeriesDecompositionTest::testDiurnalPeriodicityWithMissingValues",
        &CTimeSeriesDecompositionTest::testDiurnalPeriodicityWithMissingValues));
    suiteOfTests->addTest(new CppUnit::TestCaller<CTimeSeriesDecompositionTest>(
        "CTimeSeriesDecompositionTest::testLongTermTrend",
        &CTimeSeriesDecompositionTest::testLongTermTrend));
    suiteOfTests->addTest(new CppUnit::TestCaller<CTimeSeriesDecompositionTest>(
        "CTimeSeriesDecompositionTest::testLongTermTrendAndPeriodicity",
        &CTimeSeriesDecompositionTest::testLongTermTrendAndPeriodicity));
    suiteOfTests->addTest(new CppUnit::TestCaller<CTimeSeriesDecompositionTest>(
        "CTimeSeriesDecompositionTest::testNonDiurnal",
        &CTimeSeriesDecompositionTest::testNonDiurnal));
    suiteOfTests->addTest(new CppUnit::TestCaller<CTimeSeriesDecompositionTest>(
        "CTimeSeriesDecompositionTest::testYearly", &CTimeSeriesDecompositionTest::testYearly));
    suiteOfTests->addTest(new CppUnit::TestCaller<CTimeSeriesDecompositionTest>(
        "CTimeSeriesDecompositionTest::testCalendar",
        &CTimeSeriesDecompositionTest::testCalendar));
    suiteOfTests->addTest(new CppUnit::TestCaller<CTimeSeriesDecompositionTest>(
        "CTimeSeriesDecompositionTest::testConditionOfTrend",
        &CTimeSeriesDecompositionTest::testConditionOfTrend));
    suiteOfTests->addTest(new CppUnit::TestCaller<CTimeSeriesDecompositionTest>(
        "CTimeSeriesDecompositionTest::testSwap", &CTimeSeriesDecompositionTest::testSwap));
    suiteOfTests->addTest(new CppUnit::TestCaller<CTimeSeriesDecompositionTest>(
        "CTimeSeriesDecompositionTest::testPersist", &CTimeSeriesDecompositionTest::testPersist));
    suiteOfTests->addTest(new CppUnit::TestCaller<CTimeSeriesDecompositionTest>(
        "CTimeSeriesDecompositionTest::testUpgrade", &CTimeSeriesDecompositionTest::testUpgrade));

    return suiteOfTests;
}

void CTimeSeriesDecompositionTest::setUp() {
    core::CTimezone::instance().setTimezone("GMT");
}

void CTimeSeriesDecompositionTest::tearDown() {
    core::CTimezone::instance().setTimezone("");
}<|MERGE_RESOLUTION|>--- conflicted
+++ resolved
@@ -1066,11 +1066,7 @@
     CPPUNIT_ASSERT(pMinScaled > 1e11 * pMinUnscaled);
 }
 
-<<<<<<< HEAD
-void CTimeSeriesDecompositionTest::testDiurnalProblemCase() {
-=======
 void CTimeSeriesDecompositionTest::testVeryLargeValuesProblemCase() {
->>>>>>> 588f3690
     TTimeDoublePrVec timeseries;
     core_t::TTime startTime;
     core_t::TTime endTime;
@@ -1180,11 +1176,7 @@
     CPPUNIT_ASSERT_DOUBLES_EQUAL(1.0, maths::CBasicStatistics::mean(scale), 0.07);
 }
 
-<<<<<<< HEAD
-void CTimeSeriesDecompositionTest::testComplexDiurnalProblemCase() {
-=======
 void CTimeSeriesDecompositionTest::testMixedSmoothAndSpikeyDataProblemCase() {
->>>>>>> 588f3690
     TTimeDoublePrVec timeseries;
     core_t::TTime startTime;
     core_t::TTime endTime;
