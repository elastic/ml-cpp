--- conflicted
+++ resolved
@@ -126,13 +126,8 @@
             LOG_DEBUG(<< "70% error = " << percentileError / sumValue);
 
             if (time >= 2 * WEEK) {
-<<<<<<< HEAD
                 CPPUNIT_ASSERT(sumResidual < 0.052 * sumValue);
                 CPPUNIT_ASSERT(maxResidual < 0.097 * maxValue);
-=======
-                CPPUNIT_ASSERT(sumResidual < 0.039 * sumValue);
-                CPPUNIT_ASSERT(maxResidual < 0.041 * maxValue);
->>>>>>> 1a76e626
                 CPPUNIT_ASSERT(percentileError < 0.02 * sumValue);
                 totalSumResidual += sumResidual;
                 totalMaxResidual += maxResidual;
@@ -154,13 +149,8 @@
     //file << "plot(t(1:length(fe)), fe, 'r');\n";
     //file << "plot(t(1:length(r)), r, 'k');\n";
 
-<<<<<<< HEAD
     CPPUNIT_ASSERT(totalSumResidual < 0.017 * totalSumValue);
     CPPUNIT_ASSERT(totalMaxResidual < 0.019 * totalMaxValue);
-=======
-    CPPUNIT_ASSERT(totalSumResidual < 0.020 * totalSumValue);
-    CPPUNIT_ASSERT(totalMaxResidual < 0.021 * totalMaxValue);
->>>>>>> 1a76e626
     CPPUNIT_ASSERT(totalPercentileError < 0.01 * totalSumValue);
 }
 
@@ -1171,15 +1161,9 @@
     LOG_DEBUG(<< "total 'max residual' / 'max value' = " << totalMaxResidual / totalMaxValue);
     LOG_DEBUG(<< "total 70% error = " << totalPercentileError / totalSumValue);
 
-<<<<<<< HEAD
     CPPUNIT_ASSERT(totalSumResidual < 0.27 * totalSumValue);
     CPPUNIT_ASSERT(totalMaxResidual < 0.72 * totalMaxValue);
     CPPUNIT_ASSERT(totalPercentileError < 0.15 * totalSumValue);
-=======
-    CPPUNIT_ASSERT(totalSumResidual < 0.31 * totalSumValue);
-    CPPUNIT_ASSERT(totalMaxResidual < 0.72 * totalMaxValue);
-    CPPUNIT_ASSERT(totalPercentileError < 0.21 * totalSumValue);
->>>>>>> 1a76e626
 
     //file << "hold on;\n";
     //file << "t = " << core::CContainerPrinter::print(times) << ";\n";
@@ -1293,13 +1277,6 @@
     LOG_DEBUG(<< "total 'max residual' / 'max value' = " << totalMaxResidual / totalMaxValue);
     LOG_DEBUG(<< "total 70% error = " << totalPercentileError / totalSumValue);
 
-<<<<<<< HEAD
-=======
-    CPPUNIT_ASSERT(totalSumResidual < 0.17 * totalSumValue);
-    CPPUNIT_ASSERT(totalMaxResidual < 0.40 * totalMaxValue);
-    CPPUNIT_ASSERT(totalPercentileError < 0.07 * totalSumValue);
-
->>>>>>> 1a76e626
     //file << "hold on;\n";
     //file << "t = " << core::CContainerPrinter::print(times) << ";\n";
     //file << "f = " << core::CContainerPrinter::print(values) << ";\n";
