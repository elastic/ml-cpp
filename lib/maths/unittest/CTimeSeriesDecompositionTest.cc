/*
 * Copyright Elasticsearch B.V. and/or licensed to Elasticsearch B.V. under one
 * or more contributor license agreements. Licensed under the Elastic License;
 * you may not use this file except in compliance with the Elastic License.
 */

#include "CTimeSeriesDecompositionTest.h"

#include <core/CContainerPrinter.h>
#include <core/CLogger.h>
#include <core/CRapidXmlParser.h>
#include <core/CRapidXmlStatePersistInserter.h>
#include <core/CRapidXmlStateRestoreTraverser.h>
#include <core/CTimezone.h>
#include <core/Constants.h>

#include <maths/CDecayRateController.h>
#include <maths/CIntegerTools.h>
#include <maths/CNormalMeanPrecConjugate.h>
#include <maths/CRestoreParams.h>
#include <maths/CSeasonalTime.h>
#include <maths/CTimeSeriesDecomposition.h>
#include <maths/Constants.h>

#include <test/CRandomNumbers.h>
#include <test/CTimeSeriesTestData.h>

#include <boost/math/constants/constants.hpp>

#include <fstream>
#include <utility>
#include <vector>

using namespace ml;

namespace {

using TDoubleDoublePr = std::pair<double, double>;
using TDoubleVec = std::vector<double>;
using TDoubleVecVec = std::vector<TDoubleVec>;
using TTimeVec = std::vector<core_t::TTime>;
using TTimeDoublePr = std::pair<core_t::TTime, double>;
using TTimeDoublePrVec = std::vector<TTimeDoublePr>;
using TSeasonalComponentVec = maths_t::TSeasonalComponentVec;
using TMeanAccumulator = maths::CBasicStatistics::SSampleMean<double>::TAccumulator;

double mean(const TDoubleDoublePr& x) {
    return (x.first + x.second) / 2.0;
}

const core_t::TTime FIVE_MINS = 300;
const core_t::TTime TEN_MINS = 600;
const core_t::TTime HALF_HOUR = core::constants::HOUR / 2;
const core_t::TTime HOUR = core::constants::HOUR;
const core_t::TTime DAY = core::constants::DAY;
const core_t::TTime WEEK = core::constants::WEEK;
const core_t::TTime YEAR = core::constants::YEAR;
}

void CTimeSeriesDecompositionTest::testSuperpositionOfSines() {
    TTimeVec times;
    TDoubleVec trend;
    for (core_t::TTime time = 0; time < 100 * WEEK + 1; time += HALF_HOUR) {
        double weekly = 1200.0 + 1000.0 * std::sin(boost::math::double_constants::two_pi *
                                                   static_cast<double>(time) /
                                                   static_cast<double>(WEEK));
        double daily = 5.0 + 5.0 * std::sin(boost::math::double_constants::two_pi *
                                            static_cast<double>(time) /
                                            static_cast<double>(DAY));
        times.push_back(time);
        trend.push_back(weekly * daily);
    }

    test::CRandomNumbers rng;
    TDoubleVec noise;
    rng.generateNormalSamples(0.0, 400.0, times.size(), noise);

    core_t::TTime lastWeek = 0;
    maths::CTimeSeriesDecomposition decomposition(0.01, HALF_HOUR);

    double totalSumResidual = 0.0;
    double totalMaxResidual = 0.0;
    double totalSumValue = 0.0;
    double totalMaxValue = 0.0;
    double totalPercentileError = 0.0;

    //std::ofstream file;
    //file.open("results.m");
    //file << "hold on;\n";
    //file << "t = " << core::CContainerPrinter::print(times) << ";\n";
    //file << "f = " << core::CContainerPrinter::print(trend) << ";\n";
    //file << "plot(t, f);\n";
    //TDoubleVec f;
    //TDoubleVec r;

    for (std::size_t i = 0u; i < times.size(); ++i) {
        core_t::TTime time = times[i];
        double value = trend[i] + noise[i];

        decomposition.addPoint(time, value);

        if (time >= lastWeek + WEEK) {
            LOG_DEBUG(<< "Processing week");

            double sumResidual = 0.0;
            double maxResidual = 0.0;
            double sumValue = 0.0;
            double maxValue = 0.0;
            double percentileError = 0.0;

            for (core_t::TTime t = lastWeek; t < lastWeek + WEEK; t += HALF_HOUR) {
                TDoubleDoublePr prediction = decomposition.value(t, 70.0);
                double residual = std::fabs(trend[t / HALF_HOUR] - mean(prediction));
                sumResidual += residual;
                maxResidual = std::max(maxResidual, residual);
                sumValue += std::fabs(trend[t / HALF_HOUR]);
                maxValue = std::max(maxValue, std::fabs(trend[t / HALF_HOUR]));
                percentileError +=
                    std::max(std::max(prediction.first - trend[t / HALF_HOUR],
                                      trend[t / HALF_HOUR] - prediction.second),
                             0.0);
                //f.push_back(mean(value));
                //r.push_back(mean(value) - trend[t / HALF_HOUR]);
            }

            LOG_DEBUG(<< "'sum residual' / 'sum value' = " << sumResidual / sumValue);
            LOG_DEBUG(<< "'max residual' / 'max value' = " << maxResidual / maxValue);
            LOG_DEBUG(<< "70% error = " << percentileError / sumValue);

            if (time >= 2 * WEEK) {
                CPPUNIT_ASSERT(sumResidual < 0.042 * sumValue);
                CPPUNIT_ASSERT(maxResidual < 0.040 * maxValue);
                CPPUNIT_ASSERT(percentileError < 0.02 * sumValue);
                totalSumResidual += sumResidual;
                totalMaxResidual += maxResidual;
                totalSumValue += sumValue;
                totalMaxValue += maxValue;
                totalPercentileError += percentileError;
            }

            lastWeek += WEEK;
        }
    }

    LOG_DEBUG(<< "total 'sum residual' / 'sum value' = " << totalSumResidual / totalSumValue);
    LOG_DEBUG(<< "total 'max residual' / 'max value' = " << totalMaxResidual / totalMaxValue);
    LOG_DEBUG(<< "total 70% error = " << totalPercentileError / totalSumValue);

    //file << "fe = " << core::CContainerPrinter::print(f) << ";\n";
    //file << "r = " << core::CContainerPrinter::print(r) << ";\n";
    //file << "plot(t(1:length(fe)), fe, 'r');\n";
    //file << "plot(t(1:length(r)), r, 'k');\n";

    CPPUNIT_ASSERT(totalSumResidual < 0.019 * totalSumValue);
<<<<<<< HEAD
    CPPUNIT_ASSERT(totalMaxResidual < 0.020 * totalMaxValue);
=======
    CPPUNIT_ASSERT(totalMaxResidual < 0.021 * totalMaxValue);
>>>>>>> d25dbafe
    CPPUNIT_ASSERT(totalPercentileError < 0.01 * totalSumValue);
}

void CTimeSeriesDecompositionTest::testDistortedPeriodic() {
    const core_t::TTime bucketLength = HOUR;
    const core_t::TTime startTime = 0;
    const TDoubleVec timeseries{
        323444,  960510,  880176,  844190,  823993,  814251,  857187,  856791,
        862060,  919632,  1083704, 2904437, 4601750, 5447896, 5827498, 5924161,
        5851895, 5768661, 5927840, 5326236, 4037245, 1958521, 1360753, 1005194,
        901930,  856605,  838370,  810396,  776815,  751163,  793055,  823974,
        820458,  840647,  878594,  1192154, 2321550, 2646460, 2760957, 2838611,
        2784696, 2798327, 2643123, 2028970, 1331199, 1098105, 930971,  907562,
        903603,  873554,  879375,  852853,  828554,  819726,  872418,  856365,
        860880,  867119,  873912,  885405,  1053530, 1487664, 1555301, 1637137,
        1672030, 1659346, 1514673, 1228543, 1011740, 928749,  809702,  838931,
        847904,  829188,  822558,  798517,  767446,  750486,  783165,  815612,
        825365,  873486,  1165250, 2977382, 4868975, 6050263, 6470794, 6271899,
        6449326, 6352992, 6162712, 6257295, 4570133, 1781374, 1182546, 665858,
        522585,  481588,  395139,  380770,  379182,  356068,  353498,  347707,
        350931,  417253,  989129,  2884728, 4640841, 5423474, 6246182, 6432793,
        6338419, 6312346, 6294323, 6102676, 4505021, 2168289, 1411233, 1055797,
        954338,  918498,  904236,  870193,  843259,  682538,  895407,  883550,
        897026,  918838,  1262303, 3208919, 5193013, 5787263, 6255837, 6337684,
        6335017, 6278740, 6191046, 6183259, 4455055, 2004058, 1425910, 1069949,
        942839,  899157,  895133,  858268,  837338,  820983,  870863,  871873,
        881182,  918795,  1237336, 3069272, 4708229, 5672066, 6291124, 6407806,
        6479889, 6533138, 3473382, 6534838, 4800911, 2668073, 1644350, 1282450,
        1131734, 1009042, 891099,  857339,  842849,  816513,  879200,  848292,
        858014,  906642,  1208147, 2964568, 5215885, 5777105, 6332104, 6130733,
        6284960, 6157055, 6165520, 5771121, 4309930, 2150044, 1475275, 1065030,
        967267,  890413,  887174,  835741,  814749,  817443,  853085,  851040,
        866029,  867612,  917833,  1225383, 2326451, 2837337, 2975288, 3034415,
        3056379, 3181951, 2938511, 2400202, 1444952, 1058781, 845703,  810419,
        805781,  789438,  799674,  775703,  756145,  727587,  756489,  789886,
        784948,  788247,  802013,  832272,  845033,  873396,  1018788, 1013089,
        1095001, 1022910, 798183,  519186,  320507,  247320,  139372,  129477,
        145576,  122348,  120286,  89370,   95583,   88985,   89009,   97425,
        103628,  153229,  675828,  2807240, 4652249, 5170466, 5642965, 5608709,
        5697374, 5546758, 5368913, 5161602, 3793675, 1375703, 593920,  340764,
        197075,  174981,  158274,  130148,  125235,  122526,  113896,  116249,
        126881,  213814,  816723,  2690434, 4827493, 5723621, 6219650, 6492638,
        6570160, 6493706, 6495303, 6301872, 4300612, 1543551, 785562,  390012,
        234939,  202190,  142855,  135218,  124238,  111981,  104807,  107687,
        129438,  190294,  779698,  2864053, 5079395, 5912629, 6481437, 6284107,
        6451007, 6177724, 5993932, 6075918, 4140658, 1481179, 682711,  328387,
        233915,  182721,  170860,  139540,  137613,  121669,  116906,  121780,
        127887,  199762,  783099,  2890355, 4658524, 5535842, 6117719, 6322938,
        6570422, 6396874, 6586615, 6332100, 4715160, 2604366, 1525620, 906137,
        499019,  358856,  225543,  171388,  153826,  149910,  141092,  136459,
        161202,  240704,  766755,  3011958, 5024254, 5901640, 6244757, 6257553,
        6380236, 6394732, 6385424, 5876960, 4182127, 1868461, 883771,  377159,
        264435,  196674,  181845,  138307,  136055,  133143,  129791,  133694,
        127502,  136351,  212305,  777873,  2219051, 2732315, 2965287, 2895288,
        2829988, 2818268, 2513817, 1866217, 985099,  561287,  205195,  173997,
        166428,  165294,  130072,  113917,  113282,  112466,  103406,  115687,
        159863,  158310,  225454,  516925,  1268760, 1523357, 1607510, 1560200,
        1483823, 1401526, 999236,  495292,  299905,  286900,  209697,  169881,
        157560,  139030,  132342,  187941,  126162,  106587,  108759,  109495,
        116386,  208504,  676794,  1549362, 2080332, 2488707, 2699237, 2862970,
        2602994, 2554047, 2364456, 1997686, 1192434, 891293,  697769,  391385,
        234311,  231839,  160520,  155870,  142220,  139360,  142885,  141589,
        166792,  443202,  2019645, 4558828, 5982111, 6408009, 6514598, 6567566,
        6686935, 6532886, 6473927, 5475257, 2889913, 1524673, 938262,  557410,
        325965,  186484,  174831,  211765,  145477,  148318,  130425,  136431,
        182002,  442272,  2078908, 4628945, 5767034, 6212302, 6566196, 6527687,
        6365204, 6226173, 6401203, 5629733, 3004625, 1555528, 1025549, 492910,
        347948,  298725,  272955,  238279,  209290,  188551,  175447,  173960,
        190875,  468340,  1885268, 4133457, 5350137, 5885807, 6331254, 6420279,
        6589448, 6483637, 6557769, 5543938, 3482732, 2010293, 1278681, 735111,
        406042,  283694,  181213,  160207,  136347,  113484,  118521,  127725,
        151408,  396552,  1900747, 4400918, 5546984, 6213423, 6464686, 6442904,
        6385002, 6248314, 5880523, 4816342, 2597450, 1374071, 751391,  362615,
        215644,  175158,  116896,  127935,  110407,  113054,  105841,  113717,
        177240,  206515,  616005,  1718878, 2391747, 2450915, 2653897, 2922320,
        2808467, 2490078, 1829760, 1219997, 643936,  400743,  208976,  119623,
        110170,  99338,   93661,   100187,  90803,   83980,   75950,   78805,
        95664,   108467,  128293,  294080,  720811,  965705,  1048021, 1125912,
        1194746, 1114704, 799721,  512542,  353694,  291046,  229723,  206109,
        183482,  192225,  191906,  176942,  148163,  145405,  145728,  159016,
        181991,  436297,  1983374, 4688246, 5853284, 6243628, 6730707, 6660743,
        6476024, 6422004, 6335113, 5386230, 2761698, 1230646, 763506,  359071,
        223956,  189020,  158090,  145730,  135338,  114941,  108313,  120023,
        167161,  440103,  1781778, 4428615, 5701824, 6296598, 6541586, 6809286,
        6716690, 6488941, 6567385, 5633685, 2760255, 1316495, 732572,  316496,
        225013,  202664,  171295,  143195,  123555,  125327,  123357,  135419,
        194933,  428197,  2181096, 4672692, 5854393, 6553263, 6653127, 6772664,
        6899086, 6794041, 6900871, 6087645, 2814928, 1393906, 894417,  413459,
        280839,  237468,  184947,  214658,  180059,  145215,  134793,  133423,
        191388,  417885,  2081899, 4836758, 5803495, 6451696, 7270708, 7628500,
        7208066, 7403079, 7548585, 6323024, 3763029, 2197174, 1359687, 857604,
        471729,  338888,  177156,  150619,  145775,  132845,  110888,  121863,
        141321,  440528,  2020529, 4615833, 5772372, 6318037, 6481658, 6454979,
        6489447, 6558612, 6114653, 5009113, 2541519, 1329520, 663124,  311088,
        200332,  141768,  120845,  120603,  114688,  111340,  95757,   91444,
        103287,  130905,  551108,  1988083, 2885196, 2962413, 3070689, 3061746,
        2999362, 2993871, 2287683, 1539262, 763592,  393769,  193094,  126535,
        131721,  125761,  105550,  89077,   90295,   93853,   84496,   77731,
        89389,   101269,  153379,  443022,  1114121, 1556021, 1607693, 1589743,
        1746231, 1432261, 1022052};

    core_t::TTime time = startTime;
    core_t::TTime lastWeek = startTime;
    maths::CTimeSeriesDecomposition decomposition(0.01, bucketLength);

    //std::ofstream file;
    //file.open("results.m");
    //file << "hold on;\n";

    double totalSumResidual = 0.0;
    double totalMaxResidual = 0.0;
    double totalSumValue = 0.0;
    double totalMaxValue = 0.0;
    double totalPercentileError = 0.0;

    for (std::size_t i = 0u; i < timeseries.size(); ++i, time += bucketLength) {
        decomposition.addPoint(time, timeseries[i]);

        if (time >= lastWeek + WEEK || i == boost::size(timeseries) - 1) {
            LOG_DEBUG(<< "Processing week");

            //TDoubleVec t;
            //TDoubleVec f;
            //TDoubleVec fe;

            double sumResidual = 0.0;
            double maxResidual = 0.0;
            double sumValue = 0.0;
            double maxValue = 0.0;
            double percentileError = 0.0;

            for (core_t::TTime tt = lastWeek;
                 tt < lastWeek + WEEK &&
                 static_cast<std::size_t>(tt / HOUR) < boost::size(timeseries);
                 tt += HOUR) {
                TDoubleDoublePr prediction = decomposition.value(tt, 70.0);
                double residual = std::fabs(timeseries[tt / HOUR] - mean(prediction));
                sumResidual += residual;
                maxResidual = std::max(maxResidual, residual);
                sumValue += std::fabs(timeseries[tt / HOUR]);
                maxValue = std::max(maxValue, std::fabs(timeseries[tt / HOUR]));
                percentileError +=
                    std::max(std::max(prediction.first - timeseries[tt / HOUR],
                                      timeseries[tt / HOUR] - prediction.second),
                             0.0);
                //t.push_back(tt);
                //f.push_back(timeseries[tt / HOUR]);
                //fe.push_back(mean(value));
            }

            LOG_DEBUG(<< "'sum residual' / 'sum value' = " << sumResidual / sumValue);
            LOG_DEBUG(<< "'max residual' / 'max value' = " << maxResidual / maxValue);
            LOG_DEBUG(<< "70% error = " << percentileError / sumValue);

            if (time >= 2 * WEEK) {
                CPPUNIT_ASSERT(sumResidual < 0.30 * sumValue);
                CPPUNIT_ASSERT(maxResidual < 0.56 * maxValue);
                CPPUNIT_ASSERT(percentileError < 0.21 * sumValue);

                totalSumResidual += sumResidual;
                totalMaxResidual += maxResidual;
                totalSumValue += sumValue;
                totalMaxValue += maxValue;
                totalPercentileError += percentileError;
            }

            //file << "t = " << core::CContainerPrinter::print(t) << ";\n";
            //file << "f = " << core::CContainerPrinter::print(f) << ";\n";
            //file << "fe = " << core::CContainerPrinter::print(fe) << ";\n";
            //file << "plot(t, f);\n";
            //file << "plot(t, fe, 'r');\n";

            lastWeek += WEEK;
        }
    }

    LOG_DEBUG(<< "total 'sum residual' / 'sum value' = " << totalSumResidual / totalSumValue);
    LOG_DEBUG(<< "total 'max residual' / 'max value' = " << totalMaxResidual / totalMaxValue);
    LOG_DEBUG(<< "total 70% error = " << totalPercentileError / totalSumValue);

    CPPUNIT_ASSERT(totalSumResidual < 0.18 * totalSumValue);
    CPPUNIT_ASSERT(totalMaxResidual < 0.22 * totalMaxValue);
    CPPUNIT_ASSERT(totalPercentileError < 0.03 * totalSumValue);
}

void CTimeSeriesDecompositionTest::testMinimizeLongComponents() {
    double weights[] = {1.0, 0.1, 1.0, 1.0, 0.1, 1.0, 1.0};

    TTimeVec times;
    TDoubleVec trend;
    for (core_t::TTime time = 0; time < 100 * WEEK; time += HALF_HOUR) {
        double weight = weights[(time / DAY) % 7];
        double daily = 100.0 * std::sin(boost::math::double_constants::two_pi *
                                        static_cast<double>(time) /
                                        static_cast<double>(DAY));
        times.push_back(time);
        trend.push_back(weight * daily);
    }

    test::CRandomNumbers rng;
    TDoubleVec noise;
    rng.generateNormalSamples(0.0, 16.0, times.size(), noise);

    maths::CTimeSeriesDecomposition decomposition(0.01, HALF_HOUR);

    //std::ofstream file;
    //file.open("results.m");
    //file << "hold on;\n";
    //file << "t = " << core::CContainerPrinter::print(times) << ";\n";
    //file << "f = " << core::CContainerPrinter::print(trend) << ";\n";
    //file << "plot(t, f);";
    //TDoubleVec f;
    //TDoubleVec r;

    double totalSumResidual = 0.0;
    double totalMaxResidual = 0.0;
    double totalSumValue = 0.0;
    double totalMaxValue = 0.0;
    double totalPercentileError = 0.0;
    double meanSlope = 0.0;
    double refinements = 0.0;

    core_t::TTime lastWeek = 0;
    for (std::size_t i = 0u; i < times.size(); ++i) {
        core_t::TTime time = times[i];
        double value = trend[i] + noise[i];

        decomposition.addPoint(time, value);

        if (time >= lastWeek + WEEK) {
            LOG_DEBUG(<< "Processing week");

            double sumResidual = 0.0;
            double maxResidual = 0.0;
            double sumValue = 0.0;
            double maxValue = 0.0;
            double percentileError = 0.0;

            for (core_t::TTime t = lastWeek; t < lastWeek + WEEK; t += HALF_HOUR) {
                TDoubleDoublePr prediction = decomposition.value(t, 70.0);
                double residual = std::fabs(trend[t / HALF_HOUR] - mean(prediction));
                sumResidual += residual;
                maxResidual = std::max(maxResidual, residual);
                sumValue += std::fabs(trend[t / HALF_HOUR]);
                maxValue = std::max(maxValue, std::fabs(trend[t / HALF_HOUR]));
                percentileError +=
                    std::max(std::max(prediction.first - trend[t / HALF_HOUR],
                                      trend[t / HALF_HOUR] - prediction.second),
                             0.0);
                //f.push_back(mean(value));
                //r.push_back(residual);
            }

            LOG_DEBUG(<< "'sum residual' / 'sum value' = " << sumResidual / sumValue);
            LOG_DEBUG(<< "'max residual' / 'max value' = " << maxResidual / maxValue);
            LOG_DEBUG(<< "70% error = " << percentileError / sumValue);

            if (time >= 2 * WEEK) {
                CPPUNIT_ASSERT(sumResidual < 0.16 * sumValue);
                CPPUNIT_ASSERT(maxResidual < 0.35 * maxValue);
                CPPUNIT_ASSERT(percentileError < 0.05 * sumValue);

                totalSumResidual += sumResidual;
                totalMaxResidual += maxResidual;
                totalSumValue += sumValue;
                totalMaxValue += maxValue;
                totalPercentileError += percentileError;

                for (const auto& component : decomposition.seasonalComponents()) {
                    if (component.initialized() && component.time().period() == WEEK) {
                        double slope = component.valueSpline().absSlope();
                        meanSlope += slope;
                        LOG_DEBUG(<< "weekly |slope| = " << slope);

                        CPPUNIT_ASSERT(slope < 0.0018);
                        refinements += 1.0;
                    }
                }
            }

            lastWeek += WEEK;
        }
    }

    LOG_DEBUG(<< "total 'sum residual' / 'sum value' = " << totalSumResidual / totalSumValue);
    LOG_DEBUG(<< "total 'max residual' / 'max value' = " << totalMaxResidual / totalMaxValue);
    LOG_DEBUG(<< "total 70% error = " << totalPercentileError / totalSumValue);

    //file << "fe = " << core::CContainerPrinter::print(f) << ";\n";
    //file << "r = " << core::CContainerPrinter::print(r) << ";\n";
    //file << "plot(t(1:length(fe)), fe, 'r');\n";
    //file << "plot(t(1:length(r)), r, 'k');\n";

    CPPUNIT_ASSERT(totalSumResidual < 0.06 * totalSumValue);
<<<<<<< HEAD
    CPPUNIT_ASSERT(totalMaxResidual < 0.28 * totalMaxValue);
=======
    CPPUNIT_ASSERT(totalMaxResidual < 0.22 * totalMaxValue);
>>>>>>> d25dbafe
    CPPUNIT_ASSERT(totalPercentileError < 0.03 * totalSumValue);

    meanSlope /= refinements;
    LOG_DEBUG(<< "mean weekly |slope| = " << meanSlope);
    CPPUNIT_ASSERT(meanSlope < 0.0015);
}

void CTimeSeriesDecompositionTest::testWeekend() {
    double weights[] = {0.1, 0.1, 1.0, 1.0, 1.0, 1.0, 1.0};

    TTimeVec times;
    TDoubleVec trend;
    for (core_t::TTime time = 0; time < 100 * WEEK; time += HALF_HOUR) {
        double weight = weights[(time / DAY) % 7];
        double daily = 100.0 * std::sin(boost::math::double_constants::two_pi *
                                        static_cast<double>(time) /
                                        static_cast<double>(DAY));
        times.push_back(time);
        trend.push_back(weight * daily);
    }

    test::CRandomNumbers rng;
    TDoubleVec noise;
    rng.generateNormalSamples(0.0, 20.0, times.size(), noise);

    maths::CTimeSeriesDecomposition decomposition(0.01, HALF_HOUR);

    //std::ofstream file;
    //file.open("results.m");
    //file << "hold on;\n";
    //file << "t = " << core::CContainerPrinter::print(times) << ";\n";
    //file << "f = " << core::CContainerPrinter::print(trend) << ";\n";
    //file << "plot(t, f);";
    //TDoubleVec f;
    //TDoubleVec r;

    double totalSumResidual = 0.0;
    double totalMaxResidual = 0.0;
    double totalSumValue = 0.0;
    double totalMaxValue = 0.0;
    double totalPercentileError = 0.0;

    core_t::TTime lastWeek = 0;
    for (std::size_t i = 0u; i < times.size(); ++i) {
        core_t::TTime time = times[i];
        double value = trend[i] + noise[i];

        decomposition.addPoint(time, value);

        if (time >= lastWeek + WEEK) {
            LOG_DEBUG(<< "Processing week");

            double sumResidual = 0.0;
            double maxResidual = 0.0;
            double sumValue = 0.0;
            double maxValue = 0.0;
            double percentileError = 0.0;

            for (core_t::TTime t = lastWeek; t < lastWeek + WEEK; t += HALF_HOUR) {
                TDoubleDoublePr prediction = decomposition.value(t, 70.0);
                double residual = std::fabs(trend[t / HALF_HOUR] - mean(prediction));
                sumResidual += residual;
                maxResidual = std::max(maxResidual, residual);
                sumValue += std::fabs(trend[t / HALF_HOUR]);
                maxValue = std::max(maxValue, std::fabs(trend[t / HALF_HOUR]));
                percentileError +=
                    std::max(std::max(prediction.first - trend[t / HALF_HOUR],
                                      trend[t / HALF_HOUR] - prediction.second),
                             0.0);
                //f.push_back(mean(value));
                //r.push_back(residual);
            }

            LOG_DEBUG(<< "'sum residual' / 'sum value' = " << sumResidual / sumValue);
            LOG_DEBUG(<< "'max residual' / 'max value' = " << maxResidual / maxValue);
            LOG_DEBUG(<< "70% error = " << percentileError / sumValue);

            if (time >= 3 * WEEK) {
                CPPUNIT_ASSERT(sumResidual < 0.07 * sumValue);
                CPPUNIT_ASSERT(maxResidual < 0.17 * maxValue);
                CPPUNIT_ASSERT(percentileError < 0.03 * sumValue);

                totalSumResidual += sumResidual;
                totalMaxResidual += maxResidual;
                totalSumValue += sumValue;
                totalMaxValue += maxValue;
                totalPercentileError += percentileError;
            }

            lastWeek += WEEK;
        }
    }

    //file << "fe = " << core::CContainerPrinter::print(f) << ";\n";
    //file << "r = " << core::CContainerPrinter::print(r) << ";\n";
    //file << "plot(t(1:length(fe)), fe, 'r');\n";
    //file << "plot(t(1:length(r)), r, 'k');\n";

    LOG_DEBUG(<< "total 'sum residual' / 'sum value' = " << totalSumResidual / totalSumValue);
    LOG_DEBUG(<< "total 'max residual' / 'max value' = " << totalMaxResidual / totalMaxValue);
    LOG_DEBUG(<< "total 70% error = " << totalPercentileError / totalSumValue);

    CPPUNIT_ASSERT(totalSumResidual < 0.026 * totalSumValue);
    CPPUNIT_ASSERT(totalMaxResidual < 0.13 * totalMaxValue);
    CPPUNIT_ASSERT(totalPercentileError < 0.012 * totalSumValue);
}

void CTimeSeriesDecompositionTest::testSinglePeriodicity() {
    TTimeVec times;
    TDoubleVec trend;
    for (core_t::TTime time = 0; time < 10 * WEEK + 1; time += HALF_HOUR) {
        double daily = 100.0 + 100.0 * std::sin(boost::math::double_constants::two_pi *
                                                static_cast<double>(time) /
                                                static_cast<double>(DAY));
        times.push_back(time);
        trend.push_back(daily);
    }

    const double noiseMean = 20.0;
    const double noiseVariance = 16.0;
    test::CRandomNumbers rng;
    TDoubleVec noise;
    rng.generateNormalSamples(noiseMean, noiseVariance, times.size(), noise);

    maths::CTimeSeriesDecomposition decomposition(0.01, HALF_HOUR);

    //std::ofstream file;
    //file.open("results.m");
    //file << "hold on;\n";
    //file << "t = " << core::CContainerPrinter::print(times) << ";\n";
    //file << "f = " << core::CContainerPrinter::print(timeseries) << ";\n";
    //file << "plot(t, f);\n";
    //TDoubleVec f;
    //TDoubleVec r;

    double totalSumResidual = 0.0;
    double totalMaxResidual = 0.0;
    double totalSumValue = 0.0;
    double totalMaxValue = 0.0;
    double totalPercentileError = 0.0;

    core_t::TTime lastWeek = 0;
    for (std::size_t i = 0u; i < times.size(); ++i) {
        core_t::TTime time = times[i];
        double value = trend[i] + noise[i];

        decomposition.addPoint(time, value);

        if (time >= lastWeek + WEEK) {
            LOG_DEBUG(<< "Processing week");

            double sumResidual = 0.0;
            double maxResidual = 0.0;
            double sumValue = 0.0;
            double maxValue = 0.0;
            double percentileError = 0.0;

            for (core_t::TTime t = lastWeek; t < lastWeek + WEEK; t += HALF_HOUR) {
                TDoubleDoublePr prediction = decomposition.value(t, 70.0);
                double residual =
                    std::fabs(trend[t / HALF_HOUR] + noiseMean - mean(prediction));
                sumResidual += residual;
                maxResidual = std::max(maxResidual, residual);
                sumValue += std::fabs(trend[t / HALF_HOUR]);
                maxValue = std::max(maxValue, std::fabs(trend[t / HALF_HOUR]));
                percentileError += std::max(
                    std::max(prediction.first - (trend[t / HALF_HOUR] + noiseMean),
                             (trend[t / HALF_HOUR] + noiseMean) - prediction.second),
                    0.0);
                //f.push_back(mean(value));
                //r.push_back(residual);
            }

            LOG_DEBUG(<< "'sum residual' / 'sum value' = " << sumResidual / sumValue);
            LOG_DEBUG(<< "'max residual' / 'max value' = " << maxResidual / maxValue);
            LOG_DEBUG(<< "70% error = " << percentileError / sumValue);

            if (time >= 1 * WEEK) {
                CPPUNIT_ASSERT(sumResidual < 0.06 * sumValue);
                CPPUNIT_ASSERT(maxResidual < 0.08 * maxValue);
                CPPUNIT_ASSERT(percentileError < 0.02 * sumValue);

                totalSumResidual += sumResidual;
                totalMaxResidual += maxResidual;
                totalSumValue += sumValue;
                totalMaxValue += maxValue;
                totalPercentileError += percentileError;

                // Check that only the daily component has been initialized.
                const TSeasonalComponentVec& components = decomposition.seasonalComponents();
                CPPUNIT_ASSERT_EQUAL(std::size_t(1), components.size());
                CPPUNIT_ASSERT_EQUAL(DAY, components[0].time().period());
                CPPUNIT_ASSERT(components[0].initialized());
            }

            lastWeek += WEEK;
        }
    }

    LOG_DEBUG(<< "total 'sum residual' / 'sum value' = " << totalSumResidual / totalSumValue);
    LOG_DEBUG(<< "total 'max residual' / 'max value' = " << totalMaxResidual / totalMaxValue);
    LOG_DEBUG(<< "total 70% error = " << totalPercentileError / totalSumValue);
    CPPUNIT_ASSERT(totalSumResidual < 0.015 * totalSumValue);
    CPPUNIT_ASSERT(totalMaxResidual < 0.024 * totalMaxValue);
    CPPUNIT_ASSERT(totalPercentileError < 0.01 * totalSumValue);

    // Check that only the daily component has been initialized.
    const TSeasonalComponentVec& components = decomposition.seasonalComponents();
    CPPUNIT_ASSERT_EQUAL(std::size_t(1), components.size());
    CPPUNIT_ASSERT_EQUAL(DAY, components[0].time().period());
    CPPUNIT_ASSERT(components[0].initialized());

    //file << "fe = " << core::CContainerPrinter::print(f) << ";\n";
    //file << "r = " << core::CContainerPrinter::print(r) << ";\n";
    //file << "plot(t(1:length(fe)), fe, 'r');\n";
    //file << "plot(t(1:length(r)), r, 'k');\n";
}

void CTimeSeriesDecompositionTest::testSeasonalOnset() {
    const double daily[] = {0.0,  0.0,  0.0,  0.0,  5.0,  5.0,  5.0,  40.0,
                            40.0, 40.0, 30.0, 30.0, 35.0, 35.0, 40.0, 50.0,
                            60.0, 80.0, 80.0, 10.0, 5.0,  0.0,  0.0,  0.0};
    const double weekly[] = {0.1, 0.1, 1.2, 1.0, 1.0, 0.9, 1.5};

    TTimeVec times;
    TDoubleVec trend;
    for (core_t::TTime time = 0; time < 150 * WEEK + 1; time += HOUR) {
        double value = 0.0;
        if (time > 10 * WEEK) {
            value += daily[(time % DAY) / HOUR];
            value *= weekly[(time % WEEK) / DAY];
        }
        times.push_back(time);
        trend.push_back(value);
    }

    test::CRandomNumbers rng;
    TDoubleVec noise;
    rng.generateNormalSamples(0.0, 4.0, times.size(), noise);

    maths::CTimeSeriesDecomposition decomposition(0.01, HOUR);

    //std::ofstream file;
    //file.open("results.m");
    //file << "hold on;\n";
    //file << "t = " << core::CContainerPrinter::print(times) << ";\n";
    //file << "f = " << core::CContainerPrinter::print(trend) << ";\n";
    //file << "plot(t, f, 'r');\n";
    //TDoubleVec f;
    //TDoubleVec r;

    double totalSumResidual = 0.0;
    double totalMaxResidual = 0.0;
    double totalSumValue = 0.0;
    double totalMaxValue = 0.0;
    double totalPercentileError = 0.0;

    core_t::TTime lastWeek = 0;
    for (std::size_t i = 0u; i < times.size(); ++i) {
        core_t::TTime time = times[i];
        double value = trend[i] + noise[i];

        decomposition.addPoint(time, value);

        if (time >= lastWeek + WEEK) {
            LOG_DEBUG(<< "Processing week");

            double sumResidual = 0.0;
            double maxResidual = 0.0;
            double sumValue = 0.0;
            double maxValue = 0.0;
            double percentileError = 0.0;
            for (core_t::TTime t = lastWeek; t < lastWeek + WEEK; t += HOUR) {
                TDoubleDoublePr prediction = decomposition.value(t, 70.0);
                double residual = std::fabs(trend[t / HOUR] - mean(prediction));
                sumResidual += residual;
                maxResidual = std::max(maxResidual, residual);
                sumValue += std::fabs(trend[t / HOUR]);
                maxValue = std::max(maxValue, std::fabs(trend[t / HOUR]));
                percentileError +=
                    std::max(std::max(prediction.first - trend[t / HOUR],
                                      trend[t / HOUR] - prediction.second),
                             0.0);
                //f.push_back(mean(value));
                //r.push_back(residual);
            }

            LOG_DEBUG(<< "'sum residual' / 'sum value' = "
                      << (sumResidual == 0.0 ? 0.0 : sumResidual / sumValue));
            LOG_DEBUG(<< "'max residual' / 'max value' = "
                      << (maxResidual == 0.0 ? 0.0 : maxResidual / maxValue));
            LOG_DEBUG(<< "70% error = "
                      << (percentileError == 0.0 ? 0.0 : percentileError / sumValue));

            totalSumResidual += sumResidual;
            totalMaxResidual += maxResidual;
            totalSumValue += sumValue;
            totalMaxValue += maxValue;
            totalPercentileError += percentileError;

            const TSeasonalComponentVec& components = decomposition.seasonalComponents();
            if (time > 11 * WEEK) {
                // Check that both components have been initialized.
                CPPUNIT_ASSERT(components.size() > 2);
                CPPUNIT_ASSERT(components[0].initialized());
                CPPUNIT_ASSERT(components[1].initialized());
                CPPUNIT_ASSERT(components[2].initialized());
            } else if (time > 10 * WEEK) {
                // Check that both components have been initialized.
                CPPUNIT_ASSERT_EQUAL(std::size_t(1), components.size());
                CPPUNIT_ASSERT(components[0].initialized());
            } else {
                // Check that neither component has been initialized.
                CPPUNIT_ASSERT(components.empty());
            }
            lastWeek += WEEK;
        }
    }

    //file << "fe = " << core::CContainerPrinter::print(f) << ";\n";
    //file << "r = " << core::CContainerPrinter::print(r) << ";\n";
    //file << "plot(t(1:length(fe)), fe);\n";
    //file << "plot(t(1:length(r)), r, 'k');\n";

    LOG_DEBUG(<< "total 'sum residual' / 'sum value' = " << totalSumResidual / totalSumValue);
    LOG_DEBUG(<< "total 'max residual' / 'max value' = " << totalMaxResidual / totalMaxValue);
    LOG_DEBUG(<< "total 70% error = " << totalPercentileError / totalSumValue);
    CPPUNIT_ASSERT(totalSumResidual < 0.07 * totalSumValue);
    CPPUNIT_ASSERT(totalMaxResidual < 0.08 * totalMaxValue);
    CPPUNIT_ASSERT(totalPercentileError < 0.03 * totalSumValue);
}

void CTimeSeriesDecompositionTest::testVarianceScale() {
    // Test that variance scales are correctly computed.

    test::CRandomNumbers rng;

    LOG_DEBUG(<< "Variance Spike");
    {
        core_t::TTime time = 0;
        maths::CTimeSeriesDecomposition decomposition(0.01, TEN_MINS);

        for (std::size_t i = 0u; i < 50; ++i) {
            for (core_t::TTime t = 0; t < DAY; t += TEN_MINS) {
                double value = 1.0;
                double variance = 1.0;
                if (t >= 3600 && t < 7200) {
                    value = 5.0;
                    variance = 10.0;
                }
                TDoubleVec noise;
                rng.generateNormalSamples(value, variance, 1, noise);
                decomposition.addPoint(time + t, noise[0]);
            }
            time += DAY;
        }

        double meanVariance = (1.0 * 23.0 + 10.0 * 1.0) / 24.0;
        time -= DAY;
        TMeanAccumulator error;
        TMeanAccumulator percentileError;
        TMeanAccumulator meanScale;
        for (core_t::TTime t = 0; t < DAY; t += TEN_MINS) {
            double variance = 1.0;
            if (t >= 3600 && t < 7200) {
                variance = 10.0;
            }
            double expectedScale = variance / meanVariance;
            TDoubleDoublePr interval = decomposition.scale(time + t, meanVariance, 70.0);
            LOG_DEBUG(<< "time = " << t << ", expectedScale = " << expectedScale
                      << ", scale = " << core::CContainerPrinter::print(interval));
            double scale = (interval.first + interval.second) / 2.0;
            error.add(std::fabs(scale - expectedScale));
            meanScale.add(scale);
            percentileError.add(std::max(std::max(interval.first - expectedScale,
                                                  expectedScale - interval.second),
                                         0.0));
        }

        LOG_DEBUG(<< "mean error = " << maths::CBasicStatistics::mean(error));
        LOG_DEBUG(<< "mean 70% error = " << maths::CBasicStatistics::mean(percentileError))
        LOG_DEBUG(<< "mean scale = " << maths::CBasicStatistics::mean(meanScale));
        CPPUNIT_ASSERT(maths::CBasicStatistics::mean(error) < 0.23);
        CPPUNIT_ASSERT(maths::CBasicStatistics::mean(percentileError) < 0.05);
        CPPUNIT_ASSERT_DOUBLES_EQUAL(1.0, maths::CBasicStatistics::mean(meanScale), 0.04);
    }
    LOG_DEBUG(<< "Smoothly Varying Variance");
    {
        core_t::TTime time = 0;
        maths::CTimeSeriesDecomposition decomposition(0.01, TEN_MINS);

        for (std::size_t i = 0u; i < 50; ++i) {
            for (core_t::TTime t = 0; t < DAY; t += TEN_MINS) {
                double value = 5.0 * std::sin(boost::math::double_constants::two_pi *
                                              static_cast<double>(t) /
                                              static_cast<double>(DAY));
                double variance = 1.0;
                if (t >= 3600 && t < 7200) {
                    variance = 10.0;
                }
                TDoubleVec noise;
                rng.generateNormalSamples(0.0, variance, 1, noise);
                decomposition.addPoint(time + t, value + noise[0]);
            }
            time += DAY;
        }

        double meanVariance = (1.0 * 23.0 + 10.0 * 1.0) / 24.0;
        time -= DAY;
        TMeanAccumulator error;
        TMeanAccumulator percentileError;
        TMeanAccumulator meanScale;
        for (core_t::TTime t = 0; t < DAY; t += TEN_MINS) {
            double variance = 1.0;
            if (t >= 3600 && t < 7200) {
                variance = 10.0;
            }
            double expectedScale = variance / meanVariance;
            TDoubleDoublePr interval = decomposition.scale(time + t, meanVariance, 70.0);
            LOG_DEBUG(<< "time = " << t << ", expectedScale = " << expectedScale
                      << ", scale = " << core::CContainerPrinter::print(interval));
            double scale = (interval.first + interval.second) / 2.0;
            error.add(std::fabs(scale - expectedScale));
            meanScale.add(scale);
            percentileError.add(std::max(std::max(interval.first - expectedScale,
                                                  expectedScale - interval.second),
                                         0.0));
        }

        LOG_DEBUG(<< "mean error = " << maths::CBasicStatistics::mean(error));
        LOG_DEBUG(<< "mean 70% error = " << maths::CBasicStatistics::mean(percentileError));
        LOG_DEBUG(<< "mean scale = " << maths::CBasicStatistics::mean(meanScale));
        CPPUNIT_ASSERT(maths::CBasicStatistics::mean(error) < 0.22);
        CPPUNIT_ASSERT(maths::CBasicStatistics::mean(percentileError) < 0.1);
        CPPUNIT_ASSERT_DOUBLES_EQUAL(1.0, maths::CBasicStatistics::mean(meanScale), 0.01);
    }
    LOG_DEBUG(<< "Long Term Trend");
    {
        const core_t::TTime length = 120 * DAY;

        TTimeVec times;
        TDoubleVec trend;
        for (core_t::TTime time = 0; time < length; time += HALF_HOUR) {
            times.push_back(time);
            double x = static_cast<double>(time);
            trend.push_back(150.0 +
                            100.0 * std::sin(boost::math::double_constants::two_pi *
                                             x / static_cast<double>(240 * DAY) /
                                             (1.0 - x / static_cast<double>(2 * length))) +
                            10.0 * std::sin(boost::math::double_constants::two_pi *
                                            x / static_cast<double>(DAY)));
        }

        TDoubleVec noise;
        rng.generateNormalSamples(0.0, 4.0, times.size(), noise);

        maths::CTimeSeriesDecomposition decomposition(0.024, HALF_HOUR);
        for (std::size_t i = 0u; i < times.size(); ++i) {
            decomposition.addPoint(times[i], trend[i] + 0.3 * noise[i]);
        }

        TMeanAccumulator meanScale;
        double meanVariance = decomposition.meanVariance();
        for (core_t::TTime t = 0; t < DAY; t += TEN_MINS) {
            TDoubleDoublePr interval =
                decomposition.scale(times.back() + t, meanVariance, 70.0);
            LOG_DEBUG(<< "time = " << t
                      << ", scale = " << core::CContainerPrinter::print(interval));
            double scale = (interval.first + interval.second) / 2.0;
            meanScale.add(scale);
        }

        LOG_DEBUG(<< "mean scale = " << maths::CBasicStatistics::mean(meanScale));
        CPPUNIT_ASSERT_DOUBLES_EQUAL(1.0, maths::CBasicStatistics::mean(meanScale), 0.01);
    }
}

void CTimeSeriesDecompositionTest::testSpikeyDataProblemCase() {
    TTimeDoublePrVec timeseries;
    core_t::TTime startTime;
    core_t::TTime endTime;
    CPPUNIT_ASSERT(test::CTimeSeriesTestData::parse("testfiles/spikey_data.csv",
                                                    timeseries, startTime, endTime,
                                                    "^([0-9]+),([0-9\\.]+)"));
    CPPUNIT_ASSERT(!timeseries.empty());

    LOG_DEBUG(<< "timeseries = "
              << core::CContainerPrinter::print(timeseries.begin(), timeseries.begin() + 10)
              << " ...");

    double totalSumResidual = 0.0;
    double totalMaxResidual = 0.0;
    double totalSumValue = 0.0;
    double totalMaxValue = 0.0;
    double totalPercentileError = 0.0;

    maths::CTimeSeriesDecomposition decomposition(0.01, FIVE_MINS);
    maths::CNormalMeanPrecConjugate model = maths::CNormalMeanPrecConjugate::nonInformativePrior(
        maths_t::E_ContinuousData, 0.01);

    core_t::TTime lastWeek = (startTime / WEEK + 1) * WEEK;
    TTimeDoublePrVec lastWeekTimeseries;
    for (std::size_t i = 0u; i < timeseries.size(); ++i) {
        core_t::TTime time = timeseries[i].first;
        double value = timeseries[i].second;

        if (time > lastWeek + WEEK) {
            LOG_DEBUG(<< "Processing week");

            double sumResidual = 0.0;
            double maxResidual = 0.0;
            double sumValue = 0.0;
            double maxValue = 0.0;
            double percentileError = 0.0;

            for (std::size_t j = 0u; j < lastWeekTimeseries.size(); ++j) {
                TDoubleDoublePr prediction =
                    decomposition.value(lastWeekTimeseries[j].first, 70.0);
                double residual = std::fabs(lastWeekTimeseries[j].second - mean(prediction));
                sumResidual += residual;
                maxResidual = std::max(maxResidual, residual);
                sumValue += std::fabs(lastWeekTimeseries[j].second);
                maxValue = std::max(maxValue, std::fabs(lastWeekTimeseries[j].second));
                percentileError += std::max(
                    std::max(prediction.first - lastWeekTimeseries[j].second,
                             lastWeekTimeseries[j].second - prediction.second),
                    0.0);
            }

            LOG_DEBUG(<< "'sum residual' / 'sum value' = "
                      << (sumResidual == 0.0 ? 0.0 : sumResidual / sumValue));
            LOG_DEBUG(<< "'max residual' / 'max value' = "
                      << (maxResidual == 0.0 ? 0.0 : maxResidual / maxValue));
            LOG_DEBUG(<< "70% error = " << percentileError / sumValue);

            if (time >= startTime + WEEK) {
                totalSumResidual += sumResidual;
                totalMaxResidual += maxResidual;
                totalSumValue += sumValue;
                totalMaxValue += maxValue;
                totalPercentileError += percentileError;
            }

            lastWeekTimeseries.clear();
            lastWeek += WEEK;
        }
        if (time > lastWeek) {
            lastWeekTimeseries.push_back(timeseries[i]);
        }

        if (decomposition.addPoint(time, value)) {
            model.setToNonInformative(0.0, 0.01);
        }
        model.addSamples({decomposition.detrend(time, value, 70.0)},
                         maths_t::CUnitWeights::SINGLE_UNIT);
    }

    LOG_DEBUG(<< "total 'sum residual' / 'sum value' = " << totalSumResidual / totalSumValue);
    LOG_DEBUG(<< "total 'max residual' / 'max value' = " << totalMaxResidual / totalMaxValue);
    LOG_DEBUG(<< "total 70% error = " << totalPercentileError / totalSumValue);

    CPPUNIT_ASSERT(totalSumResidual < 0.20 * totalSumValue);
    CPPUNIT_ASSERT(totalMaxResidual < 0.33 * totalMaxValue);
    CPPUNIT_ASSERT(totalPercentileError < 0.14 * totalSumValue);

    //std::ofstream file;
    //file.open("results.m");
    //TTimeVec times;
    //TDoubleVec raw;
    //TDoubleVec values;
    //TDoubleVec scales;
    //TDoubleVec probs;

    double pMinScaled = 1.0;
    double pMinUnscaled = 1.0;
    for (std::size_t i = 0u; timeseries[i].first < startTime + DAY; ++i) {
        core_t::TTime time = timeseries[i].first;
        double value = timeseries[i].second;
        double variance = model.marginalLikelihoodVariance();

        double lb, ub;
        maths_t::ETail tail;
        model.probabilityOfLessLikelySamples(
            maths_t::E_TwoSided, {decomposition.detrend(time, value, 70.0)},
            {maths_t::seasonalVarianceScaleWeight(
                std::max(decomposition.scale(time, variance, 70.0).second, 0.25))},
            lb, ub, tail);
        double pScaled = (lb + ub) / 2.0;
        pMinScaled = std::min(pMinScaled, pScaled);

        //times.push_back(time);
        //raw.push_back(value);
        //values.push_back(mean(decomposition.value(time, 70.0)));
        //scales.push_back(mean(decomposition.scale(time, variance, 70.0)));
        //probs.push_back(-std::log(pScaled));

        model.probabilityOfLessLikelySamples(
            maths_t::E_TwoSided, {decomposition.detrend(time, value, 70.0)},
            maths_t::CUnitWeights::SINGLE_UNIT, lb, ub, tail);
        double pUnscaled = (lb + ub) / 2.0;
        pMinUnscaled = std::min(pMinUnscaled, pUnscaled);
    }

    //file << "hold on;\n";
    //file << "t = " << core::CContainerPrinter::print(times) << ";\n";
    //file << "r = " << core::CContainerPrinter::print(raw) << ";\n";
    //file << "b = " << core::CContainerPrinter::print(values) << ";\n";
    //file << "s = " << core::CContainerPrinter::print(scales) << ";\n";
    //file << "p = " << core::CContainerPrinter::print(probs) << ";\n";
    //file << "subplot(3,1,1); hold on; plot(t, r, 'b'); plot(t, b, 'r');\n";
    //file << "subplot(3,1,2); plot(t, s, 'b');\n";
    //file << "subplot(3,1,3); plot(t, p, 'b');\n";

    LOG_DEBUG(<< "pMinScaled = " << pMinScaled);
    LOG_DEBUG(<< "pMinUnscaled = " << pMinUnscaled);
    CPPUNIT_ASSERT(pMinScaled > 1e11 * pMinUnscaled);
}

void CTimeSeriesDecompositionTest::testVeryLargeValuesProblemCase() {
    TTimeDoublePrVec timeseries;
    core_t::TTime startTime;
    core_t::TTime endTime;
    CPPUNIT_ASSERT(test::CTimeSeriesTestData::parse(
        "testfiles/diurnal.csv", timeseries, startTime, endTime, "^([0-9]+),([0-9\\.]+)"));
    CPPUNIT_ASSERT(!timeseries.empty());

    LOG_DEBUG(<< "timeseries = "
              << core::CContainerPrinter::print(timeseries.begin(), timeseries.begin() + 10)
              << " ...");

    //std::ofstream file;
    //file.open("results.m");
    //TDoubleVec times;
    //TDoubleVec values;
    //TDoubleVec f;
    //TDoubleVec r;

    double totalSumResidual = 0.0;
    double totalMaxResidual = 0.0;
    double totalSumValue = 0.0;
    double totalMaxValue = 0.0;
    double totalPercentileError = 0.0;

    maths::CTimeSeriesDecomposition decomposition(0.01, FIVE_MINS);

    core_t::TTime lastWeek = (startTime / WEEK + 1) * WEEK;
    TTimeDoublePrVec lastWeekTimeseries;
    for (std::size_t i = 0u; i < timeseries.size(); ++i) {
        core_t::TTime time = timeseries[i].first;
        double value = timeseries[i].second;

        if (time > lastWeek + WEEK) {
            LOG_DEBUG(<< "Processing week");

            double sumResidual = 0.0;
            double maxResidual = 0.0;
            double sumValue = 0.0;
            double maxValue = 0.0;
            double percentileError = 0.0;

            for (std::size_t j = 0u; j < lastWeekTimeseries.size(); ++j) {
                TDoubleDoublePr prediction =
                    decomposition.value(lastWeekTimeseries[j].first, 70.0);
                double residual = std::fabs(lastWeekTimeseries[j].second - mean(prediction));
                sumResidual += residual;
                maxResidual = std::max(maxResidual, residual);
                sumValue += std::fabs(lastWeekTimeseries[j].second);
                maxValue = std::max(maxValue, std::fabs(lastWeekTimeseries[j].second));
                percentileError += std::max(
                    std::max(prediction.first - lastWeekTimeseries[j].second,
                             lastWeekTimeseries[j].second - prediction.second),
                    0.0);
                //times.push_back(lastWeekTimeseries[j].first);
                //values.push_back(lastWeekTimeseries[j].second);
                //f.push_back(mean(value));
                //r.push_back(residual);
            }

            LOG_DEBUG(<< "'sum residual' / 'sum value' = " << sumResidual / sumValue);
            LOG_DEBUG(<< "'max residual' / 'max value' = " << maxResidual / maxValue);
            LOG_DEBUG(<< "70% error = " << percentileError / sumValue);

            if (time >= startTime + 2 * WEEK) {
                totalSumResidual += sumResidual;
                totalMaxResidual += maxResidual;
                totalSumValue += sumValue;
                totalMaxValue += maxValue;
                totalPercentileError += percentileError;
            }

            lastWeekTimeseries.clear();
            lastWeek += WEEK;
        }
        if (time > lastWeek) {
            lastWeekTimeseries.push_back(timeseries[i]);
        }

        decomposition.addPoint(time, value);
    }

    LOG_DEBUG(<< "total 'sum residual' / 'sum value' = " << totalSumResidual / totalSumValue);
    LOG_DEBUG(<< "total 'max residual' / 'max value' = " << totalMaxResidual / totalMaxValue);
    LOG_DEBUG(<< "total 70% error = " << totalPercentileError / totalSumValue);

    CPPUNIT_ASSERT(totalSumResidual < 0.32 * totalSumValue);
    CPPUNIT_ASSERT(totalMaxResidual < 0.70 * totalMaxValue);
    CPPUNIT_ASSERT(totalPercentileError < 0.21 * totalSumValue);

    //file << "hold on;\n";
    //file << "t = " << core::CContainerPrinter::print(times) << ";\n";
    //file << "f = " << core::CContainerPrinter::print(values) << ";\n";
    //file << "plot(t, f, 'r');\n";
    //file << "fe = " << core::CContainerPrinter::print(f) << ";\n";
    //file << "r = " << core::CContainerPrinter::print(r) << ";\n";
    //file << "plot(t(1:length(fe)), fe);\n";
    //file << "plot(t(1:length(r)), r, 'k');\n";

    TMeanAccumulator scale;
    double variance = decomposition.meanVariance();
    core_t::TTime time = maths::CIntegerTools::floor(endTime, DAY);
    for (core_t::TTime t = time; t < time + WEEK; t += TEN_MINS) {
        scale.add(mean(decomposition.scale(t, variance, 70.0)));
    }

    LOG_DEBUG(<< "scale = " << maths::CBasicStatistics::mean(scale));
    CPPUNIT_ASSERT_DOUBLES_EQUAL(1.0, maths::CBasicStatistics::mean(scale), 0.07);
}

void CTimeSeriesDecompositionTest::testMixedSmoothAndSpikeyDataProblemCase() {
    TTimeDoublePrVec timeseries;
    core_t::TTime startTime;
    core_t::TTime endTime;
    CPPUNIT_ASSERT(test::CTimeSeriesTestData::parse(
        "testfiles/thirty_minute_samples.csv", timeseries, startTime, endTime,
        test::CTimeSeriesTestData::CSV_ISO8601_REGEX,
        test::CTimeSeriesTestData::CSV_ISO8601_DATE_FORMAT));
    CPPUNIT_ASSERT(!timeseries.empty());

    LOG_DEBUG(<< "timeseries = "
              << core::CContainerPrinter::print(timeseries.begin(), timeseries.begin() + 10)
              << " ...");

    //std::ofstream file;
    //file.open("results.m");
    //TDoubleVec times;
    //TDoubleVec values;
    //TDoubleVec f;
    //TDoubleVec r;

    double totalSumResidual = 0.0;
    double totalMaxResidual = 0.0;
    double totalSumValue = 0.0;
    double totalMaxValue = 0.0;
    double totalPercentileError = 0.0;

    maths::CTimeSeriesDecomposition decomposition(0.01, HALF_HOUR);

    core_t::TTime lastWeek = (startTime / WEEK + 1) * WEEK;
    TTimeDoublePrVec lastWeekTimeseries;
    for (std::size_t i = 0u; i < timeseries.size(); ++i) {
        core_t::TTime time = timeseries[i].first;
        double value = timeseries[i].second;

        if (time > lastWeek + WEEK) {
            LOG_DEBUG(<< "Processing week");

            double sumResidual = 0.0;
            double maxResidual = 0.0;
            double sumValue = 0.0;
            double maxValue = 0.0;
            double percentileError = 0.0;

            for (std::size_t j = 0u; j < lastWeekTimeseries.size(); ++j) {
                TDoubleDoublePr prediction =
                    decomposition.value(lastWeekTimeseries[j].first, 70.0);
                double residual = std::fabs(lastWeekTimeseries[j].second - mean(prediction));
                sumResidual += residual;
                maxResidual = std::max(maxResidual, residual);
                sumValue += std::fabs(lastWeekTimeseries[j].second);
                maxValue = std::max(maxValue, std::fabs(lastWeekTimeseries[j].second));
                percentileError += std::max(
                    std::max(prediction.first - lastWeekTimeseries[j].second,
                             lastWeekTimeseries[j].second - prediction.second),
                    0.0);
                //times.push_back(lastWeekTimeseries[j].first);
                //values.push_back(lastWeekTimeseries[j].second);
                //f.push_back(mean(value));
                //r.push_back(residual);
            }

            LOG_DEBUG(<< "'sum residual' / 'sum value' = "
                      << (sumResidual == 0.0 ? 0.0 : sumResidual / sumValue));
            LOG_DEBUG(<< "'max residual' / 'max value' = "
                      << (maxResidual == 0.0 ? 0.0 : maxResidual / maxValue));
            LOG_DEBUG(<< "70% error = " << percentileError / sumValue);

            if (time >= startTime + 2 * WEEK) {
                totalSumResidual += sumResidual;
                totalMaxResidual += maxResidual;
                totalSumValue += sumValue;
                totalMaxValue += maxValue;
                totalPercentileError += percentileError;
            }

            lastWeekTimeseries.clear();
            lastWeek += WEEK;
        }
        if (time > lastWeek) {
            lastWeekTimeseries.push_back(timeseries[i]);
        }

        decomposition.addPoint(time, value);
    }

    LOG_DEBUG(<< "total 'sum residual' / 'sum value' = " << totalSumResidual / totalSumValue);
    LOG_DEBUG(<< "total 'max residual' / 'max value' = " << totalMaxResidual / totalMaxValue);
    LOG_DEBUG(<< "total 70% error = " << totalPercentileError / totalSumValue);

    CPPUNIT_ASSERT(totalSumResidual < 0.17 * totalSumValue);
    CPPUNIT_ASSERT(totalMaxResidual < 0.38 * totalMaxValue);
    CPPUNIT_ASSERT(totalPercentileError < 0.07 * totalSumValue);

    //file << "hold on;\n";
    //file << "t = " << core::CContainerPrinter::print(times) << ";\n";
    //file << "f = " << core::CContainerPrinter::print(values) << ";\n";
    //file << "plot(t, f, 'r');\n";
    //file << "fe = " << core::CContainerPrinter::print(f) << ";\n";
    //file << "r = " << core::CContainerPrinter::print(r) << ";\n";
    //file << "plot(t(1:length(fe)), fe);\n";
    //file << "plot(t(1:length(r)), r, 'k');\n";
}

void CTimeSeriesDecompositionTest::testDiurnalPeriodicityWithMissingValues() {
    test::CRandomNumbers rng;

    LOG_DEBUG(<< "Daily Periodic");
    {
        //std::ofstream file;
        //file.open("results.m");
        //TDoubleVec times;
        //TDoubleVec values;
        //TDoubleVec f;

        TMeanAccumulator error;
        maths::CTimeSeriesDecomposition decomposition(0.01, HALF_HOUR);
        core_t::TTime time = 0;
        for (std::size_t t = 0u; t < 50; ++t) {
            for (auto value :
                 {0.0, 0.0, 0.0,  0.0,  0.0,  0.0,  0.0, 0.0, 0.0, 0.0,
                  0.0, 0.0, 20.0, 18.0, 10.0, 4.0,  4.0, 4.0, 4.0, 5.0,
                  6.0, 8.0, 9.0,  9.0,  10.0, 10.0, 8.0, 4.0, 3.0, 1.0,
                  0.0, 0.0, 0.0,  0.0,  0.0,  0.0,  0.0, 0.0, 0.0, 0.0,
                  0.0, 0.0, 0.0,  0.0,  0.0,  0.0,  3.0, 1.0}) {
                if (value > 0.0) {
                    TDoubleVec noise;
                    rng.generateNormalSamples(10.0, 2.0, 1, noise);
                    decomposition.addPoint(time, value + noise[0]);
                    if (decomposition.initialized()) {
                        error.add(std::fabs((value + noise[0] -
                                             maths::CBasicStatistics::mean(
                                                 decomposition.value(time, 0.0)))) /
                                  std::fabs(value + noise[0]));
                    }
                    //times.push_back(time);
                    //values.push_back(value + noise[0]);
                    //f.push_back(maths::CBasicStatistics::mean(decomposition.value(time, 0.0)));
                }
                time += HALF_HOUR;
            }
        }

        LOG_DEBUG(<< "mean error = " << maths::CBasicStatistics::mean(error));
        CPPUNIT_ASSERT(maths::CBasicStatistics::mean(error) < 0.1);

        //file << "hold on;\n";
        //file << "t = " << core::CContainerPrinter::print(times) << ";\n";
        //file << "f = " << core::CContainerPrinter::print(values) << ";\n";
        //file << "plot(t, f, 'r');\n";
        //file << "fe = " << core::CContainerPrinter::print(f) << ";\n";
        //file << "plot(t(1:length(fe)), fe);\n";
    }

    LOG_DEBUG(<< "Weekly Periodic");
    {
        //std::ofstream file;
        //file.open("results.m");
        //TDoubleVec times;
        //TDoubleVec values;
        //TDoubleVec f;

        TMeanAccumulator error;
        maths::CTimeSeriesDecomposition decomposition(0.01, HOUR);
        core_t::TTime time = 0;
        for (std::size_t t = 0u; t < 10; ++t) {
            for (auto value :
                 {0.0,  0.0,  0.0,  0.0,  0.0,  0.0,  0.0,  0.0,  0.0,  0.0,
                  0.0,  0.0,  10.0, 10.0, 8.0,  4.0,  3.0,  1.0,  1.0,  3.0,
                  0.0,  0.0,  0.0,  0.0,  20.0, 18.0, 10.0, 4.0,  4.0,  4.0,
                  4.0,  5.0,  6.0,  8.0,  9.0,  9.0,  0.0,  0.0,  0.0,  0.0,
                  0.0,  0.0,  0.0,  0.0,  0.0,  0.0,  0.0,  0.0,  0.0,  0.0,
                  0.0,  0.0,  0.0,  0.0,  0.0,  0.0,  0.0,  0.0,  0.0,  0.0,
                  20.0, 18.0, 10.0, 4.0,  4.0,  4.0,  4.0,  5.0,  6.0,  8.0,
                  9.0,  9.0,  0.0,  0.0,  0.0,  0.0,  0.0,  0.0,  0.0,  0.0,
                  0.0,  0.0,  0.0,  0.0,  0.0,  0.0,  0.0,  0.0,  0.0,  0.0,
                  0.0,  0.0,  0.0,  0.0,  0.0,  0.0,  20.0, 18.0, 10.0, 4.0,
                  4.0,  4.0,  4.0,  5.0,  6.0,  8.0,  9.0,  9.0,  20.0, 18.0,
                  10.0, 4.0,  4.0,  4.0,  4.0,  5.0,  6.0,  8.0,  9.0,  9.0,
                  10.0, 10.0, 8.0,  4.0,  3.0,  1.0,  1.0,  3.0,  0.0,  0.0,
                  0.0,  0.0,  20.0, 18.0, 10.0, 4.0,  4.0,  4.0,  4.0,  5.0,
                  6.0,  8.0,  9.0,  9.0,  10.0, 10.0, 8.0,  4.0,  3.0,  1.0,
                  1.0,  3.0,  0.0,  0.0,  0.0,  0.0,  0.0,  0.0,  0.0,  0.0,
                  0.0,  0.0,  0.0,  0.0,  0.0,  0.0,  0.0,  0.0}) {
                if (value > 0.0) {
                    TDoubleVec noise;
                    rng.generateNormalSamples(10.0, 2.0, 1, noise);
                    decomposition.addPoint(time, value + noise[0]);
                    if (decomposition.initialized()) {
                        error.add(std::fabs((value + noise[0] -
                                             maths::CBasicStatistics::mean(
                                                 decomposition.value(time, 0.0)))) /
                                  std::fabs(value + noise[0]));
                    }
                    //times.push_back(time);
                    //values.push_back(value + noise[0]);
                    //f.push_back(maths::CBasicStatistics::mean(decomposition.value(time, 0.0)));
                }
                time += HOUR;
            }
        }

        LOG_DEBUG(<< "mean error = " << maths::CBasicStatistics::mean(error))
        CPPUNIT_ASSERT(maths::CBasicStatistics::mean(error) < 0.1);

        //file << "hold on;\n";
        //file << "t = " << core::CContainerPrinter::print(times) << ";\n";
        //file << "f = " << core::CContainerPrinter::print(values) << ";\n";
        //file << "plot(t, f, 'r');\n";
        //file << "fe = " << core::CContainerPrinter::print(f) << ";\n";
        //file << "plot(t(1:length(fe)), fe);\n";
    }
}

void CTimeSeriesDecompositionTest::testLongTermTrend() {
    const core_t::TTime length = 120 * DAY;

    TTimeVec times;
    TDoubleVec trend;

    test::CRandomNumbers rng;
    TDoubleVec noise;
    rng.generateNormalSamples(0.0, 25.0, length / HALF_HOUR, noise);

    //std::ofstream file;
    //file.open("results.m");
    //TDoubleVec f;
    //TDoubleVec values;

    LOG_DEBUG(<< "Linear Ramp");
    {
        for (core_t::TTime time = 0; time < length; time += HALF_HOUR) {
            times.push_back(time);
            trend.push_back(5.0 + static_cast<double>(time) / static_cast<double>(DAY));
        }

        maths::CTimeSeriesDecomposition decomposition(0.024, HALF_HOUR);

        double totalSumResidual = 0.0;
        double totalMaxResidual = 0.0;
        double totalSumValue = 0.0;
        double totalMaxValue = 0.0;
        core_t::TTime lastDay = times[0];

        for (std::size_t i = 0u; i < times.size(); ++i) {
            decomposition.addPoint(times[i], trend[i] + noise[i]);

            if (times[i] > lastDay + DAY) {
                LOG_DEBUG(<< "Processing day " << times[i] / DAY);

                if (decomposition.initialized()) {
                    double sumResidual = 0.0;
                    double maxResidual = 0.0;
                    double sumValue = 0.0;
                    double maxValue = 0.0;

                    for (std::size_t j = i - 48; j < i; ++j) {
                        TDoubleDoublePr prediction = decomposition.value(times[j], 70.0);
                        double residual = std::fabs(trend[j] - mean(prediction));
                        sumResidual += residual;
                        maxResidual = std::max(maxResidual, residual);
                        sumValue += std::fabs(trend[j]);
                        maxValue = std::max(maxValue, std::fabs(trend[j]));
                    }

                    LOG_DEBUG(<< "'sum residual' / 'sum value' = "
                              << (sumResidual == 0.0 ? 0.0 : sumResidual / sumValue));
                    LOG_DEBUG(<< "'max residual' / 'max value' = "
                              << (maxResidual == 0.0 ? 0.0 : maxResidual / maxValue));

                    totalSumResidual += sumResidual;
                    totalMaxResidual += maxResidual;
                    totalSumValue += sumValue;
                    totalMaxValue += maxValue;

                    CPPUNIT_ASSERT(sumResidual / sumValue < 0.05);
                    CPPUNIT_ASSERT(maxResidual / maxValue < 0.05);
                }
                lastDay += DAY;
            }
            //values.push_back(trend[i] + noise[i]);
            //f.push_back(maths::CBasicStatistics::mean(decomposition.value(times[i])));
        }

        LOG_DEBUG(<< "total 'sum residual' / 'sum value' = " << totalSumResidual / totalSumValue);
        LOG_DEBUG(<< "total 'max residual' / 'max value' = " << totalMaxResidual / totalMaxValue);

        //file << "t = " << core::CContainerPrinter::print(times) << ";\n";
        //file << "f = " << core::CContainerPrinter::print(values) << ";\n";
        //file << "fe = " << core::CContainerPrinter::print(f) << ";\n";
        //file << "hold on;\n";
        //file << "plot(t, f, 'r');\n";
        //file << "plot(t, fe);\n";

        CPPUNIT_ASSERT(totalSumResidual / totalSumValue < 0.01);
        CPPUNIT_ASSERT(totalMaxResidual / totalMaxValue < 0.01);
    }

    LOG_DEBUG(<< "Saw Tooth Not Periodic");
    {
        core_t::TTime drops[] = {0,        30 * DAY,  50 * DAY,  60 * DAY,
                                 85 * DAY, 100 * DAY, 115 * DAY, 120 * DAY};

        times.clear();
        trend.clear();

        {
            std::size_t i = 1;
            for (core_t::TTime time = 0; time < length;
                 time += HALF_HOUR, (time > drops[i] ? ++i : i)) {
                times.push_back(time);
                trend.push_back(25.0 * static_cast<double>(time - drops[i - 1]) /
                                static_cast<double>(drops[i] - drops[i - 1] + 1));
            }
        }

        maths::CTimeSeriesDecomposition decomposition(0.01, HALF_HOUR);

        double totalSumResidual = 0.0;
        double totalMaxResidual = 0.0;
        double totalSumValue = 0.0;
        double totalMaxValue = 0.0;
        core_t::TTime lastDay = times[0];

        for (std::size_t i = 0u; i < times.size(); ++i) {
            decomposition.addPoint(times[i], trend[i] + 0.3 * noise[i]);

            if (times[i] > lastDay + DAY) {
                LOG_DEBUG(<< "Processing day " << times[i] / DAY);

                if (decomposition.initialized()) {
                    double sumResidual = 0.0;
                    double maxResidual = 0.0;
                    double sumValue = 0.0;
                    double maxValue = 0.0;

                    for (std::size_t j = i - 48; j < i; ++j) {
                        TDoubleDoublePr prediction = decomposition.value(times[j], 70.0);
                        double residual = std::fabs(trend[j] - mean(prediction));
                        sumResidual += residual;
                        maxResidual = std::max(maxResidual, residual);
                        sumValue += std::fabs(trend[j]);
                        maxValue = std::max(maxValue, std::fabs(trend[j]));
                    }

                    LOG_DEBUG(<< "'sum residual' / 'sum value' = "
                              << (sumResidual == 0.0 ? 0.0 : sumResidual / sumValue));
                    LOG_DEBUG(<< "'max residual' / 'max value' = "
                              << (maxResidual == 0.0 ? 0.0 : maxResidual / maxValue));

                    totalSumResidual += sumResidual;
                    totalMaxResidual += maxResidual;
                    totalSumValue += sumValue;
                    totalMaxValue += maxValue;
                }
                lastDay += DAY;
            }
            //values.push_back(trend[i] + 0.3*noise[i]);
            //f.push_back(maths::CBasicStatistics::mean(decomposition.value(times[i])));
        }

        LOG_DEBUG(<< "total 'sum residual' / 'sum value' = " << totalSumResidual / totalSumValue);
        LOG_DEBUG(<< "total 'max residual' / 'max value' = " << totalMaxResidual / totalMaxValue);

        //file << "t = " << core::CContainerPrinter::print(times) << ";\n";
        //file << "f = " << core::CContainerPrinter::print(values) << ";\n";
        //file << "fe = " << core::CContainerPrinter::print(f) << ";\n";
        //file << "hold on;\n";
        //file << "plot(t, f, 'r');\n";
        //file << "plot(t, fe);\n";

        CPPUNIT_ASSERT(totalSumResidual / totalSumValue < 0.38);
        CPPUNIT_ASSERT(totalMaxResidual / totalMaxValue < 0.42);
    }
}

void CTimeSeriesDecompositionTest::testLongTermTrendAndPeriodicity() {
    // Test long term mean reverting component plus daily periodic component.

    TTimeVec times;
    TDoubleVec trend;
    const core_t::TTime length = 120 * DAY;
    for (core_t::TTime time = 0; time < length; time += HALF_HOUR) {
        times.push_back(time);
        double x = static_cast<double>(time);
        trend.push_back(150.0 +
                        100.0 * std::sin(boost::math::double_constants::two_pi *
                                         x / static_cast<double>(240 * DAY) /
                                         (1.0 - x / static_cast<double>(2 * length))) +
                        10.0 * std::sin(boost::math::double_constants::two_pi *
                                        x / static_cast<double>(DAY)));
    }

    test::CRandomNumbers rng;
    TDoubleVec noise;
    rng.generateNormalSamples(0.0, 4.0, times.size(), noise);

    //std::ofstream file;
    //file.open("results.m");
    //TDoubleVec f;
    //TDoubleVec values;

    maths::CTimeSeriesDecomposition decomposition(0.024, HALF_HOUR);

    double totalSumResidual = 0.0;
    double totalMaxResidual = 0.0;
    double totalSumValue = 0.0;
    double totalMaxValue = 0.0;
    core_t::TTime lastDay = times[0];

    for (std::size_t i = 0u; i < times.size(); ++i) {
        decomposition.addPoint(times[i], trend[i] + 0.3 * noise[i]);

        if (times[i] > lastDay + DAY) {
            LOG_DEBUG(<< "Processing day " << times[i] / DAY);

            if (decomposition.initialized()) {
                double sumResidual = 0.0;
                double maxResidual = 0.0;
                double sumValue = 0.0;
                double maxValue = 0.0;

                for (std::size_t j = i - 48; j < i; ++j) {
                    TDoubleDoublePr prediction = decomposition.value(times[j], 70.0);
                    double residual = std::fabs(trend[j] - mean(prediction));
                    sumResidual += residual;
                    maxResidual = std::max(maxResidual, residual);
                    sumValue += std::fabs(trend[j]);
                    maxValue = std::max(maxValue, std::fabs(trend[j]));
                }

                LOG_DEBUG(<< "'sum residual' / 'sum value' = "
                          << (sumResidual == 0.0 ? 0.0 : sumResidual / sumValue));
                LOG_DEBUG(<< "'max residual' / 'max value' = "
                          << (maxResidual == 0.0 ? 0.0 : maxResidual / maxValue));

                totalSumResidual += sumResidual;
                totalMaxResidual += maxResidual;
                totalSumValue += sumValue;
                totalMaxValue += maxValue;

                CPPUNIT_ASSERT(sumResidual / sumValue < 0.4);
                CPPUNIT_ASSERT(maxResidual / maxValue < 0.45);
            }
            lastDay += DAY;
        }
        //values.push_back(trend[i] + 0.3 * noise[i]);
        //f.push_back(maths::CBasicStatistics::mean(decomposition.value(times[i])));
    }

    LOG_DEBUG(<< "total 'sum residual' / 'sum value' = " << totalSumResidual / totalSumValue);
    LOG_DEBUG(<< "total 'max residual' / 'max value' = " << totalMaxResidual / totalMaxValue);

    //file << "t = " << core::CContainerPrinter::print(times) << ";\n";
    //file << "f = " << core::CContainerPrinter::print(values) << ";\n";
    //file << "fe = " << core::CContainerPrinter::print(f) << ";\n";
    //file << "plot(t, f, 'r');\n";
    //file << "plot(t, fe);\n";

    CPPUNIT_ASSERT(totalSumResidual / totalSumValue < 0.04);
    CPPUNIT_ASSERT(totalMaxResidual / totalMaxValue < 0.05);
}

void CTimeSeriesDecompositionTest::testNonDiurnal() {
    test::CRandomNumbers rng;

    LOG_DEBUG(<< "Hourly");
    {
        const core_t::TTime length = 21 * DAY;

        double periodic[]{10.0, 1.0, 0.5, 0.5, 1.0, 5.0,
                          2.0,  1.0, 0.5, 0.5, 1.0, 6.0};

        TTimeVec times;
        TDoubleVec trends[2]{TDoubleVec(), TDoubleVec(8 * DAY / FIVE_MINS)};
        for (core_t::TTime time = 0; time < length; time += FIVE_MINS) {
            times.push_back(time);
            trends[0].push_back(periodic[(time / FIVE_MINS) % 12]);
            trends[1].push_back(periodic[(time / FIVE_MINS) % 12]);
        }

        TDoubleVec noise;
        rng.generateNormalSamples(0.0, 1.0, trends[1].size(), noise);

        core_t::TTime startTesting[]{3 * HOUR, 16 * DAY};
        TDoubleVec thresholds[]{TDoubleVec{0.09, 0.07}, TDoubleVec{0.19, 0.16}};

        for (std::size_t t = 0u; t < 2; ++t) {
            //std::ofstream file;
            //file.open("results.m");
            //TDoubleVec f;
            //TDoubleVec values;

            maths::CTimeSeriesDecomposition decomposition(0.01, FIVE_MINS);

            double totalSumResidual = 0.0;
            double totalMaxResidual = 0.0;
            double totalSumValue = 0.0;
            double totalMaxValue = 0.0;
            core_t::TTime lastHour = times[0] + 3 * DAY;

            for (std::size_t i = 0u; i < times.size(); ++i) {
                decomposition.addPoint(times[i], trends[t][i] + noise[i]);

                if (times[i] > lastHour + HOUR) {
                    LOG_DEBUG(<< "Processing hour " << times[i] / HOUR);

                    if (times[i] > startTesting[t]) {
                        double sumResidual = 0.0;
                        double maxResidual = 0.0;
                        double sumValue = 0.0;
                        double maxValue = 0.0;

                        for (std::size_t j = i - 12; j < i; ++j) {
                            TDoubleDoublePr prediction =
                                decomposition.value(times[j], 70.0);
                            double residual = std::fabs(trends[t][j] - mean(prediction));
                            sumResidual += residual;
                            maxResidual = std::max(maxResidual, residual);
                            sumValue += std::fabs(trends[t][j]);
                            maxValue = std::max(maxValue, std::fabs(trends[t][j]));
                        }

                        LOG_DEBUG(<< "'sum residual' / 'sum value' = "
                                  << (sumResidual == 0.0 ? 0.0 : sumResidual / sumValue));
                        LOG_DEBUG(<< "'max residual' / 'max value' = "
                                  << (maxResidual == 0.0 ? 0.0 : maxResidual / maxValue));

                        totalSumResidual += sumResidual;
                        totalMaxResidual += maxResidual;
                        totalSumValue += sumValue;
                        totalMaxValue += maxValue;

                        CPPUNIT_ASSERT(sumResidual / sumValue < 0.35);
                        CPPUNIT_ASSERT(maxResidual / maxValue < 0.33);
                    }
                    lastHour += HOUR;
                }
                //values.push_back(trends[t][i] + noise[i]);
                //f.push_back(maths::CBasicStatistics::mean(decomposition.value(times[i])));
            }

            LOG_DEBUG(<< "total 'sum residual' / 'sum value' = "
                      << totalSumResidual / totalSumValue);
            LOG_DEBUG(<< "total 'max residual' / 'max value' = "
                      << totalMaxResidual / totalMaxValue);

            //file << "t = " << core::CContainerPrinter::print(times) << ";\n";
            //file << "f = " << core::CContainerPrinter::print(values) << ";\n";
            //file << "fe = " << core::CContainerPrinter::print(f) << ";\n";
            //file << "plot(t, f, 'r');\n";
            //file << "plot(t, fe);\n";

            CPPUNIT_ASSERT(totalSumResidual / totalSumValue < thresholds[t][0]);
            CPPUNIT_ASSERT(totalMaxResidual / totalMaxValue < thresholds[t][1]);
        }
    }

    LOG_DEBUG(<< "Two daily");
    {
        const core_t::TTime length = 20 * DAY;

        double periodic[] = {10.0, 8.0, 5.5, 2.5, 2.0, 5.0,
                             2.0,  1.0, 1.5, 3.5, 4.0, 7.0};

        TTimeVec times;
        TDoubleVec trend;
        for (core_t::TTime time = 0; time < length; time += TEN_MINS) {
            times.push_back(time);
            trend.push_back(periodic[(time / 4 / HOUR) % 12]);
        }

        TDoubleVec noise;
        rng.generateNormalSamples(0.0, 2.0, times.size(), noise);

        //std::ofstream file;
        //file.open("results.m");
        //TDoubleVec f;
        //TDoubleVec values;

        core_t::TTime startTesting{14 * DAY};
        maths::CTimeSeriesDecomposition decomposition(0.01, TEN_MINS);

        double totalSumResidual = 0.0;
        double totalMaxResidual = 0.0;
        double totalSumValue = 0.0;
        double totalMaxValue = 0.0;
        core_t::TTime lastTwoDay = times[0] + 3 * DAY;

        for (std::size_t i = 0u; i < times.size(); ++i) {
            decomposition.addPoint(times[i], trend[i] + noise[i]);

            if (times[i] > lastTwoDay + 2 * DAY) {
                LOG_DEBUG(<< "Processing two days " << times[i] / 2 * DAY);

                if (times[i] > startTesting) {
                    double sumResidual = 0.0;
                    double maxResidual = 0.0;
                    double sumValue = 0.0;
                    double maxValue = 0.0;

                    for (std::size_t j = i - 288; j < i; ++j) {
                        TDoubleDoublePr prediction = decomposition.value(times[j], 70.0);
                        double residual = std::fabs(trend[j] - mean(prediction));
                        sumResidual += residual;
                        maxResidual = std::max(maxResidual, residual);
                        sumValue += std::fabs(trend[j]);
                        maxValue = std::max(maxValue, std::fabs(trend[j]));
                    }

                    LOG_DEBUG(<< "'sum residual' / 'sum value' = "
                              << (sumResidual == 0.0 ? 0.0 : sumResidual / sumValue));
                    LOG_DEBUG(<< "'max residual' / 'max value' = "
                              << (maxResidual == 0.0 ? 0.0 : maxResidual / maxValue));

                    totalSumResidual += sumResidual;
                    totalMaxResidual += maxResidual;
                    totalSumValue += sumValue;
                    totalMaxValue += maxValue;

                    CPPUNIT_ASSERT(sumResidual / sumValue < 0.17);
                    CPPUNIT_ASSERT(maxResidual / maxValue < 0.21);
                }
                lastTwoDay += 2 * DAY;
            }
            //values.push_back(trend[i] + noise[i]);
            //f.push_back(maths::CBasicStatistics::mean(decomposition.value(times[i])));
        }

        LOG_DEBUG(<< "total 'sum residual' / 'sum value' = " << totalSumResidual / totalSumValue);
        LOG_DEBUG(<< "total 'max residual' / 'max value' = " << totalMaxResidual / totalMaxValue);

        //file << "t = " << core::CContainerPrinter::print(times) << ";\n";
        //file << "f = " << core::CContainerPrinter::print(values) << ";\n";
        //file << "fe = " << core::CContainerPrinter::print(f) << ";\n";
        //file << "plot(t, f, 'r');\n";
        //file << "plot(t, fe);\n";

        CPPUNIT_ASSERT(totalSumResidual / totalSumValue < 0.1);
        CPPUNIT_ASSERT(totalMaxResidual / totalMaxValue < 0.17);
    }
}

void CTimeSeriesDecompositionTest::testYearly() {
    using TDouble1Vec = core::CSmallVector<double, 1>;

    test::CRandomNumbers rng;

    maths::CTimeSeriesDecomposition decomposition(0.012, 4 * HOUR);
    maths::CDecayRateController controller(maths::CDecayRateController::E_PredictionBias |
                                               maths::CDecayRateController::E_PredictionErrorIncrease,
                                           1);
    TDoubleVec noise;
    core_t::TTime time = 2 * HOUR;
    for (/**/; time < 4 * YEAR; time += 4 * HOUR) {
        double trend =
            15.0 * (2.0 + std::sin(boost::math::double_constants::two_pi *
                                   static_cast<double>(time) / static_cast<double>(YEAR))) +
            7.5 * std::sin(boost::math::double_constants::two_pi *
                           static_cast<double>(time) / static_cast<double>(DAY));
        rng.generateNormalSamples(0.0, 1.0, 1, noise);
        decomposition.addPoint(time, trend + noise[0]);
        if (decomposition.initialized()) {
            TDouble1Vec prediction{decomposition.meanValue(time)};
            TDouble1Vec predictionError{decomposition.detrend(time, trend, 0.0)};
            double multiplier{controller.multiplier(prediction, {predictionError},
                                                    4 * HOUR, 1.0, 0.0005)};
            decomposition.decayRate(multiplier * decomposition.decayRate());
        }
    }

    //std::ofstream file;
    //file.open("results.m");
    //TDoubleVec f;
    //TTimeVec times;
    //TDoubleVec values;

    // Predict over one year and check we get reasonable accuracy.
    TMeanAccumulator meanError;
    for (/**/; time < 5 * YEAR; time += 4 * HOUR) {
        double trend =
            15.0 * (2.0 + std::sin(boost::math::double_constants::two_pi *
                                   static_cast<double>(time) / static_cast<double>(YEAR))) +
            7.5 * std::sin(boost::math::double_constants::two_pi *
                           static_cast<double>(time) / static_cast<double>(DAY));
        double prediction = maths::CBasicStatistics::mean(decomposition.value(time, 0.0));
        double error = std::fabs((prediction - trend) / trend);
        meanError.add(error);
        //times.push_back(time);
        //values.push_back(trend);
        //f.push_back(prediction);
        if (time / HOUR % 40 == 0) {
            LOG_DEBUG(<< "error = " << error);
        }
        CPPUNIT_ASSERT(error < 0.1);
    }

    //file << "t = " << core::CContainerPrinter::print(times) << ";\n";
    //file << "f = " << core::CContainerPrinter::print(values) << ";\n";
    //file << "fe = " << core::CContainerPrinter::print(f) << ";\n";
    //file << "plot(t, f, 'r');\n";
    //file << "plot(t, fe);\n";

    LOG_DEBUG(<< "mean error = " << maths::CBasicStatistics::mean(meanError));
    CPPUNIT_ASSERT(maths::CBasicStatistics::mean(meanError) < 0.01);
}

void CTimeSeriesDecompositionTest::testCalendar() {
    // Test that we significantly reduce the error on the last Friday of each
    // month after estimating the appropriate component.

    TTimeVec months{2505600,  // Fri 30th Jan
                    4924800,  // Fri 27th Feb
                    7344000,  // Fri 27th Mar
                    9763200,  // Fri 24th Apr
                    12787200, // Fri 29th May
                    15206400, // Fri 26th Jun
                    18230400, // Fri 31st Jul
                    18316800};
    core_t::TTime end = months.back();
    TDoubleVec errors{5.0, 15.0, 35.0, 32.0, 25.0, 36.0, 22.0, 12.0, 3.0};

    auto trend = [&months, &errors](core_t::TTime t) {
        double result = 20.0 + 10.0 * std::sin(boost::math::double_constants::two_pi *
                                               static_cast<double>(t) /
                                               static_cast<double>(DAY));
        auto i = std::lower_bound(months.begin(), months.end(), t - DAY);
        if (t >= *i + 7200 &&
            t < *i + 7200 + static_cast<core_t::TTime>(errors.size()) * HALF_HOUR) {
            result += errors[(t - (*i + 7200)) / HALF_HOUR];
        }
        return result;
    };

    test::CRandomNumbers rng;

    maths::CTimeSeriesDecomposition decomposition(0.01, HALF_HOUR);

    //std::ofstream file;
    //file.open("results.m");
    //TDoubleVec f;
    //TDoubleVec times;
    //TDoubleVec values;

    TDoubleVec noise;
    for (core_t::TTime time = 0, count = 0; time < end; time += HALF_HOUR) {
        rng.generateNormalSamples(0.0, 4.0, 1, noise);

        decomposition.addPoint(time, trend(time) + noise[0]);

        if (time - DAY == *std::lower_bound(months.begin(), months.end(), time - DAY)) {
            LOG_DEBUG(<< "*** time = " << time << " ***");

            std::size_t largeErrorCount = 0u;

            for (core_t::TTime time_ = time - DAY; time_ < time; time_ += TEN_MINS) {
                double prediction =
                    maths::CBasicStatistics::mean(decomposition.value(time_));
                double variance = 4.0 * maths::CBasicStatistics::mean(
                                            decomposition.scale(time_, 4.0, 0.0));
                double actual = trend(time_);
                if (std::fabs(prediction - actual) / std::sqrt(variance) > 3.0) {
                    LOG_DEBUG(<< "  prediction = " << prediction);
                    LOG_DEBUG(<< "  variance   = " << variance);
                    LOG_DEBUG(<< "  trend      = " << trend(time_));
                    ++largeErrorCount;
                }
            }

            LOG_DEBUG(<< "large error count = " << largeErrorCount);
            CPPUNIT_ASSERT(++count > 4 || largeErrorCount > 15);
            CPPUNIT_ASSERT(count < 5 || largeErrorCount <= 5);
        }

        //times.push_back(time);
        //values.push_back(trend(time) + noise[0]);
        //f.push_back(maths::CBasicStatistics::mean(decomposition.value(time, 0.0)));
    }

    //file << "t = " << core::CContainerPrinter::print(times) << ";\n";
    //file << "f = " << core::CContainerPrinter::print(values) << ";\n";
    //file << "fe = " << core::CContainerPrinter::print(f) << ";\n";
    //file << "plot(t, f, 'r');\n";
    //file << "plot(t, fe);\n";
}

void CTimeSeriesDecompositionTest::testConditionOfTrend() {
    auto trend = [](core_t::TTime time) {
        return std::pow(static_cast<double>(time) / static_cast<double>(WEEK), 2.0);
    };

    const core_t::TTime bucketLength = 6 * HOUR;

    test::CRandomNumbers rng;

    maths::CTimeSeriesDecomposition decomposition(0.0005, bucketLength);
    TDoubleVec noise;
    for (core_t::TTime time = 0; time < 9 * YEAR; time += 6 * HOUR) {
        rng.generateNormalSamples(0.0, 4.0, 1, noise);
        decomposition.addPoint(time, trend(time) + noise[0]);
        if (time > 10 * WEEK) {
            CPPUNIT_ASSERT(std::fabs(decomposition.detrend(time, trend(time), 0.0)) < 3.0);
        }
    }
}

void CTimeSeriesDecompositionTest::testSwap() {
    const double decayRate = 0.01;
    const core_t::TTime bucketLength = HALF_HOUR;

    TTimeVec times;
    TDoubleVec trend1;
    TDoubleVec trend2;
    for (core_t::TTime time = 0; time < 10 * WEEK + 1; time += HALF_HOUR) {
        double daily = 15.0 + 10.0 * std::sin(boost::math::double_constants::two_pi *
                                              static_cast<double>(time) /
                                              static_cast<double>(DAY));
        times.push_back(time);
        trend1.push_back(daily);
        trend2.push_back(2.0 * daily);
    }

    test::CRandomNumbers rng;
    TDoubleVec noise;
    rng.generateNormalSamples(20.0, 16.0, 2 * times.size(), noise);

    maths::CTimeSeriesDecomposition decomposition1(decayRate, bucketLength);
    maths::CTimeSeriesDecomposition decomposition2(2.0 * decayRate, 2 * bucketLength);

    for (std::size_t i = 0u; i < times.size(); i += 2) {
        decomposition1.addPoint(times[i], trend1[i] + noise[i]);
        decomposition2.addPoint(times[i], trend2[i] + noise[i + 1]);
    }

    uint64_t checksum1 = decomposition1.checksum();
    uint64_t checksum2 = decomposition2.checksum();

    LOG_DEBUG(<< "checksum1 = " << checksum1 << ", checksum2 = " << checksum2);

    decomposition1.swap(decomposition2);

    CPPUNIT_ASSERT_EQUAL(checksum1, decomposition2.checksum());
    CPPUNIT_ASSERT_EQUAL(checksum2, decomposition1.checksum());
}

void CTimeSeriesDecompositionTest::testPersist() {
    // Check that serialization is idempotent.
    const double decayRate = 0.01;
    const core_t::TTime bucketLength = HALF_HOUR;

    TTimeVec times;
    TDoubleVec trend;
    for (core_t::TTime time = 0; time < 10 * WEEK + 1; time += HALF_HOUR) {
        double daily = 15.0 + 10.0 * std::sin(boost::math::double_constants::two_pi *
                                              static_cast<double>(time) /
                                              static_cast<double>(DAY));
        times.push_back(time);
        trend.push_back(daily);
    }

    test::CRandomNumbers rng;
    TDoubleVec noise;
    rng.generateNormalSamples(20.0, 16.0, times.size(), noise);

    maths::CTimeSeriesDecomposition origDecomposition(decayRate, bucketLength);

    for (std::size_t i = 0u; i < times.size(); ++i) {
        origDecomposition.addPoint(times[i], trend[i] + noise[i]);
    }

    std::string origXml;
    {
        ml::core::CRapidXmlStatePersistInserter inserter("root");
        origDecomposition.acceptPersistInserter(inserter);
        inserter.toXml(origXml);
    }

    LOG_TRACE(<< "Decomposition XML representation:\n" << origXml);

    // Restore the XML into a new decomposition
    core::CRapidXmlParser parser;
    CPPUNIT_ASSERT(parser.parseStringIgnoreCdata(origXml));
    core::CRapidXmlStateRestoreTraverser traverser(parser);
    maths::STimeSeriesDecompositionRestoreParams params{
        decayRate + 0.1, bucketLength,
        maths::SDistributionRestoreParams{maths_t::E_ContinuousData, decayRate + 0.1}};

    maths::CTimeSeriesDecomposition restoredDecomposition(params, traverser);

    std::string newXml;
    {
        core::CRapidXmlStatePersistInserter inserter("root");
        restoredDecomposition.acceptPersistInserter(inserter);
        inserter.toXml(newXml);
    }
    CPPUNIT_ASSERT_EQUAL(origXml, newXml);
}

void CTimeSeriesDecompositionTest::testUpgrade() {
    // Check we can validly upgrade existing state.

    using TStrVec = std::vector<std::string>;
    auto load = [](const std::string& name, std::string& result) {
        std::ifstream file;
        file.open(name);
        std::stringbuf buf;
        file >> &buf;
        result = buf.str();
    };
    auto stringToPair = [](const std::string& str) {
        double first;
        double second;
        std::size_t n{str.find(",")};
        CPPUNIT_ASSERT(n != std::string::npos);
        core::CStringUtils::stringToType(str.substr(0, n), first);
        core::CStringUtils::stringToType(str.substr(n + 1), second);
        return TDoubleDoublePr{first, second};
    };

    maths::STimeSeriesDecompositionRestoreParams params{
        0.1, HALF_HOUR, maths::SDistributionRestoreParams{maths_t::E_ContinuousData, 0.1}};
    std::string empty;

    LOG_DEBUG(<< "*** Seasonal and Calendar Components ***");
    {
        std::string xml;
        load("testfiles/CTimeSeriesDecomposition.6.2.seasonal.state.xml", xml);
        LOG_DEBUG(<< "Saved state size = " << xml.size());

        std::string values;
        load("testfiles/CTimeSeriesDecomposition.6.2.seasonal.expected_values.txt", values);
        LOG_DEBUG(<< "Expected values size = " << values.size());
        TStrVec expectedValues;
        core::CStringUtils::tokenise(";", values, expectedValues, empty);

        std::string scales;
        load("testfiles/CTimeSeriesDecomposition.6.2.seasonal.expected_scales.txt", scales);
        LOG_DEBUG(<< "Expected scales size = " << scales.size());
        TStrVec expectedScales;
        core::CStringUtils::tokenise(";", scales, expectedScales, empty);

        CPPUNIT_ASSERT_EQUAL(expectedValues.size(), expectedScales.size());

        core::CRapidXmlParser parser;
        CPPUNIT_ASSERT(parser.parseStringIgnoreCdata(xml));
        core::CRapidXmlStateRestoreTraverser traverser(parser);

        maths::CTimeSeriesDecomposition decomposition(params, traverser);

        // Check that the decay rates match and the values and variances
        // predictions match the values obtained from 6.2.

        CPPUNIT_ASSERT_EQUAL(0.01, decomposition.decayRate());

        double meanValue{decomposition.meanValue(60480000)};
        double meanVariance{decomposition.meanVariance()};
        LOG_DEBUG(<< "restored mean value    = " << meanValue);
        LOG_DEBUG(<< "restored mean variance = " << meanVariance);
        CPPUNIT_ASSERT_DOUBLES_EQUAL(5994.36, meanValue, 0.005);
        CPPUNIT_ASSERT_DOUBLES_EQUAL(286374.0, meanVariance, 0.5);

        for (core_t::TTime time = 60480000, i = 0;
             i < static_cast<core_t::TTime>(expectedValues.size());
             time += HALF_HOUR, ++i) {
            TDoubleDoublePr expectedValue{stringToPair(expectedValues[i])};
            TDoubleDoublePr expectedScale{stringToPair(expectedScales[i])};
            TDoubleDoublePr value{decomposition.value(time, 10.0)};
            TDoubleDoublePr scale{decomposition.scale(time, 286374.0, 10.0)};
            CPPUNIT_ASSERT_DOUBLES_EQUAL(expectedValue.first, value.first,
                                         0.005 * std::fabs(expectedValue.first));
            CPPUNIT_ASSERT_DOUBLES_EQUAL(expectedValue.second, value.second,
                                         0.005 * std::fabs(expectedValue.second));
            CPPUNIT_ASSERT_DOUBLES_EQUAL(expectedScale.first, scale.first,
                                         0.005 * expectedScale.first);
            CPPUNIT_ASSERT_DOUBLES_EQUAL(expectedScale.second, scale.second,
                                         0.005 * std::max(expectedScale.second, 0.4));
        }
    }

    LOG_DEBUG(<< "*** Trend and Seasonal Components ***");
    {
        std::string xml;
        load("testfiles/CTimeSeriesDecomposition.6.2.trend_and_seasonal.state.xml", xml);
        LOG_DEBUG(<< "Saved state size = " << xml.size());

        std::string values;
        load("testfiles/CTimeSeriesDecomposition.6.2.trend_and_seasonal.expected_values.txt",
             values);
        LOG_DEBUG(<< "Expected values size = " << values.size());
        TStrVec expectedValues;
        core::CStringUtils::tokenise(";", values, expectedValues, empty);

        std::string scales;
        load("testfiles/CTimeSeriesDecomposition.6.2.trend_and_seasonal.expected_scales.txt",
             scales);
        LOG_DEBUG(<< "Expected scales size = " << scales.size());
        TStrVec expectedScales;
        core::CStringUtils::tokenise(";", scales, expectedScales, empty);

        CPPUNIT_ASSERT_EQUAL(expectedValues.size(), expectedScales.size());

        core::CRapidXmlParser parser;
        CPPUNIT_ASSERT(parser.parseStringIgnoreCdata(xml));
        core::CRapidXmlStateRestoreTraverser traverser(parser);

        maths::CTimeSeriesDecomposition decomposition(params, traverser);

        // Check that the decay rates match and the values and variances
        // predictions are close to the values obtained from 6.2. We can't
        // update the state exactly in this case so the tolerances in this
        // test are significantly larger.

        CPPUNIT_ASSERT_EQUAL(0.024, decomposition.decayRate());

        double meanValue{decomposition.meanValue(10366200)};
        double meanVariance{decomposition.meanVariance()};
        LOG_DEBUG(<< "restored mean value    = " << meanValue);
        LOG_DEBUG(<< "restored mean variance = " << meanVariance);
        CPPUNIT_ASSERT_DOUBLES_EQUAL(133.207, meanValue, 4.0);
        CPPUNIT_ASSERT_DOUBLES_EQUAL(96.1654, meanVariance, 4.0);

        TMeanAccumulator meanValueError;
        TMeanAccumulator meanScaleError;
        for (core_t::TTime time = 10366200, i = 0;
             i < static_cast<core_t::TTime>(expectedValues.size());
             time += HALF_HOUR, ++i) {
            TDoubleDoublePr expectedValue{stringToPair(expectedValues[i])};
            TDoubleDoublePr expectedScale{stringToPair(expectedScales[i])};
            TDoubleDoublePr value{decomposition.value(time, 10.0)};
            TDoubleDoublePr scale{decomposition.scale(time, 96.1654, 10.0)};
            CPPUNIT_ASSERT_DOUBLES_EQUAL(expectedValue.first, value.first,
                                         0.1 * std::fabs(expectedValue.first));
            CPPUNIT_ASSERT_DOUBLES_EQUAL(expectedValue.second, value.second,
                                         0.1 * std::fabs(expectedValue.second));
            CPPUNIT_ASSERT_DOUBLES_EQUAL(expectedScale.first, scale.first,
                                         0.3 * expectedScale.first);
            CPPUNIT_ASSERT_DOUBLES_EQUAL(expectedScale.second, scale.second,
                                         0.3 * expectedScale.second);
            meanValueError.add(std::fabs(expectedValue.first - value.first) /
                               std::fabs(expectedValue.first));
            meanValueError.add(std::fabs(expectedValue.second - value.second) /
                               std::fabs(expectedValue.second));
            meanScaleError.add(std::fabs(expectedScale.first - scale.first) /
                               expectedScale.first);
            meanScaleError.add(std::fabs(expectedScale.second - scale.second) /
                               expectedScale.second);
        }

        LOG_DEBUG(<< "Mean value error = " << maths::CBasicStatistics::mean(meanValueError));
        LOG_DEBUG(<< "Mean scale error = " << maths::CBasicStatistics::mean(meanScaleError));
        CPPUNIT_ASSERT(maths::CBasicStatistics::mean(meanValueError) < 0.06);
        CPPUNIT_ASSERT(maths::CBasicStatistics::mean(meanScaleError) < 0.07);
    }
}

CppUnit::Test* CTimeSeriesDecompositionTest::suite() {
    CppUnit::TestSuite* suiteOfTests = new CppUnit::TestSuite("CTimeSeriesDecompositionTest");

    suiteOfTests->addTest(new CppUnit::TestCaller<CTimeSeriesDecompositionTest>(
        "CTimeSeriesDecompositionTest::testSuperpositionOfSines",
        &CTimeSeriesDecompositionTest::testSuperpositionOfSines));
    suiteOfTests->addTest(new CppUnit::TestCaller<CTimeSeriesDecompositionTest>(
        "CTimeSeriesDecompositionTest::testDistortedPeriodic",
        &CTimeSeriesDecompositionTest::testDistortedPeriodic));
    suiteOfTests->addTest(new CppUnit::TestCaller<CTimeSeriesDecompositionTest>(
        "CTimeSeriesDecompositionTest::testMinimizeLongComponents",
        &CTimeSeriesDecompositionTest::testMinimizeLongComponents));
    suiteOfTests->addTest(new CppUnit::TestCaller<CTimeSeriesDecompositionTest>(
        "CTimeSeriesDecompositionTest::testWeekend", &CTimeSeriesDecompositionTest::testWeekend));
    suiteOfTests->addTest(new CppUnit::TestCaller<CTimeSeriesDecompositionTest>(
        "CTimeSeriesDecompositionTest::testSinglePeriodicity",
        &CTimeSeriesDecompositionTest::testSinglePeriodicity));
    suiteOfTests->addTest(new CppUnit::TestCaller<CTimeSeriesDecompositionTest>(
        "CTimeSeriesDecompositionTest::testSeasonalOnset",
        &CTimeSeriesDecompositionTest::testSeasonalOnset));
    suiteOfTests->addTest(new CppUnit::TestCaller<CTimeSeriesDecompositionTest>(
        "CTimeSeriesDecompositionTest::testVarianceScale",
        &CTimeSeriesDecompositionTest::testVarianceScale));
    suiteOfTests->addTest(new CppUnit::TestCaller<CTimeSeriesDecompositionTest>(
        "CTimeSeriesDecompositionTest::testSpikeyDataProblemCase",
        &CTimeSeriesDecompositionTest::testSpikeyDataProblemCase));
    suiteOfTests->addTest(new CppUnit::TestCaller<CTimeSeriesDecompositionTest>(
        "CTimeSeriesDecompositionTest::testVeryLargeValuesProblemCase",
        &CTimeSeriesDecompositionTest::testVeryLargeValuesProblemCase));
    suiteOfTests->addTest(new CppUnit::TestCaller<CTimeSeriesDecompositionTest>(
        "CTimeSeriesDecompositionTest::testMixedSmoothAndSpikeyDataProblemCase",
        &CTimeSeriesDecompositionTest::testMixedSmoothAndSpikeyDataProblemCase));
    suiteOfTests->addTest(new CppUnit::TestCaller<CTimeSeriesDecompositionTest>(
        "CTimeSeriesDecompositionTest::testDiurnalPeriodicityWithMissingValues",
        &CTimeSeriesDecompositionTest::testDiurnalPeriodicityWithMissingValues));
    suiteOfTests->addTest(new CppUnit::TestCaller<CTimeSeriesDecompositionTest>(
        "CTimeSeriesDecompositionTest::testLongTermTrend",
        &CTimeSeriesDecompositionTest::testLongTermTrend));
    suiteOfTests->addTest(new CppUnit::TestCaller<CTimeSeriesDecompositionTest>(
        "CTimeSeriesDecompositionTest::testLongTermTrendAndPeriodicity",
        &CTimeSeriesDecompositionTest::testLongTermTrendAndPeriodicity));
    suiteOfTests->addTest(new CppUnit::TestCaller<CTimeSeriesDecompositionTest>(
        "CTimeSeriesDecompositionTest::testNonDiurnal",
        &CTimeSeriesDecompositionTest::testNonDiurnal));
    suiteOfTests->addTest(new CppUnit::TestCaller<CTimeSeriesDecompositionTest>(
        "CTimeSeriesDecompositionTest::testYearly", &CTimeSeriesDecompositionTest::testYearly));
    suiteOfTests->addTest(new CppUnit::TestCaller<CTimeSeriesDecompositionTest>(
        "CTimeSeriesDecompositionTest::testCalendar",
        &CTimeSeriesDecompositionTest::testCalendar));
    suiteOfTests->addTest(new CppUnit::TestCaller<CTimeSeriesDecompositionTest>(
        "CTimeSeriesDecompositionTest::testConditionOfTrend",
        &CTimeSeriesDecompositionTest::testConditionOfTrend));
    suiteOfTests->addTest(new CppUnit::TestCaller<CTimeSeriesDecompositionTest>(
        "CTimeSeriesDecompositionTest::testSwap", &CTimeSeriesDecompositionTest::testSwap));
    suiteOfTests->addTest(new CppUnit::TestCaller<CTimeSeriesDecompositionTest>(
        "CTimeSeriesDecompositionTest::testPersist", &CTimeSeriesDecompositionTest::testPersist));
    suiteOfTests->addTest(new CppUnit::TestCaller<CTimeSeriesDecompositionTest>(
        "CTimeSeriesDecompositionTest::testUpgrade", &CTimeSeriesDecompositionTest::testUpgrade));

    return suiteOfTests;
}

void CTimeSeriesDecompositionTest::setUp() {
    core::CTimezone::instance().setTimezone("GMT");
}

void CTimeSeriesDecompositionTest::tearDown() {
    core::CTimezone::instance().setTimezone("");
}<|MERGE_RESOLUTION|>--- conflicted
+++ resolved
@@ -152,11 +152,7 @@
     //file << "plot(t(1:length(r)), r, 'k');\n";
 
     CPPUNIT_ASSERT(totalSumResidual < 0.019 * totalSumValue);
-<<<<<<< HEAD
-    CPPUNIT_ASSERT(totalMaxResidual < 0.020 * totalMaxValue);
-=======
     CPPUNIT_ASSERT(totalMaxResidual < 0.021 * totalMaxValue);
->>>>>>> d25dbafe
     CPPUNIT_ASSERT(totalPercentileError < 0.01 * totalSumValue);
 }
 
@@ -451,11 +447,7 @@
     //file << "plot(t(1:length(r)), r, 'k');\n";
 
     CPPUNIT_ASSERT(totalSumResidual < 0.06 * totalSumValue);
-<<<<<<< HEAD
-    CPPUNIT_ASSERT(totalMaxResidual < 0.28 * totalMaxValue);
-=======
     CPPUNIT_ASSERT(totalMaxResidual < 0.22 * totalMaxValue);
->>>>>>> d25dbafe
     CPPUNIT_ASSERT(totalPercentileError < 0.03 * totalSumValue);
 
     meanSlope /= refinements;
