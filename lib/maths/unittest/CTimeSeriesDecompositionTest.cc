--- conflicted
+++ resolved
@@ -851,8 +851,8 @@
         LOG_DEBUG(<< "mean error = " << maths::CBasicStatistics::mean(error));
         LOG_DEBUG(<< "mean 70% error = " << maths::CBasicStatistics::mean(percentileError));
         LOG_DEBUG(<< "mean scale = " << maths::CBasicStatistics::mean(meanScale));
-        BOOST_TEST_REQUIRE(maths::CBasicStatistics::mean(error) < 0.55);
-        BOOST_TEST_REQUIRE(maths::CBasicStatistics::mean(percentileError) < 0.15);
+        BOOST_TEST_REQUIRE(maths::CBasicStatistics::mean(error) < 0.4);
+        BOOST_TEST_REQUIRE(maths::CBasicStatistics::mean(percentileError) < 0.1);
         BOOST_REQUIRE_CLOSE_ABSOLUTE(1.0, maths::CBasicStatistics::mean(meanScale), 0.02);
     }
     LOG_DEBUG(<< "Smoothly Varying Variance");
@@ -1045,7 +1045,7 @@
     LOG_DEBUG(<< "total 70% error = " << totalPercentileError / totalSumValue);
 
     BOOST_TEST_REQUIRE(totalSumResidual < 0.17 * totalSumValue);
-    BOOST_TEST_REQUIRE(totalMaxResidual < 0.27 * totalMaxValue);
+    BOOST_TEST_REQUIRE(totalMaxResidual < 0.25 * totalMaxValue);
     BOOST_TEST_REQUIRE(totalPercentileError < 0.12 * totalSumValue);
 
     double pMinScaled = 1.0;
@@ -1259,13 +1259,8 @@
     LOG_DEBUG(<< "total 70% error = " << totalPercentileError / totalSumValue);
 
     BOOST_TEST_REQUIRE(totalSumResidual < 0.20 * totalSumValue);
-<<<<<<< HEAD
-    BOOST_TEST_REQUIRE(totalMaxResidual < 0.51 * totalMaxValue);
-    BOOST_TEST_REQUIRE(totalPercentileError < 0.08 * totalSumValue);
-=======
-    BOOST_TEST_REQUIRE(totalMaxResidual < 0.40 * totalMaxValue);
+    BOOST_TEST_REQUIRE(totalMaxResidual < 0.42 * totalMaxValue);
     BOOST_TEST_REQUIRE(totalPercentileError < 0.09 * totalSumValue);
->>>>>>> 62c60f3b
 }
 
 BOOST_FIXTURE_TEST_CASE(testDiurnalPeriodicityWithMissingValues, CTestFixture) {
@@ -2015,7 +2010,7 @@
         debug.addPrediction(time, prediction, trend(time) + noise[0] - prediction);
     }
 
-    double bounds[]{0.01, 0.013, 0.17, 0.02};
+    double bounds[]{0.01, 0.013, 0.15, 0.02};
     for (std::size_t i = 0; i < 4; ++i) {
         double error{maths::CBasicStatistics::mean(errors[i])};
         LOG_DEBUG(<< "error = " << error);
@@ -2102,13 +2097,6 @@
             double prediction{mean(decomposition.value(time, 0.0))};
             debug.addPrediction(time, prediction, trend(time) + noise[0] - prediction);
         }
-
-<<<<<<< HEAD
-        BOOST_REQUIRE(decomposition.seasonalComponents().empty());
-=======
-        double prediction{mean(decomposition.value(time, 0.0))};
-        debug.addPrediction(time, prediction, trend(time) + noise[0] - prediction);
->>>>>>> 62c60f3b
     }
 }
 
