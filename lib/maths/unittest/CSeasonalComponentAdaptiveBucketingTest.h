/*
 * ELASTICSEARCH CONFIDENTIAL
 *
 * Copyright (c) 2016 Elasticsearch BV. All Rights Reserved.
 *
 * Notice: this software, and all information contained
 * therein, is the exclusive property of Elasticsearch BV
 * and its licensors, if any, and is protected under applicable
 * domestic and foreign law, and international treaties.
 *
 * Reproduction, republication or distribution without the
 * express written consent of Elasticsearch BV is
 * strictly prohibited.
 */

#ifndef INCLUDED_CSeasonalComponentAdaptiveBucketingTest_h
#define INCLUDED_CSeasonalComponentAdaptiveBucketingTest_h

#include <cppunit/extensions/HelperMacros.h>

<<<<<<< HEAD
class CSeasonalComponentAdaptiveBucketingTest : public CppUnit::TestFixture {
public:
    void testInitialize(void);
    void testSwap(void);
    void testRefine(void);
    void testPropagateForwardsByTime(void);
    void testMinimumBucketLength(void);
    void testUnintialized(void);
    void testKnots(void);
    void testLongTermTrendKnots(void);
    void testShiftValue(void);
    void testSlope(void);
    void testPersist(void);
    void testUpgrade(void);

    static CppUnit::Test* suite(void);
=======
class CSeasonalComponentAdaptiveBucketingTest : public CppUnit::TestFixture
{
    public:
        void testInitialize();
        void testSwap();
        void testRefine();
        void testPropagateForwardsByTime();
        void testMinimumBucketLength();
        void testUnintialized();
        void testKnots();
        void testLongTermTrendKnots();
        void testShiftValue();
        void testSlope();
        void testPersist();
        void testUpgrade();

        static CppUnit::Test *suite();
>>>>>>> d4e4cca7
};

#endif // INCLUDED_CSeasonalComponentAdaptiveBucketingTest_h<|MERGE_RESOLUTION|>--- conflicted
+++ resolved
@@ -18,42 +18,22 @@
 
 #include <cppunit/extensions/HelperMacros.h>
 
-<<<<<<< HEAD
 class CSeasonalComponentAdaptiveBucketingTest : public CppUnit::TestFixture {
 public:
-    void testInitialize(void);
-    void testSwap(void);
-    void testRefine(void);
-    void testPropagateForwardsByTime(void);
-    void testMinimumBucketLength(void);
-    void testUnintialized(void);
-    void testKnots(void);
-    void testLongTermTrendKnots(void);
-    void testShiftValue(void);
-    void testSlope(void);
-    void testPersist(void);
-    void testUpgrade(void);
+    void testInitialize();
+    void testSwap();
+    void testRefine();
+    void testPropagateForwardsByTime();
+    void testMinimumBucketLength();
+    void testUnintialized();
+    void testKnots();
+    void testLongTermTrendKnots();
+    void testShiftValue();
+    void testSlope();
+    void testPersist();
+    void testUpgrade();
 
-    static CppUnit::Test* suite(void);
-=======
-class CSeasonalComponentAdaptiveBucketingTest : public CppUnit::TestFixture
-{
-    public:
-        void testInitialize();
-        void testSwap();
-        void testRefine();
-        void testPropagateForwardsByTime();
-        void testMinimumBucketLength();
-        void testUnintialized();
-        void testKnots();
-        void testLongTermTrendKnots();
-        void testShiftValue();
-        void testSlope();
-        void testPersist();
-        void testUpgrade();
-
-        static CppUnit::Test *suite();
->>>>>>> d4e4cca7
+    static CppUnit::Test* suite();
 };
 
 #endif // INCLUDED_CSeasonalComponentAdaptiveBucketingTest_h