--- conflicted
+++ resolved
@@ -50,12 +50,7 @@
 const core_t::TTime WEEK = core::constants::WEEK;
 }
 
-<<<<<<< HEAD
-void CTrendTestsTest::testRandomizedPeriodicity(void) {
-=======
-void CTrendTestsTest::testRandomizedPeriodicity()
-{
->>>>>>> d4e4cca7
+void CTrendTestsTest::testRandomizedPeriodicity() {
     LOG_DEBUG("+----------------------------------------------+");
     LOG_DEBUG("|  CTrendTestsTest::testRandomizedPeriodicity  |");
     LOG_DEBUG("+----------------------------------------------+");
@@ -139,12 +134,7 @@
     CPPUNIT_ASSERT(maths::CBasicStatistics::mean(typeII) < 0.05);
 }
 
-<<<<<<< HEAD
-void CTrendTestsTest::testCalendarCyclic(void) {
-=======
-void CTrendTestsTest::testCalendarCyclic()
-{
->>>>>>> d4e4cca7
+void CTrendTestsTest::testCalendarCyclic() {
     LOG_DEBUG("+---------------------------------------+");
     LOG_DEBUG("|  CTrendTestsTest::testCalendarCyclic  |");
     LOG_DEBUG("+---------------------------------------+");
@@ -291,12 +281,7 @@
     }
 }
 
-<<<<<<< HEAD
-void CTrendTestsTest::testPersist(void) {
-=======
-void CTrendTestsTest::testPersist()
-{
->>>>>>> d4e4cca7
+void CTrendTestsTest::testPersist() {
     LOG_DEBUG("+--------------------------------+");
     LOG_DEBUG("|  CTrendTestsTest::testPersist  |");
     LOG_DEBUG("+--------------------------------+");
@@ -403,8 +388,7 @@
     }
 }
 
-<<<<<<< HEAD
-CppUnit::Test* CTrendTestsTest::suite(void) {
+CppUnit::Test* CTrendTestsTest::suite() {
     CppUnit::TestSuite* suiteOfTests = new CppUnit::TestSuite("CTrendTestsTest");
 
     suiteOfTests->addTest(new CppUnit::TestCaller<CTrendTestsTest>("CTrendTestsTest::testRandomizedPeriodicity",
@@ -412,21 +396,6 @@
     suiteOfTests->addTest(
         new CppUnit::TestCaller<CTrendTestsTest>("CTrendTestsTest::testCalendarCyclic", &CTrendTestsTest::testCalendarCyclic));
     suiteOfTests->addTest(new CppUnit::TestCaller<CTrendTestsTest>("CTrendTestsTest::testPersist", &CTrendTestsTest::testPersist));
-=======
-CppUnit::Test *CTrendTestsTest::suite()
-{
-    CppUnit::TestSuite *suiteOfTests = new CppUnit::TestSuite("CTrendTestsTest");
-
-    suiteOfTests->addTest( new CppUnit::TestCaller<CTrendTestsTest>(
-                                   "CTrendTestsTest::testRandomizedPeriodicity",
-                                   &CTrendTestsTest::testRandomizedPeriodicity) );
-    suiteOfTests->addTest( new CppUnit::TestCaller<CTrendTestsTest>(
-                                   "CTrendTestsTest::testCalendarCyclic",
-                                   &CTrendTestsTest::testCalendarCyclic) );
-    suiteOfTests->addTest( new CppUnit::TestCaller<CTrendTestsTest>(
-                                   "CTrendTestsTest::testPersist",
-                                   &CTrendTestsTest::testPersist) );
->>>>>>> d4e4cca7
 
     return suiteOfTests;
 }