--- conflicted
+++ resolved
@@ -18,20 +18,11 @@
 
 #include <cppunit/extensions/HelperMacros.h>
 
-<<<<<<< HEAD
 class CModelTest : public CppUnit::TestFixture {
 public:
-    void testAll(void);
+    void testAll();
 
-    static CppUnit::Test* suite(void);
-=======
-class CModelTest : public CppUnit::TestFixture
-{
-    public:
-        void testAll();
-
-        static CppUnit::Test *suite();
->>>>>>> d4e4cca7
+    static CppUnit::Test* suite();
 };
 
 #endif // INCLUDE_CModelTest_h