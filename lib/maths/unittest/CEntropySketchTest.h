/*
 * ELASTICSEARCH CONFIDENTIAL
 *
 * Copyright (c) 2016 Elasticsearch BV. All Rights Reserved.
 *
 * Notice: this software, and all information contained
 * therein, is the exclusive property of Elasticsearch BV
 * and its licensors, if any, and is protected under applicable
 * domestic and foreign law, and international treaties.
 *
 * Reproduction, republication or distribution without the
 * express written consent of Elasticsearch BV is
 * strictly prohibited.
 */

#ifndef INCLUDED_CEntropySketchTest_h
#define INCLUDED_CEntropySketchTest_h

#include <cppunit/extensions/HelperMacros.h>

<<<<<<< HEAD
class CEntropySketchTest : public CppUnit::TestFixture {
public:
    void testAll(void);

    static CppUnit::Test* suite(void);
=======
class CEntropySketchTest : public CppUnit::TestFixture
{
    public:
        void testAll();

        static CppUnit::Test *suite();
>>>>>>> d4e4cca7
};

#endif // INCLUDED_CEntropySketchTest_h<|MERGE_RESOLUTION|>--- conflicted
+++ resolved
@@ -18,20 +18,11 @@
 
 #include <cppunit/extensions/HelperMacros.h>
 
-<<<<<<< HEAD
 class CEntropySketchTest : public CppUnit::TestFixture {
 public:
-    void testAll(void);
+    void testAll();
 
-    static CppUnit::Test* suite(void);
-=======
-class CEntropySketchTest : public CppUnit::TestFixture
-{
-    public:
-        void testAll();
-
-        static CppUnit::Test *suite();
->>>>>>> d4e4cca7
+    static CppUnit::Test* suite();
 };
 
 #endif // INCLUDED_CEntropySketchTest_h