/*
 * Copyright Elasticsearch B.V. and/or licensed to Elasticsearch B.V. under one
 * or more contributor license agreements. Licensed under the Elastic License;
 * you may not use this file except in compliance with the Elastic License.
 */

#include <core/CPackedBitVector.h>

#include <maths/CBasicStatistics.h>
#include <maths/CDataFrameCategoryEncoder.h>
#include <maths/CDataFrameUtils.h>
#include <maths/CMic.h>
#include <maths/COrderings.h>
#include <maths/CQuantileSketch.h>

#include <test/BoostTestCloseAbsolute.h>
#include <test/CRandomNumbers.h>
#include <test/CTestTmpDir.h>

<<<<<<< HEAD
#include <boost/test/unit_test.hpp>
=======
#include <boost/unordered_map.hpp>
>>>>>>> c3361eb1

#include <functional>
#include <limits>
#include <numeric>
#include <vector>

BOOST_AUTO_TEST_SUITE(CDataFrameUtilsTest)

using namespace ml;

namespace {
using TBoolVec = std::vector<bool>;
using TDoubleVec = std::vector<double>;
using TDoubleVecVec = std::vector<TDoubleVec>;
using TSizeVec = std::vector<std::size_t>;
using TFactoryFunc = std::function<std::unique_ptr<core::CDataFrame>()>;
using TMeanAccumulator = maths::CBasicStatistics::SSampleMean<double>::TAccumulator;
using TMeanAccumulatorVec = std::vector<TMeanAccumulator>;
using TMeanAccumulatorVecVec = std::vector<TMeanAccumulatorVec>;
using TQuantileSketchVec = std::vector<maths::CQuantileSketch>;

auto generateCategoricalData(test::CRandomNumbers& rng,
                             std::size_t rows,
                             std::size_t cols,
                             TDoubleVec expectedFrequencies) {

    TDoubleVecVec frequencies;
    rng.generateDirichletSamples(expectedFrequencies, cols, frequencies);

    TDoubleVecVec values(cols);
    for (std::size_t i = 0; i < frequencies.size(); ++i) {
        for (std::size_t j = 0; j < frequencies[i].size(); ++j) {
            std::size_t target{static_cast<std::size_t>(
                static_cast<double>(rows) * frequencies[i][j] + 0.5)};
            values[i].resize(values[i].size() + target, static_cast<double>(j));
        }
        values[i].resize(rows, values[i].back());
        rng.random_shuffle(values[i].begin(), values[i].end());
        rng.discard(1000000); // Make sure the categories are not correlated
    }

    return std::make_pair(frequencies, values);
}

core::CPackedBitVector maskAll(std::size_t rows) {
    return {rows, true};
}

core::CPackedBitVector generateRandomRowMask(test::CRandomNumbers& rng, std::size_t numberRows) {
    TSizeVec sampleCount;
    rng.generateUniformSamples(numberRows / 2, 3 * numberRows / 2, 1, sampleCount);

    TSizeVec sampledRows;
    rng.generateUniformSamples(0, numberRows, sampleCount[0], sampledRows);
    std::sort(sampledRows.begin(), sampledRows.end());
    sampledRows.erase(std::unique(sampledRows.begin(), sampledRows.end()),
                      sampledRows.end());

    core::CPackedBitVector rowMask;
    for (auto i : sampledRows) {
        rowMask.extend(false, i - rowMask.size());
        rowMask.extend(true);
    }
    rowMask.extend(false, numberRows - rowMask.size());
    return rowMask;
}
}

BOOST_AUTO_TEST_CASE(testColumnDataTypes) {

    test::CRandomNumbers rng;

    std::size_t rows{2000};
    std::size_t cols{4};

    TFactoryFunc makeOnDisk{[=] {
        return core::makeDiskStorageDataFrame(test::CTestTmpDir::tmpDir(), cols, rows)
            .first;
    }};
    TFactoryFunc makeMainMemory{
        [=] { return core::makeMainStorageDataFrame(cols).first; }};

    TSizeVec columnMask(cols);
    std::iota(columnMask.begin(), columnMask.end(), 0);

    core::stopDefaultAsyncExecutor();

    for (auto threads : {1, 2}) {
        for (const auto& factory : {makeOnDisk, makeMainMemory}) {

            auto frame = factory();

            double min{0.0};
            double max{10.0};
            maths::CDataFrameUtils::TDataTypeVec expectedTypes{
                {true, max, min}, {false, max, min}, {false, max, min}, {false, max, min}};

            for (std::size_t i = 0; i < rows; ++i) {
                frame->writeRow([&](core::CDataFrame::TFloatVecItr column, std::int32_t&) {
                    TDoubleVec values;
                    rng.generateUniformSamples(min, max, cols, values);
                    *(column++) = std::floor(values[0]);
                    expectedTypes[0].s_Min =
                        std::min(expectedTypes[0].s_Min, std::floor(values[0]));
                    expectedTypes[0].s_Max =
                        std::max(expectedTypes[0].s_Max, std::floor(values[0]));
                    for (std::size_t j = 1; j < cols; ++j, ++column) {
                        *column = values[j];
                        expectedTypes[j].s_Min =
                            std::min(maths::CFloatStorage{expectedTypes[j].s_Min},
                                     maths::CFloatStorage{values[j]});
                        expectedTypes[j].s_Max =
                            std::max(maths::CFloatStorage{expectedTypes[j].s_Max},
                                     maths::CFloatStorage{values[j]});
                    }
                });
            }
            frame->finishWritingRows();

            maths::CDataFrameUtils::TDataTypeVec actualTypes(maths::CDataFrameUtils::columnDataTypes(
                threads, *frame, maskAll(rows), columnMask));

            // Round trip the expected types to a string to check persistence.

            maths::CDataFrameUtils::TDataTypeVec restoredTypes;
            std::string delimitedCollection{core::CPersistUtils::toString(
                expectedTypes,
                [](const auto& type) { return type.toDelimited(); },
                maths::CDataFrameUtils::SDataType::EXTERNAL_DELIMITER)};
            LOG_DEBUG(<< "delimited = " << delimitedCollection);
            BOOST_TEST_REQUIRE(core::CPersistUtils::fromString(
                delimitedCollection,
                [](const std::string& delimited, auto& type) {
                    return type.fromDelimited(delimited);
                },
                restoredTypes, maths::CDataFrameUtils::SDataType::EXTERNAL_DELIMITER));

            BOOST_REQUIRE_EQUAL(expectedTypes.size(), actualTypes.size());
            for (std::size_t i = 0; i < expectedTypes.size(); ++i) {
                double eps{100.0 * std::numeric_limits<double>::epsilon()};
                BOOST_REQUIRE_EQUAL(expectedTypes[i].s_IsInteger, actualTypes[i].s_IsInteger);
                BOOST_REQUIRE_CLOSE_ABSOLUTE(expectedTypes[i].s_Min,
                                             actualTypes[i].s_Min,
                                             eps * expectedTypes[i].s_Min);
                BOOST_REQUIRE_CLOSE_ABSOLUTE(expectedTypes[i].s_Max,
                                             actualTypes[i].s_Max,
                                             eps * expectedTypes[i].s_Max);
                BOOST_REQUIRE_EQUAL(expectedTypes[i].s_IsInteger,
                                    restoredTypes[i].s_IsInteger);
                BOOST_REQUIRE_CLOSE_ABSOLUTE(expectedTypes[i].s_Min,
                                             restoredTypes[i].s_Min,
                                             eps * expectedTypes[i].s_Min);
                BOOST_REQUIRE_CLOSE_ABSOLUTE(expectedTypes[i].s_Max,
                                             restoredTypes[i].s_Max,
                                             eps * expectedTypes[i].s_Max);
            }
        }

        core::startDefaultAsyncExecutor();
    }

    core::stopDefaultAsyncExecutor();
}

BOOST_AUTO_TEST_CASE(testStandardizeColumns) {

    using TMeanVarAccumulatorVec =
        std::vector<maths::CBasicStatistics::SSampleMeanVar<double>::TAccumulator>;

    test::CRandomNumbers rng;

    std::size_t rows{2000};
    std::size_t cols{4};
    std::size_t capacity{500};

    TDoubleVecVec values(4);
    TMeanVarAccumulatorVec moments(4);
    {
        std::size_t i = 0;
        for (auto a : {-10.0, 0.0}) {
            for (auto b : {5.0, 30.0}) {
                rng.generateUniformSamples(a, b, rows, values[i++]);
            }
        }
        for (i = 0; i < cols; ++i) {
            moments[i].add(values[i]);
        }
    }

    TFactoryFunc makeOnDisk{[=] {
        return core::makeDiskStorageDataFrame(test::CTestTmpDir::tmpDir(), cols, rows, capacity)
            .first;
    }};
    TFactoryFunc makeMainMemory{
        [=] { return core::makeMainStorageDataFrame(cols, capacity).first; }};

    core::stopDefaultAsyncExecutor();

    for (auto threads : {1, 4}) {

        for (const auto& factory : {makeOnDisk, makeMainMemory}) {

            auto frame = factory();

            for (std::size_t i = 0; i < rows; ++i) {
                frame->writeRow([&values, i, cols](core::CDataFrame::TFloatVecItr column,
                                                   std::int32_t&) {
                    for (std::size_t j = 0; j < cols; ++j, ++column) {
                        *column = values[j][i];
                    }
                });
            }
            frame->finishWritingRows();

            BOOST_TEST_REQUIRE(maths::CDataFrameUtils::standardizeColumns(threads, *frame));

            // Check the column values are what we expect given the data we generated.

            bool passed{true};
            frame->readRows(1, [&](core::CDataFrame::TRowItr beginRows,
                                   core::CDataFrame::TRowItr endRows) {
                for (auto row = beginRows; row != endRows; ++row) {
                    for (std::size_t j = 0; j < row->numberColumns(); ++j) {
                        double mean{maths::CBasicStatistics::mean(moments[j])};
                        double sd{std::sqrt(maths::CBasicStatistics::variance(moments[j]))};
                        double expected{(values[j][row->index()] - mean) / sd};
                        if (std::fabs((*row)[j] - expected) > 1e-6) {
                            LOG_ERROR(<< "Expected " << expected << " got " << (*row)[j]);
                            passed = false;
                        }
                    }
                }
            });

            BOOST_TEST_REQUIRE(passed);

            // Check that the mean and variance of the columns are zero and one,
            // respectively.

            TMeanVarAccumulatorVec columnsMoments(cols);
            frame->readRows(1, [&](core::CDataFrame::TRowItr beginRows,
                                   core::CDataFrame::TRowItr endRows) {
                for (auto row = beginRows; row != endRows; ++row) {
                    for (std::size_t j = 0; j < row->numberColumns(); ++j) {
                        columnsMoments[j].add((*row)[j]);
                    }
                }
            });

            for (const auto& columnMoments : columnsMoments) {
                double mean{maths::CBasicStatistics::mean(columnMoments)};
                double variance{maths::CBasicStatistics::variance(columnMoments)};
                LOG_DEBUG(<< "mean = " << mean << ", variance = " << variance);
                BOOST_REQUIRE_CLOSE_ABSOLUTE(0.0, mean, 1e-6);
                BOOST_REQUIRE_CLOSE_ABSOLUTE(1.0, variance, 1e-6);
            }
        }

        core::startDefaultAsyncExecutor();
    }

    core::stopDefaultAsyncExecutor();
}

BOOST_AUTO_TEST_CASE(testColumnQuantiles) {

    test::CRandomNumbers rng;

    std::size_t rows{2000};
    std::size_t cols{4};
    std::size_t capacity{500};

    TDoubleVecVec values(4);
    TQuantileSketchVec expectedQuantiles(4, {maths::CQuantileSketch::E_Linear, 100});
    {
        std::size_t i = 0;
        for (auto a : {-10.0, 0.0}) {
            for (auto b : {5.0, 30.0}) {
                rng.generateUniformSamples(a, b, rows, values[i++]);
            }
        }
        for (i = 0; i < cols; ++i) {
            for (auto x : values[i]) {
                expectedQuantiles[i].add(x);
            }
        }
    }

    TFactoryFunc makeOnDisk{[=] {
        return core::makeDiskStorageDataFrame(test::CTestTmpDir::tmpDir(), cols, rows, capacity)
            .first;
    }};
    TFactoryFunc makeMainMemory{
        [=] { return core::makeMainStorageDataFrame(cols, capacity).first; }};

    TSizeVec columnMask(cols);
    std::iota(columnMask.begin(), columnMask.end(), 0);

    core::stopDefaultAsyncExecutor();

    for (auto threads : {1, 4}) {

        for (const auto& factory : {makeOnDisk, makeMainMemory}) {

            auto frame = factory();

            for (std::size_t i = 0; i < rows; ++i) {
                frame->writeRow([&values, i, cols](core::CDataFrame::TFloatVecItr column,
                                                   std::int32_t&) {
                    for (std::size_t j = 0; j < cols; ++j, ++column) {
                        *column = values[j][i];
                    }
                });
            }
            frame->finishWritingRows();

            maths::CQuantileSketch sketch{maths::CQuantileSketch::E_Linear, 100};
            TQuantileSketchVec actualQuantiles;
            BOOST_TEST_REQUIRE(maths::CDataFrameUtils::columnQuantiles(
                threads, *frame, maskAll(rows), columnMask, sketch, actualQuantiles));

            // Check the quantile sketches match.

            TMeanAccumulatorVec columnsMae(4);

            for (std::size_t i = 5; i < 100; i += 5) {
                for (std::size_t feature = 0; feature < columnMask.size(); ++feature) {
                    double x{static_cast<double>(i)};
                    double qa, qe;
                    BOOST_TEST_REQUIRE(expectedQuantiles[feature].quantile(x, qe));
                    BOOST_TEST_REQUIRE(actualQuantiles[feature].quantile(x, qa));
                    BOOST_REQUIRE_CLOSE_ABSOLUTE(
                        qe, qa, 0.02 * std::max(std::fabs(qa), 1.5));
                    columnsMae[feature].add(std::fabs(qa - qe));
                }
            }

            TMeanAccumulator mae;
            for (std::size_t i = 0; i < columnsMae.size(); ++i) {
                LOG_DEBUG(<< "Column MAE = "
                          << maths::CBasicStatistics::mean(columnsMae[i]));
                BOOST_TEST_REQUIRE(maths::CBasicStatistics::mean(columnsMae[i]) < 0.03);
                mae += columnsMae[i];
            }
            LOG_DEBUG(<< "MAE = " << maths::CBasicStatistics::mean(mae));
            BOOST_TEST_REQUIRE(maths::CBasicStatistics::mean(mae) < 0.015);
        }

        core::startDefaultAsyncExecutor();
    }

    core::stopDefaultAsyncExecutor();
}

BOOST_AUTO_TEST_CASE(testColumnQuantilesWithEncoding) {

    test::CRandomNumbers rng;

    std::size_t rows{5000};
    std::size_t cols{6};
    std::size_t capacity{500};

    TDoubleVecVec features(cols - 1);
    rng.generateUniformSamples(0.96, 5.01, rows, features[0]);
    std::for_each(features[0].begin(), features[0].end(),
                  [](double& category) { category = std::floor(category); });
    for (std::size_t i = 1; i + 1 < features.size(); ++i) {
        rng.generateNormalSamples(0.0, 9.0, rows, features[i]);
    }
    rng.generateUniformSamples(0.97, 5.03, rows, features[cols - 2]);
    std::for_each(features[cols - 2].begin(), features[cols - 2].end(),
                  [](double& category) { category = std::floor(category); });

    TDoubleVec weights;
    rng.generateUniformSamples(1.0, 10.0, cols - 1, weights);
    auto target = [&weights](const TDoubleVec& rowFeatures) {
        double result{0.0};
        for (std::size_t i = 0; i < weights.size(); ++i) {
            result += weights[i] * rowFeatures[i];
        }
        return result;
    };

    auto frame = core::makeMainStorageDataFrame(cols, capacity).first;

    frame->categoricalColumns(TBoolVec{false, true, false, false, false, true});
    for (std::size_t i = 0; i < rows; ++i) {
        frame->writeRow([&features, target, i, rowFeatures = TDoubleVec{} ](
            core::CDataFrame::TFloatVecItr column, std::int32_t&) mutable {
            rowFeatures.resize(features.size());
            for (std::size_t j = 0; j < features.size(); ++j) {
                rowFeatures[j] = features[j][i];
            }
            *column++ = target(rowFeatures);
            for (std::size_t j = 0; j < rowFeatures.size(); ++j, ++column) {
                *column = rowFeatures[j];
            }
        });
    }
    frame->finishWritingRows();

    maths::CDataFrameCategoryEncoder encoder{{1, *frame, 0}};

    TSizeVec columnMask(encoder.numberEncodedColumns());
    std::iota(columnMask.begin(), columnMask.end(), 0);

    TQuantileSketchVec expectedQuantiles{columnMask.size(),
                                         {maths::CQuantileSketch::E_Linear, 100}};
    frame->readRows(1, [&](core::CDataFrame::TRowItr beginRows, core::CDataFrame::TRowItr endRows) {
        for (auto row = beginRows; row != endRows; ++row) {
            maths::CEncodedDataFrameRowRef encodedRow{encoder.encode(*row)};
            for (std::size_t i = 0; i < columnMask.size(); ++i) {
                expectedQuantiles[i].add(encodedRow[columnMask[i]]);
            }
        }
    });

    TQuantileSketchVec actualQuantiles;
    maths::CQuantileSketch sketch{maths::CQuantileSketch::E_Linear, 100};
    BOOST_TEST_REQUIRE(maths::CDataFrameUtils::columnQuantiles(
        1, *frame, maskAll(rows), columnMask, sketch, actualQuantiles, &encoder));

    for (std::size_t i = 5; i < 100; i += 5) {
        for (std::size_t feature = 0; feature < columnMask.size(); ++feature) {
            double x{static_cast<double>(i)};
            double qa, qe;
            BOOST_TEST_REQUIRE(expectedQuantiles[feature].quantile(x, qe));
            BOOST_TEST_REQUIRE(actualQuantiles[feature].quantile(x, qa));
            BOOST_REQUIRE_EQUAL(qe, qa);
        }
    }
}

<<<<<<< HEAD
BOOST_AUTO_TEST_CASE(testMicWithColumn) {
=======
void CDataFrameUtilsTest::testStratifiedCrossValidationRowMasks() {

    // Check some invariants of the test and train masks:
    //   1) The folds are approximately the same size,
    //   2) The test masks are disjoint for each fold,
    //   3) The train and test masks are disjoint for a given fold,
    //   4) They're all subsets of the initial mask supplied,
    //   5) The number of examples in each category per fold is proportional to
    //      their overall frequency.

    using TDoubleDoubleUMap = boost::unordered_map<double, double>;

    test::CRandomNumbers testRng;
    maths::CPRNG::CXorOShiro128Plus rng;

    std::size_t numberRows{2000};
    std::size_t numberCols{1};

    for (std::size_t trial = 0; trial < 10; ++trial) {

        TDoubleVec categories;
        testRng.generateNormalSamples(0.0, 3.0, numberRows, categories);
        TSizeVec numberFolds;
        testRng.generateUniformSamples(2, 6, 1, numberFolds);

        auto frame = core::makeMainStorageDataFrame(numberCols).first;
        frame->categoricalColumns(TBoolVec{true});
        for (std::size_t i = 0; i < numberRows; ++i) {
            frame->writeRow([&](core::CDataFrame::TFloatVecItr column, std::int32_t&) {
                *column = std::floor(std::fabs(categories[i]));
            });
        }
        frame->finishWritingRows();

        core::CPackedBitVector allTrainingRowsMask{generateRandomRowMask(testRng, numberRows)};

        TDoubleDoubleUMap categoryCounts;
        for (auto i = allTrainingRowsMask.beginOneBits();
             i != allTrainingRowsMask.endOneBits(); ++i) {
            categoryCounts[std::floor(std::fabs(categories[*i]))] += 1.0;
        }

        maths::CDataFrameUtils::TPackedBitVectorVec trainingRowMasks;
        maths::CDataFrameUtils::TPackedBitVectorVec testingRowMasks;
        std::tie(trainingRowMasks, testingRowMasks, std::ignore) =
            maths::CDataFrameUtils::stratifiedCrossValidationRowMasks(
                1, *frame, 0, rng, numberFolds[0], allTrainingRowsMask);

        CPPUNIT_ASSERT_EQUAL(numberFolds[0], trainingRowMasks.size());
        CPPUNIT_ASSERT_EQUAL(numberFolds[0], testingRowMasks.size());

        core::CPackedBitVector allTestingRowsMask{numberRows, false};
        for (std::size_t fold = 0; fold < numberFolds[0]; ++fold) {
            // Count should be very nearly the expected value.
            double expectedTestRowCount{allTrainingRowsMask.manhattan() /
                                        static_cast<double>(numberFolds[0])};
            CPPUNIT_ASSERT_DOUBLES_EQUAL(expectedTestRowCount,
                                         testingRowMasks[fold].manhattan(), 10.0);
            CPPUNIT_ASSERT_EQUAL(0.0, testingRowMasks[fold].inner(allTestingRowsMask));
            CPPUNIT_ASSERT_EQUAL(0.0, trainingRowMasks[fold].inner(testingRowMasks[fold]));
            CPPUNIT_ASSERT_EQUAL(trainingRowMasks[fold].manhattan(),
                                 trainingRowMasks[fold].inner(allTrainingRowsMask));
            CPPUNIT_ASSERT_EQUAL(testingRowMasks[fold].manhattan(),
                                 testingRowMasks[fold].inner(allTrainingRowsMask));
            allTestingRowsMask |= testingRowMasks[fold];

            TDoubleDoubleUMap testingCategoryCounts;
            frame->readRows(1, 0, frame->numberRows(),
                            [&](core::CDataFrame::TRowItr beginRows,
                                core::CDataFrame::TRowItr endRows) {
                                for (auto row = beginRows; row != endRows; ++row) {
                                    testingCategoryCounts[(*row)[0]] += 1.0;
                                }
                            },
                            &testingRowMasks[fold]);
            for (const auto& count : categoryCounts) {
                CPPUNIT_ASSERT_DOUBLES_EQUAL(
                    count.second / static_cast<double>(numberFolds[0]),
                    testingCategoryCounts[count.first], 5.0);
            }
        }
    }
}

void CDataFrameUtilsTest::testCrossValidationRowMasks() {

    // Check some invariants of the test and train masks:
    //   1) The folds are approximately the same size,
    //   2) The test masks are disjoint for each fold,
    //   3) The train and test masks are disjoint for a given fold,
    //   4) They're all subsets of the initial mask supplied.

    test::CRandomNumbers testRng;
    maths::CPRNG::CXorOShiro128Plus rng;

    std::size_t numberRows{2000};

    for (std::size_t trial = 0; trial < 10; ++trial) {

        core::CPackedBitVector allTrainingRowsMask{generateRandomRowMask(testRng, numberRows)};
        TSizeVec numberFolds;
        testRng.generateUniformSamples(2, 6, 1, numberFolds);

        maths::CDataFrameUtils::TPackedBitVectorVec trainingRowMasks;
        maths::CDataFrameUtils::TPackedBitVectorVec testingRowMasks;
        std::tie(trainingRowMasks, testingRowMasks) =
            maths::CDataFrameUtils::crossValidationRowMasks(rng, numberFolds[0],
                                                            allTrainingRowsMask);

        CPPUNIT_ASSERT_EQUAL(numberFolds[0], trainingRowMasks.size());
        CPPUNIT_ASSERT_EQUAL(numberFolds[0], testingRowMasks.size());

        core::CPackedBitVector allTestingRowsMask{numberRows, false};
        for (std::size_t fold = 0; fold < numberFolds[0]; ++fold) {
            // Expect count ~ binomial(n, 1 / "number folds").
            double expectedTestRowCount{allTrainingRowsMask.manhattan() /
                                        static_cast<double>(numberFolds[0])};
            CPPUNIT_ASSERT_DOUBLES_EQUAL(expectedTestRowCount,
                                         testingRowMasks[fold].manhattan(),
                                         3.0 * std::sqrt(expectedTestRowCount));
            CPPUNIT_ASSERT_EQUAL(0.0, testingRowMasks[fold].inner(allTestingRowsMask));
            CPPUNIT_ASSERT_EQUAL(0.0, trainingRowMasks[fold].inner(testingRowMasks[fold]));
            CPPUNIT_ASSERT_EQUAL(trainingRowMasks[fold].manhattan(),
                                 trainingRowMasks[fold].inner(allTrainingRowsMask));
            CPPUNIT_ASSERT_EQUAL(testingRowMasks[fold].manhattan(),
                                 testingRowMasks[fold].inner(allTrainingRowsMask));
            allTestingRowsMask |= testingRowMasks[fold];
        }
    }
}

void CDataFrameUtilsTest::testMicWithColumn() {
>>>>>>> c3361eb1

    test::CRandomNumbers rng;

    std::size_t capacity{500};
    std::size_t numberRows{2000};
    std::size_t numberCols{4};

    TFactoryFunc makeOnDisk{[=] {
        return core::makeDiskStorageDataFrame(test::CTestTmpDir::tmpDir(),
                                              numberCols, numberRows, capacity)
            .first;
    }};
    TFactoryFunc makeMainMemory{[=] {
        return core::makeMainStorageDataFrame(numberCols, capacity).first;
    }};

    // Test we get exactly the value we expect when the number of rows is less
    // than the target sample size.

    for (const auto& factory : {makeOnDisk, makeMainMemory}) {

        auto frame = factory();

        TDoubleVecVec rows;

        for (std::size_t i = 0; i < numberRows; ++i) {

            TDoubleVec row;
            rng.generateUniformSamples(-5.0, 5.0, 4, row);
            row[3] = 2.0 * row[0] - 1.5 * row[1] + 4.0 * row[2];
            rows.push_back(row);

            frame->writeRow([&row, numberCols](core::CDataFrame::TFloatVecItr column,
                                               std::int32_t&) {
                for (std::size_t j = 0; j < numberCols; ++j, ++column) {
                    *column = row[j];
                }
            });
        }
        frame->finishWritingRows();

        TDoubleVec expected(4, 0.0);
        for (std::size_t j : {0, 1, 2}) {
            maths::CMic mic;
            for (const auto& row : rows) {
                mic.add(row[j], row[3]);
            }
            expected[j] = mic.compute();
        }

        TDoubleVec actual(maths::CDataFrameUtils::metricMicWithColumn(
            maths::CDataFrameUtils::CMetricColumnValue{3}, *frame,
            maskAll(numberRows), {0, 1, 2}));

        LOG_DEBUG(<< "expected = " << core::CContainerPrinter::print(expected));
        LOG_DEBUG(<< "actual   = " << core::CContainerPrinter::print(actual));
        BOOST_REQUIRE_EQUAL(core::CContainerPrinter::print(expected),
                            core::CContainerPrinter::print(actual));
    }

    // Test missing values.

    for (const auto& factory : {makeOnDisk, makeMainMemory}) {
        auto frame = factory();

        TDoubleVecVec rows;
        TSizeVec missing(4, 0);

        for (std::size_t i = 0; i < numberRows; ++i) {

            TDoubleVec row;
            rng.generateUniformSamples(-5.0, 5.0, 4, row);
            row[3] = 2.0 * row[0] - 1.5 * row[1] + 4.0 * row[2];
            for (std::size_t j = 0; j < row.size(); ++j) {
                TDoubleVec p;
                rng.generateUniformSamples(0.0, 1.0, 1, p);
                if (p[0] < 0.01) {
                    row[j] = core::CDataFrame::valueOfMissing();
                    ++missing[j];
                }
            }
            rows.push_back(row);

            frame->writeRow([&row, numberCols](core::CDataFrame::TFloatVecItr column,
                                               std::int32_t&) {
                for (std::size_t j = 0; j < numberCols; ++j, ++column) {
                    *column = row[j];
                }
            });
        }
        frame->finishWritingRows();

        TDoubleVec expected(4, 0.0);
        for (std::size_t j : {0, 1, 2}) {
            maths::CMic mic;
            for (const auto& row : rows) {
                if (maths::CDataFrameUtils::isMissing(row[j]) == false &&
                    maths::CDataFrameUtils::isMissing(row[3]) == false) {
                    mic.add(row[j], row[3]);
                }
            }
            expected[j] = (1.0 - static_cast<double>(missing[j]) /
                                     static_cast<double>(rows.size())) *
                          mic.compute();
        }

        TDoubleVec actual(maths::CDataFrameUtils::metricMicWithColumn(
            maths::CDataFrameUtils::CMetricColumnValue{3}, *frame,
            maskAll(numberRows), {0, 1, 2}));

        LOG_DEBUG(<< "expected = " << core::CContainerPrinter::print(expected));
        LOG_DEBUG(<< "actual   = " << core::CContainerPrinter::print(actual));
        BOOST_REQUIRE_EQUAL(core::CContainerPrinter::print(expected),
                            core::CContainerPrinter::print(actual));
    }
}

BOOST_AUTO_TEST_CASE(testCategoryFrequencies) {

    std::size_t rows{5000};
    std::size_t cols{4};
    std::size_t capacity{500};

    test::CRandomNumbers rng;

    TDoubleVecVec expectedFrequencies;
    TDoubleVecVec values;
    std::tie(expectedFrequencies, values) = generateCategoricalData(
        rng, rows, cols, {10.0, 30.0, 1.0, 5.0, 15.0, 9.0, 20.0, 10.0});

    TFactoryFunc makeOnDisk{[=] {
        return core::makeDiskStorageDataFrame(test::CTestTmpDir::tmpDir(), cols, rows, capacity)
            .first;
    }};
    TFactoryFunc makeMainMemory{
        [=] { return core::makeMainStorageDataFrame(cols, capacity).first; }};

    core::stopDefaultAsyncExecutor();

    for (auto threads : {1, 4}) {

        for (const auto& factory : {makeOnDisk, makeMainMemory}) {

            auto frame = factory();

            frame->categoricalColumns(TBoolVec{true, false, true, false});
            for (std::size_t i = 0; i < rows; ++i) {
                frame->writeRow([&values, i, cols](core::CDataFrame::TFloatVecItr column,
                                                   std::int32_t&) {
                    for (std::size_t j = 0; j < cols; ++j, ++column) {
                        *column = values[j][i];
                    }
                });
            }
            frame->finishWritingRows();

            TDoubleVecVec actualFrequencies{maths::CDataFrameUtils::categoryFrequencies(
                threads, *frame, maskAll(rows), {0, 1, 2, 3})};

            BOOST_REQUIRE_EQUAL(std::size_t{4}, actualFrequencies.size());
            for (std::size_t i : {0, 2}) {
                BOOST_REQUIRE_EQUAL(actualFrequencies.size(),
                                    expectedFrequencies.size());
                for (std::size_t j = 0; j < actualFrequencies[i].size(); ++j) {
                    BOOST_REQUIRE_CLOSE_ABSOLUTE(expectedFrequencies[i][j],
                                                 actualFrequencies[i][j],
                                                 1.0 / static_cast<double>(rows));
                }
            }
            for (std::size_t i : {1, 3}) {
                BOOST_TEST_REQUIRE(actualFrequencies[i].empty());
            }
        }

        core::startDefaultAsyncExecutor();
    }

    core::stopDefaultAsyncExecutor();
}

BOOST_AUTO_TEST_CASE(testMeanValueOfTargetForCategories) {

    std::size_t rows{2000};
    std::size_t cols{4};
    std::size_t capacity{500};

    test::CRandomNumbers rng;

    TDoubleVecVec frequencies;
    TDoubleVecVec values;
    std::tie(frequencies, values) = generateCategoricalData(
        rng, rows, cols - 1, {10.0, 30.0, 1.0, 5.0, 15.0, 9.0, 20.0, 10.0});

    values.resize(cols);
    values[cols - 1].resize(rows, 0.0);
    TMeanAccumulatorVecVec expectedMeans(cols, TMeanAccumulatorVec(8));
    for (std::size_t i = 0; i < rows; ++i) {
        for (std::size_t j = 0; j + 1 < cols; ++j) {
            values[cols - 1][i] += values[j][i];
        }
        for (std::size_t j = 0; j + 1 < cols; ++j) {
            expectedMeans[j][static_cast<std::size_t>(values[j][i])].add(
                values[cols - 1][i]);
        }
    }

    TFactoryFunc makeOnDisk{[=] {
        return core::makeDiskStorageDataFrame(test::CTestTmpDir::tmpDir(), cols, rows, capacity)
            .first;
    }};
    TFactoryFunc makeMainMemory{
        [=] { return core::makeMainStorageDataFrame(cols, capacity).first; }};

    core::stopDefaultAsyncExecutor();

    for (auto threads : {1, 4}) {

        for (const auto& factory : {makeOnDisk, makeMainMemory}) {

            auto frame = factory();

            frame->categoricalColumns(TBoolVec{true, false, true, false});
            for (std::size_t i = 0; i < rows; ++i) {
                frame->writeRow([&values, i, cols](core::CDataFrame::TFloatVecItr column,
                                                   std::int32_t&) {
                    for (std::size_t j = 0; j < cols; ++j, ++column) {
                        *column = values[j][i];
                    }
                });
            }
            frame->finishWritingRows();

            TDoubleVecVec actualMeans(maths::CDataFrameUtils::meanValueOfTargetForCategories(
                maths::CDataFrameUtils::CMetricColumnValue{3}, threads, *frame,
                maskAll(rows), {0, 1, 2}));

            BOOST_REQUIRE_EQUAL(std::size_t{4}, actualMeans.size());
            for (std::size_t i : {0, 2}) {
                BOOST_REQUIRE_EQUAL(actualMeans.size(), expectedMeans.size());
                for (std::size_t j = 0; j < actualMeans[i].size(); ++j) {
                    BOOST_REQUIRE_CLOSE_ABSOLUTE(
                        maths::CBasicStatistics::mean(expectedMeans[i][j]),
                        actualMeans[i][j],
                        static_cast<double>(std::numeric_limits<float>::epsilon()) *
                            maths::CBasicStatistics::mean(expectedMeans[i][j]));
                }
            }
            for (std::size_t i : {1, 3}) {
                BOOST_TEST_REQUIRE(actualMeans[i].empty());
            }
        }

        core::startDefaultAsyncExecutor();
    }

    core::stopDefaultAsyncExecutor();
}

BOOST_AUTO_TEST_CASE(testMeanValueOfTargetForCategoriesWithMissing) {

    // Test that rows missing the target variable are ignored.

    std::size_t rows{2000};
    std::size_t cols{4};
    std::size_t capacity{500};

    test::CRandomNumbers rng;

    TDoubleVecVec frequencies;
    TDoubleVecVec values;
    std::tie(frequencies, values) = generateCategoricalData(
        rng, rows, cols - 1, {10.0, 30.0, 1.0, 5.0, 15.0, 9.0, 20.0, 10.0});

    TDoubleVec uniform01;
    rng.generateUniformSamples(0.0, 1.0, rows, uniform01);

    values.resize(cols);
    values[cols - 1].resize(rows, 0.0);
    TMeanAccumulatorVecVec expectedMeans(cols, TMeanAccumulatorVec(8));
    for (std::size_t i = 0; i < rows; ++i) {
        if (uniform01[i] < 0.9) {
            for (std::size_t j = 0; j + 1 < cols; ++j) {
                values[cols - 1][i] += values[j][i];
            }
            for (std::size_t j = 0; j + 1 < cols; ++j) {
                expectedMeans[j][static_cast<std::size_t>(values[j][i])].add(
                    values[cols - 1][i]);
            }
        } else {
            values[cols - 1][i] = std::numeric_limits<double>::quiet_NaN();
        }
    }

    auto frame = core::makeMainStorageDataFrame(cols, capacity).first;

    frame->categoricalColumns(TBoolVec{true, false, true, false});
    for (std::size_t i = 0; i < rows; ++i) {
        frame->writeRow([&values, i, cols](core::CDataFrame::TFloatVecItr column, std::int32_t&) {
            for (std::size_t j = 0; j < cols; ++j, ++column) {
                *column = values[j][i];
            }
        });
    }
    frame->finishWritingRows();

    TDoubleVecVec actualMeans(maths::CDataFrameUtils::meanValueOfTargetForCategories(
        maths::CDataFrameUtils::CMetricColumnValue{3}, 1, *frame,
        core::CPackedBitVector{rows, true}, {0, 1, 2}));

    BOOST_REQUIRE_EQUAL(std::size_t{4}, actualMeans.size());
    for (std::size_t i : {0, 2}) {
        BOOST_REQUIRE_EQUAL(actualMeans.size(), expectedMeans.size());
        for (std::size_t j = 0; j < actualMeans[i].size(); ++j) {
            BOOST_REQUIRE_EQUAL(maths::CBasicStatistics::mean(expectedMeans[i][j]),
                                actualMeans[i][j]);
        }
    }
}

BOOST_AUTO_TEST_CASE(testCategoryMicWithColumn) {

    std::size_t rows{5000};
    std::size_t cols{4};
    std::size_t capacity{2000};

    test::CRandomNumbers rng;

    TDoubleVecVec frequencies;
    TDoubleVecVec values;
    std::tie(frequencies, values) =
        generateCategoricalData(rng, rows, cols - 1, {20.0, 60.0, 5.0, 15.0, 1.0});

    values.resize(cols);
    rng.generateNormalSamples(0.0, 1.0, rows, values[cols - 1]);
    for (std::size_t i = 0; i < rows; ++i) {
        values[cols - 1][i] += 2.0 * values[2][i];
    }

    TFactoryFunc makeOnDisk{[=] {
        return core::makeDiskStorageDataFrame(test::CTestTmpDir::tmpDir(), cols, rows, capacity)
            .first;
    }};
    TFactoryFunc makeMainMemory{
        [=] { return core::makeMainStorageDataFrame(cols, capacity).first; }};

    core::stopDefaultAsyncExecutor();

    for (auto threads : {1, 4}) {

        for (const auto& factory : {makeOnDisk, makeMainMemory}) {

            auto frame = factory();

            frame->categoricalColumns(TBoolVec{true, false, true, false});
            for (std::size_t i = 0; i < rows; ++i) {
                frame->writeRow([&values, i, cols](core::CDataFrame::TFloatVecItr column,
                                                   std::int32_t&) {
                    for (std::size_t j = 0; j < cols; ++j, ++column) {
                        *column = values[j][i];
                    }
                });
            }
            frame->finishWritingRows();

            auto mics = maths::CDataFrameUtils::categoricalMicWithColumn(
                maths::CDataFrameUtils::CMetricColumnValue{3}, threads, *frame,
                maskAll(rows), {0, 1, 2},
                {{[](std::size_t, std::size_t sampleColumn, std::size_t category) {
                      return std::make_unique<maths::CDataFrameUtils::COneHotCategoricalColumnValue>(
                          sampleColumn, category);
                  },
                  0.01}})[0];

            LOG_DEBUG(<< "mics[0] = " << core::CContainerPrinter::print(mics[0]));
            LOG_DEBUG(<< "mics[2] = " << core::CContainerPrinter::print(mics[2]));

            BOOST_REQUIRE_EQUAL(std::size_t{4}, mics.size());
            for (const auto& mic : mics) {
                BOOST_TEST_REQUIRE(std::is_sorted(
                    mic.begin(), mic.end(), [](const auto& lhs, const auto& rhs) {
                        return maths::COrderings::lexicographical_compare(
                            -lhs.second, lhs.first, -rhs.second, rhs.first);
                    }));
            }
            for (std::size_t i : {0, 2}) {
                BOOST_REQUIRE_EQUAL(std::size_t{5}, mics[i].size());
            }
            for (std::size_t i : {1, 3}) {
                BOOST_TEST_REQUIRE(mics[i].empty());
            }

            BOOST_TEST_REQUIRE(mics[0][0].second < 0.05);
            BOOST_TEST_REQUIRE(mics[2][0].second > 0.50);

            TSizeVec categoryOrder;
            for (const auto& category : mics[2]) {
                categoryOrder.push_back(category.first);
            }
            BOOST_REQUIRE_EQUAL(std::string{"[1, 3, 0, 4, 2]"},
                                core::CContainerPrinter::print(categoryOrder));
        }

        core::startDefaultAsyncExecutor();
    }

    core::stopDefaultAsyncExecutor();
}

<<<<<<< HEAD
BOOST_AUTO_TEST_SUITE_END()
=======
CppUnit::Test* CDataFrameUtilsTest::suite() {
    CppUnit::TestSuite* suiteOfTests = new CppUnit::TestSuite("CDataFrameUtilsTest");

    suiteOfTests->addTest(new CppUnit::TestCaller<CDataFrameUtilsTest>(
        "CDataFrameUtilsTest::testColumnDataTypes", &CDataFrameUtilsTest::testColumnDataTypes));
    suiteOfTests->addTest(new CppUnit::TestCaller<CDataFrameUtilsTest>(
        "CDataFrameUtilsTest::testStandardizeColumns",
        &CDataFrameUtilsTest::testStandardizeColumns));
    suiteOfTests->addTest(new CppUnit::TestCaller<CDataFrameUtilsTest>(
        "CDataFrameUtilsTest::testColumnQuantiles", &CDataFrameUtilsTest::testColumnQuantiles));
    suiteOfTests->addTest(new CppUnit::TestCaller<CDataFrameUtilsTest>(
        "CDataFrameUtilsTest::testColumnQuantilesWithEncoding",
        &CDataFrameUtilsTest::testColumnQuantilesWithEncoding));
    suiteOfTests->addTest(new CppUnit::TestCaller<CDataFrameUtilsTest>(
        "CDataFrameUtilsTest::testStratifiedCrossValidationRowMasks",
        &CDataFrameUtilsTest::testStratifiedCrossValidationRowMasks));
    suiteOfTests->addTest(new CppUnit::TestCaller<CDataFrameUtilsTest>(
        "CDataFrameUtilsTest::testCrossValidationRowMasks",
        &CDataFrameUtilsTest::testCrossValidationRowMasks));
    suiteOfTests->addTest(new CppUnit::TestCaller<CDataFrameUtilsTest>(
        "CDataFrameUtilsTest::testMicWithColumn", &CDataFrameUtilsTest::testMicWithColumn));
    suiteOfTests->addTest(new CppUnit::TestCaller<CDataFrameUtilsTest>(
        "CDataFrameUtilsTest::testCategoryFrequencies",
        &CDataFrameUtilsTest::testCategoryFrequencies));
    suiteOfTests->addTest(new CppUnit::TestCaller<CDataFrameUtilsTest>(
        "CDataFrameUtilsTest::testMeanValueOfTargetForCategories",
        &CDataFrameUtilsTest::testMeanValueOfTargetForCategories));
    suiteOfTests->addTest(new CppUnit::TestCaller<CDataFrameUtilsTest>(
        "CDataFrameUtilsTest::testMeanValueOfTargetForCategoriesWithMissing",
        &CDataFrameUtilsTest::testMeanValueOfTargetForCategoriesWithMissing));
    suiteOfTests->addTest(new CppUnit::TestCaller<CDataFrameUtilsTest>(
        "CDataFrameUtilsTest::testCategoryMicWithColumn",
        &CDataFrameUtilsTest::testCategoryMicWithColumn));

    return suiteOfTests;
}
>>>>>>> c3361eb1
<|MERGE_RESOLUTION|>--- conflicted
+++ resolved
@@ -17,11 +17,8 @@
 #include <test/CRandomNumbers.h>
 #include <test/CTestTmpDir.h>
 
-<<<<<<< HEAD
 #include <boost/test/unit_test.hpp>
-=======
 #include <boost/unordered_map.hpp>
->>>>>>> c3361eb1
 
 #include <functional>
 #include <limits>
@@ -455,10 +452,7 @@
     }
 }
 
-<<<<<<< HEAD
-BOOST_AUTO_TEST_CASE(testMicWithColumn) {
-=======
-void CDataFrameUtilsTest::testStratifiedCrossValidationRowMasks() {
+BOOST_AUTO_TEST_CASE(testStratifiedCrossValidationRowMasks) {
 
     // Check some invariants of the test and train masks:
     //   1) The folds are approximately the same size,
@@ -506,22 +500,22 @@
             maths::CDataFrameUtils::stratifiedCrossValidationRowMasks(
                 1, *frame, 0, rng, numberFolds[0], allTrainingRowsMask);
 
-        CPPUNIT_ASSERT_EQUAL(numberFolds[0], trainingRowMasks.size());
-        CPPUNIT_ASSERT_EQUAL(numberFolds[0], testingRowMasks.size());
+        BOOST_REQUIRE_EQUAL(numberFolds[0], trainingRowMasks.size());
+        BOOST_REQUIRE_EQUAL(numberFolds[0], testingRowMasks.size());
 
         core::CPackedBitVector allTestingRowsMask{numberRows, false};
         for (std::size_t fold = 0; fold < numberFolds[0]; ++fold) {
             // Count should be very nearly the expected value.
             double expectedTestRowCount{allTrainingRowsMask.manhattan() /
                                         static_cast<double>(numberFolds[0])};
-            CPPUNIT_ASSERT_DOUBLES_EQUAL(expectedTestRowCount,
+            BOOST_REQUIRE_CLOSE_ABSOLUTE(expectedTestRowCount,
                                          testingRowMasks[fold].manhattan(), 10.0);
-            CPPUNIT_ASSERT_EQUAL(0.0, testingRowMasks[fold].inner(allTestingRowsMask));
-            CPPUNIT_ASSERT_EQUAL(0.0, trainingRowMasks[fold].inner(testingRowMasks[fold]));
-            CPPUNIT_ASSERT_EQUAL(trainingRowMasks[fold].manhattan(),
-                                 trainingRowMasks[fold].inner(allTrainingRowsMask));
-            CPPUNIT_ASSERT_EQUAL(testingRowMasks[fold].manhattan(),
-                                 testingRowMasks[fold].inner(allTrainingRowsMask));
+            BOOST_REQUIRE_EQUAL(0.0, testingRowMasks[fold].inner(allTestingRowsMask));
+            BOOST_REQUIRE_EQUAL(0.0, trainingRowMasks[fold].inner(testingRowMasks[fold]));
+            BOOST_REQUIRE_EQUAL(trainingRowMasks[fold].manhattan(),
+                                trainingRowMasks[fold].inner(allTrainingRowsMask));
+            BOOST_REQUIRE_EQUAL(testingRowMasks[fold].manhattan(),
+                                testingRowMasks[fold].inner(allTrainingRowsMask));
             allTestingRowsMask |= testingRowMasks[fold];
 
             TDoubleDoubleUMap testingCategoryCounts;
@@ -534,7 +528,7 @@
                             },
                             &testingRowMasks[fold]);
             for (const auto& count : categoryCounts) {
-                CPPUNIT_ASSERT_DOUBLES_EQUAL(
+                BOOST_REQUIRE_CLOSE_ABSOLUTE(
                     count.second / static_cast<double>(numberFolds[0]),
                     testingCategoryCounts[count.first], 5.0);
             }
@@ -542,7 +536,7 @@
     }
 }
 
-void CDataFrameUtilsTest::testCrossValidationRowMasks() {
+BOOST_AUTO_TEST_CASE(testCrossValidationRowMasks) {
 
     // Check some invariants of the test and train masks:
     //   1) The folds are approximately the same size,
@@ -567,30 +561,29 @@
             maths::CDataFrameUtils::crossValidationRowMasks(rng, numberFolds[0],
                                                             allTrainingRowsMask);
 
-        CPPUNIT_ASSERT_EQUAL(numberFolds[0], trainingRowMasks.size());
-        CPPUNIT_ASSERT_EQUAL(numberFolds[0], testingRowMasks.size());
+        BOOST_REQUIRE_EQUAL(numberFolds[0], trainingRowMasks.size());
+        BOOST_REQUIRE_EQUAL(numberFolds[0], testingRowMasks.size());
 
         core::CPackedBitVector allTestingRowsMask{numberRows, false};
         for (std::size_t fold = 0; fold < numberFolds[0]; ++fold) {
             // Expect count ~ binomial(n, 1 / "number folds").
             double expectedTestRowCount{allTrainingRowsMask.manhattan() /
                                         static_cast<double>(numberFolds[0])};
-            CPPUNIT_ASSERT_DOUBLES_EQUAL(expectedTestRowCount,
+            BOOST_REQUIRE_CLOSE_ABSOLUTE(expectedTestRowCount,
                                          testingRowMasks[fold].manhattan(),
                                          3.0 * std::sqrt(expectedTestRowCount));
-            CPPUNIT_ASSERT_EQUAL(0.0, testingRowMasks[fold].inner(allTestingRowsMask));
-            CPPUNIT_ASSERT_EQUAL(0.0, trainingRowMasks[fold].inner(testingRowMasks[fold]));
-            CPPUNIT_ASSERT_EQUAL(trainingRowMasks[fold].manhattan(),
-                                 trainingRowMasks[fold].inner(allTrainingRowsMask));
-            CPPUNIT_ASSERT_EQUAL(testingRowMasks[fold].manhattan(),
-                                 testingRowMasks[fold].inner(allTrainingRowsMask));
+            BOOST_REQUIRE_EQUAL(0.0, testingRowMasks[fold].inner(allTestingRowsMask));
+            BOOST_REQUIRE_EQUAL(0.0, trainingRowMasks[fold].inner(testingRowMasks[fold]));
+            BOOST_REQUIRE_EQUAL(trainingRowMasks[fold].manhattan(),
+                                trainingRowMasks[fold].inner(allTrainingRowsMask));
+            BOOST_REQUIRE_EQUAL(testingRowMasks[fold].manhattan(),
+                                testingRowMasks[fold].inner(allTrainingRowsMask));
             allTestingRowsMask |= testingRowMasks[fold];
         }
     }
 }
 
-void CDataFrameUtilsTest::testMicWithColumn() {
->>>>>>> c3361eb1
+BOOST_AUTO_TEST_CASE(testMicWithColumn) {
 
     test::CRandomNumbers rng;
 
@@ -999,43 +992,4 @@
     core::stopDefaultAsyncExecutor();
 }
 
-<<<<<<< HEAD
-BOOST_AUTO_TEST_SUITE_END()
-=======
-CppUnit::Test* CDataFrameUtilsTest::suite() {
-    CppUnit::TestSuite* suiteOfTests = new CppUnit::TestSuite("CDataFrameUtilsTest");
-
-    suiteOfTests->addTest(new CppUnit::TestCaller<CDataFrameUtilsTest>(
-        "CDataFrameUtilsTest::testColumnDataTypes", &CDataFrameUtilsTest::testColumnDataTypes));
-    suiteOfTests->addTest(new CppUnit::TestCaller<CDataFrameUtilsTest>(
-        "CDataFrameUtilsTest::testStandardizeColumns",
-        &CDataFrameUtilsTest::testStandardizeColumns));
-    suiteOfTests->addTest(new CppUnit::TestCaller<CDataFrameUtilsTest>(
-        "CDataFrameUtilsTest::testColumnQuantiles", &CDataFrameUtilsTest::testColumnQuantiles));
-    suiteOfTests->addTest(new CppUnit::TestCaller<CDataFrameUtilsTest>(
-        "CDataFrameUtilsTest::testColumnQuantilesWithEncoding",
-        &CDataFrameUtilsTest::testColumnQuantilesWithEncoding));
-    suiteOfTests->addTest(new CppUnit::TestCaller<CDataFrameUtilsTest>(
-        "CDataFrameUtilsTest::testStratifiedCrossValidationRowMasks",
-        &CDataFrameUtilsTest::testStratifiedCrossValidationRowMasks));
-    suiteOfTests->addTest(new CppUnit::TestCaller<CDataFrameUtilsTest>(
-        "CDataFrameUtilsTest::testCrossValidationRowMasks",
-        &CDataFrameUtilsTest::testCrossValidationRowMasks));
-    suiteOfTests->addTest(new CppUnit::TestCaller<CDataFrameUtilsTest>(
-        "CDataFrameUtilsTest::testMicWithColumn", &CDataFrameUtilsTest::testMicWithColumn));
-    suiteOfTests->addTest(new CppUnit::TestCaller<CDataFrameUtilsTest>(
-        "CDataFrameUtilsTest::testCategoryFrequencies",
-        &CDataFrameUtilsTest::testCategoryFrequencies));
-    suiteOfTests->addTest(new CppUnit::TestCaller<CDataFrameUtilsTest>(
-        "CDataFrameUtilsTest::testMeanValueOfTargetForCategories",
-        &CDataFrameUtilsTest::testMeanValueOfTargetForCategories));
-    suiteOfTests->addTest(new CppUnit::TestCaller<CDataFrameUtilsTest>(
-        "CDataFrameUtilsTest::testMeanValueOfTargetForCategoriesWithMissing",
-        &CDataFrameUtilsTest::testMeanValueOfTargetForCategoriesWithMissing));
-    suiteOfTests->addTest(new CppUnit::TestCaller<CDataFrameUtilsTest>(
-        "CDataFrameUtilsTest::testCategoryMicWithColumn",
-        &CDataFrameUtilsTest::testCategoryMicWithColumn));
-
-    return suiteOfTests;
-}
->>>>>>> c3361eb1
+BOOST_AUTO_TEST_SUITE_END()