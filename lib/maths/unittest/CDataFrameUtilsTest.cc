/*
 * Copyright Elasticsearch B.V. and/or licensed to Elasticsearch B.V. under one
 * or more contributor license agreements. Licensed under the Elastic License;
 * you may not use this file except in compliance with the Elastic License.
 */

#include <core/CPackedBitVector.h>

#include <maths/CBasicStatistics.h>
#include <maths/CDataFrameCategoryEncoder.h>
#include <maths/CDataFrameUtils.h>
#include <maths/CMic.h>
#include <maths/COrderings.h>
#include <maths/CQuantileSketch.h>

#include <test/BoostTestCloseAbsolute.h>
#include <test/CRandomNumbers.h>
#include <test/CTestTmpDir.h>

#include <boost/test/unit_test.hpp>
#include <boost/unordered_map.hpp>

#include <functional>
#include <limits>
#include <numeric>
#include <vector>

BOOST_AUTO_TEST_SUITE(CDataFrameUtilsTest)

using namespace ml;

namespace {
using TBoolVec = std::vector<bool>;
using TDoubleVec = std::vector<double>;
using TDoubleVecVec = std::vector<TDoubleVec>;
using TSizeVec = std::vector<std::size_t>;
using TFactoryFunc = std::function<std::unique_ptr<core::CDataFrame>()>;
using TMeanAccumulator = maths::CBasicStatistics::SSampleMean<double>::TAccumulator;
using TMeanAccumulatorVec = std::vector<TMeanAccumulator>;
using TMeanAccumulatorVecVec = std::vector<TMeanAccumulatorVec>;
using TMeanVarAccumulator = maths::CBasicStatistics::SSampleMeanVar<double>::TAccumulator;
using TMeanVarAccumulatorVec = std::vector<TMeanVarAccumulator>;
using TQuantileSketchVec = std::vector<maths::CQuantileSketch>;

auto generateCategoricalData(test::CRandomNumbers& rng,
                             std::size_t rows,
                             std::size_t cols,
                             TDoubleVec expectedFrequencies) {

    TDoubleVecVec frequencies;
    rng.generateDirichletSamples(expectedFrequencies, cols, frequencies);

    TDoubleVecVec values(cols);
    for (std::size_t i = 0; i < frequencies.size(); ++i) {
        for (std::size_t j = 0; j < frequencies[i].size(); ++j) {
            std::size_t target{static_cast<std::size_t>(
                static_cast<double>(rows) * frequencies[i][j] + 0.5)};
            values[i].resize(values[i].size() + target, static_cast<double>(j));
        }
        values[i].resize(rows, values[i].back());
        rng.random_shuffle(values[i].begin(), values[i].end());
        rng.discard(1000000); // Make sure the categories are not correlated
    }

    return std::make_pair(frequencies, values);
}

core::CPackedBitVector maskAll(std::size_t rows) {
    return {rows, true};
}

core::CPackedBitVector generateRandomRowMask(test::CRandomNumbers& rng, std::size_t numberRows) {
    TSizeVec sampleCount;
    rng.generateUniformSamples(numberRows / 2, 3 * numberRows / 2, 1, sampleCount);

    TSizeVec sampledRows;
    rng.generateUniformSamples(0, numberRows, sampleCount[0], sampledRows);
    std::sort(sampledRows.begin(), sampledRows.end());
    sampledRows.erase(std::unique(sampledRows.begin(), sampledRows.end()),
                      sampledRows.end());

    core::CPackedBitVector rowMask;
    for (auto i : sampledRows) {
        rowMask.extend(false, i - rowMask.size());
        rowMask.extend(true);
    }
    rowMask.extend(false, numberRows - rowMask.size());
    return rowMask;
}
}

BOOST_AUTO_TEST_CASE(testColumnDataTypes) {

    test::CRandomNumbers rng;

    std::size_t rows{2000};
    std::size_t cols{4};

    TFactoryFunc makeOnDisk{[=] {
        return core::makeDiskStorageDataFrame(test::CTestTmpDir::tmpDir(), cols, rows)
            .first;
    }};
    TFactoryFunc makeMainMemory{
        [=] { return core::makeMainStorageDataFrame(cols).first; }};

    TSizeVec columnMask(cols);
    std::iota(columnMask.begin(), columnMask.end(), 0);

    core::stopDefaultAsyncExecutor();

    for (auto threads : {1, 2}) {
        for (const auto& factory : {makeOnDisk, makeMainMemory}) {

            auto frame = factory();

            double min{0.0};
            double max{10.0};
            maths::CDataFrameUtils::TDataTypeVec expectedTypes{
                {true, max, min}, {false, max, min}, {false, max, min}, {false, max, min}};

            for (std::size_t i = 0; i < rows; ++i) {
                frame->writeRow([&](core::CDataFrame::TFloatVecItr column, std::int32_t&) {
                    TDoubleVec values;
                    rng.generateUniformSamples(min, max, cols, values);
                    *(column++) = std::floor(values[0]);
                    expectedTypes[0].s_Min =
                        std::min(expectedTypes[0].s_Min, std::floor(values[0]));
                    expectedTypes[0].s_Max =
                        std::max(expectedTypes[0].s_Max, std::floor(values[0]));
                    for (std::size_t j = 1; j < cols; ++j, ++column) {
                        *column = values[j];
                        expectedTypes[j].s_Min =
                            std::min(maths::CFloatStorage{expectedTypes[j].s_Min},
                                     maths::CFloatStorage{values[j]});
                        expectedTypes[j].s_Max =
                            std::max(maths::CFloatStorage{expectedTypes[j].s_Max},
                                     maths::CFloatStorage{values[j]});
                    }
                });
            }
            frame->finishWritingRows();

            maths::CDataFrameUtils::TDataTypeVec actualTypes(maths::CDataFrameUtils::columnDataTypes(
                threads, *frame, maskAll(rows), columnMask));

            // Round trip the expected types to a string to check persistence.

            maths::CDataFrameUtils::TDataTypeVec restoredTypes;
            std::string delimitedCollection{core::CPersistUtils::toString(
                expectedTypes,
                [](const auto& type) { return type.toDelimited(); },
                maths::CDataFrameUtils::SDataType::EXTERNAL_DELIMITER)};
            LOG_DEBUG(<< "delimited = " << delimitedCollection);
            BOOST_TEST_REQUIRE(core::CPersistUtils::fromString(
                delimitedCollection,
                [](const std::string& delimited, auto& type) {
                    return type.fromDelimited(delimited);
                },
                restoredTypes, maths::CDataFrameUtils::SDataType::EXTERNAL_DELIMITER));

            BOOST_REQUIRE_EQUAL(expectedTypes.size(), actualTypes.size());
            for (std::size_t i = 0; i < expectedTypes.size(); ++i) {
                double eps{100.0 * std::numeric_limits<double>::epsilon()};
                BOOST_REQUIRE_EQUAL(expectedTypes[i].s_IsInteger, actualTypes[i].s_IsInteger);
                BOOST_REQUIRE_CLOSE_ABSOLUTE(expectedTypes[i].s_Min,
                                             actualTypes[i].s_Min,
                                             eps * expectedTypes[i].s_Min);
                BOOST_REQUIRE_CLOSE_ABSOLUTE(expectedTypes[i].s_Max,
                                             actualTypes[i].s_Max,
                                             eps * expectedTypes[i].s_Max);
                BOOST_REQUIRE_EQUAL(expectedTypes[i].s_IsInteger,
                                    restoredTypes[i].s_IsInteger);
                BOOST_REQUIRE_CLOSE_ABSOLUTE(expectedTypes[i].s_Min,
                                             restoredTypes[i].s_Min,
                                             eps * expectedTypes[i].s_Min);
                BOOST_REQUIRE_CLOSE_ABSOLUTE(expectedTypes[i].s_Max,
                                             restoredTypes[i].s_Max,
                                             eps * expectedTypes[i].s_Max);
            }
        }

        core::startDefaultAsyncExecutor();
    }

    core::stopDefaultAsyncExecutor();
}

BOOST_AUTO_TEST_CASE(testStandardizeColumns) {

    test::CRandomNumbers rng;

    std::size_t rows{2000};
    std::size_t cols{4};
    std::size_t capacity{500};

    TDoubleVecVec values(4);
    TMeanVarAccumulatorVec moments(4);
    {
        std::size_t i = 0;
        for (auto a : {-10.0, 0.0}) {
            for (auto b : {5.0, 30.0}) {
                rng.generateUniformSamples(a, b, rows, values[i++]);
            }
        }
        for (i = 0; i < cols; ++i) {
            moments[i].add(values[i]);
        }
    }

    TFactoryFunc makeOnDisk{[=] {
        return core::makeDiskStorageDataFrame(test::CTestTmpDir::tmpDir(), cols, rows, capacity)
            .first;
    }};
    TFactoryFunc makeMainMemory{
        [=] { return core::makeMainStorageDataFrame(cols, capacity).first; }};

    core::stopDefaultAsyncExecutor();

    for (auto threads : {1, 4}) {

        for (const auto& factory : {makeOnDisk, makeMainMemory}) {

            auto frame = factory();

            for (std::size_t i = 0; i < rows; ++i) {
                frame->writeRow([&values, i, cols](core::CDataFrame::TFloatVecItr column,
                                                   std::int32_t&) {
                    for (std::size_t j = 0; j < cols; ++j, ++column) {
                        *column = values[j][i];
                    }
                });
            }
            frame->finishWritingRows();

            BOOST_TEST_REQUIRE(maths::CDataFrameUtils::standardizeColumns(threads, *frame));

            // Check the column values are what we expect given the data we generated.

            bool passed{true};
            frame->readRows(1, [&](core::CDataFrame::TRowItr beginRows,
                                   core::CDataFrame::TRowItr endRows) {
                for (auto row = beginRows; row != endRows; ++row) {
                    for (std::size_t j = 0; j < row->numberColumns(); ++j) {
                        double mean{maths::CBasicStatistics::mean(moments[j])};
                        double sd{std::sqrt(maths::CBasicStatistics::variance(moments[j]))};
                        double expected{(values[j][row->index()] - mean) / sd};
                        if (std::fabs((*row)[j] - expected) > 1e-6) {
                            LOG_ERROR(<< "Expected " << expected << " got " << (*row)[j]);
                            passed = false;
                        }
                    }
                }
            });

            BOOST_TEST_REQUIRE(passed);

            // Check that the mean and variance of the columns are zero and one,
            // respectively.

            TMeanVarAccumulatorVec columnsMoments(cols);
            frame->readRows(1, [&](core::CDataFrame::TRowItr beginRows,
                                   core::CDataFrame::TRowItr endRows) {
                for (auto row = beginRows; row != endRows; ++row) {
                    for (std::size_t j = 0; j < row->numberColumns(); ++j) {
                        columnsMoments[j].add((*row)[j]);
                    }
                }
            });

            for (const auto& columnMoments : columnsMoments) {
                double mean{maths::CBasicStatistics::mean(columnMoments)};
                double variance{maths::CBasicStatistics::variance(columnMoments)};
                LOG_DEBUG(<< "mean = " << mean << ", variance = " << variance);
                BOOST_REQUIRE_CLOSE_ABSOLUTE(0.0, mean, 1e-6);
                BOOST_REQUIRE_CLOSE_ABSOLUTE(1.0, variance, 1e-6);
            }
        }

        core::startDefaultAsyncExecutor();
    }

    core::stopDefaultAsyncExecutor();
}

BOOST_AUTO_TEST_CASE(testColumnQuantiles) {

    test::CRandomNumbers rng;

    std::size_t rows{2000};
    std::size_t cols{4};
    std::size_t capacity{500};

    TDoubleVecVec values(4);
    TQuantileSketchVec expectedQuantiles(4, {maths::CQuantileSketch::E_Linear, 100});
    {
        std::size_t i = 0;
        for (auto a : {-10.0, 0.0}) {
            for (auto b : {5.0, 30.0}) {
                rng.generateUniformSamples(a, b, rows, values[i++]);
            }
        }
        for (i = 0; i < cols; ++i) {
            for (auto x : values[i]) {
                expectedQuantiles[i].add(x);
            }
        }
    }

    TFactoryFunc makeOnDisk{[=] {
        return core::makeDiskStorageDataFrame(test::CTestTmpDir::tmpDir(), cols, rows, capacity)
            .first;
    }};
    TFactoryFunc makeMainMemory{
        [=] { return core::makeMainStorageDataFrame(cols, capacity).first; }};

    TSizeVec columnMask(cols);
    std::iota(columnMask.begin(), columnMask.end(), 0);

    core::stopDefaultAsyncExecutor();

    for (auto threads : {1, 4}) {

        for (const auto& factory : {makeOnDisk, makeMainMemory}) {

            auto frame = factory();

            for (std::size_t i = 0; i < rows; ++i) {
                frame->writeRow([&values, i, cols](core::CDataFrame::TFloatVecItr column,
                                                   std::int32_t&) {
                    for (std::size_t j = 0; j < cols; ++j, ++column) {
                        *column = values[j][i];
                    }
                });
            }
            frame->finishWritingRows();

            maths::CQuantileSketch sketch{maths::CQuantileSketch::E_Linear, 100};
            TQuantileSketchVec actualQuantiles;
            BOOST_TEST_REQUIRE(maths::CDataFrameUtils::columnQuantiles(
                threads, *frame, maskAll(rows), columnMask, sketch, actualQuantiles));

            // Check the quantile sketches match.

            TMeanAccumulatorVec columnsMae(4);

            for (std::size_t i = 5; i < 100; i += 5) {
                for (std::size_t feature = 0; feature < columnMask.size(); ++feature) {
                    double x{static_cast<double>(i)};
                    double qa, qe;
                    BOOST_TEST_REQUIRE(expectedQuantiles[feature].quantile(x, qe));
                    BOOST_TEST_REQUIRE(actualQuantiles[feature].quantile(x, qa));
                    BOOST_REQUIRE_CLOSE_ABSOLUTE(
                        qe, qa, 0.02 * std::max(std::fabs(qa), 1.5));
                    columnsMae[feature].add(std::fabs(qa - qe));
                }
            }

            TMeanAccumulator mae;
            for (std::size_t i = 0; i < columnsMae.size(); ++i) {
                LOG_DEBUG(<< "Column MAE = "
                          << maths::CBasicStatistics::mean(columnsMae[i]));
                BOOST_TEST_REQUIRE(maths::CBasicStatistics::mean(columnsMae[i]) < 0.03);
                mae += columnsMae[i];
            }
            LOG_DEBUG(<< "MAE = " << maths::CBasicStatistics::mean(mae));
            BOOST_TEST_REQUIRE(maths::CBasicStatistics::mean(mae) < 0.015);
        }

        core::startDefaultAsyncExecutor();
    }

    core::stopDefaultAsyncExecutor();
}

BOOST_AUTO_TEST_CASE(testColumnQuantilesWithEncoding) {

    test::CRandomNumbers rng;

    std::size_t rows{5000};
    std::size_t cols{6};
    std::size_t capacity{500};

    TDoubleVecVec features(cols - 1);
    rng.generateUniformSamples(0.96, 5.01, rows, features[0]);
    std::for_each(features[0].begin(), features[0].end(),
                  [](double& category) { category = std::floor(category); });
    for (std::size_t i = 1; i + 1 < features.size(); ++i) {
        rng.generateNormalSamples(0.0, 9.0, rows, features[i]);
    }
    rng.generateUniformSamples(0.97, 5.03, rows, features[cols - 2]);
    std::for_each(features[cols - 2].begin(), features[cols - 2].end(),
                  [](double& category) { category = std::floor(category); });

    TDoubleVec weights;
    rng.generateUniformSamples(1.0, 10.0, cols - 1, weights);
    auto target = [&weights](const TDoubleVec& rowFeatures) {
        double result{0.0};
        for (std::size_t i = 0; i < weights.size(); ++i) {
            result += weights[i] * rowFeatures[i];
        }
        return result;
    };

    auto frame = core::makeMainStorageDataFrame(cols, capacity).first;

    frame->categoricalColumns(TBoolVec{false, true, false, false, false, true});
    for (std::size_t i = 0; i < rows; ++i) {
        frame->writeRow([&features, target, i, rowFeatures = TDoubleVec{} ](
            core::CDataFrame::TFloatVecItr column, std::int32_t&) mutable {
            rowFeatures.resize(features.size());
            for (std::size_t j = 0; j < features.size(); ++j) {
                rowFeatures[j] = features[j][i];
            }
            *column++ = target(rowFeatures);
            for (std::size_t j = 0; j < rowFeatures.size(); ++j, ++column) {
                *column = rowFeatures[j];
            }
        });
    }
    frame->finishWritingRows();

    maths::CDataFrameCategoryEncoder encoder{{1, *frame, 0}};

    TSizeVec columnMask(encoder.numberEncodedColumns());
    std::iota(columnMask.begin(), columnMask.end(), 0);

    TQuantileSketchVec expectedQuantiles{columnMask.size(),
                                         {maths::CQuantileSketch::E_Linear, 100}};
    frame->readRows(1, [&](core::CDataFrame::TRowItr beginRows, core::CDataFrame::TRowItr endRows) {
        for (auto row = beginRows; row != endRows; ++row) {
            maths::CEncodedDataFrameRowRef encodedRow{encoder.encode(*row)};
            for (std::size_t i = 0; i < columnMask.size(); ++i) {
                expectedQuantiles[i].add(encodedRow[columnMask[i]]);
            }
        }
    });

    TQuantileSketchVec actualQuantiles;
    maths::CQuantileSketch sketch{maths::CQuantileSketch::E_Linear, 100};
    BOOST_TEST_REQUIRE(maths::CDataFrameUtils::columnQuantiles(
        1, *frame, maskAll(rows), columnMask, sketch, actualQuantiles, &encoder));

    for (std::size_t i = 5; i < 100; i += 5) {
        for (std::size_t feature = 0; feature < columnMask.size(); ++feature) {
            double x{static_cast<double>(i)};
            double qa, qe;
            BOOST_TEST_REQUIRE(expectedQuantiles[feature].quantile(x, qe));
            BOOST_TEST_REQUIRE(actualQuantiles[feature].quantile(x, qa));
            BOOST_REQUIRE_EQUAL(qe, qa);
        }
    }
}

BOOST_AUTO_TEST_CASE(testStratifiedCrossValidationRowMasks) {

    // Check some invariants of the test and train masks:
    //   1) The folds are approximately the same size,
    //   2) The test masks are disjoint for each fold,
    //   3) The train and test masks are disjoint for a given fold,
    //   4) They're all subsets of the initial mask supplied,
    //   5) The number of examples in each category per fold is proportional to
    //      their overall frequency.

    using TDoubleDoubleUMap = boost::unordered_map<double, double>;

    test::CRandomNumbers testRng;
    maths::CPRNG::CXorOShiro128Plus rng;

    std::size_t numberRows{2000};
    std::size_t numberCols{1};

    for (std::size_t trial = 0; trial < 10; ++trial) {

        TDoubleVec categories;
        testRng.generateNormalSamples(0.0, 3.0, numberRows, categories);
        TSizeVec numberFolds;
        testRng.generateUniformSamples(2, 6, 1, numberFolds);

        auto frame = core::makeMainStorageDataFrame(numberCols).first;
        frame->categoricalColumns(TBoolVec{true});
        for (std::size_t i = 0; i < numberRows; ++i) {
            frame->writeRow([&](core::CDataFrame::TFloatVecItr column, std::int32_t&) {
                *column = std::floor(std::fabs(categories[i]));
            });
        }
        frame->finishWritingRows();

        core::CPackedBitVector allTrainingRowsMask{generateRandomRowMask(testRng, numberRows)};

        TDoubleDoubleUMap categoryCounts;
        for (auto i = allTrainingRowsMask.beginOneBits();
             i != allTrainingRowsMask.endOneBits(); ++i) {
            categoryCounts[std::floor(std::fabs(categories[*i]))] += 1.0;
        }

        maths::CDataFrameUtils::TPackedBitVectorVec trainingRowMasks;
        maths::CDataFrameUtils::TPackedBitVectorVec testingRowMasks;
        std::tie(trainingRowMasks, testingRowMasks, std::ignore) =
            maths::CDataFrameUtils::stratifiedCrossValidationRowMasks(
                1, *frame, 0, rng, numberFolds[0], allTrainingRowsMask);

        BOOST_REQUIRE_EQUAL(numberFolds[0], trainingRowMasks.size());
        BOOST_REQUIRE_EQUAL(numberFolds[0], testingRowMasks.size());

        core::CPackedBitVector allTestingRowsMask{numberRows, false};
        for (std::size_t fold = 0; fold < numberFolds[0]; ++fold) {
            // Count should be very nearly the expected value.
            double expectedTestRowCount{allTrainingRowsMask.manhattan() /
                                        static_cast<double>(numberFolds[0])};
            BOOST_REQUIRE_CLOSE_ABSOLUTE(expectedTestRowCount,
                                         testingRowMasks[fold].manhattan(), 10.0);
            BOOST_REQUIRE_EQUAL(0.0, testingRowMasks[fold].inner(allTestingRowsMask));
            BOOST_REQUIRE_EQUAL(0.0, trainingRowMasks[fold].inner(testingRowMasks[fold]));
            BOOST_REQUIRE_EQUAL(trainingRowMasks[fold].manhattan(),
                                trainingRowMasks[fold].inner(allTrainingRowsMask));
            BOOST_REQUIRE_EQUAL(testingRowMasks[fold].manhattan(),
                                testingRowMasks[fold].inner(allTrainingRowsMask));
            allTestingRowsMask |= testingRowMasks[fold];

            TDoubleDoubleUMap testingCategoryCounts;
            frame->readRows(1, 0, frame->numberRows(),
                            [&](core::CDataFrame::TRowItr beginRows,
                                core::CDataFrame::TRowItr endRows) {
                                for (auto row = beginRows; row != endRows; ++row) {
                                    testingCategoryCounts[(*row)[0]] += 1.0;
                                }
                            },
                            &testingRowMasks[fold]);
            for (const auto& count : categoryCounts) {
                BOOST_REQUIRE_CLOSE_ABSOLUTE(
                    count.second / static_cast<double>(numberFolds[0]),
                    testingCategoryCounts[count.first], 5.0);
            }
        }
    }
<<<<<<< HEAD
=======
}

BOOST_AUTO_TEST_CASE(testCrossValidationRowMasks) {

    // Check some invariants of the test and train masks:
    //   1) The folds are approximately the same size,
    //   2) The test masks are disjoint for each fold,
    //   3) The train and test masks are disjoint for a given fold,
    //   4) They're all subsets of the initial mask supplied.

    test::CRandomNumbers testRng;
    maths::CPRNG::CXorOShiro128Plus rng;

    std::size_t numberRows{2000};
>>>>>>> a6ed5830

    for (std::size_t trial = 0; trial < 10; ++trial) {

        TDoubleVec value;
        testRng.generateNormalSamples(0.0, 3.0, numberRows, value);
        TSizeVec numberFolds;
        testRng.generateUniformSamples(2, 6, 1, numberFolds);

        auto frame = core::makeMainStorageDataFrame(numberCols).first;
        frame->categoricalColumns(TBoolVec{false});
        for (std::size_t i = 0; i < numberRows; ++i) {
            frame->writeRow([&](core::CDataFrame::TFloatVecItr column,
                                std::int32_t&) { *column = value[i]; });
        }
        frame->finishWritingRows();

        core::CPackedBitVector allTrainingRowsMask{generateRandomRowMask(testRng, numberRows)};

        maths::CDataFrameUtils::TPackedBitVectorVec testingRowMasks;
        std::tie(std::ignore, testingRowMasks, std::ignore) =
            maths::CDataFrameUtils::stratifiedCrossValidationRowMasks(
                1, *frame, 0, rng, numberFolds[0], allTrainingRowsMask);

<<<<<<< HEAD
        TDoubleVecVec targetPercentiles;
=======
        BOOST_REQUIRE_EQUAL(numberFolds[0], trainingRowMasks.size());
        BOOST_REQUIRE_EQUAL(numberFolds[0], testingRowMasks.size());
>>>>>>> a6ed5830

        core::CPackedBitVector allTestingRowsMask{numberRows, false};
        for (std::size_t fold = 0; fold < numberFolds[0]; ++fold) {
            // Count should be very nearly the expected value.
            double expectedTestRowCount{allTrainingRowsMask.manhattan() /
                                        static_cast<double>(numberFolds[0])};
<<<<<<< HEAD
            CPPUNIT_ASSERT_DOUBLES_EQUAL(expectedTestRowCount,
                                         testingRowMasks[fold].manhattan(), 10.0);
            CPPUNIT_ASSERT_EQUAL(0.0, testingRowMasks[fold].inner(allTestingRowsMask));
            CPPUNIT_ASSERT_EQUAL(testingRowMasks[fold].manhattan(),
                                 testingRowMasks[fold].inner(allTrainingRowsMask));
=======
            BOOST_REQUIRE_CLOSE_ABSOLUTE(expectedTestRowCount,
                                         testingRowMasks[fold].manhattan(),
                                         3.0 * std::sqrt(expectedTestRowCount));
            BOOST_REQUIRE_EQUAL(0.0, testingRowMasks[fold].inner(allTestingRowsMask));
            BOOST_REQUIRE_EQUAL(0.0, trainingRowMasks[fold].inner(testingRowMasks[fold]));
            BOOST_REQUIRE_EQUAL(trainingRowMasks[fold].manhattan(),
                                trainingRowMasks[fold].inner(allTrainingRowsMask));
            BOOST_REQUIRE_EQUAL(testingRowMasks[fold].manhattan(),
                                testingRowMasks[fold].inner(allTrainingRowsMask));
>>>>>>> a6ed5830
            allTestingRowsMask |= testingRowMasks[fold];

            TDoubleVec values;
            frame->readRows(1, 0, frame->numberRows(),
                            [&](core::CDataFrame::TRowItr beginRows,
                                core::CDataFrame::TRowItr endRows) {
                                for (auto row = beginRows; row != endRows; ++row) {
                                    values.push_back((*row)[0]);
                                }
                            },
                            &testingRowMasks[fold]);
            std::sort(values.begin(), values.end());
            targetPercentiles.push_back(
                {values[(2 * values.size()) / 10], values[(4 * values.size()) / 10],
                 values[(6 * values.size()) / 10], values[(8 * values.size()) / 10]});
        }

        for (std::size_t i = 0; i < 4; ++i) {
            TMeanVarAccumulator testTargetPercentileMoments;
            for (std::size_t fold = 0; fold < numberFolds[0]; ++fold) {
                testTargetPercentileMoments.add(targetPercentiles[fold][i]);
            }
            LOG_DEBUG(<< "variance in test set target percentile = "
                      << maths::CBasicStatistics::variance(testTargetPercentileMoments));
            CPPUNIT_ASSERT(maths::CBasicStatistics::variance(testTargetPercentileMoments) < 2e-3);
        }
    }
}

BOOST_AUTO_TEST_CASE(testMicWithColumn) {

    test::CRandomNumbers rng;

    std::size_t capacity{500};
    std::size_t numberRows{2000};
    std::size_t numberCols{4};

    TFactoryFunc makeOnDisk{[=] {
        return core::makeDiskStorageDataFrame(test::CTestTmpDir::tmpDir(),
                                              numberCols, numberRows, capacity)
            .first;
    }};
    TFactoryFunc makeMainMemory{[=] {
        return core::makeMainStorageDataFrame(numberCols, capacity).first;
    }};

    // Test we get exactly the value we expect when the number of rows is less
    // than the target sample size.

    for (const auto& factory : {makeOnDisk, makeMainMemory}) {

        auto frame = factory();

        TDoubleVecVec rows;

        for (std::size_t i = 0; i < numberRows; ++i) {

            TDoubleVec row;
            rng.generateUniformSamples(-5.0, 5.0, 4, row);
            row[3] = 2.0 * row[0] - 1.5 * row[1] + 4.0 * row[2];
            rows.push_back(row);

            frame->writeRow([&row, numberCols](core::CDataFrame::TFloatVecItr column,
                                               std::int32_t&) {
                for (std::size_t j = 0; j < numberCols; ++j, ++column) {
                    *column = row[j];
                }
            });
        }
        frame->finishWritingRows();

        TDoubleVec expected(4, 0.0);
        for (std::size_t j : {0, 1, 2}) {
            maths::CMic mic;
            for (const auto& row : rows) {
                mic.add(row[j], row[3]);
            }
            expected[j] = mic.compute();
        }

        TDoubleVec actual(maths::CDataFrameUtils::metricMicWithColumn(
            maths::CDataFrameUtils::CMetricColumnValue{3}, *frame,
            maskAll(numberRows), {0, 1, 2}));

        LOG_DEBUG(<< "expected = " << core::CContainerPrinter::print(expected));
        LOG_DEBUG(<< "actual   = " << core::CContainerPrinter::print(actual));
        BOOST_REQUIRE_EQUAL(core::CContainerPrinter::print(expected),
                            core::CContainerPrinter::print(actual));
    }

    // Test missing values.

    for (const auto& factory : {makeOnDisk, makeMainMemory}) {
        auto frame = factory();

        TDoubleVecVec rows;
        TSizeVec missing(4, 0);

        for (std::size_t i = 0; i < numberRows; ++i) {

            TDoubleVec row;
            rng.generateUniformSamples(-5.0, 5.0, 4, row);
            row[3] = 2.0 * row[0] - 1.5 * row[1] + 4.0 * row[2];
            for (std::size_t j = 0; j < row.size(); ++j) {
                TDoubleVec p;
                rng.generateUniformSamples(0.0, 1.0, 1, p);
                if (p[0] < 0.01) {
                    row[j] = core::CDataFrame::valueOfMissing();
                    ++missing[j];
                }
            }
            rows.push_back(row);

            frame->writeRow([&row, numberCols](core::CDataFrame::TFloatVecItr column,
                                               std::int32_t&) {
                for (std::size_t j = 0; j < numberCols; ++j, ++column) {
                    *column = row[j];
                }
            });
        }
        frame->finishWritingRows();

        TDoubleVec expected(4, 0.0);
        for (std::size_t j : {0, 1, 2}) {
            maths::CMic mic;
            for (const auto& row : rows) {
                if (maths::CDataFrameUtils::isMissing(row[j]) == false &&
                    maths::CDataFrameUtils::isMissing(row[3]) == false) {
                    mic.add(row[j], row[3]);
                }
            }
            expected[j] = (1.0 - static_cast<double>(missing[j]) /
                                     static_cast<double>(rows.size())) *
                          mic.compute();
        }

        TDoubleVec actual(maths::CDataFrameUtils::metricMicWithColumn(
            maths::CDataFrameUtils::CMetricColumnValue{3}, *frame,
            maskAll(numberRows), {0, 1, 2}));

        LOG_DEBUG(<< "expected = " << core::CContainerPrinter::print(expected));
        LOG_DEBUG(<< "actual   = " << core::CContainerPrinter::print(actual));
        BOOST_REQUIRE_EQUAL(core::CContainerPrinter::print(expected),
                            core::CContainerPrinter::print(actual));
    }
}

BOOST_AUTO_TEST_CASE(testCategoryFrequencies) {

    std::size_t rows{5000};
    std::size_t cols{4};
    std::size_t capacity{500};

    test::CRandomNumbers rng;

    TDoubleVecVec expectedFrequencies;
    TDoubleVecVec values;
    std::tie(expectedFrequencies, values) = generateCategoricalData(
        rng, rows, cols, {10.0, 30.0, 1.0, 5.0, 15.0, 9.0, 20.0, 10.0});

    TFactoryFunc makeOnDisk{[=] {
        return core::makeDiskStorageDataFrame(test::CTestTmpDir::tmpDir(), cols, rows, capacity)
            .first;
    }};
    TFactoryFunc makeMainMemory{
        [=] { return core::makeMainStorageDataFrame(cols, capacity).first; }};

    core::stopDefaultAsyncExecutor();

    for (auto threads : {1, 4}) {

        for (const auto& factory : {makeOnDisk, makeMainMemory}) {

            auto frame = factory();

            frame->categoricalColumns(TBoolVec{true, false, true, false});
            for (std::size_t i = 0; i < rows; ++i) {
                frame->writeRow([&values, i, cols](core::CDataFrame::TFloatVecItr column,
                                                   std::int32_t&) {
                    for (std::size_t j = 0; j < cols; ++j, ++column) {
                        *column = values[j][i];
                    }
                });
            }
            frame->finishWritingRows();

            TDoubleVecVec actualFrequencies{maths::CDataFrameUtils::categoryFrequencies(
                threads, *frame, maskAll(rows), {0, 1, 2, 3})};

            BOOST_REQUIRE_EQUAL(std::size_t{4}, actualFrequencies.size());
            for (std::size_t i : {0, 2}) {
                BOOST_REQUIRE_EQUAL(actualFrequencies.size(),
                                    expectedFrequencies.size());
                for (std::size_t j = 0; j < actualFrequencies[i].size(); ++j) {
                    BOOST_REQUIRE_CLOSE_ABSOLUTE(expectedFrequencies[i][j],
                                                 actualFrequencies[i][j],
                                                 1.0 / static_cast<double>(rows));
                }
            }
            for (std::size_t i : {1, 3}) {
                BOOST_TEST_REQUIRE(actualFrequencies[i].empty());
            }
        }

        core::startDefaultAsyncExecutor();
    }

    core::stopDefaultAsyncExecutor();
}

BOOST_AUTO_TEST_CASE(testMeanValueOfTargetForCategories) {

    std::size_t rows{2000};
    std::size_t cols{4};
    std::size_t capacity{500};

    test::CRandomNumbers rng;

    TDoubleVecVec frequencies;
    TDoubleVecVec values;
    std::tie(frequencies, values) = generateCategoricalData(
        rng, rows, cols - 1, {10.0, 30.0, 1.0, 5.0, 15.0, 9.0, 20.0, 10.0});

    values.resize(cols);
    values[cols - 1].resize(rows, 0.0);
    TMeanAccumulatorVecVec expectedMeans(cols, TMeanAccumulatorVec(8));
    for (std::size_t i = 0; i < rows; ++i) {
        for (std::size_t j = 0; j + 1 < cols; ++j) {
            values[cols - 1][i] += values[j][i];
        }
        for (std::size_t j = 0; j + 1 < cols; ++j) {
            expectedMeans[j][static_cast<std::size_t>(values[j][i])].add(
                values[cols - 1][i]);
        }
    }

    TFactoryFunc makeOnDisk{[=] {
        return core::makeDiskStorageDataFrame(test::CTestTmpDir::tmpDir(), cols, rows, capacity)
            .first;
    }};
    TFactoryFunc makeMainMemory{
        [=] { return core::makeMainStorageDataFrame(cols, capacity).first; }};

    core::stopDefaultAsyncExecutor();

    for (auto threads : {1, 4}) {

        for (const auto& factory : {makeOnDisk, makeMainMemory}) {

            auto frame = factory();

            frame->categoricalColumns(TBoolVec{true, false, true, false});
            for (std::size_t i = 0; i < rows; ++i) {
                frame->writeRow([&values, i, cols](core::CDataFrame::TFloatVecItr column,
                                                   std::int32_t&) {
                    for (std::size_t j = 0; j < cols; ++j, ++column) {
                        *column = values[j][i];
                    }
                });
            }
            frame->finishWritingRows();

            TDoubleVecVec actualMeans(maths::CDataFrameUtils::meanValueOfTargetForCategories(
                maths::CDataFrameUtils::CMetricColumnValue{3}, threads, *frame,
                maskAll(rows), {0, 1, 2}));

            BOOST_REQUIRE_EQUAL(std::size_t{4}, actualMeans.size());
            for (std::size_t i : {0, 2}) {
                BOOST_REQUIRE_EQUAL(actualMeans.size(), expectedMeans.size());
                for (std::size_t j = 0; j < actualMeans[i].size(); ++j) {
                    BOOST_REQUIRE_CLOSE_ABSOLUTE(
                        maths::CBasicStatistics::mean(expectedMeans[i][j]),
                        actualMeans[i][j],
                        static_cast<double>(std::numeric_limits<float>::epsilon()) *
                            maths::CBasicStatistics::mean(expectedMeans[i][j]));
                }
            }
            for (std::size_t i : {1, 3}) {
                BOOST_TEST_REQUIRE(actualMeans[i].empty());
            }
        }

        core::startDefaultAsyncExecutor();
    }

    core::stopDefaultAsyncExecutor();
}

BOOST_AUTO_TEST_CASE(testMeanValueOfTargetForCategoriesWithMissing) {

    // Test that rows missing the target variable are ignored.

    std::size_t rows{2000};
    std::size_t cols{4};
    std::size_t capacity{500};

    test::CRandomNumbers rng;

    TDoubleVecVec frequencies;
    TDoubleVecVec values;
    std::tie(frequencies, values) = generateCategoricalData(
        rng, rows, cols - 1, {10.0, 30.0, 1.0, 5.0, 15.0, 9.0, 20.0, 10.0});

    TDoubleVec uniform01;
    rng.generateUniformSamples(0.0, 1.0, rows, uniform01);

    values.resize(cols);
    values[cols - 1].resize(rows, 0.0);
    TMeanAccumulatorVecVec expectedMeans(cols, TMeanAccumulatorVec(8));
    for (std::size_t i = 0; i < rows; ++i) {
        if (uniform01[i] < 0.9) {
            for (std::size_t j = 0; j + 1 < cols; ++j) {
                values[cols - 1][i] += values[j][i];
            }
            for (std::size_t j = 0; j + 1 < cols; ++j) {
                expectedMeans[j][static_cast<std::size_t>(values[j][i])].add(
                    values[cols - 1][i]);
            }
        } else {
            values[cols - 1][i] = std::numeric_limits<double>::quiet_NaN();
        }
    }

    auto frame = core::makeMainStorageDataFrame(cols, capacity).first;

    frame->categoricalColumns(TBoolVec{true, false, true, false});
    for (std::size_t i = 0; i < rows; ++i) {
        frame->writeRow([&values, i, cols](core::CDataFrame::TFloatVecItr column, std::int32_t&) {
            for (std::size_t j = 0; j < cols; ++j, ++column) {
                *column = values[j][i];
            }
        });
    }
    frame->finishWritingRows();

    TDoubleVecVec actualMeans(maths::CDataFrameUtils::meanValueOfTargetForCategories(
        maths::CDataFrameUtils::CMetricColumnValue{3}, 1, *frame,
        core::CPackedBitVector{rows, true}, {0, 1, 2}));

    BOOST_REQUIRE_EQUAL(std::size_t{4}, actualMeans.size());
    for (std::size_t i : {0, 2}) {
        BOOST_REQUIRE_EQUAL(actualMeans.size(), expectedMeans.size());
        for (std::size_t j = 0; j < actualMeans[i].size(); ++j) {
            BOOST_REQUIRE_EQUAL(maths::CBasicStatistics::mean(expectedMeans[i][j]),
                                actualMeans[i][j]);
        }
    }
}

BOOST_AUTO_TEST_CASE(testCategoryMicWithColumn) {

    std::size_t rows{5000};
    std::size_t cols{4};
    std::size_t capacity{2000};

    test::CRandomNumbers rng;

    TDoubleVecVec frequencies;
    TDoubleVecVec values;
    std::tie(frequencies, values) =
        generateCategoricalData(rng, rows, cols - 1, {20.0, 60.0, 5.0, 15.0, 1.0});

    values.resize(cols);
    rng.generateNormalSamples(0.0, 1.0, rows, values[cols - 1]);
    for (std::size_t i = 0; i < rows; ++i) {
        values[cols - 1][i] += 2.0 * values[2][i];
    }

    TFactoryFunc makeOnDisk{[=] {
        return core::makeDiskStorageDataFrame(test::CTestTmpDir::tmpDir(), cols, rows, capacity)
            .first;
    }};
    TFactoryFunc makeMainMemory{
        [=] { return core::makeMainStorageDataFrame(cols, capacity).first; }};

    core::stopDefaultAsyncExecutor();

    for (auto threads : {1, 4}) {

        for (const auto& factory : {makeOnDisk, makeMainMemory}) {

            auto frame = factory();

            frame->categoricalColumns(TBoolVec{true, false, true, false});
            for (std::size_t i = 0; i < rows; ++i) {
                frame->writeRow([&values, i, cols](core::CDataFrame::TFloatVecItr column,
                                                   std::int32_t&) {
                    for (std::size_t j = 0; j < cols; ++j, ++column) {
                        *column = values[j][i];
                    }
                });
            }
            frame->finishWritingRows();

            auto mics = maths::CDataFrameUtils::categoricalMicWithColumn(
                maths::CDataFrameUtils::CMetricColumnValue{3}, threads, *frame,
                maskAll(rows), {0, 1, 2},
                {{[](std::size_t, std::size_t sampleColumn, std::size_t category) {
                      return std::make_unique<maths::CDataFrameUtils::COneHotCategoricalColumnValue>(
                          sampleColumn, category);
                  },
                  0.01}})[0];

            LOG_DEBUG(<< "mics[0] = " << core::CContainerPrinter::print(mics[0]));
            LOG_DEBUG(<< "mics[2] = " << core::CContainerPrinter::print(mics[2]));

            BOOST_REQUIRE_EQUAL(std::size_t{4}, mics.size());
            for (const auto& mic : mics) {
                BOOST_TEST_REQUIRE(std::is_sorted(
                    mic.begin(), mic.end(), [](const auto& lhs, const auto& rhs) {
                        return maths::COrderings::lexicographical_compare(
                            -lhs.second, lhs.first, -rhs.second, rhs.first);
                    }));
            }
            for (std::size_t i : {0, 2}) {
                BOOST_REQUIRE_EQUAL(std::size_t{5}, mics[i].size());
            }
            for (std::size_t i : {1, 3}) {
                BOOST_TEST_REQUIRE(mics[i].empty());
            }

            BOOST_TEST_REQUIRE(mics[0][0].second < 0.05);
            BOOST_TEST_REQUIRE(mics[2][0].second > 0.50);

            TSizeVec categoryOrder;
            for (const auto& category : mics[2]) {
                categoryOrder.push_back(category.first);
            }
            BOOST_REQUIRE_EQUAL(std::string{"[1, 3, 0, 4, 2]"},
                                core::CContainerPrinter::print(categoryOrder));
        }

        core::startDefaultAsyncExecutor();
    }

    core::stopDefaultAsyncExecutor();
}

<<<<<<< HEAD
CppUnit::Test* CDataFrameUtilsTest::suite() {
    CppUnit::TestSuite* suiteOfTests = new CppUnit::TestSuite("CDataFrameUtilsTest");

    suiteOfTests->addTest(new CppUnit::TestCaller<CDataFrameUtilsTest>(
        "CDataFrameUtilsTest::testColumnDataTypes", &CDataFrameUtilsTest::testColumnDataTypes));
    suiteOfTests->addTest(new CppUnit::TestCaller<CDataFrameUtilsTest>(
        "CDataFrameUtilsTest::testStandardizeColumns",
        &CDataFrameUtilsTest::testStandardizeColumns));
    suiteOfTests->addTest(new CppUnit::TestCaller<CDataFrameUtilsTest>(
        "CDataFrameUtilsTest::testColumnQuantiles", &CDataFrameUtilsTest::testColumnQuantiles));
    suiteOfTests->addTest(new CppUnit::TestCaller<CDataFrameUtilsTest>(
        "CDataFrameUtilsTest::testColumnQuantilesWithEncoding",
        &CDataFrameUtilsTest::testColumnQuantilesWithEncoding));
    suiteOfTests->addTest(new CppUnit::TestCaller<CDataFrameUtilsTest>(
        "CDataFrameUtilsTest::testStratifiedCrossValidationRowMasks",
        &CDataFrameUtilsTest::testStratifiedCrossValidationRowMasks));
    suiteOfTests->addTest(new CppUnit::TestCaller<CDataFrameUtilsTest>(
        "CDataFrameUtilsTest::testMicWithColumn", &CDataFrameUtilsTest::testMicWithColumn));
    suiteOfTests->addTest(new CppUnit::TestCaller<CDataFrameUtilsTest>(
        "CDataFrameUtilsTest::testCategoryFrequencies",
        &CDataFrameUtilsTest::testCategoryFrequencies));
    suiteOfTests->addTest(new CppUnit::TestCaller<CDataFrameUtilsTest>(
        "CDataFrameUtilsTest::testMeanValueOfTargetForCategories",
        &CDataFrameUtilsTest::testMeanValueOfTargetForCategories));
    suiteOfTests->addTest(new CppUnit::TestCaller<CDataFrameUtilsTest>(
        "CDataFrameUtilsTest::testMeanValueOfTargetForCategoriesWithMissing",
        &CDataFrameUtilsTest::testMeanValueOfTargetForCategoriesWithMissing));
    suiteOfTests->addTest(new CppUnit::TestCaller<CDataFrameUtilsTest>(
        "CDataFrameUtilsTest::testCategoryMicWithColumn",
        &CDataFrameUtilsTest::testCategoryMicWithColumn));

    return suiteOfTests;
}
=======
BOOST_AUTO_TEST_SUITE_END()
>>>>>>> a6ed5830
<|MERGE_RESOLUTION|>--- conflicted
+++ resolved
@@ -533,23 +533,6 @@
             }
         }
     }
-<<<<<<< HEAD
-=======
-}
-
-BOOST_AUTO_TEST_CASE(testCrossValidationRowMasks) {
-
-    // Check some invariants of the test and train masks:
-    //   1) The folds are approximately the same size,
-    //   2) The test masks are disjoint for each fold,
-    //   3) The train and test masks are disjoint for a given fold,
-    //   4) They're all subsets of the initial mask supplied.
-
-    test::CRandomNumbers testRng;
-    maths::CPRNG::CXorOShiro128Plus rng;
-
-    std::size_t numberRows{2000};
->>>>>>> a6ed5830
 
     for (std::size_t trial = 0; trial < 10; ++trial) {
 
@@ -573,35 +556,18 @@
             maths::CDataFrameUtils::stratifiedCrossValidationRowMasks(
                 1, *frame, 0, rng, numberFolds[0], allTrainingRowsMask);
 
-<<<<<<< HEAD
         TDoubleVecVec targetPercentiles;
-=======
-        BOOST_REQUIRE_EQUAL(numberFolds[0], trainingRowMasks.size());
-        BOOST_REQUIRE_EQUAL(numberFolds[0], testingRowMasks.size());
->>>>>>> a6ed5830
 
         core::CPackedBitVector allTestingRowsMask{numberRows, false};
         for (std::size_t fold = 0; fold < numberFolds[0]; ++fold) {
             // Count should be very nearly the expected value.
             double expectedTestRowCount{allTrainingRowsMask.manhattan() /
                                         static_cast<double>(numberFolds[0])};
-<<<<<<< HEAD
-            CPPUNIT_ASSERT_DOUBLES_EQUAL(expectedTestRowCount,
+            BOOST_REQUIRE_CLOSE_ABSOLUTE(expectedTestRowCount,
                                          testingRowMasks[fold].manhattan(), 10.0);
-            CPPUNIT_ASSERT_EQUAL(0.0, testingRowMasks[fold].inner(allTestingRowsMask));
-            CPPUNIT_ASSERT_EQUAL(testingRowMasks[fold].manhattan(),
-                                 testingRowMasks[fold].inner(allTrainingRowsMask));
-=======
-            BOOST_REQUIRE_CLOSE_ABSOLUTE(expectedTestRowCount,
-                                         testingRowMasks[fold].manhattan(),
-                                         3.0 * std::sqrt(expectedTestRowCount));
             BOOST_REQUIRE_EQUAL(0.0, testingRowMasks[fold].inner(allTestingRowsMask));
-            BOOST_REQUIRE_EQUAL(0.0, trainingRowMasks[fold].inner(testingRowMasks[fold]));
-            BOOST_REQUIRE_EQUAL(trainingRowMasks[fold].manhattan(),
-                                trainingRowMasks[fold].inner(allTrainingRowsMask));
             BOOST_REQUIRE_EQUAL(testingRowMasks[fold].manhattan(),
                                 testingRowMasks[fold].inner(allTrainingRowsMask));
->>>>>>> a6ed5830
             allTestingRowsMask |= testingRowMasks[fold];
 
             TDoubleVec values;
@@ -626,7 +592,7 @@
             }
             LOG_DEBUG(<< "variance in test set target percentile = "
                       << maths::CBasicStatistics::variance(testTargetPercentileMoments));
-            CPPUNIT_ASSERT(maths::CBasicStatistics::variance(testTargetPercentileMoments) < 2e-3);
+            BOOST_REQUIRE(maths::CBasicStatistics::variance(testTargetPercentileMoments) < 2e-3);
         }
     }
 }
@@ -1039,41 +1005,4 @@
 
     core::stopDefaultAsyncExecutor();
 }
-
-<<<<<<< HEAD
-CppUnit::Test* CDataFrameUtilsTest::suite() {
-    CppUnit::TestSuite* suiteOfTests = new CppUnit::TestSuite("CDataFrameUtilsTest");
-
-    suiteOfTests->addTest(new CppUnit::TestCaller<CDataFrameUtilsTest>(
-        "CDataFrameUtilsTest::testColumnDataTypes", &CDataFrameUtilsTest::testColumnDataTypes));
-    suiteOfTests->addTest(new CppUnit::TestCaller<CDataFrameUtilsTest>(
-        "CDataFrameUtilsTest::testStandardizeColumns",
-        &CDataFrameUtilsTest::testStandardizeColumns));
-    suiteOfTests->addTest(new CppUnit::TestCaller<CDataFrameUtilsTest>(
-        "CDataFrameUtilsTest::testColumnQuantiles", &CDataFrameUtilsTest::testColumnQuantiles));
-    suiteOfTests->addTest(new CppUnit::TestCaller<CDataFrameUtilsTest>(
-        "CDataFrameUtilsTest::testColumnQuantilesWithEncoding",
-        &CDataFrameUtilsTest::testColumnQuantilesWithEncoding));
-    suiteOfTests->addTest(new CppUnit::TestCaller<CDataFrameUtilsTest>(
-        "CDataFrameUtilsTest::testStratifiedCrossValidationRowMasks",
-        &CDataFrameUtilsTest::testStratifiedCrossValidationRowMasks));
-    suiteOfTests->addTest(new CppUnit::TestCaller<CDataFrameUtilsTest>(
-        "CDataFrameUtilsTest::testMicWithColumn", &CDataFrameUtilsTest::testMicWithColumn));
-    suiteOfTests->addTest(new CppUnit::TestCaller<CDataFrameUtilsTest>(
-        "CDataFrameUtilsTest::testCategoryFrequencies",
-        &CDataFrameUtilsTest::testCategoryFrequencies));
-    suiteOfTests->addTest(new CppUnit::TestCaller<CDataFrameUtilsTest>(
-        "CDataFrameUtilsTest::testMeanValueOfTargetForCategories",
-        &CDataFrameUtilsTest::testMeanValueOfTargetForCategories));
-    suiteOfTests->addTest(new CppUnit::TestCaller<CDataFrameUtilsTest>(
-        "CDataFrameUtilsTest::testMeanValueOfTargetForCategoriesWithMissing",
-        &CDataFrameUtilsTest::testMeanValueOfTargetForCategoriesWithMissing));
-    suiteOfTests->addTest(new CppUnit::TestCaller<CDataFrameUtilsTest>(
-        "CDataFrameUtilsTest::testCategoryMicWithColumn",
-        &CDataFrameUtilsTest::testCategoryMicWithColumn));
-
-    return suiteOfTests;
-}
-=======
-BOOST_AUTO_TEST_SUITE_END()
->>>>>>> a6ed5830
+BOOST_AUTO_TEST_SUITE_END()