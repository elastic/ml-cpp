/*
 * ELASTICSEARCH CONFIDENTIAL
 *
 * Copyright (c) 2016 Elasticsearch BV. All Rights Reserved.
 *
 * Notice: this software, and all information contained
 * therein, is the exclusive property of Elasticsearch BV
 * and its licensors, if any, and is protected under applicable
 * domestic and foreign law, and international treaties.
 *
 * Reproduction, republication or distribution without the
 * express written consent of Elasticsearch BV is
 * strictly prohibited.
 */

#include "CSeasonalComponentTest.h"

#include <core/CLogger.h>
#include <core/CRapidXmlParser.h>
#include <core/CRapidXmlStatePersistInserter.h>
#include <core/CRapidXmlStateRestoreTraverser.h>
#include <core/Constants.h>

#include <maths/CIntegerTools.h>
#include <maths/COrderings.h>
#include <maths/CSeasonalComponent.h>
#include <maths/CSeasonalTime.h>
#include <maths/CTools.h>

#include <test/CRandomNumbers.h>

#include <boost/range.hpp>

#include <utility>
#include <vector>

using namespace ml;

namespace {

using TDoubleDoublePr = std::pair<double, double>;
using TDoubleVec = std::vector<double>;
using TTimeVec = std::vector<core_t::TTime>;
using TTimeDoublePr = std::pair<core_t::TTime, double>;
using TTimeDoublePrVec = std::vector<TTimeDoublePr>;

class CTestSeasonalComponent : public maths::CSeasonalComponent {
public:
    // Bring base class method hidden by the signature above into scope
    using maths::CSeasonalComponent::initialize;

public:
    CTestSeasonalComponent(core_t::TTime startTime,
                           core_t::TTime window,
                           core_t::TTime period,
                           std::size_t space,
                           double decayRate = 0.0,
                           double minimumBucketLength = 0.0,
                           maths::CSplineTypes::EBoundaryCondition boundaryCondition = maths::CSplineTypes::E_Periodic,
                           maths::CSplineTypes::EType valueInterpolationType = maths::CSplineTypes::E_Cubic,
                           maths::CSplineTypes::EType varianceInterpolationType = maths::CSplineTypes::E_Linear)
        : maths::CSeasonalComponent(maths::CDiurnalTime(0, 0, window, period),
                                    space,
                                    decayRate,
                                    minimumBucketLength,
                                    boundaryCondition,
                                    valueInterpolationType,
                                    varianceInterpolationType),
          m_StartTime(startTime) {}

    void addPoint(core_t::TTime time, double value, double weight = 1.0) {
        core_t::TTime period = this->time().period();
        if (time > m_StartTime + period) {
            this->updateStartOfCurrentPeriodAndInterpolate(time);
        }
        this->maths::CSeasonalComponent::add(time, value, weight);
    }

    void updateStartOfCurrentPeriodAndInterpolate(core_t::TTime time) {
        core_t::TTime period = this->time().period();
        this->interpolate(maths::CIntegerTools::floor(time, period));
        m_StartTime = maths::CIntegerTools::floor(time, period);
    }

private:
    core_t::TTime m_StartTime;
};

void generateSeasonalValues(test::CRandomNumbers& rng,
                            const TTimeDoublePrVec& function,
                            core_t::TTime startTime,
                            core_t::TTime endTime,
                            std::size_t numberSamples,
<<<<<<< HEAD
                            TTimeDoublePrVec& samples) {
    typedef std::vector<std::size_t> TSizeVec;
=======
                            TTimeDoublePrVec &samples)
{
    using TSizeVec = std::vector<std::size_t>;
>>>>>>> d4e4cca7

    // Generate time uniformly at random in the interval
    // [startTime, endTime).

    core_t::TTime period = function[function.size() - 1].first;

    TSizeVec times;
    rng.generateUniformSamples(static_cast<std::size_t>(startTime), static_cast<std::size_t>(endTime), numberSamples, times);
    std::sort(times.begin(), times.end());
    for (std::size_t i = 0u; i < times.size(); ++i) {
        core_t::TTime offset = static_cast<core_t::TTime>(times[i] % period);
        std::size_t b = std::lower_bound(function.begin(), function.end(), offset, maths::COrderings::SFirstLess()) - function.begin();
        b = maths::CTools::truncate(b, std::size_t(1), std::size_t(function.size() - 1));
        std::size_t a = b - 1;
        double m = (function[b].second - function[a].second) / static_cast<double>(function[b].first - function[a].first);
        samples.push_back(TTimeDoublePr(times[i], function[a].second + m * static_cast<double>(offset - function[a].first)));
    }
}

double mean(const TDoubleDoublePr& x) {
    return (x.first + x.second) / 2.0;
}
}

<<<<<<< HEAD
void CSeasonalComponentTest::testNoPeriodicity(void) {
=======
void CSeasonalComponentTest::testNoPeriodicity()
{
>>>>>>> d4e4cca7
    LOG_DEBUG("+---------------------------------------------+");
    LOG_DEBUG("|  CSeasonalComponentTest::testNoPeriodicity  |");
    LOG_DEBUG("+---------------------------------------------+");

    const core_t::TTime startTime = 1354492800;

    TTimeDoublePrVec function;
    for (std::size_t i = 0; i < 25; ++i) {
        function.push_back(TTimeDoublePr((i * core::constants::DAY) / 24, 0.0));
    }

    test::CRandomNumbers rng;

    // Test that the seasonal component tends to flat if the
    // values have no seasonal component.
    std::size_t n = 5000u;

    TTimeDoublePrVec samples;
    generateSeasonalValues(rng, function, startTime, startTime + 31 * core::constants::DAY, n, samples);

    TDoubleVec residuals;
    rng.generateGammaSamples(10.0, 1.2, n, residuals);
    double residualMean = maths::CBasicStatistics::mean(residuals);

    CTestSeasonalComponent seasonal(startTime, core::constants::DAY, core::constants::DAY, 24);
    seasonal.initialize();

    //std::ofstream file;
    //file.open("results.m");
    //file << "hold on;\n";

    double totalError1 = 0.0;
    double totalError2 = 0.0;
    core_t::TTime time = startTime;
    for (std::size_t i = 0u, d = 0u; i < n; ++i) {
        seasonal.addPoint(samples[i].first, samples[i].second + residuals[i]);

        if (samples[i].first >= time + core::constants::DAY) {
            LOG_DEBUG("Processing day = " << ++d);

            time += core::constants::DAY;

            //std::ostringstream t;
            //std::ostringstream ft;
            //t << "t = [";
            //ft << "ft = [";
            double error1 = 0.0;
            double error2 = 0.0;
            for (std::size_t j = 0u; j < function.size(); ++j) {
                //t << time + function[j].first << " ";
                //ft << function[j].second << " ";
                TDoubleDoublePr interval = seasonal.value(time + function[j].first, 70.0);
                double f = function[j].second + residualMean;

                double e = mean(interval) - f;
                error1 += std::fabs(e);
                error2 += std::max(std::max(interval.first - f, f - interval.second), 0.0);
            }
            //t << "];\n";
            //ft << "];\n";

            if (d > 1) {
                LOG_DEBUG("f(0) = " << mean(seasonal.value(time, 0.0))
                                    << ", f(T) = " << mean(seasonal.value(time + core::constants::DAY - 1, 0.0)));
                CPPUNIT_ASSERT_DOUBLES_EQUAL(
                    mean(seasonal.value(time, 0.0)), mean(seasonal.value(time + core::constants::DAY - 1, 0.0)), 0.1);
            }
            error1 /= static_cast<double>(function.size());
            error2 /= static_cast<double>(function.size());
            LOG_DEBUG("error1 = " << error1);
            LOG_DEBUG("error2 = " << error2);
            CPPUNIT_ASSERT(error1 < 1.4);
            CPPUNIT_ASSERT(error2 < 0.35);
            totalError1 += error1;
            totalError2 += error2;

            //file << seasonal.print() << "\n";
            //file << t.str();
            //file << ft.str();
            //file << "plot(t, ft, 'r');\n";
            //file << "input(\"Hit any key for next period\");\n\n";
        }
    }

    totalError1 /= 30.0;
    totalError2 /= 30.0;
    LOG_DEBUG("totalError1 = " << totalError1);
    LOG_DEBUG("totalError2 = " << totalError2);
    CPPUNIT_ASSERT(totalError1 < 0.6);
    CPPUNIT_ASSERT(totalError2 < 0.15);
}

<<<<<<< HEAD
void CSeasonalComponentTest::testConstantPeriodic(void) {
=======
void CSeasonalComponentTest::testConstantPeriodic()
{
>>>>>>> d4e4cca7
    LOG_DEBUG("+------------------------------------------------+");
    LOG_DEBUG("|  CSeasonalComponentTest::testConstantPeriodic  |");
    LOG_DEBUG("+------------------------------------------------+");

    const core_t::TTime startTime = 1354492800;

    test::CRandomNumbers rng;

    // Test smooth.
    {
        LOG_DEBUG("*** sin(2 * pi * t / 24 hrs) ***");

        TTimeDoublePrVec function;
        for (core_t::TTime i = 0u; i < 49; ++i) {
            core_t::TTime t = (i * core::constants::DAY) / 48;
<<<<<<< HEAD
            double ft = 100.0 + 40.0 * ::sin(boost::math::double_constants::two_pi * static_cast<double>(i) / 48.0);
=======
            double ft = 100.0 + 40.0 * std::sin(boost::math::double_constants::two_pi
                                             * static_cast<double>(i) / 48.0);
>>>>>>> d4e4cca7
            function.push_back(TTimeDoublePr(t, ft));
        }

        std::size_t n = 5000u;

        TTimeDoublePrVec samples;
        generateSeasonalValues(rng, function, startTime, startTime + 31 * core::constants::DAY, n, samples);

        TDoubleVec residuals;
        rng.generateGammaSamples(10.0, 1.2, n, residuals);
        double residualMean = maths::CBasicStatistics::mean(residuals);

        CTestSeasonalComponent seasonal(startTime, core::constants::DAY, core::constants::DAY, 24, 0.01);
        seasonal.initialize();

        //std::ofstream file;
        //file.open("results.m");
        //file << "hold on;\n";

        double totalError1 = 0.0;
        double totalError2 = 0.0;
        core_t::TTime time = startTime;
        for (std::size_t i = 0u, d = 0u; i < n; ++i) {
            seasonal.addPoint(samples[i].first, samples[i].second + residuals[i]);

            if (samples[i].first >= time + core::constants::DAY) {
                LOG_DEBUG("Processing day = " << ++d);

                time += core::constants::DAY;

                //std::ostringstream t;
                //std::ostringstream ft;
                //t << "t = [";
                //ft << "ft = [";
                double error1 = 0.0;
                double error2 = 0.0;
                for (std::size_t j = 0u; j < function.size(); ++j) {
                    //t << time + function[j].first << " ";
                    //ft << function[j].second << " ";
                    TDoubleDoublePr interval = seasonal.value(time + function[j].first, 70.0);
                    double f = residualMean + function[j].second;
                    double e = mean(interval) - f;
                    error1 += std::fabs(e);
                    error2 += std::max(std::max(interval.first - f, f - interval.second), 0.0);
                }
                //t << "];\n";
                //ft << "];\n";

                if (d > 1) {
                    LOG_DEBUG("f(0) = " << mean(seasonal.value(time, 0.0))
                                        << ", f(T) = " << mean(seasonal.value(time + core::constants::DAY - 1, 0.0)));
                    CPPUNIT_ASSERT_DOUBLES_EQUAL(
                        mean(seasonal.value(time, 0.0)), mean(seasonal.value(time + core::constants::DAY - 1, 0.0)), 0.1);
                }

                error1 /= static_cast<double>(function.size());
                error2 /= static_cast<double>(function.size());
                LOG_DEBUG("error1 = " << error1);
                LOG_DEBUG("error2 = " << error2);
                CPPUNIT_ASSERT(error1 < 1.7);
                CPPUNIT_ASSERT(error2 < 0.6);
                totalError1 += error1;
                totalError2 += error2;

                //file << seasonal.print() << "\n";
                //file << t.str();
                //file << ft.str();
                //file << "plot(t, ft, 'r');\n";
                //file << "input(\"Hit any key for next period\");\n\n";

                seasonal.propagateForwardsByTime(1.0);
            }
        }

        totalError1 /= 30.0;
        totalError2 /= 30.0;
        LOG_DEBUG("totalError1 = " << totalError1);
        LOG_DEBUG("totalError2 = " << totalError2);
        CPPUNIT_ASSERT(totalError1 < 0.5);
        CPPUNIT_ASSERT(totalError2 < 0.01);
    }

    // Test high slope.
    {
        LOG_DEBUG("*** piecewise linear ***");

        TTimeDoublePr knotPoints[] = {
            TTimeDoublePr(0, 1.0),       TTimeDoublePr(1800, 1.0),    TTimeDoublePr(3600, 2.0),    TTimeDoublePr(5400, 3.0),
            TTimeDoublePr(7200, 5.0),    TTimeDoublePr(9000, 5.0),    TTimeDoublePr(10800, 10.0),  TTimeDoublePr(12600, 10.0),
            TTimeDoublePr(14400, 12.0),  TTimeDoublePr(16200, 12.0),  TTimeDoublePr(18000, 14.0),  TTimeDoublePr(19800, 12.0),
            TTimeDoublePr(21600, 10.0),  TTimeDoublePr(23400, 14.0),  TTimeDoublePr(25200, 16.0),  TTimeDoublePr(27000, 50.0),
            TTimeDoublePr(28800, 300.0), TTimeDoublePr(30600, 330.0), TTimeDoublePr(32400, 310.0), TTimeDoublePr(34200, 290.0),
            TTimeDoublePr(36000, 280.0), TTimeDoublePr(37800, 260.0), TTimeDoublePr(39600, 250.0), TTimeDoublePr(41400, 230.0),
            TTimeDoublePr(43200, 230.0), TTimeDoublePr(45000, 220.0), TTimeDoublePr(46800, 240.0), TTimeDoublePr(48600, 220.0),
            TTimeDoublePr(50400, 260.0), TTimeDoublePr(52200, 250.0), TTimeDoublePr(54000, 260.0), TTimeDoublePr(55800, 270.0),
            TTimeDoublePr(57600, 280.0), TTimeDoublePr(59400, 290.0), TTimeDoublePr(61200, 290.0), TTimeDoublePr(63000, 60.0),
            TTimeDoublePr(64800, 20.0),  TTimeDoublePr(66600, 18.0),  TTimeDoublePr(68400, 19.0),  TTimeDoublePr(70200, 10.0),
            TTimeDoublePr(72000, 10.0),  TTimeDoublePr(73800, 5.0),   TTimeDoublePr(75600, 5.0),   TTimeDoublePr(77400, 10.0),
            TTimeDoublePr(79200, 5.0),   TTimeDoublePr(81000, 3.0),   TTimeDoublePr(82800, 1.0),   TTimeDoublePr(84600, 1.0),
            TTimeDoublePr(86400, 1.0)};

        TTimeDoublePrVec function(boost::begin(knotPoints), boost::end(knotPoints));

        std::size_t n = 6000u;

        TTimeDoublePrVec samples;
        generateSeasonalValues(rng, function, startTime, startTime + 41 * core::constants::DAY, n, samples);

        TDoubleVec residuals;
        rng.generateGammaSamples(10.0, 1.2, n, residuals);
        double residualMean = maths::CBasicStatistics::mean(residuals);

        CTestSeasonalComponent seasonal(startTime, core::constants::DAY, core::constants::DAY, 24, 0.01);
        seasonal.initialize();

        //std::ofstream file;
        //file.open("results.m");
        //file << "hold on;\n";

        double totalError1 = 0.0;
        double totalError2 = 0.0;
        core_t::TTime time = startTime;
        for (std::size_t i = 0u, d = 0u; i < n; ++i) {
            seasonal.addPoint(samples[i].first, samples[i].second + residuals[i]);

            if (samples[i].first >= time + core::constants::DAY) {
                LOG_DEBUG("Processing day = " << ++d);

                time += core::constants::DAY;

                //std::ostringstream t;
                //std::ostringstream ft;
                //t << "t = [";
                //ft << "ft = [";
                double error1 = 0.0;
                double error2 = 0.0;
                for (std::size_t j = 0u; j < function.size(); ++j) {
                    //t << time + function[j].first << " ";
                    //ft << function[j].second << " ";
                    TDoubleDoublePr interval = seasonal.value(time + function[j].first, 70.0);
                    double f = residualMean + function[j].second;

                    double e = mean(interval) - f;
                    error1 += std::fabs(e);
                    error2 += std::max(std::max(interval.first - f, f - interval.second), 0.0);
                }
                //t << "];\n";
                //ft << "];\n";

                if (d > 1) {
                    LOG_DEBUG("f(0) = " << mean(seasonal.value(time, 0.0))
                                        << ", f(T) = " << mean(seasonal.value(time + core::constants::DAY - 1, 0.0)));
                    CPPUNIT_ASSERT_DOUBLES_EQUAL(
                        mean(seasonal.value(time, 0.0)), mean(seasonal.value(time + core::constants::DAY - 1, 0.0)), 0.1);
                }

                error1 /= static_cast<double>(function.size());
                error2 /= static_cast<double>(function.size());
                LOG_DEBUG("error1 = " << error1);
                LOG_DEBUG("error2 = " << error2);
                CPPUNIT_ASSERT(error1 < 11.0);
                CPPUNIT_ASSERT(error2 < 4.6);
                totalError1 += error1;
                totalError2 += error2;

                //file << seasonal.print() << "\n";
                //file << t.str();
                //file << ft.str();
                //file << "plot(t, ft, 'r');\n";
                //file << "input(\"Hit any key for next period\");\n\n";

                seasonal.propagateForwardsByTime(1.0);
            }
        }

        totalError1 /= 40.0;
        totalError2 /= 40.0;
        LOG_DEBUG("totalError1 = " << totalError1);
        LOG_DEBUG("totalError2 = " << totalError2);
        CPPUNIT_ASSERT(totalError1 < 7.3);
        CPPUNIT_ASSERT(totalError2 < 4.2);
    }
}

<<<<<<< HEAD
void CSeasonalComponentTest::testTimeVaryingPeriodic(void) {
=======
void CSeasonalComponentTest::testTimeVaryingPeriodic()
{
>>>>>>> d4e4cca7
    LOG_DEBUG("+---------------------------------------------------+");
    LOG_DEBUG("|  CSeasonalComponentTest::testTimeVaryingPeriodic  |");
    LOG_DEBUG("+---------------------------------------------------+");

    // Test a signal with periodicity which changes slowly
    // over time.

    core_t::TTime startTime = 0;

    TTimeDoublePr knotPoints[] = {
        TTimeDoublePr(0, 1.0),       TTimeDoublePr(1800, 1.0),    TTimeDoublePr(3600, 2.0),    TTimeDoublePr(5400, 3.0),
        TTimeDoublePr(7200, 5.0),    TTimeDoublePr(9000, 5.0),    TTimeDoublePr(10800, 10.0),  TTimeDoublePr(12600, 10.0),
        TTimeDoublePr(14400, 12.0),  TTimeDoublePr(16200, 12.0),  TTimeDoublePr(18000, 14.0),  TTimeDoublePr(19800, 12.0),
        TTimeDoublePr(21600, 10.0),  TTimeDoublePr(23400, 14.0),  TTimeDoublePr(25200, 16.0),  TTimeDoublePr(27000, 50.0),
        TTimeDoublePr(28800, 300.0), TTimeDoublePr(30600, 330.0), TTimeDoublePr(32400, 310.0), TTimeDoublePr(34200, 290.0),
        TTimeDoublePr(36000, 280.0), TTimeDoublePr(37800, 260.0), TTimeDoublePr(39600, 250.0), TTimeDoublePr(41400, 230.0),
        TTimeDoublePr(43200, 230.0), TTimeDoublePr(45000, 220.0), TTimeDoublePr(46800, 240.0), TTimeDoublePr(48600, 220.0),
        TTimeDoublePr(50400, 260.0), TTimeDoublePr(52200, 250.0), TTimeDoublePr(54000, 260.0), TTimeDoublePr(55800, 270.0),
        TTimeDoublePr(57600, 280.0), TTimeDoublePr(59400, 290.0), TTimeDoublePr(61200, 290.0), TTimeDoublePr(63000, 60.0),
        TTimeDoublePr(64800, 20.0),  TTimeDoublePr(66600, 18.0),  TTimeDoublePr(68400, 19.0),  TTimeDoublePr(70200, 10.0),
        TTimeDoublePr(72000, 10.0),  TTimeDoublePr(73800, 5.0),   TTimeDoublePr(75600, 5.0),   TTimeDoublePr(77400, 10.0),
        TTimeDoublePr(79200, 5.0),   TTimeDoublePr(81000, 3.0),   TTimeDoublePr(82800, 1.0),   TTimeDoublePr(84600, 1.0),
        TTimeDoublePr(86400, 1.0)};

    TTimeDoublePrVec function(boost::begin(knotPoints), boost::end(knotPoints));

    test::CRandomNumbers rng;

    CTestSeasonalComponent seasonal(startTime, core::constants::DAY, core::constants::DAY, 24, 0.048);
    seasonal.initialize();

    core_t::TTime time = startTime;

    double totalError1 = 0.0;
    double totalError2 = 0.0;
    double numberErrors = 0.0;

<<<<<<< HEAD
    for (std::size_t d = 0u; d < 365; ++d) {
        double scale = 2.0 + 2.0 * ::sin(3.14159265358979 * static_cast<double>(d) / 365.0);
=======
    for (std::size_t d = 0u; d < 365; ++d)
    {
        double scale = 2.0 + 2.0 * std::sin(3.14159265358979 * static_cast<double>(d) / 365.0);
>>>>>>> d4e4cca7

        TTimeDoublePrVec samples;
        generateSeasonalValues(rng, function, time, time + core::constants::DAY, 100, samples);

        TDoubleVec residuals;
        rng.generateGammaSamples(10.0, 1.2, 100, residuals);
        double residualMean = maths::CBasicStatistics::mean(residuals);

        for (std::size_t i = 0u; i < 100; ++i) {
            seasonal.addPoint(samples[i].first, scale * samples[i].second + residuals[i]);
        }

        LOG_DEBUG("Processing day = " << d);

        time += core::constants::DAY;

        seasonal.updateStartOfCurrentPeriodAndInterpolate(time);

        if (seasonal.initialized()) {
            //std::ostringstream t;
            //std::ostringstream ft;
            //t << "t = [";
            //ft << "ft = [";
            double error1 = 0.0;
            double error2 = 0.0;
            for (std::size_t j = 0u; j < function.size(); ++j) {
                //t << time + function[j].first << " ";
                //ft << function[j].second << " ";
                TDoubleDoublePr interval = seasonal.value(time + function[j].first, 70.0);
                double f = residualMean + scale * function[j].second;

                double e = mean(interval) - f;
                error1 += std::fabs(e);
                error2 += std::max(std::max(interval.first - f, f - interval.second), 0.0);
            }
            //t << "];\n";
            //ft << "];\n";

            if (d > 1) {
                LOG_DEBUG("f(0) = " << mean(seasonal.value(time, 0.0))
                                    << ", f(T) = " << mean(seasonal.value(time + core::constants::DAY - 1, 0.0)));
                CPPUNIT_ASSERT_DOUBLES_EQUAL(
                    mean(seasonal.value(time, 0.0)), mean(seasonal.value(time + core::constants::DAY - 1, 0.0)), 0.1);
            }

            error1 /= static_cast<double>(function.size());
            error2 /= static_cast<double>(function.size());
            LOG_DEBUG("error1 = " << error1);
            LOG_DEBUG("error2 = " << error2);
            CPPUNIT_ASSERT(error1 < 42.0);
            CPPUNIT_ASSERT(error2 < 20.0);
            totalError1 += error1;
            totalError2 += error2;
            numberErrors += 1.0;

            //file << seasonal.print() << "\n";
            //file << t.str();
            //file << ft.str();
            //file << "plot(t, ft, 'r');\n";
            //file << "input(\"Hit any key for next period\");\n\n";
        }

        seasonal.propagateForwardsByTime(1.0);
    }

    LOG_DEBUG("mean error 1 = " << totalError1 / numberErrors);
    LOG_DEBUG("mean error 2 = " << totalError2 / numberErrors);
    CPPUNIT_ASSERT(totalError1 / numberErrors < 19.0);
    CPPUNIT_ASSERT(totalError2 / numberErrors < 14.0);
}

<<<<<<< HEAD
void CSeasonalComponentTest::testVeryLowVariation(void) {
=======
void CSeasonalComponentTest::testVeryLowVariation()
{
>>>>>>> d4e4cca7
    LOG_DEBUG("+------------------------------------------------+");
    LOG_DEBUG("|  CSeasonalComponentTest::testVeryLowVariation  |");
    LOG_DEBUG("+------------------------------------------------+");

    // Test we very accurately fit low variation data.

    const core_t::TTime startTime = 1354492800;

    TTimeDoublePrVec function;
    for (std::size_t i = 0u; i < 25; ++i) {
        function.push_back(TTimeDoublePr((i * core::constants::DAY) / 24, 50.0));
    }

    test::CRandomNumbers rng;

    std::size_t n = 5000u;

    TTimeDoublePrVec samples;
    generateSeasonalValues(rng, function, startTime, startTime + 31 * core::constants::DAY, n, samples);

    TDoubleVec residuals;
    rng.generateNormalSamples(0.0, 1e-3, n, residuals);
    double residualMean = maths::CBasicStatistics::mean(residuals);

    double deviation = std::sqrt(1e-3);

    CTestSeasonalComponent seasonal(startTime, core::constants::DAY, core::constants::DAY, 24);
    seasonal.initialize(startTime);

    //std::ofstream file;
    //file.open("results.m");
    //file << "hold on;\n";

    double totalError1 = 0.0;
    double totalError2 = 0.0;
    core_t::TTime time = startTime;
    for (std::size_t i = 0u, d = 0u; i < n; ++i) {
        seasonal.addPoint(samples[i].first, samples[i].second + residuals[i]);

        if (samples[i].first >= time + core::constants::DAY) {
            LOG_DEBUG("Processing day = " << ++d);

            time += core::constants::DAY;

            //std::ostringstream t;
            //std::ostringstream ft;
            //t << "t = [";
            //ft << "ft = [";
            double error1 = 0.0;
            double error2 = 0.0;
            for (std::size_t j = 0u; j < function.size(); ++j) {
                //t << time + function[j].first << " ";
                //ft << function[j].second << " ";
                TDoubleDoublePr interval = seasonal.value(time + function[j].first, 70.0);
                double f = residualMean + function[j].second;

                double e = mean(interval) - f;
                error1 += std::fabs(e);
                error2 += std::max(std::max(interval.first - f, f - interval.second), 0.0);
            }
            //t << "];\n";
            //ft << "];\n";

            if (d > 1) {
                LOG_DEBUG("f(0) = " << mean(seasonal.value(time, 0.0))
                                    << ", f(T) = " << mean(seasonal.value(time + core::constants::DAY - 1, 0.0)));
                CPPUNIT_ASSERT_DOUBLES_EQUAL(
                    mean(seasonal.value(time, 0.0)), mean(seasonal.value(time + core::constants::DAY - 1, 0.0)), 0.1);
            }
            error1 /= static_cast<double>(function.size());
            error2 /= static_cast<double>(function.size());
            LOG_DEBUG("deviation = " << deviation);
            LOG_DEBUG("error1 = " << error1 << ", error2 = " << error2);
            CPPUNIT_ASSERT_DOUBLES_EQUAL(0.0, error1, 1.0 * deviation);
            CPPUNIT_ASSERT_DOUBLES_EQUAL(0.0, error2, 0.1 * deviation);
            totalError1 += error1;
            totalError2 += error2;

            //file << seasonal.print() << "\n";
            //file << t.str();
            //file << ft.str();
            //file << "plot(t, ft, 'r');\n";
            //file << "input(\"Hit any key for next period\");\n\n";
        }
    }

    totalError1 /= 30.0;
    totalError2 /= 30.0;
    LOG_DEBUG("deviation = " << deviation);
    LOG_DEBUG("totalError1 = " << totalError1 << ", totalError2 = " << totalError2);
    CPPUNIT_ASSERT_DOUBLES_EQUAL(totalError1, 0.0, 0.20 * deviation);
    CPPUNIT_ASSERT_DOUBLES_EQUAL(totalError2, 0.0, 0.04 * deviation);
}

<<<<<<< HEAD
void CSeasonalComponentTest::testVariance(void) {
=======
void CSeasonalComponentTest::testVariance()
{
>>>>>>> d4e4cca7
    LOG_DEBUG("+----------------------------------------+");
    LOG_DEBUG("|  CSeasonalComponentTest::testVariance  |");
    LOG_DEBUG("+----------------------------------------+");

    using TMeanAccumulator = maths::CBasicStatistics::SSampleMean<double>::TAccumulator;

    // Check that we estimate a periodic variance.

    test::CRandomNumbers rng;

    TTimeDoublePrVec function;
    for (core_t::TTime i = 0u; i < 481; ++i) {
        core_t::TTime t = (i * core::constants::DAY) / 48;
<<<<<<< HEAD
        double vt = 80.0 + 20.0 * ::sin(boost::math::double_constants::two_pi * static_cast<double>(i % 48) / 48.0);
=======
        double vt = 80.0 + 20.0 * std::sin(boost::math::double_constants::two_pi
                                        * static_cast<double>(i % 48) / 48.0);
>>>>>>> d4e4cca7
        TDoubleVec sample;
        rng.generateNormalSamples(0.0, vt, 10, sample);
        for (std::size_t j = 0u; j < sample.size(); ++j) {
            function.push_back(TTimeDoublePr(t, sample[j]));
        }
    }

    CTestSeasonalComponent seasonal(0, core::constants::DAY, core::constants::DAY, 24);
    seasonal.initialize(0);

    for (std::size_t i = 0u; i < function.size(); ++i) {
        seasonal.addPoint(function[i].first, function[i].second);
    }

    TMeanAccumulator error;
    for (core_t::TTime i = 0u; i < 48; ++i) {
        core_t::TTime t = (i * core::constants::DAY) / 48;
<<<<<<< HEAD
        double v_ = 80.0 + 20.0 * ::sin(boost::math::double_constants::two_pi * static_cast<double>(i) / 48.0);
        TDoubleDoublePr vv = seasonal.variance(t, 98.0);
        double v = (vv.first + vv.second) / 2.0;
        LOG_DEBUG("v_ = " << v_ << ", v = " << core::CContainerPrinter::print(vv) << ", relative error = " << ::fabs(v - v_) / v_);
=======
        double v_ = 80.0 + 20.0 * std::sin(boost::math::double_constants::two_pi
                                        * static_cast<double>(i) / 48.0);
        TDoubleDoublePr vv = seasonal.variance(t, 98.0);
        double v = (vv.first + vv.second) / 2.0;
        LOG_DEBUG("v_ = " << v_
                  << ", v = " << core::CContainerPrinter::print(vv)
                  << ", relative error = " << std::fabs(v - v_) / v_);
>>>>>>> d4e4cca7

        CPPUNIT_ASSERT_DOUBLES_EQUAL(v_, v, 0.4 * v_);
        CPPUNIT_ASSERT(v_ > vv.first && v_ < vv.second);
        error.add(std::fabs(v - v_) / v_);
    }

    LOG_DEBUG("mean relative error = " << maths::CBasicStatistics::mean(error));
    CPPUNIT_ASSERT(maths::CBasicStatistics::mean(error) < 0.11);
}

<<<<<<< HEAD
void CSeasonalComponentTest::testPersist(void) {
=======
void CSeasonalComponentTest::testPersist()
{
>>>>>>> d4e4cca7
    LOG_DEBUG("+---------------------------------------+");
    LOG_DEBUG("|  CSeasonalComponentTest::testPersist  |");
    LOG_DEBUG("+---------------------------------------+");

    // Check that persistence is idempotent.

    const core_t::TTime startTime = 1354492800;
    const core_t::TTime minute = 60;
    const double decayRate = 0.001;
    const double minimumBucketLength = 0.0;

    test::CRandomNumbers rng;

    TTimeDoublePrVec function;
    for (core_t::TTime i = 0u; i < 49; ++i) {
        core_t::TTime t = (i * core::constants::DAY) / 48;
<<<<<<< HEAD
        double ft = 100.0 + 40.0 * ::sin(boost::math::double_constants::two_pi * static_cast<double>(i) / 48.0);
=======
        double ft = 100.0 + 40.0 * std::sin(boost::math::double_constants::two_pi
                                         * static_cast<double>(i) / 48.0);
>>>>>>> d4e4cca7
        function.push_back(TTimeDoublePr(t, ft));
    }

    std::size_t n = 3300u;

    TTimeDoublePrVec samples;
    generateSeasonalValues(rng, function, startTime, startTime + 31 * core::constants::DAY, n, samples);

    TDoubleVec residuals;
    rng.generateGammaSamples(10.0, 1.2, n, residuals);

    CTestSeasonalComponent origSeasonal(startTime, core::constants::DAY, core::constants::DAY, 24, decayRate);
    origSeasonal.initialize(startTime);

    for (std::size_t i = 0u; i < n; ++i) {
        origSeasonal.addPoint(samples[i].first, samples[i].second + residuals[i]);
    }

    std::string origXml;
    {
        core::CRapidXmlStatePersistInserter inserter("root");
        origSeasonal.acceptPersistInserter(inserter);
        inserter.toXml(origXml);
    }

    LOG_DEBUG("seasonal component XML representation:\n" << origXml);

    // Restore the XML into a new filter
    core::CRapidXmlParser parser;
    CPPUNIT_ASSERT(parser.parseStringIgnoreCdata(origXml));
    core::CRapidXmlStateRestoreTraverser traverser(parser);

    maths::CSeasonalComponent restoredSeasonal(decayRate, minimumBucketLength, traverser);

    std::string newXml;
    {
        core::CRapidXmlStatePersistInserter inserter("root");
        restoredSeasonal.acceptPersistInserter(inserter);
        inserter.toXml(newXml);
    }
    CPPUNIT_ASSERT_EQUAL(origXml, newXml);

    // Test that the values and variances of the original and
    // restored components are similar.
    for (core_t::TTime time = 0; time < core::constants::DAY; time += minute) {
        TDoubleDoublePr xo = origSeasonal.value(time, 80.0);
        TDoubleDoublePr xn = restoredSeasonal.value(time, 80.0);
        if (time % (15 * minute) == 0) {
            LOG_DEBUG("xo = " << core::CContainerPrinter::print(xo) << ", xn = " << core::CContainerPrinter::print(xn));
        }
        CPPUNIT_ASSERT_DOUBLES_EQUAL(xo.first, xn.first, 0.3);
        CPPUNIT_ASSERT_DOUBLES_EQUAL(xo.second, xn.second, 0.3);
        TDoubleDoublePr vo = origSeasonal.variance(time, 80.0);
        TDoubleDoublePr vn = origSeasonal.variance(time, 80.0);
        if (time % (15 * minute) == 0) {
            LOG_DEBUG("vo = " << core::CContainerPrinter::print(vo) << ", vn = " << core::CContainerPrinter::print(vn));
        }
        CPPUNIT_ASSERT_DOUBLES_EQUAL(vo.first, vn.first, 1e-3);
        CPPUNIT_ASSERT_DOUBLES_EQUAL(vo.second, vn.second, 1e-3);
    }
}

<<<<<<< HEAD
CppUnit::Test* CSeasonalComponentTest::suite(void) {
    CppUnit::TestSuite* suiteOfTests = new CppUnit::TestSuite("CSeasonalComponentTest");

    suiteOfTests->addTest(new CppUnit::TestCaller<CSeasonalComponentTest>("CSeasonalComponentTest::testNoPeriodicity",
                                                                          &CSeasonalComponentTest::testNoPeriodicity));
    suiteOfTests->addTest(new CppUnit::TestCaller<CSeasonalComponentTest>("CSeasonalComponentTest::testConstantPeriodic",
                                                                          &CSeasonalComponentTest::testConstantPeriodic));
    suiteOfTests->addTest(new CppUnit::TestCaller<CSeasonalComponentTest>("CSeasonalComponentTest::testTimeVaryingPeriodic",
                                                                          &CSeasonalComponentTest::testTimeVaryingPeriodic));
    suiteOfTests->addTest(new CppUnit::TestCaller<CSeasonalComponentTest>("CSeasonalComponentTest::testVeryLowVariation",
                                                                          &CSeasonalComponentTest::testVeryLowVariation));
    suiteOfTests->addTest(
        new CppUnit::TestCaller<CSeasonalComponentTest>("CSeasonalComponentTest::testVariance", &CSeasonalComponentTest::testVariance));
    suiteOfTests->addTest(
        new CppUnit::TestCaller<CSeasonalComponentTest>("CSeasonalComponentTest::testPersist", &CSeasonalComponentTest::testPersist));
=======
CppUnit::Test *CSeasonalComponentTest::suite()
{
    CppUnit::TestSuite *suiteOfTests = new CppUnit::TestSuite("CSeasonalComponentTest");

    suiteOfTests->addTest( new CppUnit::TestCaller<CSeasonalComponentTest>(
                                   "CSeasonalComponentTest::testNoPeriodicity",
                                   &CSeasonalComponentTest::testNoPeriodicity) );
    suiteOfTests->addTest( new CppUnit::TestCaller<CSeasonalComponentTest>(
                                   "CSeasonalComponentTest::testConstantPeriodic",
                                   &CSeasonalComponentTest::testConstantPeriodic) );
    suiteOfTests->addTest( new CppUnit::TestCaller<CSeasonalComponentTest>(
                                   "CSeasonalComponentTest::testTimeVaryingPeriodic",
                                   &CSeasonalComponentTest::testTimeVaryingPeriodic) );
    suiteOfTests->addTest( new CppUnit::TestCaller<CSeasonalComponentTest>(
                                   "CSeasonalComponentTest::testVeryLowVariation",
                                   &CSeasonalComponentTest::testVeryLowVariation) );
    suiteOfTests->addTest( new CppUnit::TestCaller<CSeasonalComponentTest>(
                                   "CSeasonalComponentTest::testVariance",
                                   &CSeasonalComponentTest::testVariance) );
    suiteOfTests->addTest( new CppUnit::TestCaller<CSeasonalComponentTest>(
                                   "CSeasonalComponentTest::testPersist",
                                   &CSeasonalComponentTest::testPersist) );
>>>>>>> d4e4cca7

    return suiteOfTests;
}<|MERGE_RESOLUTION|>--- conflicted
+++ resolved
@@ -91,14 +91,8 @@
                             core_t::TTime startTime,
                             core_t::TTime endTime,
                             std::size_t numberSamples,
-<<<<<<< HEAD
                             TTimeDoublePrVec& samples) {
-    typedef std::vector<std::size_t> TSizeVec;
-=======
-                            TTimeDoublePrVec &samples)
-{
     using TSizeVec = std::vector<std::size_t>;
->>>>>>> d4e4cca7
 
     // Generate time uniformly at random in the interval
     // [startTime, endTime).
@@ -123,12 +117,7 @@
 }
 }
 
-<<<<<<< HEAD
-void CSeasonalComponentTest::testNoPeriodicity(void) {
-=======
-void CSeasonalComponentTest::testNoPeriodicity()
-{
->>>>>>> d4e4cca7
+void CSeasonalComponentTest::testNoPeriodicity() {
     LOG_DEBUG("+---------------------------------------------+");
     LOG_DEBUG("|  CSeasonalComponentTest::testNoPeriodicity  |");
     LOG_DEBUG("+---------------------------------------------+");
@@ -221,12 +210,7 @@
     CPPUNIT_ASSERT(totalError2 < 0.15);
 }
 
-<<<<<<< HEAD
-void CSeasonalComponentTest::testConstantPeriodic(void) {
-=======
-void CSeasonalComponentTest::testConstantPeriodic()
-{
->>>>>>> d4e4cca7
+void CSeasonalComponentTest::testConstantPeriodic() {
     LOG_DEBUG("+------------------------------------------------+");
     LOG_DEBUG("|  CSeasonalComponentTest::testConstantPeriodic  |");
     LOG_DEBUG("+------------------------------------------------+");
@@ -242,12 +226,7 @@
         TTimeDoublePrVec function;
         for (core_t::TTime i = 0u; i < 49; ++i) {
             core_t::TTime t = (i * core::constants::DAY) / 48;
-<<<<<<< HEAD
-            double ft = 100.0 + 40.0 * ::sin(boost::math::double_constants::two_pi * static_cast<double>(i) / 48.0);
-=======
-            double ft = 100.0 + 40.0 * std::sin(boost::math::double_constants::two_pi
-                                             * static_cast<double>(i) / 48.0);
->>>>>>> d4e4cca7
+            double ft = 100.0 + 40.0 * std::sin(boost::math::double_constants::two_pi * static_cast<double>(i) / 48.0);
             function.push_back(TTimeDoublePr(t, ft));
         }
 
@@ -432,12 +411,7 @@
     }
 }
 
-<<<<<<< HEAD
-void CSeasonalComponentTest::testTimeVaryingPeriodic(void) {
-=======
-void CSeasonalComponentTest::testTimeVaryingPeriodic()
-{
->>>>>>> d4e4cca7
+void CSeasonalComponentTest::testTimeVaryingPeriodic() {
     LOG_DEBUG("+---------------------------------------------------+");
     LOG_DEBUG("|  CSeasonalComponentTest::testTimeVaryingPeriodic  |");
     LOG_DEBUG("+---------------------------------------------------+");
@@ -475,14 +449,8 @@
     double totalError2 = 0.0;
     double numberErrors = 0.0;
 
-<<<<<<< HEAD
     for (std::size_t d = 0u; d < 365; ++d) {
-        double scale = 2.0 + 2.0 * ::sin(3.14159265358979 * static_cast<double>(d) / 365.0);
-=======
-    for (std::size_t d = 0u; d < 365; ++d)
-    {
         double scale = 2.0 + 2.0 * std::sin(3.14159265358979 * static_cast<double>(d) / 365.0);
->>>>>>> d4e4cca7
 
         TTimeDoublePrVec samples;
         generateSeasonalValues(rng, function, time, time + core::constants::DAY, 100, samples);
@@ -554,12 +522,7 @@
     CPPUNIT_ASSERT(totalError2 / numberErrors < 14.0);
 }
 
-<<<<<<< HEAD
-void CSeasonalComponentTest::testVeryLowVariation(void) {
-=======
-void CSeasonalComponentTest::testVeryLowVariation()
-{
->>>>>>> d4e4cca7
+void CSeasonalComponentTest::testVeryLowVariation() {
     LOG_DEBUG("+------------------------------------------------+");
     LOG_DEBUG("|  CSeasonalComponentTest::testVeryLowVariation  |");
     LOG_DEBUG("+------------------------------------------------+");
@@ -654,12 +617,7 @@
     CPPUNIT_ASSERT_DOUBLES_EQUAL(totalError2, 0.0, 0.04 * deviation);
 }
 
-<<<<<<< HEAD
-void CSeasonalComponentTest::testVariance(void) {
-=======
-void CSeasonalComponentTest::testVariance()
-{
->>>>>>> d4e4cca7
+void CSeasonalComponentTest::testVariance() {
     LOG_DEBUG("+----------------------------------------+");
     LOG_DEBUG("|  CSeasonalComponentTest::testVariance  |");
     LOG_DEBUG("+----------------------------------------+");
@@ -673,12 +631,7 @@
     TTimeDoublePrVec function;
     for (core_t::TTime i = 0u; i < 481; ++i) {
         core_t::TTime t = (i * core::constants::DAY) / 48;
-<<<<<<< HEAD
-        double vt = 80.0 + 20.0 * ::sin(boost::math::double_constants::two_pi * static_cast<double>(i % 48) / 48.0);
-=======
-        double vt = 80.0 + 20.0 * std::sin(boost::math::double_constants::two_pi
-                                        * static_cast<double>(i % 48) / 48.0);
->>>>>>> d4e4cca7
+        double vt = 80.0 + 20.0 * std::sin(boost::math::double_constants::two_pi * static_cast<double>(i % 48) / 48.0);
         TDoubleVec sample;
         rng.generateNormalSamples(0.0, vt, 10, sample);
         for (std::size_t j = 0u; j < sample.size(); ++j) {
@@ -696,20 +649,10 @@
     TMeanAccumulator error;
     for (core_t::TTime i = 0u; i < 48; ++i) {
         core_t::TTime t = (i * core::constants::DAY) / 48;
-<<<<<<< HEAD
-        double v_ = 80.0 + 20.0 * ::sin(boost::math::double_constants::two_pi * static_cast<double>(i) / 48.0);
+        double v_ = 80.0 + 20.0 * std::sin(boost::math::double_constants::two_pi * static_cast<double>(i) / 48.0);
         TDoubleDoublePr vv = seasonal.variance(t, 98.0);
         double v = (vv.first + vv.second) / 2.0;
-        LOG_DEBUG("v_ = " << v_ << ", v = " << core::CContainerPrinter::print(vv) << ", relative error = " << ::fabs(v - v_) / v_);
-=======
-        double v_ = 80.0 + 20.0 * std::sin(boost::math::double_constants::two_pi
-                                        * static_cast<double>(i) / 48.0);
-        TDoubleDoublePr vv = seasonal.variance(t, 98.0);
-        double v = (vv.first + vv.second) / 2.0;
-        LOG_DEBUG("v_ = " << v_
-                  << ", v = " << core::CContainerPrinter::print(vv)
-                  << ", relative error = " << std::fabs(v - v_) / v_);
->>>>>>> d4e4cca7
+        LOG_DEBUG("v_ = " << v_ << ", v = " << core::CContainerPrinter::print(vv) << ", relative error = " << std::fabs(v - v_) / v_);
 
         CPPUNIT_ASSERT_DOUBLES_EQUAL(v_, v, 0.4 * v_);
         CPPUNIT_ASSERT(v_ > vv.first && v_ < vv.second);
@@ -720,12 +663,7 @@
     CPPUNIT_ASSERT(maths::CBasicStatistics::mean(error) < 0.11);
 }
 
-<<<<<<< HEAD
-void CSeasonalComponentTest::testPersist(void) {
-=======
-void CSeasonalComponentTest::testPersist()
-{
->>>>>>> d4e4cca7
+void CSeasonalComponentTest::testPersist() {
     LOG_DEBUG("+---------------------------------------+");
     LOG_DEBUG("|  CSeasonalComponentTest::testPersist  |");
     LOG_DEBUG("+---------------------------------------+");
@@ -742,12 +680,7 @@
     TTimeDoublePrVec function;
     for (core_t::TTime i = 0u; i < 49; ++i) {
         core_t::TTime t = (i * core::constants::DAY) / 48;
-<<<<<<< HEAD
-        double ft = 100.0 + 40.0 * ::sin(boost::math::double_constants::two_pi * static_cast<double>(i) / 48.0);
-=======
-        double ft = 100.0 + 40.0 * std::sin(boost::math::double_constants::two_pi
-                                         * static_cast<double>(i) / 48.0);
->>>>>>> d4e4cca7
+        double ft = 100.0 + 40.0 * std::sin(boost::math::double_constants::two_pi * static_cast<double>(i) / 48.0);
         function.push_back(TTimeDoublePr(t, ft));
     }
 
@@ -810,8 +743,7 @@
     }
 }
 
-<<<<<<< HEAD
-CppUnit::Test* CSeasonalComponentTest::suite(void) {
+CppUnit::Test* CSeasonalComponentTest::suite() {
     CppUnit::TestSuite* suiteOfTests = new CppUnit::TestSuite("CSeasonalComponentTest");
 
     suiteOfTests->addTest(new CppUnit::TestCaller<CSeasonalComponentTest>("CSeasonalComponentTest::testNoPeriodicity",
@@ -826,30 +758,6 @@
         new CppUnit::TestCaller<CSeasonalComponentTest>("CSeasonalComponentTest::testVariance", &CSeasonalComponentTest::testVariance));
     suiteOfTests->addTest(
         new CppUnit::TestCaller<CSeasonalComponentTest>("CSeasonalComponentTest::testPersist", &CSeasonalComponentTest::testPersist));
-=======
-CppUnit::Test *CSeasonalComponentTest::suite()
-{
-    CppUnit::TestSuite *suiteOfTests = new CppUnit::TestSuite("CSeasonalComponentTest");
-
-    suiteOfTests->addTest( new CppUnit::TestCaller<CSeasonalComponentTest>(
-                                   "CSeasonalComponentTest::testNoPeriodicity",
-                                   &CSeasonalComponentTest::testNoPeriodicity) );
-    suiteOfTests->addTest( new CppUnit::TestCaller<CSeasonalComponentTest>(
-                                   "CSeasonalComponentTest::testConstantPeriodic",
-                                   &CSeasonalComponentTest::testConstantPeriodic) );
-    suiteOfTests->addTest( new CppUnit::TestCaller<CSeasonalComponentTest>(
-                                   "CSeasonalComponentTest::testTimeVaryingPeriodic",
-                                   &CSeasonalComponentTest::testTimeVaryingPeriodic) );
-    suiteOfTests->addTest( new CppUnit::TestCaller<CSeasonalComponentTest>(
-                                   "CSeasonalComponentTest::testVeryLowVariation",
-                                   &CSeasonalComponentTest::testVeryLowVariation) );
-    suiteOfTests->addTest( new CppUnit::TestCaller<CSeasonalComponentTest>(
-                                   "CSeasonalComponentTest::testVariance",
-                                   &CSeasonalComponentTest::testVariance) );
-    suiteOfTests->addTest( new CppUnit::TestCaller<CSeasonalComponentTest>(
-                                   "CSeasonalComponentTest::testPersist",
-                                   &CSeasonalComponentTest::testPersist) );
->>>>>>> d4e4cca7
 
     return suiteOfTests;
 }