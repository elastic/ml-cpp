--- conflicted
+++ resolved
@@ -90,12 +90,7 @@
 CMultimodalPrior makePrior(double decayRate) {
     return makePrior(0, decayRate);
 }
-<<<<<<< HEAD
-CMultimodalPrior makePrior(void) {
-=======
-CMultimodalPrior makePrior()
-{
->>>>>>> d4e4cca7
+CMultimodalPrior makePrior() {
     return makePrior(0, 0.0);
 }
 
@@ -113,17 +108,8 @@
     RNG.generateGammaSamples(gamma.shape(), gamma.scale(), numberSamples, result);
 }
 template<typename T>
-<<<<<<< HEAD
 void probabilityOfLessLikelySample(const maths::CMixtureDistribution<T>& mixture, const double& x, double& probability, double& deviation) {
-    typedef typename maths::CMixtureDistribution<T>::TModeVec TModeVec;
-=======
-void probabilityOfLessLikelySample(const maths::CMixtureDistribution<T> &mixture,
-                                   const double &x,
-                                   double &probability,
-                                   double &deviation)
-{
     using TModeVec = typename maths::CMixtureDistribution<T>::TModeVec;
->>>>>>> d4e4cca7
 
     static const double NUMBER_SAMPLES = 10000.0;
 
@@ -148,12 +134,7 @@
 }
 }
 
-<<<<<<< HEAD
-void CMultimodalPriorTest::testMultipleUpdate(void) {
-=======
-void CMultimodalPriorTest::testMultipleUpdate()
-{
->>>>>>> d4e4cca7
+void CMultimodalPriorTest::testMultipleUpdate() {
     LOG_DEBUG("+--------------------------------------------+");
     LOG_DEBUG("|  CMultimodalPriorTest::testMultipleUpdate  |");
     LOG_DEBUG("+--------------------------------------------+");
@@ -191,12 +172,7 @@
     }
 }
 
-<<<<<<< HEAD
-void CMultimodalPriorTest::testPropagation(void) {
-=======
-void CMultimodalPriorTest::testPropagation()
-{
->>>>>>> d4e4cca7
+void CMultimodalPriorTest::testPropagation() {
     LOG_DEBUG("+-----------------------------------------+");
     LOG_DEBUG("|  CMultimodalPriorTest::testPropagation  |");
     LOG_DEBUG("+-----------------------------------------+");
@@ -255,12 +231,7 @@
     }
 }
 
-<<<<<<< HEAD
-void CMultimodalPriorTest::testSingleMode(void) {
-=======
-void CMultimodalPriorTest::testSingleMode()
-{
->>>>>>> d4e4cca7
+void CMultimodalPriorTest::testSingleMode() {
     LOG_DEBUG("+----------------------------------------+");
     LOG_DEBUG("|  CMultimodalPriorTest::testSingleMode  |");
     LOG_DEBUG("+----------------------------------------+");
@@ -297,25 +268,13 @@
         TMeanAccumulator L12;
         TMeanAccumulator differentialEntropy;
 
-<<<<<<< HEAD
-        boost::math::normal_distribution<> f(mean, ::sqrt(variance));
+        boost::math::normal_distribution<> f(mean, std::sqrt(variance));
         for (std::size_t i = 0u; i < samples.size(); ++i) {
             double fx = boost::math::pdf(f, samples[i]);
             TDouble1Vec sample(1, samples[i]);
             double l1;
             CPPUNIT_ASSERT_EQUAL(maths_t::E_FpNoErrors, filter1.jointLogMarginalLikelihood(sample, l1));
-            L1G.add(::log(fx) - l1);
-=======
-        boost::math::normal_distribution<> f(mean, std::sqrt(variance));
-        for (std::size_t i = 0u; i < samples.size(); ++i)
-        {
-            double fx = boost::math::pdf(f, samples[i]);
-            TDouble1Vec sample(1, samples[i]);
-            double l1;
-            CPPUNIT_ASSERT_EQUAL(maths_t::E_FpNoErrors,
-                                 filter1.jointLogMarginalLikelihood(sample, l1));
             L1G.add(std::log(fx) - l1);
->>>>>>> d4e4cca7
             double l2;
             CPPUNIT_ASSERT_EQUAL(maths_t::E_FpNoErrors, filter2.jointLogMarginalLikelihood(sample, l2));
             L12.add(l2 - l1);
@@ -356,14 +315,8 @@
             double fx = boost::math::pdf(f, samples[i]);
             TDouble1Vec sample(1, samples[i]);
             double l1;
-<<<<<<< HEAD
             CPPUNIT_ASSERT_EQUAL(maths_t::E_FpNoErrors, filter1.jointLogMarginalLikelihood(sample, l1));
-            L1G.add(::log(fx) - l1);
-=======
-            CPPUNIT_ASSERT_EQUAL(maths_t::E_FpNoErrors,
-                                 filter1.jointLogMarginalLikelihood(sample, l1));
             L1G.add(std::log(fx) - l1);
->>>>>>> d4e4cca7
             double l2;
             CPPUNIT_ASSERT_EQUAL(maths_t::E_FpNoErrors, filter2.jointLogMarginalLikelihood(sample, l2));
             L12.add(l2 - l1);
@@ -404,14 +357,8 @@
             double fx = boost::math::pdf(f, samples[i]);
             TDouble1Vec sample(1, samples[i]);
             double l1;
-<<<<<<< HEAD
             CPPUNIT_ASSERT_EQUAL(maths_t::E_FpNoErrors, filter1.jointLogMarginalLikelihood(sample, l1));
-            L1G.add(::log(fx) - l1);
-=======
-            CPPUNIT_ASSERT_EQUAL(maths_t::E_FpNoErrors,
-                                 filter1.jointLogMarginalLikelihood(sample, l1));
             L1G.add(std::log(fx) - l1);
->>>>>>> d4e4cca7
             double l2;
             CPPUNIT_ASSERT_EQUAL(maths_t::E_FpNoErrors, filter2.jointLogMarginalLikelihood(sample, l2));
             L12.add(l2 - l1);
@@ -425,12 +372,7 @@
     }
 }
 
-<<<<<<< HEAD
-void CMultimodalPriorTest::testMultipleModes(void) {
-=======
-void CMultimodalPriorTest::testMultipleModes()
-{
->>>>>>> d4e4cca7
+void CMultimodalPriorTest::testMultipleModes() {
     LOG_DEBUG("+-------------------------------------------+");
     LOG_DEBUG("|  CMultimodalPriorTest::testMultipleModes  |");
     LOG_DEBUG("+-------------------------------------------+");
@@ -477,17 +419,9 @@
 
         double loss = 0.0;
         TMeanAccumulator differentialEntropy_;
-<<<<<<< HEAD
         for (std::size_t j = 0u; j < samples.size(); ++j) {
             double fx = w1 * boost::math::pdf(mode1Distribution, samples[j]) + w2 * boost::math::pdf(mode2Distribution, samples[j]);
-            differentialEntropy_.add(-::log(fx));
-=======
-        for (std::size_t j = 0u; j < samples.size(); ++j)
-        {
-            double fx =  w1 * boost::math::pdf(mode1Distribution, samples[j])
-                       + w2 * boost::math::pdf(mode2Distribution, samples[j]);
             differentialEntropy_.add(-std::log(fx));
->>>>>>> d4e4cca7
         }
         double differentialEntropy = maths::CBasicStatistics::mean(differentialEntropy_);
 
@@ -514,14 +448,8 @@
                 double fx = w1 * boost::math::pdf(mode1Distribution, samples[j]) + w2 * boost::math::pdf(mode2Distribution, samples[j]);
                 TDouble1Vec sample(1, samples[j]);
                 double l1;
-<<<<<<< HEAD
                 CPPUNIT_ASSERT_EQUAL(maths_t::E_FpNoErrors, filter1.jointLogMarginalLikelihood(sample, l1));
-                loss1G.add(::log(fx) - l1);
-=======
-                CPPUNIT_ASSERT_EQUAL(maths_t::E_FpNoErrors,
-                                     filter1.jointLogMarginalLikelihood(sample, l1));
                 loss1G.add(std::log(fx) - l1);
->>>>>>> d4e4cca7
                 double l2;
                 CPPUNIT_ASSERT_EQUAL(maths_t::E_FpNoErrors, filter2.jointLogMarginalLikelihood(sample, l2));
                 loss12.add(l2 - l1);
@@ -577,19 +505,10 @@
 
         double loss = 0.0;
         TMeanAccumulator differentialEntropy_;
-<<<<<<< HEAD
         for (std::size_t j = 0u; j < samples.size(); ++j) {
             double fx = w1 * boost::math::pdf(mode1Distribution, samples[j]) + w2 * boost::math::pdf(mode2Distribution, samples[j]) +
                         w3 * boost::math::pdf(mode3Distribution, samples[j]);
-            differentialEntropy_.add(-::log(fx));
-=======
-        for (std::size_t j = 0u; j < samples.size(); ++j)
-        {
-            double fx =  w1 * boost::math::pdf(mode1Distribution, samples[j])
-                       + w2 * boost::math::pdf(mode2Distribution, samples[j])
-                       + w3 * boost::math::pdf(mode3Distribution, samples[j]);
             differentialEntropy_.add(-std::log(fx));
->>>>>>> d4e4cca7
         }
         double differentialEntropy = maths::CBasicStatistics::mean(differentialEntropy_);
 
@@ -617,14 +536,8 @@
                             w3 * boost::math::pdf(mode3Distribution, samples[j]);
                 TDouble1Vec sample(1, samples[j]);
                 double l1;
-<<<<<<< HEAD
                 CPPUNIT_ASSERT_EQUAL(maths_t::E_FpNoErrors, filter1.jointLogMarginalLikelihood(sample, l1));
-                loss1G.add(::log(fx) - l1);
-=======
-                CPPUNIT_ASSERT_EQUAL(maths_t::E_FpNoErrors,
-                                     filter1.jointLogMarginalLikelihood(sample, l1));
                 loss1G.add(std::log(fx) - l1);
->>>>>>> d4e4cca7
                 double l2;
                 CPPUNIT_ASSERT_EQUAL(maths_t::E_FpNoErrors, filter2.jointLogMarginalLikelihood(sample, l2));
                 loss12.add(l2 - l1);
@@ -680,19 +593,10 @@
 
         double loss = 0.0;
         TMeanAccumulator differentialEntropy_;
-<<<<<<< HEAD
         for (std::size_t j = 0u; j < samples.size(); ++j) {
             double fx = w1 * boost::math::pdf(mode1Distribution, samples[j]) + w2 * boost::math::pdf(mode2Distribution, samples[j]) +
                         w3 * boost::math::pdf(mode3Distribution, samples[j]);
-            differentialEntropy_.add(-::log(fx));
-=======
-        for (std::size_t j = 0u; j < samples.size(); ++j)
-        {
-            double fx =  w1 * boost::math::pdf(mode1Distribution, samples[j])
-                       + w2 * boost::math::pdf(mode2Distribution, samples[j])
-                       + w3 * boost::math::pdf(mode3Distribution, samples[j]);
             differentialEntropy_.add(-std::log(fx));
->>>>>>> d4e4cca7
         }
         double differentialEntropy = maths::CBasicStatistics::mean(differentialEntropy_);
 
@@ -720,14 +624,8 @@
                             w3 * boost::math::pdf(mode3Distribution, samples[j]);
                 TDouble1Vec sample(1, samples[j]);
                 double l1;
-<<<<<<< HEAD
                 CPPUNIT_ASSERT_EQUAL(maths_t::E_FpNoErrors, filter1.jointLogMarginalLikelihood(sample, l1));
-                loss1G.add(::log(fx) - l1);
-=======
-                CPPUNIT_ASSERT_EQUAL(maths_t::E_FpNoErrors,
-                                     filter1.jointLogMarginalLikelihood(sample, l1));
                 loss1G.add(std::log(fx) - l1);
->>>>>>> d4e4cca7
                 double l2;
                 CPPUNIT_ASSERT_EQUAL(maths_t::E_FpNoErrors, filter2.jointLogMarginalLikelihood(sample, l2));
                 loss12.add(l2 - l1);
@@ -747,21 +645,12 @@
     }
 }
 
-<<<<<<< HEAD
-void CMultimodalPriorTest::testMarginalLikelihood(void) {
-=======
-void CMultimodalPriorTest::testMarginalLikelihood()
-{
->>>>>>> d4e4cca7
+void CMultimodalPriorTest::testMarginalLikelihood() {
     LOG_DEBUG("+------------------------------------------------+");
     LOG_DEBUG("|  CMultimodalPriorTest::testMarginalLikelihood  |");
     LOG_DEBUG("+------------------------------------------------+");
 
-<<<<<<< HEAD
-    typedef std::vector<boost::math::normal_distribution<>> TNormalVec;
-=======
     using TNormalVec = std::vector<boost::math::normal_distribution<>>;
->>>>>>> d4e4cca7
 
     // Check that the c.d.f. <= 1 at extreme.
     {
@@ -853,14 +742,8 @@
                 LOG_DEBUG("number = " << numberSamples[i] << ", sample = " << sample[0]);
 
                 double logLikelihood = 0.0;
-<<<<<<< HEAD
                 CPPUNIT_ASSERT_EQUAL(maths_t::E_FpNoErrors, filter.jointLogMarginalLikelihood(sample, logLikelihood));
-                double pdf = ::exp(logLikelihood);
-=======
-                CPPUNIT_ASSERT_EQUAL(maths_t::E_FpNoErrors,
-                                     filter.jointLogMarginalLikelihood(sample, logLikelihood));
                 double pdf = std::exp(logLikelihood);
->>>>>>> d4e4cca7
 
                 double lowerBound = 0.0, upperBound = 0.0;
                 sample[0] -= eps;
@@ -938,12 +821,7 @@
     }
 }
 
-<<<<<<< HEAD
-void CMultimodalPriorTest::testMarginalLikelihoodMode(void) {
-=======
-void CMultimodalPriorTest::testMarginalLikelihoodMode()
-{
->>>>>>> d4e4cca7
+void CMultimodalPriorTest::testMarginalLikelihoodMode() {
     LOG_DEBUG("+----------------------------------------------------+");
     LOG_DEBUG("|  CMultimodalPriorTest::testMarginalLikelihoodMode  |");
     LOG_DEBUG("+----------------------------------------------------+");
@@ -992,30 +870,12 @@
         double modeMinusEps = mode - eps;
         double modePlusEps = mode + eps;
         double fMode, fModeMinusEps, fModePlusEps;
-<<<<<<< HEAD
         filter.jointLogMarginalLikelihood(weightStyle, TDouble1Vec(1, mode), weights, fMode);
         filter.jointLogMarginalLikelihood(weightStyle, TDouble1Vec(1, modeMinusEps), weights, fModeMinusEps);
         filter.jointLogMarginalLikelihood(weightStyle, TDouble1Vec(1, modePlusEps), weights, fModePlusEps);
-        fMode = ::exp(fMode);
-        fModeMinusEps = ::exp(fModeMinusEps);
-        fModePlusEps = ::exp(fModePlusEps);
-=======
-        filter.jointLogMarginalLikelihood(weightStyle,
-                                          TDouble1Vec(1, mode),
-                                          weights,
-                                          fMode);
-        filter.jointLogMarginalLikelihood(weightStyle,
-                                          TDouble1Vec(1, modeMinusEps),
-                                          weights,
-                                          fModeMinusEps);
-        filter.jointLogMarginalLikelihood(weightStyle,
-                                          TDouble1Vec(1, modePlusEps),
-                                          weights,
-                                          fModePlusEps);
         fMode = std::exp(fMode);
         fModeMinusEps = std::exp(fModeMinusEps);
-        fModePlusEps  = std::exp(fModePlusEps);
->>>>>>> d4e4cca7
+        fModePlusEps = std::exp(fModePlusEps);
         double gradient = (fModePlusEps - fModeMinusEps) / 2.0 / eps;
         LOG_DEBUG("f(mode) = " << fMode << ", f(mode-eps) = " << fModeMinusEps << ", f(mode + eps) = " << fModePlusEps);
         LOG_DEBUG("gradient = " << gradient);
@@ -1028,19 +888,9 @@
         TDoubleVec fTrials;
         for (std::size_t j = 0u; j < trials.size(); ++j) {
             double fTrial;
-<<<<<<< HEAD
             filter.jointLogMarginalLikelihood(weightStyle, TDouble1Vec(1, trials[j]), weights, fTrial);
-            fTrial = ::exp(fTrial);
+            fTrial = std::exp(fTrial);
             if (fTrial > fMode) {
-=======
-            filter.jointLogMarginalLikelihood(weightStyle,
-                                              TDouble1Vec(1, trials[j]),
-                                              weights,
-                                              fTrial);
-            fTrial = std::exp(fTrial);
-            if (fTrial > fMode)
-            {
->>>>>>> d4e4cca7
                 LOG_DEBUG("f(" << trials[j] << ") = " << fTrial << " > " << fMode);
                 ++count;
             }
@@ -1055,12 +905,7 @@
     CPPUNIT_ASSERT(totalCount < 11);
 }
 
-<<<<<<< HEAD
-void CMultimodalPriorTest::testMarginalLikelihoodConfidenceInterval(void) {
-=======
-void CMultimodalPriorTest::testMarginalLikelihoodConfidenceInterval()
-{
->>>>>>> d4e4cca7
+void CMultimodalPriorTest::testMarginalLikelihoodConfidenceInterval() {
     LOG_DEBUG("+------------------------------------------------------------------+");
     LOG_DEBUG("|  CMultimodalPriorTest::testMarginalLikelihoodConfidenceInterval  |");
     LOG_DEBUG("+------------------------------------------------------------------+");
@@ -1168,12 +1013,7 @@
     }
 }
 
-<<<<<<< HEAD
-void CMultimodalPriorTest::testSampleMarginalLikelihood(void) {
-=======
-void CMultimodalPriorTest::testSampleMarginalLikelihood()
-{
->>>>>>> d4e4cca7
+void CMultimodalPriorTest::testSampleMarginalLikelihood() {
     LOG_DEBUG("+------------------------------------------------------+");
     LOG_DEBUG("|  CMultimodalPriorTest::testSampleMarginalLikelihood  |");
     LOG_DEBUG("+------------------------------------------------------+");
@@ -1252,19 +1092,10 @@
             CPPUNIT_ASSERT_DOUBLES_EQUAL(filter.marginalLikelihoodVariance(),
                                          maths::CBasicStatistics::variance(sampledMoments),
                                          0.2 * filter.marginalLikelihoodVariance());
-<<<<<<< HEAD
-            meanMeanError.add(::fabs(filter.marginalLikelihoodMean() - maths::CBasicStatistics::mean(sampledMoments)) /
+            meanMeanError.add(std::fabs(filter.marginalLikelihoodMean() - maths::CBasicStatistics::mean(sampledMoments)) /
                               filter.marginalLikelihoodMean());
-            meanVarError.add(::fabs(filter.marginalLikelihoodVariance() - maths::CBasicStatistics::variance(sampledMoments)) /
+            meanVarError.add(std::fabs(filter.marginalLikelihoodVariance() - maths::CBasicStatistics::variance(sampledMoments)) /
                              filter.marginalLikelihoodVariance());
-=======
-            meanMeanError.add(  std::fabs(  filter.marginalLikelihoodMean()
-                                       - maths::CBasicStatistics::mean(sampledMoments))
-                              / filter.marginalLikelihoodMean());
-            meanVarError.add(std::fabs(  filter.marginalLikelihoodVariance()
-                                    - maths::CBasicStatistics::variance(sampledMoments))
-                             / filter.marginalLikelihoodVariance());
->>>>>>> d4e4cca7
         }
 
         std::sort(sampled.begin(), sampled.end());
@@ -1305,12 +1136,7 @@
                                  0.1 * maths::CBasicStatistics::skewness(sampleMoments));
 }
 
-<<<<<<< HEAD
-void CMultimodalPriorTest::testCdf(void) {
-=======
-void CMultimodalPriorTest::testCdf()
-{
->>>>>>> d4e4cca7
+void CMultimodalPriorTest::testCdf() {
     LOG_DEBUG("+---------------------------------+");
     LOG_DEBUG("|  CMultimodalPriorTest::testCdf  |");
     LOG_DEBUG("+---------------------------------+");
@@ -1351,16 +1177,9 @@
     double f = (lowerBound + upperBound) / 2.0;
     CPPUNIT_ASSERT(filter.minusLogJointCdfComplement(TDouble1Vec(1, -1.0), lowerBound, upperBound));
     double fComplement = (lowerBound + upperBound) / 2.0;
-<<<<<<< HEAD
     LOG_DEBUG("log(F(x)) = " << -f << ", log(1 - F(x)) = " << fComplement);
-    CPPUNIT_ASSERT_DOUBLES_EQUAL(::log(std::numeric_limits<double>::min()), -f, 1e-8);
-    CPPUNIT_ASSERT_DOUBLES_EQUAL(1.0, ::exp(-fComplement), 1e-8);
-=======
-    LOG_DEBUG("log(F(x)) = " << -f
-              << ", log(1 - F(x)) = " << fComplement);
     CPPUNIT_ASSERT_DOUBLES_EQUAL(std::log(std::numeric_limits<double>::min()), -f, 1e-8);
     CPPUNIT_ASSERT_DOUBLES_EQUAL(1.0, std::exp(-fComplement), 1e-8);
->>>>>>> d4e4cca7
 
     for (std::size_t j = 1u; j < 1000; ++j) {
         double x = static_cast<double>(j) / 2.0;
@@ -1370,36 +1189,19 @@
         CPPUNIT_ASSERT(filter.minusLogJointCdfComplement(TDouble1Vec(1, x), lowerBound, upperBound));
         fComplement = (lowerBound + upperBound) / 2.0;
 
-<<<<<<< HEAD
         LOG_DEBUG("log(F(x)) = " << (f == 0.0 ? f : -f) << ", log(1 - F(x)) = " << (fComplement == 0.0 ? fComplement : -fComplement));
-        CPPUNIT_ASSERT_DOUBLES_EQUAL(1.0, ::exp(-f) + ::exp(-fComplement), 1e-8);
-    }
-}
-
-void CMultimodalPriorTest::testProbabilityOfLessLikelySamples(void) {
-=======
-        LOG_DEBUG("log(F(x)) = " << (f == 0.0 ? f : -f)
-                  << ", log(1 - F(x)) = " << (fComplement == 0.0 ? fComplement : -fComplement));
         CPPUNIT_ASSERT_DOUBLES_EQUAL(1.0, std::exp(-f) + std::exp(-fComplement), 1e-8);
     }
 }
 
-void CMultimodalPriorTest::testProbabilityOfLessLikelySamples()
-{
->>>>>>> d4e4cca7
+void CMultimodalPriorTest::testProbabilityOfLessLikelySamples() {
     LOG_DEBUG("+------------------------------------------------------------+");
     LOG_DEBUG("|  CMultimodalPriorTest::testProbabilityOfLessLikelySamples  |");
     LOG_DEBUG("+------------------------------------------------------------+");
 
-<<<<<<< HEAD
-    typedef std::vector<boost::math::normal_distribution<>> TNormalVec;
-    typedef std::vector<boost::math::lognormal_distribution<>> TLogNormalVec;
-    typedef std::vector<boost::math::gamma_distribution<>> TGammaVec;
-=======
     using TNormalVec = std::vector<boost::math::normal_distribution<>>;
     using TLogNormalVec = std::vector<boost::math::lognormal_distribution<>>;
     using TGammaVec = std::vector<boost::math::gamma_distribution<>>;
->>>>>>> d4e4cca7
 
     test::CRandomNumbers rng;
 
@@ -1500,15 +1302,9 @@
 
         TDoubleVec mixtureWeights(boost::begin(weights), boost::end(weights));
         TLogNormalVec modes;
-<<<<<<< HEAD
-        modes.push_back(boost::math::lognormal_distribution<>(locations[0], ::sqrt(squareScales[0])));
-        modes.push_back(boost::math::lognormal_distribution<>(locations[1], ::sqrt(squareScales[1])));
-        modes.push_back(boost::math::lognormal_distribution<>(locations[2], ::sqrt(squareScales[2])));
-=======
         modes.push_back(boost::math::lognormal_distribution<>(locations[0], std::sqrt(squareScales[0])));
         modes.push_back(boost::math::lognormal_distribution<>(locations[1], std::sqrt(squareScales[1])));
         modes.push_back(boost::math::lognormal_distribution<>(locations[2], std::sqrt(squareScales[2])));
->>>>>>> d4e4cca7
         maths::CMixtureDistribution<boost::math::lognormal_distribution<>> mixture(mixtureWeights, modes);
 
         CMultimodalPrior filter(makePrior());
@@ -1598,12 +1394,7 @@
     }
 }
 
-<<<<<<< HEAD
-void CMultimodalPriorTest::testLargeValues(void) {
-=======
-void CMultimodalPriorTest::testLargeValues()
-{
->>>>>>> d4e4cca7
+void CMultimodalPriorTest::testLargeValues() {
     LOG_DEBUG("+-----------------------------------------+");
     LOG_DEBUG("|  CMultimodalPriorTest::testLargeValues  |");
     LOG_DEBUG("+-----------------------------------------+");
@@ -1703,12 +1494,7 @@
     }
 }
 
-<<<<<<< HEAD
-void CMultimodalPriorTest::testSeasonalVarianceScale(void) {
-=======
-void CMultimodalPriorTest::testSeasonalVarianceScale()
-{
->>>>>>> d4e4cca7
+void CMultimodalPriorTest::testSeasonalVarianceScale() {
     LOG_DEBUG("+---------------------------------------------------+");
     LOG_DEBUG("|  CMultimodalPriorTest::testSeasonalVarianceScale  |");
     LOG_DEBUG("+---------------------------------------------------+");
@@ -1794,17 +1580,9 @@
                 filter.minusLogJointCdf(weightStyle, xPlusEps, weights, lb, ub);
                 double FxPlusEps = std::exp(-(lb + ub) / 2.0);
                 filter.minusLogJointCdf(weightStyle, xMinusEps, weights, lb, ub);
-<<<<<<< HEAD
-                double FxMinusEps = ::exp(-(lb + ub) / 2.0);
-                LOG_DEBUG("x = " << points[j] << ", log(f(x)) = " << fx << ", log(dF/dx)) = " << ::log((FxPlusEps - FxMinusEps) / 2e-3));
-                CPPUNIT_ASSERT_DOUBLES_EQUAL(fx, ::log((FxPlusEps - FxMinusEps) / 2e-3), 0.05 * ::fabs(fx));
-=======
                 double FxMinusEps = std::exp(-(lb + ub) / 2.0);
-                LOG_DEBUG("x = " << points[j]
-                          << ", log(f(x)) = " << fx
-                          << ", log(dF/dx)) = " << std::log((FxPlusEps - FxMinusEps) / 2e-3));
+                LOG_DEBUG("x = " << points[j] << ", log(f(x)) = " << fx << ", log(dF/dx)) = " << std::log((FxPlusEps - FxMinusEps) / 2e-3));
                 CPPUNIT_ASSERT_DOUBLES_EQUAL(fx, std::log((FxPlusEps - FxMinusEps) / 2e-3), 0.05 * std::fabs(fx));
->>>>>>> d4e4cca7
 
                 sample[0] = m + (points[j] - m) / std::sqrt(vs);
                 weights[0][0] = 1.0;
@@ -1828,32 +1606,14 @@
                 LOG_DEBUG("expectedTail       = " << expectedTail);
                 LOG_DEBUG("tail               = " << tail);
 
-<<<<<<< HEAD
                 if ((expectedLowerBound + expectedUpperBound) < 0.02) {
-                    CPPUNIT_ASSERT_DOUBLES_EQUAL(::log(expectedLowerBound), ::log(lowerBound), 0.1 * ::fabs(::log(expectedLowerBound)));
-                    CPPUNIT_ASSERT_DOUBLES_EQUAL(::log(expectedUpperBound), ::log(upperBound), 0.1 * ::fabs(::log(expectedUpperBound)));
+                    CPPUNIT_ASSERT_DOUBLES_EQUAL(
+                        std::log(expectedLowerBound), std::log(lowerBound), 0.1 * std::fabs(std::log(expectedLowerBound)));
+                    CPPUNIT_ASSERT_DOUBLES_EQUAL(
+                        std::log(expectedUpperBound), std::log(upperBound), 0.1 * std::fabs(std::log(expectedUpperBound)));
                 } else {
                     CPPUNIT_ASSERT_DOUBLES_EQUAL(expectedLowerBound, lowerBound, 0.05 * expectedLowerBound);
                     CPPUNIT_ASSERT_DOUBLES_EQUAL(expectedUpperBound, upperBound, 0.05 * expectedUpperBound);
-=======
-                if ((expectedLowerBound + expectedUpperBound) < 0.02)
-                {
-                    CPPUNIT_ASSERT_DOUBLES_EQUAL(std::log(expectedLowerBound),
-                                                 std::log(lowerBound),
-                                                 0.1 * std::fabs(std::log(expectedLowerBound)));
-                    CPPUNIT_ASSERT_DOUBLES_EQUAL(std::log(expectedUpperBound),
-                                                 std::log(upperBound),
-                                                 0.1 * std::fabs(std::log(expectedUpperBound)));
-                }
-                else
-                {
-                    CPPUNIT_ASSERT_DOUBLES_EQUAL(expectedLowerBound,
-                                                 lowerBound,
-                                                 0.05 * expectedLowerBound);
-                    CPPUNIT_ASSERT_DOUBLES_EQUAL(expectedUpperBound,
-                                                 upperBound,
-                                                 0.05 * expectedUpperBound);
->>>>>>> d4e4cca7
                 }
                 CPPUNIT_ASSERT_EQUAL(expectedTail, tail);
             }
@@ -1883,12 +1643,7 @@
     }
 }
 
-<<<<<<< HEAD
-void CMultimodalPriorTest::testPersist(void) {
-=======
-void CMultimodalPriorTest::testPersist()
-{
->>>>>>> d4e4cca7
+void CMultimodalPriorTest::testPersist() {
     LOG_DEBUG("+-------------------------------------+");
     LOG_DEBUG("|  CMultimodalPriorTest::testPersist  |");
     LOG_DEBUG("+-------------------------------------+");
@@ -1957,8 +1712,7 @@
     CPPUNIT_ASSERT_EQUAL(origXml, newXml);
 }
 
-<<<<<<< HEAD
-CppUnit::Test* CMultimodalPriorTest::suite(void) {
+CppUnit::Test* CMultimodalPriorTest::suite() {
     CppUnit::TestSuite* suiteOfTests = new CppUnit::TestSuite("CMultimodalPriorTest");
 
     suiteOfTests->addTest(new CppUnit::TestCaller<CMultimodalPriorTest>("CMultimodalPriorTest::testMultipleUpdate",
@@ -1986,51 +1740,6 @@
         new CppUnit::TestCaller<CMultimodalPriorTest>("CMultimodalPriorTest::testLargeValues", &CMultimodalPriorTest::testLargeValues));
     suiteOfTests->addTest(
         new CppUnit::TestCaller<CMultimodalPriorTest>("CMultimodalPriorTest::testPersist", &CMultimodalPriorTest::testPersist));
-=======
-CppUnit::Test *CMultimodalPriorTest::suite()
-{
-    CppUnit::TestSuite *suiteOfTests = new CppUnit::TestSuite("CMultimodalPriorTest");
-
-    suiteOfTests->addTest( new CppUnit::TestCaller<CMultimodalPriorTest>(
-                                   "CMultimodalPriorTest::testMultipleUpdate",
-                                   &CMultimodalPriorTest::testMultipleUpdate) );
-    suiteOfTests->addTest( new CppUnit::TestCaller<CMultimodalPriorTest>(
-                                   "CMultimodalPriorTest::testPropagation",
-                                   &CMultimodalPriorTest::testPropagation) );
-    suiteOfTests->addTest( new CppUnit::TestCaller<CMultimodalPriorTest>(
-                                   "CMultimodalPriorTest::testSingleMode",
-                                   &CMultimodalPriorTest::testSingleMode) );
-    suiteOfTests->addTest( new CppUnit::TestCaller<CMultimodalPriorTest>(
-                                   "CMultimodalPriorTest::testMultipleModes",
-                                   &CMultimodalPriorTest::testMultipleModes) );
-    suiteOfTests->addTest( new CppUnit::TestCaller<CMultimodalPriorTest>(
-                                   "CMultimodalPriorTest::testMarginalLikelihood",
-                                   &CMultimodalPriorTest::testMarginalLikelihood) );
-    suiteOfTests->addTest( new CppUnit::TestCaller<CMultimodalPriorTest>(
-                                   "CMultimodalPriorTest::testMarginalLikelihoodMode",
-                                   &CMultimodalPriorTest::testMarginalLikelihoodMode) );
-    suiteOfTests->addTest( new CppUnit::TestCaller<CMultimodalPriorTest>(
-                                   "CMultimodalPriorTest::testMarginalLikelihoodConfidenceInterval",
-                                   &CMultimodalPriorTest::testMarginalLikelihoodConfidenceInterval) );
-    suiteOfTests->addTest( new CppUnit::TestCaller<CMultimodalPriorTest>(
-                                   "CMultimodalPriorTest::testSampleMarginalLikelihood",
-                                   &CMultimodalPriorTest::testSampleMarginalLikelihood) );
-    suiteOfTests->addTest( new CppUnit::TestCaller<CMultimodalPriorTest>(
-                                   "CMultimodalPriorTest::testCdf",
-                                   &CMultimodalPriorTest::testCdf) );
-    suiteOfTests->addTest( new CppUnit::TestCaller<CMultimodalPriorTest>(
-                                   "CMultimodalPriorTest::testProbabilityOfLessLikelySamples",
-                                   &CMultimodalPriorTest::testProbabilityOfLessLikelySamples) );
-    suiteOfTests->addTest( new CppUnit::TestCaller<CMultimodalPriorTest>(
-                                   "CMultimodalPriorTest::testSeasonalVarianceScale",
-                                   &CMultimodalPriorTest::testSeasonalVarianceScale) );
-    suiteOfTests->addTest( new CppUnit::TestCaller<CMultimodalPriorTest>(
-                                   "CMultimodalPriorTest::testLargeValues",
-                                   &CMultimodalPriorTest::testLargeValues) );
-    suiteOfTests->addTest( new CppUnit::TestCaller<CMultimodalPriorTest>(
-                                   "CMultimodalPriorTest::testPersist",
-                                   &CMultimodalPriorTest::testPersist) );
->>>>>>> d4e4cca7
 
     return suiteOfTests;
 }