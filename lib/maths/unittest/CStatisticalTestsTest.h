/*
 * ELASTICSEARCH CONFIDENTIAL
 *
 * Copyright (c) 2016 Elasticsearch BV. All Rights Reserved.
 *
 * Notice: this software, and all information contained
 * therein, is the exclusive property of Elasticsearch BV
 * and its licensors, if any, and is protected under applicable
 * domestic and foreign law, and international treaties.
 *
 * Reproduction, republication or distribution without the
 * express written consent of Elasticsearch BV is
 * strictly prohibited.
 */

#ifndef INCLUDED_CStatisticalTestsTest_h
#define INCLUDED_CStatisticalTestsTest_h

#include <cppunit/extensions/HelperMacros.h>

<<<<<<< HEAD
class CStatisticalTestsTest : public CppUnit::TestFixture {
public:
    void testCramerVonMises(void);
    void testPersist(void);

    static CppUnit::Test* suite(void);
=======
class CStatisticalTestsTest : public CppUnit::TestFixture
{
    public:
        void testCramerVonMises();
        void testPersist();

        static CppUnit::Test *suite();
>>>>>>> d4e4cca7
};

#endif // INCLUDED_CStatisticalTestsTest_h<|MERGE_RESOLUTION|>--- conflicted
+++ resolved
@@ -18,22 +18,12 @@
 
 #include <cppunit/extensions/HelperMacros.h>
 
-<<<<<<< HEAD
 class CStatisticalTestsTest : public CppUnit::TestFixture {
 public:
-    void testCramerVonMises(void);
-    void testPersist(void);
+    void testCramerVonMises();
+    void testPersist();
 
-    static CppUnit::Test* suite(void);
-=======
-class CStatisticalTestsTest : public CppUnit::TestFixture
-{
-    public:
-        void testCramerVonMises();
-        void testPersist();
-
-        static CppUnit::Test *suite();
->>>>>>> d4e4cca7
+    static CppUnit::Test* suite();
 };
 
 #endif // INCLUDED_CStatisticalTestsTest_h