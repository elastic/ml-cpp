--- conflicted
+++ resolved
@@ -58,12 +58,7 @@
 }
 }
 
-<<<<<<< HEAD
-void CBoundingBoxTest::testAdd(void) {
-=======
-void CBoundingBoxTest::testAdd()
-{
->>>>>>> d4e4cca7
+void CBoundingBoxTest::testAdd() {
     LOG_DEBUG("+-----------------------------+");
     LOG_DEBUG("|  CBoundingBoxTest::testAdd  |");
     LOG_DEBUG("+-----------------------------+");
@@ -112,12 +107,7 @@
     CPPUNIT_ASSERT_EQUAL((-3.0 + 50.0) / 2.0, bb.centre()(1));
 }
 
-<<<<<<< HEAD
-void CBoundingBoxTest::testCloserTo(void) {
-=======
-void CBoundingBoxTest::testCloserTo()
-{
->>>>>>> d4e4cca7
+void CBoundingBoxTest::testCloserTo() {
     LOG_DEBUG("+----------------------------------+");
     LOG_DEBUG("|  CBoundingBoxTest::testCloserTo  |");
     LOG_DEBUG("+----------------------------------+");
@@ -179,14 +169,8 @@
     }
 }
 
-<<<<<<< HEAD
-CppUnit::Test* CBoundingBoxTest::suite(void) {
+CppUnit::Test* CBoundingBoxTest::suite() {
     CppUnit::TestSuite* suiteOfTests = new CppUnit::TestSuite("CBoundingBoxTest");
-=======
-CppUnit::Test *CBoundingBoxTest::suite()
-{
-    CppUnit::TestSuite *suiteOfTests = new CppUnit::TestSuite("CBoundingBoxTest");
->>>>>>> d4e4cca7
 
     suiteOfTests->addTest(new CppUnit::TestCaller<CBoundingBoxTest>("CBoundingBoxTest::testAdd", &CBoundingBoxTest::testAdd));
     suiteOfTests->addTest(new CppUnit::TestCaller<CBoundingBoxTest>("CBoundingBoxTest::testCloserTo", &CBoundingBoxTest::testCloserTo));
