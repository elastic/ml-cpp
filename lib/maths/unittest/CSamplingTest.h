--- conflicted
+++ resolved
@@ -18,22 +18,12 @@
 
 #include <cppunit/extensions/HelperMacros.h>
 
-<<<<<<< HEAD
 class CSamplingTest : public CppUnit::TestFixture {
 public:
-    void testMultinomialSample(void);
-    void testMultivariateNormalSample(void);
+    void testMultinomialSample();
+    void testMultivariateNormalSample();
 
-    static CppUnit::Test* suite(void);
-=======
-class CSamplingTest : public CppUnit::TestFixture
-{
-    public:
-        void testMultinomialSample();
-        void testMultivariateNormalSample();
-
-        static CppUnit::Test *suite();
->>>>>>> d4e4cca7
+    static CppUnit::Test* suite();
 };
 
 #endif // INCLUDED_CSamplingTest_h