--- conflicted
+++ resolved
@@ -18,26 +18,14 @@
 
 #include <cppunit/extensions/HelperMacros.h>
 
-<<<<<<< HEAD
 class CMathsFuncsTest : public CppUnit::TestFixture {
 public:
-    void testIsNan(void);
-    void testIsInf(void);
-    void testIsFinite(void);
-    void testFpStatus(void);
+    void testIsNan();
+    void testIsInf();
+    void testIsFinite();
+    void testFpStatus();
 
-    static CppUnit::Test* suite(void);
-=======
-class CMathsFuncsTest : public CppUnit::TestFixture
-{
-    public:
-        void testIsNan();
-        void testIsInf();
-        void testIsFinite();
-        void testFpStatus();
-
-        static CppUnit::Test *suite();
->>>>>>> d4e4cca7
+    static CppUnit::Test* suite();
 };
 
 #endif // INCLUDED_CMathsFuncsTest_h