--- conflicted
+++ resolved
@@ -21,23 +21,6 @@
 
 using namespace ml;
 
-<<<<<<< HEAD
-namespace
-{
-
-typedef std::vector<double> TDoubleVec;
-typedef std::vector<std::size_t> TSizeVec;
-typedef std::vector<TSizeVec> TSizeVecVec;
-typedef maths::CBasicStatistics::SSampleMeanVar<double>::TAccumulator TMeanVarAccumulator;
-typedef maths::CVectorNx1<double, 2> TVector2;
-typedef std::vector<TVector2> TVector2Vec;
-typedef std::vector<TVector2Vec> TVector2VecVec;
-typedef maths::CBasicStatistics::SSampleMean<TVector2>::TAccumulator TMean2Accumulator;
-typedef maths::CBasicStatistics::SSampleMeanVar<TVector2>::TAccumulator TMeanVar2Accumulator;
-typedef maths::CVectorNx1<double, 5> TVector5;
-typedef std::vector<TVector5> TVector5Vec;
-typedef maths::CBasicStatistics::SSampleMeanVar<TVector5>::TAccumulator TMeanVar5Accumulator;
-=======
 namespace {
 using TDoubleVec = std::vector<double>;
 using TSizeVec = std::vector<std::size_t>;
@@ -51,7 +34,6 @@
 using TVector5 = maths::CVectorNx1<double, 5>;
 using TVector5Vec = std::vector<TVector5>;
 using TMeanVar5Accumulator = maths::CBasicStatistics::SSampleMeanVar<TVector5>::TAccumulator;
->>>>>>> 601f3449
 
 template<typename POINT>
 class CKMeansOnlineTestForTest : public maths::CKMeansOnline<POINT> {
@@ -95,8 +77,8 @@
         rng.generateUniformSamples(0.0, 10.0, 50, coordinates);
         TVector5Vec points;
         for (std::size_t i = 0u; i < coordinates.size(); i += 5) {
-            double c[] = {coordinates[i + 0], coordinates[i + 1], coordinates[i + 2],
-                          coordinates[i + 3], coordinates[i + 4]};
+            double c[]{coordinates[i + 0], coordinates[i + 1], coordinates[i + 2],
+                       coordinates[i + 3], coordinates[i + 4]};
             points.push_back(TVector5(c));
         }
 
@@ -136,7 +118,7 @@
         rng.generateUniformSamples(1.0, 2.0, 20, counts);
         TVector2Vec points;
         for (std::size_t i = 0u; i < coordinates.size(); i += 2) {
-            double c[] = {coordinates[i + 0], coordinates[i + 1]};
+            double c[]{coordinates[i + 0], coordinates[i + 1]};
             points.push_back(TVector2(c));
         }
 
@@ -187,7 +169,7 @@
         rng.generateUniformSamples(1.0, 2.0, 21, counts);
         TVector2Vec points;
         for (std::size_t i = 0u; i < coordinates.size(); i += 2) {
-            double c[] = {coordinates[i + 0], coordinates[i + 1]};
+            double c[]{coordinates[i + 0], coordinates[i + 1]};
             points.push_back(TVector2(c));
         }
 
@@ -237,20 +219,14 @@
         TMeanVarAccumulator cost;
         TMeanVarAccumulator costOnline;
 
-        double a[] = {0.0, 20.0};
-        double b[] = {5.0, 30.0};
+        double a[]{0.0, 20.0};
+        double b[]{5.0, 30.0};
         TVector2Vec points;
         for (std::size_t i = 0u; i < 2; ++i) {
             TDoubleVec coordinates;
             rng.generateUniformSamples(a[i], b[i], 200, coordinates);
-<<<<<<< HEAD
-            for (std::size_t j = 0u; j < coordinates.size(); j += 2)
-            {
-                double c[]{coordinates[j+0], coordinates[j+1]};
-=======
             for (std::size_t j = 0u; j < coordinates.size(); j += 2) {
-                double c[] = {coordinates[j + 0], coordinates[j + 1]};
->>>>>>> 601f3449
+                double c[]{coordinates[j + 0], coordinates[j + 1]};
                 points.push_back(TVector2(c));
             }
         }
@@ -288,11 +264,7 @@
                 criterion.add(clustersOnline);
                 costOnline_ = criterion.calculate();
             }
-<<<<<<< HEAD
-            LOG_DEBUG("cost = " << cost_ << ", cost online = " << costOnline_);
-=======
             LOG_DEBUG(<< "cost = " << cost_ << ", cost online = " << costOnline_);
->>>>>>> 601f3449
 
             cost.add(cost_);
             costOnline.add(costOnline_);
@@ -317,14 +289,8 @@
         TDoubleVec coordinates;
         rng.generateUniformSamples(0.0, 10.0, 1000, coordinates);
         TVector2Vec points;
-<<<<<<< HEAD
-        for (std::size_t i = 0u; i < coordinates.size(); i += 2)
-        {
-            double v[]{coordinates[i+0], coordinates[i+1]};
-=======
         for (std::size_t i = 0u; i < coordinates.size(); i += 2) {
-            double v[] = {coordinates[i + 0], coordinates[i + 1]};
->>>>>>> 601f3449
+            double v[]{coordinates[i + 0], coordinates[i + 1]};
             points.push_back(TVector2(v));
         }
 
@@ -362,11 +328,7 @@
                 criterion.add(clustersOnline);
                 costOnline_ = criterion.calculate();
             }
-<<<<<<< HEAD
-            LOG_DEBUG("cost = " << cost_ << ", cost online = " << costOnline_);
-=======
             LOG_DEBUG(<< "cost = " << cost_ << ", cost online = " << costOnline_);
->>>>>>> 601f3449
 
             cost.add(cost_);
             costOnline.add(costOnline_);
@@ -392,14 +354,14 @@
 
     test::CRandomNumbers rng;
 
-    double m[] = {5.0, 15.0};
-    double v[] = {5.0, 10.0};
+    double m[]{5.0, 15.0};
+    double v[]{5.0, 10.0};
     TVector2Vec points;
     for (std::size_t i = 0u; i < 2; ++i) {
         TDoubleVec coordinates;
         rng.generateNormalSamples(m[i], v[i], 350, coordinates);
         for (std::size_t j = 0u; j < coordinates.size(); j += 2) {
-            double c[] = {coordinates[j + 0], coordinates[j + 1]};
+            double c[]{coordinates[j + 0], coordinates[j + 1]};
             points.push_back(TVector2(c));
         }
     }
@@ -410,11 +372,11 @@
     }
     CPPUNIT_ASSERT(!kmeansOnline.buffering());
 
-    std::size_t one[] = {0, 2, 7, 18, 19, 22};
-    std::size_t two[] = {3, 4, 5, 6, 10, 11, 23, 24};
-    std::size_t three[] = {1, 8, 9, 12, 13, 14, 15, 16, 17};
-    std::size_t four[] = {20, 21, 25, 26, 27, 28};
-    std::size_t five[] = {29};
+    std::size_t one[]{0, 2, 7, 18, 19, 22};
+    std::size_t two[]{3, 4, 5, 6, 10, 11, 23, 24};
+    std::size_t three[]{1, 8, 9, 12, 13, 14, 15, 16, 17};
+    std::size_t four[]{20, 21, 25, 26, 27, 28};
+    std::size_t five[]{29};
     TSizeVecVec split;
     split.push_back(TSizeVec(boost::begin(one), boost::end(one)));
     split.push_back(TSizeVec(boost::begin(two), boost::end(two)));
@@ -456,20 +418,20 @@
 
     test::CRandomNumbers rng;
 
-    double m[] = {5.0, 15.0};
-    double v[] = {5.0, 10.0};
+    double m[]{5.0, 15.0};
+    double v[]{5.0, 10.0};
     TVector2Vec points[2];
     for (std::size_t i = 0u; i < 2; ++i) {
         TDoubleVec coordinates;
         rng.generateNormalSamples(m[i], v[i], 350, coordinates);
         for (std::size_t j = 0u; j < coordinates.size(); j += 2) {
-            double c[] = {coordinates[j + 0], coordinates[j + 1]};
+            double c[]{coordinates[j + 0], coordinates[j + 1]};
             points[i].push_back(TVector2(c));
         }
     }
 
-    maths::CKMeansOnline<TVector2> kmeans[] = {maths::CKMeansOnline<TVector2>(20),
-                                               maths::CKMeansOnline<TVector2>(25)};
+    maths::CKMeansOnline<TVector2> kmeans[]{maths::CKMeansOnline<TVector2>(20),
+                                            maths::CKMeansOnline<TVector2>(25)};
     for (std::size_t i = 0u; i < 2; ++i) {
         for (std::size_t j = 0u; j < points[i].size(); ++j) {
             kmeans[i].add(points[i][j]);
@@ -518,10 +480,10 @@
     TVector2Vec points;
     TDoubleVec coordinates;
     rng.generateNormalSamples(m, v, 700, coordinates);
-    double outlier_[] = {50.0, 20.0};
+    double outlier_[]{50.0, 20.0};
     TVector2 outlier(outlier_);
     for (std::size_t i = 0u; i < coordinates.size(); i += 2) {
-        double c[] = {coordinates[i + 0], coordinates[i + 1]};
+        double c[]{coordinates[i + 0], coordinates[i + 1]};
         points.push_back(TVector2(c));
         if (i == 200) {
             points.push_back(outlier);
@@ -554,18 +516,16 @@
     // of samples we sample the modes of the mixture correctly.
 
     using TMatrix2 = maths::CSymmetricMatrixNxN<double, 2>;
-<<<<<<< HEAD
-    using TCovariances2 = maths::CBasicStatistics::SSampleCovariances<maths::CVectorNx1<double, 2>>;
-=======
->>>>>>> 601f3449
+    using TCovariances2 =
+        maths::CBasicStatistics::SSampleCovariances<maths::CVectorNx1<double, 2>>;
 
     maths::CSampling::seed();
 
-    std::size_t n[] = {500, 500};
-    double means[][2] = {{0.0, 10.0}, {20.0, 30.0}};
-    double covariances[][3] = {{10.0, 2.0, 8.0}, {15.0, 5.0, 12.0}};
-
-    TCovariances2 expectedSampleCovariances[2]{TCovariances2(2), TCovariances2(2)};
+    std::size_t n[]{500, 500};
+    double means[][2]{{0.0, 10.0}, {20.0, 30.0}};
+    double covariances[][3]{{10.0, 2.0, 8.0}, {15.0, 5.0, 12.0}};
+
+    TCovariances2 expectedSampleCovariances[]{TCovariances2(2), TCovariances2(2)};
     TVector2Vec samples;
 
     for (std::size_t i = 0u; i < 2; ++i) {
@@ -606,19 +566,10 @@
     std::sort(sampled.begin(), sampled.end());
     LOG_DEBUG(<< "sampled = " << core::CContainerPrinter::print(sampled));
 
-<<<<<<< HEAD
-    TCovariances2 sampleCovariances[2]{TCovariances2(2), TCovariances2(2)};
-    for (std::size_t i = 0u; i < sampled.size(); ++i)
-    {
-        if ((sampled[i] - TVector2(means[0])).euclidean()
-                < (sampled[i] - TVector2(means[1])).euclidean())
-        {
-=======
-    maths::CBasicStatistics::SSampleCovariances<double, 2> sampleCovariances[2];
+    TCovariances2 sampleCovariances[]{TCovariances2(2), TCovariances2(2)};
     for (std::size_t i = 0u; i < sampled.size(); ++i) {
         if ((sampled[i] - TVector2(means[0])).euclidean() <
             (sampled[i] - TVector2(means[1])).euclidean()) {
->>>>>>> 601f3449
             sampleCovariances[0].add(sampled[i]);
         } else {
             sampleCovariances[1].add(sampled[i]);
