/*
 * ELASTICSEARCH CONFIDENTIAL
 *
 * Copyright (c) 2016 Elasticsearch BV. All Rights Reserved.
 *
 * Notice: this software, and all information contained
 * therein, is the exclusive property of Elasticsearch BV
 * and its licensors, if any, and is protected under applicable
 * domestic and foreign law, and international treaties.
 *
 * Reproduction, republication or distribution without the
 * express written consent of Elasticsearch BV is
 * strictly prohibited.
 */

#ifndef INCLUDED_CXMeansTest_h
#define INCLUDED_CXMeansTest_h

#include <cppunit/extensions/HelperMacros.h>

<<<<<<< HEAD
class CXMeansTest : public CppUnit::TestFixture {
public:
    void testCluster(void);
    void testImproveParams(void);
    void testImproveStructure(void);
    void testOneCluster(void);
    void testFiveClusters(void);
    void testTwentyClusters(void);
    void testPoorlyConditioned(void);

    static CppUnit::Test* suite(void);
=======
class CXMeansTest : public CppUnit::TestFixture
{
    public:
        void testCluster();
        void testImproveParams();
        void testImproveStructure();
        void testOneCluster();
        void testFiveClusters();
        void testTwentyClusters();
        void testPoorlyConditioned();

        static CppUnit::Test *suite();
>>>>>>> d4e4cca7
};

#endif // INCLUDED_CXMeansTest_h<|MERGE_RESOLUTION|>--- conflicted
+++ resolved
@@ -18,32 +18,17 @@
 
 #include <cppunit/extensions/HelperMacros.h>
 
-<<<<<<< HEAD
 class CXMeansTest : public CppUnit::TestFixture {
 public:
-    void testCluster(void);
-    void testImproveParams(void);
-    void testImproveStructure(void);
-    void testOneCluster(void);
-    void testFiveClusters(void);
-    void testTwentyClusters(void);
-    void testPoorlyConditioned(void);
+    void testCluster();
+    void testImproveParams();
+    void testImproveStructure();
+    void testOneCluster();
+    void testFiveClusters();
+    void testTwentyClusters();
+    void testPoorlyConditioned();
 
-    static CppUnit::Test* suite(void);
-=======
-class CXMeansTest : public CppUnit::TestFixture
-{
-    public:
-        void testCluster();
-        void testImproveParams();
-        void testImproveStructure();
-        void testOneCluster();
-        void testFiveClusters();
-        void testTwentyClusters();
-        void testPoorlyConditioned();
-
-        static CppUnit::Test *suite();
->>>>>>> d4e4cca7
+    static CppUnit::Test* suite();
 };
 
 #endif // INCLUDED_CXMeansTest_h