--- conflicted
+++ resolved
@@ -18,32 +18,17 @@
 
 #include <cppunit/extensions/HelperMacros.h>
 
-<<<<<<< HEAD
 class CPackedBitVectorTest : public CppUnit::TestFixture {
 public:
-    void testCreation(void);
-    void testExtend(void);
-    void testContract(void);
-    void testOperators(void);
-    void testInner(void);
-    void testBitwiseOr(void);
-    void testPersist(void);
+    void testCreation();
+    void testExtend();
+    void testContract();
+    void testOperators();
+    void testInner();
+    void testBitwiseOr();
+    void testPersist();
 
-    static CppUnit::Test* suite(void);
-=======
-class CPackedBitVectorTest : public CppUnit::TestFixture
-{
-    public:
-        void testCreation();
-        void testExtend();
-        void testContract();
-        void testOperators();
-        void testInner();
-        void testBitwiseOr();
-        void testPersist();
-
-        static CppUnit::Test *suite();
->>>>>>> d4e4cca7
+    static CppUnit::Test* suite();
 };
 
 #endif // INCLUDED_CPackedBitVectorTest_h