--- conflicted
+++ resolved
@@ -68,14 +68,8 @@
     sketch.quantile(100.0, max);
     double scale = max - min;
 
-<<<<<<< HEAD
     LOG_DEBUG("bias = " << maths::CBasicStatistics::mean(bias) << ", error " << maths::CBasicStatistics::mean(error));
-    CPPUNIT_ASSERT(::fabs(maths::CBasicStatistics::mean(bias)) < maxBias);
-=======
-    LOG_DEBUG("bias = " << maths::CBasicStatistics::mean(bias)
-              << ", error " << maths::CBasicStatistics::mean(error));
     CPPUNIT_ASSERT(std::fabs(maths::CBasicStatistics::mean(bias)) < maxBias);
->>>>>>> d4e4cca7
     CPPUNIT_ASSERT(maths::CBasicStatistics::mean(error) < maxError);
 
     meanBias += maths::CBasicStatistics::accumulator(maths::CBasicStatistics::count(bias), maths::CBasicStatistics::mean(bias) / scale);
@@ -83,12 +77,7 @@
 }
 }
 
-<<<<<<< HEAD
-void CQuantileSketchTest::testAdd(void) {
-=======
-void CQuantileSketchTest::testAdd()
-{
->>>>>>> d4e4cca7
+void CQuantileSketchTest::testAdd() {
     LOG_DEBUG("+--------------------------------+");
     LOG_DEBUG("|  CQuantileSketchTest::testAdd  |");
     LOG_DEBUG("+--------------------------------+");
@@ -113,12 +102,7 @@
     CPPUNIT_ASSERT_EQUAL(std::string("[(1.2, 1), (0.9, 3), (1.8, 1), (2.1, 1)]"), core::CContainerPrinter::print(sketch.knots()));
 }
 
-<<<<<<< HEAD
-void CQuantileSketchTest::testReduce(void) {
-=======
-void CQuantileSketchTest::testReduce()
-{
->>>>>>> d4e4cca7
+void CQuantileSketchTest::testReduce() {
     LOG_DEBUG("+-----------------------------------+");
     LOG_DEBUG("|  CQuantileSketchTest::testReduce  |");
     LOG_DEBUG("+-----------------------------------+");
@@ -266,12 +250,7 @@
     }
 }
 
-<<<<<<< HEAD
-void CQuantileSketchTest::testMerge(void) {
-=======
-void CQuantileSketchTest::testMerge()
-{
->>>>>>> d4e4cca7
+void CQuantileSketchTest::testMerge() {
     LOG_DEBUG("+----------------------------------+");
     LOG_DEBUG("|  CQuantileSketchTest::testMerge  |");
     LOG_DEBUG("+----------------------------------+");
@@ -331,12 +310,7 @@
     }
 }
 
-<<<<<<< HEAD
-void CQuantileSketchTest::testMedian(void) {
-=======
-void CQuantileSketchTest::testMedian()
-{
->>>>>>> d4e4cca7
+void CQuantileSketchTest::testMedian() {
     LOG_DEBUG("+-----------------------------------+");
     LOG_DEBUG("|  CQuantileSketchTest::testMedian  |");
     LOG_DEBUG("+-----------------------------------+");
@@ -399,12 +373,7 @@
     CPPUNIT_ASSERT(maths::CBasicStatistics::mean(error) < 1.6);
 }
 
-<<<<<<< HEAD
-void CQuantileSketchTest::testPropagateForwardByTime(void) {
-=======
-void CQuantileSketchTest::testPropagateForwardByTime()
-{
->>>>>>> d4e4cca7
+void CQuantileSketchTest::testPropagateForwardByTime() {
     LOG_DEBUG("+---------------------------------------------------+");
     LOG_DEBUG("|  CQuantileSketchTest::testPropagateForwardByTime  |");
     LOG_DEBUG("+---------------------------------------------------+");
@@ -424,12 +393,7 @@
     CPPUNIT_ASSERT(sketch.checkInvariants());
 }
 
-<<<<<<< HEAD
-void CQuantileSketchTest::testQuantileAccuracy(void) {
-=======
-void CQuantileSketchTest::testQuantileAccuracy()
-{
->>>>>>> d4e4cca7
+void CQuantileSketchTest::testQuantileAccuracy() {
     LOG_DEBUG("+---------------------------------------------+");
     LOG_DEBUG("|  CQuantileSketchTest::testQuantileAccuracy  |");
     LOG_DEBUG("+---------------------------------------------+");
@@ -448,15 +412,9 @@
             rng.generateUniformSamples(0.0, 20.0 * static_cast<double>(t + 1), 1000, samples);
             testSketch(maths::CQuantileSketch::E_Linear, 20, samples, 0.15, 0.3, meanBias, meanError);
         }
-<<<<<<< HEAD
-        LOG_DEBUG("mean bias = " << ::fabs(maths::CBasicStatistics::mean(meanBias)) << ", mean error "
+        LOG_DEBUG("mean bias = " << std::fabs(maths::CBasicStatistics::mean(meanBias)) << ", mean error "
                                  << maths::CBasicStatistics::mean(meanError));
-        CPPUNIT_ASSERT(::fabs(maths::CBasicStatistics::mean(meanBias)) < 0.0007);
-=======
-        LOG_DEBUG("mean bias = " << std::fabs(maths::CBasicStatistics::mean(meanBias))
-                  << ", mean error " << maths::CBasicStatistics::mean(meanError));
         CPPUNIT_ASSERT(std::fabs(maths::CBasicStatistics::mean(meanBias)) < 0.0007);
->>>>>>> d4e4cca7
         CPPUNIT_ASSERT(maths::CBasicStatistics::mean(meanError) < 0.003);
     }
 
@@ -469,14 +427,8 @@
             rng.generateNormalSamples(20.0 * static_cast<double>(t), 20.0 * static_cast<double>(t + 1), 1000, samples);
             testSketch(maths::CQuantileSketch::E_Linear, 20, samples, 0.16, 0.2, meanBias, meanError);
         }
-<<<<<<< HEAD
         LOG_DEBUG("mean bias = " << maths::CBasicStatistics::mean(meanBias) << ", mean error " << maths::CBasicStatistics::mean(meanError));
-        CPPUNIT_ASSERT(::fabs(maths::CBasicStatistics::mean(meanBias)) < 0.002);
-=======
-        LOG_DEBUG("mean bias = " << maths::CBasicStatistics::mean(meanBias)
-                  << ", mean error " << maths::CBasicStatistics::mean(meanError));
         CPPUNIT_ASSERT(std::fabs(maths::CBasicStatistics::mean(meanBias)) < 0.002);
->>>>>>> d4e4cca7
         CPPUNIT_ASSERT(maths::CBasicStatistics::mean(meanError) < 0.003);
     }
 
@@ -489,14 +441,8 @@
             rng.generateLogNormalSamples(0.1 * static_cast<double>(t), 0.4 * static_cast<double>(t + 1), 1000, samples);
             testSketch(maths::CQuantileSketch::E_Linear, 20, samples, 0.11, 0.12, meanBias, meanError);
         }
-<<<<<<< HEAD
         LOG_DEBUG("mean bias = " << maths::CBasicStatistics::mean(meanBias) << ", mean error " << maths::CBasicStatistics::mean(meanError));
-        CPPUNIT_ASSERT(::fabs(maths::CBasicStatistics::mean(meanBias)) < 0.0006);
-=======
-        LOG_DEBUG("mean bias = " << maths::CBasicStatistics::mean(meanBias)
-                  << ", mean error " << maths::CBasicStatistics::mean(meanError));
         CPPUNIT_ASSERT(std::fabs(maths::CBasicStatistics::mean(meanBias)) < 0.0006);
->>>>>>> d4e4cca7
         CPPUNIT_ASSERT(maths::CBasicStatistics::mean(meanError) < 0.0009);
     }
     LOG_DEBUG("*** Mixture ***");
@@ -519,33 +465,18 @@
             testSketch(maths::CQuantileSketch::E_Linear, 40, samples, 49, 50, meanBiasLinear, meanErrorLinear);
             testSketch(maths::CQuantileSketch::E_PiecewiseConstant, 40, samples, 55, 56, meanBiasPiecewise, meanErrorPiecewise);
         }
-<<<<<<< HEAD
         LOG_DEBUG("linear mean bias = " << maths::CBasicStatistics::mean(meanBiasLinear) << ", mean error "
                                         << maths::CBasicStatistics::mean(meanErrorLinear));
-        CPPUNIT_ASSERT(::fabs(maths::CBasicStatistics::mean(meanBiasLinear)) < 0.012);
+        CPPUNIT_ASSERT(std::fabs(maths::CBasicStatistics::mean(meanBiasLinear)) < 0.012);
         CPPUNIT_ASSERT(maths::CBasicStatistics::mean(meanErrorLinear) < 0.013);
         LOG_DEBUG("piecewise mean bias = " << maths::CBasicStatistics::mean(meanBiasPiecewise) << ", mean error "
                                            << maths::CBasicStatistics::mean(meanErrorPiecewise));
-        CPPUNIT_ASSERT(::fabs(maths::CBasicStatistics::mean(meanBiasPiecewise)) < 0.015);
-=======
-        LOG_DEBUG("linear mean bias = " << maths::CBasicStatistics::mean(meanBiasLinear)
-                  << ", mean error " << maths::CBasicStatistics::mean(meanErrorLinear));
-        CPPUNIT_ASSERT(std::fabs(maths::CBasicStatistics::mean(meanBiasLinear)) < 0.012);
-        CPPUNIT_ASSERT(maths::CBasicStatistics::mean(meanErrorLinear) < 0.013);
-        LOG_DEBUG("piecewise mean bias = " << maths::CBasicStatistics::mean(meanBiasPiecewise)
-                  << ", mean error " << maths::CBasicStatistics::mean(meanErrorPiecewise));
         CPPUNIT_ASSERT(std::fabs(maths::CBasicStatistics::mean(meanBiasPiecewise)) < 0.015);
->>>>>>> d4e4cca7
         CPPUNIT_ASSERT(maths::CBasicStatistics::mean(meanErrorPiecewise) < 0.015);
     }
 }
 
-<<<<<<< HEAD
-void CQuantileSketchTest::testCdf(void) {
-=======
-void CQuantileSketchTest::testCdf()
-{
->>>>>>> d4e4cca7
+void CQuantileSketchTest::testCdf() {
     LOG_DEBUG("+--------------------------------+");
     LOG_DEBUG("|  CQuantileSketchTest::testCdf  |");
     LOG_DEBUG("+--------------------------------+");
@@ -617,12 +548,7 @@
     }
 }
 
-<<<<<<< HEAD
-void CQuantileSketchTest::testPersist(void) {
-=======
-void CQuantileSketchTest::testPersist()
-{
->>>>>>> d4e4cca7
+void CQuantileSketchTest::testPersist() {
     LOG_DEBUG("+------------------------------------+");
     LOG_DEBUG("|  CQuantileSketchTest::testPersist  |");
     LOG_DEBUG("+------------------------------------+");
@@ -666,8 +592,7 @@
     CPPUNIT_ASSERT_EQUAL(origXml, newXml);
 }
 
-<<<<<<< HEAD
-CppUnit::Test* CQuantileSketchTest::suite(void) {
+CppUnit::Test* CQuantileSketchTest::suite() {
     CppUnit::TestSuite* suiteOfTests = new CppUnit::TestSuite("CQuantileSketchTest");
 
     suiteOfTests->addTest(new CppUnit::TestCaller<CQuantileSketchTest>("CQuantileSketchTest::testAdd", &CQuantileSketchTest::testAdd));
@@ -683,36 +608,6 @@
     suiteOfTests->addTest(new CppUnit::TestCaller<CQuantileSketchTest>("CQuantileSketchTest::testCdf", &CQuantileSketchTest::testCdf));
     suiteOfTests->addTest(
         new CppUnit::TestCaller<CQuantileSketchTest>("CQuantileSketchTest::testPersist", &CQuantileSketchTest::testPersist));
-=======
-CppUnit::Test* CQuantileSketchTest::suite()
-{
-    CppUnit::TestSuite *suiteOfTests = new CppUnit::TestSuite("CQuantileSketchTest");
-
-    suiteOfTests->addTest( new CppUnit::TestCaller<CQuantileSketchTest>(
-                                   "CQuantileSketchTest::testAdd",
-                                   &CQuantileSketchTest::testAdd) );
-    suiteOfTests->addTest( new CppUnit::TestCaller<CQuantileSketchTest>(
-                                   "CQuantileSketchTest::testReduce",
-                                   &CQuantileSketchTest::testReduce) );
-    suiteOfTests->addTest( new CppUnit::TestCaller<CQuantileSketchTest>(
-                                   "CQuantileSketchTest::testMerge",
-                                   &CQuantileSketchTest::testMerge) );
-    suiteOfTests->addTest( new CppUnit::TestCaller<CQuantileSketchTest>(
-                                   "CQuantileSketchTest::testMedian",
-                                   &CQuantileSketchTest::testMedian) );
-    suiteOfTests->addTest( new CppUnit::TestCaller<CQuantileSketchTest>(
-                                   "CQuantileSketchTest::testPropagateForwardByTime",
-                                   &CQuantileSketchTest::testPropagateForwardByTime));
-    suiteOfTests->addTest( new CppUnit::TestCaller<CQuantileSketchTest>(
-                                   "CQuantileSketchTest::testQuantileAccuracy",
-                                   &CQuantileSketchTest::testQuantileAccuracy));
-    suiteOfTests->addTest( new CppUnit::TestCaller<CQuantileSketchTest>(
-                                   "CQuantileSketchTest::testCdf",
-                                   &CQuantileSketchTest::testCdf));
-    suiteOfTests->addTest( new CppUnit::TestCaller<CQuantileSketchTest>(
-                                   "CQuantileSketchTest::testPersist",
-                                   &CQuantileSketchTest::testPersist) );
->>>>>>> d4e4cca7
 
     return suiteOfTests;
 }