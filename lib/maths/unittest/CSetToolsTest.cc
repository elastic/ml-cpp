/*
 * ELASTICSEARCH CONFIDENTIAL
 *
 * Copyright (c) 2016 Elasticsearch BV. All Rights Reserved.
 *
 * Notice: this software, and all information contained
 * therein, is the exclusive property of Elasticsearch BV
 * and its licensors, if any, and is protected under applicable
 * domestic and foreign law, and international treaties.
 *
 * Reproduction, republication or distribution without the
 * express written consent of Elasticsearch BV is
 * strictly prohibited.
 */

#include "CSetToolsTest.h"

#include <core/CContainerPrinter.h>
#include <core/CLogger.h>

#include <maths/CSetTools.h>

#include <test/CRandomNumbers.h>

#include <boost/iterator/transform_iterator.hpp>
#include <boost/range.hpp>

#include <algorithm>
#include <vector>

using namespace ml;

using TDoubleVec = std::vector<double>;
using TSizeVec = std::vector<std::size_t>;

<<<<<<< HEAD
void CSetToolsTest::testInplaceSetDifference(void) {
=======
void CSetToolsTest::testInplaceSetDifference()
{
>>>>>>> d4e4cca7
    LOG_DEBUG("+-------------------------------------------+");
    LOG_DEBUG("|  CSetToolsTest::testInplaceSetDifference  |");
    LOG_DEBUG("+-------------------------------------------+");

    // Test some edge cases.
    {
        LOG_DEBUG("Edge cases");

        double a[] = {1.0, 1.1, 1.2, 3.4, 7.8};
        TDoubleVec A(boost::begin(a), boost::end(a));

        for (std::size_t i = 0u; i < boost::size(a); ++i) {
            TDoubleVec left;
            for (std::size_t j = 0; j < i; ++j) {
                left.push_back(a[j]);
            }
            TDoubleVec expected;
            std::set_difference(A.begin(), A.end(), left.begin(), left.end(), std::back_inserter(expected));
            TDoubleVec test = A;
            maths::CSetTools::inplace_set_difference(test, left.begin(), left.end());
            LOG_DEBUG("A = " << core::CContainerPrinter::print(A) << ", B = " << core::CContainerPrinter::print(left)
                             << ", A - B = " << core::CContainerPrinter::print(test));
            CPPUNIT_ASSERT_EQUAL(core::CContainerPrinter::print(expected), core::CContainerPrinter::print(test));

            TDoubleVec right;
            for (std::size_t j = i; j < boost::size(a); ++j) {
                right.push_back(a[j]);
            }
            expected.clear();
            std::set_difference(A.begin(), A.end(), right.begin(), right.end(), std::back_inserter(expected));
            test = A;
            maths::CSetTools::inplace_set_difference(test, right.begin(), right.end());
            LOG_DEBUG("A = " << core::CContainerPrinter::print(A) << ", B = " << core::CContainerPrinter::print(right)
                             << ", A - B = " << core::CContainerPrinter::print(test));
            CPPUNIT_ASSERT_EQUAL(core::CContainerPrinter::print(expected), core::CContainerPrinter::print(test));
        }
    }

    LOG_DEBUG("Random");

    test::CRandomNumbers rng;

    for (std::size_t t = 0u; t < 100; ++t) {
        TDoubleVec A;
        rng.generateUniformSamples(0.0, 100.0, t, A);
        std::sort(A.begin(), A.end());

        TDoubleVec B;
        TDoubleVec mask;
        rng.generateUniformSamples(0.0, 1.0, t, mask);
        for (std::size_t i = 0u; i < mask.size(); ++i) {
            if (mask[i] < 0.2) {
                B.push_back(A[i]);
            }
        }

        TDoubleVec expected;
        std::set_difference(A.begin(), A.end(), B.begin(), B.end(), std::back_inserter(expected));

        if ((t + 1) % 10 == 0) {
            LOG_DEBUG("A = " << core::CContainerPrinter::print(A));
            LOG_DEBUG("B = " << core::CContainerPrinter::print(B));
        }

        maths::CSetTools::inplace_set_difference(A, B.begin(), B.end());

        if ((t + 1) % 10 == 0) {
            LOG_DEBUG("A - B = " << core::CContainerPrinter::print(A));
        }

        CPPUNIT_ASSERT_EQUAL(core::CContainerPrinter::print(expected), core::CContainerPrinter::print(A));
    }
}

<<<<<<< HEAD
void CSetToolsTest::testSetSizes(void) {
=======
void CSetToolsTest::testSetSizes()
{
>>>>>>> d4e4cca7
    LOG_DEBUG("+-------------------------------+");
    LOG_DEBUG("|  CSetToolsTest::testSetSizes  |");
    LOG_DEBUG("+-------------------------------+");

    {
        LOG_DEBUG("Edge cases");

        double a[] = {1.0, 1.1, 1.2, 3.4, 7.8};
        TDoubleVec A(boost::begin(a), boost::end(a));

        for (std::size_t i = 0u; i < boost::size(a); ++i) {
            TDoubleVec left;
            for (std::size_t j = 0; j < i; ++j) {
                left.push_back(a[j]);
            }
            TDoubleVec expected;
            std::set_intersection(A.begin(), A.end(), left.begin(), left.end(), std::back_inserter(expected));
            std::size_t test = maths::CSetTools::setIntersectSize(A.begin(), A.end(), left.begin(), left.end());
            LOG_DEBUG("A = " << core::CContainerPrinter::print(A) << ", B = " << core::CContainerPrinter::print(left)
                             << ", |A ^ B| = " << test);
            CPPUNIT_ASSERT_EQUAL(expected.size(), test);

            TDoubleVec right;
            for (std::size_t j = i; j < boost::size(a); ++j) {
                right.push_back(a[j]);
            }
            expected.clear();
            std::set_intersection(A.begin(), A.end(), right.begin(), right.end(), std::back_inserter(expected));
            test = maths::CSetTools::setIntersectSize(A.begin(), A.end(), right.begin(), right.end());
            LOG_DEBUG("A = " << core::CContainerPrinter::print(A) << ", B = " << core::CContainerPrinter::print(right)
                             << ", |A ^ B| = " << test);
            CPPUNIT_ASSERT_EQUAL(expected.size(), test);

            expected.clear();
            std::set_union(left.begin(), left.end(), right.begin(), right.end(), std::back_inserter(expected));
            test = maths::CSetTools::setUnionSize(left.begin(), left.end(), right.begin(), right.end());
            LOG_DEBUG("A = " << core::CContainerPrinter::print(left) << ", B = " << core::CContainerPrinter::print(right)
                             << ", |A U B| = " << test);
            CPPUNIT_ASSERT_EQUAL(expected.size(), test);
        }
    }

    LOG_DEBUG("Random");

    test::CRandomNumbers rng;

    for (std::size_t t = 0u; t < 100; ++t) {
        TDoubleVec A;
        rng.generateUniformSamples(0.0, 100.0, t, A);
        std::sort(A.begin(), A.end());

        TDoubleVec B;
        TDoubleVec mask;
        rng.generateUniformSamples(0.0, 1.0, t, mask);
        for (std::size_t i = 0u; i < mask.size(); ++i) {
            if (mask[i] < 0.2) {
                B.push_back(A[i]);
            }
        }

        TDoubleVec expected;
        std::set_intersection(A.begin(), A.end(), B.begin(), B.end(), std::back_inserter(expected));

        if ((t + 1) % 10 == 0) {
            LOG_DEBUG("A = " << core::CContainerPrinter::print(A));
            LOG_DEBUG("B = " << core::CContainerPrinter::print(B));
        }

        std::size_t test = maths::CSetTools::setIntersectSize(A.begin(), A.end(), B.begin(), B.end());

        if ((t + 1) % 10 == 0) {
            LOG_DEBUG("|A ^ B| = " << test);
        }

        CPPUNIT_ASSERT_EQUAL(expected.size(), test);

        expected.clear();
        std::set_union(A.begin(), A.end(), B.begin(), B.end(), std::back_inserter(expected));

        test = maths::CSetTools::setUnionSize(A.begin(), A.end(), B.begin(), B.end());

        if ((t + 1) % 10 == 0) {
            LOG_DEBUG("|A U B| = " << test);
        }

        CPPUNIT_ASSERT_EQUAL(expected.size(), test);
    }
}

<<<<<<< HEAD
void CSetToolsTest::testJaccard(void) {
=======
void CSetToolsTest::testJaccard()
{
>>>>>>> d4e4cca7
    LOG_DEBUG("+------------------------------+");
    LOG_DEBUG("|  CSetToolsTest::testJaccard  |");
    LOG_DEBUG("+------------------------------+");

    {
        LOG_DEBUG("Edge cases");

        double A[] = {0.0, 1.2, 3.2};
        double B[] = {0.0, 1.2, 3.2, 5.1};

        CPPUNIT_ASSERT_EQUAL(0.0, maths::CSetTools::jaccard(A, A, B, B));
        CPPUNIT_ASSERT_EQUAL(1.0, maths::CSetTools::jaccard(A, A + 3, B, B + 3));
        CPPUNIT_ASSERT_EQUAL(0.75, maths::CSetTools::jaccard(A, A + 3, B, B + 4));
        CPPUNIT_ASSERT_EQUAL(0.0, maths::CSetTools::jaccard(A, A + 3, B + 3, B + 4));
    }

    LOG_DEBUG("Random");

    test::CRandomNumbers rng;

    for (std::size_t t = 0u; t < 500; ++t) {
        TSizeVec sizes;
        rng.generateUniformSamples(t / 2 + 1, (3 * t) / 2 + 2, 2, sizes);

        TSizeVec A;
        rng.generateUniformSamples(0, (3 * t) / 2 + 1, sizes[0], A);
        std::sort(A.begin(), A.end());
        A.erase(std::unique(A.begin(), A.end()), A.end());

        TSizeVec B;
        rng.generateUniformSamples(0, (3 * t) / 2 + 1, sizes[1], B);
        std::sort(B.begin(), B.end());
        B.erase(std::unique(B.begin(), B.end()), B.end());

        TSizeVec AIntersectB;
        std::set_intersection(A.begin(), A.end(), B.begin(), B.end(), std::back_inserter(AIntersectB));

        TSizeVec AUnionB;
        std::set_union(A.begin(), A.end(), B.begin(), B.end(), std::back_inserter(AUnionB));

        double expected = static_cast<double>(AIntersectB.size()) / static_cast<double>(AUnionB.size());
        double actual = maths::CSetTools::jaccard(A.begin(), A.end(), B.begin(), B.end());

        if ((t + 1) % 10 == 0) {
            LOG_DEBUG("Jaccard expected = " << expected);
            LOG_DEBUG("Jaccard actual   = " << actual);
        }
        CPPUNIT_ASSERT_EQUAL(expected, actual);
    }
}

<<<<<<< HEAD
void CSetToolsTest::testOverlap(void) {
=======
void CSetToolsTest::testOverlap()
{
>>>>>>> d4e4cca7
    LOG_DEBUG("+------------------------------+");
    LOG_DEBUG("|  CSetToolsTest::testOverlap  |");
    LOG_DEBUG("+------------------------------+");

    {
        LOG_DEBUG("Edge cases");

        double A[] = {0.0, 1.2, 3.2};
        double B[] = {0.0, 1.2, 3.2, 5.1};

        CPPUNIT_ASSERT_EQUAL(0.0, maths::CSetTools::overlap(A, A, B, B));
        CPPUNIT_ASSERT_EQUAL(1.0, maths::CSetTools::overlap(A, A + 3, B, B + 3));
        CPPUNIT_ASSERT_EQUAL(1.0, maths::CSetTools::overlap(A, A + 3, B, B + 4));
        CPPUNIT_ASSERT_EQUAL(0.0, maths::CSetTools::overlap(A, A + 3, B + 3, B + 4));
    }

    LOG_DEBUG("Random");

    test::CRandomNumbers rng;

    for (std::size_t t = 0u; t < 500; ++t) {
        TSizeVec sizes;
        rng.generateUniformSamples(t / 2 + 1, (3 * t) / 2 + 2, 2, sizes);

        TSizeVec A;
        rng.generateUniformSamples(0, (3 * t) / 2 + 1, sizes[0], A);
        std::sort(A.begin(), A.end());
        A.erase(std::unique(A.begin(), A.end()), A.end());

        TSizeVec B;
        rng.generateUniformSamples(0, (3 * t) / 2 + 1, sizes[1], B);
        std::sort(B.begin(), B.end());
        B.erase(std::unique(B.begin(), B.end()), B.end());

        TSizeVec AIntersectB;
        std::set_intersection(A.begin(), A.end(), B.begin(), B.end(), std::back_inserter(AIntersectB));

        std::size_t min = std::min(A.size(), B.size());

        double expected = static_cast<double>(AIntersectB.size()) / static_cast<double>(min);
        double actual = maths::CSetTools::overlap(A.begin(), A.end(), B.begin(), B.end());

        if ((t + 1) % 10 == 0) {
            LOG_DEBUG("Overlap expected = " << expected);
            LOG_DEBUG("Overlap actual   = " << actual);
        }
        CPPUNIT_ASSERT_EQUAL(expected, actual);
    }
}

<<<<<<< HEAD
CppUnit::Test* CSetToolsTest::suite(void) {
    CppUnit::TestSuite* suiteOfTests = new CppUnit::TestSuite("CSetToolsTest");

    suiteOfTests->addTest(
        new CppUnit::TestCaller<CSetToolsTest>("CSetToolsTest::testInplaceSetDifference", &CSetToolsTest::testInplaceSetDifference));
    suiteOfTests->addTest(new CppUnit::TestCaller<CSetToolsTest>("CSetToolsTest::testSetSizes", &CSetToolsTest::testSetSizes));
    suiteOfTests->addTest(new CppUnit::TestCaller<CSetToolsTest>("CSetToolsTest::testJaccard", &CSetToolsTest::testJaccard));
    suiteOfTests->addTest(new CppUnit::TestCaller<CSetToolsTest>("CSetToolsTest::testOverlap", &CSetToolsTest::testOverlap));
=======
CppUnit::Test* CSetToolsTest::suite()
{
    CppUnit::TestSuite *suiteOfTests = new CppUnit::TestSuite("CSetToolsTest");

    suiteOfTests->addTest( new CppUnit::TestCaller<CSetToolsTest>(
                                   "CSetToolsTest::testInplaceSetDifference",
                                   &CSetToolsTest::testInplaceSetDifference) );
    suiteOfTests->addTest( new CppUnit::TestCaller<CSetToolsTest>(
                                   "CSetToolsTest::testSetSizes",
                                   &CSetToolsTest::testSetSizes) );
    suiteOfTests->addTest( new CppUnit::TestCaller<CSetToolsTest>(
                                   "CSetToolsTest::testJaccard",
                                   &CSetToolsTest::testJaccard) );
    suiteOfTests->addTest( new CppUnit::TestCaller<CSetToolsTest>(
                                   "CSetToolsTest::testOverlap",
                                   &CSetToolsTest::testOverlap) );
>>>>>>> d4e4cca7

    return suiteOfTests;
}<|MERGE_RESOLUTION|>--- conflicted
+++ resolved
@@ -33,12 +33,7 @@
 using TDoubleVec = std::vector<double>;
 using TSizeVec = std::vector<std::size_t>;
 
-<<<<<<< HEAD
-void CSetToolsTest::testInplaceSetDifference(void) {
-=======
-void CSetToolsTest::testInplaceSetDifference()
-{
->>>>>>> d4e4cca7
+void CSetToolsTest::testInplaceSetDifference() {
     LOG_DEBUG("+-------------------------------------------+");
     LOG_DEBUG("|  CSetToolsTest::testInplaceSetDifference  |");
     LOG_DEBUG("+-------------------------------------------+");
@@ -113,12 +108,7 @@
     }
 }
 
-<<<<<<< HEAD
-void CSetToolsTest::testSetSizes(void) {
-=======
-void CSetToolsTest::testSetSizes()
-{
->>>>>>> d4e4cca7
+void CSetToolsTest::testSetSizes() {
     LOG_DEBUG("+-------------------------------+");
     LOG_DEBUG("|  CSetToolsTest::testSetSizes  |");
     LOG_DEBUG("+-------------------------------+");
@@ -208,12 +198,7 @@
     }
 }
 
-<<<<<<< HEAD
-void CSetToolsTest::testJaccard(void) {
-=======
-void CSetToolsTest::testJaccard()
-{
->>>>>>> d4e4cca7
+void CSetToolsTest::testJaccard() {
     LOG_DEBUG("+------------------------------+");
     LOG_DEBUG("|  CSetToolsTest::testJaccard  |");
     LOG_DEBUG("+------------------------------+");
@@ -265,12 +250,7 @@
     }
 }
 
-<<<<<<< HEAD
-void CSetToolsTest::testOverlap(void) {
-=======
-void CSetToolsTest::testOverlap()
-{
->>>>>>> d4e4cca7
+void CSetToolsTest::testOverlap() {
     LOG_DEBUG("+------------------------------+");
     LOG_DEBUG("|  CSetToolsTest::testOverlap  |");
     LOG_DEBUG("+------------------------------+");
@@ -321,8 +301,7 @@
     }
 }
 
-<<<<<<< HEAD
-CppUnit::Test* CSetToolsTest::suite(void) {
+CppUnit::Test* CSetToolsTest::suite() {
     CppUnit::TestSuite* suiteOfTests = new CppUnit::TestSuite("CSetToolsTest");
 
     suiteOfTests->addTest(
@@ -330,24 +309,6 @@
     suiteOfTests->addTest(new CppUnit::TestCaller<CSetToolsTest>("CSetToolsTest::testSetSizes", &CSetToolsTest::testSetSizes));
     suiteOfTests->addTest(new CppUnit::TestCaller<CSetToolsTest>("CSetToolsTest::testJaccard", &CSetToolsTest::testJaccard));
     suiteOfTests->addTest(new CppUnit::TestCaller<CSetToolsTest>("CSetToolsTest::testOverlap", &CSetToolsTest::testOverlap));
-=======
-CppUnit::Test* CSetToolsTest::suite()
-{
-    CppUnit::TestSuite *suiteOfTests = new CppUnit::TestSuite("CSetToolsTest");
-
-    suiteOfTests->addTest( new CppUnit::TestCaller<CSetToolsTest>(
-                                   "CSetToolsTest::testInplaceSetDifference",
-                                   &CSetToolsTest::testInplaceSetDifference) );
-    suiteOfTests->addTest( new CppUnit::TestCaller<CSetToolsTest>(
-                                   "CSetToolsTest::testSetSizes",
-                                   &CSetToolsTest::testSetSizes) );
-    suiteOfTests->addTest( new CppUnit::TestCaller<CSetToolsTest>(
-                                   "CSetToolsTest::testJaccard",
-                                   &CSetToolsTest::testJaccard) );
-    suiteOfTests->addTest( new CppUnit::TestCaller<CSetToolsTest>(
-                                   "CSetToolsTest::testOverlap",
-                                   &CSetToolsTest::testOverlap) );
->>>>>>> d4e4cca7
 
     return suiteOfTests;
 }