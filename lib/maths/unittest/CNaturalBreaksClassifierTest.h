/*
 * ELASTICSEARCH CONFIDENTIAL
 *
 * Copyright (c) 2016 Elasticsearch BV. All Rights Reserved.
 *
 * Notice: this software, and all information contained
 * therein, is the exclusive property of Elasticsearch BV
 * and its licensors, if any, and is protected under applicable
 * domestic and foreign law, and international treaties.
 *
 * Reproduction, republication or distribution without the
 * express written consent of Elasticsearch BV is
 * strictly prohibited.
 */

#ifndef INCLUDED_CNaturalBreaksClassifierTest_h
#define INCLUDED_CNaturalBreaksClassifierTest_h

#include <cppunit/extensions/HelperMacros.h>

class CNaturalBreaksClassifierTest : public CppUnit::TestFixture {
public:
    void testCategories(void);
    void testPropagateForwardsByTime(void);
    void testSample(void);
    void testPersist(void);

<<<<<<< HEAD
    static CppUnit::Test* suite(void);
=======
class CNaturalBreaksClassifierTest : public CppUnit::TestFixture
{
    public:
        void testCategories();
        void testPropagateForwardsByTime();
        void testSample();
        void testPersist();

        static CppUnit::Test *suite();
>>>>>>> d4e4cca7
};

#endif // INCLUDED_CNaturalBreaksClassifierTest_h<|MERGE_RESOLUTION|>--- conflicted
+++ resolved
@@ -20,24 +20,12 @@
 
 class CNaturalBreaksClassifierTest : public CppUnit::TestFixture {
 public:
-    void testCategories(void);
-    void testPropagateForwardsByTime(void);
-    void testSample(void);
-    void testPersist(void);
+    void testCategories();
+    void testPropagateForwardsByTime();
+    void testSample();
+    void testPersist();
 
-<<<<<<< HEAD
-    static CppUnit::Test* suite(void);
-=======
-class CNaturalBreaksClassifierTest : public CppUnit::TestFixture
-{
-    public:
-        void testCategories();
-        void testPropagateForwardsByTime();
-        void testSample();
-        void testPersist();
-
-        static CppUnit::Test *suite();
->>>>>>> d4e4cca7
+    static CppUnit::Test* suite();
 };
 
 #endif // INCLUDED_CNaturalBreaksClassifierTest_h