/*
 * Copyright Elasticsearch B.V. and/or licensed to Elasticsearch B.V. under one
 * or more contributor license agreements. Licensed under the Elastic License
 * 2.0 and the following additional limitation. Functionality enabled by the
 * files subject to the Elastic License 2.0 may only be used in production when
 * invoked by an Elasticsearch process with a license key installed that permits
 * use of machine learning features. You may not use this file except in
 * compliance with the Elastic License 2.0 and the foregoing additional
 * limitation.
 */

#include "core/CContainerPrinter.h"
#include <boost/test/tools/old/interface.hpp>
#include <core/CLogger.h>
#include <core/Concurrency.h>

#include <maths/CBoostedTree.h>
#include <maths/CBoostedTreeLeafNodeStatistics.h>
#include <maths/CBoostedTreeLeafNodeStatisticsIncremental.h>
#include <maths/CBoostedTreeLeafNodeStatisticsScratch.h>
#include <maths/CBoostedTreeUtils.h>
#include <maths/CDataFrameCategoryEncoder.h>
#include <maths/CLinearAlgebraEigen.h>
#include <maths/CQuantileSketch.h>

#include <test/CRandomNumbers.h>

#include <boost/test/unit_test.hpp>

#include <algorithm>

using TSplitsDerivatives = ml::maths::CBoostedTreeLeafNodeStatistics::CSplitsDerivatives;
BOOST_TEST_DONT_PRINT_LOG_VALUE(TSplitsDerivatives)

BOOST_AUTO_TEST_SUITE(CBoostedTreeLeafNodeStatisticsTest)

using namespace ml;
using TBoolVec = std::vector<bool>;
using TDoubleVec = std::vector<double>;
using TDoubleVecVec = std::vector<TDoubleVec>;
using TFloatVec = maths::CBoostedTreeLeafNodeStatistics::TFloatVec;
using TFloatVecVec = maths::CBoostedTreeLeafNodeStatistics::TFloatVecVec;
using TSizeVec = std::vector<std::size_t>;
using TSizeVecVec = std::vector<TSizeVec>;
using TAlignedFloatVec =
    std::vector<maths::CFloatStorage, core::CAlignedAllocator<maths::CFloatStorage>>;
using TAlignedDoubleVec = std::vector<double, core::CAlignedAllocator<double>>;
using TVector = maths::CDenseVector<double>;
using TVectorVec = std::vector<TVector>;
using TVectorVecVec = std::vector<TVectorVec>;
using TMatrix = maths::CDenseMatrix<double>;
using TMatrixVec = std::vector<TMatrix>;
using TMatrixVecVec = std::vector<TMatrixVec>;
using TDerivatives = maths::CBoostedTreeLeafNodeStatistics::CDerivatives;

namespace {

template<typename T>
maths::CMemoryMappedDenseVector<T> makeVector(T* storage, std::size_t n) {
    return maths::CMemoryMappedDenseVector<T>{storage, static_cast<int>(n)};
}

template<Eigen::AlignmentType ALIGNMENT, typename T>
maths::CMemoryMappedDenseVector<T, ALIGNMENT> makeAlignedVector(T* storage, std::size_t n) {
    return maths::CMemoryMappedDenseVector<T, ALIGNMENT>{storage, static_cast<int>(n)};
}

template<typename T>
TMatrix columnMajorHessian(std::size_t n, const maths::CMemoryMappedDenseVector<T>& curvatures) {
    TMatrix result{n, n};
    for (std::size_t i = 0, k = 0; i < n; ++i) {
        for (std::size_t j = i; j < n; ++j, ++k) {
            result(i, j) = result(j, i) = curvatures(k);
        }
    }
    return result;
}

void testDerivativesFor(std::size_t numberParameters) {

    LOG_DEBUG(<< "Testing " << numberParameters << " parameters");

    test::CRandomNumbers rng;

    std::size_t numberGradients{numberParameters};
    std::size_t numberCurvatures{numberParameters * (numberParameters + 1) / 2};

    TDoubleVecVec gradients(numberGradients);
    TDoubleVecVec curvatures(numberCurvatures);
    for (std::size_t i = 0; i < numberGradients; ++i) {
        rng.generateUniformSamples(-1.0, 1.5, 20, gradients[i]);
    }
    for (std::size_t i = 0; i < numberCurvatures; ++i) {
        rng.generateUniformSamples(0.1, 0.5, 20, curvatures[i]);
    }

    LOG_DEBUG(<< "Accumulate");

    std::size_t paddedNumberGradients{core::CAlignment::roundup<double>(
        core::CAlignment::E_Aligned16, numberGradients)};

    TAlignedDoubleVec storage1(paddedNumberGradients + numberGradients * numberGradients, 0.0);
    TAlignedDoubleVec storage1Plus2(
        paddedNumberGradients + numberGradients * numberGradients, 0.0);
    TDerivatives derivatives1(static_cast<int>(numberParameters), &storage1[0],
                              &storage1[paddedNumberGradients]);
    TDerivatives derivatives1Plus2(static_cast<int>(numberParameters), &storage1Plus2[0],
                                   &storage1Plus2[paddedNumberGradients]);
    for (std::size_t j = 0; j < 10; ++j) {
        TAlignedFloatVec rowStorage;
        for (std::size_t i = 0; i < numberGradients; ++i) {
            rowStorage.push_back(gradients[i][j]);
        }
        for (std::size_t i = 0; i < numberCurvatures; ++i) {
            rowStorage.push_back(curvatures[i][j]);
        }
        auto derivatives = makeAlignedVector<Eigen::Aligned16>(
            &rowStorage[0], numberGradients + numberCurvatures);
        derivatives1.add(1, derivatives);
        derivatives1Plus2.add(1, derivatives);
    }

    derivatives1.remapCurvature();
    BOOST_REQUIRE_EQUAL(10, derivatives1.count());
    for (std::size_t i = 0; i < numberGradients; ++i) {
        BOOST_REQUIRE_CLOSE(
            std::accumulate(gradients[i].begin(), gradients[i].begin() + 10, 0.0),
            derivatives1.gradient()(i), 1e-4);
    }
    for (std::size_t j = 0, k = 0; j < numberGradients; ++j) {
        for (std::size_t i = j; i < numberGradients; ++i, ++k) {
            BOOST_REQUIRE_CLOSE(std::accumulate(curvatures[k].begin(),
                                                curvatures[k].begin() + 10, 0.0),
                                derivatives1.curvature()(i, j), 1e-4);
        }
    }

    LOG_DEBUG(<< "Merge");

    TAlignedDoubleVec storage2(paddedNumberGradients + numberGradients * numberGradients, 0.0);
    TDerivatives derivatives2(static_cast<int>(numberParameters), &storage2[0],
                              &storage2[paddedNumberGradients]);

    for (std::size_t j = 10; j < 20; ++j) {
        TAlignedFloatVec storage;
        for (std::size_t i = 0; i < numberGradients; ++i) {
            storage.push_back(gradients[i][j]);
        }
        for (std::size_t i = 0; i < numberCurvatures; ++i) {
            storage.push_back(curvatures[i][j]);
        }
        auto derivatives = makeAlignedVector<Eigen::Aligned16>(
            &storage[0], numberGradients + numberCurvatures);
        derivatives2.add(1, derivatives);
    }

    derivatives1Plus2.add(derivatives2);

    derivatives1Plus2.remapCurvature();
    BOOST_REQUIRE_EQUAL(20, derivatives1Plus2.count());
    for (std::size_t i = 0; i < numberGradients; ++i) {
        BOOST_REQUIRE_CLOSE(std::accumulate(gradients[i].begin(), gradients[i].end(), 0.0),
                            derivatives1Plus2.gradient()(i), 1e-4);
    }
    for (std::size_t j = 0, k = 0; j < numberGradients; ++j) {
        for (std::size_t i = j; i < numberGradients; ++i, ++k) {
            BOOST_REQUIRE_CLOSE(
                std::accumulate(curvatures[k].begin(), curvatures[k].end(), 0.0),
                derivatives1Plus2.curvature()(i, j), 1e-4);
        }
    }

    LOG_DEBUG(<< "Difference");

    derivatives2.remapCurvature();
    derivatives1Plus2.subtract(derivatives2);

    BOOST_REQUIRE_EQUAL(10, derivatives1Plus2.count());
    for (std::size_t i = 0; i < numberGradients; ++i) {
        BOOST_REQUIRE_CLOSE(
            std::accumulate(gradients[i].begin(), gradients[i].begin() + 10, 0.0),
            derivatives1Plus2.gradient()(i), 1e-4);
    }
    for (std::size_t j = 0, k = 0; j < numberGradients; ++j) {
        for (std::size_t i = j; i < numberGradients; ++i, ++k) {
            BOOST_REQUIRE_CLOSE(std::accumulate(curvatures[k].begin(),
                                                curvatures[k].begin() + 10, 0.0),
                                derivatives1Plus2.curvature()(i, j), 1e-4);
        }
    }
}

void testPerSplitDerivativesFor(std::size_t numberParameters) {

    LOG_DEBUG(<< "Testing " << numberParameters << " parameters");

    TFloatVecVec featureSplits;
    featureSplits.push_back(TFloatVec{1.0, 2.0, 3.0});
    featureSplits.push_back(TFloatVec{0.1, 0.7, 1.1, 1.4});

    test::CRandomNumbers rng;

    std::size_t numberSamples{20};
    std::size_t numberGradients{numberParameters};
    std::size_t numberCurvatures{numberParameters * (numberParameters + 1) / 2};

    for (std::size_t t = 0; t < 100; ++t) {
        TSizeVec features;
        TSizeVec splits[2];
        TDoubleVec uniform01;
        TDoubleVec gradients;
        TDoubleVec curvatures;
        rng.generateUniformSamples(0, 2, numberSamples, features);
        rng.generateUniformSamples(0, featureSplits[0].size() + 1,
                                   numberSamples, splits[0]);
        rng.generateUniformSamples(0, featureSplits[1].size() + 1,
                                   numberSamples, splits[1]);
        rng.generateUniformSamples(0.0, 1.0, numberSamples, uniform01);
        rng.generateUniformSamples(-1.5, 1.0, numberSamples * numberGradients, gradients);
        rng.generateUniformSamples(0.1, 0.5, numberSamples * numberCurvatures, curvatures);

        TSizeVecVec expectedCounts(2);
        TVectorVecVec expectedGradients(2);
        TMatrixVecVec expectedCurvatures(2);
        TSizeVec expectedMissingCounts(2, 0);
        TVectorVec expectedMissingGradients(2, TVector::Zero(numberParameters));
        TMatrixVec expectedMissingCurvatures(2, TMatrix::Zero(numberParameters, numberParameters));
        for (std::size_t i = 0; i < 2; ++i) {
            expectedCounts[i].resize(featureSplits[i].size() + 1, 0);
            expectedGradients[i].resize(featureSplits[i].size() + 1,
                                        TVector::Zero(numberParameters));
            expectedCurvatures[i].resize(featureSplits[i].size() + 1,
                                         TMatrix::Zero(numberParameters, numberParameters));
        }

        auto addDerivatives = [&](TSplitsDerivatives& derivatives) {
            for (std::size_t i = 0, j = 0, k = 0; i < numberSamples;
                 ++i, j += numberGradients, k += numberCurvatures) {

                TAlignedFloatVec storage;
                storage.insert(storage.end(), &gradients[j], &gradients[j + numberGradients]);
                storage.insert(storage.end(), &curvatures[j],
                               &curvatures[k + numberCurvatures]);
                auto derivatives_ = makeAlignedVector<Eigen::Aligned16>(
                    &storage[0], numberGradients + numberCurvatures);
                auto gradient = makeVector(&storage[0], numberGradients);
                auto curvature = makeVector(&storage[numberGradients], numberCurvatures);

                if (uniform01[i] < 0.1) {
                    derivatives.addMissingDerivatives(features[i], derivatives_);
                    ++expectedMissingCounts[features[i]];
                    expectedMissingGradients[features[i]] += gradient;
                    expectedMissingCurvatures[features[i]] +=
                        columnMajorHessian(numberParameters, curvature);
                } else {
                    derivatives.addDerivatives(features[i], splits[features[i]][i], derivatives_);
                    ++expectedCounts[features[i]][splits[features[i]][i]];
                    expectedGradients[features[i]][splits[features[i]][i]] += gradient;
                    expectedCurvatures[features[i]][splits[features[i]][i]] +=
                        columnMajorHessian(numberParameters, curvature);
                }
            }
        };

        auto validate = [&](const TSplitsDerivatives& derivatives) {
            for (std::size_t i = 0; i < expectedCounts.size(); ++i) {
                for (std::size_t j = 0; j < expectedGradients[i].size(); ++j) {
                    TMatrix curvature{
                        derivatives.curvature(i, j).selfadjointView<Eigen::Lower>()};
                    BOOST_REQUIRE_EQUAL(expectedCounts[i][j], derivatives.count(i, j));
                    BOOST_REQUIRE_EQUAL(expectedGradients[i][j],
                                        derivatives.gradient(i, j));
                    BOOST_REQUIRE_EQUAL(expectedCurvatures[i][j], curvature);
                }
            }
            for (std::size_t i = 0; i < expectedMissingCounts.size(); ++i) {
                TMatrix curvature{
                    derivatives.missingCurvature(i).selfadjointView<Eigen::Lower>()};
                BOOST_REQUIRE_EQUAL(expectedMissingCounts[i], derivatives.missingCount(i));
                BOOST_REQUIRE_EQUAL(expectedMissingGradients[i],
                                    derivatives.missingGradient(i));
                BOOST_REQUIRE_EQUAL(expectedMissingCurvatures[i], curvature);
            }
        };

        TSplitsDerivatives derivatives1{featureSplits, numberParameters};

        addDerivatives(derivatives1);

        LOG_TRACE(<< "Test copy");

        TSplitsDerivatives derivatives1Plus2{derivatives1};

        BOOST_REQUIRE_EQUAL(derivatives1.checksum(), derivatives1Plus2.checksum());

        LOG_TRACE(<< "Test accumulation");

        derivatives1.remapCurvature(1, {0, 1});
        validate(derivatives1);

        LOG_TRACE(<< "Test merge");

        rng.generateUniformSamples(0.0, 1.0, numberSamples, uniform01);
        rng.generateUniformSamples(-1.5, 1.0, numberSamples * numberGradients, gradients);
        rng.generateUniformSamples(0.1, 0.5, numberSamples * numberCurvatures, curvatures);

        TSplitsDerivatives derivatives2{featureSplits, numberParameters};

        addDerivatives(derivatives2);
        derivatives1Plus2.add(1, derivatives2, {0, 1});

        derivatives1Plus2.remapCurvature(1, {0, 1});
        validate(derivatives1Plus2);
    }
}

TFloatVecVec generateCandidateSplits(const TSizeVec& numberCandidateSplits) {
    TFloatVecVec candidateSplits(numberCandidateSplits.size());
    for (std::size_t i = 0; i < numberCandidateSplits.size(); ++i) {
        for (std::size_t j = 0; j < numberCandidateSplits[i]; ++j) {
            candidateSplits[i].push_back(static_cast<double>(j));
        }
    }
    return candidateSplits;
}

TSplitsDerivatives generateSplitsDerivatives(test::CRandomNumbers& rng,
                                             const TSizeVec& numberCandidateSplits,
                                             std::size_t numberLossParameters) {
<<<<<<< HEAD

    TFloatVecVec candidateSplits(generateCandidateSplits(numberCandidateSplits));

=======

    TFloatVecVec candidateSplits(generateCandidateSplits(numberCandidateSplits));

>>>>>>> 0a58678c
    TSplitsDerivatives derivatives{candidateSplits, numberLossParameters};
    derivatives.zero();

    TAlignedFloatVec values;
    TDoubleVec values_;
    for (std::size_t i = 0; i < numberCandidateSplits.size(); ++i) {
        for (std::size_t j = 0; j < numberCandidateSplits[i]; ++j) {
            rng.generateUniformSamples(
                0.0, 1.0, numberLossParameters * (numberLossParameters + 3) / 2, values_);
            for (std::size_t k = numberLossParameters, l = numberLossParameters;
                 l > 0; k += l, --l) {
                values_[k] += 2.0;
            }
            values.assign(values_.begin(), values_.end());
            derivatives.addDerivatives(
                i, j,
                maths::CBoostedTreeLeafNodeStatistics::TMemoryMappedFloatVector{
                    values.data(), static_cast<int>((numberLossParameters *
                                                     (numberLossParameters + 3) / 2))});
        }
    }

    return derivatives;
}
}

BOOST_AUTO_TEST_CASE(testDerivatives) {

    // Test individual derivatives accumulation for single and multi parameter
    // loss functions.

    testDerivativesFor(1 /*loss function parameter*/);
    testDerivativesFor(3 /*loss function parameters*/);
}

BOOST_AUTO_TEST_CASE(testPerSplitDerivatives) {

    // Test per split derivatives accumulation for single and multi parameter
    // loss functions.

    testPerSplitDerivativesFor(1 /*loss function parameter*/);
    testPerSplitDerivativesFor(3 /*loss function parameters*/);
}

BOOST_AUTO_TEST_CASE(testGainBoundComputation) {

    // Check the node gain upper bounds are always larger than the actual node gains.

    using TRegularization = maths::CBoostedTreeRegularization<double>;
    using TLeafNodeStatisticsPtr = maths::CBoostedTreeLeafNodeStatistics::TPtr;
    using TNodeVec = maths::CBoostedTree::TNodeVec;

    std::size_t cols{2};
    TSizeVec extraColumns{2, 3, 4, 5, 0, 6};
    std::size_t rows{50};
    std::size_t numberThreads{1};

    for (std::size_t seed = 0; seed < 1000; ++seed) {
        maths::CQuantileSketch sketch(maths::CQuantileSketch::E_Linear, rows);
        test::CRandomNumbers rng;
        rng.seed(seed);
        auto frame = core::makeMainStorageDataFrame(cols, rows).first;
        frame->categoricalColumns(TBoolVec{false, false});
        frame->resizeColumns(numberThreads, cols + extraColumns.size());
        TDoubleVec features;
        features.reserve(rows);
        while (true) {
            rng.generateUniformSamples(0.0, 1.0, rows, features);
            const auto[min, max] =
                std::minmax_element(features.begin(), features.end());
            if (*min < 0.25 && *max > 0.75) {
                break;
            }
        }

        TDoubleVec targets;
        targets.reserve(features.size());
        rng.generateUniformSamples(-10.0, 10.0, features.size(), targets);
        TDoubleVec predictions(rows, 0.0);
        TDoubleVec curvature(rows, 2.0);
        TDoubleVec weights(rows, 1.0);

        for (std::size_t i = 0; i < rows; ++i) {
            frame->writeRow([&](core::CDataFrame::TFloatVecItr column, std::int32_t&) {
                *(column) = features[i];
                *(++column) = targets[i];
                *(++column) = predictions[i];
                *(++column) = targets[i] - predictions[i];
                *(++column) = curvature[i];
                *(++column) = weights[i];
            });
            sketch.add(features[i]);
        }
        frame->finishWritingRows();

        TFloatVecVec featureSplits;
        TDoubleVec splitValues(3);
        sketch.quantile(25.0, splitValues[0]);
        sketch.quantile(50.0, splitValues[1]);
        sketch.quantile(75.0, splitValues[2]);
        featureSplits.emplace_back(splitValues.begin(), splitValues.end());

        maths::CDataFrameCategoryEncoder encoder{{numberThreads, *frame, 1}};

        frame->writeColumns(1, [&](core::CDataFrame::TRowItr beginRows,
                                   core::CDataFrame::TRowItr endRows) {
            for (auto row = beginRows; row != endRows; ++row) {
                maths::CPackedUInt8Decorator::TUInt8Ary splits;
                splits.fill(0);
                splits[0] = static_cast<std::uint8_t>(
                    std::upper_bound(featureSplits[0].begin(),
                                     featureSplits[0].end(), (*row)[0]) -
                    featureSplits[0].begin());
                *maths::boosted_tree_detail::beginSplits(*row, extraColumns) =
                    maths::CPackedUInt8Decorator{splits};
            }
        });

        maths::CBoostedTreeLeafNodeStatistics::CWorkspace workspace{1};
        workspace.reinitialize(numberThreads, featureSplits);

        core::CPackedBitVector trainingRowMask(rows, true);

        TSizeVec treeFeatureBag{0};
        TSizeVec nodeFeatureBag{0};

        TRegularization regularization;
        regularization.softTreeDepthLimit(1.0).softTreeDepthTolerance(1.0);

        TNodeVec tree(1);

<<<<<<< HEAD
        auto rootSplit = std::make_shared<maths::CBoostedTreeLeafNodeStatisticsScratch>(
=======
        auto rootSplit = std::make_shared<maths::CBoostedTreeLeafNodeStatistics>(
>>>>>>> 0a58678c
            0 /*root*/, extraColumns, 1, *frame, regularization, featureSplits,
            treeFeatureBag, nodeFeatureBag, 0 /*depth*/, trainingRowMask, workspace);

        std::size_t splitFeature;
        double splitValue;
        std::tie(splitFeature, splitValue) = rootSplit->bestSplit();
        bool assignMissingToLeft{rootSplit->assignMissingToLeft()};

        std::size_t leftChildId;
        std::size_t rightChildId;
        std::tie(leftChildId, rightChildId) = tree[rootSplit->id()].split(
            splitFeature, splitValue, assignMissingToLeft, rootSplit->gain(),
            rootSplit->gainVariance(), rootSplit->curvature(), tree);

        TLeafNodeStatisticsPtr leftChild;
        TLeafNodeStatisticsPtr rightChild;
        std::tie(leftChild, rightChild) = rootSplit->split(
            leftChildId, rightChildId, 0.0, *frame, regularization,
            treeFeatureBag, nodeFeatureBag, tree[rootSplit->id()], workspace);
        if (leftChild != nullptr) {
            BOOST_TEST_REQUIRE(rootSplit->leftChildMaxGain() >= leftChild->gain());
        }
        if (rightChild != nullptr) {
            BOOST_TEST_REQUIRE(rootSplit->rightChildMaxGain() >= rightChild->gain());
        }
        BOOST_REQUIRE(rightChild != nullptr || leftChild != nullptr);
    }
}

BOOST_AUTO_TEST_CASE(testMaximumThroughputNumberThreads) {

    // Check that we find the correct minimum for different amounts of total
    // work. Since the function is convex for positive values we simply need
    // to check that the value returned is a local mminimum.

    test::CRandomNumbers rng;

    auto duration = [](double totalWork, std::size_t numberThreads) {
        double t{static_cast<double>(numberThreads)};
        return t > 1 ? totalWork / t +
                           maths::CBoostedTreeLeafNodeStatisticsThreading::threadCost(t)
                     : totalWork;
    };

    TDoubleVec totalWork;
    for (std::size_t t = 0; t < 1000; ++t) {
        rng.generateUniformSamples(1.0, 50.0, 1, totalWork);

        std::size_t numberThreads{maths::CBoostedTreeLeafNodeStatisticsThreading::maximumThroughputNumberThreads(
            totalWork[0])};

        BOOST_TEST_REQUIRE(duration(totalWork[0], numberThreads) <=
                           duration(totalWork[0], numberThreads - 1));
        BOOST_TEST_REQUIRE(duration(totalWork[0], numberThreads) <=
                           duration(totalWork[0], numberThreads + 1));
    }
}

BOOST_AUTO_TEST_CASE(testSplitsDerivativesThreading) {

    // Test that CSplitsDerivatives::add, CSplitsDerivatives::subtract and
    // CSplitsDerivatives::remapCurvatures produce identical results whether
    // threaded or not.

    core::stopDefaultAsyncExecutor();
    core::startDefaultAsyncExecutor(4);

    test::CRandomNumbers rng;

    TSizeVec numberCandidateSplits;
    TSizeVec featureBag;

    for (std::size_t f : {1, 5, 10, 20, 100}) {
        featureBag.resize(f);
        std::iota(featureBag.begin(), featureBag.end(), 0);

        for (std::size_t s : {10, 20, 150}) {
            for (std::size_t p : {1, 2, 3, 4, 5}) {
                rng.generateUniformSamples(s / 2, s, f, numberCandidateSplits);
                auto derivatives1 = generateSplitsDerivatives(rng, numberCandidateSplits, p);
                auto derivatives2 = generateSplitsDerivatives(rng, numberCandidateSplits, p);

                auto singleThreadedAddResult = derivatives1;
                singleThreadedAddResult.add(1 /*number threads*/, derivatives2, featureBag);
                auto multiThreadedAddResult = derivatives1;
                multiThreadedAddResult.add(4 /*number threads*/, derivatives2, featureBag);
                BOOST_REQUIRE_EQUAL(singleThreadedAddResult.checksum(),
                                    multiThreadedAddResult.checksum());

                auto singleThreadedSubtractResult = derivatives1;
                singleThreadedSubtractResult.subtract(1 /*number threads*/,
                                                      derivatives2, featureBag);
                auto multiThreadedSubtractResult = derivatives1;
                multiThreadedSubtractResult.subtract(4 /*number threads*/,
                                                     derivatives2, featureBag);
                BOOST_REQUIRE_EQUAL(singleThreadedAddResult.checksum(),
                                    multiThreadedAddResult.checksum());

                auto singleThreadedRemapResult = derivatives1;
                singleThreadedRemapResult.remapCurvature(1 /*number threads*/, featureBag);
                auto multiThreadedRemapResult = derivatives1;
                multiThreadedRemapResult.remapCurvature(4 /*number threads*/, featureBag);
                BOOST_REQUIRE_EQUAL(singleThreadedAddResult.checksum(),
                                    multiThreadedAddResult.checksum());
            }
        }
    }

    core::stopDefaultAsyncExecutor();
}

BOOST_AUTO_TEST_CASE(testComputeBestSplitStatisticsThreading) {

    // Test that computeBestSplitStatistics produce identical results whether
    // threaded or not.

    core::stopDefaultAsyncExecutor();
    core::startDefaultAsyncExecutor(4);

    test::CRandomNumbers rng;

    TSizeVec extraColumns;
    TSizeVec featureBag(50);
    TSizeVec numberCandidateSplits(50, 75);
    TFloatVecVec candidateSplits(generateCandidateSplits(numberCandidateSplits));
    maths::CBoostedTreeLeafNodeStatistics::TRegularization regularization;
    std::iota(featureBag.begin(), featureBag.end(), 0);

    for (std::size_t p : {1, 3}) {
<<<<<<< HEAD
        LOG_DEBUG(<< "CBoostedTreeLeafNodeStatisticsScratch(p = " << p << ")");
        for (std::size_t t = 0; t < 100; ++t) {
            auto derivatives = generateSplitsDerivatives(rng, numberCandidateSplits, p);
            derivatives.remapCurvature(1, featureBag);
            maths::CBoostedTreeLeafNodeStatisticsScratch statistics{
=======
        for (std::size_t t = 0; t < 100; ++t) {
            auto derivatives = generateSplitsDerivatives(rng, numberCandidateSplits, p);
            derivatives.remapCurvature(1, featureBag);
            maths::CBoostedTreeLeafNodeStatistics statistics{
>>>>>>> 0a58678c
                extraColumns, p, candidateSplits, std::move(derivatives)};

            auto singleThreadedBestSplit = statistics.computeBestSplitStatistics(
                1 /*number threads*/, regularization, featureBag);
            auto multiThreadedBestSplit = statistics.computeBestSplitStatistics(
                4 /*number threads*/, regularization, featureBag);

            BOOST_REQUIRE_EQUAL(singleThreadedBestSplit.s_Gain,
                                multiThreadedBestSplit.s_Gain);
<<<<<<< HEAD
            BOOST_REQUIRE_EQUAL(singleThreadedBestSplit.s_GainVariance,
                                multiThreadedBestSplit.s_GainVariance);
            BOOST_REQUIRE_EQUAL(singleThreadedBestSplit.s_Curvature,
                                multiThreadedBestSplit.s_Curvature);
            BOOST_REQUIRE_EQUAL(singleThreadedBestSplit.s_Feature,
                                multiThreadedBestSplit.s_Feature);
            BOOST_REQUIRE_EQUAL(singleThreadedBestSplit.s_SplitAt,
                                multiThreadedBestSplit.s_SplitAt);
            BOOST_REQUIRE_EQUAL(singleThreadedBestSplit.s_MinimumChildRowCount,
                                multiThreadedBestSplit.s_MinimumChildRowCount);
            BOOST_REQUIRE_EQUAL(singleThreadedBestSplit.s_LeftChildHasFewerRows,
                                multiThreadedBestSplit.s_LeftChildHasFewerRows);
            BOOST_REQUIRE_EQUAL(singleThreadedBestSplit.s_AssignMissingToLeft,
                                multiThreadedBestSplit.s_AssignMissingToLeft);
            BOOST_REQUIRE_EQUAL(singleThreadedBestSplit.s_MinimumChildRowCount,
                                multiThreadedBestSplit.s_MinimumChildRowCount);
            BOOST_REQUIRE_EQUAL(singleThreadedBestSplit.s_LeftChildMaxGain,
                                multiThreadedBestSplit.s_LeftChildMaxGain);
            BOOST_REQUIRE_EQUAL(singleThreadedBestSplit.s_RightChildMaxGain,
                                multiThreadedBestSplit.s_RightChildMaxGain);
        }

        LOG_DEBUG(<< "CBoostedTreeLeafNodeStatisticsIncremental(p = " << p << ")");
        for (std::size_t t = 0; t < 100; ++t) {
            auto derivatives = generateSplitsDerivatives(rng, numberCandidateSplits, p);
            derivatives.remapCurvature(1, featureBag);
            maths::CBoostedTreeLeafNodeStatisticsIncremental statistics{
                extraColumns, p, candidateSplits, std::move(derivatives)};

            auto singleThreadedBestSplit = statistics.computeBestSplitStatistics(
                1 /*number threads*/, regularization, featureBag);
            auto multiThreadedBestSplit = statistics.computeBestSplitStatistics(
                4 /*number threads*/, regularization, featureBag);

            BOOST_REQUIRE_EQUAL(singleThreadedBestSplit.s_Gain,
                                multiThreadedBestSplit.s_Gain);
            BOOST_REQUIRE_EQUAL(singleThreadedBestSplit.s_GainVariance,
                                multiThreadedBestSplit.s_GainVariance);
=======
>>>>>>> 0a58678c
            BOOST_REQUIRE_EQUAL(singleThreadedBestSplit.s_Curvature,
                                multiThreadedBestSplit.s_Curvature);
            BOOST_REQUIRE_EQUAL(singleThreadedBestSplit.s_Feature,
                                multiThreadedBestSplit.s_Feature);
            BOOST_REQUIRE_EQUAL(singleThreadedBestSplit.s_SplitAt,
                                multiThreadedBestSplit.s_SplitAt);
            BOOST_REQUIRE_EQUAL(singleThreadedBestSplit.s_MinimumChildRowCount,
                                multiThreadedBestSplit.s_MinimumChildRowCount);
            BOOST_REQUIRE_EQUAL(singleThreadedBestSplit.s_LeftChildHasFewerRows,
                                multiThreadedBestSplit.s_LeftChildHasFewerRows);
            BOOST_REQUIRE_EQUAL(singleThreadedBestSplit.s_AssignMissingToLeft,
                                multiThreadedBestSplit.s_AssignMissingToLeft);
            BOOST_REQUIRE_EQUAL(singleThreadedBestSplit.s_MinimumChildRowCount,
                                multiThreadedBestSplit.s_MinimumChildRowCount);
            BOOST_REQUIRE_EQUAL(singleThreadedBestSplit.s_LeftChildMaxGain,
                                multiThreadedBestSplit.s_LeftChildMaxGain);
            BOOST_REQUIRE_EQUAL(singleThreadedBestSplit.s_RightChildMaxGain,
                                multiThreadedBestSplit.s_RightChildMaxGain);
        }
    }

    core::stopDefaultAsyncExecutor();
}

BOOST_AUTO_TEST_SUITE_END()<|MERGE_RESOLUTION|>--- conflicted
+++ resolved
@@ -327,15 +327,9 @@
 TSplitsDerivatives generateSplitsDerivatives(test::CRandomNumbers& rng,
                                              const TSizeVec& numberCandidateSplits,
                                              std::size_t numberLossParameters) {
-<<<<<<< HEAD
 
     TFloatVecVec candidateSplits(generateCandidateSplits(numberCandidateSplits));
 
-=======
-
-    TFloatVecVec candidateSplits(generateCandidateSplits(numberCandidateSplits));
-
->>>>>>> 0a58678c
     TSplitsDerivatives derivatives{candidateSplits, numberLossParameters};
     derivatives.zero();
 
@@ -467,11 +461,7 @@
 
         TNodeVec tree(1);
 
-<<<<<<< HEAD
         auto rootSplit = std::make_shared<maths::CBoostedTreeLeafNodeStatisticsScratch>(
-=======
-        auto rootSplit = std::make_shared<maths::CBoostedTreeLeafNodeStatistics>(
->>>>>>> 0a58678c
             0 /*root*/, extraColumns, 1, *frame, regularization, featureSplits,
             treeFeatureBag, nodeFeatureBag, 0 /*depth*/, trainingRowMask, workspace);
 
@@ -601,18 +591,11 @@
     std::iota(featureBag.begin(), featureBag.end(), 0);
 
     for (std::size_t p : {1, 3}) {
-<<<<<<< HEAD
         LOG_DEBUG(<< "CBoostedTreeLeafNodeStatisticsScratch(p = " << p << ")");
         for (std::size_t t = 0; t < 100; ++t) {
             auto derivatives = generateSplitsDerivatives(rng, numberCandidateSplits, p);
             derivatives.remapCurvature(1, featureBag);
             maths::CBoostedTreeLeafNodeStatisticsScratch statistics{
-=======
-        for (std::size_t t = 0; t < 100; ++t) {
-            auto derivatives = generateSplitsDerivatives(rng, numberCandidateSplits, p);
-            derivatives.remapCurvature(1, featureBag);
-            maths::CBoostedTreeLeafNodeStatistics statistics{
->>>>>>> 0a58678c
                 extraColumns, p, candidateSplits, std::move(derivatives)};
 
             auto singleThreadedBestSplit = statistics.computeBestSplitStatistics(
@@ -622,7 +605,6 @@
 
             BOOST_REQUIRE_EQUAL(singleThreadedBestSplit.s_Gain,
                                 multiThreadedBestSplit.s_Gain);
-<<<<<<< HEAD
             BOOST_REQUIRE_EQUAL(singleThreadedBestSplit.s_GainVariance,
                                 multiThreadedBestSplit.s_GainVariance);
             BOOST_REQUIRE_EQUAL(singleThreadedBestSplit.s_Curvature,
@@ -661,8 +643,6 @@
                                 multiThreadedBestSplit.s_Gain);
             BOOST_REQUIRE_EQUAL(singleThreadedBestSplit.s_GainVariance,
                                 multiThreadedBestSplit.s_GainVariance);
-=======
->>>>>>> 0a58678c
             BOOST_REQUIRE_EQUAL(singleThreadedBestSplit.s_Curvature,
                                 multiThreadedBestSplit.s_Curvature);
             BOOST_REQUIRE_EQUAL(singleThreadedBestSplit.s_Feature,
