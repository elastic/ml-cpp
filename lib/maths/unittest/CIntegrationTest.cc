/*
 * ELASTICSEARCH CONFIDENTIAL
 *
 * Copyright (c) 2016 Elasticsearch BV. All Rights Reserved.
 *
 * Notice: this software, and all information contained
 * therein, is the exclusive property of Elasticsearch BV
 * and its licensors, if any, and is protected under applicable
 * domestic and foreign law, and international treaties.
 *
 * Reproduction, republication or distribution without the
 * express written consent of Elasticsearch BV is
 * strictly prohibited.
 */

#include "CIntegrationTest.h"

#include <core/CLogger.h>

#include <maths/CCompositeFunctions.h>
#include <maths/CIntegration.h>
#include <maths/CLinearAlgebra.h>
#include <maths/CLinearAlgebraTools.h>

#include <test/CRandomNumbers.h>

#include <boost/math/distributions/normal.hpp>
#include <boost/range.hpp>

#include <algorithm>
#include <cmath>
#include <functional>
#include <numeric>

using namespace ml;
using namespace maths;

namespace {

template<unsigned int ORDER>
<<<<<<< HEAD
class CPolynomialFunction : public std::unary_function<double, double> {
public:
    CPolynomialFunction(const double (&coefficients)[ORDER + 1]) { std::copy(coefficients, coefficients + ORDER + 1, m_Coefficients); }

    bool operator()(const double& x, double& result) const {
        result = 0.0;
        for (unsigned int i = 0u; i < ORDER + 1; ++i) {
            result += m_Coefficients[i] * ::pow(x, static_cast<double>(i));
=======
class CPolynomialFunction : public std::unary_function<double, double>
{
    public:
        CPolynomialFunction(const double (&coefficients)[ORDER + 1])
        {
            std::copy(coefficients,
                      coefficients + ORDER + 1,
                      m_Coefficients);
        }

        bool operator()(const double &x, double &result) const
        {
            result = 0.0;
            for (unsigned int i = 0u; i < ORDER + 1; ++i)
            {
                result += m_Coefficients[i] * std::pow(x, static_cast<double>(i));
            }
            return true;
>>>>>>> d4e4cca7
        }
        return true;
    }

    const double& coefficient(unsigned int i) const { return m_Coefficients[i]; }

private:
    double m_Coefficients[ORDER + 1];
};

std::ostream& operator<<(std::ostream& o, const CPolynomialFunction<0u>& f) {
    return o << f.coefficient(0);
}

template<unsigned int ORDER>
std::ostream& operator<<(std::ostream& o, const CPolynomialFunction<ORDER>& f) {
    o << f.coefficient(0) << " + ";
    for (unsigned int i = 1u; i < ORDER; ++i) {
        o << f.coefficient(i) << "x^" << i << " + ";
    }
    if (ORDER > 0) {
        o << f.coefficient(ORDER) << "x^" << ORDER;
    }
    return o;
}

template<unsigned int ORDER>
double integrate(const CPolynomialFunction<ORDER>& f, const double& a, const double& b) {
    double result = 0.0;
    for (unsigned int i = 0; i < ORDER + 1; ++i) {
        double n = static_cast<double>(i) + 1.0;
        result += f.coefficient(i) / n * (std::pow(b, n) - std::pow(a, n));
    }
    return result;
}

template<unsigned int DIMENSION>
<<<<<<< HEAD
class CMultivariatePolynomialFunction {
public:
    typedef CVectorNx1<double, DIMENSION> TVector;

    struct SMonomial {
        bool operator<(const SMonomial& rhs) const {
            return std::accumulate(s_Powers, s_Powers + DIMENSION, 0.0) < std::accumulate(rhs.s_Powers, rhs.s_Powers + DIMENSION, 0.0);
=======
class CMultivariatePolynomialFunction
{
    public:
        using TVector = CVectorNx1<double, DIMENSION>;

        struct SMonomial
        {
            bool operator<(const SMonomial &rhs) const
            {
                return   std::accumulate(s_Powers, s_Powers + DIMENSION, 0.0)
                       < std::accumulate(rhs.s_Powers, rhs.s_Powers + DIMENSION, 0.0);
            }
            double s_Coefficient;
            double s_Powers[DIMENSION];
        };

        using TMonomialVec = std::vector<SMonomial>;

    public:
        void add(double coefficient, double powers[DIMENSION])
        {
            m_Terms.push_back(SMonomial());
            m_Terms.back().s_Coefficient = coefficient;
            std::copy(powers, powers + DIMENSION, m_Terms.back().s_Powers);
        }

        void finalize()
        {
            std::sort(m_Terms.begin(), m_Terms.end());
>>>>>>> d4e4cca7
        }
        double s_Coefficient;
        double s_Powers[DIMENSION];
    };

<<<<<<< HEAD
    typedef std::vector<SMonomial> TMonomialVec;

public:
    void add(double coefficient, double powers[DIMENSION]) {
        m_Terms.push_back(SMonomial());
        m_Terms.back().s_Coefficient = coefficient;
        std::copy(powers, powers + DIMENSION, m_Terms.back().s_Powers);
    }

    void finalize(void) { std::sort(m_Terms.begin(), m_Terms.end()); }

    bool operator()(const TVector& x, double& result) const {
        result = 0.0;
        for (std::size_t i = 0u; i < m_Terms.size(); ++i) {
            const SMonomial& monomial = m_Terms[i];
            double term = monomial.s_Coefficient;
            for (unsigned int j = 0u; j < DIMENSION; ++j) {
                if (monomial.s_Powers[j] > 0.0) {
                    term *= ::pow(x(j), monomial.s_Powers[j]);
=======
        bool operator()(const TVector &x, double &result) const
        {
            result = 0.0;
            for (std::size_t i = 0u; i < m_Terms.size(); ++i)
            {
                const SMonomial &monomial = m_Terms[i];
                double term = monomial.s_Coefficient;
                for (unsigned int j = 0u; j < DIMENSION; ++j)
                {
                    if (monomial.s_Powers[j] > 0.0)
                    {
                        term *= std::pow(x(j), monomial.s_Powers[j]);
                    }
>>>>>>> d4e4cca7
                }
            }
            result += term;
        }
        return true;
    }

<<<<<<< HEAD
    const TMonomialVec& terms(void) const { return m_Terms; }
=======
        const TMonomialVec &terms() const { return m_Terms; }
>>>>>>> d4e4cca7

private:
    TMonomialVec m_Terms;
};

template<unsigned int DIMENSION>
std::ostream& operator<<(std::ostream& o, const CMultivariatePolynomialFunction<DIMENSION>& f) {
    if (!f.terms().empty()) {
        o << (f.terms())[0].s_Coefficient;
        for (unsigned int j = 0u; j < DIMENSION; ++j) {
            if ((f.terms())[0].s_Powers[j] > 0.0) {
                o << ".x" << j << "^" << (f.terms())[0].s_Powers[j];
            }
        }
    }
    for (std::size_t i = 1u; i < f.terms().size(); ++i) {
        o << " + " << (f.terms())[i].s_Coefficient;
        for (unsigned int j = 0u; j < DIMENSION; ++j) {
            if ((f.terms())[i].s_Powers[j] > 0.0) {
                o << ".x" << j << "^" << (f.terms())[i].s_Powers[j];
            }
        }
    }
    return o;
}

using TDoubleVec = std::vector<double>;

template<unsigned int DIMENSION>
double integrate(const CMultivariatePolynomialFunction<DIMENSION>& f, const TDoubleVec& a, const TDoubleVec& b) {
    double result = 0.0;
    for (std::size_t i = 0u; i < f.terms().size(); ++i) {
        double term = (f.terms())[i].s_Coefficient;
        for (unsigned int j = 0; j < DIMENSION; ++j) {
            double n = (f.terms())[i].s_Powers[j] + 1.0;
            term *= (std::pow(b[j], n) - std::pow(a[j], n)) / n;
        }
        result += term;
    }
    return result;
}

<<<<<<< HEAD
typedef std::vector<TDoubleVec> TDoubleVecVec;

bool readGrid(const std::string& file, TDoubleVec& weights, TDoubleVecVec& points) {
    typedef std::vector<std::string> TStrVec;
=======

using TDoubleVecVec = std::vector<TDoubleVec>;

bool readGrid(const std::string &file,
              TDoubleVec &weights,
              TDoubleVecVec &points)
{
    using TStrVec = std::vector<std::string>;
>>>>>>> d4e4cca7
    std::ifstream d2_l1;
    d2_l1.open(file.c_str());
    if (!d2_l1) {
        LOG_ERROR("Bad file: " << file);
        return false;
    }

    std::string line;
    while (std::getline(d2_l1, line)) {
        TStrVec point;
        std::string weight;
        core::CStringUtils::tokenise(", ", line, point, weight);
        core::CStringUtils::trimWhitespace(weight);

        points.push_back(TDoubleVec());
        for (std::size_t i = 0u; i < point.size(); ++i) {
            core::CStringUtils::trimWhitespace(point[i]);
            double xi;
            if (!core::CStringUtils::stringToType(point[i], xi)) {
                LOG_ERROR("Bad point: " << core::CContainerPrinter::print(point));
                return false;
            }
            points.back().push_back(xi);
        }

        double w;
        if (!core::CStringUtils::stringToType(weight, w)) {
            LOG_ERROR("Bad weight: " << weight);
            return false;
        }
        weights.push_back(w);
    }

    return true;
}

<<<<<<< HEAD
class CSmoothHeavySide {
public:
    typedef double result_type;
=======
class CSmoothHeavySide
{
    public:
        using result_type = double;
>>>>>>> d4e4cca7

public:
    CSmoothHeavySide(double slope, double offset) : m_Slope(slope), m_Offset(offset) {}

<<<<<<< HEAD
    bool operator()(double x, double& result) const {
        result = ::exp(m_Slope * (x - m_Offset)) / (::exp(m_Slope * (x - m_Offset)) + 1.0);
        return true;
    }
=======
        bool operator()(double x, double &result) const
        {
            result =    std::exp(m_Slope * (x - m_Offset))
                     / (std::exp(m_Slope * (x - m_Offset)) + 1.0);
            return true;
        }
>>>>>>> d4e4cca7

private:
    double m_Slope;
    double m_Offset;
};

<<<<<<< HEAD
class CNormal {
public:
    typedef double result_type;
=======
class CNormal
{
    public:
        using result_type = double;
>>>>>>> d4e4cca7

public:
    CNormal(double mean, double std) : m_Mean(mean), m_Std(std) {}

    bool operator()(double x, double& result) const {
        if (m_Std <= 0.0) {
            return false;
        }
        boost::math::normal_distribution<> normal(m_Mean, m_Std);
        result = boost::math::pdf(normal, x);
        return true;
    }

private:
    double m_Mean;
    double m_Std;
};
}

<<<<<<< HEAD
void CIntegrationTest::testAllSingleVariate(void) {
=======
void CIntegrationTest::testAllSingleVariate()
{
>>>>>>> d4e4cca7
    LOG_DEBUG("+-------------------------------------------+");
    LOG_DEBUG("|  CIntegerToolsTest::testAllSingleVariate  |");
    LOG_DEBUG("+-------------------------------------------+");

    // Test that "low" order polynomials are integrated exactly
    // (as they should be for a higher order quadrature).

    using TConstant = CPolynomialFunction<0u>;
    using TLinear = CPolynomialFunction<1u>;
    using TQuadratic = CPolynomialFunction<2u>;
    using TCubic = CPolynomialFunction<3u>;
    using TQuartic = CPolynomialFunction<4u>;
    using TQuintic = CPolynomialFunction<5u>;
    using THexic = CPolynomialFunction<6u>;
    using THeptic = CPolynomialFunction<7u>;
    using TOctic = CPolynomialFunction<8u>;
    using TNonic = CPolynomialFunction<9u>;
    using TDecic = CPolynomialFunction<10u>;

    static const double EPS = 1e-6;

    double ranges[][2] = {{-3.0, -1.0}, {-1.0, 5.0}, {0.0, 8.0}};

    {
        double coeffs[][1] = {{-3.2}, {0.0}, {1.0}, {5.0}, {12.1}};

        for (unsigned int i = 0; i < sizeof(ranges) / sizeof(ranges[0]); ++i) {
            for (unsigned int j = 0; j < sizeof(coeffs) / sizeof(coeffs[0]); ++j) {
                TConstant f(coeffs[j]);
                LOG_DEBUG("range = [" << ranges[i][0] << "," << ranges[i][1] << "]"
                                      << ", f(x) = " << f);

                double expected = integrate(f, ranges[i][0], ranges[i][1]);

                double actual;

                CPPUNIT_ASSERT(CIntegration::gaussLegendre<CIntegration::OrderOne>(f, ranges[i][0], ranges[i][1], actual));
                CPPUNIT_ASSERT_DOUBLES_EQUAL(expected, actual, EPS);

                CPPUNIT_ASSERT(CIntegration::gaussLegendre<CIntegration::OrderTwo>(f, ranges[i][0], ranges[i][1], actual));
                CPPUNIT_ASSERT_DOUBLES_EQUAL(expected, actual, EPS);

                CPPUNIT_ASSERT(CIntegration::gaussLegendre<CIntegration::OrderThree>(f, ranges[i][0], ranges[i][1], actual));
                CPPUNIT_ASSERT_DOUBLES_EQUAL(expected, actual, EPS);

                CPPUNIT_ASSERT(CIntegration::gaussLegendre<CIntegration::OrderFour>(f, ranges[i][0], ranges[i][1], actual));
                CPPUNIT_ASSERT_DOUBLES_EQUAL(expected, actual, EPS);

                CPPUNIT_ASSERT(CIntegration::gaussLegendre<CIntegration::OrderFive>(f, ranges[i][0], ranges[i][1], actual));
                CPPUNIT_ASSERT_DOUBLES_EQUAL(expected, actual, EPS);

                CPPUNIT_ASSERT(CIntegration::gaussLegendre<CIntegration::OrderSix>(f, ranges[i][0], ranges[i][1], actual));
                CPPUNIT_ASSERT_DOUBLES_EQUAL(expected, actual, EPS);

                CPPUNIT_ASSERT(CIntegration::gaussLegendre<CIntegration::OrderSeven>(f, ranges[i][0], ranges[i][1], actual));
                CPPUNIT_ASSERT_DOUBLES_EQUAL(expected, actual, EPS);

                CPPUNIT_ASSERT(CIntegration::gaussLegendre<CIntegration::OrderEight>(f, ranges[i][0], ranges[i][1], actual));
                CPPUNIT_ASSERT_DOUBLES_EQUAL(expected, actual, EPS);

                CPPUNIT_ASSERT(CIntegration::gaussLegendre<CIntegration::OrderNine>(f, ranges[i][0], ranges[i][1], actual));
                CPPUNIT_ASSERT_DOUBLES_EQUAL(expected, actual, EPS);

                CPPUNIT_ASSERT(CIntegration::gaussLegendre<CIntegration::OrderTen>(f, ranges[i][0], ranges[i][1], actual));
                CPPUNIT_ASSERT_DOUBLES_EQUAL(expected, actual, EPS);
            }
        }
    }

    {
        double coeffs[][2] = {{-3.2, -1.2}, {0.0, 2.0}, {1.0, -1.0}, {5.0, 6.4}, {12.1, -8.3}};

        for (unsigned int i = 0; i < sizeof(ranges) / sizeof(ranges[0]); ++i) {
            for (unsigned int j = 0; j < sizeof(coeffs) / sizeof(coeffs[0]); ++j) {
                TLinear f(coeffs[j]);
                LOG_DEBUG("range = [" << ranges[i][0] << "," << ranges[i][1] << "]"
                                      << ", f(x) = " << f);

                double expected = integrate(f, ranges[i][0], ranges[i][1]);

                double actual;

                CPPUNIT_ASSERT(CIntegration::gaussLegendre<CIntegration::OrderOne>(f, ranges[i][0], ranges[i][1], actual));
                CPPUNIT_ASSERT_DOUBLES_EQUAL(expected, actual, EPS);

                CPPUNIT_ASSERT(CIntegration::gaussLegendre<CIntegration::OrderTwo>(f, ranges[i][0], ranges[i][1], actual));
                CPPUNIT_ASSERT_DOUBLES_EQUAL(expected, actual, EPS);

                CPPUNIT_ASSERT(CIntegration::gaussLegendre<CIntegration::OrderThree>(f, ranges[i][0], ranges[i][1], actual));
                CPPUNIT_ASSERT_DOUBLES_EQUAL(expected, actual, EPS);

                CPPUNIT_ASSERT(CIntegration::gaussLegendre<CIntegration::OrderFour>(f, ranges[i][0], ranges[i][1], actual));
                CPPUNIT_ASSERT_DOUBLES_EQUAL(expected, actual, EPS);

                CPPUNIT_ASSERT(CIntegration::gaussLegendre<CIntegration::OrderFive>(f, ranges[i][0], ranges[i][1], actual));
                CPPUNIT_ASSERT_DOUBLES_EQUAL(expected, actual, EPS);

                CPPUNIT_ASSERT(CIntegration::gaussLegendre<CIntegration::OrderSix>(f, ranges[i][0], ranges[i][1], actual));
                CPPUNIT_ASSERT_DOUBLES_EQUAL(expected, actual, EPS);

                CPPUNIT_ASSERT(CIntegration::gaussLegendre<CIntegration::OrderSeven>(f, ranges[i][0], ranges[i][1], actual));
                CPPUNIT_ASSERT_DOUBLES_EQUAL(expected, actual, EPS);

                CPPUNIT_ASSERT(CIntegration::gaussLegendre<CIntegration::OrderEight>(f, ranges[i][0], ranges[i][1], actual));
                CPPUNIT_ASSERT_DOUBLES_EQUAL(expected, actual, EPS);

                CPPUNIT_ASSERT(CIntegration::gaussLegendre<CIntegration::OrderNine>(f, ranges[i][0], ranges[i][1], actual));
                CPPUNIT_ASSERT_DOUBLES_EQUAL(expected, actual, EPS);

                CPPUNIT_ASSERT(CIntegration::gaussLegendre<CIntegration::OrderTen>(f, ranges[i][0], ranges[i][1], actual));
                CPPUNIT_ASSERT_DOUBLES_EQUAL(expected, actual, EPS);
            }
        }
    }

    {
        double coeffs[][3] = {{-3.2, -1.2, -3.5}, {0.1, 2.0, 4.6}, {1.0, -1.0, 1.0}, {5.0, 6.4, -4.1}, {12.1, -8.3, 10.1}};

        for (unsigned int i = 0; i < sizeof(ranges) / sizeof(ranges[0]); ++i) {
            for (unsigned int j = 0; j < sizeof(coeffs) / sizeof(coeffs[0]); ++j) {
                TQuadratic f(coeffs[j]);
                LOG_DEBUG("range = [" << ranges[i][0] << "," << ranges[i][1] << "]"
                                      << ", f(x) = " << f);

                double expected = integrate(f, ranges[i][0], ranges[i][1]);

                double actual;

                CPPUNIT_ASSERT(CIntegration::gaussLegendre<CIntegration::OrderTwo>(f, ranges[i][0], ranges[i][1], actual));
                CPPUNIT_ASSERT_DOUBLES_EQUAL(expected, actual, EPS);

                CPPUNIT_ASSERT(CIntegration::gaussLegendre<CIntegration::OrderThree>(f, ranges[i][0], ranges[i][1], actual));
                CPPUNIT_ASSERT_DOUBLES_EQUAL(expected, actual, EPS);

                CPPUNIT_ASSERT(CIntegration::gaussLegendre<CIntegration::OrderFour>(f, ranges[i][0], ranges[i][1], actual));
                CPPUNIT_ASSERT_DOUBLES_EQUAL(expected, actual, EPS);

                CPPUNIT_ASSERT(CIntegration::gaussLegendre<CIntegration::OrderFive>(f, ranges[i][0], ranges[i][1], actual));
                CPPUNIT_ASSERT_DOUBLES_EQUAL(expected, actual, EPS);

                CPPUNIT_ASSERT(CIntegration::gaussLegendre<CIntegration::OrderSix>(f, ranges[i][0], ranges[i][1], actual));
                CPPUNIT_ASSERT_DOUBLES_EQUAL(expected, actual, EPS);

                CPPUNIT_ASSERT(CIntegration::gaussLegendre<CIntegration::OrderSeven>(f, ranges[i][0], ranges[i][1], actual));
                CPPUNIT_ASSERT_DOUBLES_EQUAL(expected, actual, EPS);

                CPPUNIT_ASSERT(CIntegration::gaussLegendre<CIntegration::OrderEight>(f, ranges[i][0], ranges[i][1], actual));
                CPPUNIT_ASSERT_DOUBLES_EQUAL(expected, actual, EPS);

                CPPUNIT_ASSERT(CIntegration::gaussLegendre<CIntegration::OrderNine>(f, ranges[i][0], ranges[i][1], actual));
                CPPUNIT_ASSERT_DOUBLES_EQUAL(expected, actual, EPS);

                CPPUNIT_ASSERT(CIntegration::gaussLegendre<CIntegration::OrderTen>(f, ranges[i][0], ranges[i][1], actual));
                CPPUNIT_ASSERT_DOUBLES_EQUAL(expected, actual, EPS);
            }
        }
    }

    {
        double coeffs[][4] = {
            {-1.2, -1.9, -3.0, -3.2}, {0.4, 2.0, 4.6, 2.3}, {1.0, -1.0, 1.0, -1.0}, {4.0, 2.4, -8.1, -2.1}, {10.1, -6.3, 1.1, 8.3}};

        for (unsigned int i = 0; i < sizeof(ranges) / sizeof(ranges[0]); ++i) {
            for (unsigned int j = 0; j < sizeof(coeffs) / sizeof(coeffs[0]); ++j) {
                TCubic f(coeffs[j]);
                LOG_DEBUG("range = [" << ranges[i][0] << "," << ranges[i][1] << "]"
                                      << ", f(x) = " << f);

                double expected = integrate(f, ranges[i][0], ranges[i][1]);

                double actual;

                CPPUNIT_ASSERT(CIntegration::gaussLegendre<CIntegration::OrderThree>(f, ranges[i][0], ranges[i][1], actual));
                CPPUNIT_ASSERT_DOUBLES_EQUAL(expected, actual, EPS);

                CPPUNIT_ASSERT(CIntegration::gaussLegendre<CIntegration::OrderFour>(f, ranges[i][0], ranges[i][1], actual));
                CPPUNIT_ASSERT_DOUBLES_EQUAL(expected, actual, EPS);

                CPPUNIT_ASSERT(CIntegration::gaussLegendre<CIntegration::OrderFive>(f, ranges[i][0], ranges[i][1], actual));
                CPPUNIT_ASSERT_DOUBLES_EQUAL(expected, actual, EPS);

                CPPUNIT_ASSERT(CIntegration::gaussLegendre<CIntegration::OrderSix>(f, ranges[i][0], ranges[i][1], actual));
                CPPUNIT_ASSERT_DOUBLES_EQUAL(expected, actual, EPS);

                CPPUNIT_ASSERT(CIntegration::gaussLegendre<CIntegration::OrderSeven>(f, ranges[i][0], ranges[i][1], actual));
                CPPUNIT_ASSERT_DOUBLES_EQUAL(expected, actual, EPS);

                CPPUNIT_ASSERT(CIntegration::gaussLegendre<CIntegration::OrderEight>(f, ranges[i][0], ranges[i][1], actual));
                CPPUNIT_ASSERT_DOUBLES_EQUAL(expected, actual, EPS);

                CPPUNIT_ASSERT(CIntegration::gaussLegendre<CIntegration::OrderNine>(f, ranges[i][0], ranges[i][1], actual));
                CPPUNIT_ASSERT_DOUBLES_EQUAL(expected, actual, EPS);

                CPPUNIT_ASSERT(CIntegration::gaussLegendre<CIntegration::OrderTen>(f, ranges[i][0], ranges[i][1], actual));
                CPPUNIT_ASSERT_DOUBLES_EQUAL(expected, actual, EPS);
            }
        }
    }

    {
        double coeffs[][5] = {{-1.1, -0.9, -4.0, -1.2, -0.2},
                              {20.4, 2.0, 4.6, 2.3, 0.7},
                              {1.0, -1.0, 1.0, -1.0, 1.0},
                              {4.0, 2.4, -8.1, -2.1, 1.4},
                              {10.1, -6.3, 1.1, 8.3, -5.1}};

        for (unsigned int i = 0; i < sizeof(ranges) / sizeof(ranges[0]); ++i) {
            for (unsigned int j = 0; j < sizeof(coeffs) / sizeof(coeffs[0]); ++j) {
                TQuartic f(coeffs[j]);
                LOG_DEBUG("range = [" << ranges[i][0] << "," << ranges[i][1] << "]"
                                      << ", f(x) = " << f);

                double expected = integrate(f, ranges[i][0], ranges[i][1]);

                double actual;

                CPPUNIT_ASSERT(CIntegration::gaussLegendre<CIntegration::OrderFour>(f, ranges[i][0], ranges[i][1], actual));
                CPPUNIT_ASSERT_DOUBLES_EQUAL(expected, actual, EPS);

                CPPUNIT_ASSERT(CIntegration::gaussLegendre<CIntegration::OrderFive>(f, ranges[i][0], ranges[i][1], actual));
                CPPUNIT_ASSERT_DOUBLES_EQUAL(expected, actual, EPS);

                CPPUNIT_ASSERT(CIntegration::gaussLegendre<CIntegration::OrderSix>(f, ranges[i][0], ranges[i][1], actual));
                CPPUNIT_ASSERT_DOUBLES_EQUAL(expected, actual, EPS);

                CPPUNIT_ASSERT(CIntegration::gaussLegendre<CIntegration::OrderSeven>(f, ranges[i][0], ranges[i][1], actual));
                CPPUNIT_ASSERT_DOUBLES_EQUAL(expected, actual, EPS);

                CPPUNIT_ASSERT(CIntegration::gaussLegendre<CIntegration::OrderEight>(f, ranges[i][0], ranges[i][1], actual));
                CPPUNIT_ASSERT_DOUBLES_EQUAL(expected, actual, EPS);

                CPPUNIT_ASSERT(CIntegration::gaussLegendre<CIntegration::OrderNine>(f, ranges[i][0], ranges[i][1], actual));
                CPPUNIT_ASSERT_DOUBLES_EQUAL(expected, actual, EPS);

                CPPUNIT_ASSERT(CIntegration::gaussLegendre<CIntegration::OrderTen>(f, ranges[i][0], ranges[i][1], actual));
                CPPUNIT_ASSERT_DOUBLES_EQUAL(expected, actual, EPS);
            }
        }
    }

    {
        double coeffs[][6] = {{-1.1, -0.9, -4.0, -1.2, -0.2, -1.1},
                              {20.4, 6.0, 2.6, 0.3, 0.7, 2.3},
                              {1.0, -1.0, 1.0, -1.0, 1.0, -1.0},
                              {3.0, 2.4, -8.1, -2.1, 1.4, -3.1},
                              {10.1, -5.3, 2.1, 4.3, -7.1, 0.4}};

        for (unsigned int i = 0; i < sizeof(ranges) / sizeof(ranges[0]); ++i) {
            for (unsigned int j = 0; j < sizeof(coeffs) / sizeof(coeffs[0]); ++j) {
                TQuintic f(coeffs[j]);
                LOG_DEBUG("range = [" << ranges[i][0] << "," << ranges[i][1] << "]"
                                      << ", f(x) = " << f);

                double expected = integrate(f, ranges[i][0], ranges[i][1]);

                double actual;

                CPPUNIT_ASSERT(CIntegration::gaussLegendre<CIntegration::OrderFive>(f, ranges[i][0], ranges[i][1], actual));
                CPPUNIT_ASSERT_DOUBLES_EQUAL(expected, actual, EPS);

                CPPUNIT_ASSERT(CIntegration::gaussLegendre<CIntegration::OrderSix>(f, ranges[i][0], ranges[i][1], actual));
                CPPUNIT_ASSERT_DOUBLES_EQUAL(expected, actual, EPS);

                CPPUNIT_ASSERT(CIntegration::gaussLegendre<CIntegration::OrderSeven>(f, ranges[i][0], ranges[i][1], actual));
                CPPUNIT_ASSERT_DOUBLES_EQUAL(expected, actual, EPS);

                CPPUNIT_ASSERT(CIntegration::gaussLegendre<CIntegration::OrderEight>(f, ranges[i][0], ranges[i][1], actual));
                CPPUNIT_ASSERT_DOUBLES_EQUAL(expected, actual, EPS);

                CPPUNIT_ASSERT(CIntegration::gaussLegendre<CIntegration::OrderNine>(f, ranges[i][0], ranges[i][1], actual));
                CPPUNIT_ASSERT_DOUBLES_EQUAL(expected, actual, EPS);

                CPPUNIT_ASSERT(CIntegration::gaussLegendre<CIntegration::OrderTen>(f, ranges[i][0], ranges[i][1], actual));
                CPPUNIT_ASSERT_DOUBLES_EQUAL(expected, actual, EPS);
            }
        }
    }

    {
        double coeffs[][7] = {{-1.1, -0.9, -4.0, -1.2, -0.2, -1.1, -0.1},
                              {20.4, 6.0, 2.6, 0.3, 0.7, 2.3, 1.0},
                              {1.0, -1.0, 1.0, -1.0, 1.0, -1.0, 1.0},
                              {3.0, 2.4, -8.1, -2.1, 1.4, -3.1, 2.1},
                              {10.1, -5.3, 2.1, 4.3, -7.1, 0.4, -0.5}};

        for (unsigned int i = 0; i < sizeof(ranges) / sizeof(ranges[0]); ++i) {
            for (unsigned int j = 0; j < sizeof(coeffs) / sizeof(coeffs[0]); ++j) {
                THexic f(coeffs[j]);
                LOG_DEBUG("range = [" << ranges[i][0] << "," << ranges[i][1] << "]"
                                      << ", f(x) = " << f);

                double expected = integrate(f, ranges[i][0], ranges[i][1]);

                double actual;

                CPPUNIT_ASSERT(CIntegration::gaussLegendre<CIntegration::OrderSix>(f, ranges[i][0], ranges[i][1], actual));
                CPPUNIT_ASSERT_DOUBLES_EQUAL(expected, actual, EPS);

                CPPUNIT_ASSERT(CIntegration::gaussLegendre<CIntegration::OrderSeven>(f, ranges[i][0], ranges[i][1], actual));
                CPPUNIT_ASSERT_DOUBLES_EQUAL(expected, actual, EPS);

                CPPUNIT_ASSERT(CIntegration::gaussLegendre<CIntegration::OrderEight>(f, ranges[i][0], ranges[i][1], actual));
                CPPUNIT_ASSERT_DOUBLES_EQUAL(expected, actual, EPS);

                CPPUNIT_ASSERT(CIntegration::gaussLegendre<CIntegration::OrderNine>(f, ranges[i][0], ranges[i][1], actual));
                CPPUNIT_ASSERT_DOUBLES_EQUAL(expected, actual, EPS);

                CPPUNIT_ASSERT(CIntegration::gaussLegendre<CIntegration::OrderTen>(f, ranges[i][0], ranges[i][1], actual));
                CPPUNIT_ASSERT_DOUBLES_EQUAL(expected, actual, EPS);
            }
        }
    }

    {
        double coeffs[][8] = {{-1.1, -0.9, -4.0, -1.2, -0.2, -1.1, -0.1, -2.0},
                              {20.4, 6.0, 2.6, 0.3, 0.7, 2.3, 1.0, 3.0},
                              {1.0, -1.0, 1.0, -1.0, 1.0, -1.0, 1.0, -1.0},
                              {3.0, 2.4, -8.1, -2.1, 1.4, -3.1, 2.1, -2.1},
                              {10.1, -5.3, 2.1, 4.3, -7.1, 0.4, -0.5, 0.3}};

        for (unsigned int i = 0; i < sizeof(ranges) / sizeof(ranges[0]); ++i) {
            for (unsigned int j = 0; j < sizeof(coeffs) / sizeof(coeffs[0]); ++j) {
                THeptic f(coeffs[j]);
                LOG_DEBUG("range = [" << ranges[i][0] << "," << ranges[i][1] << "]"
                                      << ", f(x) = " << f);

                double expected = integrate(f, ranges[i][0], ranges[i][1]);

                double actual;

                CPPUNIT_ASSERT(CIntegration::gaussLegendre<CIntegration::OrderSeven>(f, ranges[i][0], ranges[i][1], actual));
                CPPUNIT_ASSERT_DOUBLES_EQUAL(expected, actual, EPS);

                CPPUNIT_ASSERT(CIntegration::gaussLegendre<CIntegration::OrderEight>(f, ranges[i][0], ranges[i][1], actual));
                CPPUNIT_ASSERT_DOUBLES_EQUAL(expected, actual, EPS);

                CPPUNIT_ASSERT(CIntegration::gaussLegendre<CIntegration::OrderNine>(f, ranges[i][0], ranges[i][1], actual));
                CPPUNIT_ASSERT_DOUBLES_EQUAL(expected, actual, EPS);

                CPPUNIT_ASSERT(CIntegration::gaussLegendre<CIntegration::OrderTen>(f, ranges[i][0], ranges[i][1], actual));
                CPPUNIT_ASSERT_DOUBLES_EQUAL(expected, actual, EPS);
            }
        }
    }

    {
        double coeffs[][9] = {{-1.1, -0.9, -4.0, -1.2, -0.2, -1.1, -0.1, -2.0, -0.1},
                              {20.4, 6.0, 2.6, 0.3, 0.7, 2.3, 1.0, 3.0, 10.0},
                              {1.0, -1.0, 1.0, -1.0, 1.0, -1.0, 1.0, -1.0, 1.0},
                              {3.0, 2.4, -8.1, -2.1, 1.4, -3.1, 2.1, -2.1, -1.0},
                              {10.1, -5.3, 2.1, 4.3, -7.1, 0.4, -0.5, 0.3, 0.3}};

        for (unsigned int i = 0; i < sizeof(ranges) / sizeof(ranges[0]); ++i) {
            for (unsigned int j = 0; j < sizeof(coeffs) / sizeof(coeffs[0]); ++j) {
                TOctic f(coeffs[j]);
                LOG_DEBUG("range = [" << ranges[i][0] << "," << ranges[i][1] << "]"
                                      << ", f(x) = " << f);

                double expected = integrate(f, ranges[i][0], ranges[i][1]);

                double actual;

                CPPUNIT_ASSERT(CIntegration::gaussLegendre<CIntegration::OrderEight>(f, ranges[i][0], ranges[i][1], actual));
                CPPUNIT_ASSERT_DOUBLES_EQUAL(expected, actual, EPS);

                CPPUNIT_ASSERT(CIntegration::gaussLegendre<CIntegration::OrderNine>(f, ranges[i][0], ranges[i][1], actual));
                CPPUNIT_ASSERT_DOUBLES_EQUAL(expected, actual, EPS);

                CPPUNIT_ASSERT(CIntegration::gaussLegendre<CIntegration::OrderTen>(f, ranges[i][0], ranges[i][1], actual));
                CPPUNIT_ASSERT_DOUBLES_EQUAL(expected, actual, EPS);
            }
        }
    }

    {
        double coeffs[][10] = {{-1.1, -0.9, -4.0, -1.2, -0.2, -1.1, -0.1, -2.0, -0.1, -3.4},
                               {20.4, 6.0, 2.6, 0.3, 0.7, 2.3, 1.0, 3.0, 10.0, 1.3},
                               {1.0, -1.0, 1.0, -1.0, 1.0, -1.0, 1.0, -1.0, 1.0, -1.0},
                               {3.0, 2.4, -8.1, -2.1, 1.4, -3.1, 2.1, -2.1, -1.0, 1.1},
                               {10.1, -5.3, 2.1, 4.3, -7.1, 0.4, -0.5, 0.3, 0.3, -5.0}};

        for (unsigned int i = 0; i < sizeof(ranges) / sizeof(ranges[0]); ++i) {
            for (unsigned int j = 0; j < sizeof(coeffs) / sizeof(coeffs[0]); ++j) {
                TNonic f(coeffs[j]);
                LOG_DEBUG("range = [" << ranges[i][0] << "," << ranges[i][1] << "]"
                                      << ", f(x) = " << f);

                double expected = integrate(f, ranges[i][0], ranges[i][1]);

                double actual;

                CPPUNIT_ASSERT(CIntegration::gaussLegendre<CIntegration::OrderNine>(f, ranges[i][0], ranges[i][1], actual));
                CPPUNIT_ASSERT_DOUBLES_EQUAL(expected, actual, EPS);

                CPPUNIT_ASSERT(CIntegration::gaussLegendre<CIntegration::OrderTen>(f, ranges[i][0], ranges[i][1], actual));
                CPPUNIT_ASSERT_DOUBLES_EQUAL(expected, actual, EPS);
            }
        }
    }

    {
        double coeffs[][11] = {{-1.1, -0.9, -4.0, -1.2, -0.2, -1.1, -0.1, -2.0, -0.1, -3.4, -0.9},
                               {20.4, 6.0, 2.6, 0.3, 0.7, 2.3, 1.0, 3.0, 10.0, 1.3, 2.0},
                               {1.0, -1.0, 1.0, -1.0, 1.0, -1.0, 1.0, -1.0, 1.0, -1.0, 1.0},
                               {3.0, 2.4, -8.1, -2.1, 1.4, -3.1, 2.1, -2.1, -1.0, 1.1, 3.1},
                               {10.1, -5.3, 2.1, 4.3, -7.1, 0.4, -0.5, 0.3, 0.3, -5.0, -0.1}};

        for (unsigned int i = 0; i < sizeof(ranges) / sizeof(ranges[0]); ++i) {
            for (unsigned int j = 0; j < sizeof(coeffs) / sizeof(coeffs[0]); ++j) {
                TDecic f(coeffs[j]);
                LOG_DEBUG("range = [" << ranges[i][0] << "," << ranges[i][1] << "]"
                                      << ", f(x) = " << f);

                double expected = integrate(f, ranges[i][0], ranges[i][1]);

                double actual;

                CPPUNIT_ASSERT(CIntegration::gaussLegendre<CIntegration::OrderTen>(f, ranges[i][0], ranges[i][1], actual));
                CPPUNIT_ASSERT_DOUBLES_EQUAL(expected, actual, EPS);
            }
        }
    }
}

<<<<<<< HEAD
void CIntegrationTest::testAdaptive(void) {
=======


void CIntegrationTest::testAdaptive()
{
>>>>>>> d4e4cca7
    LOG_DEBUG("+-----------------------------------+");
    LOG_DEBUG("|  CIntegerToolsTest::testAdaptive  |");
    LOG_DEBUG("+-----------------------------------+");

    using TDoubleDoublePr = std::pair<double, double>;
    using TDoubleDoublePrVec = std::vector<TDoubleDoublePr>;

    {
        LOG_DEBUG("*** Smooth unit step at 20 ***");

        CSmoothHeavySide heavySide(10.0, 20.0);

        TDoubleDoublePr intervals_[] = {
            TDoubleDoublePr(0.0, 10.0), TDoubleDoublePr(10.0, 20.0), TDoubleDoublePr(20.0, 30.0), TDoubleDoublePr(30.0, 40.0)};
        TDoubleDoublePrVec intervals(boost::begin(intervals_), boost::end(intervals_));
        TDoubleVec fIntervals(intervals.size());
        for (std::size_t i = 0u; i < intervals.size(); ++i) {
            CIntegration::gaussLegendre<CIntegration::OrderThree>(heavySide, intervals[i].first, intervals[i].second, fIntervals[i]);
        }

        double result = 0.0;
        CIntegration::adaptiveGaussLegendre<CIntegration::OrderThree>(heavySide, intervals, fIntervals, 3, 5, 0.01, result);
        LOG_DEBUG("expectedResult = 20.0");
        LOG_DEBUG("result = " << result);
        CPPUNIT_ASSERT_DOUBLES_EQUAL(20.0, result, 0.01 * 20.0);
    }

    {
        LOG_DEBUG("*** N(21, 3) ***");
        CNormal normal(21.0, 3.0);

        double expectedResult = 0.0;
        for (std::size_t i = 0u; i < 400; ++i) {
            double fi;
            CIntegration::gaussLegendre<CIntegration::OrderThree>(
                normal, 0.1 * static_cast<double>(i), 0.1 * static_cast<double>(i + 1), fi);
            expectedResult += fi;
        }

        TDoubleDoublePr intervals_[] = {
            TDoubleDoublePr(0.0, 10.0), TDoubleDoublePr(10.0, 20.0), TDoubleDoublePr(20.0, 30.0), TDoubleDoublePr(30.0, 40.0)};
        TDoubleDoublePrVec intervals(boost::begin(intervals_), boost::end(intervals_));
        TDoubleVec fIntervals(intervals.size());
        for (std::size_t i = 0u; i < intervals.size(); ++i) {
            CIntegration::gaussLegendre<CIntegration::OrderThree>(normal, intervals[i].first, intervals[i].second, fIntervals[i]);
        }

        double result = 0.0;
        CIntegration::adaptiveGaussLegendre<CIntegration::OrderThree>(normal, intervals, fIntervals, 3, 5, 0.0001, result);
        LOG_DEBUG("expectedResult = " << expectedResult);
        LOG_DEBUG("result = " << result);
        CPPUNIT_ASSERT_DOUBLES_EQUAL(expectedResult, result, 0.0001 * expectedResult);
    }

    {
        LOG_DEBUG("*** \"Smooth unit step at 20\" x N(21, 3) ***");

        CSmoothHeavySide heavySide(4.0, 20.0);
        CNormal normal(21.0, 4.0);
        CCompositeFunctions::CProduct<CSmoothHeavySide, CNormal> f(heavySide, normal);

        double expectedResult = 0.0;
        for (std::size_t i = 0u; i < 400; ++i) {
            double fi;
            CIntegration::gaussLegendre<CIntegration::OrderThree>(f, 0.1 * static_cast<double>(i), 0.1 * static_cast<double>(i + 1), fi);
            expectedResult += fi;
        }

        TDoubleDoublePr intervals_[] = {TDoubleDoublePr(0.0, 20.0), TDoubleDoublePr(20.0, 40.0)};
        TDoubleDoublePrVec intervals(boost::begin(intervals_), boost::end(intervals_));
        TDoubleVec fIntervals(intervals.size());
        for (std::size_t i = 0u; i < intervals.size(); ++i) {
            CIntegration::gaussLegendre<CIntegration::OrderThree>(f, intervals[i].first, intervals[i].second, fIntervals[i]);
        }

        double result = 0.0;
        CIntegration::adaptiveGaussLegendre<CIntegration::OrderThree>(f, intervals, fIntervals, 3, 5, 0.0001, result);
        LOG_DEBUG("expectedResult = " << expectedResult);
        LOG_DEBUG("result = " << result);
        CPPUNIT_ASSERT_DOUBLES_EQUAL(expectedResult, result, 0.0001 * expectedResult);
    }
}

<<<<<<< HEAD
void CIntegrationTest::testSparseGrid(void) {
=======
void CIntegrationTest::testSparseGrid()
{
>>>>>>> d4e4cca7
    LOG_DEBUG("+-------------------------------------+");
    LOG_DEBUG("|  CIntegerToolsTest::testSparseGrid  |");
    LOG_DEBUG("+-------------------------------------+");

    // Compare against known grid characteristics. These are available
    // at http://www.sparse-grids.de/#Nodes.

    {
        LOG_DEBUG("*** 2D, order 1 ***");

        TDoubleVec expectedWeights;
        TDoubleVecVec expectedPoints;
        CPPUNIT_ASSERT(readGrid("testfiles/sparse_guass_quadrature_test_d2_l1", expectedWeights, expectedPoints));

<<<<<<< HEAD
        typedef CIntegration::CSparseGaussLegendreQuadrature<CIntegration::OrderOne, CIntegration::TwoDimensions> Sparse2do1;

        const Sparse2do1& sparse = Sparse2do1::instance();
=======
        using TSparse2do1 = CIntegration::CSparseGaussLegendreQuadrature<CIntegration::OrderOne,
                                                                         CIntegration::TwoDimensions>;

        const TSparse2do1 &sparse = TSparse2do1::instance();
>>>>>>> d4e4cca7

        LOG_DEBUG("# points = " << sparse.weights().size());
        CPPUNIT_ASSERT_EQUAL(expectedWeights.size(), sparse.weights().size());
        CPPUNIT_ASSERT_EQUAL(expectedPoints.size(), sparse.points().size());

        for (std::size_t i = 0u; i < expectedWeights.size(); ++i) {
            LOG_DEBUG("weight = " << (sparse.weights())[i]);
            CPPUNIT_ASSERT_DOUBLES_EQUAL(expectedWeights[i], (sparse.weights())[i] / 4.0, 1e-6);

            LOG_DEBUG("point = " << (sparse.points())[i]);
            for (std::size_t j = 0u; j < expectedPoints[i].size(); ++j) {
                CPPUNIT_ASSERT_DOUBLES_EQUAL(expectedPoints[i][j], 0.5 + (sparse.points())[i](j) / 2.0, 1e-6);
            }
        }
    }

    {
        LOG_DEBUG("*** 2D, order 2 ***");

        TDoubleVec expectedWeights;
        TDoubleVecVec expectedPoints;
        CPPUNIT_ASSERT(readGrid("testfiles/sparse_guass_quadrature_test_d2_l2", expectedWeights, expectedPoints));

<<<<<<< HEAD
        typedef CIntegration::CSparseGaussLegendreQuadrature<CIntegration::OrderTwo, CIntegration::TwoDimensions> Sparse2do2;

        const Sparse2do2& sparse = Sparse2do2::instance();
=======
        using TSparse2do2 = CIntegration::CSparseGaussLegendreQuadrature<CIntegration::OrderTwo,
                                                                         CIntegration::TwoDimensions>;

        const TSparse2do2 &sparse = TSparse2do2::instance();
>>>>>>> d4e4cca7

        LOG_DEBUG("# points = " << sparse.weights().size());
        CPPUNIT_ASSERT_EQUAL(expectedWeights.size(), sparse.weights().size());
        CPPUNIT_ASSERT_EQUAL(expectedPoints.size(), sparse.points().size());

        for (std::size_t i = 0u; i < expectedWeights.size(); ++i) {
            LOG_DEBUG("weight = " << (sparse.weights())[i]);
            CPPUNIT_ASSERT_DOUBLES_EQUAL(expectedWeights[i], (sparse.weights())[i] / 4.0, 1e-6);

            LOG_DEBUG("point = " << (sparse.points())[i]);
            for (std::size_t j = 0u; j < expectedPoints[i].size(); ++j) {
                CPPUNIT_ASSERT_DOUBLES_EQUAL(expectedPoints[i][j], 0.5 + (sparse.points())[i](j) / 2.0, 1e-6);
            }
        }
    }

    {
        LOG_DEBUG("*** 2D, order 4 ***");

        TDoubleVec expectedWeights;
        TDoubleVecVec expectedPoints;
        CPPUNIT_ASSERT(readGrid("testfiles/sparse_guass_quadrature_test_d2_l4", expectedWeights, expectedPoints));

<<<<<<< HEAD
        typedef CIntegration::CSparseGaussLegendreQuadrature<CIntegration::OrderFour, CIntegration::TwoDimensions> Sparse2do4;

        const Sparse2do4& sparse = Sparse2do4::instance();
=======
        using TSparse2do4 = CIntegration::CSparseGaussLegendreQuadrature<CIntegration::OrderFour,
                                                                         CIntegration::TwoDimensions>;

        const TSparse2do4 &sparse = TSparse2do4::instance();
>>>>>>> d4e4cca7

        LOG_DEBUG("# points = " << sparse.weights().size());
        CPPUNIT_ASSERT_EQUAL(expectedWeights.size(), sparse.weights().size());
        CPPUNIT_ASSERT_EQUAL(expectedPoints.size(), sparse.points().size());

        for (std::size_t i = 0u; i < expectedWeights.size(); ++i) {
            LOG_DEBUG("weight = " << (sparse.weights())[i]);
            CPPUNIT_ASSERT_DOUBLES_EQUAL(expectedWeights[i], (sparse.weights())[i] / 4.0, 1e-6);

            LOG_DEBUG("point = " << (sparse.points())[i]);
            for (std::size_t j = 0u; j < expectedPoints[i].size(); ++j) {
                CPPUNIT_ASSERT_DOUBLES_EQUAL(expectedPoints[i][j], 0.5 + (sparse.points())[i](j) / 2.0, 1e-6);
            }
        }
    }

    {
        LOG_DEBUG("*** 7D, order 3 ***");

        TDoubleVec expectedWeights;
        TDoubleVecVec expectedPoints;
        CPPUNIT_ASSERT(readGrid("testfiles/sparse_guass_quadrature_test_d7_l3", expectedWeights, expectedPoints));

<<<<<<< HEAD
        typedef CIntegration::CSparseGaussLegendreQuadrature<CIntegration::OrderThree, CIntegration::SevenDimensions> Sparse7do3;

        const Sparse7do3& sparse = Sparse7do3::instance();
=======
        using TSparse7do3 = CIntegration::CSparseGaussLegendreQuadrature<CIntegration::OrderThree,
                                                                         CIntegration::SevenDimensions>;

        const TSparse7do3 &sparse = TSparse7do3::instance();
>>>>>>> d4e4cca7

        LOG_DEBUG("# points = " << sparse.weights().size());
        CPPUNIT_ASSERT_EQUAL(expectedWeights.size(), sparse.weights().size());
        CPPUNIT_ASSERT_EQUAL(expectedPoints.size(), sparse.points().size());

        for (std::size_t i = 0u; i < expectedWeights.size(); ++i) {
            LOG_DEBUG("weight = " << (sparse.weights())[i]);
<<<<<<< HEAD
            CPPUNIT_ASSERT_DOUBLES_EQUAL(expectedWeights[i], (sparse.weights())[i] / ::pow(2.0, 7.0), 1e-6);
=======
            CPPUNIT_ASSERT_DOUBLES_EQUAL(expectedWeights[i],
                                         (sparse.weights())[i] / std::pow(2.0, 7.0), 1e-6);
>>>>>>> d4e4cca7

            LOG_DEBUG("point = " << (sparse.points())[i]);
            for (std::size_t j = 0u; j < expectedPoints[i].size(); ++j) {
                CPPUNIT_ASSERT_DOUBLES_EQUAL(expectedPoints[i][j], 0.5 + (sparse.points())[i](j) / 2.0, 1e-6);
            }
        }
    }

    {
        LOG_DEBUG("*** 7D, order 5 ***");

        TDoubleVec expectedWeights;
        TDoubleVecVec expectedPoints;
        CPPUNIT_ASSERT(readGrid("testfiles/sparse_guass_quadrature_test_d7_l5", expectedWeights, expectedPoints));

<<<<<<< HEAD
        typedef CIntegration::CSparseGaussLegendreQuadrature<CIntegration::OrderFive, CIntegration::SevenDimensions> Sparse7do5;

        const Sparse7do5& sparse = Sparse7do5::instance();
=======
        using TSparse7do5 = CIntegration::CSparseGaussLegendreQuadrature<CIntegration::OrderFive,
                                                                         CIntegration::SevenDimensions>;

        const TSparse7do5 &sparse = TSparse7do5::instance();
>>>>>>> d4e4cca7

        LOG_DEBUG("# points = " << sparse.weights().size());
        CPPUNIT_ASSERT_EQUAL(expectedWeights.size(), sparse.weights().size());
        CPPUNIT_ASSERT_EQUAL(expectedPoints.size(), sparse.points().size());

        for (std::size_t i = 0u; i < expectedWeights.size(); ++i) {
            if (i % 10 == 0) {
                LOG_DEBUG("weight = " << (sparse.weights())[i]);
            }
<<<<<<< HEAD
            CPPUNIT_ASSERT_DOUBLES_EQUAL(expectedWeights[i], (sparse.weights())[i] / ::pow(2.0, 7.0), 1e-6);
=======
            CPPUNIT_ASSERT_DOUBLES_EQUAL(expectedWeights[i],
                                         (sparse.weights())[i] / std::pow(2.0, 7.0), 1e-6);
>>>>>>> d4e4cca7

            if (i % 10 == 0) {
                LOG_DEBUG("point = " << (sparse.points())[i]);
            }
            for (std::size_t j = 0u; j < expectedPoints[i].size(); ++j) {
                CPPUNIT_ASSERT_DOUBLES_EQUAL(expectedPoints[i][j], 0.5 + (sparse.points())[i](j) / 2.0, 1e-6);
            }
        }
    }

    unsigned int dimensions[] = {1, 2, 3, 4, 5, 6, 7, 8, 9, 10};
    unsigned int order[] = {1, 2, 3, 4, 5};

    std::size_t expectedNumberPoints[][5] = {{1, 2, 3, 4, 5},
                                             {1, 5, 13, 29, 53},
                                             {1, 7, 25, 69, 165},
                                             {1, 9, 41, 137, 385},
                                             {1, 11, 61, 241, 781},
                                             {1, 13, 85, 389, 1433},
                                             {1, 15, 113, 589, 2437},
                                             {1, 17, 145, 849, 3905},
                                             {1, 19, 181, 1177, 5965},
                                             {1, 21, 221, 1581, 8761}};

    for (std::size_t i = 0u; i < boost::size(dimensions); ++i) {
        LOG_DEBUG("DIMENSION = " << dimensions[i]);

#define NUMBER_POINTS(dimension, n)                                                                                                        \
    switch (order[j]) {                                                                                                                    \
    case 1:                                                                                                                                \
        n = CIntegration::CSparseGaussLegendreQuadrature<CIntegration::OrderOne, dimension>::instance().points().size();                   \
        break;                                                                                                                             \
    case 2:                                                                                                                                \
        n = CIntegration::CSparseGaussLegendreQuadrature<CIntegration::OrderTwo, dimension>::instance().points().size();                   \
        break;                                                                                                                             \
    case 3:                                                                                                                                \
        n = CIntegration::CSparseGaussLegendreQuadrature<CIntegration::OrderThree, dimension>::instance().points().size();                 \
        break;                                                                                                                             \
    case 4:                                                                                                                                \
        n = CIntegration::CSparseGaussLegendreQuadrature<CIntegration::OrderFour, dimension>::instance().points().size();                  \
        break;                                                                                                                             \
    case 5:                                                                                                                                \
        n = CIntegration::CSparseGaussLegendreQuadrature<CIntegration::OrderFive, dimension>::instance().points().size();                  \
        break;                                                                                                                             \
    default:                                                                                                                               \
        n = 0;                                                                                                                             \
        break;                                                                                                                             \
    }
        for (std::size_t j = 0u; j < boost::size(order); ++j) {
            LOG_DEBUG("ORDER = " << order[j]);

            std::size_t numberPoints = 0u;
            switch (dimensions[i]) {
            case 1:
                NUMBER_POINTS(CIntegration::OneDimension, numberPoints);
                break;
            case 2:
                NUMBER_POINTS(CIntegration::TwoDimensions, numberPoints);
                break;
            case 3:
                NUMBER_POINTS(CIntegration::ThreeDimensions, numberPoints);
                break;
            case 4:
                NUMBER_POINTS(CIntegration::FourDimensions, numberPoints);
                break;
            case 5:
                NUMBER_POINTS(CIntegration::FiveDimensions, numberPoints);
                break;
            case 6:
                NUMBER_POINTS(CIntegration::SixDimensions, numberPoints);
                break;
            case 7:
                NUMBER_POINTS(CIntegration::SevenDimensions, numberPoints);
                break;
            case 8:
                NUMBER_POINTS(CIntegration::EightDimensions, numberPoints);
                break;
            case 9:
                NUMBER_POINTS(CIntegration::NineDimensions, numberPoints);
                break;
            case 10:
                NUMBER_POINTS(CIntegration::TenDimensions, numberPoints);
                break;
            default:
                numberPoints = 0u;
                break;
            }
#undef NUMBER_POINTS

            LOG_DEBUG("number points: actual = " << numberPoints << ", expected = " << expectedNumberPoints[i][j]);
            CPPUNIT_ASSERT_EQUAL(expectedNumberPoints[i][j], numberPoints);
        }
    }
}

<<<<<<< HEAD
void CIntegrationTest::testMultivariateSmooth(void) {
=======
void CIntegrationTest::testMultivariateSmooth()
{
>>>>>>> d4e4cca7
    LOG_DEBUG("+---------------------------------------------+");
    LOG_DEBUG("|  CIntegerToolsTest::testMultivariateSmooth  |");
    LOG_DEBUG("+---------------------------------------------+");

    // Test that "low" order polynomials are integrated exactly.
    // A sparse grid of order l will integrate a polynomial exactly
    // if its order is no more than 2l - 1. A polynomial order is
    // the largest sum of exponents in any term.

    using TSizeVec = std::vector<std::size_t>;

    test::CRandomNumbers rng;

    {
        LOG_DEBUG("*** Dimension = 2 ***");

        static const std::size_t DIMENSION = 2u;

        for (std::size_t l = 2; l < 5; ++l) {
            LOG_DEBUG("ORDER = " << 1 + l);

            for (std::size_t t = 0u; t < 20; ++t) {
                std::size_t n = 3u;

                TSizeVec coefficients;
                rng.generateUniformSamples(1, 50, n, coefficients);

                TSizeVec powers;
                rng.generateUniformSamples(0, l, DIMENSION * n, powers);

                CMultivariatePolynomialFunction<DIMENSION> polynomial;
                for (std::size_t i = 0u; i < n; ++i) {
                    double c = static_cast<double>(coefficients[i]);
                    double p[] = {static_cast<double>(powers[DIMENSION * i + 0]), static_cast<double>(powers[DIMENSION * i + 1])};
                    if (std::accumulate(p, p + DIMENSION, 0.0) > (2.0 * static_cast<double>(l) - 1.0)) {
                        continue;
                    }
                    polynomial.add(c, p);
                }

                TDoubleVec limits;
                rng.generateUniformSamples(-10.0, 10.0, 2 * DIMENSION, limits);

                std::sort(limits.begin(), limits.end());
                TDoubleVec a(limits.begin(), limits.begin() + DIMENSION);
                TDoubleVec b(limits.begin() + DIMENSION, limits.end());

                LOG_DEBUG("Testing " << polynomial);
                LOG_DEBUG("a = " << core::CContainerPrinter::print(a));
                LOG_DEBUG("b = " << core::CContainerPrinter::print(b));

                double expected = integrate(polynomial, a, b);

                double actual = 0.0;
                bool successful = false;
                switch (l) {
                case 2:
                    successful =
                        CIntegration::sparseGaussLegendre<CIntegration::OrderTwo, CIntegration::TwoDimensions>(polynomial, a, b, actual);
                    break;
                case 3:
                    successful =
                        CIntegration::sparseGaussLegendre<CIntegration::OrderThree, CIntegration::TwoDimensions>(polynomial, a, b, actual);
                    break;
                case 4:
                    successful =
                        CIntegration::sparseGaussLegendre<CIntegration::OrderFour, CIntegration::TwoDimensions>(polynomial, a, b, actual);
                    break;
                case 5:
                    successful =
                        CIntegration::sparseGaussLegendre<CIntegration::OrderFive, CIntegration::TwoDimensions>(polynomial, a, b, actual);
                    break;
                default:
                    break;
                }

                LOG_DEBUG("expected = " << expected);
                LOG_DEBUG("actual   = " << actual);
                CPPUNIT_ASSERT(successful);
                CPPUNIT_ASSERT_DOUBLES_EQUAL(expected, actual, 1e-6);
            }
        }
    }

    {
        LOG_DEBUG("*** Dimension = 5 ***");

        static const std::size_t DIMENSION = 5u;

        for (std::size_t l = 2; l < 5; ++l) {
            LOG_DEBUG("ORDER = " << l);

            for (std::size_t t = 0u; t < 20; ++t) {
                std::size_t n = 10u;

                TSizeVec coefficients;
                rng.generateUniformSamples(1, 50, n, coefficients);

                TSizeVec powers;
                rng.generateUniformSamples(0, l, DIMENSION * n, powers);

                CMultivariatePolynomialFunction<DIMENSION> polynomial;
                for (std::size_t i = 0u; i < n; ++i) {
                    double c = static_cast<double>(coefficients[i]);
                    double p[] = {static_cast<double>(powers[5 * i + 0]),
                                  static_cast<double>(powers[5 * i + 1]),
                                  static_cast<double>(powers[5 * i + 2]),
                                  static_cast<double>(powers[5 * i + 3]),
                                  static_cast<double>(powers[5 * i + 4])};
                    if (std::accumulate(p, p + DIMENSION, 0.0) > (2.0 * static_cast<double>(l) - 1.0)) {
                        continue;
                    }
                    polynomial.add(c, p);
                }

                TDoubleVec limits;
                rng.generateUniformSamples(-10.0, 10.0, 2 * DIMENSION, limits);

                std::sort(limits.begin(), limits.end());
                TDoubleVec a(limits.begin(), limits.begin() + DIMENSION);
                TDoubleVec b(limits.begin() + DIMENSION, limits.end());

                LOG_DEBUG("Testing " << polynomial);
                LOG_DEBUG("a = " << core::CContainerPrinter::print(a));
                LOG_DEBUG("b = " << core::CContainerPrinter::print(b));

                double expected = integrate(polynomial, a, b);

                double actual = 0.0;
                bool successful = false;
                switch (l) {
                case 2:
                    successful =
                        CIntegration::sparseGaussLegendre<CIntegration::OrderTwo, CIntegration::FiveDimensions>(polynomial, a, b, actual);
                    break;
                case 3:
                    successful =
                        CIntegration::sparseGaussLegendre<CIntegration::OrderThree, CIntegration::FiveDimensions>(polynomial, a, b, actual);
                    break;
                case 4:
                    successful =
                        CIntegration::sparseGaussLegendre<CIntegration::OrderFour, CIntegration::FiveDimensions>(polynomial, a, b, actual);
                    break;
                case 5:
                    successful =
                        CIntegration::sparseGaussLegendre<CIntegration::OrderFive, CIntegration::FiveDimensions>(polynomial, a, b, actual);
                    break;
                default:
                    break;
                }

                LOG_DEBUG("expected = " << expected);
                LOG_DEBUG("actual   = " << actual);
                CPPUNIT_ASSERT(successful);
                CPPUNIT_ASSERT_DOUBLES_EQUAL(expected, actual, 1e-2);
            }
        }
    }
}

<<<<<<< HEAD
CppUnit::Test* CIntegrationTest::suite(void) {
    CppUnit::TestSuite* suiteOfTests = new CppUnit::TestSuite("CIntegrationTest");

    suiteOfTests->addTest(
        new CppUnit::TestCaller<CIntegrationTest>("CIntegrationTest::testAllSingleVariate", &CIntegrationTest::testAllSingleVariate));
    suiteOfTests->addTest(new CppUnit::TestCaller<CIntegrationTest>("CIntegrationTest::testAdaptive", &CIntegrationTest::testAdaptive));
    suiteOfTests->addTest(new CppUnit::TestCaller<CIntegrationTest>("CIntegrationTest::testSparseGrid", &CIntegrationTest::testSparseGrid));
    suiteOfTests->addTest(
        new CppUnit::TestCaller<CIntegrationTest>("CIntegrationTest::testMultivariateSmooth", &CIntegrationTest::testMultivariateSmooth));
=======
CppUnit::Test *CIntegrationTest::suite()
{
    CppUnit::TestSuite *suiteOfTests = new CppUnit::TestSuite("CIntegrationTest");

    suiteOfTests->addTest( new CppUnit::TestCaller<CIntegrationTest>(
                                   "CIntegrationTest::testAllSingleVariate",
                                   &CIntegrationTest::testAllSingleVariate) );
    suiteOfTests->addTest( new CppUnit::TestCaller<CIntegrationTest>(
                                   "CIntegrationTest::testAdaptive",
                                   &CIntegrationTest::testAdaptive) );
    suiteOfTests->addTest( new CppUnit::TestCaller<CIntegrationTest>(
                                   "CIntegrationTest::testSparseGrid",
                                   &CIntegrationTest::testSparseGrid) );
    suiteOfTests->addTest( new CppUnit::TestCaller<CIntegrationTest>(
                                   "CIntegrationTest::testMultivariateSmooth",
                                   &CIntegrationTest::testMultivariateSmooth) );
>>>>>>> d4e4cca7

    return suiteOfTests;
}<|MERGE_RESOLUTION|>--- conflicted
+++ resolved
@@ -38,7 +38,6 @@
 namespace {
 
 template<unsigned int ORDER>
-<<<<<<< HEAD
 class CPolynomialFunction : public std::unary_function<double, double> {
 public:
     CPolynomialFunction(const double (&coefficients)[ORDER + 1]) { std::copy(coefficients, coefficients + ORDER + 1, m_Coefficients); }
@@ -46,27 +45,7 @@
     bool operator()(const double& x, double& result) const {
         result = 0.0;
         for (unsigned int i = 0u; i < ORDER + 1; ++i) {
-            result += m_Coefficients[i] * ::pow(x, static_cast<double>(i));
-=======
-class CPolynomialFunction : public std::unary_function<double, double>
-{
-    public:
-        CPolynomialFunction(const double (&coefficients)[ORDER + 1])
-        {
-            std::copy(coefficients,
-                      coefficients + ORDER + 1,
-                      m_Coefficients);
-        }
-
-        bool operator()(const double &x, double &result) const
-        {
-            result = 0.0;
-            for (unsigned int i = 0u; i < ORDER + 1; ++i)
-            {
-                result += m_Coefficients[i] * std::pow(x, static_cast<double>(i));
-            }
-            return true;
->>>>>>> d4e4cca7
+            result += m_Coefficients[i] * std::pow(x, static_cast<double>(i));
         }
         return true;
     }
@@ -104,52 +83,19 @@
 }
 
 template<unsigned int DIMENSION>
-<<<<<<< HEAD
 class CMultivariatePolynomialFunction {
 public:
-    typedef CVectorNx1<double, DIMENSION> TVector;
+    using TVector = CVectorNx1<double, DIMENSION>;
 
     struct SMonomial {
         bool operator<(const SMonomial& rhs) const {
             return std::accumulate(s_Powers, s_Powers + DIMENSION, 0.0) < std::accumulate(rhs.s_Powers, rhs.s_Powers + DIMENSION, 0.0);
-=======
-class CMultivariatePolynomialFunction
-{
-    public:
-        using TVector = CVectorNx1<double, DIMENSION>;
-
-        struct SMonomial
-        {
-            bool operator<(const SMonomial &rhs) const
-            {
-                return   std::accumulate(s_Powers, s_Powers + DIMENSION, 0.0)
-                       < std::accumulate(rhs.s_Powers, rhs.s_Powers + DIMENSION, 0.0);
-            }
-            double s_Coefficient;
-            double s_Powers[DIMENSION];
-        };
-
-        using TMonomialVec = std::vector<SMonomial>;
-
-    public:
-        void add(double coefficient, double powers[DIMENSION])
-        {
-            m_Terms.push_back(SMonomial());
-            m_Terms.back().s_Coefficient = coefficient;
-            std::copy(powers, powers + DIMENSION, m_Terms.back().s_Powers);
-        }
-
-        void finalize()
-        {
-            std::sort(m_Terms.begin(), m_Terms.end());
->>>>>>> d4e4cca7
         }
         double s_Coefficient;
         double s_Powers[DIMENSION];
     };
 
-<<<<<<< HEAD
-    typedef std::vector<SMonomial> TMonomialVec;
+    using TMonomialVec = std::vector<SMonomial>;
 
 public:
     void add(double coefficient, double powers[DIMENSION]) {
@@ -158,7 +104,7 @@
         std::copy(powers, powers + DIMENSION, m_Terms.back().s_Powers);
     }
 
-    void finalize(void) { std::sort(m_Terms.begin(), m_Terms.end()); }
+    void finalize() { std::sort(m_Terms.begin(), m_Terms.end()); }
 
     bool operator()(const TVector& x, double& result) const {
         result = 0.0;
@@ -167,22 +113,7 @@
             double term = monomial.s_Coefficient;
             for (unsigned int j = 0u; j < DIMENSION; ++j) {
                 if (monomial.s_Powers[j] > 0.0) {
-                    term *= ::pow(x(j), monomial.s_Powers[j]);
-=======
-        bool operator()(const TVector &x, double &result) const
-        {
-            result = 0.0;
-            for (std::size_t i = 0u; i < m_Terms.size(); ++i)
-            {
-                const SMonomial &monomial = m_Terms[i];
-                double term = monomial.s_Coefficient;
-                for (unsigned int j = 0u; j < DIMENSION; ++j)
-                {
-                    if (monomial.s_Powers[j] > 0.0)
-                    {
-                        term *= std::pow(x(j), monomial.s_Powers[j]);
-                    }
->>>>>>> d4e4cca7
+                    term *= std::pow(x(j), monomial.s_Powers[j]);
                 }
             }
             result += term;
@@ -190,11 +121,7 @@
         return true;
     }
 
-<<<<<<< HEAD
-    const TMonomialVec& terms(void) const { return m_Terms; }
-=======
-        const TMonomialVec &terms() const { return m_Terms; }
->>>>>>> d4e4cca7
+    const TMonomialVec& terms() const { return m_Terms; }
 
 private:
     TMonomialVec m_Terms;
@@ -237,21 +164,10 @@
     return result;
 }
 
-<<<<<<< HEAD
-typedef std::vector<TDoubleVec> TDoubleVecVec;
+using TDoubleVecVec = std::vector<TDoubleVec>;
 
 bool readGrid(const std::string& file, TDoubleVec& weights, TDoubleVecVec& points) {
-    typedef std::vector<std::string> TStrVec;
-=======
-
-using TDoubleVecVec = std::vector<TDoubleVec>;
-
-bool readGrid(const std::string &file,
-              TDoubleVec &weights,
-              TDoubleVecVec &points)
-{
     using TStrVec = std::vector<std::string>;
->>>>>>> d4e4cca7
     std::ifstream d2_l1;
     d2_l1.open(file.c_str());
     if (!d2_l1) {
@@ -288,49 +204,26 @@
     return true;
 }
 
-<<<<<<< HEAD
 class CSmoothHeavySide {
 public:
-    typedef double result_type;
-=======
-class CSmoothHeavySide
-{
-    public:
-        using result_type = double;
->>>>>>> d4e4cca7
+    using result_type = double;
 
 public:
     CSmoothHeavySide(double slope, double offset) : m_Slope(slope), m_Offset(offset) {}
 
-<<<<<<< HEAD
     bool operator()(double x, double& result) const {
-        result = ::exp(m_Slope * (x - m_Offset)) / (::exp(m_Slope * (x - m_Offset)) + 1.0);
+        result = std::exp(m_Slope * (x - m_Offset)) / (std::exp(m_Slope * (x - m_Offset)) + 1.0);
         return true;
     }
-=======
-        bool operator()(double x, double &result) const
-        {
-            result =    std::exp(m_Slope * (x - m_Offset))
-                     / (std::exp(m_Slope * (x - m_Offset)) + 1.0);
-            return true;
-        }
->>>>>>> d4e4cca7
 
 private:
     double m_Slope;
     double m_Offset;
 };
 
-<<<<<<< HEAD
 class CNormal {
 public:
-    typedef double result_type;
-=======
-class CNormal
-{
-    public:
-        using result_type = double;
->>>>>>> d4e4cca7
+    using result_type = double;
 
 public:
     CNormal(double mean, double std) : m_Mean(mean), m_Std(std) {}
@@ -350,12 +243,7 @@
 };
 }
 
-<<<<<<< HEAD
-void CIntegrationTest::testAllSingleVariate(void) {
-=======
-void CIntegrationTest::testAllSingleVariate()
-{
->>>>>>> d4e4cca7
+void CIntegrationTest::testAllSingleVariate() {
     LOG_DEBUG("+-------------------------------------------+");
     LOG_DEBUG("|  CIntegerToolsTest::testAllSingleVariate  |");
     LOG_DEBUG("+-------------------------------------------+");
@@ -780,14 +668,7 @@
     }
 }
 
-<<<<<<< HEAD
-void CIntegrationTest::testAdaptive(void) {
-=======
-
-
-void CIntegrationTest::testAdaptive()
-{
->>>>>>> d4e4cca7
+void CIntegrationTest::testAdaptive() {
     LOG_DEBUG("+-----------------------------------+");
     LOG_DEBUG("|  CIntegerToolsTest::testAdaptive  |");
     LOG_DEBUG("+-----------------------------------+");
@@ -871,12 +752,7 @@
     }
 }
 
-<<<<<<< HEAD
-void CIntegrationTest::testSparseGrid(void) {
-=======
-void CIntegrationTest::testSparseGrid()
-{
->>>>>>> d4e4cca7
+void CIntegrationTest::testSparseGrid() {
     LOG_DEBUG("+-------------------------------------+");
     LOG_DEBUG("|  CIntegerToolsTest::testSparseGrid  |");
     LOG_DEBUG("+-------------------------------------+");
@@ -891,16 +767,9 @@
         TDoubleVecVec expectedPoints;
         CPPUNIT_ASSERT(readGrid("testfiles/sparse_guass_quadrature_test_d2_l1", expectedWeights, expectedPoints));
 
-<<<<<<< HEAD
-        typedef CIntegration::CSparseGaussLegendreQuadrature<CIntegration::OrderOne, CIntegration::TwoDimensions> Sparse2do1;
-
-        const Sparse2do1& sparse = Sparse2do1::instance();
-=======
-        using TSparse2do1 = CIntegration::CSparseGaussLegendreQuadrature<CIntegration::OrderOne,
-                                                                         CIntegration::TwoDimensions>;
-
-        const TSparse2do1 &sparse = TSparse2do1::instance();
->>>>>>> d4e4cca7
+        using TSparse2do1 = CIntegration::CSparseGaussLegendreQuadrature<CIntegration::OrderOne, CIntegration::TwoDimensions>;
+
+        const TSparse2do1& sparse = TSparse2do1::instance();
 
         LOG_DEBUG("# points = " << sparse.weights().size());
         CPPUNIT_ASSERT_EQUAL(expectedWeights.size(), sparse.weights().size());
@@ -924,16 +793,9 @@
         TDoubleVecVec expectedPoints;
         CPPUNIT_ASSERT(readGrid("testfiles/sparse_guass_quadrature_test_d2_l2", expectedWeights, expectedPoints));
 
-<<<<<<< HEAD
-        typedef CIntegration::CSparseGaussLegendreQuadrature<CIntegration::OrderTwo, CIntegration::TwoDimensions> Sparse2do2;
-
-        const Sparse2do2& sparse = Sparse2do2::instance();
-=======
-        using TSparse2do2 = CIntegration::CSparseGaussLegendreQuadrature<CIntegration::OrderTwo,
-                                                                         CIntegration::TwoDimensions>;
-
-        const TSparse2do2 &sparse = TSparse2do2::instance();
->>>>>>> d4e4cca7
+        using TSparse2do2 = CIntegration::CSparseGaussLegendreQuadrature<CIntegration::OrderTwo, CIntegration::TwoDimensions>;
+
+        const TSparse2do2& sparse = TSparse2do2::instance();
 
         LOG_DEBUG("# points = " << sparse.weights().size());
         CPPUNIT_ASSERT_EQUAL(expectedWeights.size(), sparse.weights().size());
@@ -957,16 +819,9 @@
         TDoubleVecVec expectedPoints;
         CPPUNIT_ASSERT(readGrid("testfiles/sparse_guass_quadrature_test_d2_l4", expectedWeights, expectedPoints));
 
-<<<<<<< HEAD
-        typedef CIntegration::CSparseGaussLegendreQuadrature<CIntegration::OrderFour, CIntegration::TwoDimensions> Sparse2do4;
-
-        const Sparse2do4& sparse = Sparse2do4::instance();
-=======
-        using TSparse2do4 = CIntegration::CSparseGaussLegendreQuadrature<CIntegration::OrderFour,
-                                                                         CIntegration::TwoDimensions>;
-
-        const TSparse2do4 &sparse = TSparse2do4::instance();
->>>>>>> d4e4cca7
+        using TSparse2do4 = CIntegration::CSparseGaussLegendreQuadrature<CIntegration::OrderFour, CIntegration::TwoDimensions>;
+
+        const TSparse2do4& sparse = TSparse2do4::instance();
 
         LOG_DEBUG("# points = " << sparse.weights().size());
         CPPUNIT_ASSERT_EQUAL(expectedWeights.size(), sparse.weights().size());
@@ -990,16 +845,9 @@
         TDoubleVecVec expectedPoints;
         CPPUNIT_ASSERT(readGrid("testfiles/sparse_guass_quadrature_test_d7_l3", expectedWeights, expectedPoints));
 
-<<<<<<< HEAD
-        typedef CIntegration::CSparseGaussLegendreQuadrature<CIntegration::OrderThree, CIntegration::SevenDimensions> Sparse7do3;
-
-        const Sparse7do3& sparse = Sparse7do3::instance();
-=======
-        using TSparse7do3 = CIntegration::CSparseGaussLegendreQuadrature<CIntegration::OrderThree,
-                                                                         CIntegration::SevenDimensions>;
-
-        const TSparse7do3 &sparse = TSparse7do3::instance();
->>>>>>> d4e4cca7
+        using TSparse7do3 = CIntegration::CSparseGaussLegendreQuadrature<CIntegration::OrderThree, CIntegration::SevenDimensions>;
+
+        const TSparse7do3& sparse = TSparse7do3::instance();
 
         LOG_DEBUG("# points = " << sparse.weights().size());
         CPPUNIT_ASSERT_EQUAL(expectedWeights.size(), sparse.weights().size());
@@ -1007,12 +855,7 @@
 
         for (std::size_t i = 0u; i < expectedWeights.size(); ++i) {
             LOG_DEBUG("weight = " << (sparse.weights())[i]);
-<<<<<<< HEAD
-            CPPUNIT_ASSERT_DOUBLES_EQUAL(expectedWeights[i], (sparse.weights())[i] / ::pow(2.0, 7.0), 1e-6);
-=======
-            CPPUNIT_ASSERT_DOUBLES_EQUAL(expectedWeights[i],
-                                         (sparse.weights())[i] / std::pow(2.0, 7.0), 1e-6);
->>>>>>> d4e4cca7
+            CPPUNIT_ASSERT_DOUBLES_EQUAL(expectedWeights[i], (sparse.weights())[i] / std::pow(2.0, 7.0), 1e-6);
 
             LOG_DEBUG("point = " << (sparse.points())[i]);
             for (std::size_t j = 0u; j < expectedPoints[i].size(); ++j) {
@@ -1028,16 +871,9 @@
         TDoubleVecVec expectedPoints;
         CPPUNIT_ASSERT(readGrid("testfiles/sparse_guass_quadrature_test_d7_l5", expectedWeights, expectedPoints));
 
-<<<<<<< HEAD
-        typedef CIntegration::CSparseGaussLegendreQuadrature<CIntegration::OrderFive, CIntegration::SevenDimensions> Sparse7do5;
-
-        const Sparse7do5& sparse = Sparse7do5::instance();
-=======
-        using TSparse7do5 = CIntegration::CSparseGaussLegendreQuadrature<CIntegration::OrderFive,
-                                                                         CIntegration::SevenDimensions>;
-
-        const TSparse7do5 &sparse = TSparse7do5::instance();
->>>>>>> d4e4cca7
+        using TSparse7do5 = CIntegration::CSparseGaussLegendreQuadrature<CIntegration::OrderFive, CIntegration::SevenDimensions>;
+
+        const TSparse7do5& sparse = TSparse7do5::instance();
 
         LOG_DEBUG("# points = " << sparse.weights().size());
         CPPUNIT_ASSERT_EQUAL(expectedWeights.size(), sparse.weights().size());
@@ -1047,12 +883,7 @@
             if (i % 10 == 0) {
                 LOG_DEBUG("weight = " << (sparse.weights())[i]);
             }
-<<<<<<< HEAD
-            CPPUNIT_ASSERT_DOUBLES_EQUAL(expectedWeights[i], (sparse.weights())[i] / ::pow(2.0, 7.0), 1e-6);
-=======
-            CPPUNIT_ASSERT_DOUBLES_EQUAL(expectedWeights[i],
-                                         (sparse.weights())[i] / std::pow(2.0, 7.0), 1e-6);
->>>>>>> d4e4cca7
+            CPPUNIT_ASSERT_DOUBLES_EQUAL(expectedWeights[i], (sparse.weights())[i] / std::pow(2.0, 7.0), 1e-6);
 
             if (i % 10 == 0) {
                 LOG_DEBUG("point = " << (sparse.points())[i]);
@@ -1148,12 +979,7 @@
     }
 }
 
-<<<<<<< HEAD
-void CIntegrationTest::testMultivariateSmooth(void) {
-=======
-void CIntegrationTest::testMultivariateSmooth()
-{
->>>>>>> d4e4cca7
+void CIntegrationTest::testMultivariateSmooth() {
     LOG_DEBUG("+---------------------------------------------+");
     LOG_DEBUG("|  CIntegerToolsTest::testMultivariateSmooth  |");
     LOG_DEBUG("+---------------------------------------------+");
@@ -1314,8 +1140,7 @@
     }
 }
 
-<<<<<<< HEAD
-CppUnit::Test* CIntegrationTest::suite(void) {
+CppUnit::Test* CIntegrationTest::suite() {
     CppUnit::TestSuite* suiteOfTests = new CppUnit::TestSuite("CIntegrationTest");
 
     suiteOfTests->addTest(
@@ -1324,24 +1149,6 @@
     suiteOfTests->addTest(new CppUnit::TestCaller<CIntegrationTest>("CIntegrationTest::testSparseGrid", &CIntegrationTest::testSparseGrid));
     suiteOfTests->addTest(
         new CppUnit::TestCaller<CIntegrationTest>("CIntegrationTest::testMultivariateSmooth", &CIntegrationTest::testMultivariateSmooth));
-=======
-CppUnit::Test *CIntegrationTest::suite()
-{
-    CppUnit::TestSuite *suiteOfTests = new CppUnit::TestSuite("CIntegrationTest");
-
-    suiteOfTests->addTest( new CppUnit::TestCaller<CIntegrationTest>(
-                                   "CIntegrationTest::testAllSingleVariate",
-                                   &CIntegrationTest::testAllSingleVariate) );
-    suiteOfTests->addTest( new CppUnit::TestCaller<CIntegrationTest>(
-                                   "CIntegrationTest::testAdaptive",
-                                   &CIntegrationTest::testAdaptive) );
-    suiteOfTests->addTest( new CppUnit::TestCaller<CIntegrationTest>(
-                                   "CIntegrationTest::testSparseGrid",
-                                   &CIntegrationTest::testSparseGrid) );
-    suiteOfTests->addTest( new CppUnit::TestCaller<CIntegrationTest>(
-                                   "CIntegrationTest::testMultivariateSmooth",
-                                   &CIntegrationTest::testMultivariateSmooth) );
->>>>>>> d4e4cca7
 
     return suiteOfTests;
 }