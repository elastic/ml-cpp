/*
 * ELASTICSEARCH CONFIDENTIAL
 *
 * Copyright (c) 2016 Elasticsearch BV. All Rights Reserved.
 *
 * Notice: this software, and all information contained
 * therein, is the exclusive property of Elasticsearch BV
 * and its licensors, if any, and is protected under applicable
 * domestic and foreign law, and international treaties.
 *
 * Reproduction, republication or distribution without the
 * express written consent of Elasticsearch BV is
 * strictly prohibited.
 */

#include "CMultivariateConstantPriorTest.h"

#include <core/CContainerPrinter.h>
#include <core/CLogger.h>
#include <core/CRapidXmlParser.h>
#include <core/CRapidXmlStatePersistInserter.h>
#include <core/CRapidXmlStateRestoreTraverser.h>
#include <core/CSmallVector.h>

#include <maths/CMultivariateConstantPrior.h>

#include "TestUtils.h"

#include <boost/range.hpp>

#include <limits>

using namespace ml;
using namespace handy_typedefs;

namespace {

const maths_t::TWeightStyleVec COUNT_WEIGHT(1, maths_t::E_SampleCountWeight);

TDouble10Vec4Vec unitWeight(std::size_t dimension) {
    return TDouble10Vec4Vec(1, TDouble10Vec(dimension, 1.0));
}

TDouble10Vec4Vec1Vec singleUnitWeight(std::size_t dimension) {
    return TDouble10Vec4Vec1Vec(1, unitWeight(dimension));
}
}

<<<<<<< HEAD
void CMultivariateConstantPriorTest::testAddSamples(void) {
=======
void CMultivariateConstantPriorTest::testAddSamples()
{
>>>>>>> d4e4cca7
    LOG_DEBUG("+--------------------------------------------------+");
    LOG_DEBUG("|  CMultivariateConstantPriorTest::testAddSamples  |");
    LOG_DEBUG("+--------------------------------------------------+");

    // Test error cases.

    maths::CMultivariateConstantPrior filter(2);

    double wrongDimension[] = {1.3, 2.1, 7.9};

    filter.addSamples(
        COUNT_WEIGHT, TDouble10Vec1Vec(1, TDouble10Vec(boost::begin(wrongDimension), boost::end(wrongDimension))), singleUnitWeight(3));
    CPPUNIT_ASSERT(filter.isNonInformative());

    double nans[] = {1.3, std::numeric_limits<double>::quiet_NaN()};

    filter.addSamples(COUNT_WEIGHT, TDouble10Vec1Vec(1, TDouble10Vec(boost::begin(nans), boost::end(nans))), singleUnitWeight(3));
    CPPUNIT_ASSERT(filter.isNonInformative());

    double constant[] = {1.4, 1.0};

    filter.addSamples(COUNT_WEIGHT, TDouble10Vec1Vec(1, TDouble10Vec(boost::begin(constant), boost::end(constant))), singleUnitWeight(2));
    CPPUNIT_ASSERT(!filter.isNonInformative());
}

<<<<<<< HEAD
void CMultivariateConstantPriorTest::testMarginalLikelihood(void) {
=======
void CMultivariateConstantPriorTest::testMarginalLikelihood()
{
>>>>>>> d4e4cca7
    LOG_DEBUG("+----------------------------------------------------------+");
    LOG_DEBUG("|  CMultivariateConstantPriorTest::testMarginalLikelihood  |");
    LOG_DEBUG("+----------------------------------------------------------+");

    // Check that the marginal likelihood is 0 for non informative, otherwise
    // either 0 or infinity depending on whether the value is equal to the
    // constant or not.

    maths::CMultivariateConstantPrior filter(2);

    double constant[] = {1.3, 17.3};
    double different[] = {1.1, 17.3};

    double likelihood;

    CPPUNIT_ASSERT_EQUAL(maths_t::E_FpFailed,
                         filter.jointLogMarginalLikelihood(COUNT_WEIGHT, TDouble10Vec1Vec(), singleUnitWeight(2), likelihood));
    CPPUNIT_ASSERT_EQUAL(maths_t::E_FpFailed,
                         filter.jointLogMarginalLikelihood(COUNT_WEIGHT,
                                                           TDouble10Vec1Vec(2, TDouble10Vec(boost::begin(constant), boost::end(constant))),
                                                           singleUnitWeight(2),
                                                           likelihood));
    CPPUNIT_ASSERT_EQUAL(maths_t::E_FpOverflowed,
                         filter.jointLogMarginalLikelihood(COUNT_WEIGHT,
                                                           TDouble10Vec1Vec(1, TDouble10Vec(boost::begin(constant), boost::end(constant))),
                                                           singleUnitWeight(2),
                                                           likelihood));
    CPPUNIT_ASSERT_EQUAL(boost::numeric::bounds<double>::lowest(), likelihood);

    filter.addSamples(COUNT_WEIGHT, TDouble10Vec1Vec(2, TDouble10Vec(boost::begin(constant), boost::end(constant))), singleUnitWeight(2));

    CPPUNIT_ASSERT_EQUAL(maths_t::E_FpNoErrors,
                         filter.jointLogMarginalLikelihood(COUNT_WEIGHT,
                                                           TDouble10Vec1Vec(1, TDouble10Vec(boost::begin(constant), boost::end(constant))),
                                                           singleUnitWeight(2),
                                                           likelihood));
    CPPUNIT_ASSERT_EQUAL(std::log(boost::numeric::bounds<double>::highest()), likelihood);

    CPPUNIT_ASSERT_EQUAL(
        maths_t::E_FpOverflowed,
        filter.jointLogMarginalLikelihood(COUNT_WEIGHT,
                                          TDouble10Vec1Vec(1, TDouble10Vec(boost::begin(different), boost::end(different))),
                                          singleUnitWeight(2),
                                          likelihood));
    CPPUNIT_ASSERT_EQUAL(boost::numeric::bounds<double>::lowest(), likelihood);
}

<<<<<<< HEAD
void CMultivariateConstantPriorTest::testMarginalLikelihoodMean(void) {
=======
void CMultivariateConstantPriorTest::testMarginalLikelihoodMean()
{
>>>>>>> d4e4cca7
    LOG_DEBUG("+--------------------------------------------------------------+");
    LOG_DEBUG("|  CMultivariateConstantPriorTest::testMarginalLikelihoodMean  |");
    LOG_DEBUG("+--------------------------------------------------------------+");

    // Check that the marginal likelihood mean is 0 for non informative,
    // otherwise equal to the constant.

    maths::CMultivariateConstantPrior filter(3);

    CPPUNIT_ASSERT_EQUAL(std::string("[0, 0, 0]"), core::CContainerPrinter::print(filter.marginalLikelihoodMean()));

    double constant[] = {1.2, 6.0, 14.1};
    filter.addSamples(COUNT_WEIGHT, TDouble10Vec1Vec(1, TDouble10Vec(boost::begin(constant), boost::end(constant))), singleUnitWeight(3));

    CPPUNIT_ASSERT_EQUAL(std::string("[1.2, 6, 14.1]"), core::CContainerPrinter::print(filter.marginalLikelihoodMean()));
}

<<<<<<< HEAD
void CMultivariateConstantPriorTest::testMarginalLikelihoodMode(void) {
=======
void CMultivariateConstantPriorTest::testMarginalLikelihoodMode()
{
>>>>>>> d4e4cca7
    LOG_DEBUG("+--------------------------------------------------------------+");
    LOG_DEBUG("|  CMultivariateConstantPriorTest::testMarginalLikelihoodMode  |");
    LOG_DEBUG("+--------------------------------------------------------------+");

    // Check that the marginal likelihood mode is 0 for non informative,
    // otherwise equal to the constant.

    maths::CMultivariateConstantPrior filter(4);

    CPPUNIT_ASSERT_EQUAL(core::CContainerPrinter::print(filter.marginalLikelihoodMean()),
                         core::CContainerPrinter::print(filter.marginalLikelihoodMode(COUNT_WEIGHT, unitWeight(4))));

    double constant[] = {1.1, 6.5, 12.3, 14.1};
    filter.addSamples(COUNT_WEIGHT, TDouble10Vec1Vec(1, TDouble10Vec(boost::begin(constant), boost::end(constant))), singleUnitWeight(4));

    CPPUNIT_ASSERT_EQUAL(core::CContainerPrinter::print(filter.marginalLikelihoodMean()),
                         core::CContainerPrinter::print(filter.marginalLikelihoodMode(COUNT_WEIGHT, unitWeight(4))));
}

<<<<<<< HEAD
void CMultivariateConstantPriorTest::testMarginalLikelihoodCovariance(void) {
=======
void CMultivariateConstantPriorTest::testMarginalLikelihoodCovariance()
{
>>>>>>> d4e4cca7
    LOG_DEBUG("+--------------------------------------------------------------------+");
    LOG_DEBUG("|  CMultivariateConstantPriorTest::testMarginalLikelihoodCovariance  |");
    LOG_DEBUG("+--------------------------------------------------------------------+");

    // Check that the marginal likelihood mode is infinite diagonal for
    // non informative, otherwise the zero matrix.

    maths::CMultivariateConstantPrior filter(4);

    TDouble10Vec10Vec covariance = filter.marginalLikelihoodCovariance();
    CPPUNIT_ASSERT_EQUAL(std::size_t(4), covariance.size());
    for (std::size_t i = 0u; i < 4; ++i) {
        CPPUNIT_ASSERT_EQUAL(std::size_t(4), covariance[i].size());
        CPPUNIT_ASSERT_EQUAL(boost::numeric::bounds<double>::highest(), covariance[i][i]);
        for (std::size_t j = 0; j < i; ++j) {
            CPPUNIT_ASSERT_EQUAL(0.0, covariance[i][j]);
        }
        for (std::size_t j = i + 1; j < 4; ++j) {
            CPPUNIT_ASSERT_EQUAL(0.0, covariance[i][j]);
        }
    }

    double constant[] = {1.1, 6.5, 12.3, 14.1};
    filter.addSamples(COUNT_WEIGHT, TDouble10Vec1Vec(1, TDouble10Vec(boost::begin(constant), boost::end(constant))), singleUnitWeight(4));

    covariance = filter.marginalLikelihoodCovariance();
    CPPUNIT_ASSERT_EQUAL(std::size_t(4), covariance.size());
    for (std::size_t i = 0u; i < 4; ++i) {
        CPPUNIT_ASSERT_EQUAL(std::size_t(4), covariance[i].size());
        for (std::size_t j = 0; j < 4; ++j) {
            CPPUNIT_ASSERT_EQUAL(0.0, covariance[i][j]);
        }
    }
}

<<<<<<< HEAD
void CMultivariateConstantPriorTest::testSampleMarginalLikelihood(void) {
=======
void CMultivariateConstantPriorTest::testSampleMarginalLikelihood()
{
>>>>>>> d4e4cca7
    LOG_DEBUG("+----------------------------------------------------------------+");
    LOG_DEBUG("|  CMultivariateConstantPriorTest::testSampleMarginalLikelihood  |");
    LOG_DEBUG("+----------------------------------------------------------------+");

    // Check we get zero samples for non-informative and sample of the
    // constant otherwise.

    maths::CMultivariateConstantPrior filter(2);

    TDouble10Vec1Vec samples;
    filter.sampleMarginalLikelihood(3, samples);
    CPPUNIT_ASSERT_EQUAL(std::size_t(0), samples.size());

    double constant[] = {1.2, 4.1};

    filter.addSamples(COUNT_WEIGHT, TDouble10Vec1Vec(2, TDouble10Vec(boost::begin(constant), boost::end(constant))), singleUnitWeight(2));

    filter.sampleMarginalLikelihood(4, samples);
    CPPUNIT_ASSERT_EQUAL(std::size_t(4), samples.size());
    for (std::size_t i = 0u; i < 4; ++i) {
        CPPUNIT_ASSERT_EQUAL(std::string("[1.2, 4.1]"), core::CContainerPrinter::print(samples[i]));
    }
}

<<<<<<< HEAD
void CMultivariateConstantPriorTest::testProbabilityOfLessLikelySamples(void) {
=======
void CMultivariateConstantPriorTest::testProbabilityOfLessLikelySamples()
{
>>>>>>> d4e4cca7
    LOG_DEBUG("+----------------------------------------------------------------------+");
    LOG_DEBUG("|  CMultivariateConstantPriorTest::testProbabilityOfLessLikelySamples  |");
    LOG_DEBUG("+----------------------------------------------------------------------+");

    // Check we get one for non-informative and the constant and zero
    // otherwise.

    maths::CMultivariateConstantPrior filter(2);

    double samples_[][2] = {{1.3, 1.4}, {1.1, 1.6}, {1.0, 5.4}};
    TDouble10Vec1Vec samples[] = {TDouble10Vec1Vec(1, TDouble10Vec(boost::begin(samples_[0]), boost::end(samples_[0]))),
                                  TDouble10Vec1Vec(1, TDouble10Vec(boost::begin(samples_[1]), boost::end(samples_[1]))),
                                  TDouble10Vec1Vec(1, TDouble10Vec(boost::begin(samples_[2]), boost::end(samples_[2])))};
    for (std::size_t i = 0u; i < boost::size(samples); ++i) {
        double lb, ub;
        maths::CMultivariateConstantPrior::TTail10Vec tail;
        filter.probabilityOfLessLikelySamples(maths_t::E_TwoSided, COUNT_WEIGHT, samples[i], singleUnitWeight(2), lb, ub, tail);
        CPPUNIT_ASSERT_EQUAL(1.0, lb);
        CPPUNIT_ASSERT_EQUAL(1.0, ub);
        LOG_DEBUG("tail = " << core::CContainerPrinter::print(tail));
        CPPUNIT_ASSERT_EQUAL(std::string("[0, 0]"), core::CContainerPrinter::print(tail));
    }

    filter.addSamples(COUNT_WEIGHT, samples[0], singleUnitWeight(2));
    CPPUNIT_ASSERT(!filter.isNonInformative());

    std::string expectedTails[] = {"[0, 0]", "[1, 2]", "[1, 2]"};
    for (std::size_t i = 0u; i < boost::size(samples); ++i) {
        double lb, ub;
        maths::CMultivariateConstantPrior::TTail10Vec tail;
        filter.probabilityOfLessLikelySamples(maths_t::E_TwoSided, COUNT_WEIGHT, samples[i], singleUnitWeight(2), lb, ub, tail);
        CPPUNIT_ASSERT_EQUAL(i == 0 ? 1.0 : 0.0, lb);
        CPPUNIT_ASSERT_EQUAL(i == 0 ? 1.0 : 0.0, ub);
        LOG_DEBUG("tail = " << core::CContainerPrinter::print(tail));
        CPPUNIT_ASSERT_EQUAL(expectedTails[i], core::CContainerPrinter::print(tail));
    }
}

<<<<<<< HEAD
void CMultivariateConstantPriorTest::testPersist(void) {
=======
void CMultivariateConstantPriorTest::testPersist()
{
>>>>>>> d4e4cca7
    LOG_DEBUG("+-----------------------------------------------+");
    LOG_DEBUG("|  CMultivariateConstantPriorTest::testPersist  |");
    LOG_DEBUG("+-----------------------------------------------+");

    // Check persistence is idempotent.

    LOG_DEBUG("*** Non-informative ***");
    {
        maths::CMultivariateConstantPrior origFilter(3);
        uint64_t checksum = origFilter.checksum();

        std::string origXml;
        {
            core::CRapidXmlStatePersistInserter inserter("root");
            origFilter.acceptPersistInserter(inserter);
            inserter.toXml(origXml);
        }

        LOG_DEBUG("Constant XML representation:\n" << origXml);

        // Restore the XML into a new filter
        core::CRapidXmlParser parser;
        CPPUNIT_ASSERT(parser.parseStringIgnoreCdata(origXml));
        core::CRapidXmlStateRestoreTraverser traverser(parser);

        maths::CMultivariateConstantPrior restoredFilter(3, traverser);

        LOG_DEBUG("orig checksum = " << checksum << " restored checksum = " << restoredFilter.checksum());
        CPPUNIT_ASSERT_EQUAL(checksum, restoredFilter.checksum());

        // The XML representation of the new filter should be the same as the original
        std::string newXml;
        {
            ml::core::CRapidXmlStatePersistInserter inserter("root");
            restoredFilter.acceptPersistInserter(inserter);
            inserter.toXml(newXml);
        }
        CPPUNIT_ASSERT_EQUAL(origXml, newXml);
    }

    LOG_DEBUG("*** Constant ***");
    {
        double constant[] = {1.2, 4.1, 1.0 / 3.0};

        maths::CMultivariateConstantPrior origFilter(3, TDouble10Vec(boost::begin(constant), boost::end(constant)));
        uint64_t checksum = origFilter.checksum();

        std::string origXml;
        {
            core::CRapidXmlStatePersistInserter inserter("root");
            origFilter.acceptPersistInserter(inserter);
            inserter.toXml(origXml);
        }

        LOG_DEBUG("Constant XML representation:\n" << origXml);

        // Restore the XML into a new filter
        core::CRapidXmlParser parser;
        CPPUNIT_ASSERT(parser.parseStringIgnoreCdata(origXml));
        core::CRapidXmlStateRestoreTraverser traverser(parser);

        maths::CMultivariateConstantPrior restoredFilter(3, traverser);

        LOG_DEBUG("orig checksum = " << checksum << " restored checksum = " << restoredFilter.checksum());
        CPPUNIT_ASSERT_EQUAL(checksum, restoredFilter.checksum());

        // The XML representation of the new filter should be the same as the original
        std::string newXml;
        {
            ml::core::CRapidXmlStatePersistInserter inserter("root");
            restoredFilter.acceptPersistInserter(inserter);
            inserter.toXml(newXml);
        }
        CPPUNIT_ASSERT_EQUAL(origXml, newXml);
    }
}

<<<<<<< HEAD
CppUnit::Test* CMultivariateConstantPriorTest::suite(void) {
    CppUnit::TestSuite* suiteOfTests = new CppUnit::TestSuite("CMultivariateConstantPriorTest");

    suiteOfTests->addTest(new CppUnit::TestCaller<CMultivariateConstantPriorTest>("CMultivariateConstantPriorTest::testAddSamples",
                                                                                  &CMultivariateConstantPriorTest::testAddSamples));
    suiteOfTests->addTest(new CppUnit::TestCaller<CMultivariateConstantPriorTest>("CMultivariateConstantPriorTest::testMarginalLikelihood",
                                                                                  &CMultivariateConstantPriorTest::testMarginalLikelihood));
    suiteOfTests->addTest(new CppUnit::TestCaller<CMultivariateConstantPriorTest>(
        "CMultivariateConstantPriorTest::testMarginalLikelihoodMean", &CMultivariateConstantPriorTest::testMarginalLikelihoodMean));
    suiteOfTests->addTest(new CppUnit::TestCaller<CMultivariateConstantPriorTest>(
        "CMultivariateConstantPriorTest::testMarginalLikelihoodMode", &CMultivariateConstantPriorTest::testMarginalLikelihoodMode));
    suiteOfTests->addTest(
        new CppUnit::TestCaller<CMultivariateConstantPriorTest>("CMultivariateConstantPriorTest::testMarginalLikelihoodCovariance",
                                                                &CMultivariateConstantPriorTest::testMarginalLikelihoodCovariance));
    suiteOfTests->addTest(new CppUnit::TestCaller<CMultivariateConstantPriorTest>(
        "CMultivariateConstantPriorTest::testSampleMarginalLikelihood", &CMultivariateConstantPriorTest::testSampleMarginalLikelihood));
    suiteOfTests->addTest(
        new CppUnit::TestCaller<CMultivariateConstantPriorTest>("CMultivariateConstantPriorTest::testProbabilityOfLessLikelySamples",
                                                                &CMultivariateConstantPriorTest::testProbabilityOfLessLikelySamples));
    suiteOfTests->addTest(new CppUnit::TestCaller<CMultivariateConstantPriorTest>("CMultivariateConstantPriorTest::testPersist",
                                                                                  &CMultivariateConstantPriorTest::testPersist));
=======
CppUnit::Test *CMultivariateConstantPriorTest::suite()
{
    CppUnit::TestSuite *suiteOfTests = new CppUnit::TestSuite("CMultivariateConstantPriorTest");

    suiteOfTests->addTest( new CppUnit::TestCaller<CMultivariateConstantPriorTest>(
                                   "CMultivariateConstantPriorTest::testAddSamples",
                                   &CMultivariateConstantPriorTest::testAddSamples) );
    suiteOfTests->addTest( new CppUnit::TestCaller<CMultivariateConstantPriorTest>(
                                   "CMultivariateConstantPriorTest::testMarginalLikelihood",
                                   &CMultivariateConstantPriorTest::testMarginalLikelihood) );
    suiteOfTests->addTest( new CppUnit::TestCaller<CMultivariateConstantPriorTest>(
                                   "CMultivariateConstantPriorTest::testMarginalLikelihoodMean",
                                   &CMultivariateConstantPriorTest::testMarginalLikelihoodMean) );
    suiteOfTests->addTest( new CppUnit::TestCaller<CMultivariateConstantPriorTest>(
                                   "CMultivariateConstantPriorTest::testMarginalLikelihoodMode",
                                   &CMultivariateConstantPriorTest::testMarginalLikelihoodMode) );
    suiteOfTests->addTest( new CppUnit::TestCaller<CMultivariateConstantPriorTest>(
                                   "CMultivariateConstantPriorTest::testMarginalLikelihoodCovariance",
                                   &CMultivariateConstantPriorTest::testMarginalLikelihoodCovariance) );
    suiteOfTests->addTest( new CppUnit::TestCaller<CMultivariateConstantPriorTest>(
                                   "CMultivariateConstantPriorTest::testSampleMarginalLikelihood",
                                   &CMultivariateConstantPriorTest::testSampleMarginalLikelihood) );
    suiteOfTests->addTest( new CppUnit::TestCaller<CMultivariateConstantPriorTest>(
                                   "CMultivariateConstantPriorTest::testProbabilityOfLessLikelySamples",
                                   &CMultivariateConstantPriorTest::testProbabilityOfLessLikelySamples) );
    suiteOfTests->addTest( new CppUnit::TestCaller<CMultivariateConstantPriorTest>(
                                   "CMultivariateConstantPriorTest::testPersist",
                                   &CMultivariateConstantPriorTest::testPersist) );
>>>>>>> d4e4cca7

    return suiteOfTests;
}<|MERGE_RESOLUTION|>--- conflicted
+++ resolved
@@ -46,12 +46,7 @@
 }
 }
 
-<<<<<<< HEAD
-void CMultivariateConstantPriorTest::testAddSamples(void) {
-=======
-void CMultivariateConstantPriorTest::testAddSamples()
-{
->>>>>>> d4e4cca7
+void CMultivariateConstantPriorTest::testAddSamples() {
     LOG_DEBUG("+--------------------------------------------------+");
     LOG_DEBUG("|  CMultivariateConstantPriorTest::testAddSamples  |");
     LOG_DEBUG("+--------------------------------------------------+");
@@ -77,12 +72,7 @@
     CPPUNIT_ASSERT(!filter.isNonInformative());
 }
 
-<<<<<<< HEAD
-void CMultivariateConstantPriorTest::testMarginalLikelihood(void) {
-=======
-void CMultivariateConstantPriorTest::testMarginalLikelihood()
-{
->>>>>>> d4e4cca7
+void CMultivariateConstantPriorTest::testMarginalLikelihood() {
     LOG_DEBUG("+----------------------------------------------------------+");
     LOG_DEBUG("|  CMultivariateConstantPriorTest::testMarginalLikelihood  |");
     LOG_DEBUG("+----------------------------------------------------------+");
@@ -130,12 +120,7 @@
     CPPUNIT_ASSERT_EQUAL(boost::numeric::bounds<double>::lowest(), likelihood);
 }
 
-<<<<<<< HEAD
-void CMultivariateConstantPriorTest::testMarginalLikelihoodMean(void) {
-=======
-void CMultivariateConstantPriorTest::testMarginalLikelihoodMean()
-{
->>>>>>> d4e4cca7
+void CMultivariateConstantPriorTest::testMarginalLikelihoodMean() {
     LOG_DEBUG("+--------------------------------------------------------------+");
     LOG_DEBUG("|  CMultivariateConstantPriorTest::testMarginalLikelihoodMean  |");
     LOG_DEBUG("+--------------------------------------------------------------+");
@@ -153,12 +138,7 @@
     CPPUNIT_ASSERT_EQUAL(std::string("[1.2, 6, 14.1]"), core::CContainerPrinter::print(filter.marginalLikelihoodMean()));
 }
 
-<<<<<<< HEAD
-void CMultivariateConstantPriorTest::testMarginalLikelihoodMode(void) {
-=======
-void CMultivariateConstantPriorTest::testMarginalLikelihoodMode()
-{
->>>>>>> d4e4cca7
+void CMultivariateConstantPriorTest::testMarginalLikelihoodMode() {
     LOG_DEBUG("+--------------------------------------------------------------+");
     LOG_DEBUG("|  CMultivariateConstantPriorTest::testMarginalLikelihoodMode  |");
     LOG_DEBUG("+--------------------------------------------------------------+");
@@ -178,12 +158,7 @@
                          core::CContainerPrinter::print(filter.marginalLikelihoodMode(COUNT_WEIGHT, unitWeight(4))));
 }
 
-<<<<<<< HEAD
-void CMultivariateConstantPriorTest::testMarginalLikelihoodCovariance(void) {
-=======
-void CMultivariateConstantPriorTest::testMarginalLikelihoodCovariance()
-{
->>>>>>> d4e4cca7
+void CMultivariateConstantPriorTest::testMarginalLikelihoodCovariance() {
     LOG_DEBUG("+--------------------------------------------------------------------+");
     LOG_DEBUG("|  CMultivariateConstantPriorTest::testMarginalLikelihoodCovariance  |");
     LOG_DEBUG("+--------------------------------------------------------------------+");
@@ -219,12 +194,7 @@
     }
 }
 
-<<<<<<< HEAD
-void CMultivariateConstantPriorTest::testSampleMarginalLikelihood(void) {
-=======
-void CMultivariateConstantPriorTest::testSampleMarginalLikelihood()
-{
->>>>>>> d4e4cca7
+void CMultivariateConstantPriorTest::testSampleMarginalLikelihood() {
     LOG_DEBUG("+----------------------------------------------------------------+");
     LOG_DEBUG("|  CMultivariateConstantPriorTest::testSampleMarginalLikelihood  |");
     LOG_DEBUG("+----------------------------------------------------------------+");
@@ -249,12 +219,7 @@
     }
 }
 
-<<<<<<< HEAD
-void CMultivariateConstantPriorTest::testProbabilityOfLessLikelySamples(void) {
-=======
-void CMultivariateConstantPriorTest::testProbabilityOfLessLikelySamples()
-{
->>>>>>> d4e4cca7
+void CMultivariateConstantPriorTest::testProbabilityOfLessLikelySamples() {
     LOG_DEBUG("+----------------------------------------------------------------------+");
     LOG_DEBUG("|  CMultivariateConstantPriorTest::testProbabilityOfLessLikelySamples  |");
     LOG_DEBUG("+----------------------------------------------------------------------+");
@@ -293,12 +258,7 @@
     }
 }
 
-<<<<<<< HEAD
-void CMultivariateConstantPriorTest::testPersist(void) {
-=======
-void CMultivariateConstantPriorTest::testPersist()
-{
->>>>>>> d4e4cca7
+void CMultivariateConstantPriorTest::testPersist() {
     LOG_DEBUG("+-----------------------------------------------+");
     LOG_DEBUG("|  CMultivariateConstantPriorTest::testPersist  |");
     LOG_DEBUG("+-----------------------------------------------+");
@@ -376,8 +336,7 @@
     }
 }
 
-<<<<<<< HEAD
-CppUnit::Test* CMultivariateConstantPriorTest::suite(void) {
+CppUnit::Test* CMultivariateConstantPriorTest::suite() {
     CppUnit::TestSuite* suiteOfTests = new CppUnit::TestSuite("CMultivariateConstantPriorTest");
 
     suiteOfTests->addTest(new CppUnit::TestCaller<CMultivariateConstantPriorTest>("CMultivariateConstantPriorTest::testAddSamples",
@@ -398,36 +357,6 @@
                                                                 &CMultivariateConstantPriorTest::testProbabilityOfLessLikelySamples));
     suiteOfTests->addTest(new CppUnit::TestCaller<CMultivariateConstantPriorTest>("CMultivariateConstantPriorTest::testPersist",
                                                                                   &CMultivariateConstantPriorTest::testPersist));
-=======
-CppUnit::Test *CMultivariateConstantPriorTest::suite()
-{
-    CppUnit::TestSuite *suiteOfTests = new CppUnit::TestSuite("CMultivariateConstantPriorTest");
-
-    suiteOfTests->addTest( new CppUnit::TestCaller<CMultivariateConstantPriorTest>(
-                                   "CMultivariateConstantPriorTest::testAddSamples",
-                                   &CMultivariateConstantPriorTest::testAddSamples) );
-    suiteOfTests->addTest( new CppUnit::TestCaller<CMultivariateConstantPriorTest>(
-                                   "CMultivariateConstantPriorTest::testMarginalLikelihood",
-                                   &CMultivariateConstantPriorTest::testMarginalLikelihood) );
-    suiteOfTests->addTest( new CppUnit::TestCaller<CMultivariateConstantPriorTest>(
-                                   "CMultivariateConstantPriorTest::testMarginalLikelihoodMean",
-                                   &CMultivariateConstantPriorTest::testMarginalLikelihoodMean) );
-    suiteOfTests->addTest( new CppUnit::TestCaller<CMultivariateConstantPriorTest>(
-                                   "CMultivariateConstantPriorTest::testMarginalLikelihoodMode",
-                                   &CMultivariateConstantPriorTest::testMarginalLikelihoodMode) );
-    suiteOfTests->addTest( new CppUnit::TestCaller<CMultivariateConstantPriorTest>(
-                                   "CMultivariateConstantPriorTest::testMarginalLikelihoodCovariance",
-                                   &CMultivariateConstantPriorTest::testMarginalLikelihoodCovariance) );
-    suiteOfTests->addTest( new CppUnit::TestCaller<CMultivariateConstantPriorTest>(
-                                   "CMultivariateConstantPriorTest::testSampleMarginalLikelihood",
-                                   &CMultivariateConstantPriorTest::testSampleMarginalLikelihood) );
-    suiteOfTests->addTest( new CppUnit::TestCaller<CMultivariateConstantPriorTest>(
-                                   "CMultivariateConstantPriorTest::testProbabilityOfLessLikelySamples",
-                                   &CMultivariateConstantPriorTest::testProbabilityOfLessLikelySamples) );
-    suiteOfTests->addTest( new CppUnit::TestCaller<CMultivariateConstantPriorTest>(
-                                   "CMultivariateConstantPriorTest::testPersist",
-                                   &CMultivariateConstantPriorTest::testPersist) );
->>>>>>> d4e4cca7
 
     return suiteOfTests;
 }