/*
 * ELASTICSEARCH CONFIDENTIAL
 *
 * Copyright (c) 2016 Elasticsearch BV. All Rights Reserved.
 *
 * Notice: this software, and all information contained
 * therein, is the exclusive property of Elasticsearch BV
 * and its licensors, if any, and is protected under applicable
 * domestic and foreign law, and international treaties.
 *
 * Reproduction, republication or distribution without the
 * express written consent of Elasticsearch BV is
 * strictly prohibited.
 */

#include "CMultivariateConstantPriorTest.h"

#include <core/CContainerPrinter.h>
#include <core/CLogger.h>
#include <core/CRapidXmlParser.h>
#include <core/CRapidXmlStatePersistInserter.h>
#include <core/CRapidXmlStateRestoreTraverser.h>
#include <core/CSmallVector.h>

#include <maths/CMultivariateConstantPrior.h>

#include "TestUtils.h"

#include <boost/range.hpp>

#include <limits>

using namespace ml;
using namespace handy_typedefs;

void CMultivariateConstantPriorTest::testAddSamples() {
    // Test error cases.

    maths::CMultivariateConstantPrior filter(2);

    double wrongDimension[] = {1.3, 2.1, 7.9};

    filter.addSamples({TDouble10Vec(boost::begin(wrongDimension), boost::end(wrongDimension))},
                      maths_t::CUnitWeights::singleUnit<TDouble10Vec>(3));
    CPPUNIT_ASSERT(filter.isNonInformative());

    double nans[] = {1.3, std::numeric_limits<double>::quiet_NaN()};

    filter.addSamples({TDouble10Vec(boost::begin(nans), boost::end(nans))},
                      maths_t::CUnitWeights::singleUnit<TDouble10Vec>(2));
    CPPUNIT_ASSERT(filter.isNonInformative());

    double constant[] = {1.4, 1.0};

    filter.addSamples({TDouble10Vec(boost::begin(constant), boost::end(constant))},
                      maths_t::CUnitWeights::singleUnit<TDouble10Vec>(2));
    CPPUNIT_ASSERT(!filter.isNonInformative());
}

void CMultivariateConstantPriorTest::testMarginalLikelihood() {
    // Check that the marginal likelihood is 0 for non informative, otherwise
    // either 0 or infinity depending on whether the value is equal to the
    // constant or not.

    maths::CMultivariateConstantPrior filter(2);

    double constant[] = {1.3, 17.3};
    double different[] = {1.1, 17.3};

    double likelihood;

    CPPUNIT_ASSERT_EQUAL(
        maths_t::E_FpFailed,
        filter.jointLogMarginalLikelihood(
            {}, maths_t::CUnitWeights::singleUnit<TDouble10Vec>(2), likelihood));
    CPPUNIT_ASSERT_EQUAL(
        maths_t::E_FpFailed,
        filter.jointLogMarginalLikelihood(
            TDouble10Vec1Vec(2, TDouble10Vec(boost::begin(constant), boost::end(constant))),
            maths_t::CUnitWeights::singleUnit<TDouble10Vec>(2), likelihood));
    CPPUNIT_ASSERT_EQUAL(
        maths_t::E_FpOverflowed,
        filter.jointLogMarginalLikelihood(
            {TDouble10Vec(boost::begin(constant), boost::end(constant))},
            maths_t::CUnitWeights::singleUnit<TDouble10Vec>(2), likelihood));
    CPPUNIT_ASSERT_EQUAL(boost::numeric::bounds<double>::lowest(), likelihood);

    filter.addSamples(TDouble10Vec1Vec(2, TDouble10Vec(boost::begin(constant),
                                                       boost::end(constant))),
                      maths_t::CUnitWeights::singleUnit<TDouble10Vec>(2));

    CPPUNIT_ASSERT_EQUAL(
        maths_t::E_FpNoErrors,
        filter.jointLogMarginalLikelihood(
            {TDouble10Vec(boost::begin(constant), boost::end(constant))},
            maths_t::CUnitWeights::singleUnit<TDouble10Vec>(2), likelihood));
    CPPUNIT_ASSERT_EQUAL(std::log(boost::numeric::bounds<double>::highest()), likelihood);

    CPPUNIT_ASSERT_EQUAL(
        maths_t::E_FpOverflowed,
        filter.jointLogMarginalLikelihood(
            {TDouble10Vec(boost::begin(different), boost::end(different))},
            maths_t::CUnitWeights::singleUnit<TDouble10Vec>(2), likelihood));
    CPPUNIT_ASSERT_EQUAL(boost::numeric::bounds<double>::lowest(), likelihood);
}

void CMultivariateConstantPriorTest::testMarginalLikelihoodMean() {
    // Check that the marginal likelihood mean is 0 for non informative,
    // otherwise equal to the constant.

    maths::CMultivariateConstantPrior filter(3);

    CPPUNIT_ASSERT_EQUAL(std::string("[0, 0, 0]"),
                         core::CContainerPrinter::print(filter.marginalLikelihoodMean()));

    double constant[] = {1.2, 6.0, 14.1};
    filter.addSamples({TDouble10Vec(boost::begin(constant), boost::end(constant))},
                      maths_t::CUnitWeights::singleUnit<TDouble10Vec>(3));

    CPPUNIT_ASSERT_EQUAL(std::string("[1.2, 6, 14.1]"),
                         core::CContainerPrinter::print(filter.marginalLikelihoodMean()));
}

void CMultivariateConstantPriorTest::testMarginalLikelihoodMode() {
    // Check that the marginal likelihood mode is 0 for non informative,
    // otherwise equal to the constant.

    maths::CMultivariateConstantPrior filter(4);

    CPPUNIT_ASSERT_EQUAL(core::CContainerPrinter::print(filter.marginalLikelihoodMean()),
                         core::CContainerPrinter::print(filter.marginalLikelihoodMode(
                             maths_t::CUnitWeights::unit<TDouble10Vec>(4))));

    double constant[] = {1.1, 6.5, 12.3, 14.1};
    filter.addSamples({TDouble10Vec(boost::begin(constant), boost::end(constant))},
                      maths_t::CUnitWeights::singleUnit<TDouble10Vec>(4));

    CPPUNIT_ASSERT_EQUAL(core::CContainerPrinter::print(filter.marginalLikelihoodMean()),
                         core::CContainerPrinter::print(filter.marginalLikelihoodMode(
                             maths_t::CUnitWeights::unit<TDouble10Vec>(4))));
}

void CMultivariateConstantPriorTest::testMarginalLikelihoodCovariance() {
    // Check that the marginal likelihood mode is infinite diagonal for
    // non informative, otherwise the zero matrix.

    maths::CMultivariateConstantPrior filter(4);

    TDouble10Vec10Vec covariance = filter.marginalLikelihoodCovariance();
    CPPUNIT_ASSERT_EQUAL(std::size_t(4), covariance.size());
    for (std::size_t i = 0u; i < 4; ++i) {
        CPPUNIT_ASSERT_EQUAL(std::size_t(4), covariance[i].size());
        CPPUNIT_ASSERT_EQUAL(boost::numeric::bounds<double>::highest(), covariance[i][i]);
        for (std::size_t j = 0; j < i; ++j) {
            CPPUNIT_ASSERT_EQUAL(0.0, covariance[i][j]);
        }
        for (std::size_t j = i + 1; j < 4; ++j) {
            CPPUNIT_ASSERT_EQUAL(0.0, covariance[i][j]);
        }
    }

    double constant[] = {1.1, 6.5, 12.3, 14.1};
    filter.addSamples({TDouble10Vec(boost::begin(constant), boost::end(constant))},
                      maths_t::CUnitWeights::singleUnit<TDouble10Vec>(2));

    covariance = filter.marginalLikelihoodCovariance();
    CPPUNIT_ASSERT_EQUAL(std::size_t(4), covariance.size());
    for (std::size_t i = 0u; i < 4; ++i) {
        CPPUNIT_ASSERT_EQUAL(std::size_t(4), covariance[i].size());
        for (std::size_t j = 0; j < 4; ++j) {
            CPPUNIT_ASSERT_EQUAL(0.0, covariance[i][j]);
        }
    }
}

void CMultivariateConstantPriorTest::testSampleMarginalLikelihood() {
<<<<<<< HEAD
=======
    LOG_DEBUG(<< "+----------------------------------------------------------------+");
    LOG_DEBUG(<< "|  CMultivariateConstantPriorTest::testSampleMarginalLikelihood  |");
    LOG_DEBUG(<< "+----------------------------------------------------------------+");

>>>>>>> fc48c7c7
    // Check we get zero samples for non-informative and sample of the
    // constant otherwise.

    maths::CMultivariateConstantPrior filter(2);

    TDouble10Vec1Vec samples;
    filter.sampleMarginalLikelihood(3, samples);
    CPPUNIT_ASSERT_EQUAL(std::size_t(0), samples.size());

    double constant[] = {1.2, 4.1};

    filter.addSamples({TDouble10Vec(boost::begin(constant), boost::end(constant))},
                      maths_t::CUnitWeights::singleUnit<TDouble10Vec>(2));

    filter.sampleMarginalLikelihood(4, samples);
    CPPUNIT_ASSERT_EQUAL(std::size_t(4), samples.size());
    for (std::size_t i = 0u; i < 4; ++i) {
        CPPUNIT_ASSERT_EQUAL(std::string("[1.2, 4.1]"),
                             core::CContainerPrinter::print(samples[i]));
    }
}

void CMultivariateConstantPriorTest::testProbabilityOfLessLikelySamples() {
    // Check we get one for non-informative and the constant and zero
    // otherwise.

    maths::CMultivariateConstantPrior filter(2);

    double samples_[][2] = {{1.3, 1.4}, {1.1, 1.6}, {1.0, 5.4}};
    TDouble10Vec1Vec samples[] = {
        TDouble10Vec1Vec(1, TDouble10Vec(boost::begin(samples_[0]), boost::end(samples_[0]))),
        TDouble10Vec1Vec(1, TDouble10Vec(boost::begin(samples_[1]), boost::end(samples_[1]))),
        TDouble10Vec1Vec(
            1, TDouble10Vec(boost::begin(samples_[2]), boost::end(samples_[2])))};
    for (std::size_t i = 0u; i < boost::size(samples); ++i) {
        double lb, ub;
        maths::CMultivariateConstantPrior::TTail10Vec tail;
        filter.probabilityOfLessLikelySamples(
            maths_t::E_TwoSided, samples[i],
            maths_t::CUnitWeights::singleUnit<TDouble10Vec>(2), lb, ub, tail);
        CPPUNIT_ASSERT_EQUAL(1.0, lb);
        CPPUNIT_ASSERT_EQUAL(1.0, ub);
        LOG_DEBUG(<< "tail = " << core::CContainerPrinter::print(tail));
        CPPUNIT_ASSERT_EQUAL(std::string("[0, 0]"), core::CContainerPrinter::print(tail));
    }

    filter.addSamples(samples[0], maths_t::CUnitWeights::singleUnit<TDouble10Vec>(2));
    CPPUNIT_ASSERT(!filter.isNonInformative());

    std::string expectedTails[] = {"[0, 0]", "[1, 2]", "[1, 2]"};
    for (std::size_t i = 0u; i < boost::size(samples); ++i) {
        double lb, ub;
        maths::CMultivariateConstantPrior::TTail10Vec tail;
        filter.probabilityOfLessLikelySamples(
            maths_t::E_TwoSided, samples[i],
            maths_t::CUnitWeights::singleUnit<TDouble10Vec>(2), lb, ub, tail);
        CPPUNIT_ASSERT_EQUAL(i == 0 ? 1.0 : 0.0, lb);
        CPPUNIT_ASSERT_EQUAL(i == 0 ? 1.0 : 0.0, ub);
        LOG_DEBUG(<< "tail = " << core::CContainerPrinter::print(tail));
        CPPUNIT_ASSERT_EQUAL(expectedTails[i], core::CContainerPrinter::print(tail));
    }
}

void CMultivariateConstantPriorTest::testPersist() {
    // Check persistence is idempotent.

    LOG_DEBUG(<< "*** Non-informative ***");
    {
        maths::CMultivariateConstantPrior origFilter(3);
        uint64_t checksum = origFilter.checksum();

        std::string origXml;
        {
            core::CRapidXmlStatePersistInserter inserter("root");
            origFilter.acceptPersistInserter(inserter);
            inserter.toXml(origXml);
        }

        LOG_DEBUG(<< "Constant XML representation:\n" << origXml);

        // Restore the XML into a new filter
        core::CRapidXmlParser parser;
        CPPUNIT_ASSERT(parser.parseStringIgnoreCdata(origXml));
        core::CRapidXmlStateRestoreTraverser traverser(parser);

        maths::CMultivariateConstantPrior restoredFilter(3, traverser);

        LOG_DEBUG(<< "orig checksum = " << checksum
                  << " restored checksum = " << restoredFilter.checksum());
        CPPUNIT_ASSERT_EQUAL(checksum, restoredFilter.checksum());

        // The XML representation of the new filter should be the same as the original
        std::string newXml;
        {
            ml::core::CRapidXmlStatePersistInserter inserter("root");
            restoredFilter.acceptPersistInserter(inserter);
            inserter.toXml(newXml);
        }
        CPPUNIT_ASSERT_EQUAL(origXml, newXml);
    }

    LOG_DEBUG(<< "*** Constant ***");
    {
        double constant[] = {1.2, 4.1, 1.0 / 3.0};

        maths::CMultivariateConstantPrior origFilter(
            3, TDouble10Vec(boost::begin(constant), boost::end(constant)));
        uint64_t checksum = origFilter.checksum();

        std::string origXml;
        {
            core::CRapidXmlStatePersistInserter inserter("root");
            origFilter.acceptPersistInserter(inserter);
            inserter.toXml(origXml);
        }

        LOG_DEBUG(<< "Constant XML representation:\n" << origXml);

        // Restore the XML into a new filter
        core::CRapidXmlParser parser;
        CPPUNIT_ASSERT(parser.parseStringIgnoreCdata(origXml));
        core::CRapidXmlStateRestoreTraverser traverser(parser);

        maths::CMultivariateConstantPrior restoredFilter(3, traverser);

        LOG_DEBUG(<< "orig checksum = " << checksum
                  << " restored checksum = " << restoredFilter.checksum());
        CPPUNIT_ASSERT_EQUAL(checksum, restoredFilter.checksum());

        // The XML representation of the new filter should be the same as the original
        std::string newXml;
        {
            ml::core::CRapidXmlStatePersistInserter inserter("root");
            restoredFilter.acceptPersistInserter(inserter);
            inserter.toXml(newXml);
        }
        CPPUNIT_ASSERT_EQUAL(origXml, newXml);
    }
}

CppUnit::Test* CMultivariateConstantPriorTest::suite() {
    CppUnit::TestSuite* suiteOfTests = new CppUnit::TestSuite("CMultivariateConstantPriorTest");

    suiteOfTests->addTest(new CppUnit::TestCaller<CMultivariateConstantPriorTest>(
        "CMultivariateConstantPriorTest::testAddSamples",
        &CMultivariateConstantPriorTest::testAddSamples));
    suiteOfTests->addTest(new CppUnit::TestCaller<CMultivariateConstantPriorTest>(
        "CMultivariateConstantPriorTest::testMarginalLikelihood",
        &CMultivariateConstantPriorTest::testMarginalLikelihood));
    suiteOfTests->addTest(new CppUnit::TestCaller<CMultivariateConstantPriorTest>(
        "CMultivariateConstantPriorTest::testMarginalLikelihoodMean",
        &CMultivariateConstantPriorTest::testMarginalLikelihoodMean));
    suiteOfTests->addTest(new CppUnit::TestCaller<CMultivariateConstantPriorTest>(
        "CMultivariateConstantPriorTest::testMarginalLikelihoodMode",
        &CMultivariateConstantPriorTest::testMarginalLikelihoodMode));
    suiteOfTests->addTest(new CppUnit::TestCaller<CMultivariateConstantPriorTest>(
        "CMultivariateConstantPriorTest::testMarginalLikelihoodCovariance",
        &CMultivariateConstantPriorTest::testMarginalLikelihoodCovariance));
    suiteOfTests->addTest(new CppUnit::TestCaller<CMultivariateConstantPriorTest>(
        "CMultivariateConstantPriorTest::testSampleMarginalLikelihood",
        &CMultivariateConstantPriorTest::testSampleMarginalLikelihood));
    suiteOfTests->addTest(new CppUnit::TestCaller<CMultivariateConstantPriorTest>(
        "CMultivariateConstantPriorTest::testProbabilityOfLessLikelySamples",
        &CMultivariateConstantPriorTest::testProbabilityOfLessLikelySamples));
    suiteOfTests->addTest(new CppUnit::TestCaller<CMultivariateConstantPriorTest>(
        "CMultivariateConstantPriorTest::testPersist",
        &CMultivariateConstantPriorTest::testPersist));

    return suiteOfTests;
}<|MERGE_RESOLUTION|>--- conflicted
+++ resolved
@@ -174,13 +174,6 @@
 }
 
 void CMultivariateConstantPriorTest::testSampleMarginalLikelihood() {
-<<<<<<< HEAD
-=======
-    LOG_DEBUG(<< "+----------------------------------------------------------------+");
-    LOG_DEBUG(<< "|  CMultivariateConstantPriorTest::testSampleMarginalLikelihood  |");
-    LOG_DEBUG(<< "+----------------------------------------------------------------+");
-
->>>>>>> fc48c7c7
     // Check we get zero samples for non-informative and sample of the
     // constant otherwise.
 
