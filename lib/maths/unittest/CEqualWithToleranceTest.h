--- conflicted
+++ resolved
@@ -18,24 +18,13 @@
 
 #include <cppunit/extensions/HelperMacros.h>
 
-<<<<<<< HEAD
 class CEqualWithToleranceTest : public CppUnit::TestFixture {
 public:
-    void testScalar(void);
-    void testVector(void);
-    void testMatrix(void);
+    void testScalar();
+    void testVector();
+    void testMatrix();
 
-    static CppUnit::Test* suite(void);
-=======
-class CEqualWithToleranceTest : public CppUnit::TestFixture
-{
-    public:
-        void testScalar();
-        void testVector();
-        void testMatrix();
-
-        static CppUnit::Test *suite();
->>>>>>> d4e4cca7
+    static CppUnit::Test* suite();
 };
 
 #endif // INCLUDED_CEqualWithToleranceTest_h