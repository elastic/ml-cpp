--- conflicted
+++ resolved
@@ -26,12 +26,7 @@
 
 using namespace ml;
 
-<<<<<<< HEAD
-void CClustererTest::testIndexGenerator(void) {
-=======
-void CClustererTest::testIndexGenerator()
-{
->>>>>>> d4e4cca7
+void CClustererTest::testIndexGenerator() {
     LOG_DEBUG("+--------------------------------------+");
     LOG_DEBUG("|  CClustererTest::testIndexGenerator  |");
     LOG_DEBUG("+--------------------------------------+");
@@ -41,17 +36,10 @@
     //   2) The highest index in the set is less than the
     //      maximum set size to date.
 
-<<<<<<< HEAD
-    typedef std::vector<std::size_t> TSizeVec;
-    typedef std::vector<double> TDoubleVec;
-    typedef std::set<std::size_t, std::greater<std::size_t>> TSizeSet;
-    typedef TSizeSet::iterator TSizeSetItr;
-=======
     using TSizeVec = std::vector<std::size_t>;
     using TDoubleVec = std::vector<double>;
     using TSizeSet = std::set<std::size_t, std::greater<std::size_t>>;
     using TSizeSetItr = TSizeSet::iterator;
->>>>>>> d4e4cca7
 
     test::CRandomNumbers rng;
 
@@ -95,14 +83,8 @@
     }
 }
 
-<<<<<<< HEAD
-CppUnit::Test* CClustererTest::suite(void) {
+CppUnit::Test* CClustererTest::suite() {
     CppUnit::TestSuite* suiteOfTests = new CppUnit::TestSuite("CClustererTest");
-=======
-CppUnit::Test *CClustererTest::suite()
-{
-    CppUnit::TestSuite *suiteOfTests = new CppUnit::TestSuite("CClustererTest");
->>>>>>> d4e4cca7
 
     suiteOfTests->addTest(
         new CppUnit::TestCaller<CClustererTest>("CClustererTest::testIndexGenerator", &CClustererTest::testIndexGenerator));
