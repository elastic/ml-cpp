/*
 * ELASTICSEARCH CONFIDENTIAL
 *
 * Copyright (c) 2016 Elasticsearch BV. All Rights Reserved.
 *
 * Notice: this software, and all information contained
 * therein, is the exclusive property of Elasticsearch BV
 * and its licensors, if any, and is protected under applicable
 * domestic and foreign law, and international treaties.
 *
 * Reproduction, republication or distribution without the
 * express written consent of Elasticsearch BV is
 * strictly prohibited.
 */

#include "CNormalMeanPrecConjugateTest.h"

#include <core/CLogger.h>
#include <core/CRapidXmlParser.h>
#include <core/CRapidXmlStatePersistInserter.h>
#include <core/CRapidXmlStateRestoreTraverser.h>

#include <maths/CBasicStatistics.h>
#include <maths/CNormalMeanPrecConjugate.h>
#include <maths/CPriorDetail.h>
#include <maths/CRestoreParams.h>
#include <maths/CTools.h>

#include <test/CRandomNumbers.h>

#include "TestUtils.h"

#include <boost/math/constants/constants.hpp>
#include <boost/math/distributions/normal.hpp>
#include <boost/range.hpp>

#include <algorithm>
#include <cmath>
#include <fstream>
#include <iostream>
#include <iterator>

using namespace ml;
using namespace handy_typedefs;

namespace {

using TDoubleVec = std::vector<double>;
using TDoubleDoublePr = std::pair<double, double>;
using TDoubleDoublePrVec = std::vector<TDoubleDoublePr>;
using TMeanAccumulator = maths::CBasicStatistics::SSampleMean<double>::TAccumulator;
using TMeanVarAccumulator = maths::CBasicStatistics::SSampleMeanVar<double>::TAccumulator;
using CNormalMeanPrecConjugate = CPriorTestInterfaceMixin<maths::CNormalMeanPrecConjugate>;

CNormalMeanPrecConjugate makePrior(maths_t::EDataType dataType = maths_t::E_ContinuousData, const double& decayRate = 0.0) {
    return CNormalMeanPrecConjugate::nonInformativePrior(dataType, decayRate);
}
}

<<<<<<< HEAD
void CNormalMeanPrecConjugateTest::testMultipleUpdate(void) {
=======
void CNormalMeanPrecConjugateTest::testMultipleUpdate()
{
>>>>>>> d4e4cca7
    LOG_DEBUG("+----------------------------------------------------+");
    LOG_DEBUG("|  CNormalMeanPrecConjugateTest::testMultipleUpdate  |");
    LOG_DEBUG("+----------------------------------------------------+");

    // Test that we get the same result updating once with a vector of 100
    // samples of an R.V. versus updating individually 100 times.

    using TEqual = maths::CEqualWithTolerance<double>;

    const maths_t::EDataType dataTypes[] = {maths_t::E_IntegerData, maths_t::E_ContinuousData};

    const double mean = 10.0;
    const double variance = 3.0;

    test::CRandomNumbers rng;

    TDoubleVec samples;
    rng.generateNormalSamples(mean, variance, 100, samples);

    for (std::size_t i = 0; i < boost::size(dataTypes); ++i) {
        CNormalMeanPrecConjugate filter1(makePrior(dataTypes[i]));
        CNormalMeanPrecConjugate filter2(filter1);

        for (std::size_t j = 0u; j < samples.size(); ++j) {
            filter1.addSamples(TDouble1Vec(1, samples[j]));
        }
        filter2.addSamples(samples);

        LOG_DEBUG(filter1.print());
        LOG_DEBUG("vs");
        LOG_DEBUG(filter2.print());
        TEqual equal(maths::CToleranceTypes::E_AbsoluteTolerance, 1e-5);
        CPPUNIT_ASSERT(filter1.equalTolerance(filter2, equal));
    }

    // Test with variance scale.

    for (size_t i = 0; i < boost::size(dataTypes); ++i) {
        CNormalMeanPrecConjugate filter1(makePrior(dataTypes[i]));
        CNormalMeanPrecConjugate filter2(filter1);

        maths_t::TWeightStyleVec weightStyle(1, maths_t::E_SampleCountVarianceScaleWeight);
        for (std::size_t j = 0u; j < samples.size(); ++j) {
            filter1.addSamples(weightStyle, TDouble1Vec(1, samples[j]), TDouble4Vec1Vec(1, TDouble4Vec(1, 2.0)));
        }
        filter2.addSamples(weightStyle, samples, TDouble4Vec1Vec(samples.size(), TDouble4Vec(1, 2.0)));

        LOG_DEBUG(filter1.print());
        LOG_DEBUG("vs");
        LOG_DEBUG(filter2.print());
        TEqual equal(maths::CToleranceTypes::E_AbsoluteTolerance, 1e-5);
        CPPUNIT_ASSERT(filter1.equalTolerance(filter2, equal));
    }

    // Test the count weight is equivalent to adding repeated samples.

    for (size_t i = 0; i < boost::size(dataTypes); ++i) {
        CNormalMeanPrecConjugate filter1(makePrior(dataTypes[i]));
        CNormalMeanPrecConjugate filter2(filter1);

        double x = 3.0;
        std::size_t count = 10;
        for (std::size_t j = 0u; j < count; ++j) {
            filter1.addSamples(TDouble1Vec(1, x));
        }
        filter2.addSamples(maths_t::TWeightStyleVec(1, maths_t::E_SampleCountWeight),
                           TDouble1Vec(1, x),
                           TDouble4Vec1Vec(1, TDouble4Vec(1, static_cast<double>(count))));

        TEqual equal(maths::CToleranceTypes::E_AbsoluteTolerance, 1e-5);
        CPPUNIT_ASSERT(filter1.equalTolerance(filter2, equal));
    }
}

<<<<<<< HEAD
void CNormalMeanPrecConjugateTest::testPropagation(void) {
=======
void CNormalMeanPrecConjugateTest::testPropagation()
{
>>>>>>> d4e4cca7
    LOG_DEBUG("+-------------------------------------------------+");
    LOG_DEBUG("|  CNormalMeanPrecConjugateTest::testPropagation  |");
    LOG_DEBUG("+-------------------------------------------------+");

    // Test that propagation doesn't affect the expected values
    // of likelihood mean and precision.

    const double eps = 1e-12;

    test::CRandomNumbers rng;

    TDoubleVec samples;
    rng.generateNormalSamples(1.0, 3.0, 500, samples);

    CNormalMeanPrecConjugate filter(makePrior(maths_t::E_ContinuousData, 0.1));

    for (std::size_t i = 0u; i < samples.size(); ++i) {
        filter.addSamples(TDouble1Vec(1, static_cast<double>(samples[i])));
    }

    double mean = filter.mean();
    double precision = filter.precision();

    filter.propagateForwardsByTime(5.0);

    double propagatedMean = filter.mean();
    double propagatedPrecision = filter.precision();

    LOG_DEBUG("mean = " << mean << ", precision = " << precision << ", propagatedMean = " << propagatedMean
                        << ", propagatedPrecision = " << propagatedPrecision);

    CPPUNIT_ASSERT_DOUBLES_EQUAL(mean, propagatedMean, eps);
    CPPUNIT_ASSERT_DOUBLES_EQUAL(precision, propagatedPrecision, eps);
}

<<<<<<< HEAD
void CNormalMeanPrecConjugateTest::testMeanEstimation(void) {
=======
void CNormalMeanPrecConjugateTest::testMeanEstimation()
{
>>>>>>> d4e4cca7
    LOG_DEBUG("+----------------------------------------------------+");
    LOG_DEBUG("|  CNormalMeanPrecConjugateTest::testMeanEstimation  |");
    LOG_DEBUG("+----------------------------------------------------+");

    // We are going to test that we correctly estimate a distribution
    // for the mean of the Gaussian process by checking that the true
    // mean of a Gaussian process lies in various confidence intervals
    // the correct percentage of the times.

    const double decayRates[] = {0.0, 0.001, 0.01};

    const unsigned int nTests = 500u;
    const double testIntervals[] = {50.0, 60.0, 70.0, 80.0, 85.0, 90.0, 95.0, 99.0};

    for (std::size_t i = 0; i < boost::size(decayRates); ++i) {
        test::CRandomNumbers rng;

        unsigned int errors[] = {0u, 0u, 0u, 0u, 0u, 0u, 0u, 0u};

        for (unsigned int test = 0; test < nTests; ++test) {
            double mean = 0.5 * (test + 1);
            double variance = 4.0;

            TDoubleVec samples;
            rng.generateNormalSamples(mean, variance, 500, samples);

            CNormalMeanPrecConjugate filter(makePrior(maths_t::E_ContinuousData, decayRates[i]));

            for (std::size_t j = 0u; j < samples.size(); ++j) {
                filter.addSamples(TDouble1Vec(1, samples[j]));
                filter.propagateForwardsByTime(1.0);
            }

            for (std::size_t j = 0; j < boost::size(testIntervals); ++j) {
                TDoubleDoublePr confidenceInterval = filter.confidenceIntervalMean(testIntervals[j]);

                if (mean < confidenceInterval.first || mean > confidenceInterval.second) {
                    ++errors[j];
                }
            }
        }

        for (std::size_t j = 0; j < boost::size(testIntervals); ++j) {
            double interval = 100.0 * errors[j] / static_cast<double>(nTests);

            LOG_DEBUG("interval = " << interval << ", expectedInterval = " << (100.0 - testIntervals[j]));

            // If the decay rate is zero the intervals should be accurate.
            // Otherwise, they should be an upper bound.
            if (decayRates[i] == 0.0) {
                CPPUNIT_ASSERT_DOUBLES_EQUAL(interval, (100.0 - testIntervals[j]), 4.0);
            } else {
                CPPUNIT_ASSERT(interval <= (100.0 - testIntervals[j]));
            }
        }
    }
}

<<<<<<< HEAD
void CNormalMeanPrecConjugateTest::testPrecisionEstimation(void) {
=======
void CNormalMeanPrecConjugateTest::testPrecisionEstimation()
{
>>>>>>> d4e4cca7
    LOG_DEBUG("+---------------------------------------------------------+");
    LOG_DEBUG("|  CNormalMeanPrecConjugateTest::testPrecisionEstimation  |");
    LOG_DEBUG("+---------------------------------------------------------+");

    // We are going to test that we correctly estimate a distribution
    // for the precision of the Gaussian process by checking that the
    // true precision of a Gaussian process lies in various confidence
    // intervals the correct percentage of the times.

    const double decayRates[] = {0.0, 0.001, 0.01};

    const unsigned int nTests = 1000u;
    const double testIntervals[] = {50.0, 60.0, 70.0, 80.0, 85.0, 90.0, 95.0, 99.0};

    for (std::size_t i = 0; i < boost::size(decayRates); ++i) {
        test::CRandomNumbers rng;

        unsigned int errors[] = {0u, 0u, 0u, 0u, 0u, 0u, 0u, 0u};

        for (unsigned int test = 0; test < nTests; ++test) {
            double mean = 0.5 * (test + 1);
            double variance = 2.0 + 0.01 * test;
            double precision = 1 / variance;

            TDoubleVec samples;
            rng.generateNormalSamples(mean, variance, 1000, samples);

            CNormalMeanPrecConjugate filter(makePrior(maths_t::E_ContinuousData, decayRates[i]));

            for (std::size_t j = 0u; j < samples.size(); ++j) {
                filter.addSamples(TDouble1Vec(1, samples[j]));
                filter.propagateForwardsByTime(1.0);
            }

            for (std::size_t j = 0; j < boost::size(testIntervals); ++j) {
                TDoubleDoublePr confidenceInterval = filter.confidenceIntervalPrecision(testIntervals[j]);

                if (precision < confidenceInterval.first || precision > confidenceInterval.second) {
                    ++errors[j];
                }
            }
        }

        for (std::size_t j = 0; j < boost::size(testIntervals); ++j) {
            double interval = 100.0 * errors[j] / static_cast<double>(nTests);

            LOG_DEBUG("interval = " << interval << ", expectedInterval = " << (100.0 - testIntervals[j]));

            // If the decay rate is zero the intervals should be accurate.
            // Otherwise, they should be an upper bound.
            if (decayRates[i] == 0.0) {
                CPPUNIT_ASSERT_DOUBLES_EQUAL(interval, (100.0 - testIntervals[j]), 3.0);
            } else {
                CPPUNIT_ASSERT(interval <= (100.0 - testIntervals[j]));
            }
        }
    }
}

<<<<<<< HEAD
void CNormalMeanPrecConjugateTest::testMarginalLikelihood(void) {
=======
void CNormalMeanPrecConjugateTest::testMarginalLikelihood()
{
>>>>>>> d4e4cca7
    LOG_DEBUG("+--------------------------------------------------------+");
    LOG_DEBUG("|  CNormalMeanPrecConjugateTest::testMarginalLikelihood  |");
    LOG_DEBUG("+--------------------------------------------------------+");

    // Check that the c.d.f. <= 1 at extreme.
    maths_t::EDataType dataTypes[] = {maths_t::E_ContinuousData, maths_t::E_IntegerData};
    for (std::size_t t = 0u; t < boost::size(dataTypes); ++t) {
        CNormalMeanPrecConjugate filter(makePrior(dataTypes[t]));

        const double mean = 1.0;
        const double variance = 1.0;

        test::CRandomNumbers rng;

        TDoubleVec samples;
        rng.generateNormalSamples(mean, variance, 200, samples);
        filter.addSamples(samples);

        maths_t::ESampleWeightStyle weightStyles[] = {
            maths_t::E_SampleCountWeight, maths_t::E_SampleWinsorisationWeight, maths_t::E_SampleCountWeight};
        double weights[] = {0.1, 1.0, 10.0};

        for (std::size_t i = 0u; i < boost::size(weightStyles); ++i) {
            for (std::size_t j = 0u; j < boost::size(weights); ++j) {
                double lb, ub;
                filter.minusLogJointCdf(maths_t::TWeightStyleVec(1, weightStyles[i]),
                                        TDouble1Vec(1, 1000.0),
                                        TDouble4Vec1Vec(1, TDouble4Vec(1, weights[j])),
                                        lb,
                                        ub);
                LOG_DEBUG("-log(c.d.f) = " << (lb + ub) / 2.0);
                CPPUNIT_ASSERT(lb >= 0.0);
                CPPUNIT_ASSERT(ub >= 0.0);
            }
        }
    }

    // Check that the marginal likelihood and c.d.f. agree for some
    // test data and that the c.d.f. <= 1.

    const double decayRates[] = {0.0, 0.001, 0.01};

    const double mean = 5.0;
    const double variance = 1.0;
    test::CRandomNumbers rng;

    unsigned int numberSamples[] = {2u, 10u, 500u};
    const double tolerance = 1e-3;

    for (std::size_t i = 0; i < boost::size(numberSamples); ++i) {
        TDoubleVec samples;
        rng.generateNormalSamples(mean, variance, numberSamples[i], samples);

        for (std::size_t j = 0; j < boost::size(decayRates); ++j) {
            CNormalMeanPrecConjugate filter(makePrior(maths_t::E_ContinuousData, decayRates[j]));

            for (std::size_t k = 0u; k < samples.size(); ++k) {
                filter.addSamples(TDouble1Vec(1, samples[k]));
                filter.propagateForwardsByTime(1.0);
            }

            // We'll check that the p.d.f. is close to the derivative of the
            // c.d.f. at a range of deltas from the true mean.

            const double eps = 1e-4;
            double deltas[] = {-5.0, -4.0, -3.0, -2.0, -1.0, -0.5, 0.0, 0.5, 1.0, 2.0, 3.0, 4.0, 5.0};

<<<<<<< HEAD
            for (std::size_t k = 0; k < boost::size(deltas); ++k) {
                double x = mean + deltas[k] * ::sqrt(variance);
=======
            for (std::size_t k = 0; k < boost::size(deltas); ++k)
            {
                double x = mean + deltas[k] * std::sqrt(variance);
>>>>>>> d4e4cca7
                TDouble1Vec sample(1, x);

                LOG_DEBUG("number = " << numberSamples[i] << ", sample = " << sample[0]);

                double logLikelihood = 0.0;
<<<<<<< HEAD
                CPPUNIT_ASSERT_EQUAL(maths_t::E_FpNoErrors, filter.jointLogMarginalLikelihood(sample, logLikelihood));
                double pdf = ::exp(logLikelihood);
=======
                CPPUNIT_ASSERT_EQUAL(maths_t::E_FpNoErrors,
                                     filter.jointLogMarginalLikelihood(sample, logLikelihood));
                double pdf = std::exp(logLikelihood);
>>>>>>> d4e4cca7

                double lowerBound = 0.0, upperBound = 0.0;
                sample[0] -= eps;
                CPPUNIT_ASSERT(filter.minusLogJointCdf(sample, lowerBound, upperBound));
                CPPUNIT_ASSERT_EQUAL(lowerBound, upperBound);
                double minusLogCdf = (lowerBound + upperBound) / 2.0;
                double cdfAtMinusEps = std::exp(-minusLogCdf);
                CPPUNIT_ASSERT(minusLogCdf >= 0.0);

                sample[0] += 2.0 * eps;
                CPPUNIT_ASSERT(filter.minusLogJointCdf(sample, lowerBound, upperBound));
                CPPUNIT_ASSERT_EQUAL(lowerBound, upperBound);
                minusLogCdf = (lowerBound + upperBound) / 2.0;
                double cdfAtPlusEps = std::exp(-minusLogCdf);
                CPPUNIT_ASSERT(minusLogCdf >= 0.0);

                double dcdfdx = (cdfAtPlusEps - cdfAtMinusEps) / 2.0 / eps;

                LOG_DEBUG("pdf(x) = " << pdf << ", d(cdf)/dx = " << dcdfdx);

                CPPUNIT_ASSERT_DOUBLES_EQUAL(pdf, dcdfdx, tolerance);
            }
        }
    }

    {
        // Test that the sample mean of the log likelihood tends to the
        // expected log likelihood for a normal distribution (uniform law
        // of large numbers), which is just the differential entropy of
        // a normal R.V.

        boost::math::normal_distribution<> normal(mean, std::sqrt(variance));
        double expectedDifferentialEntropy = maths::CTools::differentialEntropy(normal);

        CNormalMeanPrecConjugate filter(makePrior());

        double differentialEntropy = 0.0;

        TDoubleVec seedSamples;
        rng.generateNormalSamples(mean, variance, 100, seedSamples);
        filter.addSamples(seedSamples);

        TDoubleVec samples;
        rng.generateNormalSamples(mean, variance, 100000, samples);
        for (std::size_t i = 0u; i < samples.size(); ++i) {
            TDouble1Vec sample(1, samples[i]);
            filter.addSamples(sample);
            double logLikelihood = 0.0;
            CPPUNIT_ASSERT_EQUAL(maths_t::E_FpNoErrors, filter.jointLogMarginalLikelihood(sample, logLikelihood));
            differentialEntropy -= logLikelihood;
        }

        differentialEntropy /= static_cast<double>(samples.size());

        LOG_DEBUG("differentialEntropy = " << differentialEntropy << ", expectedDifferentialEntropy = " << expectedDifferentialEntropy);

        CPPUNIT_ASSERT_DOUBLES_EQUAL(expectedDifferentialEntropy, differentialEntropy, 2e-3);
    }

    {
<<<<<<< HEAD
        boost::math::normal_distribution<> normal(mean, ::sqrt(variance));
        const double varianceScales[] = {0.1, 0.2, 0.3, 0.4, 0.5, 0.6, 0.7, 0.8, 0.9, 1.0, 1.2, 1.5, 2.0, 2.5, 3.0, 4.0, 5.0};
=======
        boost::math::normal_distribution<> normal(mean, std::sqrt(variance));
        const double varianceScales[] =
            {
                0.1, 0.2, 0.3, 0.4, 0.5, 0.6, 0.7, 0.8, 0.9, 1.0, 1.2, 1.5, 2.0, 2.5, 3.0, 4.0, 5.0
            };
>>>>>>> d4e4cca7

        CNormalMeanPrecConjugate filter(makePrior());
        TDoubleVec samples;
        rng.generateNormalSamples(mean, variance, 1000, samples);
        filter.addSamples(samples);

        const double percentages[] = {5.0, 10.0, 20.0, 30.0, 40.0, 50.0, 60.0, 70.0, 80.0, 95.0};

        {
            // Test that marginal likelihood confidence intervals are
            // what we'd expect for various variance scales.

            TMeanAccumulator error;
            for (std::size_t i = 0u; i < boost::size(percentages); ++i) {
                double q1, q2;
                filter.marginalLikelihoodQuantileForTest(50.0 - percentages[i] / 2.0, 1e-3, q1);
                filter.marginalLikelihoodQuantileForTest(50.0 + percentages[i] / 2.0, 1e-3, q2);
                TDoubleDoublePr interval = filter.marginalLikelihoodConfidenceInterval(percentages[i]);
                LOG_DEBUG("[q1, q2] = [" << q1 << ", " << q2 << "]"
                                         << ", interval = " << core::CContainerPrinter::print(interval));
                CPPUNIT_ASSERT_DOUBLES_EQUAL(q1, interval.first, 0.005);
                CPPUNIT_ASSERT_DOUBLES_EQUAL(q2, interval.second, 0.005);
                error.add(std::fabs(interval.first - q1));
                error.add(std::fabs(interval.second - q2));
            }
            LOG_DEBUG("error = " << maths::CBasicStatistics::mean(error));
            CPPUNIT_ASSERT(maths::CBasicStatistics::mean(error) < 1e-3);
        }
        {
            TMeanAccumulator totalError;
            for (std::size_t i = 0u; i < boost::size(varianceScales); ++i) {
                TMeanAccumulator error;
                double vs = varianceScales[i];
                boost::math::normal_distribution<> scaledNormal(mean, std::sqrt(vs * variance));
                LOG_DEBUG("*** vs = " << vs << " ***");
                for (std::size_t j = 0u; j < boost::size(percentages); ++j) {
                    double q1 = boost::math::quantile(scaledNormal, (50.0 - percentages[j] / 2.0) / 100.0);
                    double q2 = boost::math::quantile(scaledNormal, (50.0 + percentages[j] / 2.0) / 100.0);
                    TDoubleDoublePr interval = filter.marginalLikelihoodConfidenceInterval(
                        percentages[j], maths_t::TWeightStyleVec(1, maths_t::E_SampleCountVarianceScaleWeight), TDouble4Vec(1, vs));
                    LOG_DEBUG("[q1, q2] = [" << q1 << ", " << q2 << "]"
                                             << ", interval = " << core::CContainerPrinter::print(interval));
                    CPPUNIT_ASSERT_DOUBLES_EQUAL(q1, interval.first, 0.3);
                    CPPUNIT_ASSERT_DOUBLES_EQUAL(q2, interval.second, 0.3);
                    error.add(std::fabs(interval.first - q1));
                    error.add(std::fabs(interval.second - q2));
                }
                LOG_DEBUG("error = " << maths::CBasicStatistics::mean(error));
                CPPUNIT_ASSERT(maths::CBasicStatistics::mean(error) < 0.1);
                totalError += error;
            }
            LOG_DEBUG("totalError = " << maths::CBasicStatistics::mean(totalError));
            CPPUNIT_ASSERT(maths::CBasicStatistics::mean(totalError) < 0.06);
        }
    }
}

<<<<<<< HEAD
void CNormalMeanPrecConjugateTest::testMarginalLikelihoodMean(void) {
=======
void CNormalMeanPrecConjugateTest::testMarginalLikelihoodMean()
{
>>>>>>> d4e4cca7
    LOG_DEBUG("+------------------------------------------------------------+");
    LOG_DEBUG("|  CNormalMeanPrecConjugateTest::testMarginalLikelihoodMean  |");
    LOG_DEBUG("+------------------------------------------------------------+");

    // Test that the expectation of the marginal likelihood matches
    // the expected mean of the marginal likelihood.

    const double means[] = {1.0, 5.0, 100.0};
    const double variances[] = {2.0, 5.0, 20.0};

    test::CRandomNumbers rng;

    for (std::size_t i = 0u; i < boost::size(means); ++i) {
        for (std::size_t j = 0u; j < boost::size(variances); ++j) {
            LOG_DEBUG("*** mean = " << means[i] << ", variance = " << variances[j] << " ***");

            CNormalMeanPrecConjugate filter(makePrior());

            TDoubleVec seedSamples;
            rng.generateNormalSamples(means[i], variances[j], 1, seedSamples);
            filter.addSamples(seedSamples);

            TDoubleVec samples;
            rng.generateNormalSamples(means[i], variances[j], 100, samples);

            TMeanAccumulator relativeError;
            for (std::size_t k = 0u; k < samples.size(); ++k) {
                filter.addSamples(TDouble1Vec(1, samples[k]));

                double expectedMean;
                CPPUNIT_ASSERT(filter.marginalLikelihoodMeanForTest(expectedMean));

                if (k % 10 == 0) {
                    LOG_DEBUG("marginalLikelihoodMean = " << filter.marginalLikelihoodMean() << ", expectedMean = " << expectedMean);
                }

                // The error is at the precision of the numerical integration.
                CPPUNIT_ASSERT_DOUBLES_EQUAL(expectedMean, filter.marginalLikelihoodMean(), 0.01);

<<<<<<< HEAD
                relativeError.add(::fabs(expectedMean - filter.marginalLikelihoodMean()) / expectedMean);
=======
                relativeError.add(std::fabs(expectedMean - filter.marginalLikelihoodMean())
                                  / expectedMean);
>>>>>>> d4e4cca7
            }

            LOG_DEBUG("relativeError = " << maths::CBasicStatistics::mean(relativeError));
            CPPUNIT_ASSERT(maths::CBasicStatistics::mean(relativeError) < 1e-4);
        }
    }
}

<<<<<<< HEAD
void CNormalMeanPrecConjugateTest::testMarginalLikelihoodMode(void) {
=======
void CNormalMeanPrecConjugateTest::testMarginalLikelihoodMode()
{
>>>>>>> d4e4cca7
    LOG_DEBUG("+-----------------------------------------------------------+");
    LOG_DEBUG("|  CNormalMeanPrecConjugateTest::testMarginalLikelihoodMode |");
    LOG_DEBUG("+-----------------------------------------------------------+");

    // Test that the marginal likelihood mode is what we'd expect
    // with variances variance scales.

    const double means[] = {1.0, 5.0, 100.0};
    const double variances[] = {2.0, 5.0, 20.0};
    const double varianceScales[] = {0.1, 0.2, 0.3, 0.4, 0.5, 0.6, 0.7, 0.8, 0.9, 1.0, 1.2, 1.5, 2.0, 2.5, 3.0, 4.0, 5.0};

    test::CRandomNumbers rng;

    for (std::size_t i = 0u; i < boost::size(means); ++i) {
        for (std::size_t j = 0u; j < boost::size(variances); ++j) {
            LOG_DEBUG("*** mean = " << means[i] << ", variance = " << variances[j] << " ***");

            CNormalMeanPrecConjugate filter(makePrior());

            TDoubleVec samples;
            rng.generateNormalSamples(means[i], variances[j], 1000, samples);
            filter.addSamples(samples);

            maths_t::TWeightStyleVec weightStyle(1, maths_t::E_SampleCountVarianceScaleWeight);
            TDouble4Vec weight(1, 1.0);

            for (std::size_t k = 0u; k < boost::size(varianceScales); ++k) {
                double vs = varianceScales[i];
                weight[0] = vs;
                boost::math::normal_distribution<> scaledNormal(means[i], std::sqrt(vs * variances[j]));
                double expectedMode = boost::math::mode(scaledNormal);
                LOG_DEBUG("marginalLikelihoodMode = " << filter.marginalLikelihoodMode(weightStyle, weight)
<<<<<<< HEAD
                                                      << ", expectedMode = " << expectedMode);
                CPPUNIT_ASSERT_DOUBLES_EQUAL(expectedMode, filter.marginalLikelihoodMode(weightStyle, weight), 0.12 * ::sqrt(variances[j]));
            }
        }
    }
}

void CNormalMeanPrecConjugateTest::testMarginalLikelihoodVariance(void) {
=======
                          << ", expectedMode = " << expectedMode);
                CPPUNIT_ASSERT_DOUBLES_EQUAL(expectedMode,
                                             filter.marginalLikelihoodMode(weightStyle, weight),
                                             0.12 * std::sqrt(variances[j]));
            }
        }
    }
}

void CNormalMeanPrecConjugateTest::testMarginalLikelihoodVariance()
{
>>>>>>> d4e4cca7
    LOG_DEBUG("+----------------------------------------------------------------+");
    LOG_DEBUG("|  CNormalMeanPrecConjugateTest::testMarginalLikelihoodVariance  |");
    LOG_DEBUG("+----------------------------------------------------------------+");

    // Test that the expectation of the residual from the mean for
    // the marginal likelihood matches the expected variance of the
    // marginal likelihood.

    const double means[] = {1.0, 5.0, 100.0};
    const double variances[] = {2.0, 5.0, 20.0};

    test::CRandomNumbers rng;

    for (std::size_t i = 0u; i < boost::size(means); ++i) {
        for (std::size_t j = 0u; j < boost::size(variances); ++j) {
            LOG_DEBUG("*** mean = " << means[i] << ", variance = " << variances[j] << " ***");

            CNormalMeanPrecConjugate filter(makePrior());

            TDoubleVec seedSamples;
            rng.generateNormalSamples(means[i], variances[j], 5, seedSamples);
            filter.addSamples(seedSamples);

            TDoubleVec samples;
            rng.generateNormalSamples(means[i], variances[j], 100, samples);

            TMeanAccumulator relativeError;
            for (std::size_t k = 0u; k < samples.size(); ++k) {
                filter.addSamples(TDouble1Vec(1, samples[k]));
                double expectedVariance;
                CPPUNIT_ASSERT(filter.marginalLikelihoodVarianceForTest(expectedVariance));
                if (k % 10 == 0) {
                    LOG_DEBUG("marginalLikelihoodVariance = " << filter.marginalLikelihoodVariance()
                                                              << ", expectedVariance = " << expectedVariance);
                }

                // The error is at the precision of the numerical integration.
                CPPUNIT_ASSERT_DOUBLES_EQUAL(expectedVariance, filter.marginalLikelihoodVariance(), 0.2);

<<<<<<< HEAD
                relativeError.add(::fabs(expectedVariance - filter.marginalLikelihoodVariance()) / expectedVariance);
=======
                relativeError.add(std::fabs(expectedVariance - filter.marginalLikelihoodVariance())
                                  / expectedVariance);
>>>>>>> d4e4cca7
            }

            LOG_DEBUG("relativeError = " << maths::CBasicStatistics::mean(relativeError));
            CPPUNIT_ASSERT(maths::CBasicStatistics::mean(relativeError) < 1e-3);
        }
    }
}

<<<<<<< HEAD
void CNormalMeanPrecConjugateTest::testSampleMarginalLikelihood(void) {
=======
void CNormalMeanPrecConjugateTest::testSampleMarginalLikelihood()
{
>>>>>>> d4e4cca7
    LOG_DEBUG("+--------------------------------------------------------------+");
    LOG_DEBUG("|  CNormalMeanPrecConjugateTest::testSampleMarginalLikelihood  |");
    LOG_DEBUG("+--------------------------------------------------------------+");

    // We're going to test two properties of the sampling:
    //   1) That the sample mean is equal to the marginal
    //      likelihood mean.
    //   2) That the sample percentiles match the distribution
    //      percentiles.
    // We want to cross check these with the implementations of the
    // jointLogMarginalLikelihood and minusLogJointCdf so use these
    // to compute the mean and percentiles.

    const double mean = 5.0;
    const double variance = 3.0;

    const double eps = 1e-3;

    test::CRandomNumbers rng;

    TDoubleVec samples;
    rng.generateNormalSamples(mean, variance, 150, samples);

    CNormalMeanPrecConjugate filter(makePrior());

    TDouble1Vec sampled;

    for (std::size_t i = 0u; i < 1u; ++i) {
        filter.addSamples(TDouble1Vec(1, samples[i]));

        sampled.clear();
        filter.sampleMarginalLikelihood(10, sampled);

        CPPUNIT_ASSERT_EQUAL(i + 1, sampled.size());
        CPPUNIT_ASSERT_DOUBLES_EQUAL(samples[i], sampled[i], eps);
    }

    TMeanAccumulator meanVarError;

    std::size_t numberSampled = 20u;
    for (std::size_t i = 1u; i < samples.size(); ++i) {
        filter.addSamples(TDouble1Vec(1, samples[i]));

        sampled.clear();
        filter.sampleMarginalLikelihood(numberSampled, sampled);
        CPPUNIT_ASSERT_EQUAL(numberSampled, sampled.size());

        TMeanVarAccumulator sampledMoments;
        sampledMoments = std::for_each(sampled.begin(), sampled.end(), sampledMoments);

        LOG_DEBUG("expectedMean = " << filter.marginalLikelihoodMean()
                                    << ", sampledMean = " << maths::CBasicStatistics::mean(sampledMoments));
        LOG_DEBUG("expectedVariance = " << filter.marginalLikelihoodVariance()
                                        << ", sampledVariance = " << maths::CBasicStatistics::variance(sampledMoments));

        CPPUNIT_ASSERT_DOUBLES_EQUAL(filter.marginalLikelihoodMean(), maths::CBasicStatistics::mean(sampledMoments), 1e-8);
        CPPUNIT_ASSERT_DOUBLES_EQUAL(filter.marginalLikelihoodVariance(),
                                     maths::CBasicStatistics::variance(sampledMoments),
                                     0.2 * filter.marginalLikelihoodVariance());
<<<<<<< HEAD
        meanVarError.add(::fabs(filter.marginalLikelihoodVariance() - maths::CBasicStatistics::variance(sampledMoments)) /
                         filter.marginalLikelihoodVariance());
=======
        meanVarError.add(std::fabs(  filter.marginalLikelihoodVariance()
                                - maths::CBasicStatistics::variance(sampledMoments))
                         / filter.marginalLikelihoodVariance());
>>>>>>> d4e4cca7

        std::sort(sampled.begin(), sampled.end());
        for (std::size_t j = 1u; j < sampled.size(); ++j) {
            double q = 100.0 * static_cast<double>(j) / static_cast<double>(numberSampled);

            double expectedQuantile;
            CPPUNIT_ASSERT(filter.marginalLikelihoodQuantileForTest(q, eps, expectedQuantile));

            LOG_DEBUG("quantile = " << q << ", x_quantile = " << expectedQuantile << ", quantile range = [" << sampled[j - 1] << ","
                                    << sampled[j] << "]");

            CPPUNIT_ASSERT(expectedQuantile >= sampled[j - 1]);
            CPPUNIT_ASSERT(expectedQuantile <= sampled[j]);
        }
    }

    LOG_DEBUG("mean variance error = " << maths::CBasicStatistics::mean(meanVarError));
    CPPUNIT_ASSERT(maths::CBasicStatistics::mean(meanVarError) < 0.04);
}

<<<<<<< HEAD
void CNormalMeanPrecConjugateTest::testCdf(void) {
=======
void CNormalMeanPrecConjugateTest::testCdf()
{
>>>>>>> d4e4cca7
    LOG_DEBUG("+-----------------------------------------+");
    LOG_DEBUG("|  CNormalMeanPrecConjugateTest::testCdf  |");
    LOG_DEBUG("+-----------------------------------------+");

    // Test error cases.
    //
    // Test some invariants:
    //   "cdf" + "cdf complement" = 1

    const double mean = 20.0;
    const double variance = 5.0;
    const std::size_t n[] = {20u, 80u};

    test::CRandomNumbers rng;

    CNormalMeanPrecConjugate filter(makePrior());

    for (std::size_t i = 0u; i < boost::size(n); ++i) {
        TDoubleVec samples;
        rng.generateNormalSamples(mean, variance, n[i], samples);

        filter.addSamples(samples);

        double lowerBound;
        double upperBound;
        CPPUNIT_ASSERT(!filter.minusLogJointCdf(TDouble1Vec(), lowerBound, upperBound));
        CPPUNIT_ASSERT(!filter.minusLogJointCdfComplement(TDouble1Vec(), lowerBound, upperBound));

        for (std::size_t j = 1u; j < 500; ++j) {
            double x = static_cast<double>(j) / 2.0;

            CPPUNIT_ASSERT(filter.minusLogJointCdf(TDouble1Vec(1, x), lowerBound, upperBound));
            double f = (lowerBound + upperBound) / 2.0;
            CPPUNIT_ASSERT(filter.minusLogJointCdfComplement(TDouble1Vec(1, x), lowerBound, upperBound));
            double fComplement = (lowerBound + upperBound) / 2.0;

<<<<<<< HEAD
            LOG_DEBUG("log(F(x)) = " << (f == 0.0 ? f : -f) << ", log(1 - F(x)) = " << (fComplement == 0.0 ? fComplement : -fComplement));
            CPPUNIT_ASSERT_DOUBLES_EQUAL(1.0, ::exp(-f) + ::exp(-fComplement), 1e-10);
        }
    }
}

void CNormalMeanPrecConjugateTest::testProbabilityOfLessLikelySamples(void) {
=======
            LOG_DEBUG("log(F(x)) = " << (f == 0.0 ? f : -f)
                      << ", log(1 - F(x)) = " << (fComplement == 0.0 ? fComplement : -fComplement));
            CPPUNIT_ASSERT_DOUBLES_EQUAL(1.0, std::exp(-f) + std::exp(-fComplement), 1e-10);
        }
    }
}

void CNormalMeanPrecConjugateTest::testProbabilityOfLessLikelySamples()
{
>>>>>>> d4e4cca7
    LOG_DEBUG("+--------------------------------------------------------------------+");
    LOG_DEBUG("|  CNormalMeanPrecConjugateTest::testProbabilityOfLessLikelySamples  |");
    LOG_DEBUG("+--------------------------------------------------------------------+");

    // We test that the probability of less likely samples calculation
    // agrees with the chance of seeing a sample with lower marginal
    // likelihood, up to the sampling error.
    //
    // We also check that the tail calculation attributes samples to
    // the appropriate tail of the distribution.

    const double means[] = {0.1, 1.5, 3.0};
    const double variances[] = {0.2, 0.4, 1.5};
    const double vs[] = {0.5, 1.0, 2.0};

    test::CRandomNumbers rng;

    TMeanAccumulator meanError;

    for (size_t i = 0; i < boost::size(means); ++i) {
        for (size_t j = 0; j < boost::size(variances); ++j) {
            LOG_DEBUG("means = " << means[i] << ", variance = " << variances[j]);

            TDoubleVec samples;
            rng.generateNormalSamples(means[i], variances[j], 1000, samples);

            CNormalMeanPrecConjugate filter(makePrior());
            filter.addSamples(samples);

            double mean = filter.mean();
<<<<<<< HEAD
            double sd = ::sqrt(1.0 / filter.precision());
=======
            double sd   = std::sqrt(1.0 / filter.precision());
>>>>>>> d4e4cca7

            TDoubleVec likelihoods;
            for (std::size_t k = 0u; k < samples.size(); ++k) {
                double likelihood;
                filter.jointLogMarginalLikelihood(TDouble1Vec(1, samples[k]), likelihood);
                likelihoods.push_back(likelihood);
            }
            std::sort(likelihoods.begin(), likelihoods.end());

            boost::math::normal_distribution<> normal(mean, sd);
            for (std::size_t k = 1u; k < 10; ++k) {
                double x = boost::math::quantile(normal, static_cast<double>(k) / 10.0);

                TDouble1Vec sample(1, x);
                double fx;
                filter.jointLogMarginalLikelihood(sample, fx);

                double px = static_cast<double>(std::lower_bound(likelihoods.begin(), likelihoods.end(), fx) - likelihoods.begin()) /
                            static_cast<double>(likelihoods.size());

                double lb, ub;
                filter.probabilityOfLessLikelySamples(maths_t::E_TwoSided, sample, lb, ub);

                double ssd = std::sqrt(px * (1.0 - px) / static_cast<double>(samples.size()));

                LOG_DEBUG("expected P(x) = " << px << ", actual P(x) = " << (lb + ub) / 2.0 << " sample sd = " << ssd);

                CPPUNIT_ASSERT_DOUBLES_EQUAL(px, (lb + ub) / 2.0, 3.0 * ssd);

                meanError.add(std::fabs(px - (lb + ub) / 2.0));
            }

            maths_t::TWeightStyleVec weightStyle(1, maths_t::E_SampleCountVarianceScaleWeight);

            for (std::size_t k = 0u; k < boost::size(vs); ++k) {
                double mode = filter.marginalLikelihoodMode(weightStyle, TDouble4Vec(1, vs[k]));
                double ss[] = {0.9 * mode, 1.1 * mode};

                LOG_DEBUG("vs = " << vs[k] << ", mode = " << mode);

                double lb, ub;
                maths_t::ETail tail;

                {
                    filter.probabilityOfLessLikelySamples(
                        maths_t::E_TwoSided, weightStyle, TDouble1Vec(1, ss[0]), TDouble4Vec1Vec(1, TDouble4Vec(1, vs[k])), lb, ub, tail);
                    CPPUNIT_ASSERT_EQUAL(maths_t::E_LeftTail, tail);
                    if (mode > 0.0) {
                        filter.probabilityOfLessLikelySamples(maths_t::E_TwoSided,
                                                              weightStyle,
                                                              TDouble1Vec(ss, ss + 2),
                                                              TDouble4Vec1Vec(2, TDouble4Vec(1, vs[k])),
                                                              lb,
                                                              ub,
                                                              tail);
                        CPPUNIT_ASSERT_EQUAL(maths_t::E_MixedOrNeitherTail, tail);
                        filter.probabilityOfLessLikelySamples(maths_t::E_OneSidedBelow,
                                                              weightStyle,
                                                              TDouble1Vec(ss, ss + 2),
                                                              TDouble4Vec1Vec(2, TDouble4Vec(1, vs[k])),
                                                              lb,
                                                              ub,
                                                              tail);
                        CPPUNIT_ASSERT_EQUAL(maths_t::E_LeftTail, tail);
                        filter.probabilityOfLessLikelySamples(maths_t::E_OneSidedAbove,
                                                              weightStyle,
                                                              TDouble1Vec(ss, ss + 2),
                                                              TDouble4Vec1Vec(2, TDouble4Vec(1, vs[k])),
                                                              lb,
                                                              ub,
                                                              tail);
                        CPPUNIT_ASSERT_EQUAL(maths_t::E_RightTail, tail);
                    }
                }
                if (mode > 0.0) {
                    filter.probabilityOfLessLikelySamples(
                        maths_t::E_TwoSided, weightStyle, TDouble1Vec(1, ss[1]), TDouble4Vec1Vec(1, TDouble4Vec(1, vs[k])), lb, ub, tail);
                    CPPUNIT_ASSERT_EQUAL(maths_t::E_RightTail, tail);
                    filter.probabilityOfLessLikelySamples(
                        maths_t::E_TwoSided, weightStyle, TDouble1Vec(ss, ss + 2), TDouble4Vec1Vec(2, TDouble4Vec(1, vs[k])), lb, ub, tail);
                    CPPUNIT_ASSERT_EQUAL(maths_t::E_MixedOrNeitherTail, tail);
                    filter.probabilityOfLessLikelySamples(maths_t::E_OneSidedBelow,
                                                          weightStyle,
                                                          TDouble1Vec(ss, ss + 2),
                                                          TDouble4Vec1Vec(2, TDouble4Vec(1, vs[k])),
                                                          lb,
                                                          ub,
                                                          tail);
                    CPPUNIT_ASSERT_EQUAL(maths_t::E_LeftTail, tail);
                    filter.probabilityOfLessLikelySamples(maths_t::E_OneSidedAbove,
                                                          weightStyle,
                                                          TDouble1Vec(ss, ss + 2),
                                                          TDouble4Vec1Vec(2, TDouble4Vec(1, vs[k])),
                                                          lb,
                                                          ub,
                                                          tail);
                    CPPUNIT_ASSERT_EQUAL(maths_t::E_RightTail, tail);
                }
            }
        }
    }

    LOG_DEBUG("mean error = " << maths::CBasicStatistics::mean(meanError));
    CPPUNIT_ASSERT(maths::CBasicStatistics::mean(meanError) < 0.01);
}

<<<<<<< HEAD
void CNormalMeanPrecConjugateTest::testAnomalyScore(void) {
=======
void CNormalMeanPrecConjugateTest::testAnomalyScore()
{
>>>>>>> d4e4cca7
    LOG_DEBUG("+--------------------------------------------------+");
    LOG_DEBUG("|  CNormalMeanPrecConjugateTest::testAnomalyScore  |");
    LOG_DEBUG("+--------------------------------------------------+");

    // This test pushes 500 samples through the filter and adds in
    // anomalous signals in the bins at 30, 120, 300 and 420 with
    // magnitude 4, 5, 10 and 15 standard deviations, respectively,
    // and checks the anomaly score has:
    //   1) high probability of detecting the anomalies, and
    //   2) a very low rate of false positives.

    using TUIntVec = std::vector<unsigned int>;

    const double decayRates[] = {0.0, 0.001, 0.01};

    const double means[] = {3.0, 15.0, 200.0};
    const double variances[] = {2.0, 5.0, 50.0};

    const double threshold = 0.01;

    const unsigned int anomalyTimes[] = {30u, 120u, 300u, 420u};
    const double anomalies[] = {4.0, 5.0, 10.0, 15.0, 0.0};

    test::CRandomNumbers rng;

    unsigned int test = 0;

    std::ofstream file;
    file.open("results.m");

    double totalFalsePositiveRate = 0.0;
    std::size_t totalPositives[] = {0u, 0u, 0u};

    for (std::size_t i = 0; i < boost::size(means); ++i) {
        for (std::size_t j = 0; j < boost::size(variances); ++j) {
            LOG_DEBUG("mean = " << means[i] << ", variance = " << variances[j]);

            boost::math::normal_distribution<> normal(means[i], std::sqrt(variances[j]));

            TDoubleVec samples;
            rng.generateNormalSamples(means[i], variances[j], 500, samples);

            for (std::size_t k = 0; k < boost::size(decayRates); ++k) {
                CNormalMeanPrecConjugate filter(makePrior(maths_t::E_ContinuousData, decayRates[k]));

                ++test;

                std::ostringstream x;
                std::ostringstream scores;
                x << "x" << test << " = [";
                scores << "score" << test << " = [";

                TUIntVec candidateAnomalies;
                for (unsigned int time = 0; time < samples.size(); ++time) {
                    double sample =
                        samples[time] +
                        (anomalies[std::find(boost::begin(anomalyTimes), boost::end(anomalyTimes), time) - boost::begin(anomalyTimes)] *
                         boost::math::standard_deviation(normal));

                    TDouble1Vec sampleVec(1, sample);
                    filter.addSamples(sampleVec);

                    double score;
                    filter.anomalyScore(maths_t::E_TwoSided, sampleVec, score);
                    if (score > threshold) {
                        candidateAnomalies.push_back(time);
                    }

                    filter.propagateForwardsByTime(1.0);

                    x << time << " ";
                    scores << score << " ";
                }

                x << "];\n";
                scores << "];\n";
                file << x.str() << scores.str() << "plot(x" << test << ", score" << test << ");\n"
                     << "input(\"Hit any key for next test\");\n\n";

                TUIntVec falsePositives;
                std::set_difference(candidateAnomalies.begin(),
                                    candidateAnomalies.end(),
                                    boost::begin(anomalyTimes),
                                    boost::end(anomalyTimes),
                                    std::back_inserter(falsePositives));

                double falsePositiveRate = static_cast<double>(falsePositives.size()) / static_cast<double>(samples.size());

                totalFalsePositiveRate += falsePositiveRate;

                TUIntVec positives;
                std::set_intersection(candidateAnomalies.begin(),
                                      candidateAnomalies.end(),
                                      boost::begin(anomalyTimes),
                                      boost::end(anomalyTimes),
                                      std::back_inserter(positives));

                LOG_DEBUG("falsePositiveRate = " << falsePositiveRate << ", positives = " << positives.size());

                // False alarm rate should be less than 0.6%.
                CPPUNIT_ASSERT(falsePositiveRate <= 0.006);

                // Should detect at least the three biggest anomalies.
                CPPUNIT_ASSERT(positives.size() >= 3u);

                totalPositives[k] += positives.size();
            }
        }
    }

    totalFalsePositiveRate /= static_cast<double>(test);

    LOG_DEBUG("totalFalsePositiveRate = " << totalFalsePositiveRate);

    for (std::size_t i = 0; i < boost::size(totalPositives); ++i) {
        LOG_DEBUG("positives = " << totalPositives[i]);

        // Should detect all but one anomaly.
        CPPUNIT_ASSERT(totalPositives[i] >= 32u);
    }

    // Total false alarm rate should be less than 0.3%.
    CPPUNIT_ASSERT(totalFalsePositiveRate < 0.003);
}

<<<<<<< HEAD
void CNormalMeanPrecConjugateTest::testIntegerData(void) {
=======
void CNormalMeanPrecConjugateTest::testIntegerData()
{
>>>>>>> d4e4cca7
    LOG_DEBUG("+-------------------------------------------------+");
    LOG_DEBUG("|  CNormalMeanPrecConjugateTest::testIntegerData  |");
    LOG_DEBUG("+-------------------------------------------------+");

    // If the data are discrete then we approximate the discrete distribution
    // by saying it is uniform on the intervals [n,n+1] for each integral n.
    // The idea of this test is to check that the inferred model agrees in the
    // limit (large n) with the model inferred from such data.

    const double mean = 12.0;
    const double variance = 3.0;
    const std::size_t nSamples = 100000u;

    test::CRandomNumbers rng;

    TDoubleVec samples;
    rng.generateNormalSamples(mean, variance, nSamples, samples);

    TDoubleVec uniform;
    rng.generateUniformSamples(0.0, 1.0, nSamples, uniform);

    {
        CNormalMeanPrecConjugate filter1(makePrior(maths_t::E_IntegerData));
        CNormalMeanPrecConjugate filter2(makePrior(maths_t::E_ContinuousData));

        for (std::size_t i = 0; i < nSamples; ++i) {
            double x = floor(samples[i]);

            TDouble1Vec sample(1, x);
            filter1.addSamples(sample);

            sample[0] += uniform[i];
            filter2.addSamples(sample);
        }

        using TEqual = maths::CEqualWithTolerance<double>;
        TEqual equal(maths::CToleranceTypes::E_RelativeTolerance, 0.001);
        CPPUNIT_ASSERT(filter1.equalTolerance(filter2, equal));

        TMeanAccumulator meanLogLikelihood1;
        TMeanAccumulator meanLogLikelihood2;
<<<<<<< HEAD
        for (std::size_t j = 0u; j < nSamples; ++j) {
            double x = ::floor(samples[j]);
=======
        for (std::size_t j = 0u; j < nSamples; ++j)
        {
            double x = std::floor(samples[j]);
>>>>>>> d4e4cca7

            TDouble1Vec sample(1, x);
            double logLikelihood1;
            filter1.jointLogMarginalLikelihood(sample, logLikelihood1);
            meanLogLikelihood1.add(-logLikelihood1);

            sample[0] += uniform[j];
            double logLikelihood2;
            filter2.jointLogMarginalLikelihood(sample, logLikelihood2);
            meanLogLikelihood2.add(-logLikelihood2);
        }

        LOG_DEBUG("meanLogLikelihood1 = " << maths::CBasicStatistics::mean(meanLogLikelihood1)
                                          << ", meanLogLikelihood2 = " << maths::CBasicStatistics::mean(meanLogLikelihood2));

        CPPUNIT_ASSERT_DOUBLES_EQUAL(
            maths::CBasicStatistics::mean(meanLogLikelihood1), maths::CBasicStatistics::mean(meanLogLikelihood2), 0.02);
    }

    {
        TDoubleVec seedSamples;
        rng.generateNormalSamples(mean, variance, 100, seedSamples);
        CNormalMeanPrecConjugate filter1(makePrior(maths_t::E_IntegerData, 0.1));
        filter1.addSamples(seedSamples);

        CNormalMeanPrecConjugate filter2 = filter1;
        filter2.dataType(maths_t::E_ContinuousData);

        TMeanAccumulator meanProbability1;
        TMeanAccumulator meanProbability2;

<<<<<<< HEAD
        for (std::size_t i = 0; i < nSamples; ++i) {
            double x = ::floor(samples[i]);
=======
        for (std::size_t i = 0; i < nSamples; ++i)
        {
            double x = std::floor(samples[i]);
>>>>>>> d4e4cca7

            TDouble1Vec sample(1, x);

            double l1, u1;
            CPPUNIT_ASSERT(filter1.probabilityOfLessLikelySamples(maths_t::E_TwoSided, sample, l1, u1));
            CPPUNIT_ASSERT_EQUAL(l1, u1);
            double p1 = (l1 + u1) / 2.0;
            meanProbability1.add(p1);

            sample[0] += uniform[i];
            double l2, u2;
            CPPUNIT_ASSERT(filter2.probabilityOfLessLikelySamples(maths_t::E_TwoSided, sample, l2, u2));
            CPPUNIT_ASSERT_EQUAL(l2, u2);
            double p2 = (l2 + u2) / 2.0;
            meanProbability2.add(p2);
        }

        double p1 = maths::CBasicStatistics::mean(meanProbability1);
        double p2 = maths::CBasicStatistics::mean(meanProbability2);
        LOG_DEBUG("p1 = " << p1 << ", p2 = " << p2);

        CPPUNIT_ASSERT_DOUBLES_EQUAL(p1, p2, 0.01 * p1);
    }
}

<<<<<<< HEAD
void CNormalMeanPrecConjugateTest::testLowVariationData(void) {
=======
void CNormalMeanPrecConjugateTest::testLowVariationData()
{
>>>>>>> d4e4cca7
    LOG_DEBUG("+------------------------------------------------------+");
    LOG_DEBUG("|  CNormalMeanPrecConjugateTest::testLowVariationData  |");
    LOG_DEBUG("+------------------------------------------------------+");

    {
        CNormalMeanPrecConjugate filter(makePrior(maths_t::E_IntegerData));
        for (std::size_t i = 0u; i < 100; ++i) {
            filter.addSamples(TDouble1Vec(1, 430.0));
        }

        TDoubleDoublePr interval = filter.marginalLikelihoodConfidenceInterval(68.0);
        double sigma = (interval.second - interval.first) / 2.0;
        LOG_DEBUG("68% confidence interval " << core::CContainerPrinter::print(interval) << ", approximate variance = " << sigma * sigma);
        CPPUNIT_ASSERT_DOUBLES_EQUAL(12.0, 1.0 / (sigma * sigma), 0.15);
    }
    {
        CNormalMeanPrecConjugate filter(makePrior(maths_t::E_ContinuousData));
        for (std::size_t i = 0u; i < 100; ++i) {
            filter.addSamples(TDouble1Vec(1, 430.0));
        }

        TDoubleDoublePr interval = filter.marginalLikelihoodConfidenceInterval(68.0);
        double sigma = (interval.second - interval.first) / 2.0;
        LOG_DEBUG("68% confidence interval " << core::CContainerPrinter::print(interval) << ", approximate s.t.d. = " << sigma);
        CPPUNIT_ASSERT_DOUBLES_EQUAL(1.0 / maths::MINIMUM_COEFFICIENT_OF_VARIATION / 430.5, 1.0 / sigma, 7.0);
    }
}

<<<<<<< HEAD
void CNormalMeanPrecConjugateTest::testPersist(void) {
=======
void CNormalMeanPrecConjugateTest::testPersist()
{
>>>>>>> d4e4cca7
    LOG_DEBUG("+---------------------------------------------+");
    LOG_DEBUG("|  CNormalMeanPrecConjugateTest::testPersist  |");
    LOG_DEBUG("+---------------------------------------------+");

    // Check that persist/restore is idempotent.

    const double mean = 10.0;
    const double variance = 3.0;

    test::CRandomNumbers rng;

    TDoubleVec samples;
    rng.generateNormalSamples(mean, variance, 100, samples);

    maths::CNormalMeanPrecConjugate origFilter(makePrior());
    for (std::size_t i = 0u; i < samples.size(); ++i) {
        origFilter.addSamples(
            maths_t::TWeightStyleVec(1, maths_t::E_SampleCountWeight), TDouble1Vec(1, samples[i]), TDouble4Vec1Vec(1, TDouble4Vec(1, 1.0)));
    }
    double decayRate = origFilter.decayRate();
    uint64_t checksum = origFilter.checksum();

    std::string origXml;
    {
        core::CRapidXmlStatePersistInserter inserter("root");
        origFilter.acceptPersistInserter(inserter);
        inserter.toXml(origXml);
    }

    LOG_DEBUG("Normal mean conjugate XML representation:\n" << origXml);

    // Restore the XML into a new filter
    core::CRapidXmlParser parser;
    CPPUNIT_ASSERT(parser.parseStringIgnoreCdata(origXml));
    core::CRapidXmlStateRestoreTraverser traverser(parser);

    maths::SDistributionRestoreParams params(maths_t::E_ContinuousData,
                                             decayRate + 0.1,
                                             maths::MINIMUM_CLUSTER_SPLIT_FRACTION,
                                             maths::MINIMUM_CLUSTER_SPLIT_COUNT,
                                             maths::MINIMUM_CATEGORY_COUNT);
    maths::CNormalMeanPrecConjugate restoredFilter(params, traverser);

    LOG_DEBUG("orig checksum = " << checksum << " restored checksum = " << restoredFilter.checksum());
    CPPUNIT_ASSERT_EQUAL(checksum, restoredFilter.checksum());

    // The XML representation of the new filter should be the same as the original
    std::string newXml;
    {
        core::CRapidXmlStatePersistInserter inserter("root");
        restoredFilter.acceptPersistInserter(inserter);
        inserter.toXml(newXml);
    }
    CPPUNIT_ASSERT_EQUAL(origXml, newXml);
}

<<<<<<< HEAD
void CNormalMeanPrecConjugateTest::testSeasonalVarianceScale(void) {
=======
void CNormalMeanPrecConjugateTest::testSeasonalVarianceScale()
{
>>>>>>> d4e4cca7
    LOG_DEBUG("+-----------------------------------------------------------+");
    LOG_DEBUG("|  CNormalMeanPrecConjugateTest::testSeasonalVarianceScale  |");
    LOG_DEBUG("+-----------------------------------------------------------+");

    // We are test:
    //   1) The marginal likelihood is normalized.
    //   2) E[(X - m)^2] w.r.t. the log-likelihood is scaled.
    //   3) E[(X - m)^2] is close to marginalLikelihoodVariance.
    //   4) The mode is at the maximum of the marginal likelihood.
    //   5) dF/dx = exp(log-likelihood) with different scales.
    //   6) The probability of less likely sample transforms as
    //      expected.
    //   7) Updating with scaled samples behaves as expected.

    const double means[] = {0.2, 1.0, 20.0};
    const double variances[] = {0.2, 1.0, 20.0};

    test::CRandomNumbers rng;

    for (std::size_t i = 0u; i < boost::size(means); ++i) {
        for (std::size_t j = 0u; j < boost::size(variances); ++j) {
            TDoubleVec samples;
            rng.generateNormalSamples(means[i], variances[j], 100, samples);

            double varianceScales[] = {0.2, 0.5, 1.0, 2.0, 5.0};
            maths_t::TWeightStyleVec weightStyle(1, maths_t::E_SampleSeasonalVarianceScaleWeight);
            TDouble4Vec weight(1, 1.0);
            TDouble4Vec1Vec weights(1, weight);

            double m;
            double v;

            {
                CNormalMeanPrecConjugate filter(makePrior());
                filter.addSamples(samples);

                m = filter.marginalLikelihoodMean();
                v = filter.marginalLikelihoodVariance();
                double s = std::sqrt(v);
                LOG_DEBUG("m = " << m << ", v = " << v);

                double points[] = {m - 3.0 * s, m - s, m, m + s, m + 3.0 * s};

                double unscaledExpectationVariance;
                filter.expectation(CVarianceKernel(filter.marginalLikelihoodMean()), 100, unscaledExpectationVariance);
                LOG_DEBUG("unscaledExpectationVariance = " << unscaledExpectationVariance);

                for (std::size_t k = 0u; k < boost::size(varianceScales); ++k) {
                    double vs = varianceScales[k];
                    weight[0] = vs;
                    weights[0][0] = vs;
                    LOG_DEBUG("*** variance scale = " << vs << " ***");

                    double Z;
                    filter.expectation(C1dUnitKernel(), 50, Z, weightStyle, weight);
                    LOG_DEBUG("Z = " << Z);
                    CPPUNIT_ASSERT_DOUBLES_EQUAL(1.0, Z, 1e-3);

                    LOG_DEBUG("sv = " << filter.marginalLikelihoodVariance(weightStyle, weight));
                    double expectationVariance;
                    filter.expectation(CVarianceKernel(filter.marginalLikelihoodMean()), 100, expectationVariance, weightStyle, weight);
                    LOG_DEBUG("expectationVariance = " << expectationVariance);
                    CPPUNIT_ASSERT_DOUBLES_EQUAL(
                        vs * unscaledExpectationVariance, expectationVariance, 0.01 * vs * unscaledExpectationVariance);
                    CPPUNIT_ASSERT_DOUBLES_EQUAL(filter.marginalLikelihoodVariance(weightStyle, weight),
                                                 expectationVariance,
                                                 0.01 * filter.marginalLikelihoodVariance(weightStyle, weight));

                    double mode = filter.marginalLikelihoodMode(weightStyle, weight);
                    double fm;
                    double fmMinusEps, fmPlusEps;
                    filter.jointLogMarginalLikelihood(weightStyle, TDouble1Vec(1, mode - 1e-3), weights, fmMinusEps);
                    filter.jointLogMarginalLikelihood(weightStyle, TDouble1Vec(1, mode), weights, fm);
                    filter.jointLogMarginalLikelihood(weightStyle, TDouble1Vec(1, mode + 1e-3), weights, fmPlusEps);
                    LOG_DEBUG("log(f(mode)) = " << fm << ", log(f(mode - eps)) = " << fmMinusEps << ", log(f(mode + eps)) = " << fmPlusEps);
                    CPPUNIT_ASSERT(fm > fmMinusEps);
                    CPPUNIT_ASSERT(fm > fmPlusEps);
                    CPPUNIT_ASSERT_DOUBLES_EQUAL(0.0, (std::exp(fmPlusEps) - std::exp(fmMinusEps)) / 2e-3, 1e-6);
                    TDouble1Vec sample(1, 0.0);
                    for (std::size_t l = 0u; l < boost::size(points); ++l) {
                        TDouble1Vec x(1, points[l]);
                        double fx;
                        filter.jointLogMarginalLikelihood(weightStyle, x, weights, fx);
                        TDouble1Vec xMinusEps(1, points[l] - 1e-3);
                        TDouble1Vec xPlusEps(1, points[l] + 1e-3);
                        double lb, ub;
                        filter.minusLogJointCdf(weightStyle, xPlusEps, weights, lb, ub);
                        double FxPlusEps = std::exp(-(lb + ub) / 2.0);
                        filter.minusLogJointCdf(weightStyle, xMinusEps, weights, lb, ub);
<<<<<<< HEAD
                        double FxMinusEps = ::exp(-(lb + ub) / 2.0);
                        LOG_DEBUG("x = " << points[l] << ", log(f(x)) = " << fx << ", F(x - eps) = " << FxMinusEps
                                         << ", F(x + eps) = " << FxPlusEps << ", log(dF/dx)) = " << ::log((FxPlusEps - FxMinusEps) / 2e-3));
                        CPPUNIT_ASSERT_DOUBLES_EQUAL(fx, ::log((FxPlusEps - FxMinusEps) / 2e-3), 0.05 * ::fabs(fx));
=======
                        double FxMinusEps = std::exp(-(lb + ub) / 2.0);
                        LOG_DEBUG("x = " << points[l]
                                  << ", log(f(x)) = " << fx
                                  << ", F(x - eps) = " << FxMinusEps
                                  << ", F(x + eps) = " << FxPlusEps
                                  << ", log(dF/dx)) = " << std::log((FxPlusEps - FxMinusEps) / 2e-3));
                        CPPUNIT_ASSERT_DOUBLES_EQUAL(fx, std::log((FxPlusEps - FxMinusEps) / 2e-3), 0.05 * std::fabs(fx));
>>>>>>> d4e4cca7

                        sample[0] = m + (points[l] - m) / std::sqrt(vs);
                        weights[0][0] = 1.0;
                        double expectedLowerBound;
                        double expectedUpperBound;
                        maths_t::ETail expectedTail;
                        filter.probabilityOfLessLikelySamples(
                            maths_t::E_TwoSided, weightStyle, sample, weights, expectedLowerBound, expectedUpperBound, expectedTail);

                        sample[0] = points[l];
                        weights[0][0] = vs;
                        double lowerBound;
                        double upperBound;
                        maths_t::ETail tail;
                        filter.probabilityOfLessLikelySamples(
                            maths_t::E_TwoSided, weightStyle, sample, weights, lowerBound, upperBound, tail);

                        LOG_DEBUG("expectedLowerBound = " << expectedLowerBound);
                        LOG_DEBUG("lowerBound         = " << lowerBound);
                        LOG_DEBUG("expectedUpperBound = " << expectedUpperBound);
                        LOG_DEBUG("upperBound         = " << upperBound);
                        LOG_DEBUG("expectedTail       = " << expectedTail);
                        LOG_DEBUG("tail               = " << tail);

<<<<<<< HEAD
                        if ((expectedLowerBound + expectedUpperBound) < 0.02) {
                            CPPUNIT_ASSERT_DOUBLES_EQUAL(
                                ::log(expectedLowerBound), ::log(lowerBound), 0.1 * ::fabs(::log(expectedLowerBound)));
                            CPPUNIT_ASSERT_DOUBLES_EQUAL(
                                ::log(expectedUpperBound), ::log(upperBound), 0.1 * ::fabs(::log(expectedUpperBound)));
                        } else {
                            CPPUNIT_ASSERT_DOUBLES_EQUAL(expectedLowerBound, lowerBound, 0.01 * expectedLowerBound);
                            CPPUNIT_ASSERT_DOUBLES_EQUAL(expectedUpperBound, upperBound, 0.01 * expectedUpperBound);
=======
                        if ((expectedLowerBound + expectedUpperBound) < 0.02)
                        {
                            CPPUNIT_ASSERT_DOUBLES_EQUAL(std::log(expectedLowerBound),
                                                         std::log(lowerBound),
                                                         0.1 * std::fabs(std::log(expectedLowerBound)));
                            CPPUNIT_ASSERT_DOUBLES_EQUAL(std::log(expectedUpperBound),
                                                         std::log(upperBound),
                                                         0.1 * std::fabs(std::log(expectedUpperBound)));
                        }
                        else
                        {
                            CPPUNIT_ASSERT_DOUBLES_EQUAL(expectedLowerBound,
                                                         lowerBound,
                                                         0.01 * expectedLowerBound);
                            CPPUNIT_ASSERT_DOUBLES_EQUAL(expectedUpperBound,
                                                         upperBound,
                                                         0.01 * expectedUpperBound);
>>>>>>> d4e4cca7
                        }
                        CPPUNIT_ASSERT_EQUAL(expectedTail, tail);
                    }
                }
            }
            for (std::size_t k = 0u; k < boost::size(varianceScales); ++k) {
                double vs = varianceScales[k];

                rng.random_shuffle(samples.begin(), samples.end());

                CNormalMeanPrecConjugate filter(makePrior());
                weights[0][0] = vs;
                for (std::size_t l = 0u; l < samples.size(); ++l) {
                    filter.addSamples(weightStyle, TDouble1Vec(1, samples[l]), weights);
                }

                double sm = filter.marginalLikelihoodMean();
                double sv = filter.marginalLikelihoodVariance();
                LOG_DEBUG("m  = " << m << ", v  = " << v);
                LOG_DEBUG("sm = " << sm << ", sv = " << sv);

                CPPUNIT_ASSERT_DOUBLES_EQUAL(m, sm, std::fabs(0.25 * m));
                CPPUNIT_ASSERT_DOUBLES_EQUAL(v / vs, sv, 0.05 * v / vs);
            }
        }
    }
}

<<<<<<< HEAD
void CNormalMeanPrecConjugateTest::testCountVarianceScale(void) {
=======
void CNormalMeanPrecConjugateTest::testCountVarianceScale()
{
>>>>>>> d4e4cca7
    LOG_DEBUG("+--------------------------------------------------------+");
    LOG_DEBUG("|  CNormalMeanPrecConjugateTest::testCountVarianceScale  |");
    LOG_DEBUG("+--------------------------------------------------------+");

    // The strategy for this test is to check we correctly account
    // for variance scaling by scaling the variance of a collection
    // of samples and then checking that the percentiles for those
    // samples "probability of less likely sample" are correct. In
    // particular, we expect that the calculation correctly predicts
    // the fraction of samples which have lower probability for all
    // percentiles (if the variance scaling was off we'd either get
    // too few or too many).
    //
    // We use the same idea for testing the variance scaling for
    // the marginal likelihood. The sample mean of the scaled log
    // likelihood tends to the expected log likelihood for a scaled
    // normal distribution (uniform law of large numbers), which
    // is just the differential entropy of a scaled normal R.V.
    //
    // Finally, we test update with scaled samples produces the
    // correct posterior.

    const double mean = 12.0;
    const double variance = 3.0;

    const double varianceScales[] = {0.20, 0.50, 0.75, 1.50, 2.00, 5.00};

    LOG_DEBUG("");
    LOG_DEBUG("****** probabilityOfLessLikelySamples ******");

    const double percentiles[] = {10.0, 20.0, 30.0, 40.0, 50.0, 60.0, 70.0, 80.0, 90.0};
    const std::size_t nSamples[] = {30u, 1000u};
    const std::size_t nScaledSamples = 10000u;

    double percentileErrorTolerances[] = {0.15, 0.03};
    double totalErrorTolerances[] = {0.25, 0.13};
    double totalTotalError = 0.0;

    for (std::size_t i = 0; i < boost::size(nSamples); ++i) {
        LOG_DEBUG("**** nSamples = " << nSamples[i] << " ****");

        test::CRandomNumbers rng;

        TDoubleVec samples;
        rng.generateNormalSamples(mean, variance, nSamples[i], samples);

        CNormalMeanPrecConjugate filter(makePrior());
        filter.addSamples(samples);

        double expectedTotalError = 0.0;
        TDoubleVec expectedPercentileErrors;
        {
            TDoubleVec unscaledSamples;
            rng.generateNormalSamples(mean, variance, nScaledSamples, unscaledSamples);

            TDoubleVec probabilities;
            probabilities.reserve(nScaledSamples);
            for (std::size_t j = 0; j < unscaledSamples.size(); ++j) {
                TDouble1Vec sample(1, unscaledSamples[j]);

                double lowerBound, upperBound;
                CPPUNIT_ASSERT(filter.probabilityOfLessLikelySamples(maths_t::E_TwoSided, sample, lowerBound, upperBound));
                CPPUNIT_ASSERT_EQUAL(lowerBound, upperBound);
                double probability = (lowerBound + upperBound) / 2.0;
                probabilities.push_back(probability);
            }
            std::sort(probabilities.begin(), probabilities.end());

<<<<<<< HEAD
            for (std::size_t j = 0; j < boost::size(percentiles); ++j) {
                std::size_t index = static_cast<std::size_t>(static_cast<double>(nScaledSamples) * percentiles[j] / 100.0);
                double error = ::fabs(probabilities[index] - percentiles[j] / 100.0);
=======
            for (std::size_t j = 0; j < boost::size(percentiles); ++j)
            {
                std::size_t index = static_cast<std::size_t>(
                        static_cast<double>(nScaledSamples) * percentiles[j]/100.0);
                double error = std::fabs(probabilities[index] - percentiles[j]/100.0);
>>>>>>> d4e4cca7
                expectedPercentileErrors.push_back(error);
                expectedTotalError += error;
            }
        }

        for (std::size_t j = 0; j < boost::size(varianceScales); ++j) {
            LOG_DEBUG("**** variance scale = " << varianceScales[j] << " ****");

            TDoubleVec scaledSamples;
            rng.generateNormalSamples(mean, varianceScales[j] * variance, nScaledSamples, scaledSamples);

            TDoubleVec probabilities;
            probabilities.reserve(nScaledSamples);
            for (std::size_t k = 0; k < scaledSamples.size(); ++k) {

                double lowerBound, upperBound;
                maths_t::ETail tail;
                CPPUNIT_ASSERT(filter.probabilityOfLessLikelySamples(maths_t::E_TwoSided,
                                                                     maths_t::TWeightStyleVec(1, maths_t::E_SampleCountVarianceScaleWeight),
                                                                     TDouble1Vec(1, scaledSamples[k]),
                                                                     TDouble4Vec1Vec(1, TDouble4Vec(1, varianceScales[j])),
                                                                     lowerBound,
                                                                     upperBound,
                                                                     tail));
                CPPUNIT_ASSERT_EQUAL(lowerBound, upperBound);
                double probability = (lowerBound + upperBound) / 2.0;
                probabilities.push_back(probability);
            }
            std::sort(probabilities.begin(), probabilities.end());

            double totalError = 0.0;
            for (std::size_t k = 0; k < boost::size(percentiles); ++k) {
                std::size_t index = static_cast<std::size_t>(static_cast<double>(nScaledSamples) * percentiles[k] / 100.0);
                double error = fabs(probabilities[index] - percentiles[k] / 100.0);
                totalError += error;
                double errorThreshold = percentileErrorTolerances[i] + expectedPercentileErrors[k];

                LOG_DEBUG("percentile = " << percentiles[k] << ", probability = " << probabilities[index] << ", error = " << error
                                          << ", error threshold = " << errorThreshold);

                CPPUNIT_ASSERT(error < errorThreshold);
            }

            double totalErrorThreshold = totalErrorTolerances[i] + expectedTotalError;

            LOG_DEBUG("totalError = " << totalError << ", totalError threshold = " << totalErrorThreshold);

            CPPUNIT_ASSERT(totalError < totalErrorThreshold);
            totalTotalError += totalError;
        }
    }

    LOG_DEBUG("total totalError = " << totalTotalError);
    CPPUNIT_ASSERT(totalTotalError < 3.5);

    LOG_DEBUG("");
    LOG_DEBUG("****** jointLogMarginalLikelihood ******");

    test::CRandomNumbers rng;

    for (std::size_t i = 0; i < boost::size(varianceScales); ++i) {
        LOG_DEBUG("**** variance scale = " << varianceScales[i] << " ****");

        boost::math::normal_distribution<> normal(mean, std::sqrt(varianceScales[i] * variance));
        double expectedDifferentialEntropy = maths::CTools::differentialEntropy(normal);

        CNormalMeanPrecConjugate filter(makePrior());

        double differentialEntropy = 0.0;

        TDoubleVec seedSamples;
        rng.generateNormalSamples(mean, variance, 1000, seedSamples);
        filter.addSamples(seedSamples);

        TDoubleVec scaledSamples;
        rng.generateNormalSamples(mean, varianceScales[i] * variance, 10000, scaledSamples);
        for (std::size_t j = 0u; j < scaledSamples.size(); ++j) {
            double logLikelihood = 0.0;
            CPPUNIT_ASSERT_EQUAL(maths_t::E_FpNoErrors,
                                 filter.jointLogMarginalLikelihood(maths_t::TWeightStyleVec(1, maths_t::E_SampleCountVarianceScaleWeight),
                                                                   TDouble1Vec(1, scaledSamples[j]),
                                                                   TDouble4Vec1Vec(1, TDouble4Vec(1, varianceScales[i])),
                                                                   logLikelihood));
            differentialEntropy -= logLikelihood;
        }

        differentialEntropy /= static_cast<double>(scaledSamples.size());

        LOG_DEBUG("differentialEntropy = " << differentialEntropy << ", expectedDifferentialEntropy = " << expectedDifferentialEntropy);

        CPPUNIT_ASSERT_DOUBLES_EQUAL(expectedDifferentialEntropy, differentialEntropy, 0.03);
    }

    LOG_DEBUG("");
    LOG_DEBUG("****** addSamples ******");

    // This tests update with variable variance scale. In particular,
    // we update with samples from N(0,1) and N(0,5) and test that
    // the variance is correctly estimated if we compensate using a
    // variance scale.

    const double testIntervals[] = {50.0, 60.0, 70.0, 80.0, 85.0, 90.0, 95.0, 99.0};
    unsigned int errors[] = {0u, 0u, 0u, 0u, 0u, 0u, 0u, 0u};

    maths_t::TWeightStyleVec weightStyle(1, maths_t::E_SampleCountVarianceScaleWeight);
    double variances[] = {1.0, 5.0};
    double precision = 1 / variances[0];

    for (std::size_t t = 0; t < 1000; ++t) {
        CNormalMeanPrecConjugate filter(makePrior());

        for (std::size_t i = 0u; i < boost::size(variances); ++i) {
            TDoubleVec samples;
            rng.generateNormalSamples(0.0, variances[i], 1000, samples);
            TDouble4Vec1Vec weights(samples.size(), TDouble4Vec(1, variances[i]));
            filter.addSamples(weightStyle, samples, weights);
        }

        for (std::size_t i = 0; i < boost::size(testIntervals); ++i) {
            TDoubleDoublePr confidenceInterval = filter.confidenceIntervalPrecision(testIntervals[i]);
            if (precision < confidenceInterval.first || precision > confidenceInterval.second) {
                ++errors[i];
            }
        }
    }

    for (std::size_t i = 0; i < boost::size(testIntervals); ++i) {
        double interval = 100.0 * errors[i] / 1000.0;
        LOG_DEBUG("interval = " << interval << ", expectedInterval = " << (100.0 - testIntervals[i]));
        CPPUNIT_ASSERT_DOUBLES_EQUAL(interval, (100.0 - testIntervals[i]), 4.0);
    }
}

CppUnit::Test* CNormalMeanPrecConjugateTest::suite() {
    CppUnit::TestSuite* suiteOfTests = new CppUnit::TestSuite("CNormalMeanPrecConjugateTest");

    suiteOfTests->addTest(new CppUnit::TestCaller<CNormalMeanPrecConjugateTest>("CNormalMeanPrecConjugateTest::testMultipleUpdate",
                                                                                &CNormalMeanPrecConjugateTest::testMultipleUpdate));
    suiteOfTests->addTest(new CppUnit::TestCaller<CNormalMeanPrecConjugateTest>("CNormalMeanPrecConjugateTest::testPropagation",
                                                                                &CNormalMeanPrecConjugateTest::testPropagation));
    suiteOfTests->addTest(new CppUnit::TestCaller<CNormalMeanPrecConjugateTest>("CNormalMeanPrecConjugateTest::testMeanEstimation",
                                                                                &CNormalMeanPrecConjugateTest::testMeanEstimation));
    suiteOfTests->addTest(new CppUnit::TestCaller<CNormalMeanPrecConjugateTest>("CNormalMeanPrecConjugateTest::testPrecisionEstimation",
                                                                                &CNormalMeanPrecConjugateTest::testPrecisionEstimation));
    suiteOfTests->addTest(new CppUnit::TestCaller<CNormalMeanPrecConjugateTest>("CNormalMeanPrecConjugateTest::testMarginalLikelihood",
                                                                                &CNormalMeanPrecConjugateTest::testMarginalLikelihood));
    suiteOfTests->addTest(new CppUnit::TestCaller<CNormalMeanPrecConjugateTest>("CNormalMeanPrecConjugateTest::testMarginalLikelihoodMean",
                                                                                &CNormalMeanPrecConjugateTest::testMarginalLikelihoodMean));
    suiteOfTests->addTest(new CppUnit::TestCaller<CNormalMeanPrecConjugateTest>("CNormalMeanPrecConjugateTest::testMarginalLikelihoodMode",
                                                                                &CNormalMeanPrecConjugateTest::testMarginalLikelihoodMode));
    suiteOfTests->addTest(new CppUnit::TestCaller<CNormalMeanPrecConjugateTest>(
        "CNormalMeanPrecConjugateTest::testMarginalLikelihoodVariance", &CNormalMeanPrecConjugateTest::testMarginalLikelihoodVariance));
    suiteOfTests->addTest(new CppUnit::TestCaller<CNormalMeanPrecConjugateTest>(
        "CNormalMeanPrecConjugateTest::testSampleMarginalLikelihood", &CNormalMeanPrecConjugateTest::testSampleMarginalLikelihood));
    suiteOfTests->addTest(new CppUnit::TestCaller<CNormalMeanPrecConjugateTest>("CNormalMeanPrecConjugateTest::testCdf",
                                                                                &CNormalMeanPrecConjugateTest::testCdf));
    suiteOfTests->addTest(
        new CppUnit::TestCaller<CNormalMeanPrecConjugateTest>("CNormalMeanPrecConjugateTest::testProbabilityOfLessLikelySamples",
                                                              &CNormalMeanPrecConjugateTest::testProbabilityOfLessLikelySamples));
    suiteOfTests->addTest(new CppUnit::TestCaller<CNormalMeanPrecConjugateTest>("CNormalMeanPrecConjugateTest::testAnomalyScore",
                                                                                &CNormalMeanPrecConjugateTest::testAnomalyScore));
    suiteOfTests->addTest(new CppUnit::TestCaller<CNormalMeanPrecConjugateTest>("CNormalMeanPrecConjugateTest::testIntegerData",
                                                                                &CNormalMeanPrecConjugateTest::testIntegerData));
    suiteOfTests->addTest(new CppUnit::TestCaller<CNormalMeanPrecConjugateTest>("CNormalMeanPrecConjugateTest::testLowVariationData",
                                                                                &CNormalMeanPrecConjugateTest::testLowVariationData));
    suiteOfTests->addTest(new CppUnit::TestCaller<CNormalMeanPrecConjugateTest>("CNormalMeanPrecConjugateTest::testPersist",
                                                                                &CNormalMeanPrecConjugateTest::testPersist));
    suiteOfTests->addTest(new CppUnit::TestCaller<CNormalMeanPrecConjugateTest>("CNormalMeanPrecConjugateTest::testSeasonalVarianceScale",
                                                                                &CNormalMeanPrecConjugateTest::testSeasonalVarianceScale));
    suiteOfTests->addTest(new CppUnit::TestCaller<CNormalMeanPrecConjugateTest>("CNormalMeanPrecConjugateTest::testCountVarianceScale",
                                                                                &CNormalMeanPrecConjugateTest::testCountVarianceScale));

    return suiteOfTests;
}<|MERGE_RESOLUTION|>--- conflicted
+++ resolved
@@ -57,12 +57,7 @@
 }
 }
 
-<<<<<<< HEAD
-void CNormalMeanPrecConjugateTest::testMultipleUpdate(void) {
-=======
-void CNormalMeanPrecConjugateTest::testMultipleUpdate()
-{
->>>>>>> d4e4cca7
+void CNormalMeanPrecConjugateTest::testMultipleUpdate() {
     LOG_DEBUG("+----------------------------------------------------+");
     LOG_DEBUG("|  CNormalMeanPrecConjugateTest::testMultipleUpdate  |");
     LOG_DEBUG("+----------------------------------------------------+");
@@ -137,12 +132,7 @@
     }
 }
 
-<<<<<<< HEAD
-void CNormalMeanPrecConjugateTest::testPropagation(void) {
-=======
-void CNormalMeanPrecConjugateTest::testPropagation()
-{
->>>>>>> d4e4cca7
+void CNormalMeanPrecConjugateTest::testPropagation() {
     LOG_DEBUG("+-------------------------------------------------+");
     LOG_DEBUG("|  CNormalMeanPrecConjugateTest::testPropagation  |");
     LOG_DEBUG("+-------------------------------------------------+");
@@ -178,12 +168,7 @@
     CPPUNIT_ASSERT_DOUBLES_EQUAL(precision, propagatedPrecision, eps);
 }
 
-<<<<<<< HEAD
-void CNormalMeanPrecConjugateTest::testMeanEstimation(void) {
-=======
-void CNormalMeanPrecConjugateTest::testMeanEstimation()
-{
->>>>>>> d4e4cca7
+void CNormalMeanPrecConjugateTest::testMeanEstimation() {
     LOG_DEBUG("+----------------------------------------------------+");
     LOG_DEBUG("|  CNormalMeanPrecConjugateTest::testMeanEstimation  |");
     LOG_DEBUG("+----------------------------------------------------+");
@@ -242,12 +227,7 @@
     }
 }
 
-<<<<<<< HEAD
-void CNormalMeanPrecConjugateTest::testPrecisionEstimation(void) {
-=======
-void CNormalMeanPrecConjugateTest::testPrecisionEstimation()
-{
->>>>>>> d4e4cca7
+void CNormalMeanPrecConjugateTest::testPrecisionEstimation() {
     LOG_DEBUG("+---------------------------------------------------------+");
     LOG_DEBUG("|  CNormalMeanPrecConjugateTest::testPrecisionEstimation  |");
     LOG_DEBUG("+---------------------------------------------------------+");
@@ -307,12 +287,7 @@
     }
 }
 
-<<<<<<< HEAD
-void CNormalMeanPrecConjugateTest::testMarginalLikelihood(void) {
-=======
-void CNormalMeanPrecConjugateTest::testMarginalLikelihood()
-{
->>>>>>> d4e4cca7
+void CNormalMeanPrecConjugateTest::testMarginalLikelihood() {
     LOG_DEBUG("+--------------------------------------------------------+");
     LOG_DEBUG("|  CNormalMeanPrecConjugateTest::testMarginalLikelihood  |");
     LOG_DEBUG("+--------------------------------------------------------+");
@@ -380,27 +355,15 @@
             const double eps = 1e-4;
             double deltas[] = {-5.0, -4.0, -3.0, -2.0, -1.0, -0.5, 0.0, 0.5, 1.0, 2.0, 3.0, 4.0, 5.0};
 
-<<<<<<< HEAD
             for (std::size_t k = 0; k < boost::size(deltas); ++k) {
-                double x = mean + deltas[k] * ::sqrt(variance);
-=======
-            for (std::size_t k = 0; k < boost::size(deltas); ++k)
-            {
                 double x = mean + deltas[k] * std::sqrt(variance);
->>>>>>> d4e4cca7
                 TDouble1Vec sample(1, x);
 
                 LOG_DEBUG("number = " << numberSamples[i] << ", sample = " << sample[0]);
 
                 double logLikelihood = 0.0;
-<<<<<<< HEAD
                 CPPUNIT_ASSERT_EQUAL(maths_t::E_FpNoErrors, filter.jointLogMarginalLikelihood(sample, logLikelihood));
-                double pdf = ::exp(logLikelihood);
-=======
-                CPPUNIT_ASSERT_EQUAL(maths_t::E_FpNoErrors,
-                                     filter.jointLogMarginalLikelihood(sample, logLikelihood));
                 double pdf = std::exp(logLikelihood);
->>>>>>> d4e4cca7
 
                 double lowerBound = 0.0, upperBound = 0.0;
                 sample[0] -= eps;
@@ -461,16 +424,8 @@
     }
 
     {
-<<<<<<< HEAD
-        boost::math::normal_distribution<> normal(mean, ::sqrt(variance));
+        boost::math::normal_distribution<> normal(mean, std::sqrt(variance));
         const double varianceScales[] = {0.1, 0.2, 0.3, 0.4, 0.5, 0.6, 0.7, 0.8, 0.9, 1.0, 1.2, 1.5, 2.0, 2.5, 3.0, 4.0, 5.0};
-=======
-        boost::math::normal_distribution<> normal(mean, std::sqrt(variance));
-        const double varianceScales[] =
-            {
-                0.1, 0.2, 0.3, 0.4, 0.5, 0.6, 0.7, 0.8, 0.9, 1.0, 1.2, 1.5, 2.0, 2.5, 3.0, 4.0, 5.0
-            };
->>>>>>> d4e4cca7
 
         CNormalMeanPrecConjugate filter(makePrior());
         TDoubleVec samples;
@@ -528,12 +483,7 @@
     }
 }
 
-<<<<<<< HEAD
-void CNormalMeanPrecConjugateTest::testMarginalLikelihoodMean(void) {
-=======
-void CNormalMeanPrecConjugateTest::testMarginalLikelihoodMean()
-{
->>>>>>> d4e4cca7
+void CNormalMeanPrecConjugateTest::testMarginalLikelihoodMean() {
     LOG_DEBUG("+------------------------------------------------------------+");
     LOG_DEBUG("|  CNormalMeanPrecConjugateTest::testMarginalLikelihoodMean  |");
     LOG_DEBUG("+------------------------------------------------------------+");
@@ -573,12 +523,7 @@
                 // The error is at the precision of the numerical integration.
                 CPPUNIT_ASSERT_DOUBLES_EQUAL(expectedMean, filter.marginalLikelihoodMean(), 0.01);
 
-<<<<<<< HEAD
-                relativeError.add(::fabs(expectedMean - filter.marginalLikelihoodMean()) / expectedMean);
-=======
-                relativeError.add(std::fabs(expectedMean - filter.marginalLikelihoodMean())
-                                  / expectedMean);
->>>>>>> d4e4cca7
+                relativeError.add(std::fabs(expectedMean - filter.marginalLikelihoodMean()) / expectedMean);
             }
 
             LOG_DEBUG("relativeError = " << maths::CBasicStatistics::mean(relativeError));
@@ -587,12 +532,7 @@
     }
 }
 
-<<<<<<< HEAD
-void CNormalMeanPrecConjugateTest::testMarginalLikelihoodMode(void) {
-=======
-void CNormalMeanPrecConjugateTest::testMarginalLikelihoodMode()
-{
->>>>>>> d4e4cca7
+void CNormalMeanPrecConjugateTest::testMarginalLikelihoodMode() {
     LOG_DEBUG("+-----------------------------------------------------------+");
     LOG_DEBUG("|  CNormalMeanPrecConjugateTest::testMarginalLikelihoodMode |");
     LOG_DEBUG("+-----------------------------------------------------------+");
@@ -625,28 +565,15 @@
                 boost::math::normal_distribution<> scaledNormal(means[i], std::sqrt(vs * variances[j]));
                 double expectedMode = boost::math::mode(scaledNormal);
                 LOG_DEBUG("marginalLikelihoodMode = " << filter.marginalLikelihoodMode(weightStyle, weight)
-<<<<<<< HEAD
                                                       << ", expectedMode = " << expectedMode);
-                CPPUNIT_ASSERT_DOUBLES_EQUAL(expectedMode, filter.marginalLikelihoodMode(weightStyle, weight), 0.12 * ::sqrt(variances[j]));
-            }
-        }
-    }
-}
-
-void CNormalMeanPrecConjugateTest::testMarginalLikelihoodVariance(void) {
-=======
-                          << ", expectedMode = " << expectedMode);
-                CPPUNIT_ASSERT_DOUBLES_EQUAL(expectedMode,
-                                             filter.marginalLikelihoodMode(weightStyle, weight),
-                                             0.12 * std::sqrt(variances[j]));
-            }
-        }
-    }
-}
-
-void CNormalMeanPrecConjugateTest::testMarginalLikelihoodVariance()
-{
->>>>>>> d4e4cca7
+                CPPUNIT_ASSERT_DOUBLES_EQUAL(
+                    expectedMode, filter.marginalLikelihoodMode(weightStyle, weight), 0.12 * std::sqrt(variances[j]));
+            }
+        }
+    }
+}
+
+void CNormalMeanPrecConjugateTest::testMarginalLikelihoodVariance() {
     LOG_DEBUG("+----------------------------------------------------------------+");
     LOG_DEBUG("|  CNormalMeanPrecConjugateTest::testMarginalLikelihoodVariance  |");
     LOG_DEBUG("+----------------------------------------------------------------+");
@@ -686,12 +613,7 @@
                 // The error is at the precision of the numerical integration.
                 CPPUNIT_ASSERT_DOUBLES_EQUAL(expectedVariance, filter.marginalLikelihoodVariance(), 0.2);
 
-<<<<<<< HEAD
-                relativeError.add(::fabs(expectedVariance - filter.marginalLikelihoodVariance()) / expectedVariance);
-=======
-                relativeError.add(std::fabs(expectedVariance - filter.marginalLikelihoodVariance())
-                                  / expectedVariance);
->>>>>>> d4e4cca7
+                relativeError.add(std::fabs(expectedVariance - filter.marginalLikelihoodVariance()) / expectedVariance);
             }
 
             LOG_DEBUG("relativeError = " << maths::CBasicStatistics::mean(relativeError));
@@ -700,12 +622,7 @@
     }
 }
 
-<<<<<<< HEAD
-void CNormalMeanPrecConjugateTest::testSampleMarginalLikelihood(void) {
-=======
-void CNormalMeanPrecConjugateTest::testSampleMarginalLikelihood()
-{
->>>>>>> d4e4cca7
+void CNormalMeanPrecConjugateTest::testSampleMarginalLikelihood() {
     LOG_DEBUG("+--------------------------------------------------------------+");
     LOG_DEBUG("|  CNormalMeanPrecConjugateTest::testSampleMarginalLikelihood  |");
     LOG_DEBUG("+--------------------------------------------------------------+");
@@ -765,14 +682,8 @@
         CPPUNIT_ASSERT_DOUBLES_EQUAL(filter.marginalLikelihoodVariance(),
                                      maths::CBasicStatistics::variance(sampledMoments),
                                      0.2 * filter.marginalLikelihoodVariance());
-<<<<<<< HEAD
-        meanVarError.add(::fabs(filter.marginalLikelihoodVariance() - maths::CBasicStatistics::variance(sampledMoments)) /
+        meanVarError.add(std::fabs(filter.marginalLikelihoodVariance() - maths::CBasicStatistics::variance(sampledMoments)) /
                          filter.marginalLikelihoodVariance());
-=======
-        meanVarError.add(std::fabs(  filter.marginalLikelihoodVariance()
-                                - maths::CBasicStatistics::variance(sampledMoments))
-                         / filter.marginalLikelihoodVariance());
->>>>>>> d4e4cca7
 
         std::sort(sampled.begin(), sampled.end());
         for (std::size_t j = 1u; j < sampled.size(); ++j) {
@@ -793,12 +704,7 @@
     CPPUNIT_ASSERT(maths::CBasicStatistics::mean(meanVarError) < 0.04);
 }
 
-<<<<<<< HEAD
-void CNormalMeanPrecConjugateTest::testCdf(void) {
-=======
-void CNormalMeanPrecConjugateTest::testCdf()
-{
->>>>>>> d4e4cca7
+void CNormalMeanPrecConjugateTest::testCdf() {
     LOG_DEBUG("+-----------------------------------------+");
     LOG_DEBUG("|  CNormalMeanPrecConjugateTest::testCdf  |");
     LOG_DEBUG("+-----------------------------------------+");
@@ -835,25 +741,13 @@
             CPPUNIT_ASSERT(filter.minusLogJointCdfComplement(TDouble1Vec(1, x), lowerBound, upperBound));
             double fComplement = (lowerBound + upperBound) / 2.0;
 
-<<<<<<< HEAD
             LOG_DEBUG("log(F(x)) = " << (f == 0.0 ? f : -f) << ", log(1 - F(x)) = " << (fComplement == 0.0 ? fComplement : -fComplement));
-            CPPUNIT_ASSERT_DOUBLES_EQUAL(1.0, ::exp(-f) + ::exp(-fComplement), 1e-10);
-        }
-    }
-}
-
-void CNormalMeanPrecConjugateTest::testProbabilityOfLessLikelySamples(void) {
-=======
-            LOG_DEBUG("log(F(x)) = " << (f == 0.0 ? f : -f)
-                      << ", log(1 - F(x)) = " << (fComplement == 0.0 ? fComplement : -fComplement));
             CPPUNIT_ASSERT_DOUBLES_EQUAL(1.0, std::exp(-f) + std::exp(-fComplement), 1e-10);
         }
     }
 }
 
-void CNormalMeanPrecConjugateTest::testProbabilityOfLessLikelySamples()
-{
->>>>>>> d4e4cca7
+void CNormalMeanPrecConjugateTest::testProbabilityOfLessLikelySamples() {
     LOG_DEBUG("+--------------------------------------------------------------------+");
     LOG_DEBUG("|  CNormalMeanPrecConjugateTest::testProbabilityOfLessLikelySamples  |");
     LOG_DEBUG("+--------------------------------------------------------------------+");
@@ -884,11 +778,7 @@
             filter.addSamples(samples);
 
             double mean = filter.mean();
-<<<<<<< HEAD
-            double sd = ::sqrt(1.0 / filter.precision());
-=======
-            double sd   = std::sqrt(1.0 / filter.precision());
->>>>>>> d4e4cca7
+            double sd = std::sqrt(1.0 / filter.precision());
 
             TDoubleVec likelihoods;
             for (std::size_t k = 0u; k < samples.size(); ++k) {
@@ -995,12 +885,7 @@
     CPPUNIT_ASSERT(maths::CBasicStatistics::mean(meanError) < 0.01);
 }
 
-<<<<<<< HEAD
-void CNormalMeanPrecConjugateTest::testAnomalyScore(void) {
-=======
-void CNormalMeanPrecConjugateTest::testAnomalyScore()
-{
->>>>>>> d4e4cca7
+void CNormalMeanPrecConjugateTest::testAnomalyScore() {
     LOG_DEBUG("+--------------------------------------------------+");
     LOG_DEBUG("|  CNormalMeanPrecConjugateTest::testAnomalyScore  |");
     LOG_DEBUG("+--------------------------------------------------+");
@@ -1126,12 +1011,7 @@
     CPPUNIT_ASSERT(totalFalsePositiveRate < 0.003);
 }
 
-<<<<<<< HEAD
-void CNormalMeanPrecConjugateTest::testIntegerData(void) {
-=======
-void CNormalMeanPrecConjugateTest::testIntegerData()
-{
->>>>>>> d4e4cca7
+void CNormalMeanPrecConjugateTest::testIntegerData() {
     LOG_DEBUG("+-------------------------------------------------+");
     LOG_DEBUG("|  CNormalMeanPrecConjugateTest::testIntegerData  |");
     LOG_DEBUG("+-------------------------------------------------+");
@@ -1173,14 +1053,8 @@
 
         TMeanAccumulator meanLogLikelihood1;
         TMeanAccumulator meanLogLikelihood2;
-<<<<<<< HEAD
         for (std::size_t j = 0u; j < nSamples; ++j) {
-            double x = ::floor(samples[j]);
-=======
-        for (std::size_t j = 0u; j < nSamples; ++j)
-        {
             double x = std::floor(samples[j]);
->>>>>>> d4e4cca7
 
             TDouble1Vec sample(1, x);
             double logLikelihood1;
@@ -1212,14 +1086,8 @@
         TMeanAccumulator meanProbability1;
         TMeanAccumulator meanProbability2;
 
-<<<<<<< HEAD
         for (std::size_t i = 0; i < nSamples; ++i) {
-            double x = ::floor(samples[i]);
-=======
-        for (std::size_t i = 0; i < nSamples; ++i)
-        {
             double x = std::floor(samples[i]);
->>>>>>> d4e4cca7
 
             TDouble1Vec sample(1, x);
 
@@ -1245,12 +1113,7 @@
     }
 }
 
-<<<<<<< HEAD
-void CNormalMeanPrecConjugateTest::testLowVariationData(void) {
-=======
-void CNormalMeanPrecConjugateTest::testLowVariationData()
-{
->>>>>>> d4e4cca7
+void CNormalMeanPrecConjugateTest::testLowVariationData() {
     LOG_DEBUG("+------------------------------------------------------+");
     LOG_DEBUG("|  CNormalMeanPrecConjugateTest::testLowVariationData  |");
     LOG_DEBUG("+------------------------------------------------------+");
@@ -1279,12 +1142,7 @@
     }
 }
 
-<<<<<<< HEAD
-void CNormalMeanPrecConjugateTest::testPersist(void) {
-=======
-void CNormalMeanPrecConjugateTest::testPersist()
-{
->>>>>>> d4e4cca7
+void CNormalMeanPrecConjugateTest::testPersist() {
     LOG_DEBUG("+---------------------------------------------+");
     LOG_DEBUG("|  CNormalMeanPrecConjugateTest::testPersist  |");
     LOG_DEBUG("+---------------------------------------------+");
@@ -1341,12 +1199,7 @@
     CPPUNIT_ASSERT_EQUAL(origXml, newXml);
 }
 
-<<<<<<< HEAD
-void CNormalMeanPrecConjugateTest::testSeasonalVarianceScale(void) {
-=======
-void CNormalMeanPrecConjugateTest::testSeasonalVarianceScale()
-{
->>>>>>> d4e4cca7
+void CNormalMeanPrecConjugateTest::testSeasonalVarianceScale() {
     LOG_DEBUG("+-----------------------------------------------------------+");
     LOG_DEBUG("|  CNormalMeanPrecConjugateTest::testSeasonalVarianceScale  |");
     LOG_DEBUG("+-----------------------------------------------------------+");
@@ -1436,20 +1289,10 @@
                         filter.minusLogJointCdf(weightStyle, xPlusEps, weights, lb, ub);
                         double FxPlusEps = std::exp(-(lb + ub) / 2.0);
                         filter.minusLogJointCdf(weightStyle, xMinusEps, weights, lb, ub);
-<<<<<<< HEAD
-                        double FxMinusEps = ::exp(-(lb + ub) / 2.0);
-                        LOG_DEBUG("x = " << points[l] << ", log(f(x)) = " << fx << ", F(x - eps) = " << FxMinusEps
-                                         << ", F(x + eps) = " << FxPlusEps << ", log(dF/dx)) = " << ::log((FxPlusEps - FxMinusEps) / 2e-3));
-                        CPPUNIT_ASSERT_DOUBLES_EQUAL(fx, ::log((FxPlusEps - FxMinusEps) / 2e-3), 0.05 * ::fabs(fx));
-=======
                         double FxMinusEps = std::exp(-(lb + ub) / 2.0);
-                        LOG_DEBUG("x = " << points[l]
-                                  << ", log(f(x)) = " << fx
-                                  << ", F(x - eps) = " << FxMinusEps
-                                  << ", F(x + eps) = " << FxPlusEps
-                                  << ", log(dF/dx)) = " << std::log((FxPlusEps - FxMinusEps) / 2e-3));
+                        LOG_DEBUG("x = " << points[l] << ", log(f(x)) = " << fx << ", F(x - eps) = " << FxMinusEps << ", F(x + eps) = "
+                                         << FxPlusEps << ", log(dF/dx)) = " << std::log((FxPlusEps - FxMinusEps) / 2e-3));
                         CPPUNIT_ASSERT_DOUBLES_EQUAL(fx, std::log((FxPlusEps - FxMinusEps) / 2e-3), 0.05 * std::fabs(fx));
->>>>>>> d4e4cca7
 
                         sample[0] = m + (points[l] - m) / std::sqrt(vs);
                         weights[0][0] = 1.0;
@@ -1474,34 +1317,14 @@
                         LOG_DEBUG("expectedTail       = " << expectedTail);
                         LOG_DEBUG("tail               = " << tail);
 
-<<<<<<< HEAD
                         if ((expectedLowerBound + expectedUpperBound) < 0.02) {
                             CPPUNIT_ASSERT_DOUBLES_EQUAL(
-                                ::log(expectedLowerBound), ::log(lowerBound), 0.1 * ::fabs(::log(expectedLowerBound)));
+                                std::log(expectedLowerBound), std::log(lowerBound), 0.1 * std::fabs(std::log(expectedLowerBound)));
                             CPPUNIT_ASSERT_DOUBLES_EQUAL(
-                                ::log(expectedUpperBound), ::log(upperBound), 0.1 * ::fabs(::log(expectedUpperBound)));
+                                std::log(expectedUpperBound), std::log(upperBound), 0.1 * std::fabs(std::log(expectedUpperBound)));
                         } else {
                             CPPUNIT_ASSERT_DOUBLES_EQUAL(expectedLowerBound, lowerBound, 0.01 * expectedLowerBound);
                             CPPUNIT_ASSERT_DOUBLES_EQUAL(expectedUpperBound, upperBound, 0.01 * expectedUpperBound);
-=======
-                        if ((expectedLowerBound + expectedUpperBound) < 0.02)
-                        {
-                            CPPUNIT_ASSERT_DOUBLES_EQUAL(std::log(expectedLowerBound),
-                                                         std::log(lowerBound),
-                                                         0.1 * std::fabs(std::log(expectedLowerBound)));
-                            CPPUNIT_ASSERT_DOUBLES_EQUAL(std::log(expectedUpperBound),
-                                                         std::log(upperBound),
-                                                         0.1 * std::fabs(std::log(expectedUpperBound)));
-                        }
-                        else
-                        {
-                            CPPUNIT_ASSERT_DOUBLES_EQUAL(expectedLowerBound,
-                                                         lowerBound,
-                                                         0.01 * expectedLowerBound);
-                            CPPUNIT_ASSERT_DOUBLES_EQUAL(expectedUpperBound,
-                                                         upperBound,
-                                                         0.01 * expectedUpperBound);
->>>>>>> d4e4cca7
                         }
                         CPPUNIT_ASSERT_EQUAL(expectedTail, tail);
                     }
@@ -1530,12 +1353,7 @@
     }
 }
 
-<<<<<<< HEAD
-void CNormalMeanPrecConjugateTest::testCountVarianceScale(void) {
-=======
-void CNormalMeanPrecConjugateTest::testCountVarianceScale()
-{
->>>>>>> d4e4cca7
+void CNormalMeanPrecConjugateTest::testCountVarianceScale() {
     LOG_DEBUG("+--------------------------------------------------------+");
     LOG_DEBUG("|  CNormalMeanPrecConjugateTest::testCountVarianceScale  |");
     LOG_DEBUG("+--------------------------------------------------------+");
@@ -1604,17 +1422,9 @@
             }
             std::sort(probabilities.begin(), probabilities.end());
 
-<<<<<<< HEAD
             for (std::size_t j = 0; j < boost::size(percentiles); ++j) {
                 std::size_t index = static_cast<std::size_t>(static_cast<double>(nScaledSamples) * percentiles[j] / 100.0);
-                double error = ::fabs(probabilities[index] - percentiles[j] / 100.0);
-=======
-            for (std::size_t j = 0; j < boost::size(percentiles); ++j)
-            {
-                std::size_t index = static_cast<std::size_t>(
-                        static_cast<double>(nScaledSamples) * percentiles[j]/100.0);
-                double error = std::fabs(probabilities[index] - percentiles[j]/100.0);
->>>>>>> d4e4cca7
+                double error = std::fabs(probabilities[index] - percentiles[j] / 100.0);
                 expectedPercentileErrors.push_back(error);
                 expectedTotalError += error;
             }
