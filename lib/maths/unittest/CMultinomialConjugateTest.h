/*
 * ELASTICSEARCH CONFIDENTIAL
 *
 * Copyright (c) 2016 Elasticsearch BV. All Rights Reserved.
 *
 * Notice: this software, and all information contained
 * therein, is the exclusive property of Elasticsearch BV
 * and its licensors, if any, and is protected under applicable
 * domestic and foreign law, and international treaties.
 *
 * Reproduction, republication or distribution without the
 * express written consent of Elasticsearch BV is
 * strictly prohibited.
 */

#ifndef INCLUDED_CMultinomialConjugateTest_h
#define INCLUDED_CMultinomialConjugateTest_h

#include <cppunit/extensions/HelperMacros.h>

<<<<<<< HEAD
class CMultinomialConjugateTest : public CppUnit::TestFixture {
public:
    void testMultipleUpdate(void);
    void testPropagation(void);
    void testProbabilityEstimation(void);
    void testMarginalLikelihood(void);
    void testSampleMarginalLikelihood(void);
    void testProbabilityOfLessLikelySamples(void);
    void testAnomalyScore(void);
    void testRemoveCategories(void);
    void testPersist(void);
    void testOverflow(void);
    void testConcentration(void);
=======
class CMultinomialConjugateTest : public CppUnit::TestFixture
{
    public:
        void testMultipleUpdate();
        void testPropagation();
        void testProbabilityEstimation();
        void testMarginalLikelihood();
        void testSampleMarginalLikelihood();
        void testProbabilityOfLessLikelySamples();
        void testAnomalyScore();
        void testRemoveCategories();
        void testPersist();
        void testOverflow();
        void testConcentration();
>>>>>>> d4e4cca7

    static CppUnit::Test* suite();
};

#endif // INCLUDED_CMultinomialConjugateTest_h<|MERGE_RESOLUTION|>--- conflicted
+++ resolved
@@ -18,36 +18,19 @@
 
 #include <cppunit/extensions/HelperMacros.h>
 
-<<<<<<< HEAD
 class CMultinomialConjugateTest : public CppUnit::TestFixture {
 public:
-    void testMultipleUpdate(void);
-    void testPropagation(void);
-    void testProbabilityEstimation(void);
-    void testMarginalLikelihood(void);
-    void testSampleMarginalLikelihood(void);
-    void testProbabilityOfLessLikelySamples(void);
-    void testAnomalyScore(void);
-    void testRemoveCategories(void);
-    void testPersist(void);
-    void testOverflow(void);
-    void testConcentration(void);
-=======
-class CMultinomialConjugateTest : public CppUnit::TestFixture
-{
-    public:
-        void testMultipleUpdate();
-        void testPropagation();
-        void testProbabilityEstimation();
-        void testMarginalLikelihood();
-        void testSampleMarginalLikelihood();
-        void testProbabilityOfLessLikelySamples();
-        void testAnomalyScore();
-        void testRemoveCategories();
-        void testPersist();
-        void testOverflow();
-        void testConcentration();
->>>>>>> d4e4cca7
+    void testMultipleUpdate();
+    void testPropagation();
+    void testProbabilityEstimation();
+    void testMarginalLikelihood();
+    void testSampleMarginalLikelihood();
+    void testProbabilityOfLessLikelySamples();
+    void testAnomalyScore();
+    void testRemoveCategories();
+    void testPersist();
+    void testOverflow();
+    void testConcentration();
 
     static CppUnit::Test* suite();
 };
