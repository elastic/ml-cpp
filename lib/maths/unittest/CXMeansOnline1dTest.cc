/*
 * ELASTICSEARCH CONFIDENTIAL
 *
 * Copyright (c) 2016 Elasticsearch BV. All Rights Reserved.
 *
 * Notice: this software, and all information contained
 * therein, is the exclusive property of Elasticsearch BV
 * and its licensors, if any, and is protected under applicable
 * domestic and foreign law, and international treaties.
 *
 * Reproduction, republication or distribution without the
 * express written consent of Elasticsearch BV is
 * strictly prohibited.
 */

#include "CXMeansOnline1dTest.h"

#include <core/CContainerPrinter.h>
#include <core/CLogger.h>
#include <core/CRapidXmlParser.h>
#include <core/CRapidXmlStatePersistInserter.h>
#include <core/CRapidXmlStateRestoreTraverser.h>
#include <core/Constants.h>
#include <core/CoreTypes.h>

#include <maths/CRestoreParams.h>
#include <maths/CXMeansOnline1d.h>

#include <test/CRandomNumbers.h>
#include <test/CTimeSeriesTestData.h>

#include <boost/range.hpp>

#include <algorithm>

using namespace ml;

namespace {

using TDoubleVec = std::vector<double>;
using TClusterVec = maths::CXMeansOnline1d::TClusterVec;
using TMeanVarAccumulator = maths::CBasicStatistics::SSampleMeanVar<double>::TAccumulator;

bool restore(const maths::SDistributionRestoreParams& params,
             core::CRapidXmlStateRestoreTraverser& traverser,
             maths::CXMeansOnline1d::CCluster& result) {
    return traverser.traverseSubLevel(
        boost::bind(&maths::CXMeansOnline1d::CCluster::acceptRestoreTraverser, &result, boost::cref(params), _1));
}

void debug(const TClusterVec& clusters) {
    std::ostringstream c;
    c << "[";
    for (std::size_t j = 0u; j < clusters.size(); ++j) {
        c << " (" << clusters[j].weight(maths_t::E_ClustersFractionWeight) << ", " << clusters[j].centre() << ", " << clusters[j].spread()
          << ")";
    }
    c << " ]";
    LOG_DEBUG("clusters = " << c.str());
}
}

<<<<<<< HEAD
void CXMeansOnline1dTest::testCluster(void) {
=======
void CXMeansOnline1dTest::testCluster()
{
>>>>>>> d4e4cca7
    LOG_DEBUG("+------------------------------------+");
    LOG_DEBUG("|  CXMeansOnline1dTest::testCluster  |");
    LOG_DEBUG("+------------------------------------+");

    maths::CXMeansOnline1d clusterer(
        maths_t::E_ContinuousData, maths::CAvailableModeDistributions::ALL, maths_t::E_ClustersFractionWeight, 0.1);
    maths::CXMeansOnline1d::CCluster cluster(clusterer);

    double x1[] = {1.1, 2.3, 1.5, 0.9, 4.7, 3.2, 2.8, 2.3, 1.9, 2.6};
    double c1[] = {1.0, 2.0, 1.0, 1.0, 1.0, 1.0, 2.0, 1.0, 1.0, 1.0};
    TDoubleVec values;

    maths::CBasicStatistics::SSampleMeanVar<double>::TAccumulator moments;
    for (std::size_t i = 0u; i < boost::size(x1); ++i) {
        cluster.add(x1[i], c1[i]);
        moments.add(x1[i], c1[i]);
        for (std::size_t j = 0u; j < static_cast<std::size_t>(c1[i]); ++j) {
            values.push_back(x1[i]);
        }
    }
    LOG_DEBUG("count  = " << cluster.count());
    LOG_DEBUG("centre = " << cluster.centre());
    LOG_DEBUG("spread = " << cluster.spread());
    LOG_DEBUG("weight = " << cluster.weight(maths_t::E_ClustersFractionWeight));

    double expectedCount = maths::CBasicStatistics::count(moments);
    double expectedCentre = maths::CBasicStatistics::mean(moments);
    double expectedSpread = std::sqrt(maths::CBasicStatistics::variance(moments));
    LOG_DEBUG("expected count  = " << expectedCount);
    LOG_DEBUG("expected centre = " << expectedCentre);
    LOG_DEBUG("expected spread = " << expectedSpread);
    CPPUNIT_ASSERT_EQUAL(expectedCount, cluster.count());
    CPPUNIT_ASSERT_DOUBLES_EQUAL(expectedCentre, cluster.centre(), 1e-10);
    CPPUNIT_ASSERT_DOUBLES_EQUAL(expectedSpread, cluster.spread(), 0.05 * expectedSpread);
    CPPUNIT_ASSERT_EQUAL(1.0, cluster.weight(maths_t::E_ClustersEqualWeight));
    CPPUNIT_ASSERT_EQUAL(expectedCount, cluster.weight(maths_t::E_ClustersFractionWeight));

    cluster.propagateForwardsByTime(5.0);
    LOG_DEBUG("centre = " << cluster.centre());
    LOG_DEBUG("spread = " << cluster.spread());
    LOG_DEBUG("count  = " << cluster.count());
    LOG_DEBUG("weight = " << cluster.weight(maths_t::E_ClustersFractionWeight));
    CPPUNIT_ASSERT(cluster.count() < expectedCount);
    CPPUNIT_ASSERT_DOUBLES_EQUAL(expectedCentre, cluster.centre(), 1e-10);
    CPPUNIT_ASSERT(cluster.spread() > expectedSpread);
    CPPUNIT_ASSERT_EQUAL(1.0, cluster.weight(maths_t::E_ClustersEqualWeight));
    CPPUNIT_ASSERT(cluster.weight(maths_t::E_ClustersFractionWeight) < expectedCount);

    maths::CBasicStatistics::SSampleMeanVar<double>::TAccumulator percentileError;
    std::sort(values.begin(), values.end());
    for (std::size_t i = 0u; i < 10; ++i) {
        double p = static_cast<double>(10 * i) + 5.0;
        double expectedPercentile = values[static_cast<std::size_t>(p / 100.0 * static_cast<double>(values.size()) + 0.5)];
        LOG_DEBUG(p << " percentile = " << cluster.percentile(p));
        LOG_DEBUG(p << " expected percentile = " << expectedPercentile);
        double error = std::fabs(cluster.percentile(p) - expectedPercentile);
        CPPUNIT_ASSERT(error < 0.5);
        percentileError.add(error / expectedPercentile);
    }
    LOG_DEBUG("mean error = " << maths::CBasicStatistics::mean(percentileError));
    CPPUNIT_ASSERT(maths::CBasicStatistics::mean(percentileError) < 0.1);

    TDoubleVec samples;
    cluster.sample(10, 0.0, 5.0, samples);
    LOG_DEBUG("samples = " << core::CContainerPrinter::print(samples));

    maths::CBasicStatistics::SSampleMeanVar<double>::TAccumulator sampleMoments;
    for (std::size_t i = 0u; i < samples.size(); ++i) {
        sampleMoments.add(samples[i]);
    }
    double sampleCentre = maths::CBasicStatistics::mean(sampleMoments);
    double sampleSpread = std::sqrt(maths::CBasicStatistics::variance(sampleMoments));
    LOG_DEBUG("sample centre = " << sampleCentre);
    LOG_DEBUG("sample spread = " << sampleSpread);
    CPPUNIT_ASSERT_DOUBLES_EQUAL(cluster.centre(), sampleCentre, 0.02);
    CPPUNIT_ASSERT_DOUBLES_EQUAL(cluster.spread(), sampleSpread, 0.2);

<<<<<<< HEAD
    CPPUNIT_ASSERT_DOUBLES_EQUAL(::log(cluster.count()),
                                 -cluster.logLikelihoodFromCluster(maths_t::E_ClustersEqualWeight, 1.5) +
                                     cluster.logLikelihoodFromCluster(maths_t::E_ClustersFractionWeight, 1.5),
=======
    CPPUNIT_ASSERT_DOUBLES_EQUAL(std::log(cluster.count()),
                                 - cluster.logLikelihoodFromCluster(maths_t::E_ClustersEqualWeight, 1.5)
                                 + cluster.logLikelihoodFromCluster(maths_t::E_ClustersFractionWeight, 1.5),
>>>>>>> d4e4cca7
                                 1e-10);

    uint64_t origChecksum = cluster.checksum(0);
    std::string origXml;
    {
        core::CRapidXmlStatePersistInserter inserter("root");
        cluster.acceptPersistInserter(inserter);
        inserter.toXml(origXml);
    }

    LOG_DEBUG("Cluster XML representation:\n" << origXml);

    // Restore the XML into a new filter
    core::CRapidXmlParser parser;
    CPPUNIT_ASSERT(parser.parseStringIgnoreCdata(origXml));
    core::CRapidXmlStateRestoreTraverser traverser(parser);

    maths::CXMeansOnline1d::CCluster restoredCluster(clusterer);
    maths::SDistributionRestoreParams params(maths_t::E_ContinuousData,
                                             0.1,
                                             maths::MINIMUM_CLUSTER_SPLIT_FRACTION,
                                             maths::MINIMUM_CLUSTER_SPLIT_COUNT,
                                             maths::MINIMUM_CATEGORY_COUNT);
    restore(params, traverser, restoredCluster);
    uint64_t restoredChecksum = restoredCluster.checksum(0);
    CPPUNIT_ASSERT_EQUAL(origChecksum, restoredChecksum);

    double x2[] = {10.3, 10.6, 10.7, 9.8, 11.2, 11.0};
    double c2[] = {2.0, 1.0, 1.0, 2.0, 2.0, 1.0};
    for (std::size_t i = 0u; i < boost::size(x2); ++i) {
        cluster.add(x2[i], c2[i]);
    }
    maths::CXMeansOnline1d::TOptionalClusterClusterPr split =
        cluster.split(maths::CAvailableModeDistributions::ALL, 5.0, 0.0, std::make_pair(0.0, 15.0), clusterer.indexGenerator());
    CPPUNIT_ASSERT(split);
    LOG_DEBUG("left centre  = " << split->first.centre());
    LOG_DEBUG("left spread  = " << split->first.spread());
    LOG_DEBUG("right centre = " << split->second.centre());
    LOG_DEBUG("right spread = " << split->second.spread());
    CPPUNIT_ASSERT_DOUBLES_EQUAL(2.4, split->first.centre(), 0.05);
    CPPUNIT_ASSERT_DOUBLES_EQUAL(1.1, split->first.spread(), 0.1);
    CPPUNIT_ASSERT_DOUBLES_EQUAL(10.5, split->second.centre(), 0.05);
    CPPUNIT_ASSERT_DOUBLES_EQUAL(0.6, split->second.spread(), 0.1);
}

<<<<<<< HEAD
void CXMeansOnline1dTest::testMixtureOfGaussians(void) {
=======
void CXMeansOnline1dTest::testMixtureOfGaussians()
{
>>>>>>> d4e4cca7
    LOG_DEBUG("+-----------------------------------------------+");
    LOG_DEBUG("|  CXMeansOnline1dTest::testMixtureOfGaussians  |");
    LOG_DEBUG("+-----------------------------------------------+");

    test::CRandomNumbers rng;

    // Test 1:
    //   * Cluster 1 = N(7, 1),     100 points
    //   * Cluster 2 = N(15, 2.25), 200 points
    //   * Cluster 3 = N(35, 2.25), 150 points
    maths::CXMeansOnline1d::TSizeDoublePr2Vec dummy;
    {
        LOG_DEBUG("*** Test 1 ***");

        TDoubleVec mode1;
        rng.generateNormalSamples(7.0, 1.0, 100u, mode1);
        TDoubleVec mode2;
        rng.generateNormalSamples(16.0, 2.25, 200u, mode2);
        TDoubleVec mode3;
        rng.generateNormalSamples(35.0, 2.25, 150u, mode3);

        TMeanVarAccumulator expectedClusters[] = {TMeanVarAccumulator(), TMeanVarAccumulator(), TMeanVarAccumulator()};
        expectedClusters[0].add(mode1);
        expectedClusters[1].add(mode2);
        expectedClusters[2].add(mode3);

        TDoubleVec samples;
        samples.reserve(mode1.size() + mode2.size() + mode3.size());
        std::copy(mode1.begin(), mode1.end(), std::back_inserter(samples));
        std::copy(mode2.begin(), mode2.end(), std::back_inserter(samples));
        std::copy(mode3.begin(), mode3.end(), std::back_inserter(samples));

        double meanError = 0.0;
        double spreadError = 0.0;

        for (unsigned int i = 0u; i < 50u; ++i) {
            // Randomize the input order.
            rng.random_shuffle(samples.begin(), samples.end());

            maths::CXMeansOnline1d clusterer(
                maths_t::E_ContinuousData, maths::CAvailableModeDistributions::ALL, maths_t::E_ClustersFractionWeight, 0.001);

            //std::ostringstream name;
            //name << "results.m." << i;
            //std::ofstream file;
            //file.open(name.str().c_str());

            for (std::size_t j = 0u; j < samples.size(); ++j) {
                if (j % 50 == 0) {
                    LOG_DEBUG("time = " << j);
                }

                clusterer.add(samples[j], dummy);
                clusterer.propagateForwardsByTime(1.0);

                //if (j > 0 && j % 10 == 0)
                //{
                //    file << "x = [ ";
                //    for (std::size_t k = 0u; k < j; ++k)
                //    {
                //        file << samples[k] << " ";
                //    }
                //    file << "];\nscatter(x, zeros(1, length(x)), 10, 'r', 'x');\nhold on;\n";
                //    file << clusterer.printClusters();
                //    file << "axis([0 45 0 0.21])\n";
                //    file << "input(\"time = " << j << "\");\n\n";
                //}
            }

            // Check we've got three clusters and their position
            // and spread is what we'd expect.
            const TClusterVec& clusters = clusterer.clusters();

            debug(clusters);
            LOG_DEBUG("expected = " << core::CContainerPrinter::print(expectedClusters))

            LOG_DEBUG("# clusters = " << clusters.size());
            CPPUNIT_ASSERT_EQUAL(std::size_t(3), clusters.size());

<<<<<<< HEAD
            for (std::size_t j = 0u; j < clusters.size(); ++j) {
                CPPUNIT_ASSERT_DOUBLES_EQUAL(maths::CBasicStatistics::mean(expectedClusters[j]), clusters[j].centre(), 0.1);
                CPPUNIT_ASSERT_DOUBLES_EQUAL(::sqrt(maths::CBasicStatistics::variance(expectedClusters[j])), clusters[j].spread(), 0.4);
                meanError += ::fabs(clusters[j].centre() - maths::CBasicStatistics::mean(expectedClusters[j]));
                spreadError += ::fabs(clusters[j].spread() - ::sqrt(maths::CBasicStatistics::variance(expectedClusters[j])));
=======
            for (std::size_t j = 0u; j < clusters.size(); ++j)
            {
                CPPUNIT_ASSERT_DOUBLES_EQUAL(maths::CBasicStatistics::mean(expectedClusters[j]),
                                             clusters[j].centre(),
                                             0.1);
                CPPUNIT_ASSERT_DOUBLES_EQUAL(std::sqrt(maths::CBasicStatistics::variance(expectedClusters[j])),
                                             clusters[j].spread(),
                                             0.4);
                meanError += std::fabs(clusters[j].centre()
                                    - maths::CBasicStatistics::mean(expectedClusters[j]));
                spreadError += std::fabs(clusters[j].spread()
                                      - std::sqrt(maths::CBasicStatistics::variance(expectedClusters[j])));
>>>>>>> d4e4cca7
            }
        }

        meanError /= 150.0;
        spreadError /= 150.0;

        LOG_DEBUG("meanError = " << meanError << ", spreadError = " << spreadError);
        CPPUNIT_ASSERT(meanError < 0.012);
        CPPUNIT_ASSERT(meanError < 0.013);
    }

    // Test 2:
    //   * Cluster 1 = N(5, 1),    10 points
    //   * Cluster 2 = N(15, 2), 1600 points
    {
        LOG_DEBUG("*** Test 2 ***");

        TDoubleVec mode1;
        rng.generateNormalSamples(5.0, 1.0, 10u, mode1);
        TDoubleVec mode2;
        rng.generateNormalSamples(15.0, 2.0, 1600u, mode2);

        TMeanVarAccumulator expectedClusters;
        expectedClusters.add(mode2);

        TDoubleVec samples;
        samples.reserve(mode1.size() + mode2.size());
        std::copy(mode1.begin(), mode1.end(), std::back_inserter(samples));
        std::copy(mode2.begin(), mode2.end(), std::back_inserter(samples));

        maths::CXMeansOnline1d clusterer(
            maths_t::E_ContinuousData, maths::CAvailableModeDistributions::ALL, maths_t::E_ClustersFractionWeight, 0.001);

        for (std::size_t j = 0u; j < samples.size(); ++j) {
            if (j % 50 == 0) {
                LOG_DEBUG("time = " << j);
            }

            clusterer.add(samples[j], dummy);
            clusterer.propagateForwardsByTime(1.0);
        }

        // Check we've got one cluster (the small cluster should
        // have been deleted) and its mean and spread is what we'd
        // expect.
        const TClusterVec& clusters = clusterer.clusters();

        debug(clusters);
        LOG_DEBUG("expected = " << expectedClusters);

        CPPUNIT_ASSERT_EQUAL(std::size_t(1), clusters.size());
<<<<<<< HEAD
        CPPUNIT_ASSERT_DOUBLES_EQUAL(maths::CBasicStatistics::mean(expectedClusters), clusters[0].centre(), 0.05);
        CPPUNIT_ASSERT_DOUBLES_EQUAL(::sqrt(maths::CBasicStatistics::variance(expectedClusters)), clusters[0].spread(), 0.3);
=======
        CPPUNIT_ASSERT_DOUBLES_EQUAL(maths::CBasicStatistics::mean(expectedClusters),
                                     clusters[0].centre(),
                                     0.05);
        CPPUNIT_ASSERT_DOUBLES_EQUAL(std::sqrt(maths::CBasicStatistics::variance(expectedClusters)),
                                     clusters[0].spread(),
                                     0.3);
>>>>>>> d4e4cca7
    }

    // Test 3:
    //   * Cluster 1 = N(7, 1),  100 points
    //   * Cluster 2 = N(11, 1), 200 points
    {
        LOG_DEBUG("*** Test 3 ***");

        TDoubleVec mode1;
        rng.generateNormalSamples(7.0, 1.0, 100u, mode1);
        TDoubleVec mode2;
        rng.generateNormalSamples(11.0, 1.0, 200u, mode2);

        TMeanVarAccumulator expectedClusters[] = {TMeanVarAccumulator(), TMeanVarAccumulator()};
        expectedClusters[0].add(mode1);
        expectedClusters[1].add(mode2);

        TDoubleVec samples;
        samples.reserve(mode1.size() + mode2.size());
        std::copy(mode1.begin(), mode1.end(), std::back_inserter(samples));
        std::copy(mode2.begin(), mode2.end(), std::back_inserter(samples));

        double meanError = 0.0;
        double spreadError = 0.0;

        for (unsigned int i = 0u; i < 50u; ++i) {
            // Randomize the input order.
            rng.random_shuffle(samples.begin(), samples.end());

            maths::CXMeansOnline1d clusterer(
                maths_t::E_ContinuousData, maths::CAvailableModeDistributions::ALL, maths_t::E_ClustersFractionWeight, 0.001);

            for (std::size_t j = 0u; j < samples.size(); ++j) {
                if (j % 50 == 0) {
                    LOG_DEBUG("time = " << j);
                }

                clusterer.add(samples[j], dummy);
                clusterer.propagateForwardsByTime(1.0);
            }

            // Check we've got one cluster and its position
            // and spread is what we'd expect.
            const TClusterVec& clusters = clusterer.clusters();

            debug(clusters);

            CPPUNIT_ASSERT_EQUAL(std::size_t(2), clusters.size());
<<<<<<< HEAD
            for (std::size_t j = 0u; j < clusters.size(); ++j) {
                CPPUNIT_ASSERT_DOUBLES_EQUAL(maths::CBasicStatistics::mean(expectedClusters[j]), clusters[j].centre(), 0.4);
                CPPUNIT_ASSERT_DOUBLES_EQUAL(::sqrt(maths::CBasicStatistics::variance(expectedClusters[j])), clusters[j].spread(), 0.3);
                meanError += ::fabs(clusters[j].centre() - maths::CBasicStatistics::mean(expectedClusters[j]));
                spreadError += ::fabs(clusters[j].spread() - ::sqrt(maths::CBasicStatistics::variance(expectedClusters[j])));
=======
            for (std::size_t j = 0u; j < clusters.size(); ++j)
            {
                CPPUNIT_ASSERT_DOUBLES_EQUAL(maths::CBasicStatistics::mean(expectedClusters[j]),
                                             clusters[j].centre(),
                                             0.4);
                CPPUNIT_ASSERT_DOUBLES_EQUAL(std::sqrt(maths::CBasicStatistics::variance(expectedClusters[j])),
                                             clusters[j].spread(),
                                             0.3);
                meanError += std::fabs(clusters[j].centre()
                                    - maths::CBasicStatistics::mean(expectedClusters[j]));
                spreadError += std::fabs(clusters[j].spread()
                                      - std::sqrt(maths::CBasicStatistics::variance(expectedClusters[j])));
>>>>>>> d4e4cca7
            }
        }

        meanError /= 100.0;
        spreadError /= 100.0;

        LOG_DEBUG("meanError = " << meanError << ", spreadError = " << spreadError);
        CPPUNIT_ASSERT(meanError < 0.14);
        CPPUNIT_ASSERT(spreadError < 0.11);
    }
}

<<<<<<< HEAD
void CXMeansOnline1dTest::testMixtureOfUniforms(void) {
=======
void CXMeansOnline1dTest::testMixtureOfUniforms()
{
>>>>>>> d4e4cca7
    LOG_DEBUG("+----------------------------------------------+");
    LOG_DEBUG("|  CXMeansOnline1dTest::testMixtureOfUniforms  |");
    LOG_DEBUG("+----------------------------------------------+");

    test::CRandomNumbers rng;

    // * Cluster 1 = U([12, 15]), 100 points
    // * Cluster 2 = U([25, 30]), 200 points
    TDoubleVec mode1;
    rng.generateUniformSamples(12.0, 15.0, 100u, mode1);
    TDoubleVec mode2;
    rng.generateUniformSamples(25.0, 30.0, 200u, mode2);

    TMeanVarAccumulator expectedClusters[] = {TMeanVarAccumulator(), TMeanVarAccumulator()};
    expectedClusters[0].add(mode1);
    expectedClusters[1].add(mode2);

    TDoubleVec samples;
    samples.reserve(mode1.size() + mode2.size());
    std::copy(mode1.begin(), mode1.end(), std::back_inserter(samples));
    std::copy(mode2.begin(), mode2.end(), std::back_inserter(samples));

    double meanError = 0.0;
    double spreadError = 0.0;

    maths::CXMeansOnline1d::TSizeDoublePr2Vec dummy;
    for (unsigned int i = 0u; i < 50u; ++i) {
        // Randomize the input order.
        rng.random_shuffle(samples.begin(), samples.end());

        maths::CXMeansOnline1d clusterer(
            maths_t::E_ContinuousData, maths::CAvailableModeDistributions::ALL, maths_t::E_ClustersFractionWeight, 0.001);

        for (std::size_t j = 0u; j < samples.size(); ++j) {
            if (j % 50 == 0) {
                LOG_DEBUG("time = " << j);
            }

            clusterer.add(samples[j], dummy);
        }

        // Check we've got two clusters and their position
        // and spread is what we'd expect.
        const TClusterVec& clusters = clusterer.clusters();

        debug(clusters);
        LOG_DEBUG("expected = " << core::CContainerPrinter::print(expectedClusters));
        LOG_DEBUG("# clusters = " << clusters.size());
        CPPUNIT_ASSERT_EQUAL(std::size_t(2), clusters.size());

<<<<<<< HEAD
        for (std::size_t j = 0u; j < clusters.size(); ++j) {
            CPPUNIT_ASSERT_DOUBLES_EQUAL(maths::CBasicStatistics::mean(expectedClusters[j]), clusters[j].centre(), 0.01);
            CPPUNIT_ASSERT_DOUBLES_EQUAL(::sqrt(maths::CBasicStatistics::variance(expectedClusters[j])), clusters[j].spread(), 0.02);
            meanError += ::fabs(clusters[j].centre() - maths::CBasicStatistics::mean(expectedClusters[j]));
            spreadError += ::fabs(clusters[j].spread() - ::sqrt(maths::CBasicStatistics::variance(expectedClusters[j])));
=======
        for (std::size_t j = 0u; j < clusters.size(); ++j)
        {
            CPPUNIT_ASSERT_DOUBLES_EQUAL(maths::CBasicStatistics::mean(expectedClusters[j]),
                                         clusters[j].centre(),
                                         0.01);
            CPPUNIT_ASSERT_DOUBLES_EQUAL(std::sqrt(maths::CBasicStatistics::variance(expectedClusters[j])),
                                         clusters[j].spread(),
                                         0.02);
            meanError += std::fabs(clusters[j].centre()
                                - maths::CBasicStatistics::mean(expectedClusters[j]));
            spreadError += std::fabs(clusters[j].spread()
                                  - std::sqrt(maths::CBasicStatistics::variance(expectedClusters[j])));
>>>>>>> d4e4cca7
        }
    }

    meanError /= 100.0;
    spreadError /= 100.0;

    LOG_DEBUG("meanError = " << meanError << ", spreadError = " << spreadError);
    CPPUNIT_ASSERT(meanError < 1e-5);
    CPPUNIT_ASSERT(spreadError < 0.01);
}

<<<<<<< HEAD
void CXMeansOnline1dTest::testMixtureOfLogNormals(void) {
=======
void CXMeansOnline1dTest::testMixtureOfLogNormals()
{
>>>>>>> d4e4cca7
    LOG_DEBUG("+------------------------------------------------+");
    LOG_DEBUG("|  CXMeansOnline1dTest::testMixtureOfLogNormals  |");
    LOG_DEBUG("+------------------------------------------------+");

    test::CRandomNumbers rng;

    // * Cluster 1 = LogNormal(3, 0.01), 100 points
    // * Cluster 2 = LogNormal(4, 0.01), 200 points
    TDoubleVec mode1;
    rng.generateLogNormalSamples(3.4, 0.01, 150u, mode1);
    TDoubleVec mode2;
    rng.generateLogNormalSamples(4.0, 0.01, 100u, mode2);

    TMeanVarAccumulator expectedClusters[] = {TMeanVarAccumulator(), TMeanVarAccumulator()};
    expectedClusters[0].add(mode1);
    expectedClusters[1].add(mode2);

    TDoubleVec samples;
    samples.reserve(mode1.size() + mode2.size());
    std::copy(mode1.begin(), mode1.end(), std::back_inserter(samples));
    std::copy(mode2.begin(), mode2.end(), std::back_inserter(samples));

    double meanError = 0.0;
    double spreadError = 0.0;

    maths::CXMeansOnline1d::TSizeDoublePr2Vec dummy;
    for (unsigned int i = 0u; i < 50u; ++i) {
        // Randomize the input order.
        rng.random_shuffle(samples.begin(), samples.end());

        maths::CXMeansOnline1d clusterer(
            maths_t::E_ContinuousData, maths::CAvailableModeDistributions::ALL, maths_t::E_ClustersFractionWeight, 0.001);

        //std::ostringstream name;
        //name << "results.m." << i;
        //std::ofstream file;
        //file.open(name.str().c_str());

        for (std::size_t j = 0u; j < samples.size(); ++j) {
            if (j % 50 == 0) {
                LOG_DEBUG("time = " << j);
            }

            clusterer.add(samples[j], dummy);

            //if (j > 0 && j % 10 == 0)
            //{
            //    file << "x = [ ";
            //    for (std::size_t k = 0u; k < j; ++k)
            //    {
            //        file << samples[k] << " ";
            //    }
            //    file << "];\nscatter(x, zeros(1, length(x)), 10, 'r', 'x');\nhold on;\n";
            //    file << clusterer.printClusters();
            //    file << "axis([10 80 0 0.15])\n";
            //    file << "input(\"time = " << j << "\");\n\n";
            //}
        }

        // Check we've got two clusters and their position
        // and spread is what we'd expect.
        const TClusterVec& clusters = clusterer.clusters();

        debug(clusters);
        LOG_DEBUG("expected = " << core::CContainerPrinter::print(expectedClusters));
        LOG_DEBUG("# clusters = " << clusters.size());
        CPPUNIT_ASSERT_EQUAL(std::size_t(2), clusters.size());

        for (std::size_t j = 0u; j < clusters.size(); ++j) {
            CPPUNIT_ASSERT_DOUBLES_EQUAL(maths::CBasicStatistics::mean(expectedClusters[j]),
                                         clusters[j].centre(),
<<<<<<< HEAD
                                         0.03 * std::max(maths::CBasicStatistics::mean(expectedClusters[j]), clusters[j].centre()));
            CPPUNIT_ASSERT_DOUBLES_EQUAL(
                ::sqrt(maths::CBasicStatistics::variance(expectedClusters[j])),
                clusters[j].spread(),
                0.5 * std::max(::sqrt(maths::CBasicStatistics::variance(expectedClusters[j])), clusters[j].spread()));
            meanError += ::fabs(clusters[j].centre() - maths::CBasicStatistics::mean(expectedClusters[j]));
            spreadError += ::fabs(clusters[j].spread() - ::sqrt(maths::CBasicStatistics::variance(expectedClusters[j])));
=======
                                         0.03 * std::max(maths::CBasicStatistics::mean(expectedClusters[j]),
                                                         clusters[j].centre()));
            CPPUNIT_ASSERT_DOUBLES_EQUAL(std::sqrt(maths::CBasicStatistics::variance(expectedClusters[j])),
                                         clusters[j].spread(),
                                         0.5 * std::max(std::sqrt(maths::CBasicStatistics::variance(expectedClusters[j])),
                                                        clusters[j].spread()));
            meanError += std::fabs(clusters[j].centre()
                                - maths::CBasicStatistics::mean(expectedClusters[j]));
            spreadError += std::fabs(clusters[j].spread()
                                  - std::sqrt(maths::CBasicStatistics::variance(expectedClusters[j])));
>>>>>>> d4e4cca7
        }
    }

    meanError /= 100.0;
    spreadError /= 100.0;

    LOG_DEBUG("meanError = " << meanError << ", spreadError = " << spreadError);
    CPPUNIT_ASSERT(meanError < 0.1);
    CPPUNIT_ASSERT(spreadError < 0.14);
}

<<<<<<< HEAD
void CXMeansOnline1dTest::testOutliers(void) {
=======
void CXMeansOnline1dTest::testOutliers()
{
>>>>>>> d4e4cca7
    LOG_DEBUG("+-------------------------------------+");
    LOG_DEBUG("|  CXMeansOnline1dTest::testOutliers  |");
    LOG_DEBUG("+-------------------------------------+");

    test::CRandomNumbers rng;

    TDoubleVec mode1;
    rng.generateNormalSamples(7.0, 1.0, 50u, mode1);
    TDoubleVec mode2;
    rng.generateNormalSamples(18.0, 1.0, 50u, mode2);
    TDoubleVec outliers(7u, 2000.0);

    TMeanVarAccumulator expectedClusters[] = {TMeanVarAccumulator(), TMeanVarAccumulator()};
    expectedClusters[0].add(mode1);
    expectedClusters[1].add(mode2);
    expectedClusters[1].add(outliers);

    TDoubleVec samples;
    samples.reserve(mode1.size() + mode2.size());
    std::copy(mode1.begin(), mode1.end(), std::back_inserter(samples));
    std::copy(mode2.begin(), mode2.end(), std::back_inserter(samples));

    double meanError = 0.0;
    double spreadError = 0.0;
    double n = 0.0;

    maths::CXMeansOnline1d::TSizeDoublePr2Vec dummy;
    for (unsigned int i = 0u; i < 50u; ++i) {
        // Randomize the input order.
        rng.random_shuffle(samples.begin(), samples.end());

        maths::CXMeansOnline1d clusterer(maths_t::E_ContinuousData,
                                         maths::CAvailableModeDistributions::ALL,
                                         maths_t::E_ClustersFractionWeight,
                                         0.001, // decay rate
                                         0.01); // mode fraction

        for (std::size_t j = 0u; j < outliers.size(); ++j) {
            clusterer.add(outliers[j], dummy);
        }

        for (std::size_t j = 0u; j < samples.size(); ++j) {
            clusterer.add(samples[j], dummy);
        }

        // Check we've got two clusters and their position
        // and spread is what we'd expect.
        const TClusterVec& clusters = clusterer.clusters();

        debug(clusters);
        LOG_DEBUG("expected = " << core::CContainerPrinter::print(expectedClusters));
        LOG_DEBUG("# clusters = " << clusters.size());

        if (clusters.size() != 2)
            continue;

        n += 1.0;
        CPPUNIT_ASSERT_EQUAL(std::size_t(2), clusters.size());

        for (std::size_t j = 0u; j < clusters.size(); ++j) {
            CPPUNIT_ASSERT_DOUBLES_EQUAL(maths::CBasicStatistics::mean(expectedClusters[j]),
                                         clusters[j].centre(),
<<<<<<< HEAD
                                         0.01 * std::max(maths::CBasicStatistics::mean(expectedClusters[j]), clusters[j].centre()));
            CPPUNIT_ASSERT_DOUBLES_EQUAL(
                ::sqrt(maths::CBasicStatistics::variance(expectedClusters[j])),
                clusters[j].spread(),
                0.03 * std::max(::sqrt(maths::CBasicStatistics::variance(expectedClusters[j])), clusters[j].spread()));
            meanError += ::fabs(clusters[j].centre() - maths::CBasicStatistics::mean(expectedClusters[j]));
            spreadError += ::fabs(clusters[j].spread() - ::sqrt(maths::CBasicStatistics::variance(expectedClusters[j])));
=======
                                         0.01 * std::max(maths::CBasicStatistics::mean(expectedClusters[j]),
                                                         clusters[j].centre()));
            CPPUNIT_ASSERT_DOUBLES_EQUAL(std::sqrt(maths::CBasicStatistics::variance(expectedClusters[j])),
                                         clusters[j].spread(),
                                         0.03 * std::max(std::sqrt(maths::CBasicStatistics::variance(expectedClusters[j])),
                                                        clusters[j].spread()));
            meanError += std::fabs(clusters[j].centre()
                                - maths::CBasicStatistics::mean(expectedClusters[j]));
            spreadError += std::fabs(clusters[j].spread()
                                  - std::sqrt(maths::CBasicStatistics::variance(expectedClusters[j])));
>>>>>>> d4e4cca7
        }
    }

    meanError /= n;
    spreadError /= n;

    LOG_DEBUG("meanError = " << meanError << ", spreadError = " << spreadError << ", n = " << n);

    CPPUNIT_ASSERT(meanError < 0.15);
    CPPUNIT_ASSERT(spreadError < 1.0);
}

<<<<<<< HEAD
void CXMeansOnline1dTest::testManyClusters(void) {
=======
void CXMeansOnline1dTest::testManyClusters()
{
>>>>>>> d4e4cca7
    LOG_DEBUG("+-----------------------------------------+");
    LOG_DEBUG("|  CXMeansOnline1dTest::testManyClusters  |");
    LOG_DEBUG("+-----------------------------------------+");

    using TTimeDoublePr = std::pair<core_t::TTime, double>;
    using TTimeDoublePrVec = std::vector<TTimeDoublePr>;

    TTimeDoublePrVec timeseries;
    core_t::TTime startTime;
    core_t::TTime endTime;
    CPPUNIT_ASSERT(
        test::CTimeSeriesTestData::parse("testfiles/times.csv", timeseries, startTime, endTime, test::CTimeSeriesTestData::CSV_UNIX_REGEX));
    CPPUNIT_ASSERT(!timeseries.empty());

    LOG_DEBUG("timeseries = " << core::CContainerPrinter::print(timeseries.begin(), timeseries.begin() + 10) << " ...");

    maths::CXMeansOnline1d clusterer(maths_t::E_IntegerData,
                                     maths::CAvailableModeDistributions::ALL,
                                     maths_t::E_ClustersFractionWeight,
                                     0.001, // decay rate
                                     0.01,  // mode fraction
                                     2);    // mode count

    maths::CXMeansOnline1d::TSizeDoublePr2Vec dummy;
    for (std::size_t i = 0u; i < timeseries.size(); ++i) {
        core_t::TTime tow = timeseries[i].first % core::constants::WEEK;
        clusterer.add(static_cast<double>(tow), dummy);
    }

    // Check we've got ten clusters.

    const TClusterVec& clusters = clusterer.clusters();
    debug(clusters);
    CPPUNIT_ASSERT_EQUAL(std::size_t(10), clusters.size());
}

<<<<<<< HEAD
void CXMeansOnline1dTest::testLowVariation(void) {
=======
void CXMeansOnline1dTest::testLowVariation()
{
>>>>>>> d4e4cca7
    LOG_DEBUG("+-----------------------------------------+");
    LOG_DEBUG("|  CXMeansOnline1dTest::testLowVariation  |");
    LOG_DEBUG("+-----------------------------------------+");

    maths::CXMeansOnline1d clusterer(maths_t::E_ContinuousData, maths::CAvailableModeDistributions::ALL, maths_t::E_ClustersFractionWeight);

    maths::CXMeansOnline1d::TSizeDoublePr2Vec dummy;
    for (std::size_t i = 0u; i < 200; ++i) {
        clusterer.add(static_cast<double>(i % 2), dummy);
    }

    const TClusterVec& clusters = clusterer.clusters();
    debug(clusters);
    CPPUNIT_ASSERT_EQUAL(std::size_t(2), clusters.size());
}

<<<<<<< HEAD
void CXMeansOnline1dTest::testAdaption(void) {
=======
void CXMeansOnline1dTest::testAdaption()
{
>>>>>>> d4e4cca7
    LOG_DEBUG("+-------------------------------------+");
    LOG_DEBUG("|  CXMeansOnline1dTest::testAdaption  |");
    LOG_DEBUG("+-------------------------------------+");

    // Test a case where the cluster pattern changes over time.
    // Specifically, the data set starts with one cluster then
    // a new cluster appears and subsequently disappears.

    // TODO
}

<<<<<<< HEAD
void CXMeansOnline1dTest::testLargeHistory(void) {
=======
void CXMeansOnline1dTest::testLargeHistory()
{
>>>>>>> d4e4cca7
    LOG_DEBUG("+-----------------------------------------+");
    LOG_DEBUG("|  CXMeansOnline1dTest::testLargeHistory  |");
    LOG_DEBUG("+-----------------------------------------+");

    // If we get a lot of history, because we detect that the system
    // is stable and reduce the decay rate then we should also reduce
    // the fraction of points required to create a cluster.

    maths::CXMeansOnline1d reference(maths_t::E_ContinuousData,
                                     maths::CAvailableModeDistributions::ALL,
                                     maths_t::E_ClustersFractionWeight,
                                     0.001, // decay rate
                                     0.05); // minimum cluster fraction
    maths::CXMeansOnline1d clusterer(maths_t::E_ContinuousData,
                                     maths::CAvailableModeDistributions::ALL,
                                     maths_t::E_ClustersFractionWeight,
                                     0.001, // decay rate
                                     0.05); // minimum cluster fraction

    clusterer.decayRate(0.0001);

    test::CRandomNumbers rng;
    TDoubleVec samples1;
    rng.generateNormalSamples(5.0, 1.0, 10000, samples1);
    TDoubleVec samples2;
    rng.generateNormalSamples(15.0, 1.0, 100, samples2);

    TDoubleVec samples;
    samples.assign(samples1.begin(), samples1.end());
    samples.insert(samples.end(), samples2.begin(), samples2.end());
    rng.random_shuffle(samples.begin() + 5000, samples.end());

    for (std::size_t i = 0u; i < samples.size(); ++i) {
        reference.add(samples[i]);
        clusterer.add(samples[i]);
        reference.propagateForwardsByTime(1.0);
        clusterer.propagateForwardsByTime(1.0);
    }

    CPPUNIT_ASSERT_EQUAL(std::size_t(1), reference.clusters().size());
    CPPUNIT_ASSERT_EQUAL(std::size_t(2), clusterer.clusters().size());
}

<<<<<<< HEAD
void CXMeansOnline1dTest::testPersist(void) {
=======
void CXMeansOnline1dTest::testPersist()
{
>>>>>>> d4e4cca7
    LOG_DEBUG("+------------------------------------+");
    LOG_DEBUG("|  CXMeansOnline1dTest::testPersist  |");
    LOG_DEBUG("+------------------------------------+");

    test::CRandomNumbers rng;

    TDoubleVec mode1;
    rng.generateNormalSamples(7.0, 1.0, 100, mode1);

    TDoubleVec mode2;
    rng.generateNormalSamples(15.0, 2.25, 200, mode2);

    TDoubleVec mode3;
    rng.generateNormalSamples(35.0, 2.25, 150, mode3);

    TDoubleVec samples;
    samples.reserve(mode1.size() + mode2.size() + mode3.size());
    std::copy(mode1.begin(), mode1.end(), std::back_inserter(samples));
    std::copy(mode2.begin(), mode2.end(), std::back_inserter(samples));
    std::copy(mode3.begin(), mode3.end(), std::back_inserter(samples));

    maths::CXMeansOnline1d clusterer(
        maths_t::E_ContinuousData, maths::CAvailableModeDistributions::ALL, maths_t::E_ClustersEqualWeight, 0.05);

    maths::CXMeansOnline1d::TSizeDoublePr2Vec dummy;
    for (std::size_t j = 0u; j < samples.size(); ++j) {
        clusterer.add(samples[j], dummy);
        clusterer.propagateForwardsByTime(1.0);
    }

    std::string origXml;
    {
        core::CRapidXmlStatePersistInserter inserter("root");
        clusterer.acceptPersistInserter(inserter);
        inserter.toXml(origXml);
    }

    LOG_DEBUG("Clusterer XML representation:\n" << origXml);

    // Restore the XML into a new clusterer.
    maths::SDistributionRestoreParams params(maths_t::E_ContinuousData,
                                             0.15,
                                             maths::MINIMUM_CLUSTER_SPLIT_FRACTION,
                                             maths::MINIMUM_CLUSTER_SPLIT_COUNT,
                                             maths::MINIMUM_CATEGORY_COUNT);
    core::CRapidXmlParser parser;
    CPPUNIT_ASSERT(parser.parseStringIgnoreCdata(origXml));
    core::CRapidXmlStateRestoreTraverser traverser(parser);
    maths::CXMeansOnline1d restoredClusterer(params, traverser);

    // The XML representation of the new filter should be the same
    // as the original.
    std::string newXml;
    {
        core::CRapidXmlStatePersistInserter inserter("root");
        restoredClusterer.acceptPersistInserter(inserter);
        inserter.toXml(newXml);
    }
    CPPUNIT_ASSERT_EQUAL(origXml, newXml);
}

<<<<<<< HEAD
void CXMeansOnline1dTest::testPruneEmptyCluster(void) {
=======
void CXMeansOnline1dTest::testPruneEmptyCluster()
{
>>>>>>> d4e4cca7
    LOG_DEBUG("+----------------------------------------------+");
    LOG_DEBUG("|  CXMeansOnline1dTest::testPruneEmptyCluster  |");
    LOG_DEBUG("+----------------------------------------------+");

    maths::CXMeansOnline1d clusterer(maths_t::E_ContinuousData, maths::CAvailableModeDistributions::ALL, maths_t::E_ClustersFractionWeight);

    maths::CXMeansOnline1d::CCluster cluster1(clusterer);
    cluster1.add(1.0, 12.0);
    cluster1.add(1.1, 2.0);
    cluster1.add(1.2, 3.0);
    cluster1.add(1.3, 16.0);
    cluster1.add(1.4, 6.0);
    cluster1.add(1.5, 1.0);
    cluster1.add(1.6, 3.0);
    clusterer.m_Clusters.push_back(cluster1);

    maths::CXMeansOnline1d::CCluster cluster2(clusterer);
    cluster2.add(4.4, 15.0);
    cluster2.add(4.5, 2.0);
    cluster2.add(4.6, 14.0);
    cluster2.add(4.7, 5.0);
    cluster2.add(4.8, 3.0);
    cluster2.add(4.9, 1.0);

    clusterer.m_Clusters.push_back(cluster2);

    maths::CXMeansOnline1d::CCluster cluster_empty(clusterer);
    clusterer.m_Clusters.push_back(cluster_empty);

    CPPUNIT_ASSERT_EQUAL(std::size_t(4), clusterer.clusters().size());
    clusterer.prune();
    CPPUNIT_ASSERT_EQUAL(std::size_t(2), clusterer.clusters().size());
}

<<<<<<< HEAD
CppUnit::Test* CXMeansOnline1dTest::suite(void) {
    CppUnit::TestSuite* suiteOfTests = new CppUnit::TestSuite("CXMeansOnline1dTest");

    suiteOfTests->addTest(
        new CppUnit::TestCaller<CXMeansOnline1dTest>("CXMeansOnline1dTest::testCluster", &CXMeansOnline1dTest::testCluster));
    suiteOfTests->addTest(new CppUnit::TestCaller<CXMeansOnline1dTest>("CXMeansOnline1dTest::testMixtureOfGaussians",
                                                                       &CXMeansOnline1dTest::testMixtureOfGaussians));
    suiteOfTests->addTest(new CppUnit::TestCaller<CXMeansOnline1dTest>("CXMeansOnline1dTest::testMixtureOfUniforms",
                                                                       &CXMeansOnline1dTest::testMixtureOfUniforms));
    suiteOfTests->addTest(new CppUnit::TestCaller<CXMeansOnline1dTest>("CXMeansOnline1dTest::testMixtureOfLogNormals",
                                                                       &CXMeansOnline1dTest::testMixtureOfLogNormals));
    suiteOfTests->addTest(
        new CppUnit::TestCaller<CXMeansOnline1dTest>("CXMeansOnline1dTest::testOutliers", &CXMeansOnline1dTest::testOutliers));
    suiteOfTests->addTest(
        new CppUnit::TestCaller<CXMeansOnline1dTest>("CXMeansOnline1dTest::testManyClusters", &CXMeansOnline1dTest::testManyClusters));
    suiteOfTests->addTest(
        new CppUnit::TestCaller<CXMeansOnline1dTest>("CXMeansOnline1dTest::testLowVariation", &CXMeansOnline1dTest::testLowVariation));
    suiteOfTests->addTest(
        new CppUnit::TestCaller<CXMeansOnline1dTest>("CXMeansOnline1dTest::testAdaption", &CXMeansOnline1dTest::testAdaption));
    suiteOfTests->addTest(
        new CppUnit::TestCaller<CXMeansOnline1dTest>("CXMeansOnline1dTest::testLargeHistory", &CXMeansOnline1dTest::testLargeHistory));
    suiteOfTests->addTest(
        new CppUnit::TestCaller<CXMeansOnline1dTest>("CXMeansOnline1dTest::testPersist", &CXMeansOnline1dTest::testPersist));
    suiteOfTests->addTest(new CppUnit::TestCaller<CXMeansOnline1dTest>("CXMeansOnline1dTest::testPruneEmptyCluster",
                                                                       &CXMeansOnline1dTest::testPruneEmptyCluster));
=======
CppUnit::Test *CXMeansOnline1dTest::suite()
{
    CppUnit::TestSuite *suiteOfTests = new CppUnit::TestSuite("CXMeansOnline1dTest");

    suiteOfTests->addTest( new CppUnit::TestCaller<CXMeansOnline1dTest>(
                                   "CXMeansOnline1dTest::testCluster",
                                   &CXMeansOnline1dTest::testCluster) );
    suiteOfTests->addTest( new CppUnit::TestCaller<CXMeansOnline1dTest>(
                                   "CXMeansOnline1dTest::testMixtureOfGaussians",
                                   &CXMeansOnline1dTest::testMixtureOfGaussians) );
    suiteOfTests->addTest( new CppUnit::TestCaller<CXMeansOnline1dTest>(
                                   "CXMeansOnline1dTest::testMixtureOfUniforms",
                                   &CXMeansOnline1dTest::testMixtureOfUniforms) );
    suiteOfTests->addTest( new CppUnit::TestCaller<CXMeansOnline1dTest>(
                                   "CXMeansOnline1dTest::testMixtureOfLogNormals",
                                   &CXMeansOnline1dTest::testMixtureOfLogNormals) );
    suiteOfTests->addTest( new CppUnit::TestCaller<CXMeansOnline1dTest>(
                                   "CXMeansOnline1dTest::testOutliers",
                                   &CXMeansOnline1dTest::testOutliers) );
    suiteOfTests->addTest( new CppUnit::TestCaller<CXMeansOnline1dTest>(
                                   "CXMeansOnline1dTest::testManyClusters",
                                   &CXMeansOnline1dTest::testManyClusters) );
    suiteOfTests->addTest( new CppUnit::TestCaller<CXMeansOnline1dTest>(
                                   "CXMeansOnline1dTest::testLowVariation",
                                   &CXMeansOnline1dTest::testLowVariation) );
    suiteOfTests->addTest( new CppUnit::TestCaller<CXMeansOnline1dTest>(
                                   "CXMeansOnline1dTest::testAdaption",
                                   &CXMeansOnline1dTest::testAdaption) );
    suiteOfTests->addTest( new CppUnit::TestCaller<CXMeansOnline1dTest>(
                                   "CXMeansOnline1dTest::testLargeHistory",
                                   &CXMeansOnline1dTest::testLargeHistory) );
    suiteOfTests->addTest( new CppUnit::TestCaller<CXMeansOnline1dTest>(
                                   "CXMeansOnline1dTest::testPersist",
                                   &CXMeansOnline1dTest::testPersist) );
    suiteOfTests->addTest( new CppUnit::TestCaller<CXMeansOnline1dTest>(
                                           "CXMeansOnline1dTest::testPruneEmptyCluster",
                                           &CXMeansOnline1dTest::testPruneEmptyCluster) );
>>>>>>> d4e4cca7

    return suiteOfTests;
}<|MERGE_RESOLUTION|>--- conflicted
+++ resolved
@@ -60,12 +60,7 @@
 }
 }
 
-<<<<<<< HEAD
-void CXMeansOnline1dTest::testCluster(void) {
-=======
-void CXMeansOnline1dTest::testCluster()
-{
->>>>>>> d4e4cca7
+void CXMeansOnline1dTest::testCluster() {
     LOG_DEBUG("+------------------------------------+");
     LOG_DEBUG("|  CXMeansOnline1dTest::testCluster  |");
     LOG_DEBUG("+------------------------------------+");
@@ -143,15 +138,9 @@
     CPPUNIT_ASSERT_DOUBLES_EQUAL(cluster.centre(), sampleCentre, 0.02);
     CPPUNIT_ASSERT_DOUBLES_EQUAL(cluster.spread(), sampleSpread, 0.2);
 
-<<<<<<< HEAD
-    CPPUNIT_ASSERT_DOUBLES_EQUAL(::log(cluster.count()),
+    CPPUNIT_ASSERT_DOUBLES_EQUAL(std::log(cluster.count()),
                                  -cluster.logLikelihoodFromCluster(maths_t::E_ClustersEqualWeight, 1.5) +
                                      cluster.logLikelihoodFromCluster(maths_t::E_ClustersFractionWeight, 1.5),
-=======
-    CPPUNIT_ASSERT_DOUBLES_EQUAL(std::log(cluster.count()),
-                                 - cluster.logLikelihoodFromCluster(maths_t::E_ClustersEqualWeight, 1.5)
-                                 + cluster.logLikelihoodFromCluster(maths_t::E_ClustersFractionWeight, 1.5),
->>>>>>> d4e4cca7
                                  1e-10);
 
     uint64_t origChecksum = cluster.checksum(0);
@@ -197,12 +186,7 @@
     CPPUNIT_ASSERT_DOUBLES_EQUAL(0.6, split->second.spread(), 0.1);
 }
 
-<<<<<<< HEAD
-void CXMeansOnline1dTest::testMixtureOfGaussians(void) {
-=======
-void CXMeansOnline1dTest::testMixtureOfGaussians()
-{
->>>>>>> d4e4cca7
+void CXMeansOnline1dTest::testMixtureOfGaussians() {
     LOG_DEBUG("+-----------------------------------------------+");
     LOG_DEBUG("|  CXMeansOnline1dTest::testMixtureOfGaussians  |");
     LOG_DEBUG("+-----------------------------------------------+");
@@ -282,26 +266,11 @@
             LOG_DEBUG("# clusters = " << clusters.size());
             CPPUNIT_ASSERT_EQUAL(std::size_t(3), clusters.size());
 
-<<<<<<< HEAD
             for (std::size_t j = 0u; j < clusters.size(); ++j) {
                 CPPUNIT_ASSERT_DOUBLES_EQUAL(maths::CBasicStatistics::mean(expectedClusters[j]), clusters[j].centre(), 0.1);
-                CPPUNIT_ASSERT_DOUBLES_EQUAL(::sqrt(maths::CBasicStatistics::variance(expectedClusters[j])), clusters[j].spread(), 0.4);
-                meanError += ::fabs(clusters[j].centre() - maths::CBasicStatistics::mean(expectedClusters[j]));
-                spreadError += ::fabs(clusters[j].spread() - ::sqrt(maths::CBasicStatistics::variance(expectedClusters[j])));
-=======
-            for (std::size_t j = 0u; j < clusters.size(); ++j)
-            {
-                CPPUNIT_ASSERT_DOUBLES_EQUAL(maths::CBasicStatistics::mean(expectedClusters[j]),
-                                             clusters[j].centre(),
-                                             0.1);
-                CPPUNIT_ASSERT_DOUBLES_EQUAL(std::sqrt(maths::CBasicStatistics::variance(expectedClusters[j])),
-                                             clusters[j].spread(),
-                                             0.4);
-                meanError += std::fabs(clusters[j].centre()
-                                    - maths::CBasicStatistics::mean(expectedClusters[j]));
-                spreadError += std::fabs(clusters[j].spread()
-                                      - std::sqrt(maths::CBasicStatistics::variance(expectedClusters[j])));
->>>>>>> d4e4cca7
+                CPPUNIT_ASSERT_DOUBLES_EQUAL(std::sqrt(maths::CBasicStatistics::variance(expectedClusters[j])), clusters[j].spread(), 0.4);
+                meanError += std::fabs(clusters[j].centre() - maths::CBasicStatistics::mean(expectedClusters[j]));
+                spreadError += std::fabs(clusters[j].spread() - std::sqrt(maths::CBasicStatistics::variance(expectedClusters[j])));
             }
         }
 
@@ -353,17 +322,8 @@
         LOG_DEBUG("expected = " << expectedClusters);
 
         CPPUNIT_ASSERT_EQUAL(std::size_t(1), clusters.size());
-<<<<<<< HEAD
         CPPUNIT_ASSERT_DOUBLES_EQUAL(maths::CBasicStatistics::mean(expectedClusters), clusters[0].centre(), 0.05);
-        CPPUNIT_ASSERT_DOUBLES_EQUAL(::sqrt(maths::CBasicStatistics::variance(expectedClusters)), clusters[0].spread(), 0.3);
-=======
-        CPPUNIT_ASSERT_DOUBLES_EQUAL(maths::CBasicStatistics::mean(expectedClusters),
-                                     clusters[0].centre(),
-                                     0.05);
-        CPPUNIT_ASSERT_DOUBLES_EQUAL(std::sqrt(maths::CBasicStatistics::variance(expectedClusters)),
-                                     clusters[0].spread(),
-                                     0.3);
->>>>>>> d4e4cca7
+        CPPUNIT_ASSERT_DOUBLES_EQUAL(std::sqrt(maths::CBasicStatistics::variance(expectedClusters)), clusters[0].spread(), 0.3);
     }
 
     // Test 3:
@@ -412,26 +372,11 @@
             debug(clusters);
 
             CPPUNIT_ASSERT_EQUAL(std::size_t(2), clusters.size());
-<<<<<<< HEAD
             for (std::size_t j = 0u; j < clusters.size(); ++j) {
                 CPPUNIT_ASSERT_DOUBLES_EQUAL(maths::CBasicStatistics::mean(expectedClusters[j]), clusters[j].centre(), 0.4);
-                CPPUNIT_ASSERT_DOUBLES_EQUAL(::sqrt(maths::CBasicStatistics::variance(expectedClusters[j])), clusters[j].spread(), 0.3);
-                meanError += ::fabs(clusters[j].centre() - maths::CBasicStatistics::mean(expectedClusters[j]));
-                spreadError += ::fabs(clusters[j].spread() - ::sqrt(maths::CBasicStatistics::variance(expectedClusters[j])));
-=======
-            for (std::size_t j = 0u; j < clusters.size(); ++j)
-            {
-                CPPUNIT_ASSERT_DOUBLES_EQUAL(maths::CBasicStatistics::mean(expectedClusters[j]),
-                                             clusters[j].centre(),
-                                             0.4);
-                CPPUNIT_ASSERT_DOUBLES_EQUAL(std::sqrt(maths::CBasicStatistics::variance(expectedClusters[j])),
-                                             clusters[j].spread(),
-                                             0.3);
-                meanError += std::fabs(clusters[j].centre()
-                                    - maths::CBasicStatistics::mean(expectedClusters[j]));
-                spreadError += std::fabs(clusters[j].spread()
-                                      - std::sqrt(maths::CBasicStatistics::variance(expectedClusters[j])));
->>>>>>> d4e4cca7
+                CPPUNIT_ASSERT_DOUBLES_EQUAL(std::sqrt(maths::CBasicStatistics::variance(expectedClusters[j])), clusters[j].spread(), 0.3);
+                meanError += std::fabs(clusters[j].centre() - maths::CBasicStatistics::mean(expectedClusters[j]));
+                spreadError += std::fabs(clusters[j].spread() - std::sqrt(maths::CBasicStatistics::variance(expectedClusters[j])));
             }
         }
 
@@ -444,12 +389,7 @@
     }
 }
 
-<<<<<<< HEAD
-void CXMeansOnline1dTest::testMixtureOfUniforms(void) {
-=======
-void CXMeansOnline1dTest::testMixtureOfUniforms()
-{
->>>>>>> d4e4cca7
+void CXMeansOnline1dTest::testMixtureOfUniforms() {
     LOG_DEBUG("+----------------------------------------------+");
     LOG_DEBUG("|  CXMeansOnline1dTest::testMixtureOfUniforms  |");
     LOG_DEBUG("+----------------------------------------------+");
@@ -500,26 +440,11 @@
         LOG_DEBUG("# clusters = " << clusters.size());
         CPPUNIT_ASSERT_EQUAL(std::size_t(2), clusters.size());
 
-<<<<<<< HEAD
         for (std::size_t j = 0u; j < clusters.size(); ++j) {
             CPPUNIT_ASSERT_DOUBLES_EQUAL(maths::CBasicStatistics::mean(expectedClusters[j]), clusters[j].centre(), 0.01);
-            CPPUNIT_ASSERT_DOUBLES_EQUAL(::sqrt(maths::CBasicStatistics::variance(expectedClusters[j])), clusters[j].spread(), 0.02);
-            meanError += ::fabs(clusters[j].centre() - maths::CBasicStatistics::mean(expectedClusters[j]));
-            spreadError += ::fabs(clusters[j].spread() - ::sqrt(maths::CBasicStatistics::variance(expectedClusters[j])));
-=======
-        for (std::size_t j = 0u; j < clusters.size(); ++j)
-        {
-            CPPUNIT_ASSERT_DOUBLES_EQUAL(maths::CBasicStatistics::mean(expectedClusters[j]),
-                                         clusters[j].centre(),
-                                         0.01);
-            CPPUNIT_ASSERT_DOUBLES_EQUAL(std::sqrt(maths::CBasicStatistics::variance(expectedClusters[j])),
-                                         clusters[j].spread(),
-                                         0.02);
-            meanError += std::fabs(clusters[j].centre()
-                                - maths::CBasicStatistics::mean(expectedClusters[j]));
-            spreadError += std::fabs(clusters[j].spread()
-                                  - std::sqrt(maths::CBasicStatistics::variance(expectedClusters[j])));
->>>>>>> d4e4cca7
+            CPPUNIT_ASSERT_DOUBLES_EQUAL(std::sqrt(maths::CBasicStatistics::variance(expectedClusters[j])), clusters[j].spread(), 0.02);
+            meanError += std::fabs(clusters[j].centre() - maths::CBasicStatistics::mean(expectedClusters[j]));
+            spreadError += std::fabs(clusters[j].spread() - std::sqrt(maths::CBasicStatistics::variance(expectedClusters[j])));
         }
     }
 
@@ -531,12 +456,7 @@
     CPPUNIT_ASSERT(spreadError < 0.01);
 }
 
-<<<<<<< HEAD
-void CXMeansOnline1dTest::testMixtureOfLogNormals(void) {
-=======
-void CXMeansOnline1dTest::testMixtureOfLogNormals()
-{
->>>>>>> d4e4cca7
+void CXMeansOnline1dTest::testMixtureOfLogNormals() {
     LOG_DEBUG("+------------------------------------------------+");
     LOG_DEBUG("|  CXMeansOnline1dTest::testMixtureOfLogNormals  |");
     LOG_DEBUG("+------------------------------------------------+");
@@ -608,26 +528,13 @@
         for (std::size_t j = 0u; j < clusters.size(); ++j) {
             CPPUNIT_ASSERT_DOUBLES_EQUAL(maths::CBasicStatistics::mean(expectedClusters[j]),
                                          clusters[j].centre(),
-<<<<<<< HEAD
                                          0.03 * std::max(maths::CBasicStatistics::mean(expectedClusters[j]), clusters[j].centre()));
             CPPUNIT_ASSERT_DOUBLES_EQUAL(
-                ::sqrt(maths::CBasicStatistics::variance(expectedClusters[j])),
+                std::sqrt(maths::CBasicStatistics::variance(expectedClusters[j])),
                 clusters[j].spread(),
-                0.5 * std::max(::sqrt(maths::CBasicStatistics::variance(expectedClusters[j])), clusters[j].spread()));
-            meanError += ::fabs(clusters[j].centre() - maths::CBasicStatistics::mean(expectedClusters[j]));
-            spreadError += ::fabs(clusters[j].spread() - ::sqrt(maths::CBasicStatistics::variance(expectedClusters[j])));
-=======
-                                         0.03 * std::max(maths::CBasicStatistics::mean(expectedClusters[j]),
-                                                         clusters[j].centre()));
-            CPPUNIT_ASSERT_DOUBLES_EQUAL(std::sqrt(maths::CBasicStatistics::variance(expectedClusters[j])),
-                                         clusters[j].spread(),
-                                         0.5 * std::max(std::sqrt(maths::CBasicStatistics::variance(expectedClusters[j])),
-                                                        clusters[j].spread()));
-            meanError += std::fabs(clusters[j].centre()
-                                - maths::CBasicStatistics::mean(expectedClusters[j]));
-            spreadError += std::fabs(clusters[j].spread()
-                                  - std::sqrt(maths::CBasicStatistics::variance(expectedClusters[j])));
->>>>>>> d4e4cca7
+                0.5 * std::max(std::sqrt(maths::CBasicStatistics::variance(expectedClusters[j])), clusters[j].spread()));
+            meanError += std::fabs(clusters[j].centre() - maths::CBasicStatistics::mean(expectedClusters[j]));
+            spreadError += std::fabs(clusters[j].spread() - std::sqrt(maths::CBasicStatistics::variance(expectedClusters[j])));
         }
     }
 
@@ -639,12 +546,7 @@
     CPPUNIT_ASSERT(spreadError < 0.14);
 }
 
-<<<<<<< HEAD
-void CXMeansOnline1dTest::testOutliers(void) {
-=======
-void CXMeansOnline1dTest::testOutliers()
-{
->>>>>>> d4e4cca7
+void CXMeansOnline1dTest::testOutliers() {
     LOG_DEBUG("+-------------------------------------+");
     LOG_DEBUG("|  CXMeansOnline1dTest::testOutliers  |");
     LOG_DEBUG("+-------------------------------------+");
@@ -707,26 +609,13 @@
         for (std::size_t j = 0u; j < clusters.size(); ++j) {
             CPPUNIT_ASSERT_DOUBLES_EQUAL(maths::CBasicStatistics::mean(expectedClusters[j]),
                                          clusters[j].centre(),
-<<<<<<< HEAD
                                          0.01 * std::max(maths::CBasicStatistics::mean(expectedClusters[j]), clusters[j].centre()));
             CPPUNIT_ASSERT_DOUBLES_EQUAL(
-                ::sqrt(maths::CBasicStatistics::variance(expectedClusters[j])),
+                std::sqrt(maths::CBasicStatistics::variance(expectedClusters[j])),
                 clusters[j].spread(),
-                0.03 * std::max(::sqrt(maths::CBasicStatistics::variance(expectedClusters[j])), clusters[j].spread()));
-            meanError += ::fabs(clusters[j].centre() - maths::CBasicStatistics::mean(expectedClusters[j]));
-            spreadError += ::fabs(clusters[j].spread() - ::sqrt(maths::CBasicStatistics::variance(expectedClusters[j])));
-=======
-                                         0.01 * std::max(maths::CBasicStatistics::mean(expectedClusters[j]),
-                                                         clusters[j].centre()));
-            CPPUNIT_ASSERT_DOUBLES_EQUAL(std::sqrt(maths::CBasicStatistics::variance(expectedClusters[j])),
-                                         clusters[j].spread(),
-                                         0.03 * std::max(std::sqrt(maths::CBasicStatistics::variance(expectedClusters[j])),
-                                                        clusters[j].spread()));
-            meanError += std::fabs(clusters[j].centre()
-                                - maths::CBasicStatistics::mean(expectedClusters[j]));
-            spreadError += std::fabs(clusters[j].spread()
-                                  - std::sqrt(maths::CBasicStatistics::variance(expectedClusters[j])));
->>>>>>> d4e4cca7
+                0.03 * std::max(std::sqrt(maths::CBasicStatistics::variance(expectedClusters[j])), clusters[j].spread()));
+            meanError += std::fabs(clusters[j].centre() - maths::CBasicStatistics::mean(expectedClusters[j]));
+            spreadError += std::fabs(clusters[j].spread() - std::sqrt(maths::CBasicStatistics::variance(expectedClusters[j])));
         }
     }
 
@@ -739,12 +628,7 @@
     CPPUNIT_ASSERT(spreadError < 1.0);
 }
 
-<<<<<<< HEAD
-void CXMeansOnline1dTest::testManyClusters(void) {
-=======
-void CXMeansOnline1dTest::testManyClusters()
-{
->>>>>>> d4e4cca7
+void CXMeansOnline1dTest::testManyClusters() {
     LOG_DEBUG("+-----------------------------------------+");
     LOG_DEBUG("|  CXMeansOnline1dTest::testManyClusters  |");
     LOG_DEBUG("+-----------------------------------------+");
@@ -781,12 +665,7 @@
     CPPUNIT_ASSERT_EQUAL(std::size_t(10), clusters.size());
 }
 
-<<<<<<< HEAD
-void CXMeansOnline1dTest::testLowVariation(void) {
-=======
-void CXMeansOnline1dTest::testLowVariation()
-{
->>>>>>> d4e4cca7
+void CXMeansOnline1dTest::testLowVariation() {
     LOG_DEBUG("+-----------------------------------------+");
     LOG_DEBUG("|  CXMeansOnline1dTest::testLowVariation  |");
     LOG_DEBUG("+-----------------------------------------+");
@@ -803,12 +682,7 @@
     CPPUNIT_ASSERT_EQUAL(std::size_t(2), clusters.size());
 }
 
-<<<<<<< HEAD
-void CXMeansOnline1dTest::testAdaption(void) {
-=======
-void CXMeansOnline1dTest::testAdaption()
-{
->>>>>>> d4e4cca7
+void CXMeansOnline1dTest::testAdaption() {
     LOG_DEBUG("+-------------------------------------+");
     LOG_DEBUG("|  CXMeansOnline1dTest::testAdaption  |");
     LOG_DEBUG("+-------------------------------------+");
@@ -820,12 +694,7 @@
     // TODO
 }
 
-<<<<<<< HEAD
-void CXMeansOnline1dTest::testLargeHistory(void) {
-=======
-void CXMeansOnline1dTest::testLargeHistory()
-{
->>>>>>> d4e4cca7
+void CXMeansOnline1dTest::testLargeHistory() {
     LOG_DEBUG("+-----------------------------------------+");
     LOG_DEBUG("|  CXMeansOnline1dTest::testLargeHistory  |");
     LOG_DEBUG("+-----------------------------------------+");
@@ -869,12 +738,7 @@
     CPPUNIT_ASSERT_EQUAL(std::size_t(2), clusterer.clusters().size());
 }
 
-<<<<<<< HEAD
-void CXMeansOnline1dTest::testPersist(void) {
-=======
-void CXMeansOnline1dTest::testPersist()
-{
->>>>>>> d4e4cca7
+void CXMeansOnline1dTest::testPersist() {
     LOG_DEBUG("+------------------------------------+");
     LOG_DEBUG("|  CXMeansOnline1dTest::testPersist  |");
     LOG_DEBUG("+------------------------------------+");
@@ -936,12 +800,7 @@
     CPPUNIT_ASSERT_EQUAL(origXml, newXml);
 }
 
-<<<<<<< HEAD
-void CXMeansOnline1dTest::testPruneEmptyCluster(void) {
-=======
-void CXMeansOnline1dTest::testPruneEmptyCluster()
-{
->>>>>>> d4e4cca7
+void CXMeansOnline1dTest::testPruneEmptyCluster() {
     LOG_DEBUG("+----------------------------------------------+");
     LOG_DEBUG("|  CXMeansOnline1dTest::testPruneEmptyCluster  |");
     LOG_DEBUG("+----------------------------------------------+");
@@ -976,8 +835,7 @@
     CPPUNIT_ASSERT_EQUAL(std::size_t(2), clusterer.clusters().size());
 }
 
-<<<<<<< HEAD
-CppUnit::Test* CXMeansOnline1dTest::suite(void) {
+CppUnit::Test* CXMeansOnline1dTest::suite() {
     CppUnit::TestSuite* suiteOfTests = new CppUnit::TestSuite("CXMeansOnline1dTest");
 
     suiteOfTests->addTest(
@@ -1002,45 +860,6 @@
         new CppUnit::TestCaller<CXMeansOnline1dTest>("CXMeansOnline1dTest::testPersist", &CXMeansOnline1dTest::testPersist));
     suiteOfTests->addTest(new CppUnit::TestCaller<CXMeansOnline1dTest>("CXMeansOnline1dTest::testPruneEmptyCluster",
                                                                        &CXMeansOnline1dTest::testPruneEmptyCluster));
-=======
-CppUnit::Test *CXMeansOnline1dTest::suite()
-{
-    CppUnit::TestSuite *suiteOfTests = new CppUnit::TestSuite("CXMeansOnline1dTest");
-
-    suiteOfTests->addTest( new CppUnit::TestCaller<CXMeansOnline1dTest>(
-                                   "CXMeansOnline1dTest::testCluster",
-                                   &CXMeansOnline1dTest::testCluster) );
-    suiteOfTests->addTest( new CppUnit::TestCaller<CXMeansOnline1dTest>(
-                                   "CXMeansOnline1dTest::testMixtureOfGaussians",
-                                   &CXMeansOnline1dTest::testMixtureOfGaussians) );
-    suiteOfTests->addTest( new CppUnit::TestCaller<CXMeansOnline1dTest>(
-                                   "CXMeansOnline1dTest::testMixtureOfUniforms",
-                                   &CXMeansOnline1dTest::testMixtureOfUniforms) );
-    suiteOfTests->addTest( new CppUnit::TestCaller<CXMeansOnline1dTest>(
-                                   "CXMeansOnline1dTest::testMixtureOfLogNormals",
-                                   &CXMeansOnline1dTest::testMixtureOfLogNormals) );
-    suiteOfTests->addTest( new CppUnit::TestCaller<CXMeansOnline1dTest>(
-                                   "CXMeansOnline1dTest::testOutliers",
-                                   &CXMeansOnline1dTest::testOutliers) );
-    suiteOfTests->addTest( new CppUnit::TestCaller<CXMeansOnline1dTest>(
-                                   "CXMeansOnline1dTest::testManyClusters",
-                                   &CXMeansOnline1dTest::testManyClusters) );
-    suiteOfTests->addTest( new CppUnit::TestCaller<CXMeansOnline1dTest>(
-                                   "CXMeansOnline1dTest::testLowVariation",
-                                   &CXMeansOnline1dTest::testLowVariation) );
-    suiteOfTests->addTest( new CppUnit::TestCaller<CXMeansOnline1dTest>(
-                                   "CXMeansOnline1dTest::testAdaption",
-                                   &CXMeansOnline1dTest::testAdaption) );
-    suiteOfTests->addTest( new CppUnit::TestCaller<CXMeansOnline1dTest>(
-                                   "CXMeansOnline1dTest::testLargeHistory",
-                                   &CXMeansOnline1dTest::testLargeHistory) );
-    suiteOfTests->addTest( new CppUnit::TestCaller<CXMeansOnline1dTest>(
-                                   "CXMeansOnline1dTest::testPersist",
-                                   &CXMeansOnline1dTest::testPersist) );
-    suiteOfTests->addTest( new CppUnit::TestCaller<CXMeansOnline1dTest>(
-                                           "CXMeansOnline1dTest::testPruneEmptyCluster",
-                                           &CXMeansOnline1dTest::testPruneEmptyCluster) );
->>>>>>> d4e4cca7
 
     return suiteOfTests;
 }