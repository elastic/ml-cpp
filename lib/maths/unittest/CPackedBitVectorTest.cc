--- conflicted
+++ resolved
@@ -51,12 +51,7 @@
 }
 }
 
-<<<<<<< HEAD
-void CPackedBitVectorTest::testCreation(void) {
-=======
-void CPackedBitVectorTest::testCreation()
-{
->>>>>>> d4e4cca7
+void CPackedBitVectorTest::testCreation() {
     LOG_DEBUG("+--------------------------------------+");
     LOG_DEBUG("|  CPackedBitVectorTest::testCreation  |");
     LOG_DEBUG("+--------------------------------------+");
@@ -120,12 +115,7 @@
     }
 }
 
-<<<<<<< HEAD
-void CPackedBitVectorTest::testExtend(void) {
-=======
-void CPackedBitVectorTest::testExtend()
-{
->>>>>>> d4e4cca7
+void CPackedBitVectorTest::testExtend() {
     LOG_DEBUG("+------------------------------------+");
     LOG_DEBUG("|  CPackedBitVectorTest::testExtend  |");
     LOG_DEBUG("+------------------------------------+");
@@ -189,12 +179,7 @@
     }
 }
 
-<<<<<<< HEAD
-void CPackedBitVectorTest::testContract(void) {
-=======
-void CPackedBitVectorTest::testContract()
-{
->>>>>>> d4e4cca7
+void CPackedBitVectorTest::testContract() {
     LOG_DEBUG("+--------------------------------------+");
     LOG_DEBUG("|  CPackedBitVectorTest::testContract  |");
     LOG_DEBUG("+--------------------------------------+");
@@ -235,12 +220,7 @@
     }
 }
 
-<<<<<<< HEAD
-void CPackedBitVectorTest::testOperators(void) {
-=======
-void CPackedBitVectorTest::testOperators()
-{
->>>>>>> d4e4cca7
+void CPackedBitVectorTest::testOperators() {
     LOG_DEBUG("+---------------------------------------+");
     LOG_DEBUG("|  CPackedBitVectorTest::testOperators  |");
     LOG_DEBUG("+---------------------------------------+");
@@ -263,12 +243,7 @@
     }
 }
 
-<<<<<<< HEAD
-void CPackedBitVectorTest::testInner(void) {
-=======
-void CPackedBitVectorTest::testInner()
-{
->>>>>>> d4e4cca7
+void CPackedBitVectorTest::testInner() {
     LOG_DEBUG("+-----------------------------------+");
     LOG_DEBUG("|  CPackedBitVectorTest::testInner  |");
     LOG_DEBUG("+-----------------------------------+");
@@ -331,21 +306,12 @@
     }
 }
 
-<<<<<<< HEAD
-void CPackedBitVectorTest::testBitwiseOr(void) {
-=======
-void CPackedBitVectorTest::testBitwiseOr()
-{
->>>>>>> d4e4cca7
+void CPackedBitVectorTest::testBitwiseOr() {
     LOG_DEBUG("+---------------------------------------+");
     LOG_DEBUG("|  CPackedBitVectorTest::testBitwiseOr  |");
     LOG_DEBUG("+---------------------------------------+");
 
-<<<<<<< HEAD
-    typedef std::vector<std::bitset<50>> TBitSetVec;
-=======
     using TBitSetVec = std::vector<std::bitset<50>>;
->>>>>>> d4e4cca7
 
     test::CRandomNumbers rng;
 
@@ -389,12 +355,7 @@
     }
 }
 
-<<<<<<< HEAD
-void CPackedBitVectorTest::testPersist(void) {
-=======
-void CPackedBitVectorTest::testPersist()
-{
->>>>>>> d4e4cca7
+void CPackedBitVectorTest::testPersist() {
     LOG_DEBUG("+-------------------------------------+");
     LOG_DEBUG("|  CPackedBitVectorTest::testPersist  |");
     LOG_DEBUG("+-------------------------------------+");
@@ -414,8 +375,7 @@
     }
 }
 
-<<<<<<< HEAD
-CppUnit::Test* CPackedBitVectorTest::suite(void) {
+CppUnit::Test* CPackedBitVectorTest::suite() {
     CppUnit::TestSuite* suiteOfTests = new CppUnit::TestSuite("CPackedBitVectorTest");
 
     suiteOfTests->addTest(
@@ -432,33 +392,6 @@
         new CppUnit::TestCaller<CPackedBitVectorTest>("CPackedBitVectorTest::testBitwiseOr", &CPackedBitVectorTest::testBitwiseOr));
     suiteOfTests->addTest(
         new CppUnit::TestCaller<CPackedBitVectorTest>("CPackedBitVectorTest::testPersist", &CPackedBitVectorTest::testPersist));
-=======
-CppUnit::Test *CPackedBitVectorTest::suite()
-{
-    CppUnit::TestSuite *suiteOfTests = new CppUnit::TestSuite("CPackedBitVectorTest");
-
-    suiteOfTests->addTest( new CppUnit::TestCaller<CPackedBitVectorTest>(
-                                   "CPackedBitVectorTest::testCreation",
-                                   &CPackedBitVectorTest::testCreation) );
-    suiteOfTests->addTest( new CppUnit::TestCaller<CPackedBitVectorTest>(
-                                   "CPackedBitVectorTest::testExtend",
-                                   &CPackedBitVectorTest::testExtend) );
-    suiteOfTests->addTest( new CppUnit::TestCaller<CPackedBitVectorTest>(
-                                   "CPackedBitVectorTest::testContract",
-                                   &CPackedBitVectorTest::testContract) );
-    suiteOfTests->addTest( new CppUnit::TestCaller<CPackedBitVectorTest>(
-                                   "CPackedBitVectorTest::testOperators",
-                                   &CPackedBitVectorTest::testOperators) );
-    suiteOfTests->addTest( new CppUnit::TestCaller<CPackedBitVectorTest>(
-                                   "CPackedBitVectorTest::testInner",
-                                   &CPackedBitVectorTest::testInner) );
-    suiteOfTests->addTest( new CppUnit::TestCaller<CPackedBitVectorTest>(
-                                   "CPackedBitVectorTest::testBitwiseOr",
-                                   &CPackedBitVectorTest::testBitwiseOr) );
-    suiteOfTests->addTest( new CppUnit::TestCaller<CPackedBitVectorTest>(
-                                   "CPackedBitVectorTest::testPersist",
-                                   &CPackedBitVectorTest::testPersist) );
->>>>>>> d4e4cca7
 
     return suiteOfTests;
 }