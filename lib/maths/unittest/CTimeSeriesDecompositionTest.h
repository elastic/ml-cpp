--- conflicted
+++ resolved
@@ -18,58 +18,30 @@
 
 #include <cppunit/extensions/HelperMacros.h>
 
-<<<<<<< HEAD
 class CTimeSeriesDecompositionTest : public CppUnit::TestFixture {
 public:
-    void testSuperpositionOfSines(void);
-    void testDistortedPeriodic(void);
-    void testMinimizeLongComponents(void);
-    void testWeekend(void);
-    void testSinglePeriodicity(void);
-    void testSeasonalOnset(void);
-    void testVarianceScale(void);
-    void testSpikeyDataProblemCase(void);
-    void testDiurnalProblemCase(void);
-    void testComplexDiurnalProblemCase(void);
-    void testDiurnalPeriodicityWithMissingValues(void);
-    void testLongTermTrend(void);
-    void testLongTermTrendAndPeriodicity(void);
-    void testNonDiurnal(void);
-    void testYearly(void);
-    void testCalendar(void);
-    void testConditionOfTrend(void);
-    void testSwap(void);
-    void testPersist(void);
-    void testUpgrade(void);
+    void testSuperpositionOfSines();
+    void testDistortedPeriodic();
+    void testMinimizeLongComponents();
+    void testWeekend();
+    void testSinglePeriodicity();
+    void testSeasonalOnset();
+    void testVarianceScale();
+    void testSpikeyDataProblemCase();
+    void testDiurnalProblemCase();
+    void testComplexDiurnalProblemCase();
+    void testDiurnalPeriodicityWithMissingValues();
+    void testLongTermTrend();
+    void testLongTermTrendAndPeriodicity();
+    void testNonDiurnal();
+    void testYearly();
+    void testCalendar();
+    void testConditionOfTrend();
+    void testSwap();
+    void testPersist();
+    void testUpgrade();
 
-    static CppUnit::Test* suite(void);
-=======
-class CTimeSeriesDecompositionTest : public CppUnit::TestFixture
-{
-    public:
-        void testSuperpositionOfSines();
-        void testDistortedPeriodic();
-        void testMinimizeLongComponents();
-        void testWeekend();
-        void testSinglePeriodicity();
-        void testSeasonalOnset();
-        void testVarianceScale();
-        void testSpikeyDataProblemCase();
-        void testDiurnalProblemCase();
-        void testComplexDiurnalProblemCase();
-        void testDiurnalPeriodicityWithMissingValues();
-        void testLongTermTrend();
-        void testLongTermTrendAndPeriodicity();
-        void testNonDiurnal();
-        void testYearly();
-        void testCalendar();
-        void testConditionOfTrend();
-        void testSwap();
-        void testPersist();
-        void testUpgrade();
-
-        static CppUnit::Test *suite();
->>>>>>> d4e4cca7
+    static CppUnit::Test* suite();
 };
 
 #endif // INCLUDED_CTimeSeriesDecompositionTest_h