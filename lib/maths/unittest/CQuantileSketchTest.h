/*
 * ELASTICSEARCH CONFIDENTIAL
 *
 * Copyright (c) 2016 Elasticsearch BV. All Rights Reserved.
 *
 * Notice: this software, and all information contained
 * therein, is the exclusive property of Elasticsearch BV
 * and its licensors, if any, and is protected under applicable
 * domestic and foreign law, and international treaties.
 *
 * Reproduction, republication or distribution without the
 * express written consent of Elasticsearch BV is
 * strictly prohibited.
 */

#ifndef INCLUDED_CQuantileSketchTest_h
#define INCLUDED_CQuantileSketchTest_h

#include <cppunit/extensions/HelperMacros.h>

<<<<<<< HEAD
class CQuantileSketchTest : public CppUnit::TestFixture {
public:
    void testAdd(void);
    void testReduce(void);
    void testMerge(void);
    void testMedian(void);
    void testPropagateForwardByTime(void);
    void testQuantileAccuracy(void);
    void testCdf(void);
    void testPersist(void);

    static CppUnit::Test* suite(void);
=======
class CQuantileSketchTest : public CppUnit::TestFixture
{
    public:
        void testAdd();
        void testReduce();
        void testMerge();
        void testMedian();
        void testPropagateForwardByTime();
        void testQuantileAccuracy();
        void testCdf();
        void testPersist();

        static CppUnit::Test *suite();
>>>>>>> d4e4cca7
};

#endif // INCLUDED_CQuantileSketchTest_h<|MERGE_RESOLUTION|>--- conflicted
+++ resolved
@@ -18,34 +18,18 @@
 
 #include <cppunit/extensions/HelperMacros.h>
 
-<<<<<<< HEAD
 class CQuantileSketchTest : public CppUnit::TestFixture {
 public:
-    void testAdd(void);
-    void testReduce(void);
-    void testMerge(void);
-    void testMedian(void);
-    void testPropagateForwardByTime(void);
-    void testQuantileAccuracy(void);
-    void testCdf(void);
-    void testPersist(void);
+    void testAdd();
+    void testReduce();
+    void testMerge();
+    void testMedian();
+    void testPropagateForwardByTime();
+    void testQuantileAccuracy();
+    void testCdf();
+    void testPersist();
 
-    static CppUnit::Test* suite(void);
-=======
-class CQuantileSketchTest : public CppUnit::TestFixture
-{
-    public:
-        void testAdd();
-        void testReduce();
-        void testMerge();
-        void testMedian();
-        void testPropagateForwardByTime();
-        void testQuantileAccuracy();
-        void testCdf();
-        void testPersist();
-
-        static CppUnit::Test *suite();
->>>>>>> d4e4cca7
+    static CppUnit::Test* suite();
 };
 
 #endif // INCLUDED_CQuantileSketchTest_h