--- conflicted
+++ resolved
@@ -28,12 +28,7 @@
 
 using namespace ml;
 
-<<<<<<< HEAD
-void CPRNGTest::testSplitMix64(void) {
-=======
-void CPRNGTest::testSplitMix64()
-{
->>>>>>> d4e4cca7
+void CPRNGTest::testSplitMix64() {
     LOG_DEBUG("+-----------------------------+");
     LOG_DEBUG("|  CPRNGTest::testSplitMix64  |");
     LOG_DEBUG("+-----------------------------+");
@@ -46,12 +41,7 @@
     // Test min and max.
     maths::CBasicStatistics::COrderStatisticsStack<uint64_t, 1> min;
     maths::CBasicStatistics::COrderStatisticsStack<uint64_t, 1, std::greater<uint64_t>> max;
-<<<<<<< HEAD
     for (std::size_t i = 0u; i < 10000; ++i) {
-=======
-    for (std::size_t i = 0u; i < 10000; ++i)
-    {
->>>>>>> d4e4cca7
         uint64_t x = rng1();
         min.add(x);
         max.add(x);
@@ -142,12 +132,7 @@
     }
 }
 
-<<<<<<< HEAD
-void CPRNGTest::testXorOShiro128Plus(void) {
-=======
-void CPRNGTest::testXorOShiro128Plus()
-{
->>>>>>> d4e4cca7
+void CPRNGTest::testXorOShiro128Plus() {
     LOG_DEBUG("+-----------------------------------+");
     LOG_DEBUG("|  CPRNGTest::testXorOShiro128Plus  |");
     LOG_DEBUG("+-----------------------------------+");
@@ -160,12 +145,7 @@
     // Test min and max.
     maths::CBasicStatistics::COrderStatisticsStack<uint64_t, 1> min;
     maths::CBasicStatistics::COrderStatisticsStack<uint64_t, 1, std::greater<uint64_t>> max;
-<<<<<<< HEAD
     for (std::size_t i = 0u; i < 10000; ++i) {
-=======
-    for (std::size_t i = 0u; i < 10000; ++i)
-    {
->>>>>>> d4e4cca7
         uint64_t x = rng1();
         min.add(x);
         max.add(x);
@@ -272,12 +252,7 @@
     }
 }
 
-<<<<<<< HEAD
-void CPRNGTest::testXorShift1024Mult(void) {
-=======
-void CPRNGTest::testXorShift1024Mult()
-{
->>>>>>> d4e4cca7
+void CPRNGTest::testXorShift1024Mult() {
     LOG_DEBUG("+-----------------------------------+");
     LOG_DEBUG("|  CPRNGTest::testXorShift1024Mult  |");
     LOG_DEBUG("+-----------------------------------+");
@@ -290,12 +265,7 @@
     // Test min and max.
     maths::CBasicStatistics::COrderStatisticsStack<uint64_t, 1> min;
     maths::CBasicStatistics::COrderStatisticsStack<uint64_t, 1, std::greater<uint64_t>> max;
-<<<<<<< HEAD
     for (std::size_t i = 0u; i < 10000; ++i) {
-=======
-    for (std::size_t i = 0u; i < 10000; ++i)
-    {
->>>>>>> d4e4cca7
         uint64_t x = rng1();
         min.add(x);
         max.add(x);
@@ -403,28 +373,12 @@
     }
 }
 
-<<<<<<< HEAD
-CppUnit::Test* CPRNGTest::suite(void) {
+CppUnit::Test* CPRNGTest::suite() {
     CppUnit::TestSuite* suiteOfTests = new CppUnit::TestSuite("CPRNGTest");
 
     suiteOfTests->addTest(new CppUnit::TestCaller<CPRNGTest>("CPRNGTest::testSplitMix64", &CPRNGTest::testSplitMix64));
     suiteOfTests->addTest(new CppUnit::TestCaller<CPRNGTest>("CPRNGTest::testXorOShiro128Plus", &CPRNGTest::testXorOShiro128Plus));
     suiteOfTests->addTest(new CppUnit::TestCaller<CPRNGTest>("CPRNGTest::testXorShift1024Mult", &CPRNGTest::testXorShift1024Mult));
-=======
-CppUnit::Test *CPRNGTest::suite()
-{
-    CppUnit::TestSuite *suiteOfTests = new CppUnit::TestSuite("CPRNGTest");
-
-    suiteOfTests->addTest( new CppUnit::TestCaller<CPRNGTest>(
-                                   "CPRNGTest::testSplitMix64",
-                                   &CPRNGTest::testSplitMix64) );
-    suiteOfTests->addTest( new CppUnit::TestCaller<CPRNGTest>(
-                                   "CPRNGTest::testXorOShiro128Plus",
-                                   &CPRNGTest::testXorOShiro128Plus) );
-    suiteOfTests->addTest( new CppUnit::TestCaller<CPRNGTest>(
-                                   "CPRNGTest::testXorShift1024Mult",
-                                   &CPRNGTest::testXorShift1024Mult) );
->>>>>>> d4e4cca7
 
     return suiteOfTests;
 }