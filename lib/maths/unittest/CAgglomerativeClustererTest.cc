--- conflicted
+++ resolved
@@ -56,22 +56,12 @@
         return result;
     }
 
-<<<<<<< HEAD
     void add(TDoubleSizeVecPrVec& result) { result.push_back(TDoubleSizeVecPr(m_Height, m_Points)); }
 
-    const TSizeVec& points(void) const { return m_Points; }
+    const TSizeVec& points() const { return m_Points; }
 
 private:
-    explicit CCluster(void) : m_Height(0.0) {}
-=======
-        const TSizeVec &points() const
-        {
-            return m_Points;
-        }
-
-    private:
-        explicit CCluster() : m_Height(0.0) {}
->>>>>>> d4e4cca7
+    explicit CCluster() : m_Height(0.0) {}
 
 private:
     double m_Height;
@@ -194,12 +184,7 @@
 }
 }
 
-<<<<<<< HEAD
-void CAgglomerativeClustererTest::testNode(void) {
-=======
-void CAgglomerativeClustererTest::testNode()
-{
->>>>>>> d4e4cca7
+void CAgglomerativeClustererTest::testNode() {
     LOG_DEBUG("+-----------------------------------------+");
     LOG_DEBUG("|  CAgglomerativeClustererTest::testNode  |");
     LOG_DEBUG("+-----------------------------------------+");
@@ -264,12 +249,7 @@
     }
 }
 
-<<<<<<< HEAD
-void CAgglomerativeClustererTest::testSimplePermutations(void) {
-=======
-void CAgglomerativeClustererTest::testSimplePermutations()
-{
->>>>>>> d4e4cca7
+void CAgglomerativeClustererTest::testSimplePermutations() {
     LOG_DEBUG("+-------------------------------------------------------+");
     LOG_DEBUG("|  CAgglomerativeClustererTest::testSimplePermutations  |");
     LOG_DEBUG("+-------------------------------------------------------+");
@@ -292,17 +272,9 @@
             LOG_DEBUG("*** " << core::CContainerPrinter::print(p) << " ***");
 
             TDoubleVecVec distanceMatrix(n);
-<<<<<<< HEAD
             for (std::size_t i = 0u; i < n; ++i) {
                 for (std::size_t j = i; j < n; ++j) {
-                    distanceMatrix[j].push_back(::fabs(x[p[i]] - x[p[j]]));
-=======
-            for (std::size_t i = 0u; i < n; ++i)
-            {
-                for (std::size_t j = i; j < n; ++j)
-                {
                     distanceMatrix[j].push_back(std::fabs(x[p[i]] - x[p[j]]));
->>>>>>> d4e4cca7
                 }
                 LOG_DEBUG("D = " << core::CContainerPrinter::print(distanceMatrix[i]));
             }
@@ -332,12 +304,7 @@
     }
 }
 
-<<<<<<< HEAD
-void CAgglomerativeClustererTest::testDegenerate(void) {
-=======
-void CAgglomerativeClustererTest::testDegenerate()
-{
->>>>>>> d4e4cca7
+void CAgglomerativeClustererTest::testDegenerate() {
     LOG_DEBUG("+-----------------------------------------------+");
     LOG_DEBUG("|  CAgglomerativeClustererTest::testDegenerate  |");
     LOG_DEBUG("+-----------------------------------------------+");
@@ -367,17 +334,9 @@
             }
 
             TDoubleVecVec distanceMatrix(n);
-<<<<<<< HEAD
             for (std::size_t i = 0u; i < n; ++i) {
                 for (std::size_t j = i; j < n; ++j) {
-                    distanceMatrix[j].push_back(::fabs(x[p[i]] - x[p[j]]));
-=======
-            for (std::size_t i = 0u; i < n; ++i)
-            {
-                for (std::size_t j = i; j < n; ++j)
-                {
                     distanceMatrix[j].push_back(std::fabs(x[p[i]] - x[p[j]]));
->>>>>>> d4e4cca7
                 }
                 if (count % 10 == 0) {
                     LOG_DEBUG("D = " << core::CContainerPrinter::print(distanceMatrix[i]));
@@ -416,12 +375,7 @@
     }
 }
 
-<<<<<<< HEAD
-void CAgglomerativeClustererTest::testRandom(void) {
-=======
-void CAgglomerativeClustererTest::testRandom()
-{
->>>>>>> d4e4cca7
+void CAgglomerativeClustererTest::testRandom() {
     LOG_DEBUG("+-------------------------------------------+");
     LOG_DEBUG("|  CAgglomerativeClustererTest::testRandom  |");
     LOG_DEBUG("+-------------------------------------------+");
@@ -493,8 +447,7 @@
     }
 }
 
-<<<<<<< HEAD
-CppUnit::Test* CAgglomerativeClustererTest::suite(void) {
+CppUnit::Test* CAgglomerativeClustererTest::suite() {
     CppUnit::TestSuite* suiteOfTests = new CppUnit::TestSuite("CAgglomerativeClustererTest");
 
     suiteOfTests->addTest(new CppUnit::TestCaller<CAgglomerativeClustererTest>("CAgglomerativeClustererTest::testNode",
@@ -505,24 +458,6 @@
                                                                                &CAgglomerativeClustererTest::testDegenerate));
     suiteOfTests->addTest(new CppUnit::TestCaller<CAgglomerativeClustererTest>("CAgglomerativeClustererTest::testRandom",
                                                                                &CAgglomerativeClustererTest::testRandom));
-=======
-CppUnit::Test *CAgglomerativeClustererTest::suite()
-{
-    CppUnit::TestSuite *suiteOfTests = new CppUnit::TestSuite("CAgglomerativeClustererTest");
-
-    suiteOfTests->addTest( new CppUnit::TestCaller<CAgglomerativeClustererTest>(
-                                   "CAgglomerativeClustererTest::testNode",
-                                   &CAgglomerativeClustererTest::testNode) );
-    suiteOfTests->addTest( new CppUnit::TestCaller<CAgglomerativeClustererTest>(
-                                   "CAgglomerativeClustererTest::testSimplePermutations",
-                                   &CAgglomerativeClustererTest::testSimplePermutations) );
-    suiteOfTests->addTest( new CppUnit::TestCaller<CAgglomerativeClustererTest>(
-                                   "CAgglomerativeClustererTest::testDegenerate",
-                                   &CAgglomerativeClustererTest::testDegenerate) );
-    suiteOfTests->addTest( new CppUnit::TestCaller<CAgglomerativeClustererTest>(
-                                   "CAgglomerativeClustererTest::testRandom",
-                                   &CAgglomerativeClustererTest::testRandom) );
->>>>>>> d4e4cca7
 
     return suiteOfTests;
 }