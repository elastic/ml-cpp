--- conflicted
+++ resolved
@@ -1101,11 +1101,6 @@
 
     LOG_DEBUG(<< "Univariate");
     {
-<<<<<<< HEAD
-        maths::CUnivariateTimeSeriesModel model0{
-            modelParams(bucketLength), 1, maths::CTimeSeriesDecompositionStub{},
-            univariateNormal(),        nullptr, false};
-=======
         maths::CUnivariateTimeSeriesModel model0{modelParams(bucketLength),
                                                  1, // id
                                                  maths::CTimeSeriesDecompositionStub{},
@@ -1113,7 +1108,6 @@
                                                  nullptr, // no decay rate control
                                                  nullptr, // no multi-bucket
                                                  false};
->>>>>>> 890a9f3d
         maths::CUnivariateTimeSeriesModel model1{
             modelParams(bucketLength),
             1, // id
@@ -1206,18 +1200,12 @@
 
     LOG_DEBUG(<< "Multivariate");
     {
-<<<<<<< HEAD
-        maths::CMultivariateTimeSeriesModel model0{
-            modelParams(bucketLength), maths::CTimeSeriesDecompositionStub{},
-            multivariateNormal(), nullptr, false};
-=======
         maths::CMultivariateTimeSeriesModel model0{modelParams(bucketLength),
                                                    maths::CTimeSeriesDecompositionStub{},
                                                    multivariateNormal(),
                                                    nullptr,
                                                    nullptr,
                                                    false};
->>>>>>> 890a9f3d
         maths::CMultivariateTimeSeriesModel model1{
             modelParams(bucketLength),
             maths::CTimeSeriesDecomposition{24.0 * DECAY_RATE, bucketLength},
