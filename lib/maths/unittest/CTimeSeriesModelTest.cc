--- conflicted
+++ resolved
@@ -1472,13 +1472,8 @@
     {
         maths::CTimeSeriesDecomposition trend{24.0 * DECAY_RATE, bucketLength};
         auto controllers = decayRateControllers(1);
-<<<<<<< HEAD
-        boost::scoped_ptr<maths::CModel> model{new maths::CUnivariateTimeSeriesModel{
+        std::unique_ptr<maths::CModel> model{new maths::CUnivariateTimeSeriesModel{
             modelParams(bucketLength), 0, trend, univariateNormal(), &controllers}};
-=======
-        std::unique_ptr<maths::CModel> model{new maths::CUnivariateTimeSeriesModel{
-            params(bucketLength), 0, trend, univariateNormal(), &controllers}};
->>>>>>> 2ba0c318
 
         TDoubleVec samples;
         rng.generateNormalSamples(1.0, 4.0, 1000, samples);
@@ -1513,13 +1508,8 @@
         maths::CTimeSeriesDecomposition trend{24.0 * DECAY_RATE, bucketLength};
         maths::CMultivariateNormalConjugate<3> prior{multivariateNormal()};
         auto controllers = decayRateControllers(3);
-<<<<<<< HEAD
-        boost::scoped_ptr<maths::CModel> model{new maths::CMultivariateTimeSeriesModel{
+        std::unique_ptr<maths::CModel> model{new maths::CMultivariateTimeSeriesModel{
             modelParams(bucketLength), trend, prior, &controllers}};
-=======
-        std::unique_ptr<maths::CModel> model{new maths::CMultivariateTimeSeriesModel{
-            params(bucketLength), trend, prior, &controllers}};
->>>>>>> 2ba0c318
 
         TDouble2Vec4VecVec weights{maths::CConstantWeights::unit<TDouble2Vec>(3)};
         core_t::TTime time{0};
