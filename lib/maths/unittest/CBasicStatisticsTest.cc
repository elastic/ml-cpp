/*
 * ELASTICSEARCH CONFIDENTIAL
 *
 * Copyright (c) 2016 Elasticsearch BV. All Rights Reserved.
 *
 * Notice: this software, and all information contained
 * therein, is the exclusive property of Elasticsearch BV
 * and its licensors, if any, and is protected under applicable
 * domestic and foreign law, and international treaties.
 *
 * Reproduction, republication or distribution without the
 * express written consent of Elasticsearch BV is
 * strictly prohibited.
 */

#include "CBasicStatisticsTest.h"

#include <core/CLogger.h>
#include <core/CPersistUtils.h>
#include <core/CRapidXmlParser.h>
#include <core/CRapidXmlStatePersistInserter.h>
#include <core/CRapidXmlStateRestoreTraverser.h>

#include <maths/CBasicStatistics.h>
#include <maths/CBasicStatisticsPersist.h>
#include <maths/CChecksum.h>
#include <maths/CLinearAlgebra.h>
#include <maths/CLinearAlgebraTools.h>
#include <maths/CSampling.h>

#include <test/CRandomNumbers.h>

#include <boost/range.hpp>

#include <stdlib.h>

namespace {

using TMeanAccumulator = ml::maths::CBasicStatistics::SSampleMean<double>::TAccumulator;
using TMeanVarAccumulator = ml::maths::CBasicStatistics::SSampleMeanVar<double>::TAccumulator;
using TMeanVarSkewAccumulator = ml::maths::CBasicStatistics::SSampleMeanVarSkew<double>::TAccumulator;
using TMeanAccumulator2Vec = ml::core::CSmallVector<TMeanAccumulator, 2>;
using TMeanVarAccumulator2Vec = ml::core::CSmallVector<TMeanVarAccumulator, 2>;
using TMeanVarSkewAccumulator2Vec = ml::core::CSmallVector<TMeanVarSkewAccumulator, 2>;
using TMeanAccumulatorVec = std::vector<TMeanAccumulator>;
using TMeanVarAccumulatorVec = std::vector<TMeanVarAccumulator>;
using TMeanVarSkewAccumulatorVec = std::vector<TMeanVarSkewAccumulator>;

const std::string TAG("a");

<<<<<<< HEAD
struct SRestore {
    typedef bool result_type;
=======
struct SRestore
{
    using result_type = bool;
>>>>>>> d4e4cca7

    template<typename T>
    bool operator()(std::vector<T>& restored, ml::core::CStateRestoreTraverser& traverser) const {
        return ml::core::CPersistUtils::restore(TAG, restored, traverser);
    }

    template<typename T>
    bool operator()(T& restored, ml::core::CStateRestoreTraverser& traverser) const {
        return restored.fromDelimited(traverser.value());
    }
};
}

<<<<<<< HEAD
CppUnit::Test* CBasicStatisticsTest::suite(void) {
    CppUnit::TestSuite* suiteOfTests = new CppUnit::TestSuite("CBasicStatisticsTest");

    suiteOfTests->addTest(new CppUnit::TestCaller<CBasicStatisticsTest>("CBasicStatisticsTest::testMean", &CBasicStatisticsTest::testMean));
    suiteOfTests->addTest(new CppUnit::TestCaller<CBasicStatisticsTest>("CBasicStatisticsTest::testCentralMoments",
                                                                        &CBasicStatisticsTest::testCentralMoments));
    suiteOfTests->addTest(new CppUnit::TestCaller<CBasicStatisticsTest>("CBasicStatisticsTest::testVectorCentralMoments",
                                                                        &CBasicStatisticsTest::testVectorCentralMoments));
    suiteOfTests->addTest(
        new CppUnit::TestCaller<CBasicStatisticsTest>("CBasicStatisticsTest::testCovariances", &CBasicStatisticsTest::testCovariances));
    suiteOfTests->addTest(new CppUnit::TestCaller<CBasicStatisticsTest>("CBasicStatisticsTest::testCovariancesLedoitWolf",
                                                                        &CBasicStatisticsTest::testCovariancesLedoitWolf));
    suiteOfTests->addTest(
        new CppUnit::TestCaller<CBasicStatisticsTest>("CBasicStatisticsTest::testMedian", &CBasicStatisticsTest::testMedian));
    suiteOfTests->addTest(new CppUnit::TestCaller<CBasicStatisticsTest>("CBasicStatisticsTest::testOrderStatistics",
                                                                        &CBasicStatisticsTest::testOrderStatistics));
    suiteOfTests->addTest(
        new CppUnit::TestCaller<CBasicStatisticsTest>("CBasicStatisticsTest::testMinMax", &CBasicStatisticsTest::testMinMax));
=======

CppUnit::Test *CBasicStatisticsTest::suite()
{
    CppUnit::TestSuite *suiteOfTests = new CppUnit::TestSuite("CBasicStatisticsTest");

    suiteOfTests->addTest( new CppUnit::TestCaller<CBasicStatisticsTest>(
                                   "CBasicStatisticsTest::testMean",
                                   &CBasicStatisticsTest::testMean) );
    suiteOfTests->addTest( new CppUnit::TestCaller<CBasicStatisticsTest>(
                                   "CBasicStatisticsTest::testCentralMoments",
                                   &CBasicStatisticsTest::testCentralMoments) );
    suiteOfTests->addTest( new CppUnit::TestCaller<CBasicStatisticsTest>(
                                   "CBasicStatisticsTest::testVectorCentralMoments",
                                   &CBasicStatisticsTest::testVectorCentralMoments) );
    suiteOfTests->addTest( new CppUnit::TestCaller<CBasicStatisticsTest>(
                                   "CBasicStatisticsTest::testCovariances",
                                   &CBasicStatisticsTest::testCovariances) );
    suiteOfTests->addTest( new CppUnit::TestCaller<CBasicStatisticsTest>(
                                   "CBasicStatisticsTest::testCovariancesLedoitWolf",
                                   &CBasicStatisticsTest::testCovariancesLedoitWolf) );
    suiteOfTests->addTest( new CppUnit::TestCaller<CBasicStatisticsTest>(
                                   "CBasicStatisticsTest::testMedian",
                                   &CBasicStatisticsTest::testMedian) );
    suiteOfTests->addTest( new CppUnit::TestCaller<CBasicStatisticsTest>(
                                   "CBasicStatisticsTest::testOrderStatistics",
                                   &CBasicStatisticsTest::testOrderStatistics) );
    suiteOfTests->addTest( new CppUnit::TestCaller<CBasicStatisticsTest>(
                                   "CBasicStatisticsTest::testMinMax",
                                   &CBasicStatisticsTest::testMinMax) );
>>>>>>> d4e4cca7

    return suiteOfTests;
}

<<<<<<< HEAD
void CBasicStatisticsTest::testMean(void) {
=======
void CBasicStatisticsTest::testMean()
{
>>>>>>> d4e4cca7
    LOG_DEBUG("+---------------------------------+");
    LOG_DEBUG("|  CBasicStatisticsTest::testMean |");
    LOG_DEBUG("+---------------------------------+");

    double sample[] = {0.9, 10.0, 5.6, 1.23, -12.3, 445.2, 0.0, 1.2};

    ml::maths::CBasicStatistics::TDoubleVec sampleVec(sample, sample + sizeof(sample) / sizeof(sample[0]));

    double mean = ml::maths::CBasicStatistics::mean(sampleVec);

    // Compare with hand calculated value
    CPPUNIT_ASSERT_EQUAL(56.47875, mean);
}

<<<<<<< HEAD
void CBasicStatisticsTest::testCentralMoments(void) {
=======
void CBasicStatisticsTest::testCentralMoments()
{
>>>>>>> d4e4cca7
    LOG_DEBUG("+--------------------------------------------+");
    LOG_DEBUG("|  CBasicStatisticsTest::testCentralMoments  |");
    LOG_DEBUG("+--------------------------------------------+");

    using TDoubleVec = std::vector<double>;

    LOG_DEBUG("Test mean double");
    {
        double samples[] = {0.9, 10.0, 5.6, 1.23, -12.3, 7.2, 0.0, 1.2};
        TMeanAccumulator acc;

        size_t count = sizeof(samples) / sizeof(samples[0]);
        acc = std::for_each(samples, samples + count, acc);

        CPPUNIT_ASSERT_EQUAL(count, static_cast<size_t>(ml::maths::CBasicStatistics::count(acc)));

        CPPUNIT_ASSERT_DOUBLES_EQUAL(1.72875, ml::maths::CBasicStatistics::mean(acc), 0.000005);

        double n0 = ml::maths::CBasicStatistics::count(acc);
        ml::maths::CBasicStatistics::scale(0.5, acc);
        double n1 = ml::maths::CBasicStatistics::count(acc);
        CPPUNIT_ASSERT_EQUAL(n1, 0.5 * n0);
    }

    LOG_DEBUG("Test mean float");
    {
        using TFloatMeanAccumulator = ml::maths::CBasicStatistics::SSampleMean<float>::TAccumulator;

        float samples[] = {0.9f, 10.0f, 5.6f, 1.23f, -12.3f, 7.2f, 0.0f, 1.2f};

        TFloatMeanAccumulator acc;

        size_t count = sizeof(samples) / sizeof(samples[0]);
        acc = std::for_each(samples, samples + count, acc);

        CPPUNIT_ASSERT_EQUAL(count, static_cast<size_t>(ml::maths::CBasicStatistics::count(acc)));

        CPPUNIT_ASSERT_DOUBLES_EQUAL(1.72875, ml::maths::CBasicStatistics::mean(acc), 0.000005);
    }

    LOG_DEBUG("Test mean and variance");
    {
        double samples[] = {0.9, 10.0, 5.6, 1.23, -12.3, 7.2, 0.0, 1.2};

        TMeanVarAccumulator acc;

        size_t count = sizeof(samples) / sizeof(samples[0]);
        acc = std::for_each(samples, samples + count, acc);

        CPPUNIT_ASSERT_EQUAL(count, static_cast<size_t>(ml::maths::CBasicStatistics::count(acc)));

        CPPUNIT_ASSERT_DOUBLES_EQUAL(1.72875, ml::maths::CBasicStatistics::mean(acc), 0.000005);

        CPPUNIT_ASSERT_DOUBLES_EQUAL(44.90633, ml::maths::CBasicStatistics::variance(acc), 0.000005);

        double n0 = ml::maths::CBasicStatistics::count(acc);
        ml::maths::CBasicStatistics::scale(0.5, acc);
        double n1 = ml::maths::CBasicStatistics::count(acc);
        CPPUNIT_ASSERT_EQUAL(n1, 0.5 * n0);
    }

    LOG_DEBUG("Test mean, variance and skew");
    {
        double samples[] = {0.9, 10.0, 5.6, 1.23, -12.3, 7.2, 0.0, 1.2};

        TMeanVarSkewAccumulator acc;

        size_t count = sizeof(samples) / sizeof(samples[0]);
        acc = std::for_each(samples, samples + count, acc);

        CPPUNIT_ASSERT_EQUAL(count, static_cast<size_t>(ml::maths::CBasicStatistics::count(acc)));

        CPPUNIT_ASSERT_DOUBLES_EQUAL(1.72875, ml::maths::CBasicStatistics::mean(acc), 0.000005);

        CPPUNIT_ASSERT_DOUBLES_EQUAL(44.90633, ml::maths::CBasicStatistics::variance(acc), 0.000005);

        CPPUNIT_ASSERT_DOUBLES_EQUAL(-0.82216, ml::maths::CBasicStatistics::skewness(acc), 0.000005);

        double n0 = ml::maths::CBasicStatistics::count(acc);
        ml::maths::CBasicStatistics::scale(0.5, acc);
        double n1 = ml::maths::CBasicStatistics::count(acc);
        CPPUNIT_ASSERT_EQUAL(n1, 0.5 * n0);
    }

    LOG_DEBUG("Test weighted update");
    {
        double samples[] = {0.9, 1.0, 2.3, 1.5};
        std::size_t weights[] = {1, 4, 2, 3};

        {
            TMeanAccumulator acc1;
            TMeanAccumulator acc2;

            for (size_t i = 0; i < boost::size(samples); ++i) {
                acc1.add(samples[i], static_cast<double>(weights[i]));
                for (std::size_t j = 0u; j < weights[i]; ++j) {
                    acc2.add(samples[i]);
                }
            }

            CPPUNIT_ASSERT_DOUBLES_EQUAL(ml::maths::CBasicStatistics::mean(acc1), ml::maths::CBasicStatistics::mean(acc2), 1e-10);
        }

        {
            TMeanVarAccumulator acc1;
            TMeanVarAccumulator acc2;

            for (size_t i = 0; i < boost::size(samples); ++i) {
                acc1.add(samples[i], static_cast<double>(weights[i]));
                for (std::size_t j = 0u; j < weights[i]; ++j) {
                    acc2.add(samples[i]);
                }
            }

            CPPUNIT_ASSERT_DOUBLES_EQUAL(ml::maths::CBasicStatistics::mean(acc1), ml::maths::CBasicStatistics::mean(acc2), 1e-10);
            CPPUNIT_ASSERT_DOUBLES_EQUAL(ml::maths::CBasicStatistics::variance(acc1), ml::maths::CBasicStatistics::variance(acc2), 1e-10);
        }

        {
            TMeanVarSkewAccumulator acc1;
            TMeanVarSkewAccumulator acc2;

            for (size_t i = 0; i < boost::size(samples); ++i) {
                acc1.add(samples[i], static_cast<double>(weights[i]));
                for (std::size_t j = 0u; j < weights[i]; ++j) {
                    acc2.add(samples[i]);
                }
            }

            CPPUNIT_ASSERT_DOUBLES_EQUAL(ml::maths::CBasicStatistics::mean(acc1), ml::maths::CBasicStatistics::mean(acc2), 1e-10);
            CPPUNIT_ASSERT_DOUBLES_EQUAL(ml::maths::CBasicStatistics::variance(acc1), ml::maths::CBasicStatistics::variance(acc2), 1e-10);
            CPPUNIT_ASSERT_DOUBLES_EQUAL(ml::maths::CBasicStatistics::skewness(acc1), ml::maths::CBasicStatistics::skewness(acc2), 1e-10);
        }
    }

    LOG_DEBUG("Test addition");
    {
        // Test addition.
        double samples1[] = {0.9, 10.0, 5.6, 1.23};
        double samples2[] = {-12.3, 7.2, 0.0, 1.2};

        size_t count1 = sizeof(samples1) / sizeof(samples1[0]);
        size_t count2 = sizeof(samples2) / sizeof(samples2[0]);

        {
            TMeanAccumulator acc1;
            TMeanAccumulator acc2;

            acc1 = std::for_each(samples1, samples1 + count1, acc1);
            acc2 = std::for_each(samples2, samples2 + count2, acc2);

            CPPUNIT_ASSERT_EQUAL(count1 + count2, static_cast<size_t>(ml::maths::CBasicStatistics::count(acc1 + acc2)));

            CPPUNIT_ASSERT_DOUBLES_EQUAL(1.72875, ml::maths::CBasicStatistics::mean(acc1 + acc2), 0.000005);
        }

        {
            TMeanVarAccumulator acc1;
            TMeanVarAccumulator acc2;

            acc1 = std::for_each(samples1, samples1 + count1, acc1);
            acc2 = std::for_each(samples2, samples2 + count2, acc2);

            CPPUNIT_ASSERT_EQUAL(count1 + count2, static_cast<size_t>(ml::maths::CBasicStatistics::count(acc1 + acc2)));

            CPPUNIT_ASSERT_DOUBLES_EQUAL(1.72875, ml::maths::CBasicStatistics::mean(acc1 + acc2), 0.000005);

            CPPUNIT_ASSERT_DOUBLES_EQUAL(44.90633, ml::maths::CBasicStatistics::variance(acc1 + acc2), 0.000005);
        }

        {
            TMeanVarSkewAccumulator acc1;
            TMeanVarSkewAccumulator acc2;

            acc1 = std::for_each(samples1, samples1 + count1, acc1);
            acc2 = std::for_each(samples2, samples2 + count2, acc2);

            CPPUNIT_ASSERT_EQUAL(count1 + count2, static_cast<size_t>(ml::maths::CBasicStatistics::count(acc1 + acc2)));

            CPPUNIT_ASSERT_DOUBLES_EQUAL(1.72875, ml::maths::CBasicStatistics::mean(acc1 + acc2), 0.000005);

            CPPUNIT_ASSERT_DOUBLES_EQUAL(44.90633, ml::maths::CBasicStatistics::variance(acc1 + acc2), 0.000005);

            CPPUNIT_ASSERT_DOUBLES_EQUAL(-0.82216, ml::maths::CBasicStatistics::skewness(acc1 + acc2), 0.000005);
        }
    }

    LOG_DEBUG("Test subtraction");
    {
        ml::test::CRandomNumbers rng;

        LOG_DEBUG("Test mean");
        {
            TMeanAccumulator acc1;
            TMeanAccumulator acc2;

            TDoubleVec samples;
            rng.generateNormalSamples(2.0, 3.0, 40u, samples);

            for (std::size_t j = 1u; j < samples.size(); ++j) {
                LOG_DEBUG("split = " << j << "/" << samples.size() - j);

                for (std::size_t i = 0u; i < j; ++i) {
                    acc1.add(samples[i]);
                }
                for (std::size_t i = j; i < samples.size(); ++i) {
                    acc2.add(samples[i]);
                }

                TMeanAccumulator sum = acc1 + acc2;

                CPPUNIT_ASSERT_EQUAL(ml::maths::CBasicStatistics::count(acc1), ml::maths::CBasicStatistics::count(sum - acc2));
                CPPUNIT_ASSERT_DOUBLES_EQUAL(ml::maths::CBasicStatistics::mean(acc1), ml::maths::CBasicStatistics::mean(sum - acc2), 1e-10);
                CPPUNIT_ASSERT_EQUAL(ml::maths::CBasicStatistics::count(acc2), ml::maths::CBasicStatistics::count(sum - acc1));
                CPPUNIT_ASSERT_DOUBLES_EQUAL(ml::maths::CBasicStatistics::mean(acc2), ml::maths::CBasicStatistics::mean(sum - acc1), 1e-10);
            }
        }
        LOG_DEBUG("Test mean and variance");
        {
            TMeanVarAccumulator acc1;
            TMeanVarAccumulator acc2;

            TDoubleVec samples;
            rng.generateGammaSamples(3.0, 3.0, 40u, samples);

            for (std::size_t j = 1u; j < samples.size(); ++j) {
                LOG_DEBUG("split = " << j << "/" << samples.size() - j);

                for (std::size_t i = 0u; i < j; ++i) {
                    acc1.add(samples[i]);
                }
                for (std::size_t i = j; i < samples.size(); ++i) {
                    acc2.add(samples[i]);
                }

                TMeanVarAccumulator sum = acc1 + acc2;

                CPPUNIT_ASSERT_EQUAL(ml::maths::CBasicStatistics::count(acc1), ml::maths::CBasicStatistics::count(sum - acc2));
                CPPUNIT_ASSERT_DOUBLES_EQUAL(ml::maths::CBasicStatistics::mean(acc1), ml::maths::CBasicStatistics::mean(sum - acc2), 1e-10);
                CPPUNIT_ASSERT_DOUBLES_EQUAL(
                    ml::maths::CBasicStatistics::variance(acc1), ml::maths::CBasicStatistics::variance(sum - acc2), 1e-10);
                CPPUNIT_ASSERT_EQUAL(ml::maths::CBasicStatistics::count(acc2), ml::maths::CBasicStatistics::count(sum - acc1));
                CPPUNIT_ASSERT_DOUBLES_EQUAL(ml::maths::CBasicStatistics::mean(acc2), ml::maths::CBasicStatistics::mean(sum - acc1), 1e-10);
                CPPUNIT_ASSERT_DOUBLES_EQUAL(
                    ml::maths::CBasicStatistics::variance(acc2), ml::maths::CBasicStatistics::variance(sum - acc1), 1e-10);
            }
        }
        LOG_DEBUG("Test mean, variance and skew");
        {
            TMeanVarSkewAccumulator acc1;
            TMeanVarSkewAccumulator acc2;

            TDoubleVec samples;
            rng.generateLogNormalSamples(1.1, 1.0, 40u, samples);

            for (std::size_t j = 1u; j < samples.size(); ++j) {
                LOG_DEBUG("split = " << j << "/" << samples.size() - j);

                for (std::size_t i = 0u; i < j; ++i) {
                    acc1.add(samples[i]);
                }
                for (std::size_t i = j; i < samples.size(); ++i) {
                    acc2.add(samples[i]);
                }

                TMeanVarSkewAccumulator sum = acc1 + acc2;

                CPPUNIT_ASSERT_EQUAL(ml::maths::CBasicStatistics::count(acc1), ml::maths::CBasicStatistics::count(sum - acc2));
                CPPUNIT_ASSERT_DOUBLES_EQUAL(ml::maths::CBasicStatistics::mean(acc1), ml::maths::CBasicStatistics::mean(sum - acc2), 1e-10);
                CPPUNIT_ASSERT_DOUBLES_EQUAL(
                    ml::maths::CBasicStatistics::variance(acc1), ml::maths::CBasicStatistics::variance(sum - acc2), 1e-10);
                CPPUNIT_ASSERT_DOUBLES_EQUAL(
                    ml::maths::CBasicStatistics::skewness(acc1), ml::maths::CBasicStatistics::skewness(sum - acc2), 1e-10);
                CPPUNIT_ASSERT_EQUAL(ml::maths::CBasicStatistics::count(acc2), ml::maths::CBasicStatistics::count(sum - acc1));
                CPPUNIT_ASSERT_DOUBLES_EQUAL(ml::maths::CBasicStatistics::mean(acc2), ml::maths::CBasicStatistics::mean(sum - acc1), 1e-10);
                CPPUNIT_ASSERT_DOUBLES_EQUAL(
                    ml::maths::CBasicStatistics::variance(acc2), ml::maths::CBasicStatistics::variance(sum - acc1), 1e-10);
                CPPUNIT_ASSERT_DOUBLES_EQUAL(
                    ml::maths::CBasicStatistics::skewness(acc2), ml::maths::CBasicStatistics::skewness(sum - acc1), 1e-10);
            }
        }
    }

<<<<<<< HEAD
    LOG_DEBUG("test vector") {
        typedef ml::maths::CBasicStatistics::SSampleMean<ml::maths::CVectorNx1<double, 4>>::TAccumulator TVectorMeanAccumulator;
        typedef ml::maths::CBasicStatistics::SSampleMeanVar<ml::maths::CVectorNx1<double, 4>>::TAccumulator TVectorMeanVarAccumulator;
        typedef ml::maths::CBasicStatistics::SSampleMeanVarSkew<ml::maths::CVectorNx1<double, 4>>::TAccumulator
            TVectorMeanVarSkewAccumulator;
=======
    LOG_DEBUG("test vector")
    {
        using TVectorMeanAccumulator = ml::maths::CBasicStatistics::SSampleMean<ml::maths::CVectorNx1<double, 4>>::TAccumulator;
        using TVectorMeanVarAccumulator = ml::maths::CBasicStatistics::SSampleMeanVar<ml::maths::CVectorNx1<double, 4>>::TAccumulator;
        using TVectorMeanVarSkewAccumulator = ml::maths::CBasicStatistics::SSampleMeanVarSkew<ml::maths::CVectorNx1<double, 4>>::TAccumulator;
>>>>>>> d4e4cca7

        ml::test::CRandomNumbers rng;

        {
            LOG_DEBUG("Test mean");

            TDoubleVec samples;
            rng.generateNormalSamples(5.0, 1.0, 120, samples);

            TMeanAccumulator means[4];
            TVectorMeanAccumulator vectorMean;

            for (std::size_t i = 0u; i < samples.size(); ++i) {
                ml::maths::CVectorNx1<double, 4> v;
                for (std::size_t j = 0u; j < 4; ++i, ++j) {
                    means[j].add(samples[i]);
                    v(j) = samples[i];
                }
                LOG_DEBUG("v = " << v);
                vectorMean.add(v);

                CPPUNIT_ASSERT_EQUAL(ml::maths::CBasicStatistics::count(means[0]), ml::maths::CBasicStatistics::count(vectorMean));
                for (std::size_t j = 0u; j < 4; ++j) {
                    CPPUNIT_ASSERT_EQUAL(ml::maths::CBasicStatistics::mean(means[j]), (ml::maths::CBasicStatistics::mean(vectorMean))(j));
                }
            }
        }
        {
            LOG_DEBUG("Test mean and variance");

            TDoubleVec samples;
            rng.generateNormalSamples(5.0, 1.0, 120, samples);

            TMeanVarAccumulator meansAndVariances[4];
            TVectorMeanVarAccumulator vectorMeanAndVariances;

            for (std::size_t i = 0u; i < samples.size(); ++i) {
                ml::maths::CVectorNx1<double, 4> v;
                for (std::size_t j = 0u; j < 4; ++i, ++j) {
                    meansAndVariances[j].add(samples[i]);
                    v(j) = samples[i];
                }
                LOG_DEBUG("v = " << v);
                vectorMeanAndVariances.add(v);

                CPPUNIT_ASSERT_EQUAL(ml::maths::CBasicStatistics::count(meansAndVariances[0]),
                                     ml::maths::CBasicStatistics::count(vectorMeanAndVariances));
                for (std::size_t j = 0u; j < 4; ++j) {
                    CPPUNIT_ASSERT_EQUAL(ml::maths::CBasicStatistics::mean(meansAndVariances[j]),
                                         (ml::maths::CBasicStatistics::mean(vectorMeanAndVariances))(j));
                    CPPUNIT_ASSERT_EQUAL(ml::maths::CBasicStatistics::variance(meansAndVariances[j]),
                                         (ml::maths::CBasicStatistics::variance(vectorMeanAndVariances))(j));
                }
            }
        }
        {
            LOG_DEBUG("Test mean, variance and skew");

            TDoubleVec samples;
            rng.generateNormalSamples(5.0, 1.0, 120, samples);

            TMeanVarSkewAccumulator meansVariancesAndSkews[4];
            TVectorMeanVarSkewAccumulator vectorMeanVarianceAndSkew;

            for (std::size_t i = 0u; i < samples.size(); ++i) {
                ml::maths::CVectorNx1<double, 4> v;
                for (std::size_t j = 0u; j < 4; ++i, ++j) {
                    meansVariancesAndSkews[j].add(samples[i]);
                    v(j) = samples[i];
                }
                LOG_DEBUG("v = " << v);
                vectorMeanVarianceAndSkew.add(v);

                CPPUNIT_ASSERT_EQUAL(ml::maths::CBasicStatistics::count(meansVariancesAndSkews[0]),
                                     ml::maths::CBasicStatistics::count(vectorMeanVarianceAndSkew));
                for (std::size_t j = 0u; j < 4; ++j) {
                    CPPUNIT_ASSERT_EQUAL(ml::maths::CBasicStatistics::mean(meansVariancesAndSkews[j]),
                                         (ml::maths::CBasicStatistics::mean(vectorMeanVarianceAndSkew))(j));
                    CPPUNIT_ASSERT_EQUAL(ml::maths::CBasicStatistics::variance(meansVariancesAndSkews[j]),
                                         (ml::maths::CBasicStatistics::variance(vectorMeanVarianceAndSkew))(j));
                    CPPUNIT_ASSERT_EQUAL(ml::maths::CBasicStatistics::skewness(meansVariancesAndSkews[j]),
                                         (ml::maths::CBasicStatistics::skewness(vectorMeanVarianceAndSkew))(j));
                }
            }
        }
    }

    LOG_DEBUG("Test persistence of collections");
    {
        LOG_DEBUG("Test means");
        {
            TMeanAccumulatorVec moments(1);
            moments[0].add(2.0);
            moments[0].add(3.0);

            {
                ml::core::CRapidXmlStatePersistInserter inserter("root");
                ml::core::CPersistUtils::persist(TAG, moments, inserter);
                std::string xml;
                inserter.toXml(xml);
                LOG_DEBUG("Moments XML representation:\n" << xml);

                ml::core::CRapidXmlParser parser;
                CPPUNIT_ASSERT(parser.parseStringIgnoreCdata(xml));
                ml::core::CRapidXmlStateRestoreTraverser traverser(parser);
                TMeanAccumulatorVec restored;
                CPPUNIT_ASSERT(traverser.traverseSubLevel(boost::bind(SRestore(), boost::ref(restored), _1)));
                LOG_DEBUG("restored = " << ml::core::CContainerPrinter::print(restored));
                CPPUNIT_ASSERT_EQUAL(moments.size(), restored.size());
                for (std::size_t i = 0u; i < restored.size(); ++i) {
                    CPPUNIT_ASSERT_EQUAL(moments[i].checksum(), restored[i].checksum());
                }
            }

            moments.push_back(TMeanAccumulator());
            moments.push_back(TMeanAccumulator());
            moments[1].add(3.0);
            moments[1].add(6.0);
            moments[2].add(10.0);
            moments[2].add(11.0);
            moments[2].add(12.0);

            {
                ml::core::CRapidXmlStatePersistInserter inserter("root");
                ml::core::CPersistUtils::persist(TAG, moments, inserter);
                std::string xml;
                inserter.toXml(xml);
                LOG_DEBUG("Moments XML representation:\n" << xml);

                ml::core::CRapidXmlParser parser;
                CPPUNIT_ASSERT(parser.parseStringIgnoreCdata(xml));
                ml::core::CRapidXmlStateRestoreTraverser traverser(parser);
                TMeanAccumulatorVec restored;
                CPPUNIT_ASSERT(traverser.traverseSubLevel(boost::bind(SRestore(), boost::ref(restored), _1)));
                LOG_DEBUG("restored = " << ml::core::CContainerPrinter::print(restored));
                CPPUNIT_ASSERT_EQUAL(moments.size(), restored.size());
                for (std::size_t i = 0u; i < restored.size(); ++i) {
                    CPPUNIT_ASSERT_EQUAL(moments[i].checksum(), restored[i].checksum());
                }
            }
        }
        LOG_DEBUG("Test means and variances");
        {
            TMeanVarAccumulatorVec moments(1);
            moments[0].add(2.0);
            moments[0].add(3.0);
            moments[0].add(3.5);
            {
                ml::core::CRapidXmlStatePersistInserter inserter("root");
                ml::core::CPersistUtils::persist(TAG, moments, inserter);
                std::string xml;
                inserter.toXml(xml);
                LOG_DEBUG("Moments XML representation:\n" << xml);

                ml::core::CRapidXmlParser parser;
                CPPUNIT_ASSERT(parser.parseStringIgnoreCdata(xml));
                ml::core::CRapidXmlStateRestoreTraverser traverser(parser);
                TMeanVarAccumulatorVec restored;
                CPPUNIT_ASSERT(traverser.traverseSubLevel(boost::bind(SRestore(), boost::ref(restored), _1)));
                LOG_DEBUG("restored = " << ml::core::CContainerPrinter::print(restored));
                CPPUNIT_ASSERT_EQUAL(moments.size(), restored.size());
                for (std::size_t i = 0u; i < restored.size(); ++i) {
                    CPPUNIT_ASSERT_EQUAL(moments[i].checksum(), restored[i].checksum());
                }
            }

            moments.push_back(TMeanVarAccumulator());
            moments.push_back(TMeanVarAccumulator());
            moments[1].add(3.0);
            moments[1].add(6.0);
            moments[1].add(6.0);
            moments[2].add(10.0);
            moments[2].add(11.0);
            moments[2].add(12.0);
            moments[2].add(12.0);
            {
                ml::core::CRapidXmlStatePersistInserter inserter("root");
                ml::core::CPersistUtils::persist(TAG, moments, inserter);
                std::string xml;
                inserter.toXml(xml);
                LOG_DEBUG("Moments XML representation:\n" << xml);

                ml::core::CRapidXmlParser parser;
                CPPUNIT_ASSERT(parser.parseStringIgnoreCdata(xml));
                ml::core::CRapidXmlStateRestoreTraverser traverser(parser);
                TMeanVarAccumulatorVec restored;
                CPPUNIT_ASSERT(traverser.traverseSubLevel(boost::bind(SRestore(), boost::ref(restored), _1)));
                LOG_DEBUG("restored = " << ml::core::CContainerPrinter::print(restored));
                CPPUNIT_ASSERT_EQUAL(moments.size(), restored.size());
                for (std::size_t i = 0u; i < restored.size(); ++i) {
                    CPPUNIT_ASSERT_EQUAL(moments[i].checksum(), restored[i].checksum());
                }
            }
        }
        LOG_DEBUG("Test means, variances and skews");
        {
            TMeanVarSkewAccumulatorVec moments(1);
            moments[0].add(2.0);
            moments[0].add(3.0);
            moments[0].add(3.5);
            {
                ml::core::CRapidXmlStatePersistInserter inserter("root");
                ml::core::CPersistUtils::persist(TAG, moments, inserter);
                std::string xml;
                inserter.toXml(xml);
                LOG_DEBUG("Moments XML representation:\n" << xml);

                ml::core::CRapidXmlParser parser;
                CPPUNIT_ASSERT(parser.parseStringIgnoreCdata(xml));
                ml::core::CRapidXmlStateRestoreTraverser traverser(parser);
                TMeanVarSkewAccumulatorVec restored;
                CPPUNIT_ASSERT(traverser.traverseSubLevel(boost::bind(SRestore(), boost::ref(restored), _1)));
                LOG_DEBUG("restored = " << ml::core::CContainerPrinter::print(restored));
                CPPUNIT_ASSERT_EQUAL(moments.size(), restored.size());
                for (std::size_t i = 0u; i < restored.size(); ++i) {
                    CPPUNIT_ASSERT_EQUAL(moments[i].checksum(), restored[i].checksum());
                }
            }

            moments.push_back(TMeanVarSkewAccumulator());
            moments.push_back(TMeanVarSkewAccumulator());
            moments[1].add(3.0);
            moments[1].add(6.0);
            moments[1].add(6.0);
            moments[2].add(10.0);
            moments[2].add(11.0);
            moments[2].add(12.0);
            moments[2].add(12.0);
            {
                ml::core::CRapidXmlStatePersistInserter inserter("root");
                ml::core::CPersistUtils::persist(TAG, moments, inserter);
                std::string xml;
                inserter.toXml(xml);
                LOG_DEBUG("Moments XML representation:\n" << xml);

                ml::core::CRapidXmlParser parser;
                CPPUNIT_ASSERT(parser.parseStringIgnoreCdata(xml));
                ml::core::CRapidXmlStateRestoreTraverser traverser(parser);
                TMeanVarSkewAccumulatorVec restored;
                CPPUNIT_ASSERT(traverser.traverseSubLevel(boost::bind(SRestore(), boost::ref(restored), _1)));
                LOG_DEBUG("restored = " << ml::core::CContainerPrinter::print(restored));
                CPPUNIT_ASSERT_EQUAL(moments.size(), restored.size());
                for (std::size_t i = 0u; i < restored.size(); ++i) {
                    CPPUNIT_ASSERT_EQUAL(moments[i].checksum(), restored[i].checksum());
                }
            }
        }
    }

    CPPUNIT_ASSERT_EQUAL(true, ml::core::memory_detail::SDynamicSizeAlwaysZero<TMeanAccumulator>::value());
    CPPUNIT_ASSERT_EQUAL(true, ml::core::memory_detail::SDynamicSizeAlwaysZero<TMeanVarAccumulator>::value());
    CPPUNIT_ASSERT_EQUAL(true, ml::core::memory_detail::SDynamicSizeAlwaysZero<TMeanVarSkewAccumulator>::value());
}

<<<<<<< HEAD
void CBasicStatisticsTest::testVectorCentralMoments(void) {
=======
void CBasicStatisticsTest::testVectorCentralMoments()
{
>>>>>>> d4e4cca7
    LOG_DEBUG("+--------------------------------------------------+");
    LOG_DEBUG("|  CBasicStatisticsTest::testVectorCentralMoments  |");
    LOG_DEBUG("+--------------------------------------------------+");

    using TDouble2Vec = ml::core::CSmallVector<double, 2>;
    using TDoubleVec = std::vector<double>;

    {
        TMeanAccumulator2Vec moments1(2);
        TMeanAccumulatorVec moments2(2);
        moments1[0].add(2.0);
        moments1[0].add(5.0);
        moments1[0].add(2.9);
        moments1[1].add(4.0);
        moments1[1].add(3.0);
        moments2[0].add(2.0);
        moments2[0].add(5.0);
        moments2[0].add(2.9);
        moments2[1].add(4.0);
        moments2[1].add(3.0);
        TDouble2Vec counts1 = ml::maths::CBasicStatistics::count(moments1);
        TDouble2Vec means1 = ml::maths::CBasicStatistics::mean(moments1);
        TDoubleVec counts2 = ml::maths::CBasicStatistics::count(moments2);
        TDoubleVec means2 = ml::maths::CBasicStatistics::mean(moments2);
        CPPUNIT_ASSERT_EQUAL(std::string("[3, 2]"), ml::core::CContainerPrinter::print(counts1));
        CPPUNIT_ASSERT_EQUAL(std::string("[3.3, 3.5]"), ml::core::CContainerPrinter::print(means1));
        CPPUNIT_ASSERT_EQUAL(std::string("[3, 2]"), ml::core::CContainerPrinter::print(counts2));
        CPPUNIT_ASSERT_EQUAL(std::string("[3.3, 3.5]"), ml::core::CContainerPrinter::print(means2));
    }
    {
        TMeanVarAccumulator2Vec moments1(2);
        TMeanVarAccumulatorVec moments2(2);
        moments1[0].add(2.0);
        moments1[0].add(4.0);
        moments1[1].add(3.0);
        moments1[1].add(4.0);
        moments1[1].add(5.0);
        moments2[0].add(2.0);
        moments2[0].add(4.0);
        moments2[1].add(3.0);
        moments2[1].add(4.0);
        moments2[1].add(5.0);
        TDouble2Vec counts1 = ml::maths::CBasicStatistics::count(moments1);
        TDouble2Vec means1 = ml::maths::CBasicStatistics::mean(moments1);
        TDouble2Vec vars1 = ml::maths::CBasicStatistics::variance(moments1);
        TDouble2Vec mlvars1 = ml::maths::CBasicStatistics::maximumLikelihoodVariance(moments1);
        TDoubleVec counts2 = ml::maths::CBasicStatistics::count(moments2);
        TDoubleVec means2 = ml::maths::CBasicStatistics::mean(moments2);
        TDoubleVec vars2 = ml::maths::CBasicStatistics::variance(moments2);
        TDouble2Vec mlvars2 = ml::maths::CBasicStatistics::maximumLikelihoodVariance(moments2);
        CPPUNIT_ASSERT_EQUAL(std::string("[2, 3]"), ml::core::CContainerPrinter::print(counts1));
        CPPUNIT_ASSERT_EQUAL(std::string("[3, 4]"), ml::core::CContainerPrinter::print(means1));
        CPPUNIT_ASSERT_EQUAL(std::string("[2, 1]"), ml::core::CContainerPrinter::print(vars1));
        CPPUNIT_ASSERT_EQUAL(std::string("[1, 0.6666667]"), ml::core::CContainerPrinter::print(mlvars1));
        CPPUNIT_ASSERT_EQUAL(std::string("[2, 3]"), ml::core::CContainerPrinter::print(counts2));
        CPPUNIT_ASSERT_EQUAL(std::string("[3, 4]"), ml::core::CContainerPrinter::print(means2));
        CPPUNIT_ASSERT_EQUAL(std::string("[2, 1]"), ml::core::CContainerPrinter::print(vars2));
        CPPUNIT_ASSERT_EQUAL(std::string("[1, 0.6666667]"), ml::core::CContainerPrinter::print(mlvars2));
    }
    {
        TMeanVarSkewAccumulator2Vec moments1(2);
        TMeanVarSkewAccumulatorVec moments2(2);
        moments1[0].add(2.0);
        moments1[0].add(4.0);
        moments1[1].add(2.0);
        moments1[1].add(5.0);
        moments1[1].add(5.0);
        moments2[0].add(2.0);
        moments2[0].add(4.0);
        moments2[1].add(2.0);
        moments2[1].add(5.0);
        moments2[1].add(5.0);
        TDouble2Vec counts1 = ml::maths::CBasicStatistics::count(moments1);
        TDouble2Vec means1 = ml::maths::CBasicStatistics::mean(moments1);
        TDouble2Vec vars1 = ml::maths::CBasicStatistics::variance(moments1);
        TDouble2Vec mlvars1 = ml::maths::CBasicStatistics::maximumLikelihoodVariance(moments1);
        TDouble2Vec skews1 = ml::maths::CBasicStatistics::skewness(moments1);
        TDoubleVec counts2 = ml::maths::CBasicStatistics::count(moments2);
        TDoubleVec means2 = ml::maths::CBasicStatistics::mean(moments2);
        TDoubleVec vars2 = ml::maths::CBasicStatistics::variance(moments2);
        TDouble2Vec mlvars2 = ml::maths::CBasicStatistics::maximumLikelihoodVariance(moments2);
        TDouble2Vec skews2 = ml::maths::CBasicStatistics::skewness(moments2);
        CPPUNIT_ASSERT_EQUAL(std::string("[2, 3]"), ml::core::CContainerPrinter::print(counts1));
        CPPUNIT_ASSERT_EQUAL(std::string("[3, 4]"), ml::core::CContainerPrinter::print(means1));
        CPPUNIT_ASSERT_EQUAL(std::string("[2, 3]"), ml::core::CContainerPrinter::print(vars1));
        CPPUNIT_ASSERT_EQUAL(std::string("[1, 2]"), ml::core::CContainerPrinter::print(mlvars1));
        CPPUNIT_ASSERT_EQUAL(std::string("[0, -0.3849002]"), ml::core::CContainerPrinter::print(skews1));
        CPPUNIT_ASSERT_EQUAL(std::string("[2, 3]"), ml::core::CContainerPrinter::print(counts2));
        CPPUNIT_ASSERT_EQUAL(std::string("[3, 4]"), ml::core::CContainerPrinter::print(means2));
        CPPUNIT_ASSERT_EQUAL(std::string("[2, 3]"), ml::core::CContainerPrinter::print(vars2));
        CPPUNIT_ASSERT_EQUAL(std::string("[1, 2]"), ml::core::CContainerPrinter::print(mlvars2));
        CPPUNIT_ASSERT_EQUAL(std::string("[0, -0.3849002]"), ml::core::CContainerPrinter::print(skews2));
    }
}

<<<<<<< HEAD
void CBasicStatisticsTest::testCovariances(void) {
=======
void CBasicStatisticsTest::testCovariances()
{
>>>>>>> d4e4cca7
    LOG_DEBUG("+-----------------------------------------+");
    LOG_DEBUG("|  CBasicStatisticsTest::testCovariances  |");
    LOG_DEBUG("+-----------------------------------------+");

    LOG_DEBUG("N(3,I)");
    {
        const double raw[][3] = {
            {2.58894, 2.87211, 1.62609}, {3.88246, 2.98577, 2.70981}, {2.03317, 3.33715, 2.93560}, {3.30100, 4.38844, 1.65705},
            {2.12426, 2.21127, 2.57000}, {4.21041, 4.20745, 1.90752}, {3.56139, 3.14454, 0.89316}, {4.29444, 1.58715, 3.58402},
            {3.06731, 3.91581, 2.85951}, {3.62798, 2.28786, 2.89994}, {2.05834, 2.96137, 3.57654}, {2.72185, 3.36003, 3.09708},
            {0.94924, 2.19797, 3.30941}, {2.11159, 2.49182, 3.56793}, {3.10364, 0.32747, 3.62487}, {2.28235, 3.83542, 3.35942},
            {3.30549, 2.95951, 2.97006}, {3.05787, 2.94188, 2.64095}, {3.98245, 2.02892, 3.07909}, {3.81189, 2.89389, 3.81389},
            {3.32811, 3.88484, 4.17866}, {2.06964, 3.80683, 2.46835}, {4.58989, 2.00321, 1.93029}, {2.51484, 4.46106, 3.71248},
            {3.30729, 2.44768, 3.43241}, {3.52222, 2.91724, 1.49631}, {1.71826, 4.79752, 4.38398}, {3.14173, 3.16237, 2.49654},
            {3.26538, 2.21858, 5.05477}, {2.88352, 1.94396, 3.08744}};

        const double expectedMean[] = {3.013898, 2.952637, 2.964104};
        const double expectedCovariances[][3] = {
            {0.711903, -0.174535, -0.199460}, {-0.174535, 0.935285, -0.091192}, {-0.199460, -0.091192, 0.833710}};

        ml::maths::CBasicStatistics::SSampleCovariances<double, 3> covariances;

        for (std::size_t i = 0u; i < boost::size(raw); ++i) {
            ml::maths::CVectorNx1<double, 3> v(raw[i]);
            LOG_DEBUG("v = " << v);
            covariances.add(v);
        }

        LOG_DEBUG("count = " << ml::maths::CBasicStatistics::count(covariances));
        LOG_DEBUG("mean = " << ml::maths::CBasicStatistics::mean(covariances));
        LOG_DEBUG("covariances = " << ml::maths::CBasicStatistics::covariances(covariances));

        CPPUNIT_ASSERT_EQUAL(static_cast<double>(boost::size(raw)), ml::maths::CBasicStatistics::count(covariances));
        for (std::size_t i = 0u; i < 3; ++i) {
            CPPUNIT_ASSERT_DOUBLES_EQUAL(expectedMean[i], (ml::maths::CBasicStatistics::mean(covariances))(i), 2e-6);
            for (std::size_t j = 0u; j < 3; ++j) {
                CPPUNIT_ASSERT_DOUBLES_EQUAL(
                    expectedCovariances[i][j], (ml::maths::CBasicStatistics::covariances(covariances))(i, j), 2e-6);
            }
        }

<<<<<<< HEAD
        bool dynamicSizeAlwaysZero =
            ml::core::memory_detail::SDynamicSizeAlwaysZero<ml::maths::CBasicStatistics::SSampleCovariances<double, 3>>::value();
=======
        bool dynamicSizeAlwaysZero = ml::core::memory_detail::SDynamicSizeAlwaysZero<
                                         ml::maths::CBasicStatistics::SSampleCovariances<double, 3>>::value();
>>>>>>> d4e4cca7
        CPPUNIT_ASSERT_EQUAL(true, dynamicSizeAlwaysZero);
    }

    {
<<<<<<< HEAD
        typedef std::vector<ml::maths::CVectorNx1<double, 4>> TVectorVec;
=======
        using TVectorVec = std::vector<ml::maths::CVectorNx1<double, 4>>;
>>>>>>> d4e4cca7

        double mean_[] = {1.0, 3.0, 2.0, 7.0};
        ml::maths::CVectorNx1<double, 4> mean(mean_);

        double covariances1_[] = {1.0, 1.0, 1.0, 1.0};
        double covariances2_[] = {-1.0, 1.0, 0.0, 0.0};
        double covariances3_[] = {-1.0, -1.0, 2.0, 0.0};
        double covariances4_[] = {-1.0, -1.0, -1.0, 3.0};

        ml::maths::CVectorNx1<double, 4> covariances1(covariances1_);
        ml::maths::CVectorNx1<double, 4> covariances2(covariances2_);
        ml::maths::CVectorNx1<double, 4> covariances3(covariances3_);
        ml::maths::CVectorNx1<double, 4> covariances4(covariances4_);

        ml::maths::CSymmetricMatrixNxN<double, 4> covariance(
            10.0 * ml::maths::CSymmetricMatrixNxN<double, 4>(ml::maths::E_OuterProduct, covariances1 / covariances1.euclidean()) +
            5.0 * ml::maths::CSymmetricMatrixNxN<double, 4>(ml::maths::E_OuterProduct, covariances2 / covariances2.euclidean()) +
            5.0 * ml::maths::CSymmetricMatrixNxN<double, 4>(ml::maths::E_OuterProduct, covariances3 / covariances3.euclidean()) +
            2.0 * ml::maths::CSymmetricMatrixNxN<double, 4>(ml::maths::E_OuterProduct, covariances4 / covariances4.euclidean()));

        std::size_t n = 10000u;

        TVectorVec samples;
        ml::maths::CSampling::multivariateNormalSample(mean, covariance, n, samples);

        ml::maths::CBasicStatistics::SSampleCovariances<double, 4> sampleCovariance;

        for (std::size_t i = 0u; i < n; ++i) {
            sampleCovariance.add(samples[i]);
        }

        LOG_DEBUG("expected mean = " << mean);
        LOG_DEBUG("expected covariances = " << covariance);

        LOG_DEBUG("mean = " << ml::maths::CBasicStatistics::mean(sampleCovariance));
        LOG_DEBUG("covariances = " << ml::maths::CBasicStatistics::covariances(sampleCovariance));

        for (std::size_t i = 0u; i < 4; ++i) {
            CPPUNIT_ASSERT_DOUBLES_EQUAL(mean(i), (ml::maths::CBasicStatistics::mean(sampleCovariance))(i), 0.05);
            for (std::size_t j = 0u; j < 4; ++j) {
                CPPUNIT_ASSERT_DOUBLES_EQUAL(covariance(i, j), (ml::maths::CBasicStatistics::covariances(sampleCovariance))(i, j), 0.16);
            }
        }
    }

    {
        ml::test::CRandomNumbers rng;

        std::vector<double> coordinates;
        rng.generateUniformSamples(5.0, 10.0, 400, coordinates);

        std::vector<ml::maths::CVectorNx1<double, 4>> points;
<<<<<<< HEAD
        for (std::size_t i = 0u; i < coordinates.size(); i += 4) {
            double c[] = {coordinates[i + 0], coordinates[i + 1], coordinates[i + 2], coordinates[i + 3]};
=======
        for (std::size_t i = 0u; i < coordinates.size(); i += 4)
        {
            double c[] =
                {
                    coordinates[i+0],
                    coordinates[i+1],
                    coordinates[i+2],
                    coordinates[i+3]
                };
>>>>>>> d4e4cca7
            points.push_back(ml::maths::CVectorNx1<double, 4>(c));
        }

        ml::maths::CBasicStatistics::SSampleCovariances<double, 4> expectedSampleCovariances;
        for (std::size_t i = 0u; i < points.size(); ++i) {
            expectedSampleCovariances.add(points[i]);
        }

        std::string expectedDelimited = expectedSampleCovariances.toDelimited();
        LOG_DEBUG("delimited = " << expectedDelimited);

        ml::maths::CBasicStatistics::SSampleCovariances<double, 4> sampleCovariances;
        CPPUNIT_ASSERT(sampleCovariances.fromDelimited(expectedDelimited));

        CPPUNIT_ASSERT_EQUAL(expectedSampleCovariances.checksum(), sampleCovariances.checksum());

        std::string delimited = sampleCovariances.toDelimited();
        CPPUNIT_ASSERT_EQUAL(expectedDelimited, delimited);
    }
}

<<<<<<< HEAD
void CBasicStatisticsTest::testCovariancesLedoitWolf(void) {
=======
void CBasicStatisticsTest::testCovariancesLedoitWolf()
{
>>>>>>> d4e4cca7
    LOG_DEBUG("+---------------------------------------------------+");
    LOG_DEBUG("|  CBasicStatisticsTest::testCovariancesLedoitWolf  |");
    LOG_DEBUG("+---------------------------------------------------+");

    using TDoubleVec = std::vector<double>;
    using TDoubleVecVec = std::vector<TDoubleVec>;
    using TVector2 = ml::maths::CVectorNx1<double, 2>;
    using TVector2Vec = std::vector<TVector2>;
    using TMatrix2 = ml::maths::CSymmetricMatrixNxN<double, 2>;

    ml::test::CRandomNumbers rng;

    double means[][2] = {{10.0, 10.0}, {20.0, 150.0}, {-10.0, -20.0}, {-20.0, 40.0}, {40.0, 90.0}};

    double covariances[][2][2] = {{{40.0, 0.0}, {0.0, 40.0}},
                                  {{20.0, 5.0}, {5.0, 10.0}},
                                  {{300.0, -70.0}, {-70.0, 60.0}},
                                  {{100.0, 20.0}, {20.0, 60.0}},
                                  {{50.0, -10.0}, {-10.0, 60.0}}};

    ml::maths::CBasicStatistics::SSampleMean<double>::TAccumulator error;
    ml::maths::CBasicStatistics::SSampleMean<double>::TAccumulator errorLW;

    for (std::size_t i = 0u; i < boost::size(means); ++i) {
        LOG_DEBUG("*** test " << i << " ***");

        TDoubleVec mean(boost::begin(means[i]), boost::end(means[i]));
        TDoubleVecVec covariance;
        for (std::size_t j = 0u; j < boost::size(covariances[i]); ++j) {
            covariance.push_back(TDoubleVec(boost::begin(covariances[i][j]), boost::end(covariances[i][j])));
        }
        TMatrix2 covExpected(covariance);
        LOG_DEBUG("cov expected = " << covExpected);

        TDoubleVecVec samples;
        rng.generateMultivariateNormalSamples(mean, covariance, 50, samples);

        // Test the frobenius norm of the error in the covariance matrix.

        for (std::size_t j = 3u; j < samples.size(); ++j) {
            TVector2Vec jsamples;
            for (std::size_t k = 0u; k < j; ++k) {
                jsamples.push_back(TVector2(samples[k]));
            }

            ml::maths::CBasicStatistics::SSampleCovariances<double, 2> cov;
            cov.add(jsamples);

            ml::maths::CBasicStatistics::SSampleCovariances<double, 2> covLW;
            ml::maths::CBasicStatistics::covariancesLedoitWolf(jsamples, covLW);

            const TMatrix2& covML = ml::maths::CBasicStatistics::maximumLikelihoodCovariances(cov);
            const TMatrix2& covLWML = ml::maths::CBasicStatistics::maximumLikelihoodCovariances(covLW);

            double errorML = (covML - covExpected).frobenius();
            double errorLWML = (covLWML - covExpected).frobenius();

            if (j % 5 == 0) {
                LOG_DEBUG("cov ML   = " << covML);
                LOG_DEBUG("cov LWML = " << covLWML);
                LOG_DEBUG("error ML = " << errorML << ", error LWML = " << errorLWML);
            }
            CPPUNIT_ASSERT(errorLWML < 6.0 * errorML);
            error.add(errorML / covExpected.frobenius());
            errorLW.add(errorLWML / covExpected.frobenius());
        }
    }

    LOG_DEBUG("error    = " << error);
    LOG_DEBUG("error LW = " << errorLW);
    CPPUNIT_ASSERT(ml::maths::CBasicStatistics::mean(errorLW) < 0.9 * ml::maths::CBasicStatistics::mean(error));
}

<<<<<<< HEAD
void CBasicStatisticsTest::testMedian(void) {
=======
void CBasicStatisticsTest::testMedian()
{
>>>>>>> d4e4cca7
    LOG_DEBUG("+------------------------------------+");
    LOG_DEBUG("|  CBasicStatisticsTest::testMedian  |");
    LOG_DEBUG("+------------------------------------+");

    {
        ml::maths::CBasicStatistics::TDoubleVec sampleVec;

        double median = ml::maths::CBasicStatistics::median(sampleVec);

        CPPUNIT_ASSERT_EQUAL(0.0, median);
    }
    {
        double sample[] = {1.0};

        ml::maths::CBasicStatistics::TDoubleVec sampleVec(sample, sample + sizeof(sample) / sizeof(sample[0]));

        double median = ml::maths::CBasicStatistics::median(sampleVec);

        CPPUNIT_ASSERT_EQUAL(1.0, median);
    }
    {
        double sample[] = {2.0, 1.0};

        ml::maths::CBasicStatistics::TDoubleVec sampleVec(sample, sample + sizeof(sample) / sizeof(sample[0]));

        double median = ml::maths::CBasicStatistics::median(sampleVec);

        CPPUNIT_ASSERT_EQUAL(1.5, median);
    }
    {
        double sample[] = {3.0, 1.0, 2.0};

        ml::maths::CBasicStatistics::TDoubleVec sampleVec(sample, sample + sizeof(sample) / sizeof(sample[0]));

        double median = ml::maths::CBasicStatistics::median(sampleVec);

        CPPUNIT_ASSERT_EQUAL(2.0, median);
    }
    {
        double sample[] = {3.0, 5.0, 9.0, 1.0, 2.0, 6.0, 7.0, 4.0, 8.0};

        ml::maths::CBasicStatistics::TDoubleVec sampleVec(sample, sample + sizeof(sample) / sizeof(sample[0]));

        double median = ml::maths::CBasicStatistics::median(sampleVec);

        CPPUNIT_ASSERT_EQUAL(5.0, median);
    }
    {
        double sample[] = {3.0, 5.0, 10.0, 2.0, 6.0, 7.0, 1.0, 9.0, 4.0, 8.0};

        ml::maths::CBasicStatistics::TDoubleVec sampleVec(sample, sample + sizeof(sample) / sizeof(sample[0]));

        double median = ml::maths::CBasicStatistics::median(sampleVec);

        CPPUNIT_ASSERT_EQUAL(5.5, median);
    }
}

<<<<<<< HEAD
void CBasicStatisticsTest::testOrderStatistics(void) {
=======
void CBasicStatisticsTest::testOrderStatistics()
{
>>>>>>> d4e4cca7
    LOG_DEBUG("+---------------------------------------------+");
    LOG_DEBUG("|  CBasicStatisticsTest::testOrderStatistics  |");
    LOG_DEBUG("+---------------------------------------------+");

    // Test that the order statistics accumulators work for finding min and max
    // elements of a collection.

<<<<<<< HEAD
    typedef ml::maths::CBasicStatistics::COrderStatisticsStack<double, 2u> TMinStatsStack;
    typedef ml::maths::CBasicStatistics::COrderStatisticsStack<double, 3u, std::greater<double>> TMaxStatsStack;
    typedef ml::maths::CBasicStatistics::COrderStatisticsHeap<double> TMinStatsHeap;
    typedef ml::maths::CBasicStatistics::COrderStatisticsHeap<double, std::greater<double>> TMaxStatsHeap;
=======
    using TMinStatsStack = ml::maths::CBasicStatistics::COrderStatisticsStack<double, 2u>;
    using TMaxStatsStack = ml::maths::CBasicStatistics::COrderStatisticsStack<double, 3u, std::greater<double>>;
    using TMinStatsHeap = ml::maths::CBasicStatistics::COrderStatisticsHeap<double>;
    using TMaxStatsHeap = ml::maths::CBasicStatistics::COrderStatisticsHeap<double, std::greater<double>>;
>>>>>>> d4e4cca7

    {
        // Test on the stack min, max, combine and persist and restore.

        double data[] = {1.0, 2.3, 1.1, 1.0, 5.0, 3.0, 11.0, 0.2, 15.8, 12.3};

        TMinStatsStack minValues;
        TMaxStatsStack maxValues;
        TMinStatsStack minFirstHalf;
        TMinStatsStack minSecondHalf;

        for (size_t i = 0; i < boost::size(data); ++i) {
            minValues.add(data[i]);
            maxValues.add(data[i]);
            (2 * i < boost::size(data) ? minFirstHalf : minSecondHalf).add(data[i]);
        }

        std::sort(boost::begin(data), boost::end(data));
        minValues.sort();
        LOG_DEBUG("x_1 = " << minValues[0] << ", x_2 = " << minValues[1]);
        CPPUNIT_ASSERT(std::equal(minValues.begin(), minValues.end(), data));

        std::sort(boost::begin(data), boost::end(data), std::greater<double>());
        maxValues.sort();
        LOG_DEBUG("x_n = " << maxValues[0] << ", x_(n-1) = " << maxValues[1] << ", x_(n-2) = " << maxValues[2]);
        CPPUNIT_ASSERT(std::equal(maxValues.begin(), maxValues.end(), data));

        CPPUNIT_ASSERT_EQUAL(static_cast<size_t>(2), minValues.count());
        CPPUNIT_ASSERT_EQUAL(static_cast<size_t>(3), maxValues.count());

        TMinStatsStack minFirstPlusSecondHalf = (minFirstHalf + minSecondHalf);
        minFirstPlusSecondHalf.sort();
        CPPUNIT_ASSERT(std::equal(minValues.begin(), minValues.end(), minFirstPlusSecondHalf.begin()));

        // Test persist is idempotent.

        std::string origXml;
        {
            ml::core::CRapidXmlStatePersistInserter inserter("root");
            inserter.insertValue(TAG, minValues.toDelimited());
            inserter.toXml(origXml);
        }

        LOG_DEBUG("Stats XML representation:\n" << origXml);

        // Restore the XML into stats object.
        TMinStatsStack restoredMinValues;
        {
            ml::core::CRapidXmlParser parser;
            CPPUNIT_ASSERT(parser.parseStringIgnoreCdata(origXml));
            ml::core::CRapidXmlStateRestoreTraverser traverser(parser);
            CPPUNIT_ASSERT(traverser.traverseSubLevel(boost::bind(SRestore(), boost::ref(restoredMinValues), _1)));
        }

        // The XML representation of the new stats object should be unchanged.
        std::string newXml;
        {
            ml::core::CRapidXmlStatePersistInserter inserter("root");
            inserter.insertValue(TAG, restoredMinValues.toDelimited());
            inserter.toXml(newXml);
        }
        CPPUNIT_ASSERT_EQUAL(origXml, newXml);
    }

    {
        // Test on the heap min, max, combine and persist and restore.

        double data[] = {1.0, 2.3, 1.1, 1.0, 5.0, 3.0, 11.0, 0.2, 15.8, 12.3};

        TMinStatsHeap min2Values(2);
        TMaxStatsHeap max3Values(3);
        TMaxStatsHeap max20Values(20);

        for (size_t i = 0; i < boost::size(data); ++i) {
            min2Values.add(data[i]);
            max3Values.add(data[i]);
            max20Values.add(data[i]);
        }

        std::sort(boost::begin(data), boost::end(data));
        min2Values.sort();
        LOG_DEBUG("x_1 = " << min2Values[0] << ", x_2 = " << min2Values[1]);
        CPPUNIT_ASSERT(std::equal(min2Values.begin(), min2Values.end(), data));

        std::sort(boost::begin(data), boost::end(data), std::greater<double>());
        max3Values.sort();
        LOG_DEBUG("x_n = " << max3Values[0] << ", x_(n-1) = " << max3Values[1] << ", x_(n-2) = " << max3Values[2]);
        CPPUNIT_ASSERT(std::equal(max3Values.begin(), max3Values.end(), data));

        max20Values.sort();
        CPPUNIT_ASSERT_EQUAL(boost::size(data), max20Values.count());
        CPPUNIT_ASSERT(std::equal(max20Values.begin(), max20Values.end(), data));

        // Test persist is idempotent.

        std::string origXml;
        {
            ml::core::CRapidXmlStatePersistInserter inserter("root");
            inserter.insertValue(TAG, max20Values.toDelimited());
            inserter.toXml(origXml);
        }

        LOG_DEBUG("Stats XML representation:\n" << origXml);

        // Restore the XML into stats object.
        TMinStatsHeap restoredMaxValues(20);
        {
            ml::core::CRapidXmlParser parser;
            CPPUNIT_ASSERT(parser.parseStringIgnoreCdata(origXml));
            ml::core::CRapidXmlStateRestoreTraverser traverser(parser);
            CPPUNIT_ASSERT(traverser.traverseSubLevel(boost::bind(SRestore(), boost::ref(restoredMaxValues), _1)));
        }

        // The XML representation of the new stats object should be unchanged.
        std::string newXml;
        {
            ml::core::CRapidXmlStatePersistInserter inserter("root");
            inserter.insertValue(TAG, restoredMaxValues.toDelimited());
            inserter.toXml(newXml);
        }
        CPPUNIT_ASSERT_EQUAL(origXml, newXml);
    }
    {
        // Test we correctly age the minimum value accumulator.
        TMinStatsStack test;
        test.add(15.0);
        test.age(0.5);
        CPPUNIT_ASSERT_EQUAL(30.0, test[0]);
    }
    {
        // Test we correctly age the maximum value accumulator.
        TMaxStatsStack test;
        test.add(15.0);
        test.age(0.5);
        CPPUNIT_ASSERT_EQUAL(7.5, test[0]);
    }
    {
        // Test biggest.
        TMinStatsHeap min(5);
        TMaxStatsHeap max(5);
        min.add(1.0);
        max.add(1.0);
        CPPUNIT_ASSERT_EQUAL(1.0, min.biggest());
        CPPUNIT_ASSERT_EQUAL(1.0, max.biggest());
        std::size_t i{0};
        for (auto value : {3.6, -6.1, 1.0, 3.4}) {
            min.add(value);
            max.add(value);
            if (i++ == 0) {
                CPPUNIT_ASSERT_EQUAL(3.6, min.biggest());
                CPPUNIT_ASSERT_EQUAL(1.0, max.biggest());
            } else {
                CPPUNIT_ASSERT_EQUAL(3.6, min.biggest());
                CPPUNIT_ASSERT_EQUAL(-6.1, max.biggest());
            }
        }
        min.add(0.9);
        max.add(0.9);
        CPPUNIT_ASSERT_EQUAL(3.4, min.biggest());
        CPPUNIT_ASSERT_EQUAL(0.9, max.biggest());
    }
    {
        // Test memory.
        CPPUNIT_ASSERT_EQUAL(true, ml::core::memory_detail::SDynamicSizeAlwaysZero<TMinStatsStack>::value());
        CPPUNIT_ASSERT_EQUAL(true, ml::core::memory_detail::SDynamicSizeAlwaysZero<TMaxStatsStack>::value());
        CPPUNIT_ASSERT_EQUAL(false, ml::core::memory_detail::SDynamicSizeAlwaysZero<TMinStatsHeap>::value());
        CPPUNIT_ASSERT_EQUAL(false, ml::core::memory_detail::SDynamicSizeAlwaysZero<TMaxStatsHeap>::value());
    }
}

<<<<<<< HEAD
void CBasicStatisticsTest::testMinMax(void) {
=======
void CBasicStatisticsTest::testMinMax()
{
>>>>>>> d4e4cca7
    LOG_DEBUG("+------------------------------------+");
    LOG_DEBUG("|  CBasicStatisticsTest::testMinMax  |");
    LOG_DEBUG("+------------------------------------+");

    using TDoubleVec = std::vector<double>;

    TDoubleVec positive{1.0, 2.7, 4.0, 0.3, 11.7};
    TDoubleVec negative{-3.7, -0.8, -18.2, -0.8};
    TDoubleVec mixed{1.3, -8.0, 2.1};

    {
        ml::maths::CBasicStatistics::CMinMax<double> minmax;
        CPPUNIT_ASSERT(!minmax.initialized());
        minmax.add(positive);
        CPPUNIT_ASSERT(minmax.initialized());
        CPPUNIT_ASSERT_EQUAL(0.3, minmax.min());
        CPPUNIT_ASSERT_EQUAL(11.7, minmax.max());
        CPPUNIT_ASSERT_EQUAL(0.3, minmax.signMargin());
    }
    {
        ml::maths::CBasicStatistics::CMinMax<double> minmax;
        CPPUNIT_ASSERT(!minmax.initialized());
        minmax.add(negative);
        CPPUNIT_ASSERT(minmax.initialized());
        CPPUNIT_ASSERT_EQUAL(-18.2, minmax.min());
        CPPUNIT_ASSERT_EQUAL(-0.8, minmax.max());
        CPPUNIT_ASSERT_EQUAL(-0.8, minmax.signMargin());
    }
    {
        ml::maths::CBasicStatistics::CMinMax<double> minmax;
        CPPUNIT_ASSERT(!minmax.initialized());
        minmax.add(mixed);
        CPPUNIT_ASSERT(minmax.initialized());
        CPPUNIT_ASSERT_EQUAL(-8.0, minmax.min());
        CPPUNIT_ASSERT_EQUAL(2.1, minmax.max());
        CPPUNIT_ASSERT_EQUAL(0.0, minmax.signMargin());
    }
    {
        ml::maths::CBasicStatistics::CMinMax<double> minmax1;
        ml::maths::CBasicStatistics::CMinMax<double> minmax2;
        ml::maths::CBasicStatistics::CMinMax<double> minmax12;
        minmax1.add(positive);
        minmax2.add(negative);
        minmax12.add(positive);
        minmax12.add(negative);
        CPPUNIT_ASSERT_EQUAL((minmax1 + minmax2).checksum(), minmax12.checksum());
    }
}<|MERGE_RESOLUTION|>--- conflicted
+++ resolved
@@ -48,14 +48,8 @@
 
 const std::string TAG("a");
 
-<<<<<<< HEAD
 struct SRestore {
-    typedef bool result_type;
-=======
-struct SRestore
-{
     using result_type = bool;
->>>>>>> d4e4cca7
 
     template<typename T>
     bool operator()(std::vector<T>& restored, ml::core::CStateRestoreTraverser& traverser) const {
@@ -69,8 +63,7 @@
 };
 }
 
-<<<<<<< HEAD
-CppUnit::Test* CBasicStatisticsTest::suite(void) {
+CppUnit::Test* CBasicStatisticsTest::suite() {
     CppUnit::TestSuite* suiteOfTests = new CppUnit::TestSuite("CBasicStatisticsTest");
 
     suiteOfTests->addTest(new CppUnit::TestCaller<CBasicStatisticsTest>("CBasicStatisticsTest::testMean", &CBasicStatisticsTest::testMean));
@@ -88,47 +81,11 @@
                                                                         &CBasicStatisticsTest::testOrderStatistics));
     suiteOfTests->addTest(
         new CppUnit::TestCaller<CBasicStatisticsTest>("CBasicStatisticsTest::testMinMax", &CBasicStatisticsTest::testMinMax));
-=======
-
-CppUnit::Test *CBasicStatisticsTest::suite()
-{
-    CppUnit::TestSuite *suiteOfTests = new CppUnit::TestSuite("CBasicStatisticsTest");
-
-    suiteOfTests->addTest( new CppUnit::TestCaller<CBasicStatisticsTest>(
-                                   "CBasicStatisticsTest::testMean",
-                                   &CBasicStatisticsTest::testMean) );
-    suiteOfTests->addTest( new CppUnit::TestCaller<CBasicStatisticsTest>(
-                                   "CBasicStatisticsTest::testCentralMoments",
-                                   &CBasicStatisticsTest::testCentralMoments) );
-    suiteOfTests->addTest( new CppUnit::TestCaller<CBasicStatisticsTest>(
-                                   "CBasicStatisticsTest::testVectorCentralMoments",
-                                   &CBasicStatisticsTest::testVectorCentralMoments) );
-    suiteOfTests->addTest( new CppUnit::TestCaller<CBasicStatisticsTest>(
-                                   "CBasicStatisticsTest::testCovariances",
-                                   &CBasicStatisticsTest::testCovariances) );
-    suiteOfTests->addTest( new CppUnit::TestCaller<CBasicStatisticsTest>(
-                                   "CBasicStatisticsTest::testCovariancesLedoitWolf",
-                                   &CBasicStatisticsTest::testCovariancesLedoitWolf) );
-    suiteOfTests->addTest( new CppUnit::TestCaller<CBasicStatisticsTest>(
-                                   "CBasicStatisticsTest::testMedian",
-                                   &CBasicStatisticsTest::testMedian) );
-    suiteOfTests->addTest( new CppUnit::TestCaller<CBasicStatisticsTest>(
-                                   "CBasicStatisticsTest::testOrderStatistics",
-                                   &CBasicStatisticsTest::testOrderStatistics) );
-    suiteOfTests->addTest( new CppUnit::TestCaller<CBasicStatisticsTest>(
-                                   "CBasicStatisticsTest::testMinMax",
-                                   &CBasicStatisticsTest::testMinMax) );
->>>>>>> d4e4cca7
 
     return suiteOfTests;
 }
 
-<<<<<<< HEAD
-void CBasicStatisticsTest::testMean(void) {
-=======
-void CBasicStatisticsTest::testMean()
-{
->>>>>>> d4e4cca7
+void CBasicStatisticsTest::testMean() {
     LOG_DEBUG("+---------------------------------+");
     LOG_DEBUG("|  CBasicStatisticsTest::testMean |");
     LOG_DEBUG("+---------------------------------+");
@@ -143,12 +100,7 @@
     CPPUNIT_ASSERT_EQUAL(56.47875, mean);
 }
 
-<<<<<<< HEAD
-void CBasicStatisticsTest::testCentralMoments(void) {
-=======
-void CBasicStatisticsTest::testCentralMoments()
-{
->>>>>>> d4e4cca7
+void CBasicStatisticsTest::testCentralMoments() {
     LOG_DEBUG("+--------------------------------------------+");
     LOG_DEBUG("|  CBasicStatisticsTest::testCentralMoments  |");
     LOG_DEBUG("+--------------------------------------------+");
@@ -432,19 +384,11 @@
         }
     }
 
-<<<<<<< HEAD
     LOG_DEBUG("test vector") {
-        typedef ml::maths::CBasicStatistics::SSampleMean<ml::maths::CVectorNx1<double, 4>>::TAccumulator TVectorMeanAccumulator;
-        typedef ml::maths::CBasicStatistics::SSampleMeanVar<ml::maths::CVectorNx1<double, 4>>::TAccumulator TVectorMeanVarAccumulator;
-        typedef ml::maths::CBasicStatistics::SSampleMeanVarSkew<ml::maths::CVectorNx1<double, 4>>::TAccumulator
-            TVectorMeanVarSkewAccumulator;
-=======
-    LOG_DEBUG("test vector")
-    {
         using TVectorMeanAccumulator = ml::maths::CBasicStatistics::SSampleMean<ml::maths::CVectorNx1<double, 4>>::TAccumulator;
         using TVectorMeanVarAccumulator = ml::maths::CBasicStatistics::SSampleMeanVar<ml::maths::CVectorNx1<double, 4>>::TAccumulator;
-        using TVectorMeanVarSkewAccumulator = ml::maths::CBasicStatistics::SSampleMeanVarSkew<ml::maths::CVectorNx1<double, 4>>::TAccumulator;
->>>>>>> d4e4cca7
+        using TVectorMeanVarSkewAccumulator =
+            ml::maths::CBasicStatistics::SSampleMeanVarSkew<ml::maths::CVectorNx1<double, 4>>::TAccumulator;
 
         ml::test::CRandomNumbers rng;
 
@@ -699,12 +643,7 @@
     CPPUNIT_ASSERT_EQUAL(true, ml::core::memory_detail::SDynamicSizeAlwaysZero<TMeanVarSkewAccumulator>::value());
 }
 
-<<<<<<< HEAD
-void CBasicStatisticsTest::testVectorCentralMoments(void) {
-=======
-void CBasicStatisticsTest::testVectorCentralMoments()
-{
->>>>>>> d4e4cca7
+void CBasicStatisticsTest::testVectorCentralMoments() {
     LOG_DEBUG("+--------------------------------------------------+");
     LOG_DEBUG("|  CBasicStatisticsTest::testVectorCentralMoments  |");
     LOG_DEBUG("+--------------------------------------------------+");
@@ -800,12 +739,7 @@
     }
 }
 
-<<<<<<< HEAD
-void CBasicStatisticsTest::testCovariances(void) {
-=======
-void CBasicStatisticsTest::testCovariances()
-{
->>>>>>> d4e4cca7
+void CBasicStatisticsTest::testCovariances() {
     LOG_DEBUG("+-----------------------------------------+");
     LOG_DEBUG("|  CBasicStatisticsTest::testCovariances  |");
     LOG_DEBUG("+-----------------------------------------+");
@@ -847,22 +781,13 @@
             }
         }
 
-<<<<<<< HEAD
         bool dynamicSizeAlwaysZero =
             ml::core::memory_detail::SDynamicSizeAlwaysZero<ml::maths::CBasicStatistics::SSampleCovariances<double, 3>>::value();
-=======
-        bool dynamicSizeAlwaysZero = ml::core::memory_detail::SDynamicSizeAlwaysZero<
-                                         ml::maths::CBasicStatistics::SSampleCovariances<double, 3>>::value();
->>>>>>> d4e4cca7
         CPPUNIT_ASSERT_EQUAL(true, dynamicSizeAlwaysZero);
     }
 
     {
-<<<<<<< HEAD
-        typedef std::vector<ml::maths::CVectorNx1<double, 4>> TVectorVec;
-=======
         using TVectorVec = std::vector<ml::maths::CVectorNx1<double, 4>>;
->>>>>>> d4e4cca7
 
         double mean_[] = {1.0, 3.0, 2.0, 7.0};
         ml::maths::CVectorNx1<double, 4> mean(mean_);
@@ -915,20 +840,8 @@
         rng.generateUniformSamples(5.0, 10.0, 400, coordinates);
 
         std::vector<ml::maths::CVectorNx1<double, 4>> points;
-<<<<<<< HEAD
         for (std::size_t i = 0u; i < coordinates.size(); i += 4) {
             double c[] = {coordinates[i + 0], coordinates[i + 1], coordinates[i + 2], coordinates[i + 3]};
-=======
-        for (std::size_t i = 0u; i < coordinates.size(); i += 4)
-        {
-            double c[] =
-                {
-                    coordinates[i+0],
-                    coordinates[i+1],
-                    coordinates[i+2],
-                    coordinates[i+3]
-                };
->>>>>>> d4e4cca7
             points.push_back(ml::maths::CVectorNx1<double, 4>(c));
         }
 
@@ -950,12 +863,7 @@
     }
 }
 
-<<<<<<< HEAD
-void CBasicStatisticsTest::testCovariancesLedoitWolf(void) {
-=======
-void CBasicStatisticsTest::testCovariancesLedoitWolf()
-{
->>>>>>> d4e4cca7
+void CBasicStatisticsTest::testCovariancesLedoitWolf() {
     LOG_DEBUG("+---------------------------------------------------+");
     LOG_DEBUG("|  CBasicStatisticsTest::testCovariancesLedoitWolf  |");
     LOG_DEBUG("+---------------------------------------------------+");
@@ -1029,12 +937,7 @@
     CPPUNIT_ASSERT(ml::maths::CBasicStatistics::mean(errorLW) < 0.9 * ml::maths::CBasicStatistics::mean(error));
 }
 
-<<<<<<< HEAD
-void CBasicStatisticsTest::testMedian(void) {
-=======
-void CBasicStatisticsTest::testMedian()
-{
->>>>>>> d4e4cca7
+void CBasicStatisticsTest::testMedian() {
     LOG_DEBUG("+------------------------------------+");
     LOG_DEBUG("|  CBasicStatisticsTest::testMedian  |");
     LOG_DEBUG("+------------------------------------+");
@@ -1093,12 +996,7 @@
     }
 }
 
-<<<<<<< HEAD
-void CBasicStatisticsTest::testOrderStatistics(void) {
-=======
-void CBasicStatisticsTest::testOrderStatistics()
-{
->>>>>>> d4e4cca7
+void CBasicStatisticsTest::testOrderStatistics() {
     LOG_DEBUG("+---------------------------------------------+");
     LOG_DEBUG("|  CBasicStatisticsTest::testOrderStatistics  |");
     LOG_DEBUG("+---------------------------------------------+");
@@ -1106,17 +1004,10 @@
     // Test that the order statistics accumulators work for finding min and max
     // elements of a collection.
 
-<<<<<<< HEAD
-    typedef ml::maths::CBasicStatistics::COrderStatisticsStack<double, 2u> TMinStatsStack;
-    typedef ml::maths::CBasicStatistics::COrderStatisticsStack<double, 3u, std::greater<double>> TMaxStatsStack;
-    typedef ml::maths::CBasicStatistics::COrderStatisticsHeap<double> TMinStatsHeap;
-    typedef ml::maths::CBasicStatistics::COrderStatisticsHeap<double, std::greater<double>> TMaxStatsHeap;
-=======
     using TMinStatsStack = ml::maths::CBasicStatistics::COrderStatisticsStack<double, 2u>;
     using TMaxStatsStack = ml::maths::CBasicStatistics::COrderStatisticsStack<double, 3u, std::greater<double>>;
     using TMinStatsHeap = ml::maths::CBasicStatistics::COrderStatisticsHeap<double>;
     using TMaxStatsHeap = ml::maths::CBasicStatistics::COrderStatisticsHeap<double, std::greater<double>>;
->>>>>>> d4e4cca7
 
     {
         // Test on the stack min, max, combine and persist and restore.
@@ -1287,12 +1178,7 @@
     }
 }
 
-<<<<<<< HEAD
-void CBasicStatisticsTest::testMinMax(void) {
-=======
-void CBasicStatisticsTest::testMinMax()
-{
->>>>>>> d4e4cca7
+void CBasicStatisticsTest::testMinMax() {
     LOG_DEBUG("+------------------------------------+");
     LOG_DEBUG("|  CBasicStatisticsTest::testMinMax  |");
     LOG_DEBUG("+------------------------------------+");
