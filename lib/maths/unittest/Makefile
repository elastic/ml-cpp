#
# Copyright Elasticsearch B.V. and/or licensed to Elasticsearch B.V. under one
# or more contributor license agreements. Licensed under the Elastic License;
# you may not use this file except in compliance with the Elastic License.
#
include $(CPP_SRC_HOME)/mk/defines.mk

TARGET=ml_test$(EXE_EXT)

USE_BOOST=1
USE_RAPIDJSON=1
USE_EIGEN=1

LIBS:=$(LIB_ML_MATHS)

all: build

SRCS=\
	Main.cc \
	CAgglomerativeClustererTest.cc \
	CAssignmentTest.cc \
	CBasicStatisticsTest.cc \
	CBjkstUniqueValuesTest.cc \
	CBootstrapClustererTest.cc \
	CBoundingBoxTest.cc \
	CCalendarFeatureTest.cc \
	CCalendarComponentAdaptiveBucketingTest.cc \
	CCategoricalToolsTest.cc \
	CChecksumTest.cc \
	CClustererTest.cc \
	CClusterEvaluationTest.cc \
	CCountMinSketchTest.cc \
	CDecayRateControllerTest.cc \
	CEntropySketchTest.cc \
	CEqualWithToleranceTest.cc \
	CForecastTest.cc \
	CGammaRateConjugateTest.cc \
	CGramSchmidtTest.cc \
	CImputerTest.cc \
	CInformationCriteriaTest.cc \
	CIntegerToolsTest.cc \
	CIntegrationTest.cc \
	CKdTreeTest.cc \
	CKMeansTest.cc \
	CKMeansOnlineTest.cc \
	CKMostCorrelatedTest.cc \
	CLassoLogisticRegressionTest.cc \
	CLinearAlgebraTest.cc \
	CLocalOutlierFactorsTest.cc \
	CLogNormalMeanPrecConjugateTest.cc \
	CLogTDistributionTest.cc \
	CMathsFuncsTest.cc \
	CMathsMemoryTest.cc \
	CMixtureDistributionTest.cc \
	CModelTest.cc \
	CMultimodalPriorTest.cc \
	CMultinomialConjugateTest.cc \
	CMultivariateConstantPriorTest.cc \
	CMultivariateMultimodalPriorTest.cc \
	CMultivariateNormalConjugateTest.cc \
	CMultivariateOneOfNPriorTest.cc \
	CNaturalBreaksClassifierTest.cc \
	CNormalMeanPrecConjugateTest.cc \
	COneOfNPriorTest.cc \
	COrderingsTest.cc \
	COrdinalTest.cc \
	CPackedBitVectorTest.cc \
<<<<<<< HEAD
	CPcaTest.cc \
=======
	CPeriodicityHypothesisTestsTest.cc \
>>>>>>> a5e28fac
	CPoissonMeanConjugateTest.cc \
	CPriorTest.cc \
	CPRNGTest.cc \
	CProbabilityAggregatorsTest.cc \
	CProbabilityCalibratorTest.cc \
	CQDigestTest.cc \
	CQuantileSketchTest.cc \
	CRegressionTest.cc \
	CRadialBasisFunctionTest.cc \
	CRandomProjectionClustererTest.cc \
	CSamplingTest.cc \
	CSeasonalComponentTest.cc \
	CSeasonalComponentAdaptiveBucketingTest.cc \
	CSetToolsTest.cc \
	CSignalTest.cc \
	CSolversTest.cc \
	CSplineTest.cc \
	CStatisticalTestsTest.cc \
	CTimeSeriesDecompositionTest.cc \
	CTimeSeriesModelTest.cc \
	CToolsTest.cc \
	CTrendComponentTest.cc \
	CTrendTestsTest.cc \
	CXMeansOnlineTest.cc \
	CXMeansOnline1dTest.cc \
	CXMeansTest.cc \
	TestUtils.cc \

include $(CPP_SRC_HOME)/mk/stdcppunit.mk<|MERGE_RESOLUTION|>--- conflicted
+++ resolved
@@ -65,11 +65,8 @@
 	COrderingsTest.cc \
 	COrdinalTest.cc \
 	CPackedBitVectorTest.cc \
-<<<<<<< HEAD
 	CPcaTest.cc \
-=======
 	CPeriodicityHypothesisTestsTest.cc \
->>>>>>> a5e28fac
 	CPoissonMeanConjugateTest.cc \
 	CPriorTest.cc \
 	CPRNGTest.cc \
