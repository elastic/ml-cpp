/*
 * Copyright Elasticsearch B.V. and/or licensed to Elasticsearch B.V. under one
 * or more contributor license agreements. Licensed under the Elastic License;
 * you may not use this file except in compliance with the Elastic License.
 */

#ifndef INCLUDED_CLocalOutlierFactorsTest_h
#define INCLUDED_CLocalOutlierFactorsTest_h

#include <cppunit/extensions/HelperMacros.h>

class CLocalOutlierFactorsTest : public CppUnit::TestFixture {
public:
    void testLof();
    void testDlof();
    void testDistancekNN();
    void testTotalDistancekNN();
    void testEnsemble();
<<<<<<< HEAD
    void testDataFrame();
=======
    void testProgressMonitoring();
>>>>>>> f0da9a73

    static CppUnit::Test* suite();
};

#endif // INCLUDED_CLocalOutlierFactorsTest_h<|MERGE_RESOLUTION|>--- conflicted
+++ resolved
@@ -16,11 +16,8 @@
     void testDistancekNN();
     void testTotalDistancekNN();
     void testEnsemble();
-<<<<<<< HEAD
     void testDataFrame();
-=======
     void testProgressMonitoring();
->>>>>>> f0da9a73
 
     static CppUnit::Test* suite();
 };
