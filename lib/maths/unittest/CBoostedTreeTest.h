/*
 * Copyright Elasticsearch B.V. and/or licensed to Elasticsearch B.V. under one
 * or more contributor license agreements. Licensed under the Elastic License;
 * you may not use this file except in compliance with the Elastic License.
 */

#ifndef INCLUDED_CBoostedTreeTest_h
#define INCLUDED_CBoostedTreeTest_h

#include <cppunit/extensions/HelperMacros.h>

class CBoostedTreeTest : public CppUnit::TestFixture {
public:
    void testPiecewiseConstant();
    void testLinear();
    void testNonLinear();
    void testThreading();
    void testConstantFeatures();
    void testConstantObjective();
<<<<<<< HEAD
    void testProgressMonitoring();
=======
    void testCategoricalRegressors();
>>>>>>> 82f102a4
    void testMissingData();
    // TODO void testFeatureWeights();
    // TODO void testNuisanceFeatures();
    void testPersistRestore();
    void testRestoreErrorHandling();

    static CppUnit::Test* suite();
};

#endif // INCLUDED_CBoostedTreeTest_h<|MERGE_RESOLUTION|>--- conflicted
+++ resolved
@@ -17,11 +17,8 @@
     void testThreading();
     void testConstantFeatures();
     void testConstantObjective();
-<<<<<<< HEAD
+    void testCategoricalRegressors();
     void testProgressMonitoring();
-=======
-    void testCategoricalRegressors();
->>>>>>> 82f102a4
     void testMissingData();
     // TODO void testFeatureWeights();
     // TODO void testNuisanceFeatures();
