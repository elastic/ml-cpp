--- conflicted
+++ resolved
@@ -18,40 +18,21 @@
 
 #include <cppunit/extensions/HelperMacros.h>
 
-<<<<<<< HEAD
 class CLinearAlgebraTest : public CppUnit::TestFixture {
 public:
-    void testSymmetricMatrixNxN(void);
-    void testVectorNx1(void);
-    void testSymmetricMatrix(void);
-    void testVector(void);
-    void testNorms(void);
-    void testUtils(void);
-    void testGaussianLogLikelihood(void);
-    void testSampleGaussian(void);
-    void testLogDeterminant(void);
-    void testProjected(void);
-    void testPersist(void);
+    void testSymmetricMatrixNxN();
+    void testVectorNx1();
+    void testSymmetricMatrix();
+    void testVector();
+    void testNorms();
+    void testUtils();
+    void testGaussianLogLikelihood();
+    void testSampleGaussian();
+    void testLogDeterminant();
+    void testProjected();
+    void testPersist();
 
-    static CppUnit::Test* suite(void);
-=======
-class CLinearAlgebraTest : public CppUnit::TestFixture
-{
-    public:
-        void testSymmetricMatrixNxN();
-        void testVectorNx1();
-        void testSymmetricMatrix();
-        void testVector();
-        void testNorms();
-        void testUtils();
-        void testGaussianLogLikelihood();
-        void testSampleGaussian();
-        void testLogDeterminant();
-        void testProjected();
-        void testPersist();
-
-        static CppUnit::Test *suite();
->>>>>>> d4e4cca7
+    static CppUnit::Test* suite();
 };
 
 #endif // INCLUDED_CLinearAlgebraTest_h