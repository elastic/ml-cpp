
/*
 * ELASTICSEARCH CONFIDENTIAL
 *
 * Copyright (c) 2016 Elasticsearch BV. All Rights Reserved.
 *
 * Notice: this software, and all information contained
 * therein, is the exclusive property of Elasticsearch BV
 * and its licensors, if any, and is protected under applicable
 * domestic and foreign law, and international treaties.
 *
 * Reproduction, republication or distribution without the
 * express written consent of Elasticsearch BV is
 * strictly prohibited.
 */

#include "CToolsTest.h"

#include <core/CContainerPrinter.h>
#include <core/CLogger.h>

#include <maths/CCompositeFunctions.h>
#include <maths/CIntegration.h>
#include <maths/CLinearAlgebra.h>
#include <maths/CLinearAlgebraTools.h>
#include <maths/CLogTDistribution.h>
#include <maths/CTools.h>
#include <maths/CToolsDetail.h>

#include <test/CRandomNumbers.h>

#include <boost/math/concepts/real_concept.hpp>
#include <boost/math/distributions/beta.hpp>
#include <boost/math/distributions/negative_binomial.hpp>
#include <boost/math/distributions/students_t.hpp>
#include <boost/optional.hpp>
#include <boost/range.hpp>

using namespace ml;
using namespace maths;
using namespace test;

namespace {

using TDoubleDoublePr = std::pair<double, double>;
using TDoubleBoolPr = std::pair<double, bool>;
using TDoubleVec = std::vector<double>;

namespace adapters {

template<typename DISTRIBUTION>
bool isDiscrete(const DISTRIBUTION&) {
    return false;
}
bool isDiscrete(const boost::math::negative_binomial_distribution<>&) {
    return true;
}

template<typename DISTRIBUTION>
TDoubleDoublePr support(const DISTRIBUTION& distribution) {
    return boost::math::support(distribution);
}
TDoubleDoublePr support(const CLogTDistribution& logt) {
    CLogTDistribution::TOptionalDouble minimum = localMinimum(logt);
    return TDoubleDoublePr(minimum ? *minimum : 0.0, boost::math::tools::max_value<double>());
}

template<typename DISTRIBUTION>
TDoubleBoolPr stationaryPoint(const DISTRIBUTION& distribution) {
    return TDoubleBoolPr(boost::math::mode(distribution), true);
}
TDoubleBoolPr stationaryPoint(const CLogTDistribution& logt) {
    return TDoubleBoolPr(ml::maths::mode(logt), true);
}
TDoubleBoolPr stationaryPoint(const boost::math::beta_distribution<>& beta) {
    if (beta.alpha() < 1.0 && beta.beta() < 1.0) {
        return TDoubleBoolPr((beta.alpha() - 1.0) / (beta.alpha() + beta.beta() - 2.0), false);
    }
    return TDoubleBoolPr(boost::math::mode(beta), true);
}

template<typename DISTRIBUTION>
double pdf(const DISTRIBUTION& distribution, const double& x) {
    return CTools::safePdf(distribution, x);
}
double pdf(const CLogTDistribution& logt, const double& x) {
    return ml::maths::pdf(logt, x);
}

template<typename DISTRIBUTION>
double cdf(const DISTRIBUTION& distribution, const double& x) {
    return CTools::safeCdf(distribution, x);
}
double cdf(const CLogTDistribution& logt, const double& x) {
    return ml::maths::cdf(logt, x);
}

template<typename DISTRIBUTION>
double cdfComplement(const DISTRIBUTION& distribution, const double& x) {
    return CTools::safeCdfComplement(distribution, x);
}
double cdfComplement(const CLogTDistribution& logt, const double& x) {
    return ml::maths::cdfComplement(logt, x);
}

} // adapters::

template<typename DISTRIBUTION>
double numericalProbabilityOfLessLikelySampleImpl(const DISTRIBUTION& distribution, double x) {
    TDoubleBoolPr stationaryPoint = adapters::stationaryPoint(distribution);

    double eps = 1e-8;

    double pdf = adapters::pdf(distribution, x);
    LOG_TRACE("x = " << x << ", f(x) = " << pdf << ", stationaryPoint = " << stationaryPoint.first);

    double x1 = stationaryPoint.first;
    if (x > stationaryPoint.first) {
        // Search for lower bound.
        double minX = adapters::support(distribution).first + eps;
        for (double increment = std::max(x1 / 2.0, 1.0); x1 > minX && ((stationaryPoint.second && adapters::pdf(distribution, x1) > pdf) ||
                                                                       (!stationaryPoint.second && adapters::pdf(distribution, x1) < pdf));
             x1 = std::max(x1 - increment, minX), increment *= 2.0) {
            // Empty.
        }
    }

    double x2 = stationaryPoint.first;
    if (x < stationaryPoint.first) {
        // Search for upper bound.
        double maxX = adapters::support(distribution).second - eps;
        for (double increment = std::max(x2 / 2.0, 1.0); x2 < maxX && ((stationaryPoint.second && adapters::pdf(distribution, x2) > pdf) ||
                                                                       (!stationaryPoint.second && adapters::pdf(distribution, x2) < pdf));
             x2 = std::min(x2 + increment, maxX), increment *= 2.0) {
            // Empty.
        }
    }
    LOG_TRACE("1) x1 = " << x1 << ", x2 = " << x2);

    if (adapters::pdf(distribution, x1) > adapters::pdf(distribution, x2)) {
        std::swap(x1, x2);
    }
    LOG_TRACE("2) x1 = " << x1 << ", x2 = " << x2);

    // Binary search.
<<<<<<< HEAD
    while (::fabs(x1 - x2) > eps) {
=======
    while (std::fabs(x1 - x2) > eps)
    {
>>>>>>> d4e4cca7
        double x3 = (x1 + x2) / 2.0;
        if (adapters::pdf(distribution, x3) > pdf) {
            x2 = x3;
        } else {
            x1 = x3;
        }
    }
    LOG_TRACE("3) x1 = " << x1 << ", x2 = " << x2);

    double y = (x > (x1 + x2) / 2.0) ? std::min(x1, x2) : std::max(x1, x2);
    if (x > y) {
        std::swap(x, y);
    }

    LOG_TRACE("x = " << x << ", y = " << y << ", f(x) = " << adapters::pdf(distribution, x)
                     << ", f(y) = " << adapters::pdf(distribution, y));

    if (stationaryPoint.second) {
        double cdfy =
            adapters::cdfComplement(distribution, y) + (adapters::isDiscrete(distribution) ? adapters::pdf(distribution, y) : 0.0);
        double cdfx = adapters::cdf(distribution, x);

        LOG_TRACE("F(x) = " << cdfx << ", 1 - F(y) = " << cdfy);

        return cdfx + cdfy;
    }

    double cdfy = adapters::cdf(distribution, y) + (adapters::isDiscrete(distribution) ? adapters::pdf(distribution, y) : 0.0);
    double cdfx = adapters::cdf(distribution, x);

    LOG_TRACE("F(x) = " << cdfx << ", F(y) = " << cdfy);

    return cdfy - cdfx;
}

template<typename DISTRIBUTION>
double numericalProbabilityOfLessLikelySample(const DISTRIBUTION& distribution, double x) {
    return numericalProbabilityOfLessLikelySampleImpl(distribution, x);
}

double numericalProbabilityOfLessLikelySample(const boost::math::negative_binomial_distribution<>& negativeBinomial, double x) {
    double fx = CTools::safePdf(negativeBinomial, x);

    double m = boost::math::mode(negativeBinomial);
    double fm = CTools::safePdf(negativeBinomial, m);
    if (fx >= fm) {
        return 1.0;
    }
    double f0 = CTools::safePdf(negativeBinomial, 0.0);
    if (x > m && fx < f0) {
        return CTools::safeCdfComplement(negativeBinomial, x) + CTools::safePdf(negativeBinomial, x);
    }
    return numericalProbabilityOfLessLikelySampleImpl(negativeBinomial, x);
}

double numericalProbabilityOfLessLikelySample(const CLogTDistribution& logt, double x) {
    // We need special handling for the case that the p.d.f. is
    // single sided and if it is greater at x than the local "mode".

    double m = mode(logt);
    if (m == 0.0) {
        return cdfComplement(logt, x);
    }

    double fx = pdf(logt, x);
    double fm = pdf(logt, m);
    if (fx > fm) {
        return cdfComplement(logt, x);
    }

    CLogTDistribution::TOptionalDouble xmin = localMinimum(logt);
    if (xmin && (pdf(logt, *xmin) > fx || *xmin == m)) {
        return cdfComplement(logt, x);
    }

    return numericalProbabilityOfLessLikelySampleImpl(logt, x);
}

double numericalProbabilityOfLessLikelySample(const boost::math::beta_distribution<>& beta, double x) {
    // We need special handling of the case that the equal p.d.f.
    // point is very close to 0 or 1.

    double fx = CTools::safePdf(beta, x);

    double a = beta.alpha();
    double b = beta.beta();

    double xmin = 1000.0 * std::numeric_limits<double>::min();
<<<<<<< HEAD
    if (a >= 1.0 && fx < CTools::safePdf(beta, xmin)) {
        return ::exp(a * ::log(xmin) - ::log(a) + boost::math::lgamma(a + b) - boost::math::lgamma(a) - boost::math::lgamma(b)) +
               CTools::safeCdfComplement(beta, x);
    }

    double xmax = 1.0 - std::numeric_limits<double>::epsilon();
    if (b >= 1.0 && fx < CTools::safePdf(beta, xmax)) {
        double y = ::exp(::log(boost::math::beta(a, b) * fx) / b);
        return ::pow(y, b) / b / boost::math::beta(a, b) + CTools::safeCdf(beta, x);
=======
    if (a >= 1.0 && fx < CTools::safePdf(beta, xmin))
    {
        return   std::exp(  a * std::log(xmin) -std::log(a)
                       + boost::math::lgamma(a + b) - boost::math::lgamma(a) - boost::math::lgamma(b))
               + CTools::safeCdfComplement(beta, x);
    }

    double xmax = 1.0 - std::numeric_limits<double>::epsilon();
    if (b >= 1.0 && fx < CTools::safePdf(beta, xmax))
    {
        double y = std::exp(std::log(boost::math::beta(a, b) * fx) / b);
        return std::pow(y, b) / b / boost::math::beta(a, b) + CTools::safeCdf(beta, x);
>>>>>>> d4e4cca7
    }

    return numericalProbabilityOfLessLikelySampleImpl(beta, x);
}

template<typename DISTRIBUTION>
<<<<<<< HEAD
class CPdf {
public:
    typedef double result_type;
=======
class CPdf
{
    public:
        using result_type = double;

    public:
        CPdf(const DISTRIBUTION &distribution) :
            m_Distribution(distribution)
        {
        }
>>>>>>> d4e4cca7

public:
    CPdf(const DISTRIBUTION& distribution) : m_Distribution(distribution) {}

    bool operator()(double x, double& result) const {
        result = boost::math::pdf(m_Distribution, x);
        return true;
    }

private:
    DISTRIBUTION m_Distribution;
};

<<<<<<< HEAD
class CIdentity {
public:
    typedef double result_type;
=======
class CIdentity
{
    public:
        using result_type = double;
>>>>>>> d4e4cca7

public:
    bool operator()(double x, double& result) const {
        result = x;
        return true;
    }
};

template<typename DISTRIBUTION>
double numericalIntervalExpectation(const DISTRIBUTION& distribution, double a, double b) {
    double numerator = 0.0;
    double denominator = 0.0;

    CPdf<DISTRIBUTION> fx(distribution);
    maths::CCompositeFunctions::CProduct<CPdf<DISTRIBUTION>, CIdentity> xfx(fx);
    double dx = (b - a) / 10.0;
    for (std::size_t i = 0u; i < 10; ++i, a += dx) {
        double fxi;
        CPPUNIT_ASSERT(maths::CIntegration::gaussLegendre<maths::CIntegration::OrderFive>(fx, a, a + dx, fxi));
        double xfxi;
        CPPUNIT_ASSERT(maths::CIntegration::gaussLegendre<maths::CIntegration::OrderFive>(xfx, a, a + dx, xfxi));
        numerator += xfxi;
        denominator += fxi;
    }

    return numerator / denominator;
}

template<typename T>
class CTruncatedPdf {
public:
    CTruncatedPdf(const maths::CMixtureDistribution<T>& mixture, double cutoff) : m_Mixture(mixture), m_Cutoff(cutoff) {}

    bool operator()(double x, double& fx) const {
        fx = maths::pdf(m_Mixture, x);
        if (fx > m_Cutoff) {
            fx = 0.0;
        }
        return true;
    }

private:
    const maths::CMixtureDistribution<T>& m_Mixture;
    double m_Cutoff;
};

template<typename T>
<<<<<<< HEAD
class CLogPdf {
public:
    CLogPdf(const maths::CMixtureDistribution<T>& mixture) : m_Mixture(mixture) {}

    double operator()(double x) const { return ::log(maths::pdf(m_Mixture, x)); }
=======
class CLogPdf
{
    public:
        CLogPdf(const maths::CMixtureDistribution<T> &mixture) :
                m_Mixture(mixture)
        {}

        double operator()(double x) const
        {
            return std::log(maths::pdf(m_Mixture, x));
        }

        bool operator()(double x, double &fx) const
        {
            fx = std::log(maths::pdf(m_Mixture, x));
            return true;
        }
>>>>>>> d4e4cca7

    bool operator()(double x, double& fx) const {
        fx = ::log(maths::pdf(m_Mixture, x));
        return true;
    }

private:
    const maths::CMixtureDistribution<T>& m_Mixture;
};
}

<<<<<<< HEAD
void CToolsTest::testProbabilityOfLessLikelySample(void) {
=======
void CToolsTest::testProbabilityOfLessLikelySample()
{
>>>>>>> d4e4cca7
    LOG_DEBUG("+-------------------------------------------------+");
    LOG_DEBUG("|  CToolsTest::testProbabilityOfLessLikelySample  |");
    LOG_DEBUG("+-------------------------------------------------+");

    // The probability of a lower likelihood sample x from a single
    // mode distribution is:
    //   F(a) + 1 - F(b)
    //
    // where,
    //   a satisfies f(a) = f(x) and a < m,
    //   b satisfies f(b) = f(x) and b > m,
    //   F(.) denotes the c.d.f. of the distribution,
    //   f(.) denotes the p.d.f. of the distribution and
    //   m is the mode of the distribution.
    //
    // We'll use this relation to test our probabilities.

    CTools::CProbabilityOfLessLikelySample probabilityOfLessLikelySample(maths_t::E_TwoSided);

    double p1, p2;
    maths_t::ETail tail = maths_t::E_UndeterminedTail;
    double m;

    LOG_DEBUG("******** normal ********");

    boost::math::normal_distribution<> normal(3.0, 5.0);

    p1 = numericalProbabilityOfLessLikelySample(normal, -1.0);
    p2 = probabilityOfLessLikelySample(normal, -1.0, tail);
    LOG_DEBUG("p1 = " << p1 << ", p2 = " << p2);
    CPPUNIT_ASSERT_DOUBLES_EQUAL(p1, p2, 0.01 * std::max(p1, p2));
    CPPUNIT_ASSERT_EQUAL(maths_t::E_LeftTail, tail);

    m = adapters::stationaryPoint(normal).first;
    tail = maths_t::E_UndeterminedTail;
    p1 = 1.0;
    p2 = probabilityOfLessLikelySample(normal, m, tail);
    LOG_DEBUG("p1 = " << p1 << ", p2 = " << p2);
    CPPUNIT_ASSERT_EQUAL(p1, p2);
    CPPUNIT_ASSERT_EQUAL(maths_t::E_MixedOrNeitherTail, tail);

    tail = maths_t::E_UndeterminedTail;
    p1 = numericalProbabilityOfLessLikelySample(normal, 8.0);
    p2 = probabilityOfLessLikelySample(normal, 8.0, tail);
    LOG_DEBUG("p1 = " << p1 << ", p2 = " << p2);
    CPPUNIT_ASSERT_DOUBLES_EQUAL(p1, p2, 0.01 * std::max(p1, p2));
    CPPUNIT_ASSERT_EQUAL(maths_t::E_RightTail, tail);

    LOG_DEBUG("******** student's t ********");

    boost::math::students_t_distribution<> students(2.0);

    tail = maths_t::E_UndeterminedTail;
    p1 = numericalProbabilityOfLessLikelySample(students, -4.0);
    p2 = probabilityOfLessLikelySample(students, -4.0, tail);
    LOG_DEBUG("p1 = " << p1 << ", p2 = " << p2);
    CPPUNIT_ASSERT_DOUBLES_EQUAL(p1, p2, 0.01 * std::max(p1, p2));
    CPPUNIT_ASSERT_EQUAL(maths_t::E_LeftTail, tail);

    m = adapters::stationaryPoint(students).first;
    tail = maths_t::E_UndeterminedTail;
    p1 = 1.0;
    p2 = probabilityOfLessLikelySample(students, m, tail);
    LOG_DEBUG("p1 = " << p1 << ", p2 = " << p2);
    CPPUNIT_ASSERT_EQUAL(p1, p2);
    CPPUNIT_ASSERT_EQUAL(maths_t::E_MixedOrNeitherTail, tail);

    tail = maths_t::E_UndeterminedTail;
    p1 = numericalProbabilityOfLessLikelySample(students, 3.0);
    p2 = probabilityOfLessLikelySample(students, 3.0, tail);
    LOG_DEBUG("p1 = " << p1 << ", p2 = " << p2);
    CPPUNIT_ASSERT_DOUBLES_EQUAL(p1, p2, 0.01 * std::max(p1, p2));
    CPPUNIT_ASSERT_EQUAL(maths_t::E_RightTail, tail);

    LOG_DEBUG("******** negative binomial ********");

    {
        double successFraction[] = {0.5, 1.0, 10.0, 100.0, 1000.0};
        double successProbability[] = {1e-3, 0.25, 0.5, 0.75, 1.0 - 1e-3};

        for (size_t i = 0; i < boost::size(successFraction); ++i) {
            for (size_t j = 0; j < boost::size(successProbability); ++j) {
                LOG_DEBUG("**** r = " << successFraction[i] << ", p = " << successProbability[j] << " ****");

                boost::math::negative_binomial_distribution<> negativeBinomial(successFraction[i], successProbability[j]);

                if (successFraction[i] <= 1.0) {
                    // Monotone decreasing.
<<<<<<< HEAD
                    double x = ::fabs(::log(successProbability[j]));
                    for (int l = 0; l < 10; ++l) {
                        tail = maths_t::E_UndeterminedTail;
                        x = ::floor(2.0 * x + 0.5);
                        p1 = CTools::safeCdfComplement(negativeBinomial, x) + CTools::safePdf(negativeBinomial, x);
=======
                    double x = std::fabs(std::log(successProbability[j]));
                    for (int l = 0; l < 10; ++l)
                    {
                        tail = maths_t::E_UndeterminedTail;
                        x = std::floor(2.0 * x + 0.5);
                        p1 = CTools::safeCdfComplement(negativeBinomial, x)
                             + CTools::safePdf(negativeBinomial, x);
>>>>>>> d4e4cca7
                        p2 = probabilityOfLessLikelySample(negativeBinomial, x, tail);
                        LOG_DEBUG("x = " << x << ", p1 = " << p1 << ", p2 = " << p2);
                        CPPUNIT_ASSERT_DOUBLES_EQUAL(p1, p2, 1e-3 * std::max(p1, p2));
                        CPPUNIT_ASSERT_EQUAL(maths_t::E_RightTail, tail);
                    }
                    continue;
                }

                double m1 = boost::math::mode(negativeBinomial);

                CPPUNIT_ASSERT_EQUAL(1.0, probabilityOfLessLikelySample(negativeBinomial, m1, tail));
                CPPUNIT_ASSERT_EQUAL(maths_t::E_MixedOrNeitherTail, tail);

                double offset = m1;
                for (int l = 0; l < 5; ++l) {
                    offset /= 2.0;

                    double x = std::floor(m1 - offset);
                    tail = maths_t::E_UndeterminedTail;
                    p1 = numericalProbabilityOfLessLikelySample(negativeBinomial, x);
                    p2 = probabilityOfLessLikelySample(negativeBinomial, x, tail);
<<<<<<< HEAD
                    LOG_DEBUG("x = " << x << ", p1 = " << p1 << ", p2 = " << p2 << ", log(p1) = " << ::log(p1)
                                     << ", log(p2) = " << ::log(p2));
                    CPPUNIT_ASSERT(::fabs(p1 - p2) <= 0.02 * std::max(p1, p2) ||
                                   ::fabs(::log(p1) - ::log(p2)) <= 0.02 * ::fabs(std::min(::log(p1), ::log(p2))));
                    if (offset > 0.0)
                        CPPUNIT_ASSERT_EQUAL(maths_t::E_LeftTail, tail);
                    if (offset == 0.0)
                        CPPUNIT_ASSERT_EQUAL(maths_t::E_MixedOrNeitherTail, tail);
=======
                    LOG_DEBUG("x = " << x
                              << ", p1 = " << p1 << ", p2 = " << p2
                              << ", log(p1) = " << std::log(p1) << ", log(p2) = " << std::log(p2));
                    CPPUNIT_ASSERT(std::fabs(p1 - p2) <= 0.02 * std::max(p1, p2)
                                   || std::fabs(std::log(p1) - std::log(p2)) <= 0.02 * std::fabs(std::min(std::log(p1), std::log(p2))));
                    if (offset > 0.0)  CPPUNIT_ASSERT_EQUAL(maths_t::E_LeftTail, tail);
                    if (offset == 0.0) CPPUNIT_ASSERT_EQUAL(maths_t::E_MixedOrNeitherTail, tail);
>>>>>>> d4e4cca7

                    x = std::ceil(m1 + offset);
                    tail = maths_t::E_UndeterminedTail;
                    p1 = numericalProbabilityOfLessLikelySample(negativeBinomial, x);
                    p2 = probabilityOfLessLikelySample(negativeBinomial, x, tail);
                    LOG_DEBUG("x = " << x << ", p1 = " << p1 << ", p2 = " << p2);
                    CPPUNIT_ASSERT_DOUBLES_EQUAL(p1, p2, 0.02 * std::max(p1, p2));
                    if (offset > 0.0)
                        CPPUNIT_ASSERT_EQUAL(maths_t::E_RightTail, tail);
                    if (offset == 0.0)
                        CPPUNIT_ASSERT_EQUAL(maths_t::E_MixedOrNeitherTail, tail);
                }

                double factor = 1.0;
                for (int l = 0; l < 5; ++l) {
                    factor *= 2.0;

                    double x = std::floor(m1 / factor);
                    tail = maths_t::E_UndeterminedTail;
                    p1 = numericalProbabilityOfLessLikelySample(negativeBinomial, x);
                    p2 = probabilityOfLessLikelySample(negativeBinomial, x, tail);
<<<<<<< HEAD
                    LOG_DEBUG("x = " << x << ", p1 = " << p1 << ", p2 = " << p2 << ", log(p1) = " << ::log(p1)
                                     << ", log(p2) = " << ::log(p2));
                    CPPUNIT_ASSERT(::fabs(p1 - p2) <= 0.01 * std::max(p1, p2) ||
                                   ::fabs(::log(p1) - ::log(p2)) <= 0.05 * ::fabs(std::min(::log(p1), ::log(p2))));
                    if (x != m1)
                        CPPUNIT_ASSERT_EQUAL(maths_t::E_LeftTail, tail);
                    if (x == m1)
                        CPPUNIT_ASSERT_EQUAL(maths_t::E_MixedOrNeitherTail, tail);
=======
                    LOG_DEBUG("x = " << x
                              << ", p1 = " << p1 << ", p2 = " << p2
                              << ", log(p1) = " << std::log(p1) << ", log(p2) = " << std::log(p2));
                    CPPUNIT_ASSERT(std::fabs(p1 - p2) <= 0.01 * std::max(p1, p2)
                                   || std::fabs(std::log(p1) - std::log(p2)) <= 0.05 * std::fabs(std::min(std::log(p1), std::log(p2))));
                    if (x != m1)  CPPUNIT_ASSERT_EQUAL(maths_t::E_LeftTail, tail);
                    if (x == m1) CPPUNIT_ASSERT_EQUAL(maths_t::E_MixedOrNeitherTail, tail);
>>>>>>> d4e4cca7

                    x = std::ceil(m1 * factor);
                    tail = maths_t::E_UndeterminedTail;
                    p1 = numericalProbabilityOfLessLikelySample(negativeBinomial, x);
                    p2 = probabilityOfLessLikelySample(negativeBinomial, x, tail);
<<<<<<< HEAD
                    LOG_DEBUG("x = " << x << ", p1 = " << p1 << ", p2 = " << p2 << ", log(p1) = " << ::log(p1)
                                     << ", log(p2) = " << ::log(p2));
                    CPPUNIT_ASSERT(::fabs(p1 - p2) <= 0.01 * std::max(p1, p2) ||
                                   ::fabs(::log(p1) - ::log(p2)) <= 0.05 * ::fabs(std::min(::log(p1), ::log(p2))));
                    if (x != m1)
                        CPPUNIT_ASSERT_EQUAL(maths_t::E_RightTail, tail);
                    if (x == m1)
                        CPPUNIT_ASSERT_EQUAL(maths_t::E_MixedOrNeitherTail, tail);
=======
                    LOG_DEBUG("x = " << x
                              << ", p1 = " << p1 << ", p2 = " << p2
                              << ", log(p1) = " << std::log(p1) << ", log(p2) = " << std::log(p2));
                    CPPUNIT_ASSERT(std::fabs(p1 - p2) <= 0.01 * std::max(p1, p2)
                                   || std::fabs(std::log(p1) - std::log(p2)) <= 0.05 * std::fabs(std::min(std::log(p1), std::log(p2))));
                    if (x != m1)  CPPUNIT_ASSERT_EQUAL(maths_t::E_RightTail, tail);
                    if (x == m1) CPPUNIT_ASSERT_EQUAL(maths_t::E_MixedOrNeitherTail, tail);
>>>>>>> d4e4cca7
                }
            }
        }
    }

    // Note when we are testing the tails of the distribution we
    // use the relative error in the log.

    LOG_DEBUG("******** log normal ********");

    boost::math::lognormal_distribution<> logNormal(1.0, 0.5);

    tail = maths_t::E_UndeterminedTail;
    p1 = -std::log(numericalProbabilityOfLessLikelySample(logNormal, 0.3));
    p2 = -std::log(probabilityOfLessLikelySample(logNormal, 0.3, tail));
    LOG_DEBUG("-log(p1) = " << p1 << ", -log(p2) = " << p2);
    CPPUNIT_ASSERT_DOUBLES_EQUAL(p1, p2, 0.05 * std::max(p1, p2));
    CPPUNIT_ASSERT_EQUAL(maths_t::E_LeftTail, tail);

    m = adapters::stationaryPoint(logNormal).first;
    tail = maths_t::E_UndeterminedTail;
    p1 = 1.0;
    p2 = probabilityOfLessLikelySample(logNormal, m, tail);
    LOG_DEBUG("p1 = " << p1 << ", p2 = " << p2);
    CPPUNIT_ASSERT_EQUAL(p1, p2);
    CPPUNIT_ASSERT_EQUAL(maths_t::E_MixedOrNeitherTail, tail);

    tail = maths_t::E_UndeterminedTail;
    p1 = -std::log(numericalProbabilityOfLessLikelySample(logNormal, 12.0));
    p2 = -std::log(probabilityOfLessLikelySample(logNormal, 12.0, tail));
    LOG_DEBUG("-log(p1) = " << p1 << ", -log(p2) = " << p2);
    CPPUNIT_ASSERT_DOUBLES_EQUAL(p1, p2, 0.01 * std::max(p1, p2));
    CPPUNIT_ASSERT_EQUAL(maths_t::E_RightTail, tail);

    LOG_DEBUG("******** log t ********");

    {
        double degreesFreedom[] = {1.0, 5.0, 50.0};
        double locations[] = {-0.5, 0.1, 1.0, 5.0};
        double scales[] = {0.1, 1.0, 5.0};

        for (size_t i = 0; i < boost::size(degreesFreedom); ++i) {
            for (size_t j = 0; j < boost::size(locations); ++j) {
                for (size_t k = 0; k < boost::size(scales); ++k) {
                    LOG_DEBUG("**** v = " << degreesFreedom[i] << ", l = " << locations[j] << ", s = " << scales[k] << " ****");

                    CLogTDistribution logt(degreesFreedom[i], locations[j], scales[k]);

                    double m1 = mode(logt);
                    if (m1 == 0.0) {
                        // Monotone decreasing.
                        double x = std::exp(locations[j]) / 32.0;
                        tail = maths_t::E_UndeterminedTail;
                        for (int l = 0; l < 10; ++l) {
                            x *= 2.0;
                            p1 = cdfComplement(logt, x);
                            p2 = probabilityOfLessLikelySample(logt, x, tail);
                            LOG_DEBUG("x = " << x << ", p1 = " << p1 << ", p2 = " << p2);
                            CPPUNIT_ASSERT_DOUBLES_EQUAL(p1, p2, 1e-3 * std::max(p1, p2));
                        }
                        CPPUNIT_ASSERT_EQUAL(maths_t::E_RightTail, tail);
                        continue;
                    }

                    double offset = m1;
                    for (int l = 0; l < 5; ++l) {
                        offset /= 2.0;

                        double x = m1 - offset;
                        tail = maths_t::E_UndeterminedTail;
                        p1 = numericalProbabilityOfLessLikelySample(logt, x);
                        p2 = probabilityOfLessLikelySample(logt, x, tail);
                        LOG_DEBUG("x = " << x << ", p1 = " << p1 << ", p2 = " << p2);
                        CPPUNIT_ASSERT_DOUBLES_EQUAL(p1, p2, 0.02 * std::max(p1, p2));
                        CPPUNIT_ASSERT_EQUAL(maths_t::E_LeftTail, tail);

                        x = m1 + offset;
                        tail = maths_t::E_UndeterminedTail;
                        p1 = numericalProbabilityOfLessLikelySample(logt, x);
                        p2 = probabilityOfLessLikelySample(logt, x, tail);
                        LOG_DEBUG("x = " << x << ", p1 = " << p1 << ", p2 = " << p2);
                        CPPUNIT_ASSERT_DOUBLES_EQUAL(p1, p2, 0.02 * std::max(p1, p2));
                        CPPUNIT_ASSERT_EQUAL(maths_t::E_RightTail, tail);
                    }

                    double factor = 1.0;
                    for (int l = 0; l < 5; ++l) {
                        factor *= 2.0;

                        double x = m1 / factor;
                        tail = maths_t::E_UndeterminedTail;
                        p1 = numericalProbabilityOfLessLikelySample(logt, x);
                        p2 = probabilityOfLessLikelySample(logt, x, tail);
<<<<<<< HEAD
                        LOG_DEBUG("x = " << x << ", p1 = " << p1 << ", p2 = " << p2 << ", log(p1) = " << ::log(p1)
                                         << ", log(p2) = " << ::log(p2));
                        CPPUNIT_ASSERT(::fabs(p1 - p2) <= 0.01 * std::max(p1, p2) ||
                                       ::fabs(::log(p1) - ::log(p2)) <= 0.05 * ::fabs(std::min(::log(p1), ::log(p2))));
=======
                        LOG_DEBUG("x = " << x
                                  << ", p1 = " << p1 << ", p2 = " << p2
                                  << ", log(p1) = " << std::log(p1) << ", log(p2) = " << std::log(p2));
                        CPPUNIT_ASSERT(std::fabs(p1 - p2) <= 0.01 * std::max(p1, p2)
                                       || std::fabs(std::log(p1) - std::log(p2)) <= 0.05 * std::fabs(std::min(std::log(p1), std::log(p2))));
>>>>>>> d4e4cca7
                        CPPUNIT_ASSERT_EQUAL(maths_t::E_LeftTail, tail);

                        x = m1 * factor;
                        tail = maths_t::E_UndeterminedTail;
                        p1 = numericalProbabilityOfLessLikelySample(logt, x);
                        p2 = probabilityOfLessLikelySample(logt, x, tail);
<<<<<<< HEAD
                        LOG_DEBUG("x = " << x << ", p1 = " << p1 << ", p2 = " << p2 << ", log(p1) = " << ::log(p1)
                                         << ", log(p2) = " << ::log(p2));

                        CPPUNIT_ASSERT(::fabs(p1 - p2) <= 0.01 * std::max(p1, p2) ||
                                       ::fabs(::log(p1) - ::log(p2)) <= 0.05 * ::fabs(std::min(::log(p1), ::log(p2))));
=======
                        LOG_DEBUG("x = " << x
                                  << ", p1 = " << p1 << ", p2 = " << p2
                                  << ", log(p1) = " << std::log(p1) << ", log(p2) = " << std::log(p2));

                        CPPUNIT_ASSERT(std::fabs(p1 - p2) <= 0.01 * std::max(p1, p2)
                                       || std::fabs(std::log(p1) - std::log(p2)) <= 0.05 * std::fabs(std::min(std::log(p1), std::log(p2))));
>>>>>>> d4e4cca7
                        CPPUNIT_ASSERT_EQUAL(maths_t::E_RightTail, tail);
                    }
                }
            }
        }
    }

    LOG_DEBUG("******** gamma ********");

    {
        double shapes[] = {0.1, 1.0, 1.1, 100.0, 10000.0};
        double scales[] = {0.0001, 0.01, 1.0, 10.0};

        for (size_t i = 0; i < boost::size(shapes); ++i) {
            for (size_t j = 0; j < boost::size(scales); ++j) {
                LOG_DEBUG("***** shape = " << shapes[i] << ", scale = " << scales[j] << " *****");

                boost::math::gamma_distribution<> gamma(shapes[i], scales[j]);

                if (shapes[i] <= 1.0) {
                    double x = boost::math::mean(gamma);
                    tail = maths_t::E_UndeterminedTail;
                    for (int k = 0; k < 10; ++k) {
                        x *= 2.0;
                        p1 = CTools::safeCdfComplement(gamma, x);
                        p2 = probabilityOfLessLikelySample(gamma, x, tail);
                        LOG_DEBUG("x = " << x << ", p1 = " << p1 << ", p2 = " << p2);
                        CPPUNIT_ASSERT_DOUBLES_EQUAL(p1, p2, 1e-3 * std::max(p1, p2));
                        CPPUNIT_ASSERT_EQUAL(maths_t::E_RightTail, tail);
                    }
                    continue;
                }

                double m1 = boost::math::mode(gamma);
                LOG_DEBUG("mode = " << m1);

                double offset = 1.0;
                for (int k = 0; k < 5; ++k) {
                    offset /= 2.0;

                    double x = (1.0 - offset) * m1;
                    tail = maths_t::E_UndeterminedTail;
                    p1 = numericalProbabilityOfLessLikelySample(gamma, x);
                    p2 = probabilityOfLessLikelySample(gamma, x, tail);
<<<<<<< HEAD
                    LOG_DEBUG("x = " << x << ", p1 = " << p1 << ", p2 = " << p2 << ", log(p1) = " << ::log(p1)
                                     << ", log(p2) = " << ::log(p2));
                    CPPUNIT_ASSERT(::fabs(p1 - p2) <= 0.06 * std::max(p1, p2) ||
                                   ::fabs(::log(p1) - ::log(p2)) <= 0.01 * ::fabs(std::min(::log(p1), ::log(p2))));
=======
                    LOG_DEBUG("x = " << x
                              << ", p1 = " << p1 << ", p2 = " << p2
                              << ", log(p1) = " << std::log(p1) << ", log(p2) = " << std::log(p2));
                    CPPUNIT_ASSERT(std::fabs(p1 - p2) <= 0.06 * std::max(p1, p2)
                                   || std::fabs(std::log(p1) - std::log(p2)) <= 0.01 * std::fabs(std::min(std::log(p1), std::log(p2))));
>>>>>>> d4e4cca7
                    CPPUNIT_ASSERT_EQUAL(maths_t::E_LeftTail, tail);

                    double y = (1.0 + offset) * m1;
                    tail = maths_t::E_UndeterminedTail;
                    p1 = numericalProbabilityOfLessLikelySample(gamma, y);
                    p2 = probabilityOfLessLikelySample(gamma, y, tail);
<<<<<<< HEAD
                    LOG_DEBUG("y = " << y << ", p1 = " << p1 << ", p2 = " << p2 << ", log(p1) = " << ::log(p1)
                                     << ", log(p2) = " << ::log(p2));
                    CPPUNIT_ASSERT(::fabs(p1 - p2) <= 0.06 * std::max(p1, p2) ||
                                   ::fabs(::log(p1) - ::log(p2)) <= 0.01 * ::fabs(std::min(::log(p1), ::log(p2))));
=======
                    LOG_DEBUG("y = " << y
                              << ", p1 = " << p1 << ", p2 = " << p2
                              << ", log(p1) = " << std::log(p1) << ", log(p2) = " << std::log(p2));
                    CPPUNIT_ASSERT(std::fabs(p1 - p2) <= 0.06 * std::max(p1, p2)
                                   || std::fabs(std::log(p1) - std::log(p2)) <= 0.01 * std::fabs(std::min(std::log(p1), std::log(p2))));
>>>>>>> d4e4cca7
                    CPPUNIT_ASSERT_EQUAL(maths_t::E_RightTail, tail);
                }

                double factor = 1.0;
                for (int k = 0; k < 5; ++k) {
                    factor *= 2.0;

                    double x = m1 / factor;
                    tail = maths_t::E_UndeterminedTail;
                    p1 = numericalProbabilityOfLessLikelySample(gamma, x);
                    p2 = probabilityOfLessLikelySample(gamma, x, tail);
<<<<<<< HEAD
                    LOG_DEBUG("x = " << x << ", p1 = " << p1 << ", p2 = " << p2 << ", log(p1) = " << ::log(p1)
                                     << ", log(p2) = " << ::log(p2));
                    CPPUNIT_ASSERT(::fabs(p1 - p2) <= 0.1 * std::max(p1, p2) ||
                                   ::fabs(::log(p1) - ::log(p2)) <= 0.01 * ::fabs(std::min(::log(p1), ::log(p2))));
=======
                    LOG_DEBUG("x = " << x
                              << ", p1 = " << p1 << ", p2 = " << p2
                              << ", log(p1) = " << std::log(p1) << ", log(p2) = " << std::log(p2));
                    CPPUNIT_ASSERT(std::fabs(p1 - p2) <= 0.1 * std::max(p1, p2)
                                   || std::fabs(std::log(p1) - std::log(p2)) <= 0.01 * std::fabs(std::min(std::log(p1), std::log(p2))));
>>>>>>> d4e4cca7
                    CPPUNIT_ASSERT_EQUAL(maths_t::E_LeftTail, tail);

                    double y = factor * m1;
                    tail = maths_t::E_UndeterminedTail;
                    p1 = numericalProbabilityOfLessLikelySample(gamma, y);
                    p2 = probabilityOfLessLikelySample(gamma, y, tail);
<<<<<<< HEAD
                    LOG_DEBUG("y = " << y << ", p1 = " << p1 << ", p2 = " << p2 << ", log(p1) = " << ::log(p1)
                                     << ", log(p2) = " << ::log(p2));
                    CPPUNIT_ASSERT(::fabs(p1 - p2) <= 0.1 * std::max(p1, p2) ||
                                   ::fabs(::log(p1) - ::log(p2)) <= 0.01 * ::fabs(std::min(::log(p1), ::log(p2))));
=======
                    LOG_DEBUG("y = " << y
                              << ", p1 = " << p1 << ", p2 = " << p2
                              << ", log(p1) = " << std::log(p1) << ", log(p2) = " << std::log(p2));
                    CPPUNIT_ASSERT(std::fabs(p1 - p2) <= 0.1 * std::max(p1, p2)
                                   || std::fabs(std::log(p1) - std::log(p2)) <= 0.01 * std::fabs(std::min(std::log(p1), std::log(p2))));
>>>>>>> d4e4cca7
                    CPPUNIT_ASSERT_EQUAL(maths_t::E_RightTail, tail);
                }
            }
        }
    }

    LOG_DEBUG("******** beta ********");

    {
        double alphas[] = {0.01, 0.98, 1.0, 1.01, 1000.0};
        double betas[] = {0.01, 0.98, 1.0, 1.01, 1000.0};

        for (size_t i = 0; i < boost::size(alphas); ++i) {
            for (size_t j = 0; j < boost::size(betas); ++j) {
                LOG_DEBUG("**** alpha = " << alphas[i] << ", beta = " << betas[j] << " ****");

                boost::math::beta_distribution<> beta(alphas[i], betas[j]);

                if (alphas[i] == 1.0 && betas[j] == 1.0) {
                    // Constant.
                    for (int k = 0; k < 6; ++k) {
                        double x = static_cast<double>(k) / 5.0;
                        tail = maths_t::E_UndeterminedTail;
                        p1 = 1.0;
                        p2 = probabilityOfLessLikelySample(beta, x, tail);
                        LOG_DEBUG("x = " << x << ", f(x) = " << CTools::safePdf(beta, x) << ", p1 = " << p1 << ", p2 = " << p2);
                        CPPUNIT_ASSERT_EQUAL(p1, p2);
                        CPPUNIT_ASSERT_EQUAL(maths_t::E_MixedOrNeitherTail, tail);
                    }
                } else if (alphas[i] <= 1.0 && betas[j] >= 1.0) {
                    // Monotone decreasing.
                    for (int k = 0; k < 6; ++k) {
                        double x = static_cast<double>(k) / 5.0;
                        tail = maths_t::E_UndeterminedTail;
                        p1 = CTools::safeCdfComplement(beta, x);
                        p2 = probabilityOfLessLikelySample(beta, x, tail);
                        LOG_DEBUG("x = " << x << ", f(x) = " << CTools::safePdf(beta, x) << ", p1 = " << p1 << ", p2 = " << p2);
                        CPPUNIT_ASSERT_DOUBLES_EQUAL(p1, p2, 1e-3 * std::max(p1, p2));
                        CPPUNIT_ASSERT_EQUAL(maths_t::E_RightTail, tail);
                    }
                } else if (alphas[i] >= 1.0 && betas[j] <= 1.0) {
                    // Monotone increasing.
                    for (int k = 0; k < 6; ++k) {
                        double x = static_cast<double>(k) / 5.0;
                        tail = maths_t::E_UndeterminedTail;
                        p1 = CTools::safeCdf(beta, x);
                        p2 = probabilityOfLessLikelySample(beta, x, tail);
                        LOG_DEBUG("x = " << x << ", f(x) = " << CTools::safePdf(beta, x) << ", p1 = " << p1 << ", p2 = " << p2);
                        CPPUNIT_ASSERT_DOUBLES_EQUAL(p1, p2, 1e-3 * std::max(p1, p2));
                        CPPUNIT_ASSERT_EQUAL(maths_t::E_LeftTail, tail);
                    }
                } else {
                    double stationaryPoint = adapters::stationaryPoint(beta).first;
                    bool maximum = adapters::stationaryPoint(beta).second;
                    LOG_DEBUG("stationary point = " << stationaryPoint);

                    double epsMinus = stationaryPoint;
                    double epsPlus = 1.0 - stationaryPoint;
                    for (int k = 0; k < 5; ++k) {
                        epsMinus /= 2.0;
                        double xMinus = stationaryPoint - epsMinus;
                        tail = maths_t::E_UndeterminedTail;
                        p1 = numericalProbabilityOfLessLikelySample(beta, xMinus);
                        p2 = probabilityOfLessLikelySample(beta, xMinus, tail);
<<<<<<< HEAD
                        LOG_DEBUG("x- = " << xMinus << ", p1 = " << p1 << ", p2 = " << p2 << ", log(p1) = " << log(p1)
                                          << ", log(p2) = " << ::log(p2));
                        CPPUNIT_ASSERT(::fabs(p1 - p2) <= 0.05 * std::max(p1, p2) ||
                                       ::fabs(::log(p1) - ::log(p2)) < 0.25 * ::fabs(std::min(::log(p1), ::log(p2))));
                        if (maximum)
                            CPPUNIT_ASSERT_EQUAL(maths_t::E_LeftTail, tail);
                        if (!maximum)
                            CPPUNIT_ASSERT_EQUAL(maths_t::E_MixedOrNeitherTail, tail);
=======
                        LOG_DEBUG("x- = " << xMinus
                                  << ", p1 = " << p1 << ", p2 = " << p2
                                  << ", log(p1) = " << log(p1) << ", log(p2) = " << std::log(p2));
                        CPPUNIT_ASSERT(std::fabs(p1 - p2) <= 0.05 * std::max(p1, p2)
                                       || std::fabs(std::log(p1) - std::log(p2)) < 0.25 * std::fabs(std::min(std::log(p1), std::log(p2))));
                        if (maximum)  CPPUNIT_ASSERT_EQUAL(maths_t::E_LeftTail, tail);
                        if (!maximum) CPPUNIT_ASSERT_EQUAL(maths_t::E_MixedOrNeitherTail, tail);
>>>>>>> d4e4cca7

                        epsPlus /= 2.0;
                        double xPlus = stationaryPoint + epsPlus;
                        tail = maths_t::E_UndeterminedTail;
                        p1 = numericalProbabilityOfLessLikelySample(beta, xPlus);
                        p2 = probabilityOfLessLikelySample(beta, xPlus, tail);
                        LOG_DEBUG("x+ = " << xPlus << ", p1 = " << p1 << ", p2 = " << p2);
                        CPPUNIT_ASSERT_DOUBLES_EQUAL(p1, p2, 0.05 * std::max(p1, p2));
                        if (maximum)
                            CPPUNIT_ASSERT_EQUAL(maths_t::E_RightTail, tail);
                        if (!maximum)
                            CPPUNIT_ASSERT_EQUAL(maths_t::E_MixedOrNeitherTail, tail);
                    }
                }
            }
        }
    }
    // Special cases:
    {
        // x at maximum
        boost::math::beta_distribution<> beta(2.0, 8.0);
        double mode = adapters::stationaryPoint(beta).first;
        tail = maths_t::E_UndeterminedTail;
        p1 = 1.0;
        p2 = probabilityOfLessLikelySample(beta, mode, tail);
        LOG_DEBUG("p1 = " << p1 << ", p2 = " << p2);
        CPPUNIT_ASSERT_EQUAL(p1, p2);
        CPPUNIT_ASSERT_EQUAL(maths_t::E_MixedOrNeitherTail, tail);
    }
    {
        // x at minimum
        boost::math::beta_distribution<> beta(0.6, 0.3);
        double mode = adapters::stationaryPoint(beta).first;
        tail = maths_t::E_UndeterminedTail;
        p1 = 0.0;
        p2 = probabilityOfLessLikelySample(beta, mode, tail);
        LOG_DEBUG("p1 = " << p1 << ", p2 = " << p2);
        CPPUNIT_ASSERT_EQUAL(p1, p2);
        CPPUNIT_ASSERT_EQUAL(maths_t::E_MixedOrNeitherTail, tail);
    }
}

<<<<<<< HEAD
void CToolsTest::testIntervalExpectation(void) {
=======
void CToolsTest::testIntervalExpectation()
{
>>>>>>> d4e4cca7
    LOG_DEBUG("+---------------------------------------+");
    LOG_DEBUG("|  CToolsTest::testIntervalExpectation  |");
    LOG_DEBUG("+---------------------------------------+");

    // We check the expectations agree with numerical integration
    // and also some corner cases. Specifically, that we handle
    // +/- infinity correctly and the also the case that a and b
    // are very close.

    maths::CTools::SIntervalExpectation expectation;

    double expected;
    double actual;

    LOG_DEBUG("*** Normal ***");
    {
        boost::math::normal_distribution<> normal(10.0, 5.0);
        expected = numericalIntervalExpectation(normal, 0.0, 12.0);
        actual = expectation(normal, 0.0, 12.0);
        LOG_DEBUG("expected = " << expected << ", actual = " << actual);
        CPPUNIT_ASSERT_DOUBLES_EQUAL(expected, actual, 1e-5 * expected);

        expected = numericalIntervalExpectation(normal, -40.0, 13.0);
        actual = expectation(normal, boost::numeric::bounds<double>::lowest(), 13.0);
        LOG_DEBUG("expected = " << expected << ", actual = " << actual);
        CPPUNIT_ASSERT_DOUBLES_EQUAL(expected, actual, 1e-5 * expected);

        expected = 7.0;
        actual = expectation(normal, 7.0, 7.0);
        LOG_DEBUG("expected = " << expected << ", actual = " << actual);
        CPPUNIT_ASSERT_DOUBLES_EQUAL(expected, actual, 1e-12 * expected);

        expected = 8.1;
        actual = expectation(normal, 8.1, 8.1 * (1.0 + std::numeric_limits<double>::epsilon()));
        LOG_DEBUG("expected = " << expected << ", actual = " << actual);
        CPPUNIT_ASSERT_DOUBLES_EQUAL(expected, actual, 1e-12 * expected);
    }

    LOG_DEBUG("*** Log-Normal ***");
    {
        boost::math::lognormal_distribution<> logNormal(1.5, 0.8);
        expected = numericalIntervalExpectation(logNormal, 0.5, 7.0);
        actual = expectation(logNormal, 0.5, 7.0);
        LOG_DEBUG("expected = " << expected << ", actual = " << actual);
        CPPUNIT_ASSERT_DOUBLES_EQUAL(expected, actual, 1e-5 * expected);

        expected = numericalIntervalExpectation(logNormal, 0.0, 9.0);
        actual = expectation(logNormal, boost::numeric::bounds<double>::lowest(), 9.0);
        LOG_DEBUG("expected = " << expected << ", actual = " << actual);
        CPPUNIT_ASSERT_DOUBLES_EQUAL(expected, actual, 1e-5 * expected);

        expected = 6.0;
        actual = expectation(logNormal, 6.0, 6.0);
        LOG_DEBUG("expected = " << expected << ", actual = " << actual);
        CPPUNIT_ASSERT_DOUBLES_EQUAL(expected, actual, 1e-12 * expected);

        expected = 8.1;
        actual = expectation(logNormal, 8.1, 8.1 * (1.0 + std::numeric_limits<double>::epsilon()));
        LOG_DEBUG("expected = " << expected << ", actual = " << actual);
        CPPUNIT_ASSERT_DOUBLES_EQUAL(expected, actual, 1e-12 * expected);
    }

    LOG_DEBUG("*** Gamma ***");
    {
        boost::math::gamma_distribution<> gamma(5.0, 3.0);
        expected = numericalIntervalExpectation(gamma, 0.5, 4.0);
        actual = expectation(gamma, 0.5, 4.0);
        LOG_DEBUG("expected = " << expected << ", actual = " << actual);
        CPPUNIT_ASSERT_DOUBLES_EQUAL(expected, actual, 1e-5 * expected);

        expected = numericalIntervalExpectation(gamma, 0.0, 5.0);
        actual = expectation(gamma, boost::numeric::bounds<double>::lowest(), 5.0);
        LOG_DEBUG("expected = " << expected << ", actual = " << actual);
        CPPUNIT_ASSERT_DOUBLES_EQUAL(expected, actual, 1e-5 * expected);

        expected = 6.0;
        actual = expectation(gamma, 6.0, 6.0);
        LOG_DEBUG("expected = " << expected << ", actual = " << actual);
        CPPUNIT_ASSERT_DOUBLES_EQUAL(expected, actual, 1e-12 * expected);

        expected = 8.1;
        actual = expectation(gamma, 8.1, 8.1 * (1.0 + std::numeric_limits<double>::epsilon()));
        LOG_DEBUG("expected = " << expected << ", actual = " << actual);
        CPPUNIT_ASSERT_DOUBLES_EQUAL(expected, actual, 1e-12 * expected);
    }
}

<<<<<<< HEAD
void CToolsTest::testMixtureProbabilityOfLessLikelySample(void) {
=======
void CToolsTest::testMixtureProbabilityOfLessLikelySample()
{
>>>>>>> d4e4cca7
    LOG_DEBUG("+--------------------------------------------------------+");
    LOG_DEBUG("|  CToolsTest::testMixtureProbabilityOfLessLikelySample  |");
    LOG_DEBUG("+--------------------------------------------------------+");

    using TMeanAccumulator = maths::CBasicStatistics::SSampleMean<double>::TAccumulator;

    test::CRandomNumbers rng;

    std::size_t n = 500;

    TDoubleVec x;
    rng.generateUniformSamples(0.0, 1000.0, 20, x);
    TDoubleVec means;
    rng.generateUniformSamples(200.0, 800.0, n, means);
    TDoubleVec sd;
    rng.generateUniformSamples(0.1, 50.0, n, sd);
    TDoubleVec weights;
    rng.generateUniformSamples(1.0, 10.0, n, weights);

    for (std::size_t i = 4u; i <= 20; i += 4) {
        LOG_DEBUG("*** modes = " << i << " ***");

        TMeanAccumulator meanError;
        TMeanAccumulator meanLogError;
        for (std::size_t j = 0u; j < n - i; j += i) {
            TDoubleVec modeWeights;
            std::vector<boost::math::normal> modes;
            double a = std::numeric_limits<double>::max();
            double b = -std::numeric_limits<double>::max();
            for (std::size_t k = 0u; k < i; ++k) {
                modeWeights.push_back(weights[j + k]);
                modes.push_back(boost::math::normal(means[j + k], sd[j + k]));
                a = std::min(a, means[j + k]);
                b = std::max(b, means[j + k]);
            }

            maths::CMixtureDistribution<boost::math::normal> mixture(modeWeights, modes);
            for (std::size_t k = 0u; k < x.size(); ++k) {
                double logFx = maths::pdf(mixture, x[k]);
                if (logFx == 0.0) {
                    logFx = 10.0 * core::constants::LOG_MIN_DOUBLE;
<<<<<<< HEAD
                } else {
                    logFx = ::log(logFx);
=======
                }
                else
                {
                    logFx = std::log(logFx);
>>>>>>> d4e4cca7
                }

                maths::CTools::CMixtureProbabilityOfLessLikelySample calculator(i, x[k], logFx, a, b);
                for (std::size_t l = 0u; l < modeWeights.size(); ++l) {
                    calculator.addMode((mixture.weights())[l], boost::math::mean(modes[l]), boost::math::standard_deviation(modes[l]));
                }

                double pTails = 0.0;

                CLogPdf<boost::math::normal> logPdf(mixture);
                maths::CEqualWithTolerance<double> equal(maths::CToleranceTypes::E_AbsoluteTolerance, 0.5);
                double xleft;
                CPPUNIT_ASSERT(calculator.leftTail(logPdf, 10, equal, xleft));
                pTails += maths::cdf(mixture, xleft);
                double xright;
                CPPUNIT_ASSERT(calculator.rightTail(logPdf, 10, equal, xright));
                pTails += maths::cdfComplement(mixture, xright);

                double p = pTails + calculator.calculate(logPdf, pTails);

                double pExpected = pTails;
<<<<<<< HEAD
                CTruncatedPdf<boost::math::normal> pdf(mixture, ::exp(logFx));
                for (double xi = a, l = 0, step = 0.5 * (b - a) / ::floor(b - a); l < 2 * static_cast<std::size_t>(b - a);
                     xi += step, ++l) {
=======
                CTruncatedPdf<boost::math::normal> pdf(mixture, std::exp(logFx));
                for (double xi = a, l = 0, step = 0.5 * (b - a) / std::floor(b - a);
                     l < 2 * static_cast<std::size_t>(b - a);
                     xi += step, ++l)
                {
>>>>>>> d4e4cca7
                    double pi;
                    maths::CIntegration::gaussLegendre<maths::CIntegration::OrderThree>(pdf, xi, xi + step, pi);
                    pExpected += pi;
                }

                if (j % 50 == 0) {
                    LOG_DEBUG("pTails = " << pTails);
                    LOG_DEBUG("x = " << x[k] << ", log(f(x)) = " << logFx << ", P(x) = " << p << ", expected P(x) = " << pExpected);
                }

                CPPUNIT_ASSERT(pExpected > 0.0);
                if (pExpected > 0.1) {
                    CPPUNIT_ASSERT_DOUBLES_EQUAL(pExpected, p, 0.12);
<<<<<<< HEAD
                } else if (pExpected > 1e-10) {
                    CPPUNIT_ASSERT_DOUBLES_EQUAL(::log(pExpected), ::log(p), 0.15 * ::fabs(::log(pExpected)));
                } else {
                    CPPUNIT_ASSERT_DOUBLES_EQUAL(::log(pExpected), ::log(p), 0.015 * ::fabs(::log(pExpected)));
                }
                meanError.add(::fabs(p - pExpected));
                meanLogError.add(::fabs(::log(p) - ::log(pExpected)) / std::max(::fabs(::log(pExpected)), ::fabs(::log(p))));
=======
                }
                else if (pExpected > 1e-10)
                {
                    CPPUNIT_ASSERT_DOUBLES_EQUAL(std::log(pExpected), std::log(p), 0.15 * std::fabs(std::log(pExpected)));
                }
                else
                {
                    CPPUNIT_ASSERT_DOUBLES_EQUAL(std::log(pExpected), std::log(p), 0.015 * std::fabs(std::log(pExpected)));
                }
                meanError.add(std::fabs(p - pExpected));
                meanLogError.add(std::fabs(std::log(p) - std::log(pExpected))
                                 / std::max(std::fabs(std::log(pExpected)), std::fabs(std::log(p))));
>>>>>>> d4e4cca7
            }
        }

        LOG_DEBUG("meanError    = " << maths::CBasicStatistics::mean(meanError));
        LOG_DEBUG("meanLogError = " << maths::CBasicStatistics::mean(meanLogError));
        CPPUNIT_ASSERT(maths::CBasicStatistics::mean(meanError) < 0.005);
        CPPUNIT_ASSERT(maths::CBasicStatistics::mean(meanLogError) < 0.03);
    }
}

<<<<<<< HEAD
void CToolsTest::testDeviation(void) {
=======
void CToolsTest::testDeviation()
{
>>>>>>> d4e4cca7
    LOG_DEBUG("+-----------------------------+");
    LOG_DEBUG("|  CToolsTest::testDeviation  |");
    LOG_DEBUG("+-----------------------------+");

    // Test p = inverseDeviation(deviation(p))

    double p = 0.04;
    for (std::size_t i = 0u; i < 305; ++i, p *= 0.1) {
        double deviation = CTools::deviation(p);
        LOG_DEBUG("p = " << p << ", deviation = " << deviation);
        CPPUNIT_ASSERT_DOUBLES_EQUAL(p, CTools::inverseDeviation(deviation), 1e-3 * p);
    }
}

<<<<<<< HEAD
void CToolsTest::testSpread(void) {
=======
void CToolsTest::testSpread()
{
>>>>>>> d4e4cca7
    LOG_DEBUG("+--------------------------+");
    LOG_DEBUG("|  CToolsTest::testSpread  |");
    LOG_DEBUG("+--------------------------+");

    double period = 86400.0;
    {
        double raw[] = {15.0, 120.0, 4500.0, 9000.0, 25700.0, 43100.0, 73000.0, 74000.0, 84300.0};
        double separation = 20.0;
        TDoubleVec points(boost::begin(raw), boost::end(raw));
        std::string expected = core::CContainerPrinter::print(points);
        CTools::spread(0.0, period, separation, points);
        CPPUNIT_ASSERT_EQUAL(expected, core::CContainerPrinter::print(points));
        separation = 200.0;
        expected = "[0, 200, 4500, 9000, 25700, 43100, 73000, 74000, 84300]";
        CTools::spread(0.0, period, separation, points);
        LOG_DEBUG("spread = " << core::CContainerPrinter::print(points));
        CPPUNIT_ASSERT_EQUAL(expected, core::CContainerPrinter::print(points));
    }
    {
        double raw[] = {150.0, 170.0, 4500.0, 4650.0, 4700.0, 4800.0, 73000.0, 73150.0, 73500.0, 73600.0, 73800.0, 74000.0};
        double separation = 126.0;
        std::string expected = "[97, 223, 4473.5, 4599.5, 4725.5, 4851.5, 73000, 73150, 73487, 73613, 73800, 74000]";
        TDoubleVec points(boost::begin(raw), boost::end(raw));
        CTools::spread(0.0, period, separation, points);
        LOG_DEBUG("spread = " << core::CContainerPrinter::print(points));
        CPPUNIT_ASSERT_EQUAL(expected, core::CContainerPrinter::print(points));
    }
    {
        CRandomNumbers rng;
        for (std::size_t i = 0u; i < 100; ++i) {
            TDoubleVec origSamples;
            rng.generateUniformSamples(1000.0, static_cast<double>(period) - 1000.0, 100, origSamples);
            TDoubleVec samples(origSamples);
            CTools::spread(0.0, period, 150.0, samples);

            std::sort(origSamples.begin(), origSamples.end());
            double eps = 1e-3;
            double dcost = (samples[0] + eps - origSamples[0]) * (samples[0] + eps - origSamples[0]) -
                           (samples[0] - eps - origSamples[0]) * (samples[0] - eps - origSamples[0]);
            for (std::size_t j = 1u; j < samples.size(); ++j) {
                CPPUNIT_ASSERT(samples[j] - samples[j - 1] >= 150.0 - eps);
                dcost += (samples[j] + eps - origSamples[j]) * (samples[j] + eps - origSamples[j]) -
                         (samples[j] - eps - origSamples[j]) * (samples[j] - eps - origSamples[j]);
            }
            dcost /= 2.0 * eps;
            LOG_DEBUG("d(cost)/dx = " << dcost);
            CPPUNIT_ASSERT(std::fabs(dcost) < 2e-6);
        }
    }
}

<<<<<<< HEAD
void CToolsTest::testFastLog(void) {
=======
void CToolsTest::testFastLog()
{
>>>>>>> d4e4cca7
    LOG_DEBUG("+---------------------------+");
    LOG_DEBUG("|  CToolsTest::testFastLog  |");
    LOG_DEBUG("+---------------------------+");

    test::CRandomNumbers rng;

    // Small
    {
        TDoubleVec x;
        rng.generateUniformSamples(-100.0, 0.0, 10000, x);
<<<<<<< HEAD
        for (std::size_t i = 0u; i < x.size(); ++i) {
            if (i % 100 == 0) {
                LOG_DEBUG("x = " << ::exp(x[i]) << ", log(x) = " << x[i] << ", fast log(x) = " << maths::CTools::fastLog(::exp(x[i])));
            }
            CPPUNIT_ASSERT_DOUBLES_EQUAL(x[i], maths::CTools::fastLog(::exp(x[i])), 5e-5);
=======
        for (std::size_t i = 0u; i < x.size(); ++i)
        {
            if (i % 100 == 0)
            {
                LOG_DEBUG("x = " << std::exp(x[i])
                          << ", log(x) = " << x[i]
                          << ", fast log(x) = " << maths::CTools::fastLog(std::exp(x[i])));
            }
            CPPUNIT_ASSERT_DOUBLES_EQUAL(x[i],
                                         maths::CTools::fastLog(std::exp(x[i])),
                                         5e-5);
>>>>>>> d4e4cca7
        }
    }
    // Mid
    {
        TDoubleVec x;
        rng.generateUniformSamples(1.0, 1e6, 10000, x);
<<<<<<< HEAD
        for (std::size_t i = 0u; i < x.size(); ++i) {
            if (i % 100 == 0) {
                LOG_DEBUG("x = " << x[i] << ", log(x) = " << ::log(x[i]) << ", fast log(x) = " << maths::CTools::fastLog(x[i]));
            }
            CPPUNIT_ASSERT_DOUBLES_EQUAL(::log(x[i]), maths::CTools::fastLog(x[i]), 5e-5);
=======
        for (std::size_t i = 0u; i < x.size(); ++i)
        {
            if (i % 100 == 0)
            {
                LOG_DEBUG("x = " << x[i]
                          << ", log(x) = " << std::log(x[i])
                          << ", fast log(x) = " << maths::CTools::fastLog(x[i]));
            }
            CPPUNIT_ASSERT_DOUBLES_EQUAL(std::log(x[i]),
                                         maths::CTools::fastLog(x[i]),
                                         5e-5);
>>>>>>> d4e4cca7
        }
    }
    // Large
    {
        TDoubleVec x;
        rng.generateUniformSamples(20.0, 80.0, 10000, x);
<<<<<<< HEAD
        for (std::size_t i = 0u; i < x.size(); ++i) {
            if (i % 100 == 0) {
                LOG_DEBUG("x = " << ::exp(x[i]) << ", log(x) = " << x[i] << ", fast log(x) = " << maths::CTools::fastLog(::exp(x[i])));
            }
            CPPUNIT_ASSERT_DOUBLES_EQUAL(x[i], maths::CTools::fastLog(::exp(x[i])), 5e-5);
        }
    }
}

void CToolsTest::testMiscellaneous(void) {
=======
        for (std::size_t i = 0u; i < x.size(); ++i)
        {
            if (i % 100 == 0)
            {
                LOG_DEBUG("x = " << std::exp(x[i])
                          << ", log(x) = " << x[i]
                          << ", fast log(x) = " << maths::CTools::fastLog(std::exp(x[i])));
            }
            CPPUNIT_ASSERT_DOUBLES_EQUAL(x[i],
                                         maths::CTools::fastLog(std::exp(x[i])),
                                         5e-5);
        }
    }
}

void CToolsTest::testMiscellaneous()
{
>>>>>>> d4e4cca7
    LOG_DEBUG("+---------------------------------+");
    LOG_DEBUG("|  CToolsTest::testMiscellaneous  |");
    LOG_DEBUG("+---------------------------------+");

    double x_[] = {0.0, 3.2, 2.1, -1.8, 4.5};

    maths::CVectorNx1<double, 5> x(x_, x_ + 5);
    maths::CVectorNx1<double, 5> a(-2.0);
    maths::CVectorNx1<double, 5> b(5.0);

    double expected[][5] = {{0.0, 3.2, 2.1, -1.8, 4.5},
                            {0.0, 3.2, 2.1, -1.5, 4.5},
                            {0.0, 3.2, 2.1, -1.0, 4.0},
                            {0.0, 3.2, 2.1, -0.5, 3.5},
                            {0.0, 3.0, 2.1, 0.0, 3.0},
                            {0.5, 2.5, 2.1, 0.5, 2.5},
                            {1.0, 2.0, 2.0, 1.0, 2.0},
                            {1.5, 1.5, 1.5, 1.5, 1.5}};

    for (std::size_t i = 0u; a <= b; ++i) {
        maths::CVectorNx1<double, 5> expect(expected[i]);
        maths::CVectorNx1<double, 5> actual = maths::CTools::truncate(x, a, b);

        LOG_DEBUG("truncated = " << actual);
        CPPUNIT_ASSERT_EQUAL(expect, actual);

        a = a + maths::CVectorNx1<double, 5>(0.5);
        b = b - maths::CVectorNx1<double, 5>(0.5);
    }
}

<<<<<<< HEAD
CppUnit::Test* CToolsTest::suite(void) {
    CppUnit::TestSuite* suiteOfTests = new CppUnit::TestSuite("CToolsTest");
=======
CppUnit::Test *CToolsTest::suite()
{
    CppUnit::TestSuite *suiteOfTests = new CppUnit::TestSuite("CToolsTest");

    suiteOfTests->addTest( new CppUnit::TestCaller<CToolsTest>(
                                   "CToolsTest::testProbabilityOfLessLikelySample",
                                   &CToolsTest::testProbabilityOfLessLikelySample) );
    suiteOfTests->addTest( new CppUnit::TestCaller<CToolsTest>(
                                   "CToolsTest::testIntervalExpectation",
                                   &CToolsTest::testIntervalExpectation) );
    suiteOfTests->addTest( new CppUnit::TestCaller<CToolsTest>(
                                   "CToolsTest::testMixtureProbabilityOfLessLikelySample",
                                   &CToolsTest::testMixtureProbabilityOfLessLikelySample) );
    suiteOfTests->addTest( new CppUnit::TestCaller<CToolsTest>(
                                   "CToolsTest::testDeviation",
                                   &CToolsTest::testDeviation) );
    suiteOfTests->addTest( new CppUnit::TestCaller<CToolsTest>(
                                   "CToolsTest::testSpread",
                                   &CToolsTest::testSpread) );
    suiteOfTests->addTest( new CppUnit::TestCaller<CToolsTest>(
                                   "CToolsTest::testFastLog",
                                   &CToolsTest::testFastLog) );
    suiteOfTests->addTest( new CppUnit::TestCaller<CToolsTest>(
                                   "CToolsTest::testMiscellaneous",
                                   &CToolsTest::testMiscellaneous) );
>>>>>>> d4e4cca7

    suiteOfTests->addTest(new CppUnit::TestCaller<CToolsTest>("CToolsTest::testProbabilityOfLessLikelySample",
                                                              &CToolsTest::testProbabilityOfLessLikelySample));
    suiteOfTests->addTest(new CppUnit::TestCaller<CToolsTest>("CToolsTest::testIntervalExpectation", &CToolsTest::testIntervalExpectation));
    suiteOfTests->addTest(new CppUnit::TestCaller<CToolsTest>("CToolsTest::testMixtureProbabilityOfLessLikelySample",
                                                              &CToolsTest::testMixtureProbabilityOfLessLikelySample));
    suiteOfTests->addTest(new CppUnit::TestCaller<CToolsTest>("CToolsTest::testDeviation", &CToolsTest::testDeviation));
    suiteOfTests->addTest(new CppUnit::TestCaller<CToolsTest>("CToolsTest::testSpread", &CToolsTest::testSpread));
    suiteOfTests->addTest(new CppUnit::TestCaller<CToolsTest>("CToolsTest::testFastLog", &CToolsTest::testFastLog));
    suiteOfTests->addTest(new CppUnit::TestCaller<CToolsTest>("CToolsTest::testMiscellaneous", &CToolsTest::testMiscellaneous));

    return suiteOfTests;
}<|MERGE_RESOLUTION|>--- conflicted
+++ resolved
@@ -143,12 +143,7 @@
     LOG_TRACE("2) x1 = " << x1 << ", x2 = " << x2);
 
     // Binary search.
-<<<<<<< HEAD
-    while (::fabs(x1 - x2) > eps) {
-=======
-    while (std::fabs(x1 - x2) > eps)
-    {
->>>>>>> d4e4cca7
+    while (std::fabs(x1 - x2) > eps) {
         double x3 = (x1 + x2) / 2.0;
         if (adapters::pdf(distribution, x3) > pdf) {
             x2 = x3;
@@ -237,52 +232,24 @@
     double b = beta.beta();
 
     double xmin = 1000.0 * std::numeric_limits<double>::min();
-<<<<<<< HEAD
     if (a >= 1.0 && fx < CTools::safePdf(beta, xmin)) {
-        return ::exp(a * ::log(xmin) - ::log(a) + boost::math::lgamma(a + b) - boost::math::lgamma(a) - boost::math::lgamma(b)) +
+        return std::exp(a * std::log(xmin) - std::log(a) + boost::math::lgamma(a + b) - boost::math::lgamma(a) - boost::math::lgamma(b)) +
                CTools::safeCdfComplement(beta, x);
     }
 
     double xmax = 1.0 - std::numeric_limits<double>::epsilon();
     if (b >= 1.0 && fx < CTools::safePdf(beta, xmax)) {
-        double y = ::exp(::log(boost::math::beta(a, b) * fx) / b);
-        return ::pow(y, b) / b / boost::math::beta(a, b) + CTools::safeCdf(beta, x);
-=======
-    if (a >= 1.0 && fx < CTools::safePdf(beta, xmin))
-    {
-        return   std::exp(  a * std::log(xmin) -std::log(a)
-                       + boost::math::lgamma(a + b) - boost::math::lgamma(a) - boost::math::lgamma(b))
-               + CTools::safeCdfComplement(beta, x);
-    }
-
-    double xmax = 1.0 - std::numeric_limits<double>::epsilon();
-    if (b >= 1.0 && fx < CTools::safePdf(beta, xmax))
-    {
         double y = std::exp(std::log(boost::math::beta(a, b) * fx) / b);
         return std::pow(y, b) / b / boost::math::beta(a, b) + CTools::safeCdf(beta, x);
->>>>>>> d4e4cca7
     }
 
     return numericalProbabilityOfLessLikelySampleImpl(beta, x);
 }
 
 template<typename DISTRIBUTION>
-<<<<<<< HEAD
 class CPdf {
 public:
-    typedef double result_type;
-=======
-class CPdf
-{
-    public:
-        using result_type = double;
-
-    public:
-        CPdf(const DISTRIBUTION &distribution) :
-            m_Distribution(distribution)
-        {
-        }
->>>>>>> d4e4cca7
+    using result_type = double;
 
 public:
     CPdf(const DISTRIBUTION& distribution) : m_Distribution(distribution) {}
@@ -296,16 +263,9 @@
     DISTRIBUTION m_Distribution;
 };
 
-<<<<<<< HEAD
 class CIdentity {
 public:
-    typedef double result_type;
-=======
-class CIdentity
-{
-    public:
-        using result_type = double;
->>>>>>> d4e4cca7
+    using result_type = double;
 
 public:
     bool operator()(double x, double& result) const {
@@ -353,34 +313,14 @@
 };
 
 template<typename T>
-<<<<<<< HEAD
 class CLogPdf {
 public:
     CLogPdf(const maths::CMixtureDistribution<T>& mixture) : m_Mixture(mixture) {}
 
-    double operator()(double x) const { return ::log(maths::pdf(m_Mixture, x)); }
-=======
-class CLogPdf
-{
-    public:
-        CLogPdf(const maths::CMixtureDistribution<T> &mixture) :
-                m_Mixture(mixture)
-        {}
-
-        double operator()(double x) const
-        {
-            return std::log(maths::pdf(m_Mixture, x));
-        }
-
-        bool operator()(double x, double &fx) const
-        {
-            fx = std::log(maths::pdf(m_Mixture, x));
-            return true;
-        }
->>>>>>> d4e4cca7
+    double operator()(double x) const { return std::log(maths::pdf(m_Mixture, x)); }
 
     bool operator()(double x, double& fx) const {
-        fx = ::log(maths::pdf(m_Mixture, x));
+        fx = std::log(maths::pdf(m_Mixture, x));
         return true;
     }
 
@@ -389,12 +329,7 @@
 };
 }
 
-<<<<<<< HEAD
-void CToolsTest::testProbabilityOfLessLikelySample(void) {
-=======
-void CToolsTest::testProbabilityOfLessLikelySample()
-{
->>>>>>> d4e4cca7
+void CToolsTest::testProbabilityOfLessLikelySample() {
     LOG_DEBUG("+-------------------------------------------------+");
     LOG_DEBUG("|  CToolsTest::testProbabilityOfLessLikelySample  |");
     LOG_DEBUG("+-------------------------------------------------+");
@@ -483,21 +418,11 @@
 
                 if (successFraction[i] <= 1.0) {
                     // Monotone decreasing.
-<<<<<<< HEAD
-                    double x = ::fabs(::log(successProbability[j]));
+                    double x = std::fabs(std::log(successProbability[j]));
                     for (int l = 0; l < 10; ++l) {
                         tail = maths_t::E_UndeterminedTail;
-                        x = ::floor(2.0 * x + 0.5);
+                        x = std::floor(2.0 * x + 0.5);
                         p1 = CTools::safeCdfComplement(negativeBinomial, x) + CTools::safePdf(negativeBinomial, x);
-=======
-                    double x = std::fabs(std::log(successProbability[j]));
-                    for (int l = 0; l < 10; ++l)
-                    {
-                        tail = maths_t::E_UndeterminedTail;
-                        x = std::floor(2.0 * x + 0.5);
-                        p1 = CTools::safeCdfComplement(negativeBinomial, x)
-                             + CTools::safePdf(negativeBinomial, x);
->>>>>>> d4e4cca7
                         p2 = probabilityOfLessLikelySample(negativeBinomial, x, tail);
                         LOG_DEBUG("x = " << x << ", p1 = " << p1 << ", p2 = " << p2);
                         CPPUNIT_ASSERT_DOUBLES_EQUAL(p1, p2, 1e-3 * std::max(p1, p2));
@@ -519,24 +444,14 @@
                     tail = maths_t::E_UndeterminedTail;
                     p1 = numericalProbabilityOfLessLikelySample(negativeBinomial, x);
                     p2 = probabilityOfLessLikelySample(negativeBinomial, x, tail);
-<<<<<<< HEAD
-                    LOG_DEBUG("x = " << x << ", p1 = " << p1 << ", p2 = " << p2 << ", log(p1) = " << ::log(p1)
-                                     << ", log(p2) = " << ::log(p2));
-                    CPPUNIT_ASSERT(::fabs(p1 - p2) <= 0.02 * std::max(p1, p2) ||
-                                   ::fabs(::log(p1) - ::log(p2)) <= 0.02 * ::fabs(std::min(::log(p1), ::log(p2))));
+                    LOG_DEBUG("x = " << x << ", p1 = " << p1 << ", p2 = " << p2 << ", log(p1) = " << std::log(p1)
+                                     << ", log(p2) = " << std::log(p2));
+                    CPPUNIT_ASSERT(std::fabs(p1 - p2) <= 0.02 * std::max(p1, p2) ||
+                                   std::fabs(std::log(p1) - std::log(p2)) <= 0.02 * std::fabs(std::min(std::log(p1), std::log(p2))));
                     if (offset > 0.0)
                         CPPUNIT_ASSERT_EQUAL(maths_t::E_LeftTail, tail);
                     if (offset == 0.0)
                         CPPUNIT_ASSERT_EQUAL(maths_t::E_MixedOrNeitherTail, tail);
-=======
-                    LOG_DEBUG("x = " << x
-                              << ", p1 = " << p1 << ", p2 = " << p2
-                              << ", log(p1) = " << std::log(p1) << ", log(p2) = " << std::log(p2));
-                    CPPUNIT_ASSERT(std::fabs(p1 - p2) <= 0.02 * std::max(p1, p2)
-                                   || std::fabs(std::log(p1) - std::log(p2)) <= 0.02 * std::fabs(std::min(std::log(p1), std::log(p2))));
-                    if (offset > 0.0)  CPPUNIT_ASSERT_EQUAL(maths_t::E_LeftTail, tail);
-                    if (offset == 0.0) CPPUNIT_ASSERT_EQUAL(maths_t::E_MixedOrNeitherTail, tail);
->>>>>>> d4e4cca7
 
                     x = std::ceil(m1 + offset);
                     tail = maths_t::E_UndeterminedTail;
@@ -558,47 +473,27 @@
                     tail = maths_t::E_UndeterminedTail;
                     p1 = numericalProbabilityOfLessLikelySample(negativeBinomial, x);
                     p2 = probabilityOfLessLikelySample(negativeBinomial, x, tail);
-<<<<<<< HEAD
-                    LOG_DEBUG("x = " << x << ", p1 = " << p1 << ", p2 = " << p2 << ", log(p1) = " << ::log(p1)
-                                     << ", log(p2) = " << ::log(p2));
-                    CPPUNIT_ASSERT(::fabs(p1 - p2) <= 0.01 * std::max(p1, p2) ||
-                                   ::fabs(::log(p1) - ::log(p2)) <= 0.05 * ::fabs(std::min(::log(p1), ::log(p2))));
+                    LOG_DEBUG("x = " << x << ", p1 = " << p1 << ", p2 = " << p2 << ", log(p1) = " << std::log(p1)
+                                     << ", log(p2) = " << std::log(p2));
+                    CPPUNIT_ASSERT(std::fabs(p1 - p2) <= 0.01 * std::max(p1, p2) ||
+                                   std::fabs(std::log(p1) - std::log(p2)) <= 0.05 * std::fabs(std::min(std::log(p1), std::log(p2))));
                     if (x != m1)
                         CPPUNIT_ASSERT_EQUAL(maths_t::E_LeftTail, tail);
                     if (x == m1)
                         CPPUNIT_ASSERT_EQUAL(maths_t::E_MixedOrNeitherTail, tail);
-=======
-                    LOG_DEBUG("x = " << x
-                              << ", p1 = " << p1 << ", p2 = " << p2
-                              << ", log(p1) = " << std::log(p1) << ", log(p2) = " << std::log(p2));
-                    CPPUNIT_ASSERT(std::fabs(p1 - p2) <= 0.01 * std::max(p1, p2)
-                                   || std::fabs(std::log(p1) - std::log(p2)) <= 0.05 * std::fabs(std::min(std::log(p1), std::log(p2))));
-                    if (x != m1)  CPPUNIT_ASSERT_EQUAL(maths_t::E_LeftTail, tail);
-                    if (x == m1) CPPUNIT_ASSERT_EQUAL(maths_t::E_MixedOrNeitherTail, tail);
->>>>>>> d4e4cca7
 
                     x = std::ceil(m1 * factor);
                     tail = maths_t::E_UndeterminedTail;
                     p1 = numericalProbabilityOfLessLikelySample(negativeBinomial, x);
                     p2 = probabilityOfLessLikelySample(negativeBinomial, x, tail);
-<<<<<<< HEAD
-                    LOG_DEBUG("x = " << x << ", p1 = " << p1 << ", p2 = " << p2 << ", log(p1) = " << ::log(p1)
-                                     << ", log(p2) = " << ::log(p2));
-                    CPPUNIT_ASSERT(::fabs(p1 - p2) <= 0.01 * std::max(p1, p2) ||
-                                   ::fabs(::log(p1) - ::log(p2)) <= 0.05 * ::fabs(std::min(::log(p1), ::log(p2))));
+                    LOG_DEBUG("x = " << x << ", p1 = " << p1 << ", p2 = " << p2 << ", log(p1) = " << std::log(p1)
+                                     << ", log(p2) = " << std::log(p2));
+                    CPPUNIT_ASSERT(std::fabs(p1 - p2) <= 0.01 * std::max(p1, p2) ||
+                                   std::fabs(std::log(p1) - std::log(p2)) <= 0.05 * std::fabs(std::min(std::log(p1), std::log(p2))));
                     if (x != m1)
                         CPPUNIT_ASSERT_EQUAL(maths_t::E_RightTail, tail);
                     if (x == m1)
                         CPPUNIT_ASSERT_EQUAL(maths_t::E_MixedOrNeitherTail, tail);
-=======
-                    LOG_DEBUG("x = " << x
-                              << ", p1 = " << p1 << ", p2 = " << p2
-                              << ", log(p1) = " << std::log(p1) << ", log(p2) = " << std::log(p2));
-                    CPPUNIT_ASSERT(std::fabs(p1 - p2) <= 0.01 * std::max(p1, p2)
-                                   || std::fabs(std::log(p1) - std::log(p2)) <= 0.05 * std::fabs(std::min(std::log(p1), std::log(p2))));
-                    if (x != m1)  CPPUNIT_ASSERT_EQUAL(maths_t::E_RightTail, tail);
-                    if (x == m1) CPPUNIT_ASSERT_EQUAL(maths_t::E_MixedOrNeitherTail, tail);
->>>>>>> d4e4cca7
                 }
             }
         }
@@ -692,38 +587,21 @@
                         tail = maths_t::E_UndeterminedTail;
                         p1 = numericalProbabilityOfLessLikelySample(logt, x);
                         p2 = probabilityOfLessLikelySample(logt, x, tail);
-<<<<<<< HEAD
-                        LOG_DEBUG("x = " << x << ", p1 = " << p1 << ", p2 = " << p2 << ", log(p1) = " << ::log(p1)
-                                         << ", log(p2) = " << ::log(p2));
-                        CPPUNIT_ASSERT(::fabs(p1 - p2) <= 0.01 * std::max(p1, p2) ||
-                                       ::fabs(::log(p1) - ::log(p2)) <= 0.05 * ::fabs(std::min(::log(p1), ::log(p2))));
-=======
-                        LOG_DEBUG("x = " << x
-                                  << ", p1 = " << p1 << ", p2 = " << p2
-                                  << ", log(p1) = " << std::log(p1) << ", log(p2) = " << std::log(p2));
-                        CPPUNIT_ASSERT(std::fabs(p1 - p2) <= 0.01 * std::max(p1, p2)
-                                       || std::fabs(std::log(p1) - std::log(p2)) <= 0.05 * std::fabs(std::min(std::log(p1), std::log(p2))));
->>>>>>> d4e4cca7
+                        LOG_DEBUG("x = " << x << ", p1 = " << p1 << ", p2 = " << p2 << ", log(p1) = " << std::log(p1)
+                                         << ", log(p2) = " << std::log(p2));
+                        CPPUNIT_ASSERT(std::fabs(p1 - p2) <= 0.01 * std::max(p1, p2) ||
+                                       std::fabs(std::log(p1) - std::log(p2)) <= 0.05 * std::fabs(std::min(std::log(p1), std::log(p2))));
                         CPPUNIT_ASSERT_EQUAL(maths_t::E_LeftTail, tail);
 
                         x = m1 * factor;
                         tail = maths_t::E_UndeterminedTail;
                         p1 = numericalProbabilityOfLessLikelySample(logt, x);
                         p2 = probabilityOfLessLikelySample(logt, x, tail);
-<<<<<<< HEAD
-                        LOG_DEBUG("x = " << x << ", p1 = " << p1 << ", p2 = " << p2 << ", log(p1) = " << ::log(p1)
-                                         << ", log(p2) = " << ::log(p2));
-
-                        CPPUNIT_ASSERT(::fabs(p1 - p2) <= 0.01 * std::max(p1, p2) ||
-                                       ::fabs(::log(p1) - ::log(p2)) <= 0.05 * ::fabs(std::min(::log(p1), ::log(p2))));
-=======
-                        LOG_DEBUG("x = " << x
-                                  << ", p1 = " << p1 << ", p2 = " << p2
-                                  << ", log(p1) = " << std::log(p1) << ", log(p2) = " << std::log(p2));
-
-                        CPPUNIT_ASSERT(std::fabs(p1 - p2) <= 0.01 * std::max(p1, p2)
-                                       || std::fabs(std::log(p1) - std::log(p2)) <= 0.05 * std::fabs(std::min(std::log(p1), std::log(p2))));
->>>>>>> d4e4cca7
+                        LOG_DEBUG("x = " << x << ", p1 = " << p1 << ", p2 = " << p2 << ", log(p1) = " << std::log(p1)
+                                         << ", log(p2) = " << std::log(p2));
+
+                        CPPUNIT_ASSERT(std::fabs(p1 - p2) <= 0.01 * std::max(p1, p2) ||
+                                       std::fabs(std::log(p1) - std::log(p2)) <= 0.05 * std::fabs(std::min(std::log(p1), std::log(p2))));
                         CPPUNIT_ASSERT_EQUAL(maths_t::E_RightTail, tail);
                     }
                 }
@@ -768,36 +646,20 @@
                     tail = maths_t::E_UndeterminedTail;
                     p1 = numericalProbabilityOfLessLikelySample(gamma, x);
                     p2 = probabilityOfLessLikelySample(gamma, x, tail);
-<<<<<<< HEAD
-                    LOG_DEBUG("x = " << x << ", p1 = " << p1 << ", p2 = " << p2 << ", log(p1) = " << ::log(p1)
-                                     << ", log(p2) = " << ::log(p2));
-                    CPPUNIT_ASSERT(::fabs(p1 - p2) <= 0.06 * std::max(p1, p2) ||
-                                   ::fabs(::log(p1) - ::log(p2)) <= 0.01 * ::fabs(std::min(::log(p1), ::log(p2))));
-=======
-                    LOG_DEBUG("x = " << x
-                              << ", p1 = " << p1 << ", p2 = " << p2
-                              << ", log(p1) = " << std::log(p1) << ", log(p2) = " << std::log(p2));
-                    CPPUNIT_ASSERT(std::fabs(p1 - p2) <= 0.06 * std::max(p1, p2)
-                                   || std::fabs(std::log(p1) - std::log(p2)) <= 0.01 * std::fabs(std::min(std::log(p1), std::log(p2))));
->>>>>>> d4e4cca7
+                    LOG_DEBUG("x = " << x << ", p1 = " << p1 << ", p2 = " << p2 << ", log(p1) = " << std::log(p1)
+                                     << ", log(p2) = " << std::log(p2));
+                    CPPUNIT_ASSERT(std::fabs(p1 - p2) <= 0.06 * std::max(p1, p2) ||
+                                   std::fabs(std::log(p1) - std::log(p2)) <= 0.01 * std::fabs(std::min(std::log(p1), std::log(p2))));
                     CPPUNIT_ASSERT_EQUAL(maths_t::E_LeftTail, tail);
 
                     double y = (1.0 + offset) * m1;
                     tail = maths_t::E_UndeterminedTail;
                     p1 = numericalProbabilityOfLessLikelySample(gamma, y);
                     p2 = probabilityOfLessLikelySample(gamma, y, tail);
-<<<<<<< HEAD
-                    LOG_DEBUG("y = " << y << ", p1 = " << p1 << ", p2 = " << p2 << ", log(p1) = " << ::log(p1)
-                                     << ", log(p2) = " << ::log(p2));
-                    CPPUNIT_ASSERT(::fabs(p1 - p2) <= 0.06 * std::max(p1, p2) ||
-                                   ::fabs(::log(p1) - ::log(p2)) <= 0.01 * ::fabs(std::min(::log(p1), ::log(p2))));
-=======
-                    LOG_DEBUG("y = " << y
-                              << ", p1 = " << p1 << ", p2 = " << p2
-                              << ", log(p1) = " << std::log(p1) << ", log(p2) = " << std::log(p2));
-                    CPPUNIT_ASSERT(std::fabs(p1 - p2) <= 0.06 * std::max(p1, p2)
-                                   || std::fabs(std::log(p1) - std::log(p2)) <= 0.01 * std::fabs(std::min(std::log(p1), std::log(p2))));
->>>>>>> d4e4cca7
+                    LOG_DEBUG("y = " << y << ", p1 = " << p1 << ", p2 = " << p2 << ", log(p1) = " << std::log(p1)
+                                     << ", log(p2) = " << std::log(p2));
+                    CPPUNIT_ASSERT(std::fabs(p1 - p2) <= 0.06 * std::max(p1, p2) ||
+                                   std::fabs(std::log(p1) - std::log(p2)) <= 0.01 * std::fabs(std::min(std::log(p1), std::log(p2))));
                     CPPUNIT_ASSERT_EQUAL(maths_t::E_RightTail, tail);
                 }
 
@@ -809,36 +671,20 @@
                     tail = maths_t::E_UndeterminedTail;
                     p1 = numericalProbabilityOfLessLikelySample(gamma, x);
                     p2 = probabilityOfLessLikelySample(gamma, x, tail);
-<<<<<<< HEAD
-                    LOG_DEBUG("x = " << x << ", p1 = " << p1 << ", p2 = " << p2 << ", log(p1) = " << ::log(p1)
-                                     << ", log(p2) = " << ::log(p2));
-                    CPPUNIT_ASSERT(::fabs(p1 - p2) <= 0.1 * std::max(p1, p2) ||
-                                   ::fabs(::log(p1) - ::log(p2)) <= 0.01 * ::fabs(std::min(::log(p1), ::log(p2))));
-=======
-                    LOG_DEBUG("x = " << x
-                              << ", p1 = " << p1 << ", p2 = " << p2
-                              << ", log(p1) = " << std::log(p1) << ", log(p2) = " << std::log(p2));
-                    CPPUNIT_ASSERT(std::fabs(p1 - p2) <= 0.1 * std::max(p1, p2)
-                                   || std::fabs(std::log(p1) - std::log(p2)) <= 0.01 * std::fabs(std::min(std::log(p1), std::log(p2))));
->>>>>>> d4e4cca7
+                    LOG_DEBUG("x = " << x << ", p1 = " << p1 << ", p2 = " << p2 << ", log(p1) = " << std::log(p1)
+                                     << ", log(p2) = " << std::log(p2));
+                    CPPUNIT_ASSERT(std::fabs(p1 - p2) <= 0.1 * std::max(p1, p2) ||
+                                   std::fabs(std::log(p1) - std::log(p2)) <= 0.01 * std::fabs(std::min(std::log(p1), std::log(p2))));
                     CPPUNIT_ASSERT_EQUAL(maths_t::E_LeftTail, tail);
 
                     double y = factor * m1;
                     tail = maths_t::E_UndeterminedTail;
                     p1 = numericalProbabilityOfLessLikelySample(gamma, y);
                     p2 = probabilityOfLessLikelySample(gamma, y, tail);
-<<<<<<< HEAD
-                    LOG_DEBUG("y = " << y << ", p1 = " << p1 << ", p2 = " << p2 << ", log(p1) = " << ::log(p1)
-                                     << ", log(p2) = " << ::log(p2));
-                    CPPUNIT_ASSERT(::fabs(p1 - p2) <= 0.1 * std::max(p1, p2) ||
-                                   ::fabs(::log(p1) - ::log(p2)) <= 0.01 * ::fabs(std::min(::log(p1), ::log(p2))));
-=======
-                    LOG_DEBUG("y = " << y
-                              << ", p1 = " << p1 << ", p2 = " << p2
-                              << ", log(p1) = " << std::log(p1) << ", log(p2) = " << std::log(p2));
-                    CPPUNIT_ASSERT(std::fabs(p1 - p2) <= 0.1 * std::max(p1, p2)
-                                   || std::fabs(std::log(p1) - std::log(p2)) <= 0.01 * std::fabs(std::min(std::log(p1), std::log(p2))));
->>>>>>> d4e4cca7
+                    LOG_DEBUG("y = " << y << ", p1 = " << p1 << ", p2 = " << p2 << ", log(p1) = " << std::log(p1)
+                                     << ", log(p2) = " << std::log(p2));
+                    CPPUNIT_ASSERT(std::fabs(p1 - p2) <= 0.1 * std::max(p1, p2) ||
+                                   std::fabs(std::log(p1) - std::log(p2)) <= 0.01 * std::fabs(std::min(std::log(p1), std::log(p2))));
                     CPPUNIT_ASSERT_EQUAL(maths_t::E_RightTail, tail);
                 }
             }
@@ -903,24 +749,14 @@
                         tail = maths_t::E_UndeterminedTail;
                         p1 = numericalProbabilityOfLessLikelySample(beta, xMinus);
                         p2 = probabilityOfLessLikelySample(beta, xMinus, tail);
-<<<<<<< HEAD
                         LOG_DEBUG("x- = " << xMinus << ", p1 = " << p1 << ", p2 = " << p2 << ", log(p1) = " << log(p1)
-                                          << ", log(p2) = " << ::log(p2));
-                        CPPUNIT_ASSERT(::fabs(p1 - p2) <= 0.05 * std::max(p1, p2) ||
-                                       ::fabs(::log(p1) - ::log(p2)) < 0.25 * ::fabs(std::min(::log(p1), ::log(p2))));
+                                          << ", log(p2) = " << std::log(p2));
+                        CPPUNIT_ASSERT(std::fabs(p1 - p2) <= 0.05 * std::max(p1, p2) ||
+                                       std::fabs(std::log(p1) - std::log(p2)) < 0.25 * std::fabs(std::min(std::log(p1), std::log(p2))));
                         if (maximum)
                             CPPUNIT_ASSERT_EQUAL(maths_t::E_LeftTail, tail);
                         if (!maximum)
                             CPPUNIT_ASSERT_EQUAL(maths_t::E_MixedOrNeitherTail, tail);
-=======
-                        LOG_DEBUG("x- = " << xMinus
-                                  << ", p1 = " << p1 << ", p2 = " << p2
-                                  << ", log(p1) = " << log(p1) << ", log(p2) = " << std::log(p2));
-                        CPPUNIT_ASSERT(std::fabs(p1 - p2) <= 0.05 * std::max(p1, p2)
-                                       || std::fabs(std::log(p1) - std::log(p2)) < 0.25 * std::fabs(std::min(std::log(p1), std::log(p2))));
-                        if (maximum)  CPPUNIT_ASSERT_EQUAL(maths_t::E_LeftTail, tail);
-                        if (!maximum) CPPUNIT_ASSERT_EQUAL(maths_t::E_MixedOrNeitherTail, tail);
->>>>>>> d4e4cca7
 
                         epsPlus /= 2.0;
                         double xPlus = stationaryPoint + epsPlus;
@@ -963,12 +799,7 @@
     }
 }
 
-<<<<<<< HEAD
-void CToolsTest::testIntervalExpectation(void) {
-=======
-void CToolsTest::testIntervalExpectation()
-{
->>>>>>> d4e4cca7
+void CToolsTest::testIntervalExpectation() {
     LOG_DEBUG("+---------------------------------------+");
     LOG_DEBUG("|  CToolsTest::testIntervalExpectation  |");
     LOG_DEBUG("+---------------------------------------+");
@@ -1056,12 +887,7 @@
     }
 }
 
-<<<<<<< HEAD
-void CToolsTest::testMixtureProbabilityOfLessLikelySample(void) {
-=======
-void CToolsTest::testMixtureProbabilityOfLessLikelySample()
-{
->>>>>>> d4e4cca7
+void CToolsTest::testMixtureProbabilityOfLessLikelySample() {
     LOG_DEBUG("+--------------------------------------------------------+");
     LOG_DEBUG("|  CToolsTest::testMixtureProbabilityOfLessLikelySample  |");
     LOG_DEBUG("+--------------------------------------------------------+");
@@ -1103,15 +929,8 @@
                 double logFx = maths::pdf(mixture, x[k]);
                 if (logFx == 0.0) {
                     logFx = 10.0 * core::constants::LOG_MIN_DOUBLE;
-<<<<<<< HEAD
                 } else {
-                    logFx = ::log(logFx);
-=======
-                }
-                else
-                {
                     logFx = std::log(logFx);
->>>>>>> d4e4cca7
                 }
 
                 maths::CTools::CMixtureProbabilityOfLessLikelySample calculator(i, x[k], logFx, a, b);
@@ -1133,17 +952,9 @@
                 double p = pTails + calculator.calculate(logPdf, pTails);
 
                 double pExpected = pTails;
-<<<<<<< HEAD
-                CTruncatedPdf<boost::math::normal> pdf(mixture, ::exp(logFx));
-                for (double xi = a, l = 0, step = 0.5 * (b - a) / ::floor(b - a); l < 2 * static_cast<std::size_t>(b - a);
+                CTruncatedPdf<boost::math::normal> pdf(mixture, std::exp(logFx));
+                for (double xi = a, l = 0, step = 0.5 * (b - a) / std::floor(b - a); l < 2 * static_cast<std::size_t>(b - a);
                      xi += step, ++l) {
-=======
-                CTruncatedPdf<boost::math::normal> pdf(mixture, std::exp(logFx));
-                for (double xi = a, l = 0, step = 0.5 * (b - a) / std::floor(b - a);
-                     l < 2 * static_cast<std::size_t>(b - a);
-                     xi += step, ++l)
-                {
->>>>>>> d4e4cca7
                     double pi;
                     maths::CIntegration::gaussLegendre<maths::CIntegration::OrderThree>(pdf, xi, xi + step, pi);
                     pExpected += pi;
@@ -1157,28 +968,14 @@
                 CPPUNIT_ASSERT(pExpected > 0.0);
                 if (pExpected > 0.1) {
                     CPPUNIT_ASSERT_DOUBLES_EQUAL(pExpected, p, 0.12);
-<<<<<<< HEAD
                 } else if (pExpected > 1e-10) {
-                    CPPUNIT_ASSERT_DOUBLES_EQUAL(::log(pExpected), ::log(p), 0.15 * ::fabs(::log(pExpected)));
+                    CPPUNIT_ASSERT_DOUBLES_EQUAL(std::log(pExpected), std::log(p), 0.15 * std::fabs(std::log(pExpected)));
                 } else {
-                    CPPUNIT_ASSERT_DOUBLES_EQUAL(::log(pExpected), ::log(p), 0.015 * ::fabs(::log(pExpected)));
-                }
-                meanError.add(::fabs(p - pExpected));
-                meanLogError.add(::fabs(::log(p) - ::log(pExpected)) / std::max(::fabs(::log(pExpected)), ::fabs(::log(p))));
-=======
-                }
-                else if (pExpected > 1e-10)
-                {
-                    CPPUNIT_ASSERT_DOUBLES_EQUAL(std::log(pExpected), std::log(p), 0.15 * std::fabs(std::log(pExpected)));
-                }
-                else
-                {
                     CPPUNIT_ASSERT_DOUBLES_EQUAL(std::log(pExpected), std::log(p), 0.015 * std::fabs(std::log(pExpected)));
                 }
                 meanError.add(std::fabs(p - pExpected));
-                meanLogError.add(std::fabs(std::log(p) - std::log(pExpected))
-                                 / std::max(std::fabs(std::log(pExpected)), std::fabs(std::log(p))));
->>>>>>> d4e4cca7
+                meanLogError.add(std::fabs(std::log(p) - std::log(pExpected)) /
+                                 std::max(std::fabs(std::log(pExpected)), std::fabs(std::log(p))));
             }
         }
 
@@ -1189,12 +986,7 @@
     }
 }
 
-<<<<<<< HEAD
-void CToolsTest::testDeviation(void) {
-=======
-void CToolsTest::testDeviation()
-{
->>>>>>> d4e4cca7
+void CToolsTest::testDeviation() {
     LOG_DEBUG("+-----------------------------+");
     LOG_DEBUG("|  CToolsTest::testDeviation  |");
     LOG_DEBUG("+-----------------------------+");
@@ -1209,12 +1001,7 @@
     }
 }
 
-<<<<<<< HEAD
-void CToolsTest::testSpread(void) {
-=======
-void CToolsTest::testSpread()
-{
->>>>>>> d4e4cca7
+void CToolsTest::testSpread() {
     LOG_DEBUG("+--------------------------+");
     LOG_DEBUG("|  CToolsTest::testSpread  |");
     LOG_DEBUG("+--------------------------+");
@@ -1266,12 +1053,7 @@
     }
 }
 
-<<<<<<< HEAD
-void CToolsTest::testFastLog(void) {
-=======
-void CToolsTest::testFastLog()
-{
->>>>>>> d4e4cca7
+void CToolsTest::testFastLog() {
     LOG_DEBUG("+---------------------------+");
     LOG_DEBUG("|  CToolsTest::testFastLog  |");
     LOG_DEBUG("+---------------------------+");
@@ -1282,86 +1064,40 @@
     {
         TDoubleVec x;
         rng.generateUniformSamples(-100.0, 0.0, 10000, x);
-<<<<<<< HEAD
         for (std::size_t i = 0u; i < x.size(); ++i) {
             if (i % 100 == 0) {
-                LOG_DEBUG("x = " << ::exp(x[i]) << ", log(x) = " << x[i] << ", fast log(x) = " << maths::CTools::fastLog(::exp(x[i])));
+                LOG_DEBUG("x = " << std::exp(x[i]) << ", log(x) = " << x[i]
+                                 << ", fast log(x) = " << maths::CTools::fastLog(std::exp(x[i])));
             }
-            CPPUNIT_ASSERT_DOUBLES_EQUAL(x[i], maths::CTools::fastLog(::exp(x[i])), 5e-5);
-=======
-        for (std::size_t i = 0u; i < x.size(); ++i)
-        {
-            if (i % 100 == 0)
-            {
-                LOG_DEBUG("x = " << std::exp(x[i])
-                          << ", log(x) = " << x[i]
-                          << ", fast log(x) = " << maths::CTools::fastLog(std::exp(x[i])));
-            }
-            CPPUNIT_ASSERT_DOUBLES_EQUAL(x[i],
-                                         maths::CTools::fastLog(std::exp(x[i])),
-                                         5e-5);
->>>>>>> d4e4cca7
+            CPPUNIT_ASSERT_DOUBLES_EQUAL(x[i], maths::CTools::fastLog(std::exp(x[i])), 5e-5);
         }
     }
     // Mid
     {
         TDoubleVec x;
         rng.generateUniformSamples(1.0, 1e6, 10000, x);
-<<<<<<< HEAD
         for (std::size_t i = 0u; i < x.size(); ++i) {
             if (i % 100 == 0) {
-                LOG_DEBUG("x = " << x[i] << ", log(x) = " << ::log(x[i]) << ", fast log(x) = " << maths::CTools::fastLog(x[i]));
+                LOG_DEBUG("x = " << x[i] << ", log(x) = " << std::log(x[i]) << ", fast log(x) = " << maths::CTools::fastLog(x[i]));
             }
-            CPPUNIT_ASSERT_DOUBLES_EQUAL(::log(x[i]), maths::CTools::fastLog(x[i]), 5e-5);
-=======
-        for (std::size_t i = 0u; i < x.size(); ++i)
-        {
-            if (i % 100 == 0)
-            {
-                LOG_DEBUG("x = " << x[i]
-                          << ", log(x) = " << std::log(x[i])
-                          << ", fast log(x) = " << maths::CTools::fastLog(x[i]));
-            }
-            CPPUNIT_ASSERT_DOUBLES_EQUAL(std::log(x[i]),
-                                         maths::CTools::fastLog(x[i]),
-                                         5e-5);
->>>>>>> d4e4cca7
+            CPPUNIT_ASSERT_DOUBLES_EQUAL(std::log(x[i]), maths::CTools::fastLog(x[i]), 5e-5);
         }
     }
     // Large
     {
         TDoubleVec x;
         rng.generateUniformSamples(20.0, 80.0, 10000, x);
-<<<<<<< HEAD
         for (std::size_t i = 0u; i < x.size(); ++i) {
             if (i % 100 == 0) {
-                LOG_DEBUG("x = " << ::exp(x[i]) << ", log(x) = " << x[i] << ", fast log(x) = " << maths::CTools::fastLog(::exp(x[i])));
+                LOG_DEBUG("x = " << std::exp(x[i]) << ", log(x) = " << x[i]
+                                 << ", fast log(x) = " << maths::CTools::fastLog(std::exp(x[i])));
             }
-            CPPUNIT_ASSERT_DOUBLES_EQUAL(x[i], maths::CTools::fastLog(::exp(x[i])), 5e-5);
-        }
-    }
-}
-
-void CToolsTest::testMiscellaneous(void) {
-=======
-        for (std::size_t i = 0u; i < x.size(); ++i)
-        {
-            if (i % 100 == 0)
-            {
-                LOG_DEBUG("x = " << std::exp(x[i])
-                          << ", log(x) = " << x[i]
-                          << ", fast log(x) = " << maths::CTools::fastLog(std::exp(x[i])));
-            }
-            CPPUNIT_ASSERT_DOUBLES_EQUAL(x[i],
-                                         maths::CTools::fastLog(std::exp(x[i])),
-                                         5e-5);
-        }
-    }
-}
-
-void CToolsTest::testMiscellaneous()
-{
->>>>>>> d4e4cca7
+            CPPUNIT_ASSERT_DOUBLES_EQUAL(x[i], maths::CTools::fastLog(std::exp(x[i])), 5e-5);
+        }
+    }
+}
+
+void CToolsTest::testMiscellaneous() {
     LOG_DEBUG("+---------------------------------+");
     LOG_DEBUG("|  CToolsTest::testMiscellaneous  |");
     LOG_DEBUG("+---------------------------------+");
@@ -1393,36 +1129,8 @@
     }
 }
 
-<<<<<<< HEAD
-CppUnit::Test* CToolsTest::suite(void) {
+CppUnit::Test* CToolsTest::suite() {
     CppUnit::TestSuite* suiteOfTests = new CppUnit::TestSuite("CToolsTest");
-=======
-CppUnit::Test *CToolsTest::suite()
-{
-    CppUnit::TestSuite *suiteOfTests = new CppUnit::TestSuite("CToolsTest");
-
-    suiteOfTests->addTest( new CppUnit::TestCaller<CToolsTest>(
-                                   "CToolsTest::testProbabilityOfLessLikelySample",
-                                   &CToolsTest::testProbabilityOfLessLikelySample) );
-    suiteOfTests->addTest( new CppUnit::TestCaller<CToolsTest>(
-                                   "CToolsTest::testIntervalExpectation",
-                                   &CToolsTest::testIntervalExpectation) );
-    suiteOfTests->addTest( new CppUnit::TestCaller<CToolsTest>(
-                                   "CToolsTest::testMixtureProbabilityOfLessLikelySample",
-                                   &CToolsTest::testMixtureProbabilityOfLessLikelySample) );
-    suiteOfTests->addTest( new CppUnit::TestCaller<CToolsTest>(
-                                   "CToolsTest::testDeviation",
-                                   &CToolsTest::testDeviation) );
-    suiteOfTests->addTest( new CppUnit::TestCaller<CToolsTest>(
-                                   "CToolsTest::testSpread",
-                                   &CToolsTest::testSpread) );
-    suiteOfTests->addTest( new CppUnit::TestCaller<CToolsTest>(
-                                   "CToolsTest::testFastLog",
-                                   &CToolsTest::testFastLog) );
-    suiteOfTests->addTest( new CppUnit::TestCaller<CToolsTest>(
-                                   "CToolsTest::testMiscellaneous",
-                                   &CToolsTest::testMiscellaneous) );
->>>>>>> d4e4cca7
 
     suiteOfTests->addTest(new CppUnit::TestCaller<CToolsTest>("CToolsTest::testProbabilityOfLessLikelySample",
                                                               &CToolsTest::testProbabilityOfLessLikelySample));
