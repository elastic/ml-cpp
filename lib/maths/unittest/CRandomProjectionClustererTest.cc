--- conflicted
+++ resolved
@@ -14,23 +14,6 @@
 
 using namespace ml;
 
-<<<<<<< HEAD
-namespace
-{
-
-typedef std::vector<double> TDoubleVec;
-typedef std::vector<TDoubleVec> TDoubleVecVec;
-typedef std::vector<std::size_t> TSizeVec;
-typedef std::vector<TSizeVec> TSizeVecVec;
-typedef maths::CVector<double> TVector;
-typedef maths::CVectorNx1<double, 5> TVector5;
-typedef maths::CBasicStatistics::SSampleCovariances<TVector5> TCovariances5;
-
-struct SFirstLess
-{
-    bool operator()(const TSizeVec &lhs, const TSizeVec &rhs) const
-    {
-=======
 namespace {
 
 using TDoubleVec = std::vector<double>;
@@ -39,11 +22,10 @@
 using TSizeVecVec = std::vector<TSizeVec>;
 using TVector = maths::CVector<double>;
 using TVector5 = maths::CVectorNx1<double, 5>;
-using TCovariances = maths::CBasicStatistics::SSampleCovariances<double, 5>;
+using TCovariances5 = maths::CBasicStatistics::SSampleCovariances<TVector5>;
 
 struct SFirstLess {
     bool operator()(const TSizeVec& lhs, const TSizeVec& rhs) const {
->>>>>>> 601f3449
         return lhs[0] < rhs[0];
     }
 };
@@ -218,14 +200,8 @@
     for (std::size_t i = 0u; i < clusterer.projections().size(); ++i) {
         CRandomProjectionClustererForTest<5>::TVectorNx1Vec means;
         {
-<<<<<<< HEAD
             TCovariances5 covariances(5);
-            for (std::size_t j = 0u; j < samples1.size(); ++j)
-            {
-=======
-            TCovariances covariances;
             for (std::size_t j = 0u; j < samples1.size(); ++j) {
->>>>>>> 601f3449
                 TVector x(samples1[j].begin(), samples1[j].end());
                 TVector5 projection;
                 for (std::size_t k = 0u; k < 5; ++k) {
@@ -236,14 +212,8 @@
             means.push_back(maths::CBasicStatistics::mean(covariances));
         }
         {
-<<<<<<< HEAD
             TCovariances5 covariances(5);
-            for (std::size_t j = 0u; j < samples2.size(); ++j)
-            {
-=======
-            TCovariances covariances;
             for (std::size_t j = 0u; j < samples2.size(); ++j) {
->>>>>>> 601f3449
                 TVector x(samples2[j].begin(), samples2[j].end());
                 TVector5 projection;
                 for (std::size_t k = 0u; k < 5; ++k) {
@@ -263,14 +233,9 @@
     CRandomProjectionClustererForTest<5>::TVectorNx1VecVec means;
     CRandomProjectionClustererForTest<5>::TSvdNxNVecVec covariances;
     CRandomProjectionClustererForTest<5>::TSizeUSet samples;
-<<<<<<< HEAD
-    clusterer.clusterProjections(maths::forRandomProjectionClusterer(maths::CKMeans<TVector5>(), 2, 5),
-                                 weights_, means, covariances, samples);
-=======
     clusterer.clusterProjections(
-        maths::forRandomProjectionClusterer(maths::CKMeansFast<TVector5>(), 2, 5),
+        maths::forRandomProjectionClusterer(maths::CKMeans<TVector5>(), 2, 5),
         weights_, means, covariances, samples);
->>>>>>> 601f3449
 
     CPPUNIT_ASSERT_EQUAL(std::size_t(4), weights_.size());
     CPPUNIT_ASSERT_EQUAL(std::size_t(4), means.size());
@@ -337,16 +302,10 @@
     CRandomProjectionClustererForTest<5>::TVectorNx1VecVec clusterMeans;
     CRandomProjectionClustererForTest<5>::TSvdNxNVecVec clusterCovariances;
     CRandomProjectionClustererForTest<5>::TSizeUSet examples;
-<<<<<<< HEAD
-    clusterer.clusterProjections(maths::forRandomProjectionClusterer(maths::CKMeans<TVector5>(), 3, 5),
-                                 weights, clusterMeans, clusterCovariances, examples);
-    LOG_DEBUG("examples = " << core::CContainerPrinter::print(examples));
-=======
     clusterer.clusterProjections(
-        maths::forRandomProjectionClusterer(maths::CKMeansFast<TVector5>(), 3, 5),
+        maths::forRandomProjectionClusterer(maths::CKMeans<TVector5>(), 3, 5),
         weights, clusterMeans, clusterCovariances, examples);
     LOG_DEBUG(<< "examples = " << core::CContainerPrinter::print(examples));
->>>>>>> 601f3449
 
     TSizeVecVec neighbourhoods(examples.size());
     clusterer.neighbourhoods(examples, neighbourhoods);
@@ -426,16 +385,10 @@
     CRandomProjectionClustererForTest<5>::TVectorNx1VecVec clusterMeans;
     CRandomProjectionClustererForTest<5>::TSvdNxNVecVec clusterCovariances;
     CRandomProjectionClustererForTest<5>::TSizeUSet examples;
-<<<<<<< HEAD
-    clusterer.clusterProjections(maths::forRandomProjectionClusterer(maths::CKMeans<TVector5>(), 3, 5),
-                                 weights, clusterMeans, clusterCovariances, examples);
-    LOG_DEBUG("examples = " << core::CContainerPrinter::print(examples));
-=======
     clusterer.clusterProjections(
-        maths::forRandomProjectionClusterer(maths::CKMeansFast<TVector5>(), 3, 5),
+        maths::forRandomProjectionClusterer(maths::CKMeans<TVector5>(), 3, 5),
         weights, clusterMeans, clusterCovariances, examples);
     LOG_DEBUG(<< "examples = " << core::CContainerPrinter::print(examples));
->>>>>>> 601f3449
 
     TSizeVecVec expectedConnectivity(examples.size(), TSizeVec(examples.size()));
     TSizeVec examples_(examples.begin(), examples.end());
@@ -517,16 +470,10 @@
     CRandomProjectionClustererForTest<5>::TVectorNx1VecVec clusterMeans;
     CRandomProjectionClustererForTest<5>::TSvdNxNVecVec clusterCovariances;
     CRandomProjectionClustererForTest<5>::TSizeUSet examples;
-<<<<<<< HEAD
-    clusterer.clusterProjections(maths::forRandomProjectionClusterer(maths::CKMeans<TVector5>(), 3, 5),
-                                 weights, clusterMeans, clusterCovariances, examples);
-    LOG_DEBUG("examples = " << core::CContainerPrinter::print(examples));
-=======
     clusterer.clusterProjections(
-        maths::forRandomProjectionClusterer(maths::CKMeansFast<TVector5>(), 3, 5),
+        maths::forRandomProjectionClusterer(maths::CKMeans<TVector5>(), 3, 5),
         weights, clusterMeans, clusterCovariances, examples);
     LOG_DEBUG(<< "examples = " << core::CContainerPrinter::print(examples));
->>>>>>> 601f3449
 
     TSizeVecVec neighbourhoods(examples.size());
     clusterer.neighbourhoods(examples, neighbourhoods);
