/*
 * ELASTICSEARCH CONFIDENTIAL
 *
 * Copyright (c) 2016 Elasticsearch BV. All Rights Reserved.
 *
 * Notice: this software, and all information contained
 * therein, is the exclusive property of Elasticsearch BV
 * and its licensors, if any, and is protected under applicable
 * domestic and foreign law, and international treaties.
 *
 * Reproduction, republication or distribution without the
 * express written consent of Elasticsearch BV is
 * strictly prohibited.
 */

#ifndef INCLUDED_CInformationCriteriaTest_h
#define INCLUDED_CInformationCriteriaTest_h

#include <cppunit/extensions/HelperMacros.h>

<<<<<<< HEAD
class CInformationCriteriaTest : public CppUnit::TestFixture {
public:
    void testSphericalGaussian(void);
    void testSphericalGaussianWithSphericalCluster(void);
    void testGaussian(void);
    void testGaussianWithSphericalCluster(void);

    static CppUnit::Test* suite(void);
=======
class CInformationCriteriaTest : public CppUnit::TestFixture
{
    public:
        void testSphericalGaussian();
        void testSphericalGaussianWithSphericalCluster();
        void testGaussian();
        void testGaussianWithSphericalCluster();

        static CppUnit::Test *suite();
>>>>>>> d4e4cca7
};

#endif // INCLUDED_CInformationCriteriaTest_h<|MERGE_RESOLUTION|>--- conflicted
+++ resolved
@@ -18,26 +18,14 @@
 
 #include <cppunit/extensions/HelperMacros.h>
 
-<<<<<<< HEAD
 class CInformationCriteriaTest : public CppUnit::TestFixture {
 public:
-    void testSphericalGaussian(void);
-    void testSphericalGaussianWithSphericalCluster(void);
-    void testGaussian(void);
-    void testGaussianWithSphericalCluster(void);
+    void testSphericalGaussian();
+    void testSphericalGaussianWithSphericalCluster();
+    void testGaussian();
+    void testGaussianWithSphericalCluster();
 
-    static CppUnit::Test* suite(void);
-=======
-class CInformationCriteriaTest : public CppUnit::TestFixture
-{
-    public:
-        void testSphericalGaussian();
-        void testSphericalGaussianWithSphericalCluster();
-        void testGaussian();
-        void testGaussianWithSphericalCluster();
-
-        static CppUnit::Test *suite();
->>>>>>> d4e4cca7
+    static CppUnit::Test* suite();
 };
 
 #endif // INCLUDED_CInformationCriteriaTest_h