--- conflicted
+++ resolved
@@ -57,12 +57,7 @@
 }
 }
 
-<<<<<<< HEAD
-void CSplineTest::testNatural(void) {
-=======
-void CSplineTest::testNatural()
-{
->>>>>>> d4e4cca7
+void CSplineTest::testNatural() {
     LOG_DEBUG("+----------------------------+");
     LOG_DEBUG("|  CSplineTest::testNatural  |");
     LOG_DEBUG("+----------------------------+");
@@ -119,14 +114,8 @@
         for (std::size_t i = 0u; i < 21; ++i) {
             double xx = boost::math::double_constants::two_pi * static_cast<double>(i) / 20.0;
             double yy = spline.value(xx);
-<<<<<<< HEAD
-            LOG_DEBUG("spline(" << xx << ") = " << yy << ", f(" << xx << ") = " << ::sin(xx));
-            CPPUNIT_ASSERT(::fabs(::sin(xx) - yy) < 0.02);
-=======
-            LOG_DEBUG("spline(" << xx << ") = " << yy
-                      << ", f(" << xx << ") = " << std::sin(xx));
+            LOG_DEBUG("spline(" << xx << ") = " << yy << ", f(" << xx << ") = " << std::sin(xx));
             CPPUNIT_ASSERT(std::fabs(std::sin(xx) - yy) < 0.02);
->>>>>>> d4e4cca7
         }
 
         const TDoubleVec& curvatures = spline.curvatures();
@@ -137,12 +126,7 @@
     }
 }
 
-<<<<<<< HEAD
-void CSplineTest::testParabolicRunout(void) {
-=======
-void CSplineTest::testParabolicRunout()
-{
->>>>>>> d4e4cca7
+void CSplineTest::testParabolicRunout() {
     LOG_DEBUG("+------------------------------------+");
     LOG_DEBUG("|  CSplineTest::testParabolicRunout  |");
     LOG_DEBUG("+------------------------------------+");
@@ -196,14 +180,8 @@
         for (std::size_t i = 0u; i < 21; ++i) {
             double xx = boost::math::double_constants::two_pi * static_cast<double>(i) / 20.0;
             double yy = spline.value(xx);
-<<<<<<< HEAD
-            LOG_DEBUG("spline(" << xx << ") = " << yy << ", f(" << xx << ") = " << ::sin(xx));
-            CPPUNIT_ASSERT(::fabs(::sin(xx) - yy) < 0.04);
-=======
-            LOG_DEBUG("spline(" << xx << ") = " << yy
-                      << ", f(" << xx << ") = " << std::sin(xx));
+            LOG_DEBUG("spline(" << xx << ") = " << yy << ", f(" << xx << ") = " << std::sin(xx));
             CPPUNIT_ASSERT(std::fabs(std::sin(xx) - yy) < 0.04);
->>>>>>> d4e4cca7
         }
 
         const TDoubleVec& curvatures = spline.curvatures();
@@ -215,12 +193,7 @@
     }
 }
 
-<<<<<<< HEAD
-void CSplineTest::testPeriodic(void) {
-=======
-void CSplineTest::testPeriodic()
-{
->>>>>>> d4e4cca7
+void CSplineTest::testPeriodic() {
     LOG_DEBUG("+-----------------------------+");
     LOG_DEBUG("|  CSplineTest::testPeriodic  |");
     LOG_DEBUG("+-----------------------------+");
@@ -242,14 +215,8 @@
         for (std::size_t i = 0u; i < 21; ++i) {
             double xx = boost::math::double_constants::two_pi * static_cast<double>(i) / 20.0;
             double yy = spline.value(xx);
-<<<<<<< HEAD
-            LOG_DEBUG("spline(" << xx << ") = " << yy << ", f(" << xx << ") = " << ::cos(xx));
-            CPPUNIT_ASSERT(::fabs(::cos(xx) - yy) < 0.02);
-=======
-            LOG_DEBUG("spline(" << xx << ") = " << yy
-                      << ", f(" << xx << ") = " << std::cos(xx));
+            LOG_DEBUG("spline(" << xx << ") = " << yy << ", f(" << xx << ") = " << std::cos(xx));
             CPPUNIT_ASSERT(std::fabs(std::cos(xx) - yy) < 0.02);
->>>>>>> d4e4cca7
         }
     }
 
@@ -279,12 +246,7 @@
     }
 }
 
-<<<<<<< HEAD
-void CSplineTest::testMean(void) {
-=======
-void CSplineTest::testMean()
-{
->>>>>>> d4e4cca7
+void CSplineTest::testMean() {
     LOG_DEBUG("+-------------------------+");
     LOG_DEBUG("|  CSplineTest::testMean  |");
     LOG_DEBUG("+-------------------------+");
@@ -367,12 +329,7 @@
         TDoubleVec y;
         for (std::size_t i = 0u; i < 21; ++i) {
             x.push_back(static_cast<double>(20 * i));
-<<<<<<< HEAD
-            y.push_back(::cos(boost::math::double_constants::two_pi * static_cast<double>(i) / 10.0));
-=======
-            y.push_back(std::cos(boost::math::double_constants::two_pi
-                              * static_cast<double>(i) / 10.0));
->>>>>>> d4e4cca7
+            y.push_back(std::cos(boost::math::double_constants::two_pi * static_cast<double>(i) / 10.0));
         }
 
         for (std::size_t t = 0u; t < boost::size(types); ++t) {
@@ -387,12 +344,7 @@
     }
 }
 
-<<<<<<< HEAD
-void CSplineTest::testIllposed(void) {
-=======
-void CSplineTest::testIllposed()
-{
->>>>>>> d4e4cca7
+void CSplineTest::testIllposed() {
     LOG_DEBUG("+-----------------------------+");
     LOG_DEBUG("|  CSplineTest::testIllposed  |");
     LOG_DEBUG("+-----------------------------+");
@@ -416,17 +368,9 @@
         // be zero (to working precision).
 
         TDoubleVec curvatures = spline.curvatures();
-<<<<<<< HEAD
         LOG_DEBUG("curvatures = " << core::CContainerPrinter::print(curvatures));
         for (std::size_t i = 0u; i < curvatures.size(); ++i) {
-            CPPUNIT_ASSERT(::fabs(curvatures[i]) < 2e-7);
-=======
-        LOG_DEBUG("curvatures = "
-                  << core::CContainerPrinter::print(curvatures));
-        for (std::size_t i = 0u; i < curvatures.size(); ++i)
-        {
             CPPUNIT_ASSERT(std::fabs(curvatures[i]) < 2e-7);
->>>>>>> d4e4cca7
         }
 
         for (std::size_t i = 0u; i <= 30; ++i) {
@@ -436,12 +380,7 @@
     }
 }
 
-<<<<<<< HEAD
-void CSplineTest::testSlope(void) {
-=======
-void CSplineTest::testSlope()
-{
->>>>>>> d4e4cca7
+void CSplineTest::testSlope() {
     LOG_DEBUG("+--------------------------+");
     LOG_DEBUG("|  CSplineTest::testSlope  |");
     LOG_DEBUG("+--------------------------+");
@@ -511,13 +450,7 @@
                     if (i % 10 == 0) {
                         LOG_DEBUG("x = " << xj << ", slope = " << slope << ", numerical slope = " << numericalSlope);
                     }
-<<<<<<< HEAD
-                    CPPUNIT_ASSERT_DOUBLES_EQUAL(numericalSlope, slope, 1e-3 * ::fabs(numericalSlope));
-=======
-                    CPPUNIT_ASSERT_DOUBLES_EQUAL(numericalSlope,
-                                                 slope,
-                                                 1e-3 * std::fabs(numericalSlope));
->>>>>>> d4e4cca7
+                    CPPUNIT_ASSERT_DOUBLES_EQUAL(numericalSlope, slope, 1e-3 * std::fabs(numericalSlope));
                 }
             }
         }
@@ -528,12 +461,7 @@
         TDoubleVec y;
         for (std::size_t i = 0u; i < 21; ++i) {
             x.push_back(static_cast<double>(20 * i));
-<<<<<<< HEAD
-            y.push_back(::cos(boost::math::double_constants::two_pi * static_cast<double>(i) / 10.0));
-=======
-            y.push_back(std::cos(boost::math::double_constants::two_pi
-                              * static_cast<double>(i) / 10.0));
->>>>>>> d4e4cca7
+            y.push_back(std::cos(boost::math::double_constants::two_pi * static_cast<double>(i) / 10.0));
         }
         double range = x[x.size() - 1] - x[0];
 
@@ -556,12 +484,7 @@
     }
 }
 
-<<<<<<< HEAD
-void CSplineTest::testSplineReference(void) {
-=======
-void CSplineTest::testSplineReference()
-{
->>>>>>> d4e4cca7
+void CSplineTest::testSplineReference() {
     LOG_DEBUG("+------------------------------------+");
     LOG_DEBUG("|  CSplineTest::testSplineReference  |");
     LOG_DEBUG("+------------------------------------+");
@@ -614,8 +537,7 @@
     CPPUNIT_ASSERT_EQUAL(std::size_t(0), splineRef.memoryUsage());
 }
 
-<<<<<<< HEAD
-CppUnit::Test* CSplineTest::suite(void) {
+CppUnit::Test* CSplineTest::suite() {
     CppUnit::TestSuite* suiteOfTests = new CppUnit::TestSuite("CSplineTest");
 
     suiteOfTests->addTest(new CppUnit::TestCaller<CSplineTest>("CSplineTest::testNatural", &CSplineTest::testNatural));
@@ -625,33 +547,6 @@
     suiteOfTests->addTest(new CppUnit::TestCaller<CSplineTest>("CSplineTest::testIllposed", &CSplineTest::testIllposed));
     suiteOfTests->addTest(new CppUnit::TestCaller<CSplineTest>("CSplineTest::testSlope", &CSplineTest::testSlope));
     suiteOfTests->addTest(new CppUnit::TestCaller<CSplineTest>("CSplineTest::testSplineReference", &CSplineTest::testSplineReference));
-=======
-CppUnit::Test *CSplineTest::suite()
-{
-    CppUnit::TestSuite *suiteOfTests = new CppUnit::TestSuite("CSplineTest");
-
-    suiteOfTests->addTest( new CppUnit::TestCaller<CSplineTest>(
-                                   "CSplineTest::testNatural",
-                                   &CSplineTest::testNatural) );
-    suiteOfTests->addTest( new CppUnit::TestCaller<CSplineTest>(
-                                   "CSplineTest::testParabolicRunout",
-                                   &CSplineTest::testParabolicRunout) );
-    suiteOfTests->addTest( new CppUnit::TestCaller<CSplineTest>(
-                                   "CSplineTest::testPeriodic",
-                                   &CSplineTest::testPeriodic) );
-    suiteOfTests->addTest( new CppUnit::TestCaller<CSplineTest>(
-                                   "CSplineTest::testMean",
-                                   &CSplineTest::testMean) );
-    suiteOfTests->addTest( new CppUnit::TestCaller<CSplineTest>(
-                                   "CSplineTest::testIllposed",
-                                   &CSplineTest::testIllposed) );
-    suiteOfTests->addTest( new CppUnit::TestCaller<CSplineTest>(
-                                   "CSplineTest::testSlope",
-                                   &CSplineTest::testSlope) );
-    suiteOfTests->addTest( new CppUnit::TestCaller<CSplineTest>(
-                                   "CSplineTest::testSplineReference",
-                                   &CSplineTest::testSplineReference) );
->>>>>>> d4e4cca7
 
     return suiteOfTests;
 }