--- conflicted
+++ resolved
@@ -64,12 +64,7 @@
 using TDoubleArray4 = boost::array<double, 4>;
 }
 
-<<<<<<< HEAD
-void CRegressionTest::testInvariants(void) {
-=======
-void CRegressionTest::testInvariants()
-{
->>>>>>> d4e4cca7
+void CRegressionTest::testInvariants() {
     LOG_DEBUG("+----------------------------------+");
     LOG_DEBUG("|  CRegressionTest::testInvariants |");
     LOG_DEBUG("+----------------------------------+");
@@ -132,12 +127,7 @@
     }
 }
 
-<<<<<<< HEAD
-void CRegressionTest::testFit(void) {
-=======
-void CRegressionTest::testFit()
-{
->>>>>>> d4e4cca7
+void CRegressionTest::testFit() {
     LOG_DEBUG("+----------------------------+");
     LOG_DEBUG("|  CRegressionTest::testFit  |");
     LOG_DEBUG("+----------------------------+");
@@ -218,12 +208,7 @@
     }
 }
 
-<<<<<<< HEAD
-void CRegressionTest::testShiftAbscissa(void) {
-=======
-void CRegressionTest::testShiftAbscissa()
-{
->>>>>>> d4e4cca7
+void CRegressionTest::testShiftAbscissa() {
     LOG_DEBUG("+--------------------------------------+");
     LOG_DEBUG("|  CRegressionTest::testShiftAbscissa  |");
     LOG_DEBUG("+--------------------------------------+");
@@ -303,12 +288,7 @@
     }
 }
 
-<<<<<<< HEAD
-void CRegressionTest::testShiftOrdinate(void) {
-=======
-void CRegressionTest::testShiftOrdinate()
-{
->>>>>>> d4e4cca7
+void CRegressionTest::testShiftOrdinate() {
     LOG_DEBUG("+--------------------------------------+");
     LOG_DEBUG("|  CRegressionTest::testShiftOrdinate  |");
     LOG_DEBUG("+--------------------------------------+");
@@ -333,24 +313,13 @@
     LOG_DEBUG("parameters 1 = " << core::CContainerPrinter::print(params1));
     LOG_DEBUG("parameters 2 = " << core::CContainerPrinter::print(params2));
 
-<<<<<<< HEAD
-    CPPUNIT_ASSERT_DOUBLES_EQUAL(1000.0 + params1[0], params2[0], 1e-6 * ::fabs(params1[0]));
-    CPPUNIT_ASSERT_DOUBLES_EQUAL(params1[1], params2[1], 1e-6 * ::fabs(params1[1]));
-    CPPUNIT_ASSERT_DOUBLES_EQUAL(params1[2], params2[2], 1e-6 * ::fabs(params1[2]));
-    CPPUNIT_ASSERT_DOUBLES_EQUAL(params1[3], params2[3], 1e-6 * ::fabs(params1[3]));
-}
-
-void CRegressionTest::testShiftGradient(void) {
-=======
     CPPUNIT_ASSERT_DOUBLES_EQUAL(1000.0 + params1[0], params2[0], 1e-6 * std::fabs(params1[0]));
-    CPPUNIT_ASSERT_DOUBLES_EQUAL(         params1[1], params2[1], 1e-6 * std::fabs(params1[1]));
-    CPPUNIT_ASSERT_DOUBLES_EQUAL(         params1[2], params2[2], 1e-6 * std::fabs(params1[2]));
-    CPPUNIT_ASSERT_DOUBLES_EQUAL(         params1[3], params2[3], 1e-6 * std::fabs(params1[3]));
-}
-
-void CRegressionTest::testShiftGradient()
-{
->>>>>>> d4e4cca7
+    CPPUNIT_ASSERT_DOUBLES_EQUAL(params1[1], params2[1], 1e-6 * std::fabs(params1[1]));
+    CPPUNIT_ASSERT_DOUBLES_EQUAL(params1[2], params2[2], 1e-6 * std::fabs(params1[2]));
+    CPPUNIT_ASSERT_DOUBLES_EQUAL(params1[3], params2[3], 1e-6 * std::fabs(params1[3]));
+}
+
+void CRegressionTest::testShiftGradient() {
     LOG_DEBUG("+--------------------------------------+");
     LOG_DEBUG("|  CRegressionTest::testShiftGradient  |");
     LOG_DEBUG("+--------------------------------------+");
@@ -375,24 +344,13 @@
     LOG_DEBUG("parameters 1 = " << core::CContainerPrinter::print(params1));
     LOG_DEBUG("parameters 2 = " << core::CContainerPrinter::print(params2));
 
-<<<<<<< HEAD
-    CPPUNIT_ASSERT_DOUBLES_EQUAL(params1[0], params2[0], 1e-6 * ::fabs(params1[0]));
-    CPPUNIT_ASSERT_DOUBLES_EQUAL(10.0 + params1[1], params2[1], 1e-6 * ::fabs(params1[1]));
-    CPPUNIT_ASSERT_DOUBLES_EQUAL(params1[2], params2[2], 1e-6 * ::fabs(params1[2]));
-    CPPUNIT_ASSERT_DOUBLES_EQUAL(params1[3], params2[3], 1e-6 * ::fabs(params1[3]));
-}
-
-void CRegressionTest::testAge(void) {
-=======
-    CPPUNIT_ASSERT_DOUBLES_EQUAL(       params1[0], params2[0], 1e-6 * std::fabs(params1[0]));
+    CPPUNIT_ASSERT_DOUBLES_EQUAL(params1[0], params2[0], 1e-6 * std::fabs(params1[0]));
     CPPUNIT_ASSERT_DOUBLES_EQUAL(10.0 + params1[1], params2[1], 1e-6 * std::fabs(params1[1]));
-    CPPUNIT_ASSERT_DOUBLES_EQUAL(       params1[2], params2[2], 1e-6 * std::fabs(params1[2]));
-    CPPUNIT_ASSERT_DOUBLES_EQUAL(       params1[3], params2[3], 1e-6 * std::fabs(params1[3]));
-}
-
-void CRegressionTest::testAge()
-{
->>>>>>> d4e4cca7
+    CPPUNIT_ASSERT_DOUBLES_EQUAL(params1[2], params2[2], 1e-6 * std::fabs(params1[2]));
+    CPPUNIT_ASSERT_DOUBLES_EQUAL(params1[3], params2[3], 1e-6 * std::fabs(params1[3]));
+}
+
+void CRegressionTest::testAge() {
     LOG_DEBUG("+----------------------------+");
     LOG_DEBUG("|  CRegressionTest::testAge  |");
     LOG_DEBUG("+----------------------------+");
@@ -514,12 +472,7 @@
     }
 }
 
-<<<<<<< HEAD
-void CRegressionTest::testPrediction(void) {
-=======
-void CRegressionTest::testPrediction()
-{
->>>>>>> d4e4cca7
+void CRegressionTest::testPrediction() {
     LOG_DEBUG("+-----------------------------------+");
     LOG_DEBUG("|  CRegressionTest::testPrediction  |");
     LOG_DEBUG("+-----------------------------------+");
@@ -593,12 +546,7 @@
     CPPUNIT_ASSERT(maths::CBasicStatistics::mean(e4) < 0.025 * maths::CBasicStatistics::mean(em));
 }
 
-<<<<<<< HEAD
-void CRegressionTest::testCombination(void) {
-=======
-void CRegressionTest::testCombination()
-{
->>>>>>> d4e4cca7
+void CRegressionTest::testCombination() {
     LOG_DEBUG("+------------------------------------+");
     LOG_DEBUG("|  CRegressionTest::testCombination  |");
     LOG_DEBUG("+------------------------------------+");
@@ -651,23 +599,12 @@
     LOG_DEBUG("params       = " << core::CContainerPrinter::print(params));
     LOG_DEBUG("params A + B = " << core::CContainerPrinter::print(paramsAPlusB));
 
-<<<<<<< HEAD
     for (std::size_t i = 0u; i < params.size(); ++i) {
-        CPPUNIT_ASSERT_DOUBLES_EQUAL(params[i], paramsAPlusB[i], 5e-3 * ::fabs(params[i]));
-    }
-}
-
-void CRegressionTest::testSingular(void) {
-=======
-    for (std::size_t i = 0u; i < params.size(); ++i)
-    {
         CPPUNIT_ASSERT_DOUBLES_EQUAL(params[i], paramsAPlusB[i], 5e-3 * std::fabs(params[i]));
     }
 }
 
-void CRegressionTest::testSingular()
-{
->>>>>>> d4e4cca7
+void CRegressionTest::testSingular() {
     LOG_DEBUG("+---------------------------------+");
     LOG_DEBUG("|  CRegressionTest::testSingular  |");
     LOG_DEBUG("+---------------------------------+");
@@ -789,12 +726,7 @@
     }
 }
 
-<<<<<<< HEAD
-void CRegressionTest::testScale(void) {
-=======
-void CRegressionTest::testScale()
-{
->>>>>>> d4e4cca7
+void CRegressionTest::testScale() {
     LOG_DEBUG("+------------------------------+");
     LOG_DEBUG("|  CRegressionTest::testScale  |");
     LOG_DEBUG("+------------------------------+");
@@ -845,12 +777,7 @@
     maths::CRegression::CLeastSquaresOnline<N, double> m_Regression;
 };
 
-<<<<<<< HEAD
-void CRegressionTest::testMean(void) {
-=======
-void CRegressionTest::testMean()
-{
->>>>>>> d4e4cca7
+void CRegressionTest::testMean() {
     LOG_DEBUG("+-----------------------------+");
     LOG_DEBUG("|  CRegressionTest::testMean  |");
     LOG_DEBUG("+-----------------------------+");
@@ -894,12 +821,7 @@
     }
 }
 
-<<<<<<< HEAD
-void CRegressionTest::testCovariances(void) {
-=======
-void CRegressionTest::testCovariances()
-{
->>>>>>> d4e4cca7
+void CRegressionTest::testCovariances() {
     LOG_DEBUG("+------------------------------------+");
     LOG_DEBUG("|  CRegressionTest::testCovariances  |");
     LOG_DEBUG("+------------------------------------+");
@@ -978,12 +900,7 @@
     }
 }
 
-<<<<<<< HEAD
-void CRegressionTest::testParameters(void) {
-=======
-void CRegressionTest::testParameters()
-{
->>>>>>> d4e4cca7
+void CRegressionTest::testParameters() {
     LOG_DEBUG("+-----------------------------------+");
     LOG_DEBUG("|  CRegressionTest::testParameters  |");
     LOG_DEBUG("+-----------------------------------+");
@@ -1009,12 +926,7 @@
     }
 }
 
-<<<<<<< HEAD
-void CRegressionTest::testPersist(void) {
-=======
-void CRegressionTest::testPersist()
-{
->>>>>>> d4e4cca7
+void CRegressionTest::testPersist() {
     LOG_DEBUG("+--------------------------------+");
     LOG_DEBUG("|  CRegressionTest::testPersist  |");
     LOG_DEBUG("+--------------------------------+");
@@ -1057,12 +969,7 @@
     CPPUNIT_ASSERT_EQUAL(origXml, restoredXml);
 }
 
-<<<<<<< HEAD
-void CRegressionTest::testParameterProcess(void) {
-=======
-void CRegressionTest::testParameterProcess()
-{
->>>>>>> d4e4cca7
+void CRegressionTest::testParameterProcess() {
     LOG_DEBUG("+-----------------------------------------+");
     LOG_DEBUG("|  CRegressionTest::testParameterProcess  |");
     LOG_DEBUG("+-----------------------------------------+");
@@ -1162,8 +1069,7 @@
     CPPUNIT_ASSERT(std::fabs(maths::CBasicStatistics::mean(error)) < 0.08);
 }
 
-<<<<<<< HEAD
-CppUnit::Test* CRegressionTest::suite(void) {
+CppUnit::Test* CRegressionTest::suite() {
     CppUnit::TestSuite* suiteOfTests = new CppUnit::TestSuite("CRegressionTest");
 
     suiteOfTests->addTest(new CppUnit::TestCaller<CRegressionTest>("CRegressionTest::testInvariants", &CRegressionTest::testInvariants));
@@ -1185,57 +1091,6 @@
     suiteOfTests->addTest(new CppUnit::TestCaller<CRegressionTest>("CRegressionTest::testPersist", &CRegressionTest::testPersist));
     suiteOfTests->addTest(
         new CppUnit::TestCaller<CRegressionTest>("CRegressionTest::testParameterProcess", &CRegressionTest::testParameterProcess));
-=======
-CppUnit::Test *CRegressionTest::suite()
-{
-    CppUnit::TestSuite *suiteOfTests = new CppUnit::TestSuite("CRegressionTest");
-
-    suiteOfTests->addTest( new CppUnit::TestCaller<CRegressionTest>(
-                                   "CRegressionTest::testInvariants",
-                                   &CRegressionTest::testInvariants) );
-    suiteOfTests->addTest( new CppUnit::TestCaller<CRegressionTest>(
-                                   "CRegressionTest::testFit",
-                                   &CRegressionTest::testFit) );
-    suiteOfTests->addTest( new CppUnit::TestCaller<CRegressionTest>(
-                                   "CRegressionTest::testShiftAbscissa",
-                                   &CRegressionTest::testShiftAbscissa) );
-    suiteOfTests->addTest( new CppUnit::TestCaller<CRegressionTest>(
-                                   "CRegressionTest::testShiftOrdinate",
-                                   &CRegressionTest::testShiftOrdinate) );
-    suiteOfTests->addTest( new CppUnit::TestCaller<CRegressionTest>(
-                                   "CRegressionTest::testShiftGradient",
-                                   &CRegressionTest::testShiftGradient) );
-    suiteOfTests->addTest( new CppUnit::TestCaller<CRegressionTest>(
-                                   "CRegressionTest::testAge",
-                                   &CRegressionTest::testAge) );
-    suiteOfTests->addTest( new CppUnit::TestCaller<CRegressionTest>(
-                                   "CRegressionTest::testPrediction",
-                                   &CRegressionTest::testPrediction) );
-    suiteOfTests->addTest( new CppUnit::TestCaller<CRegressionTest>(
-                                   "CRegressionTest::testCombination",
-                                   &CRegressionTest::testCombination) );
-    suiteOfTests->addTest( new CppUnit::TestCaller<CRegressionTest>(
-                                   "CRegressionTest::testSingular",
-                                   &CRegressionTest::testSingular) );
-    suiteOfTests->addTest( new CppUnit::TestCaller<CRegressionTest>(
-                                   "CRegressionTest::testScale",
-                                   &CRegressionTest::testScale) );
-    suiteOfTests->addTest( new CppUnit::TestCaller<CRegressionTest>(
-                                   "CRegressionTest::testMean",
-                                   &CRegressionTest::testMean) );
-    suiteOfTests->addTest( new CppUnit::TestCaller<CRegressionTest>(
-                                   "CRegressionTest::testCovariances",
-                                   &CRegressionTest::testCovariances) );
-    suiteOfTests->addTest( new CppUnit::TestCaller<CRegressionTest>(
-                                   "CRegressionTest::testParameters",
-                                   &CRegressionTest::testParameters) );
-    suiteOfTests->addTest( new CppUnit::TestCaller<CRegressionTest>(
-                                   "CRegressionTest::testPersist",
-                                   &CRegressionTest::testPersist) );
-    suiteOfTests->addTest( new CppUnit::TestCaller<CRegressionTest>(
-                                   "CRegressionTest::testParameterProcess",
-                                   &CRegressionTest::testParameterProcess) );
->>>>>>> d4e4cca7
 
     return suiteOfTests;
 }