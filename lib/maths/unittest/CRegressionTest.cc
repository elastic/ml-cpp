--- conflicted
+++ resolved
@@ -370,8 +370,7 @@
     CPPUNIT_ASSERT_DOUBLES_EQUAL(       params1[3], params2[3], 1e-6 * std::fabs(params1[3]));
 }
 
-<<<<<<< HEAD
-void CRegressionTest::testLinearScale(void)
+void CRegressionTest::testLinearScale()
 {
     LOG_DEBUG("+------------------------------------+");
     LOG_DEBUG("|  CRegressionTest::testLinearScale  |");
@@ -415,10 +414,7 @@
     }
 }
 
-void CRegressionTest::testAge(void)
-=======
 void CRegressionTest::testAge()
->>>>>>> 36fd5a18
 {
     LOG_DEBUG("+----------------------------+");
     LOG_DEBUG("|  CRegressionTest::testAge  |");
