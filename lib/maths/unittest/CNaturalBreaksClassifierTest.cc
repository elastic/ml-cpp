/*
 * Copyright Elasticsearch B.V. and/or licensed to Elasticsearch B.V. under one
 * or more contributor license agreements. Licensed under the Elastic License;
 * you may not use this file except in compliance with the Elastic License.
 */

#include "CNaturalBreaksClassifierTest.h"

#include <core/CContainerPrinter.h>
#include <core/CLogger.h>
#include <core/CRapidXmlParser.h>
#include <core/CRapidXmlStatePersistInserter.h>
#include <core/CRapidXmlStateRestoreTraverser.h>

#include <maths/CNaturalBreaksClassifier.h>
#include <maths/CRestoreParams.h>

#include <test/CRandomNumbers.h>

#include <algorithm>
#include <vector>

using namespace ml;
using namespace maths;

namespace {

using TDoubleVec = std::vector<double>;
using TTuple = CNaturalBreaksClassifier::TTuple;
using TTupleVec = std::vector<TTuple>;

//! Computes the deviation of a category.mac1Password

bool computeDeviation(const TTuple& category, std::size_t p, double& result) {
    double count = CBasicStatistics::count(category);
    double variance = CBasicStatistics::variance(category);
    result = std::sqrt((count - 1.0) * variance);
    return count >= static_cast<double>(p);
}

//! Branch and bound exhaustive search for the optimum split.
bool naturalBreaksBranchAndBound(const TTupleVec& categories,
                                 std::size_t n,
                                 std::size_t p,
                                 TTupleVec& result) {
    using TSizeVec = std::vector<std::size_t>;

    // Find the minimum variance partition.
    //
    // This uses branch and bound in the inner loop over all
    // partitions. Note, however, this still has worst case
    // exponential complexity so shouldn't be called with
    // parameters which could cause it to have very large
    // runtime.

    static const double INF = std::numeric_limits<double>::max();

    std::size_t N = categories.size();
    std::size_t m = n - 1u;
    LOG_TRACE(<< "m = " << m);

    TSizeVec split;
    split.reserve(m + 1);
    for (std::size_t i = 1u; i < n; ++i) {
        split.push_back(i);
    }
    split.push_back(N);
    LOG_TRACE(<< "split = " << core::CContainerPrinter::print(split));

    TSizeVec end;
    end.reserve(m + 1);
    for (std::size_t i = N - m; i < N; ++i) {
        end.push_back(i);
    }
    end.push_back(N);
    LOG_TRACE(<< "end = " << core::CContainerPrinter::print(end));

    TSizeVec bestSplit;
    double deviationMin = INF;
    for (;;) {
        LOG_TRACE(<< "split = " << core::CContainerPrinter::print(split));

        double deviation = 0.0;

        for (std::size_t i = 0u, j = 0u; i < split.size(); ++i) {
            TTuple category;
            for (/**/; j < split[i]; ++j) {
                category += categories[j];
            }

            double categoryDeviation;
            if (!computeDeviation(category, p, categoryDeviation) ||
                (deviation >= deviationMin && i < m - 1)) {
                // We can prune all possible solutions which have
                // sub-split (split[0], ... split[i]) since their
                // deviation is necessarily larger than the minimum
                // we've found so far. We do this by incrementing
                // split[j], for j > i, such that we'll increment
                // split[i] below.
                for (++i; i < m; ++i) {
                    split[i] = N - (m - i);
                }
                deviation = INF;
                LOG_TRACE(<< "Pruning solutions variation = " << deviation
                          << ", deviationMin = " << deviationMin
                          << ", split = " << core::CContainerPrinter::print(split));
            } else {
                deviation += categoryDeviation;
            }
        }

        if (deviation < deviationMin) {
            bestSplit = split;
            deviationMin = deviation;
            LOG_TRACE(<< "splitMin = " << core::CContainerPrinter::print(result)
                      << ", deviationMin = " << deviationMin);
        }

        if (split == end) {
            break;
        }

        for (std::size_t i = 1; i <= m; ++i) {
            if (split[m - i] < N - i) {
                ++split[m - i];
                for (--i; i > 0; --i) {
                    split[m - i] = split[m - i - 1] + 1;
                }
                break;
            }
        }
    }

    if (deviationMin == INF) {
        return false;
    }

    result.reserve(n);
    for (std::size_t i = 0u, j = 0u; i < bestSplit.size(); ++i) {
        TTuple category;
        for (/**/; j < bestSplit[i]; ++j) {
            category += categories[j];
        }
        result.push_back(category);
    }

    return true;
}
}

void CNaturalBreaksClassifierTest::testCategories() {
    // Check that we correctly find the optimum solution.
    {
        test::CRandomNumbers rng;

        CNaturalBreaksClassifier classifier(10);

        TDoubleVec samples;
        rng.generateUniformSamples(0.0, 15.0, 5000, samples);

        for (std::size_t i = 0u; i < samples.size(); ++i) {
            classifier.add(samples[i]);
<<<<<<< HEAD
            if (i > 0 && i % 50 == 0)
            {
                for (std::size_t j = 3u; j < 7; ++j)
                {
                    if (i % 100)
                    {
                        LOG_DEBUG("# samples = " << i << ", # splits = " << j);
                    }
=======
            if (i > 0 && i % 50 == 0) {
                for (std::size_t j = 3u; j < 7; ++j) {
                    LOG_DEBUG(<< "# samples = " << i << ", # splits = " << j);
>>>>>>> 601f3449

                    TTupleVec split;
                    classifier.categories(j, 0, split);

                    TTupleVec all;
                    classifier.categories(10, 0, all);
                    TTupleVec expectedSplit;
                    naturalBreaksBranchAndBound(all, j, 0, expectedSplit);

<<<<<<< HEAD
                    if (i % 100)
                    {
                        LOG_DEBUG("expected = " << core::CContainerPrinter::print(expectedSplit));
                        LOG_DEBUG("actual =   " << core::CContainerPrinter::print(split));
                    }
=======
                    LOG_DEBUG(<< "expected = "
                              << core::CContainerPrinter::print(expectedSplit));
                    LOG_DEBUG(<< "actual =   " << core::CContainerPrinter::print(split));
>>>>>>> 601f3449

                    CPPUNIT_ASSERT_EQUAL(core::CContainerPrinter::print(expectedSplit),
                                         core::CContainerPrinter::print(split));
                }
            }
        }
    }

    // Check we correctly find the optimum solution subject to
    // a constraint on the minimum count.
    {
        test::CRandomNumbers rng;

        CNaturalBreaksClassifier classifier(10);

        TDoubleVec samples;
        rng.generateUniformSamples(0.0, 15.0, 500, samples);

        for (std::size_t i = 0u; i < samples.size(); ++i) {
            classifier.add(samples[i]);
            if (i > 0 && i % 10 == 0) {
                for (std::size_t j = 3u; j < 7; ++j) {
                    std::size_t k = 1u;
                    do {
                        k *= 2;

<<<<<<< HEAD
                        if (i % 20 == 0)
                        {
                            LOG_DEBUG("# samples = " << i
                                      << ", # splits = " << j
                                      << ", minimum cluster size = " << k);
                        }
=======
                        LOG_DEBUG(<< "# samples = " << i << ", # splits = " << j
                                  << ", minimum cluster size = " << k);
>>>>>>> 601f3449

                        TTupleVec split;
                        bool haveSplit = classifier.categories(j, k, split);

                        TTupleVec all;
                        classifier.categories(10, 0, all);
                        TTupleVec expectedSplit;
                        bool expectSplit = naturalBreaksBranchAndBound(all, j, k, expectedSplit);

                        CPPUNIT_ASSERT_EQUAL(expectSplit, haveSplit);

<<<<<<< HEAD
                        if (expectSplit && haveSplit)
                        {
                            if (i % 20 == 0)
                            {
                                LOG_DEBUG("expected = " << core::CContainerPrinter::print(expectedSplit));
                                LOG_DEBUG("actual =   " << core::CContainerPrinter::print(split));
                            }
=======
                        if (expectSplit && haveSplit) {
                            LOG_DEBUG(<< "expected = "
                                      << core::CContainerPrinter::print(expectedSplit));
                            LOG_DEBUG(<< "actual =   "
                                      << core::CContainerPrinter::print(split));

>>>>>>> 601f3449
                            CPPUNIT_ASSERT_EQUAL(core::CContainerPrinter::print(expectedSplit),
                                                 core::CContainerPrinter::print(split));
                        }
                    } while (k < i / j);
                }
            }
        }
    }

    // All tests test a variety of random permutations of the
    // input data. Good data stream clustering algorithms should
    // be able to handle different data in different orders.

    test::CRandomNumbers rng;

    // Test Gaussian clusters.
    // There are three test cases:
    //   1) A single cluster
    //   2) Fewer clusters than tuples we maintain.
    //   3) More clusters than tuples we maintain.
    {
        CNaturalBreaksClassifier classifier(4);

        TDoubleVec samples;
        rng.generateNormalSamples(10.0, 3.0, 5000, samples);

        for (std::size_t i = 0u; i < samples.size(); ++i) {
            classifier.add(samples[i]);
        }

        TTupleVec twoSplit;
        classifier.categories(2u, 0, twoSplit);

        // We expect two groups of roughly equal size which
        // overlap significantly.
        double c1 = CBasicStatistics::count(twoSplit[0]);
        double c2 = CBasicStatistics::count(twoSplit[1]);
        LOG_DEBUG(<< "count ratio = " << c1 / c2);
        CPPUNIT_ASSERT(std::fabs(c1 / c2 - 1.0) < 0.8);
        double separation = std::fabs(CBasicStatistics::mean(twoSplit[0]) -
                                      CBasicStatistics::mean(twoSplit[1])) /
                            (std::sqrt(CBasicStatistics::variance(twoSplit[0])) +
                             std::sqrt(CBasicStatistics::variance(twoSplit[1])));
        LOG_DEBUG(<< "separation = " << separation);
        CPPUNIT_ASSERT(std::fabs(separation - 1.0) < 0.4);
    }
    {
        const double mean1 = 10.0;
        const double var1 = 1.0;
        const std::size_t n1 = 1500;

        const double mean2 = 13.5;
        const double var2 = 2.0;
        const std::size_t n2 = 4500;

        TDoubleVec samples1;
        rng.generateNormalSamples(mean1, var1, n1, samples1);
        TDoubleVec samples2;
        rng.generateNormalSamples(mean2, var2, n2, samples2);

        TDoubleVec samples;
        samples.insert(samples.end(), samples1.begin(), samples1.end());
        samples.insert(samples.end(), samples2.begin(), samples2.end());

        {
            CNaturalBreaksClassifier classifier(6);

            for (std::size_t i = 0u; i < samples.size(); ++i) {
                classifier.add(samples[i]);
            }
            {
                TTupleVec twoSplit;
                classifier.categories(2u, 0, twoSplit);

                LOG_DEBUG(<< "split 1 = " << CBasicStatistics::print(twoSplit[0])
                          << ", split 2 = " << CBasicStatistics::print(twoSplit[1])
                          << ", (mean1,var1) = (" << mean1 << "," << var1 << ")"
                          << ", (mean2,var2) = (" << mean2 << "," << var2 << ")");

                CPPUNIT_ASSERT(std::fabs(CBasicStatistics::mean(twoSplit[0]) - mean1) < 0.5);
                CPPUNIT_ASSERT(std::fabs(CBasicStatistics::variance(twoSplit[0]) - var1) < 0.6);
                CPPUNIT_ASSERT(std::fabs(CBasicStatistics::count(twoSplit[0]) -
                                         static_cast<double>(n1)) /
                                   static_cast<double>(n1) <
                               0.33);
                CPPUNIT_ASSERT(std::fabs(CBasicStatistics::mean(twoSplit[1]) - mean2) < 0.4);
                CPPUNIT_ASSERT(std::fabs(CBasicStatistics::variance(twoSplit[1]) - var2) < 0.63);
                CPPUNIT_ASSERT(std::fabs(CBasicStatistics::count(twoSplit[1]) -
                                         static_cast<double>(n2)) /
                                   static_cast<double>(n2) <
                               0.11);
            }
        }

        double totalMeanError1 = 0.0;
        double totalVarError1 = 0.0;
        double totalCountError1 = 0.0;

        double totalMeanError2 = 0.0;
        double totalVarError2 = 0.0;
        double totalCountError2 = 0.0;

        for (int i = 0; i < 500; ++i) {
            rng.random_shuffle(samples.begin(), samples.end());

            CNaturalBreaksClassifier classifier(12);

            for (std::size_t j = 0u; j < samples.size(); ++j) {
                classifier.add(samples[j]);
            }

            TTupleVec twoSplit;
            classifier.categories(2u, 0, twoSplit);

<<<<<<< HEAD
            if (i % 10 == 0)
            {
                LOG_DEBUG("split 1 = " << CBasicStatistics::print(twoSplit[0])
                          << ", split 2 = " << CBasicStatistics::print(twoSplit[1]));
            }
=======
            LOG_DEBUG(<< "split 1 = " << CBasicStatistics::print(twoSplit[0])
                      << ", split 2 = " << CBasicStatistics::print(twoSplit[1]));
>>>>>>> 601f3449

            CPPUNIT_ASSERT(std::fabs(CBasicStatistics::mean(twoSplit[0]) - mean1) < 0.7);
            CPPUNIT_ASSERT(std::fabs(CBasicStatistics::variance(twoSplit[0]) - var1) < 0.4);
            CPPUNIT_ASSERT(std::fabs(CBasicStatistics::count(twoSplit[0]) -
                                     static_cast<double>(n1)) /
                               static_cast<double>(n1) <
                           0.7);
            CPPUNIT_ASSERT(std::fabs(CBasicStatistics::mean(twoSplit[1]) - mean2) < 0.6);
            CPPUNIT_ASSERT(std::fabs(CBasicStatistics::variance(twoSplit[1]) - var2) < 1.0);
            CPPUNIT_ASSERT(std::fabs(CBasicStatistics::count(twoSplit[1]) -
                                     static_cast<double>(n2)) /
                               static_cast<double>(n2) <
                           0.3);

            totalMeanError1 += std::fabs(CBasicStatistics::mean(twoSplit[0]) - mean1);
            totalVarError1 += std::fabs(CBasicStatistics::variance(twoSplit[0]) - var1);
            totalCountError1 += std::fabs(CBasicStatistics::count(twoSplit[0]) -
                                          static_cast<double>(n1)) /
                                static_cast<double>(n1);
            totalMeanError2 += std::fabs(CBasicStatistics::mean(twoSplit[1]) - mean2);
            totalVarError2 += std::fabs(CBasicStatistics::variance(twoSplit[1]) - var2);
            totalCountError2 += std::fabs(CBasicStatistics::count(twoSplit[1]) -
                                          static_cast<double>(n2)) /
                                static_cast<double>(n2);
        }

        totalMeanError1 /= 500.0;
        totalVarError1 /= 500.0;
        totalCountError1 /= 500.0;
        totalMeanError2 /= 500.0;
        totalVarError2 /= 500.0;
        totalCountError2 /= 500.0;

        LOG_DEBUG(<< "mean mean error 1 = " << totalMeanError1
                  << ", mean variance error 1 = " << totalVarError1
                  << ", mean count error 1 = " << totalCountError1);
        CPPUNIT_ASSERT(totalMeanError1 < 0.21);
        CPPUNIT_ASSERT(totalVarError1 < 0.2);
        CPPUNIT_ASSERT(totalCountError1 < 0.3);

        LOG_DEBUG(<< "mean mean error 2 = " << totalMeanError2
                  << ", mean variance error 2 = " << totalVarError2
                  << ", mean count error 2 = " << totalCountError2);
        CPPUNIT_ASSERT(totalMeanError2 < 0.3);
        CPPUNIT_ASSERT(totalVarError2 < 0.56);
        CPPUNIT_ASSERT(totalCountError2 < 0.1);
    }

    // Test Gaussian clusters plus noise.
    // We have two well separated clusters containing 90% of all data
    // points plus uniform high background noise.
    {
        const double mean1 = 5.0;
        const double var1 = 1.0;
        const std::size_t n1 = 900;

        const double mean2 = 12.0;
        const double var2 = 2.0;
        const std::size_t n2 = 1800;

        const double a = 10.0;
        const double b = 30.0;
        const std::size_t n3 = 300;

        TDoubleVec samples1;
        rng.generateNormalSamples(mean1, var1, n1, samples1);
        TDoubleVec samples2;
        rng.generateNormalSamples(mean2, var2, n2, samples2);
        TDoubleVec samples3;
        rng.generateUniformSamples(a, b, n3, samples3);

        TDoubleVec samples;
        samples.insert(samples.end(), samples1.begin(), samples1.end());
        samples.insert(samples.end(), samples2.begin(), samples2.end());
        samples.insert(samples.end(), samples3.begin(), samples3.end());
        LOG_DEBUG(<< "# samples = " << samples.size());

        double totalMeanError1 = 0.0;
        double totalVarError1 = 0.0;
        double totalCountError1 = 0.0;

        double totalMeanError2 = 0.0;
        double totalVarError2 = 0.0;
        double totalCountError2 = 0.0;

        for (int i = 0; i < 500; ++i) {
            rng.random_shuffle(samples.begin(), samples.end());

            CNaturalBreaksClassifier classifier(12);

            for (std::size_t j = 0u; j < samples.size(); ++j) {
                classifier.add(samples[j]);
            }

            TTupleVec twoSplit;
            classifier.categories(3u, 0, twoSplit);

<<<<<<< HEAD
            if (i % 10 == 0)
            {
                LOG_DEBUG("split 1 = " << CBasicStatistics::print(twoSplit[0])
                          << ", split 2 = " << CBasicStatistics::print(twoSplit[1])
                          << ", split 3 = " << CBasicStatistics::print(twoSplit[2]));
            }
=======
            LOG_DEBUG(<< "split 1 = " << CBasicStatistics::print(twoSplit[0])
                      << ", split 2 = " << CBasicStatistics::print(twoSplit[1])
                      << ", split 3 = " << CBasicStatistics::print(twoSplit[2]));
>>>>>>> 601f3449

            CPPUNIT_ASSERT(std::fabs(CBasicStatistics::mean(twoSplit[0]) - mean1) < 0.15);
            CPPUNIT_ASSERT(std::fabs(CBasicStatistics::variance(twoSplit[0]) - var1) < 0.4);
            CPPUNIT_ASSERT(std::fabs(CBasicStatistics::count(twoSplit[0]) -
                                     static_cast<double>(n1)) /
                               static_cast<double>(n1) <
                           0.05);
            CPPUNIT_ASSERT(std::fabs(CBasicStatistics::mean(twoSplit[1]) - mean2) < 0.5);
            CPPUNIT_ASSERT(std::fabs(CBasicStatistics::variance(twoSplit[1]) - var2) < 2.5);
            CPPUNIT_ASSERT(std::fabs(CBasicStatistics::count(twoSplit[1]) -
                                     static_cast<double>(n2)) /
                               static_cast<double>(n2) <
                           0.15);

            totalMeanError1 += std::fabs(CBasicStatistics::mean(twoSplit[0]) - mean1);
            totalVarError1 += std::fabs(CBasicStatistics::variance(twoSplit[0]) - var1);
            totalCountError1 += std::fabs(CBasicStatistics::count(twoSplit[0]) -
                                          static_cast<double>(n1)) /
                                static_cast<double>(n1);
            totalMeanError2 += std::fabs(CBasicStatistics::mean(twoSplit[1]) - mean2);
            totalVarError2 += std::fabs(CBasicStatistics::variance(twoSplit[1]) - var2);
            totalCountError2 += std::fabs(CBasicStatistics::count(twoSplit[1]) -
                                          static_cast<double>(n2)) /
                                static_cast<double>(n2);
        }

        totalMeanError1 /= 500.0;
        totalVarError1 /= 500.0;
        totalCountError1 /= 500.0;
        totalMeanError2 /= 500.0;
        totalVarError2 /= 500.0;
        totalCountError2 /= 500.0;

        LOG_DEBUG(<< "mean mean error 1 = " << totalMeanError1
                  << ", mean variance error 1 = " << totalVarError1
                  << ", mean count error 1 = " << totalCountError1);
        CPPUNIT_ASSERT(totalMeanError1 < 0.05);
        CPPUNIT_ASSERT(totalVarError1 < 0.1);
        CPPUNIT_ASSERT(totalCountError1 < 0.01);

        LOG_DEBUG(<< "mean mean error 2 = " << totalMeanError2
                  << ", mean variance error 2 = " << totalVarError2
                  << ", mean count error 2 = " << totalCountError2);
        CPPUNIT_ASSERT(totalMeanError2 < 0.15);
        CPPUNIT_ASSERT(totalVarError2 < 1.0);
        CPPUNIT_ASSERT(totalCountError2 < 0.1);
    }
}

void CNaturalBreaksClassifierTest::testPropagateForwardsByTime() {
    // Check pruning of dead categories.

    test::CRandomNumbers rng;

    TDoubleVec samples1;
    rng.generateNormalSamples(10.0, 3.0, 100, samples1);
    TDoubleVec samples2;
    rng.generateNormalSamples(20.0, 1.0, 100, samples2);

    TDoubleVec samples;
    samples.insert(samples.end(), samples1.begin(), samples1.end());
    samples.insert(samples.end(), samples2.begin(), samples2.end());
    samples.push_back(100.0);

    CNaturalBreaksClassifier classifier(4, 0.1);

    for (std::size_t i = 0u; i < samples.size(); ++i) {
        classifier.add(samples[i]);
    }

    TTupleVec categories;
    classifier.categories(4u, 0, categories);
    CPPUNIT_ASSERT_EQUAL(std::size_t(4), categories.size());

    LOG_DEBUG(<< "categories = " << core::CContainerPrinter::print(categories));

    classifier.propagateForwardsByTime(10.0);
    classifier.categories(4u, 0, categories);

    LOG_DEBUG(<< "categories = " << core::CContainerPrinter::print(categories));

    // We expect the category with count of 1 to have been pruned out.
    CPPUNIT_ASSERT_EQUAL(std::size_t(3), categories.size());
    for (std::size_t i = 0u; i < categories.size(); ++i) {
        CPPUNIT_ASSERT(maths::CBasicStatistics::mean(categories[i]) != 100.0);
    }
}

void CNaturalBreaksClassifierTest::testSample() {
    // We test that for a small number of samples we get back exactly
    // the points we have added and for a large number of samples we
    // sample the modes of the mixture correctly.

    using TMeanVarAccumulator = CBasicStatistics::SSampleMeanVar<double>::TAccumulator;

    static const double NEG_INF = boost::numeric::bounds<double>::lowest();
    static const double POS_INF = boost::numeric::bounds<double>::highest();

    test::CRandomNumbers rng;

    TMeanVarAccumulator expectedMeanVar1;
    TDoubleVec samples1;
    rng.generateNormalSamples(10.0, 3.0, 500, samples1);
    expectedMeanVar1.add(samples1);

    TMeanVarAccumulator expectedMeanVar2;
    TDoubleVec samples2;
    rng.generateNormalSamples(20.0, 1.0, 500, samples2);
    expectedMeanVar2.add(samples2);

    TDoubleVec samples;
    samples.insert(samples.end(), samples1.begin(), samples1.end());
    samples.insert(samples.end(), samples2.begin(), samples2.end());

    CNaturalBreaksClassifier classifier(8, 0.1);

    TDoubleVec expectedSampled;
    for (std::size_t i = 0u; i < 5; ++i) {
        classifier.add(samples[i]);
        expectedSampled.push_back(samples[i]);
    }

    std::sort(expectedSampled.begin(), expectedSampled.end());

    TDoubleVec sampled;
    classifier.sample(10u, NEG_INF, POS_INF, sampled);
    std::sort(sampled.begin(), sampled.end());

    LOG_DEBUG(<< "expected = " << core::CContainerPrinter::print(expectedSampled));
    LOG_DEBUG(<< "sampled  = " << core::CContainerPrinter::print(sampled));

    double error = 0.0;
    for (std::size_t i = 0u; i < expectedSampled.size(); ++i) {
        error += std::fabs(expectedSampled[i] - sampled[i]);
    }

    CPPUNIT_ASSERT_DOUBLES_EQUAL(0.0, error, 2e-6);

    for (std::size_t i = 5u; i < samples.size(); ++i) {
        classifier.add(samples[i]);
    }

    classifier.sample(50u, NEG_INF, POS_INF, sampled);
    std::sort(sampled.begin(), sampled.end());
    LOG_DEBUG(<< "sampled = " << core::CContainerPrinter::print(sampled));

    TMeanVarAccumulator meanVar1;
    TMeanVarAccumulator meanVar2;
    for (std::size_t i = 0u; i < sampled.size(); ++i) {
        if (sampled[i] < 15.0) {
            meanVar1.add(sampled[i]);
        } else {
            meanVar2.add(sampled[i]);
        }
    }

    LOG_DEBUG(<< "expected mean, variance 1 = " << expectedMeanVar1);
    LOG_DEBUG(<< "mean, variance 1          = " << meanVar1);
    LOG_DEBUG(<< "expected mean, variance 2 = " << expectedMeanVar2);
    LOG_DEBUG(<< "mean, variance 2          = " << meanVar2);
    CPPUNIT_ASSERT_DOUBLES_EQUAL(CBasicStatistics::mean(expectedMeanVar1),
                                 CBasicStatistics::mean(meanVar1), 0.01);
    CPPUNIT_ASSERT_DOUBLES_EQUAL(CBasicStatistics::variance(expectedMeanVar1),
                                 CBasicStatistics::variance(meanVar1), 0.1);
    CPPUNIT_ASSERT_DOUBLES_EQUAL(CBasicStatistics::mean(expectedMeanVar2),
                                 CBasicStatistics::mean(meanVar2), 0.01);
    CPPUNIT_ASSERT_DOUBLES_EQUAL(CBasicStatistics::variance(expectedMeanVar2),
                                 CBasicStatistics::variance(meanVar2), 0.1);
}

void CNaturalBreaksClassifierTest::testPersist() {
    test::CRandomNumbers rng;

    TDoubleVec samples1;
    rng.generateNormalSamples(10.0, 3.0, 500, samples1);

    TDoubleVec samples2;
    rng.generateNormalSamples(20.0, 1.0, 500, samples2);

    TDoubleVec samples;
    samples.insert(samples.end(), samples1.begin(), samples1.end());
    samples.insert(samples.end(), samples2.begin(), samples2.end());

    CNaturalBreaksClassifier origClassifier(8, 0.1);

    for (std::size_t i = 0u; i < samples.size(); ++i) {
        origClassifier.add(samples[i]);
    }

    uint64_t checksum = origClassifier.checksum();

    std::string origXml;
    {
        core::CRapidXmlStatePersistInserter inserter("root");
        origClassifier.acceptPersistInserter(inserter);
        inserter.toXml(origXml);
    }

    LOG_DEBUG(<< "Classifier XML representation:\n" << origXml);

    core::CRapidXmlParser parser;
    CPPUNIT_ASSERT(parser.parseStringIgnoreCdata(origXml));
    core::CRapidXmlStateRestoreTraverser traverser(parser);

    // Restore the XML into a new classifier.
    CNaturalBreaksClassifier restoredClassifier(8);
    maths::SDistributionRestoreParams params(
        maths_t::E_ContinuousData, 0.2, maths::MINIMUM_CLUSTER_SPLIT_FRACTION,
        maths::MINIMUM_CLUSTER_SPLIT_COUNT, maths::MINIMUM_CATEGORY_COUNT);
    CPPUNIT_ASSERT(traverser.traverseSubLevel(
        boost::bind(&CNaturalBreaksClassifier::acceptRestoreTraverser,
                    &restoredClassifier, boost::cref(params), _1)));

    LOG_DEBUG(<< "orig checksum = " << checksum
              << " restored checksum = " << restoredClassifier.checksum());
    CPPUNIT_ASSERT_EQUAL(checksum, restoredClassifier.checksum());

    // The XML representation of the new filter should be the same
    // as the original.
    std::string newXml;
    {
        core::CRapidXmlStatePersistInserter inserter("root");
        restoredClassifier.acceptPersistInserter(inserter);
        inserter.toXml(newXml);
    }
    CPPUNIT_ASSERT_EQUAL(origXml, newXml);
}

CppUnit::Test* CNaturalBreaksClassifierTest::suite() {
    CppUnit::TestSuite* suiteOfTests = new CppUnit::TestSuite("CNaturalBreaksClassifierTest");

    suiteOfTests->addTest(new CppUnit::TestCaller<CNaturalBreaksClassifierTest>(
        "CNaturalBreaksClassifierTest::testCategories",
        &CNaturalBreaksClassifierTest::testCategories));
    suiteOfTests->addTest(new CppUnit::TestCaller<CNaturalBreaksClassifierTest>(
        "CNaturalBreaksClassifierTest::testPropagateForwardsByTime",
        &CNaturalBreaksClassifierTest::testPropagateForwardsByTime));
    suiteOfTests->addTest(new CppUnit::TestCaller<CNaturalBreaksClassifierTest>(
        "CNaturalBreaksClassifierTest::testSample", &CNaturalBreaksClassifierTest::testSample));
    suiteOfTests->addTest(new CppUnit::TestCaller<CNaturalBreaksClassifierTest>(
        "CNaturalBreaksClassifierTest::testPersist", &CNaturalBreaksClassifierTest::testPersist));

    return suiteOfTests;
}<|MERGE_RESOLUTION|>--- conflicted
+++ resolved
@@ -160,20 +160,11 @@
 
         for (std::size_t i = 0u; i < samples.size(); ++i) {
             classifier.add(samples[i]);
-<<<<<<< HEAD
-            if (i > 0 && i % 50 == 0)
-            {
-                for (std::size_t j = 3u; j < 7; ++j)
-                {
-                    if (i % 100)
-                    {
-                        LOG_DEBUG("# samples = " << i << ", # splits = " << j);
-                    }
-=======
             if (i > 0 && i % 50 == 0) {
                 for (std::size_t j = 3u; j < 7; ++j) {
-                    LOG_DEBUG(<< "# samples = " << i << ", # splits = " << j);
->>>>>>> 601f3449
+                    if (i % 100) {
+                        LOG_DEBUG(<< "# samples = " << i << ", # splits = " << j);
+                    }
 
                     TTupleVec split;
                     classifier.categories(j, 0, split);
@@ -183,17 +174,11 @@
                     TTupleVec expectedSplit;
                     naturalBreaksBranchAndBound(all, j, 0, expectedSplit);
 
-<<<<<<< HEAD
-                    if (i % 100)
-                    {
-                        LOG_DEBUG("expected = " << core::CContainerPrinter::print(expectedSplit));
-                        LOG_DEBUG("actual =   " << core::CContainerPrinter::print(split));
+                    if (i % 100) {
+                        LOG_DEBUG(<< "expected = "
+                                  << core::CContainerPrinter::print(expectedSplit));
+                        LOG_DEBUG(<< "actual =   " << core::CContainerPrinter::print(split));
                     }
-=======
-                    LOG_DEBUG(<< "expected = "
-                              << core::CContainerPrinter::print(expectedSplit));
-                    LOG_DEBUG(<< "actual =   " << core::CContainerPrinter::print(split));
->>>>>>> 601f3449
 
                     CPPUNIT_ASSERT_EQUAL(core::CContainerPrinter::print(expectedSplit),
                                          core::CContainerPrinter::print(split));
@@ -220,17 +205,10 @@
                     do {
                         k *= 2;
 
-<<<<<<< HEAD
-                        if (i % 20 == 0)
-                        {
-                            LOG_DEBUG("# samples = " << i
-                                      << ", # splits = " << j
+                        if (i % 20 == 0) {
+                            LOG_DEBUG(<< "# samples = " << i << ", # splits = " << j
                                       << ", minimum cluster size = " << k);
                         }
-=======
-                        LOG_DEBUG(<< "# samples = " << i << ", # splits = " << j
-                                  << ", minimum cluster size = " << k);
->>>>>>> 601f3449
 
                         TTupleVec split;
                         bool haveSplit = classifier.categories(j, k, split);
@@ -242,22 +220,13 @@
 
                         CPPUNIT_ASSERT_EQUAL(expectSplit, haveSplit);
 
-<<<<<<< HEAD
-                        if (expectSplit && haveSplit)
-                        {
-                            if (i % 20 == 0)
-                            {
-                                LOG_DEBUG("expected = " << core::CContainerPrinter::print(expectedSplit));
-                                LOG_DEBUG("actual =   " << core::CContainerPrinter::print(split));
+                        if (expectSplit && haveSplit) {
+                            if (i % 20 == 0) {
+                                LOG_DEBUG(<< "expected = "
+                                          << core::CContainerPrinter::print(expectedSplit));
+                                LOG_DEBUG(<< "actual =   "
+                                          << core::CContainerPrinter::print(split));
                             }
-=======
-                        if (expectSplit && haveSplit) {
-                            LOG_DEBUG(<< "expected = "
-                                      << core::CContainerPrinter::print(expectedSplit));
-                            LOG_DEBUG(<< "actual =   "
-                                      << core::CContainerPrinter::print(split));
-
->>>>>>> 601f3449
                             CPPUNIT_ASSERT_EQUAL(core::CContainerPrinter::print(expectedSplit),
                                                  core::CContainerPrinter::print(split));
                         }
@@ -372,16 +341,10 @@
             TTupleVec twoSplit;
             classifier.categories(2u, 0, twoSplit);
 
-<<<<<<< HEAD
-            if (i % 10 == 0)
-            {
-                LOG_DEBUG("split 1 = " << CBasicStatistics::print(twoSplit[0])
+            if (i % 10 == 0) {
+                LOG_DEBUG(<< "split 1 = " << CBasicStatistics::print(twoSplit[0])
                           << ", split 2 = " << CBasicStatistics::print(twoSplit[1]));
             }
-=======
-            LOG_DEBUG(<< "split 1 = " << CBasicStatistics::print(twoSplit[0])
-                      << ", split 2 = " << CBasicStatistics::print(twoSplit[1]));
->>>>>>> 601f3449
 
             CPPUNIT_ASSERT(std::fabs(CBasicStatistics::mean(twoSplit[0]) - mean1) < 0.7);
             CPPUNIT_ASSERT(std::fabs(CBasicStatistics::variance(twoSplit[0]) - var1) < 0.4);
@@ -479,18 +442,11 @@
             TTupleVec twoSplit;
             classifier.categories(3u, 0, twoSplit);
 
-<<<<<<< HEAD
-            if (i % 10 == 0)
-            {
-                LOG_DEBUG("split 1 = " << CBasicStatistics::print(twoSplit[0])
+            if (i % 10 == 0) {
+                LOG_DEBUG(<< "split 1 = " << CBasicStatistics::print(twoSplit[0])
                           << ", split 2 = " << CBasicStatistics::print(twoSplit[1])
                           << ", split 3 = " << CBasicStatistics::print(twoSplit[2]));
             }
-=======
-            LOG_DEBUG(<< "split 1 = " << CBasicStatistics::print(twoSplit[0])
-                      << ", split 2 = " << CBasicStatistics::print(twoSplit[1])
-                      << ", split 3 = " << CBasicStatistics::print(twoSplit[2]));
->>>>>>> 601f3449
 
             CPPUNIT_ASSERT(std::fabs(CBasicStatistics::mean(twoSplit[0]) - mean1) < 0.15);
             CPPUNIT_ASSERT(std::fabs(CBasicStatistics::variance(twoSplit[0]) - var1) < 0.4);
