--- conflicted
+++ resolved
@@ -48,17 +48,8 @@
 }
 
 //! Branch and bound exhaustive search for the optimum split.
-<<<<<<< HEAD
 bool naturalBreaksBranchAndBound(const TTupleVec& categories, std::size_t n, std::size_t p, TTupleVec& result) {
-    typedef std::vector<std::size_t> TSizeVec;
-=======
-bool naturalBreaksBranchAndBound(const TTupleVec &categories,
-                                 std::size_t n,
-                                 std::size_t p,
-                                 TTupleVec &result)
-{
     using TSizeVec = std::vector<std::size_t>;
->>>>>>> d4e4cca7
 
     // Find the minimum variance partition.
     //
@@ -160,12 +151,7 @@
 }
 }
 
-<<<<<<< HEAD
-void CNaturalBreaksClassifierTest::testCategories(void) {
-=======
-void CNaturalBreaksClassifierTest::testCategories()
-{
->>>>>>> d4e4cca7
+void CNaturalBreaksClassifierTest::testCategories() {
     LOG_DEBUG("+------------------------------------------------+");
     LOG_DEBUG("|  CNaturalBreaksClassifierTest::testCategories  |");
     LOG_DEBUG("+------------------------------------------------+");
@@ -272,19 +258,10 @@
         // overlap significantly.
         double c1 = CBasicStatistics::count(twoSplit[0]);
         double c2 = CBasicStatistics::count(twoSplit[1]);
-<<<<<<< HEAD
         LOG_DEBUG("count ratio = " << c1 / c2);
-        CPPUNIT_ASSERT(::fabs(c1 / c2 - 1.0) < 0.8);
-        double separation = ::fabs(CBasicStatistics::mean(twoSplit[0]) - CBasicStatistics::mean(twoSplit[1])) /
-                            (::sqrt(CBasicStatistics::variance(twoSplit[0])) + ::sqrt(CBasicStatistics::variance(twoSplit[1])));
-=======
-        LOG_DEBUG("count ratio = " << c1/c2);
-        CPPUNIT_ASSERT(std::fabs(c1/c2 - 1.0) < 0.8);
-        double separation = std::fabs(CBasicStatistics::mean(twoSplit[0])
-                                   - CBasicStatistics::mean(twoSplit[1]))
-                            / (std::sqrt(CBasicStatistics::variance(twoSplit[0]))
-                               + std::sqrt(CBasicStatistics::variance(twoSplit[1])));
->>>>>>> d4e4cca7
+        CPPUNIT_ASSERT(std::fabs(c1 / c2 - 1.0) < 0.8);
+        double separation = std::fabs(CBasicStatistics::mean(twoSplit[0]) - CBasicStatistics::mean(twoSplit[1])) /
+                            (std::sqrt(CBasicStatistics::variance(twoSplit[0])) + std::sqrt(CBasicStatistics::variance(twoSplit[1])));
         LOG_DEBUG("separation = " << separation);
         CPPUNIT_ASSERT(std::fabs(separation - 1.0) < 0.4);
     }
@@ -320,25 +297,12 @@
                                        << ", (mean1,var1) = (" << mean1 << "," << var1 << ")"
                                        << ", (mean2,var2) = (" << mean2 << "," << var2 << ")");
 
-<<<<<<< HEAD
-                CPPUNIT_ASSERT(::fabs(CBasicStatistics::mean(twoSplit[0]) - mean1) < 0.5);
-                CPPUNIT_ASSERT(::fabs(CBasicStatistics::variance(twoSplit[0]) - var1) < 0.6);
-                CPPUNIT_ASSERT(::fabs(CBasicStatistics::count(twoSplit[0]) - static_cast<double>(n1)) / static_cast<double>(n1) < 0.33);
-                CPPUNIT_ASSERT(::fabs(CBasicStatistics::mean(twoSplit[1]) - mean2) < 0.4);
-                CPPUNIT_ASSERT(::fabs(CBasicStatistics::variance(twoSplit[1]) - var2) < 0.63);
-                CPPUNIT_ASSERT(::fabs(CBasicStatistics::count(twoSplit[1]) - static_cast<double>(n2)) / static_cast<double>(n2) < 0.11);
-=======
                 CPPUNIT_ASSERT(std::fabs(CBasicStatistics::mean(twoSplit[0]) - mean1) < 0.5);
                 CPPUNIT_ASSERT(std::fabs(CBasicStatistics::variance(twoSplit[0]) - var1) < 0.6);
-                CPPUNIT_ASSERT(std::fabs(CBasicStatistics::count(twoSplit[0])
-                                      - static_cast<double>(n1))
-                                   / static_cast<double>(n1) < 0.33);
+                CPPUNIT_ASSERT(std::fabs(CBasicStatistics::count(twoSplit[0]) - static_cast<double>(n1)) / static_cast<double>(n1) < 0.33);
                 CPPUNIT_ASSERT(std::fabs(CBasicStatistics::mean(twoSplit[1]) - mean2) < 0.4);
                 CPPUNIT_ASSERT(std::fabs(CBasicStatistics::variance(twoSplit[1]) - var2) < 0.63);
-                CPPUNIT_ASSERT(std::fabs(CBasicStatistics::count(twoSplit[1])
-                                      - static_cast<double>(n2))
-                                   / static_cast<double>(n2) < 0.11);
->>>>>>> d4e4cca7
+                CPPUNIT_ASSERT(std::fabs(CBasicStatistics::count(twoSplit[1]) - static_cast<double>(n2)) / static_cast<double>(n2) < 0.11);
             }
         }
 
@@ -364,39 +328,19 @@
 
             LOG_DEBUG("split 1 = " << CBasicStatistics::print(twoSplit[0]) << ", split 2 = " << CBasicStatistics::print(twoSplit[1]));
 
-<<<<<<< HEAD
-            CPPUNIT_ASSERT(::fabs(CBasicStatistics::mean(twoSplit[0]) - mean1) < 0.7);
-            CPPUNIT_ASSERT(::fabs(CBasicStatistics::variance(twoSplit[0]) - var1) < 0.4);
-            CPPUNIT_ASSERT(::fabs(CBasicStatistics::count(twoSplit[0]) - static_cast<double>(n1)) / static_cast<double>(n1) < 0.7);
-            CPPUNIT_ASSERT(::fabs(CBasicStatistics::mean(twoSplit[1]) - mean2) < 0.6);
-            CPPUNIT_ASSERT(::fabs(CBasicStatistics::variance(twoSplit[1]) - var2) < 1.0);
-            CPPUNIT_ASSERT(::fabs(CBasicStatistics::count(twoSplit[1]) - static_cast<double>(n2)) / static_cast<double>(n2) < 0.3);
-
-            totalMeanError1 += ::fabs(CBasicStatistics::mean(twoSplit[0]) - mean1);
-            totalVarError1 += ::fabs(CBasicStatistics::variance(twoSplit[0]) - var1);
-            totalCountError1 += ::fabs(CBasicStatistics::count(twoSplit[0]) - static_cast<double>(n1)) / static_cast<double>(n1);
-            totalMeanError2 += ::fabs(CBasicStatistics::mean(twoSplit[1]) - mean2);
-            totalVarError2 += ::fabs(CBasicStatistics::variance(twoSplit[1]) - var2);
-            totalCountError2 += ::fabs(CBasicStatistics::count(twoSplit[1]) - static_cast<double>(n2)) / static_cast<double>(n2);
-=======
             CPPUNIT_ASSERT(std::fabs(CBasicStatistics::mean(twoSplit[0]) - mean1) < 0.7);
             CPPUNIT_ASSERT(std::fabs(CBasicStatistics::variance(twoSplit[0]) - var1) < 0.4);
-            CPPUNIT_ASSERT(std::fabs(CBasicStatistics::count(twoSplit[0])
-                                  - static_cast<double>(n1)) / static_cast<double>(n1) < 0.7);
+            CPPUNIT_ASSERT(std::fabs(CBasicStatistics::count(twoSplit[0]) - static_cast<double>(n1)) / static_cast<double>(n1) < 0.7);
             CPPUNIT_ASSERT(std::fabs(CBasicStatistics::mean(twoSplit[1]) - mean2) < 0.6);
             CPPUNIT_ASSERT(std::fabs(CBasicStatistics::variance(twoSplit[1]) - var2) < 1.0);
-            CPPUNIT_ASSERT(std::fabs(CBasicStatistics::count(twoSplit[1])
-                                  - static_cast<double>(n2)) / static_cast<double>(n2) < 0.3);
+            CPPUNIT_ASSERT(std::fabs(CBasicStatistics::count(twoSplit[1]) - static_cast<double>(n2)) / static_cast<double>(n2) < 0.3);
 
             totalMeanError1 += std::fabs(CBasicStatistics::mean(twoSplit[0]) - mean1);
             totalVarError1 += std::fabs(CBasicStatistics::variance(twoSplit[0]) - var1);
-            totalCountError1 += std::fabs(CBasicStatistics::count(twoSplit[0])
-                                       - static_cast<double>(n1)) / static_cast<double>(n1);
+            totalCountError1 += std::fabs(CBasicStatistics::count(twoSplit[0]) - static_cast<double>(n1)) / static_cast<double>(n1);
             totalMeanError2 += std::fabs(CBasicStatistics::mean(twoSplit[1]) - mean2);
             totalVarError2 += std::fabs(CBasicStatistics::variance(twoSplit[1]) - var2);
-            totalCountError2 += std::fabs(CBasicStatistics::count(twoSplit[1])
-                                       - static_cast<double>(n2)) / static_cast<double>(n2);
->>>>>>> d4e4cca7
+            totalCountError2 += std::fabs(CBasicStatistics::count(twoSplit[1]) - static_cast<double>(n2)) / static_cast<double>(n2);
         }
 
         totalMeanError1 /= 500.0;
@@ -471,39 +415,19 @@
             LOG_DEBUG("split 1 = " << CBasicStatistics::print(twoSplit[0]) << ", split 2 = " << CBasicStatistics::print(twoSplit[1])
                                    << ", split 3 = " << CBasicStatistics::print(twoSplit[2]));
 
-<<<<<<< HEAD
-            CPPUNIT_ASSERT(::fabs(CBasicStatistics::mean(twoSplit[0]) - mean1) < 0.15);
-            CPPUNIT_ASSERT(::fabs(CBasicStatistics::variance(twoSplit[0]) - var1) < 0.4);
-            CPPUNIT_ASSERT(::fabs(CBasicStatistics::count(twoSplit[0]) - static_cast<double>(n1)) / static_cast<double>(n1) < 0.05);
-            CPPUNIT_ASSERT(::fabs(CBasicStatistics::mean(twoSplit[1]) - mean2) < 0.5);
-            CPPUNIT_ASSERT(::fabs(CBasicStatistics::variance(twoSplit[1]) - var2) < 2.5);
-            CPPUNIT_ASSERT(::fabs(CBasicStatistics::count(twoSplit[1]) - static_cast<double>(n2)) / static_cast<double>(n2) < 0.15);
-
-            totalMeanError1 += ::fabs(CBasicStatistics::mean(twoSplit[0]) - mean1);
-            totalVarError1 += ::fabs(CBasicStatistics::variance(twoSplit[0]) - var1);
-            totalCountError1 += ::fabs(CBasicStatistics::count(twoSplit[0]) - static_cast<double>(n1)) / static_cast<double>(n1);
-            totalMeanError2 += ::fabs(CBasicStatistics::mean(twoSplit[1]) - mean2);
-            totalVarError2 += ::fabs(CBasicStatistics::variance(twoSplit[1]) - var2);
-            totalCountError2 += ::fabs(CBasicStatistics::count(twoSplit[1]) - static_cast<double>(n2)) / static_cast<double>(n2);
-=======
             CPPUNIT_ASSERT(std::fabs(CBasicStatistics::mean(twoSplit[0]) - mean1) < 0.15);
             CPPUNIT_ASSERT(std::fabs(CBasicStatistics::variance(twoSplit[0]) - var1) < 0.4);
-            CPPUNIT_ASSERT(std::fabs(CBasicStatistics::count(twoSplit[0])
-                                  - static_cast<double>(n1)) / static_cast<double>(n1) < 0.05);
+            CPPUNIT_ASSERT(std::fabs(CBasicStatistics::count(twoSplit[0]) - static_cast<double>(n1)) / static_cast<double>(n1) < 0.05);
             CPPUNIT_ASSERT(std::fabs(CBasicStatistics::mean(twoSplit[1]) - mean2) < 0.5);
             CPPUNIT_ASSERT(std::fabs(CBasicStatistics::variance(twoSplit[1]) - var2) < 2.5);
-            CPPUNIT_ASSERT(std::fabs(CBasicStatistics::count(twoSplit[1])
-                                  - static_cast<double>(n2)) / static_cast<double>(n2) < 0.15);
+            CPPUNIT_ASSERT(std::fabs(CBasicStatistics::count(twoSplit[1]) - static_cast<double>(n2)) / static_cast<double>(n2) < 0.15);
 
             totalMeanError1 += std::fabs(CBasicStatistics::mean(twoSplit[0]) - mean1);
             totalVarError1 += std::fabs(CBasicStatistics::variance(twoSplit[0]) - var1);
-            totalCountError1 += std::fabs(CBasicStatistics::count(twoSplit[0])
-                                       - static_cast<double>(n1)) / static_cast<double>(n1);
+            totalCountError1 += std::fabs(CBasicStatistics::count(twoSplit[0]) - static_cast<double>(n1)) / static_cast<double>(n1);
             totalMeanError2 += std::fabs(CBasicStatistics::mean(twoSplit[1]) - mean2);
             totalVarError2 += std::fabs(CBasicStatistics::variance(twoSplit[1]) - var2);
-            totalCountError2 += std::fabs(CBasicStatistics::count(twoSplit[1])
-                                       - static_cast<double>(n2)) / static_cast<double>(n2);
->>>>>>> d4e4cca7
+            totalCountError2 += std::fabs(CBasicStatistics::count(twoSplit[1]) - static_cast<double>(n2)) / static_cast<double>(n2);
         }
 
         totalMeanError1 /= 500.0;
@@ -527,12 +451,7 @@
     }
 }
 
-<<<<<<< HEAD
-void CNaturalBreaksClassifierTest::testPropagateForwardsByTime(void) {
-=======
-void CNaturalBreaksClassifierTest::testPropagateForwardsByTime()
-{
->>>>>>> d4e4cca7
+void CNaturalBreaksClassifierTest::testPropagateForwardsByTime() {
     LOG_DEBUG("+-------------------------------------------------------------+");
     LOG_DEBUG("|  CNaturalBreaksClassifierTest::testPropagateForwardsByTime  |");
     LOG_DEBUG("+-------------------------------------------------------------+");
@@ -575,12 +494,7 @@
     }
 }
 
-<<<<<<< HEAD
-void CNaturalBreaksClassifierTest::testSample(void) {
-=======
-void CNaturalBreaksClassifierTest::testSample()
-{
->>>>>>> d4e4cca7
+void CNaturalBreaksClassifierTest::testSample() {
     LOG_DEBUG("+--------------------------------------------+");
     LOG_DEBUG("|  CNaturalBreaksClassifierTest::testSample  |");
     LOG_DEBUG("+--------------------------------------------+");
@@ -628,14 +542,8 @@
     LOG_DEBUG("sampled  = " << core::CContainerPrinter::print(sampled));
 
     double error = 0.0;
-<<<<<<< HEAD
     for (std::size_t i = 0u; i < expectedSampled.size(); ++i) {
-        error += ::fabs(expectedSampled[i] - sampled[i]);
-=======
-    for (std::size_t i = 0u; i < expectedSampled.size(); ++i)
-    {
         error += std::fabs(expectedSampled[i] - sampled[i]);
->>>>>>> d4e4cca7
     }
 
     CPPUNIT_ASSERT_DOUBLES_EQUAL(0.0, error, 2e-6);
@@ -668,12 +576,7 @@
     CPPUNIT_ASSERT_DOUBLES_EQUAL(CBasicStatistics::variance(expectedMeanVar2), CBasicStatistics::variance(meanVar2), 0.1);
 }
 
-<<<<<<< HEAD
-void CNaturalBreaksClassifierTest::testPersist(void) {
-=======
-void CNaturalBreaksClassifierTest::testPersist()
-{
->>>>>>> d4e4cca7
+void CNaturalBreaksClassifierTest::testPersist() {
     LOG_DEBUG("+--------------------------------------------+");
     LOG_DEBUG("|  CNaturalBreaksClassifierTest::testSample  |");
     LOG_DEBUG("+--------------------------------------------+");
@@ -735,8 +638,7 @@
     CPPUNIT_ASSERT_EQUAL(origXml, newXml);
 }
 
-<<<<<<< HEAD
-CppUnit::Test* CNaturalBreaksClassifierTest::suite(void) {
+CppUnit::Test* CNaturalBreaksClassifierTest::suite() {
     CppUnit::TestSuite* suiteOfTests = new CppUnit::TestSuite("CNaturalBreaksClassifierTest");
 
     suiteOfTests->addTest(new CppUnit::TestCaller<CNaturalBreaksClassifierTest>("CNaturalBreaksClassifierTest::testCategories",
@@ -747,24 +649,6 @@
                                                                                 &CNaturalBreaksClassifierTest::testSample));
     suiteOfTests->addTest(new CppUnit::TestCaller<CNaturalBreaksClassifierTest>("CNaturalBreaksClassifierTest::testPersist",
                                                                                 &CNaturalBreaksClassifierTest::testPersist));
-=======
-CppUnit::Test *CNaturalBreaksClassifierTest::suite()
-{
-    CppUnit::TestSuite *suiteOfTests = new CppUnit::TestSuite("CNaturalBreaksClassifierTest");
-
-    suiteOfTests->addTest( new CppUnit::TestCaller<CNaturalBreaksClassifierTest>(
-                                   "CNaturalBreaksClassifierTest::testCategories",
-                                   &CNaturalBreaksClassifierTest::testCategories) );
-    suiteOfTests->addTest( new CppUnit::TestCaller<CNaturalBreaksClassifierTest>(
-                                   "CNaturalBreaksClassifierTest::testPropagateForwardsByTime",
-                                   &CNaturalBreaksClassifierTest::testPropagateForwardsByTime) );
-    suiteOfTests->addTest( new CppUnit::TestCaller<CNaturalBreaksClassifierTest>(
-                                   "CNaturalBreaksClassifierTest::testSample",
-                                   &CNaturalBreaksClassifierTest::testSample) );
-    suiteOfTests->addTest( new CppUnit::TestCaller<CNaturalBreaksClassifierTest>(
-                                   "CNaturalBreaksClassifierTest::testPersist",
-                                   &CNaturalBreaksClassifierTest::testPersist) );
->>>>>>> d4e4cca7
 
     return suiteOfTests;
 }