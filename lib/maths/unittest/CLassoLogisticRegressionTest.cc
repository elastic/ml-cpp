/*
 * ELASTICSEARCH CONFIDENTIAL
 *
 * Copyright (c) 2016 Elasticsearch BV. All Rights Reserved.
 *
 * Notice: this software, and all information contained
 * therein, is the exclusive property of Elasticsearch BV
 * and its licensors, if any, and is protected under applicable
 * domestic and foreign law, and international treaties.
 *
 * Reproduction, republication or distribution without the
 * express written consent of Elasticsearch BV is
 * strictly prohibited.
 */

#include "CLassoLogisticRegressionTest.h"

#include <core/CContainerPrinter.h>
#include <core/CLogger.h>

#include <maths/CLassoLogisticRegression.h>

#include <test/CRandomNumbers.h>

#include <boost/math/constants/constants.hpp>
#include <boost/range.hpp>

#include <cmath>
#include <vector>

using namespace ml;

namespace {

using TDoubleVec = std::vector<double>;
using TDoubleVecVec = std::vector<TDoubleVec>;
using TSizeSizePr = std::pair<std::size_t, std::size_t>;
using TSizeSizePrDoublePr = std::pair<TSizeSizePr, double>;
using TSizeSizePrDoublePrVec = std::vector<TSizeSizePrDoublePr>;

template<typename ARRAY>
void initializeMatrix(const ARRAY& x_, TDoubleVecVec& x) {
    x.resize(boost::size(x_[0]), TDoubleVec(boost::size(x_), 0.0));
    for (std::size_t i = 0u; i < boost::size(x_); ++i) {
        for (std::size_t j = 0u; j < boost::size(x_[i]); ++j) {
            x[j][i] = x_[i][j];
        }
    }
}

template<typename ARRAY>
void initializeMatrix(const ARRAY& x_, TSizeSizePrDoublePrVec& x) {
    for (std::size_t i = 0u; i < boost::size(x_); ++i) {
        for (std::size_t j = 0u; j < boost::size(x_[i]); ++j) {
            if (x_[i][j] > 0.0) {
                x.push_back(TSizeSizePrDoublePr(TSizeSizePr(j, i), x_[i][j]));
            }
        }
    }
}

double inner(const TDoubleVec& x, const TDoubleVec& y) {
    double result = 0.0;
    for (std::size_t i = 0u; i < x.size(); ++i) {
        result += x[i] * y[i];
    }
    return result;
}

double logLikelihood(const TDoubleVecVec& x, const TDoubleVec& y, const TDoubleVec& lambda, const TDoubleVec& beta) {
    double result = 0.0;
    for (std::size_t i = 0u; i < y.size(); ++i) {
        double f = 0.0;
        for (std::size_t j = 0u; j < beta.size(); ++j) {
            f += beta[j] * x[j][i];
        }
        result -= std::log(1.0 + std::exp(-f * y[i]));
    }
<<<<<<< HEAD
    for (std::size_t j = 0u; j < beta.size(); ++j) {
        result -= lambda[j] * ::fabs(beta[j]);
=======
    for (std::size_t j = 0u; j < beta.size(); ++j)
    {
        result -= lambda[j] * std::fabs(beta[j]);
>>>>>>> d4e4cca7
    }
    return result;
}
}

<<<<<<< HEAD
void CLassoLogisticRegressionTest::testCyclicCoordinateDescent(void) {
=======
void CLassoLogisticRegressionTest::testCyclicCoordinateDescent()
{
>>>>>>> d4e4cca7
    LOG_DEBUG("+-------------------------------------------------------------+");
    LOG_DEBUG("|  CLassoLogisticRegressionTest::testCyclicCoordinateDescent  |");
    LOG_DEBUG("+-------------------------------------------------------------+");

    static const double EPS = 5e-3;

    test::CRandomNumbers rng;

    // The training data are linearly separable.
    //
    // Expect p ~= exp( C * (x - 0.55) ) / (1 + exp( C * (x - 0.55) ))
    // where C = C(lambda).
    //
    // Check that:
    //   1) Dense and sparse solutions are the same,
    //   2) We are at a local minimum of the objective function.
    {
        maths::lasso_logistic_regression_detail::CCyclicCoordinateDescent clg(50, 0.001);

        TDoubleVec lambda(2, 0.25);
        double x_[][2] = {{0.1, 1.0}, {0.3, 1.0}, {0.4, 1.0}, {0.0, 1.0}, {1.0, 1.0}, {0.6, 1.0}, {0.7, 1.0}, {0.45, 1.0}};
        double y_[] = {-1.0, -1.0, -1.0, -1.0, 1.0, 1.0, 1.0, -1.0};

        TDoubleVecVec x;
        initializeMatrix(x_, x);
        TSizeSizePrDoublePrVec xs_;
        initializeMatrix(x_, xs_);
        TDoubleVec y(boost::begin(y_), boost::end(y_));

        TDoubleVec beta1;
        std::size_t numberIterations;
        clg.run(x, y, lambda, beta1, numberIterations);
        LOG_DEBUG("dense beta = " << core::CContainerPrinter::print(beta1) << ", numberIterations = " << numberIterations);

        TDoubleVec beta2;
        maths::lasso_logistic_regression_detail::CSparseMatrix xs(boost::size(x_), boost::size(x_[0]), xs_);
        clg.run(xs, y, lambda, beta2, numberIterations);
        LOG_DEBUG("sparse beta = " << core::CContainerPrinter::print(beta2) << ", numberIterations = " << numberIterations);

        CPPUNIT_ASSERT_EQUAL(core::CContainerPrinter::print(beta1), core::CContainerPrinter::print(beta2));

        initializeMatrix(x_, x);
        double ll = logLikelihood(x, y, lambda, beta1);
        LOG_DEBUG("log-likelihood = " << ll);

        double llMinusEps = 0.0;
        double llPlusEps = 0.0;
        for (std::size_t i = 0u; i < 10; ++i) {
            TDoubleVec step;
            rng.generateUniformSamples(0.0, EPS, beta1.size(), step);

            TDoubleVec betaMinusEps;
            TDoubleVec betaPlusEps;
            double length = 0.0;
            for (std::size_t j = 0u; j < beta1.size(); ++j) {
                betaMinusEps.push_back(beta1[j] - step[j]);
                betaPlusEps.push_back(beta1[j] + step[j]);
                length += step[j] * step[j];
            }
            length = 2.0 * std::sqrt(length);

            llMinusEps += logLikelihood(x, y, lambda, betaMinusEps);
            llPlusEps += logLikelihood(x, y, lambda, betaPlusEps);
            LOG_DEBUG("log-likelihood minus eps = " << llMinusEps / static_cast<double>(i + 1));
            LOG_DEBUG("log-likelihood plus eps  = " << llPlusEps / static_cast<double>(i + 1));

            double slope = (llPlusEps - llMinusEps) / length;
            LOG_DEBUG("slope = " << slope);
            CPPUNIT_ASSERT(slope < 0.015);
        }
        CPPUNIT_ASSERT(ll > llMinusEps / 10.0);
        CPPUNIT_ASSERT(ll > llPlusEps / 10.0);
    }

    double lambdas[] = {2.5, 5.0, 10.0, 15.0, 20.0};

    maths::lasso_logistic_regression_detail::CCyclicCoordinateDescent clg(100, 0.001);

    // Generate linearly separable data along a random direction
    // in R^5.

    double decision = 1.0;
    TDoubleVec decisionNormal;
    rng.generateUniformSamples(0.0, 1.0, 5, decisionNormal);
<<<<<<< HEAD
    double length = ::sqrt(inner(decisionNormal, decisionNormal));
    for (std::size_t j = 0u; j < decisionNormal.size(); ++j) {
=======
    double length = std::sqrt(inner(decisionNormal, decisionNormal));
    for (std::size_t j = 0u; j < decisionNormal.size(); ++j)
    {
>>>>>>> d4e4cca7
        decisionNormal[j] /= length;
    }
    LOG_DEBUG("decisionNormal = " << core::CContainerPrinter::print(decisionNormal));

    TDoubleVecVec x_(6, TDoubleVec(100, 0.0));
    TDoubleVec y_(100, 0.0);
    for (std::size_t i = 0u; i < 100; ++i) {
        TDoubleVec xi;
        rng.generateUniformSamples(-20.0, 20.0, 5, xi);
<<<<<<< HEAD
        double yi = ::sqrt(inner(decisionNormal, xi)) > decision ? 1.0 : -1.0;
        for (std::size_t j = 0u; j < xi.size(); ++j) {
=======
        double yi = std::sqrt(inner(decisionNormal, xi)) > decision ? 1.0 : -1.0;
        for (std::size_t j = 0u; j < xi.size(); ++j)
        {
>>>>>>> d4e4cca7
            x_[j][i] = xi[j];
        }
        x_[5][i] = 1.0;
        y_[i] = yi;
    }

    for (std::size_t k = 0u; k < boost::size(lambdas); ++k) {
        TDoubleVec lambda(6, lambdas[k]);
        TDoubleVecVec x(x_);
        TDoubleVec y(y_);

        TDoubleVec beta;
        std::size_t numberIterations;
        clg.run(x, y, lambda, beta, numberIterations);
        LOG_DEBUG("beta = " << core::CContainerPrinter::print(beta) << ", numberIterations = " << numberIterations);

        TDoubleVec effectiveDecisionNormal;
        for (std::size_t j = 0u; j < decisionNormal.size(); ++j) {
            effectiveDecisionNormal.push_back(beta[j]);
        }

<<<<<<< HEAD
        double theta =
            ::acos(inner(effectiveDecisionNormal, decisionNormal) / ::sqrt(inner(effectiveDecisionNormal, effectiveDecisionNormal))) *
            360.0 / boost::math::double_constants::two_pi;
=======
        double theta = std::acos(inner(effectiveDecisionNormal, decisionNormal)
                                 / std::sqrt(inner(effectiveDecisionNormal, effectiveDecisionNormal)))
                       * 360.0
                       / boost::math::double_constants::two_pi;
>>>>>>> d4e4cca7
        LOG_DEBUG("angular error = " << theta << " deg");
        CPPUNIT_ASSERT(theta < 7.5);
    }

    // Generate three features with monotonically increasing
    // correlation to the labels. We should eliminate them
    // in order as we increase lambda.
}

<<<<<<< HEAD
void CLassoLogisticRegressionTest::testCyclicCoordinateDescentLargeSparse(void) {
=======
void CLassoLogisticRegressionTest::testCyclicCoordinateDescentLargeSparse()
{
>>>>>>> d4e4cca7
    LOG_DEBUG("+------------------------------------------------------------------------+");
    LOG_DEBUG("|  CLassoLogisticRegressionTest::testCyclicCoordinateDescentLargeSparse  |");
    LOG_DEBUG("+------------------------------------------------------------------------+");
    // TODO
}

<<<<<<< HEAD
void CLassoLogisticRegressionTest::testCyclicCoordinateDescentIncremental(void) {
    // TODO
}

void CLassoLogisticRegressionTest::testNormBasedLambda(void) {
    // TODO
}

void CLassoLogisticRegressionTest::testCrossValidatedLambda(void) {
    // TODO
}

CppUnit::Test* CLassoLogisticRegressionTest::suite(void) {
    CppUnit::TestSuite* suiteOfTests = new CppUnit::TestSuite("CLassoLogisticRegressionTest");

    suiteOfTests->addTest(new CppUnit::TestCaller<CLassoLogisticRegressionTest>(
        "CLassoLogisticRegressionTest::testCyclicCoordinateDescent", &CLassoLogisticRegressionTest::testCyclicCoordinateDescent));
    suiteOfTests->addTest(
        new CppUnit::TestCaller<CLassoLogisticRegressionTest>("CLassoLogisticRegressionTest::testCyclicCoordinateDescentLargeSparse",
                                                              &CLassoLogisticRegressionTest::testCyclicCoordinateDescentLargeSparse));
    suiteOfTests->addTest(
        new CppUnit::TestCaller<CLassoLogisticRegressionTest>("CLassoLogisticRegressionTest::testCyclicCoordinateDescentIncremental",
                                                              &CLassoLogisticRegressionTest::testCyclicCoordinateDescentIncremental));
    suiteOfTests->addTest(new CppUnit::TestCaller<CLassoLogisticRegressionTest>("CLassoLogisticRegressionTest::testNormBasedLambda",
                                                                                &CLassoLogisticRegressionTest::testNormBasedLambda));
    suiteOfTests->addTest(new CppUnit::TestCaller<CLassoLogisticRegressionTest>("CLassoLogisticRegressionTest::testCrossValidatedLambda",
                                                                                &CLassoLogisticRegressionTest::testCrossValidatedLambda));
=======
void CLassoLogisticRegressionTest::testCyclicCoordinateDescentIncremental()
{
    // TODO
}

void CLassoLogisticRegressionTest::testNormBasedLambda()
{
    // TODO
}

void CLassoLogisticRegressionTest::testCrossValidatedLambda()
{
    // TODO
}

CppUnit::Test *CLassoLogisticRegressionTest::suite()
{
    CppUnit::TestSuite *suiteOfTests = new CppUnit::TestSuite("CLassoLogisticRegressionTest");

    suiteOfTests->addTest( new CppUnit::TestCaller<CLassoLogisticRegressionTest>(
                                   "CLassoLogisticRegressionTest::testCyclicCoordinateDescent",
                                   &CLassoLogisticRegressionTest::testCyclicCoordinateDescent) );
    suiteOfTests->addTest( new CppUnit::TestCaller<CLassoLogisticRegressionTest>(
                                   "CLassoLogisticRegressionTest::testCyclicCoordinateDescentLargeSparse",
                                   &CLassoLogisticRegressionTest::testCyclicCoordinateDescentLargeSparse) );
    suiteOfTests->addTest( new CppUnit::TestCaller<CLassoLogisticRegressionTest>(
                                   "CLassoLogisticRegressionTest::testCyclicCoordinateDescentIncremental",
                                   &CLassoLogisticRegressionTest::testCyclicCoordinateDescentIncremental) );
    suiteOfTests->addTest( new CppUnit::TestCaller<CLassoLogisticRegressionTest>(
                                   "CLassoLogisticRegressionTest::testNormBasedLambda",
                                   &CLassoLogisticRegressionTest::testNormBasedLambda) );
    suiteOfTests->addTest( new CppUnit::TestCaller<CLassoLogisticRegressionTest>(
                                   "CLassoLogisticRegressionTest::testCrossValidatedLambda",
                                   &CLassoLogisticRegressionTest::testCrossValidatedLambda) );
>>>>>>> d4e4cca7

    return suiteOfTests;
}<|MERGE_RESOLUTION|>--- conflicted
+++ resolved
@@ -76,25 +76,14 @@
         }
         result -= std::log(1.0 + std::exp(-f * y[i]));
     }
-<<<<<<< HEAD
     for (std::size_t j = 0u; j < beta.size(); ++j) {
-        result -= lambda[j] * ::fabs(beta[j]);
-=======
-    for (std::size_t j = 0u; j < beta.size(); ++j)
-    {
         result -= lambda[j] * std::fabs(beta[j]);
->>>>>>> d4e4cca7
     }
     return result;
 }
 }
 
-<<<<<<< HEAD
-void CLassoLogisticRegressionTest::testCyclicCoordinateDescent(void) {
-=======
-void CLassoLogisticRegressionTest::testCyclicCoordinateDescent()
-{
->>>>>>> d4e4cca7
+void CLassoLogisticRegressionTest::testCyclicCoordinateDescent() {
     LOG_DEBUG("+-------------------------------------------------------------+");
     LOG_DEBUG("|  CLassoLogisticRegressionTest::testCyclicCoordinateDescent  |");
     LOG_DEBUG("+-------------------------------------------------------------+");
@@ -179,14 +168,8 @@
     double decision = 1.0;
     TDoubleVec decisionNormal;
     rng.generateUniformSamples(0.0, 1.0, 5, decisionNormal);
-<<<<<<< HEAD
-    double length = ::sqrt(inner(decisionNormal, decisionNormal));
+    double length = std::sqrt(inner(decisionNormal, decisionNormal));
     for (std::size_t j = 0u; j < decisionNormal.size(); ++j) {
-=======
-    double length = std::sqrt(inner(decisionNormal, decisionNormal));
-    for (std::size_t j = 0u; j < decisionNormal.size(); ++j)
-    {
->>>>>>> d4e4cca7
         decisionNormal[j] /= length;
     }
     LOG_DEBUG("decisionNormal = " << core::CContainerPrinter::print(decisionNormal));
@@ -196,14 +179,8 @@
     for (std::size_t i = 0u; i < 100; ++i) {
         TDoubleVec xi;
         rng.generateUniformSamples(-20.0, 20.0, 5, xi);
-<<<<<<< HEAD
-        double yi = ::sqrt(inner(decisionNormal, xi)) > decision ? 1.0 : -1.0;
+        double yi = std::sqrt(inner(decisionNormal, xi)) > decision ? 1.0 : -1.0;
         for (std::size_t j = 0u; j < xi.size(); ++j) {
-=======
-        double yi = std::sqrt(inner(decisionNormal, xi)) > decision ? 1.0 : -1.0;
-        for (std::size_t j = 0u; j < xi.size(); ++j)
-        {
->>>>>>> d4e4cca7
             x_[j][i] = xi[j];
         }
         x_[5][i] = 1.0;
@@ -225,16 +202,9 @@
             effectiveDecisionNormal.push_back(beta[j]);
         }
 
-<<<<<<< HEAD
         double theta =
-            ::acos(inner(effectiveDecisionNormal, decisionNormal) / ::sqrt(inner(effectiveDecisionNormal, effectiveDecisionNormal))) *
+            std::acos(inner(effectiveDecisionNormal, decisionNormal) / std::sqrt(inner(effectiveDecisionNormal, effectiveDecisionNormal))) *
             360.0 / boost::math::double_constants::two_pi;
-=======
-        double theta = std::acos(inner(effectiveDecisionNormal, decisionNormal)
-                                 / std::sqrt(inner(effectiveDecisionNormal, effectiveDecisionNormal)))
-                       * 360.0
-                       / boost::math::double_constants::two_pi;
->>>>>>> d4e4cca7
         LOG_DEBUG("angular error = " << theta << " deg");
         CPPUNIT_ASSERT(theta < 7.5);
     }
@@ -244,32 +214,26 @@
     // in order as we increase lambda.
 }
 
-<<<<<<< HEAD
-void CLassoLogisticRegressionTest::testCyclicCoordinateDescentLargeSparse(void) {
-=======
-void CLassoLogisticRegressionTest::testCyclicCoordinateDescentLargeSparse()
-{
->>>>>>> d4e4cca7
+void CLassoLogisticRegressionTest::testCyclicCoordinateDescentLargeSparse() {
     LOG_DEBUG("+------------------------------------------------------------------------+");
     LOG_DEBUG("|  CLassoLogisticRegressionTest::testCyclicCoordinateDescentLargeSparse  |");
     LOG_DEBUG("+------------------------------------------------------------------------+");
     // TODO
 }
 
-<<<<<<< HEAD
-void CLassoLogisticRegressionTest::testCyclicCoordinateDescentIncremental(void) {
-    // TODO
-}
-
-void CLassoLogisticRegressionTest::testNormBasedLambda(void) {
-    // TODO
-}
-
-void CLassoLogisticRegressionTest::testCrossValidatedLambda(void) {
-    // TODO
-}
-
-CppUnit::Test* CLassoLogisticRegressionTest::suite(void) {
+void CLassoLogisticRegressionTest::testCyclicCoordinateDescentIncremental() {
+    // TODO
+}
+
+void CLassoLogisticRegressionTest::testNormBasedLambda() {
+    // TODO
+}
+
+void CLassoLogisticRegressionTest::testCrossValidatedLambda() {
+    // TODO
+}
+
+CppUnit::Test* CLassoLogisticRegressionTest::suite() {
     CppUnit::TestSuite* suiteOfTests = new CppUnit::TestSuite("CLassoLogisticRegressionTest");
 
     suiteOfTests->addTest(new CppUnit::TestCaller<CLassoLogisticRegressionTest>(
@@ -284,42 +248,6 @@
                                                                                 &CLassoLogisticRegressionTest::testNormBasedLambda));
     suiteOfTests->addTest(new CppUnit::TestCaller<CLassoLogisticRegressionTest>("CLassoLogisticRegressionTest::testCrossValidatedLambda",
                                                                                 &CLassoLogisticRegressionTest::testCrossValidatedLambda));
-=======
-void CLassoLogisticRegressionTest::testCyclicCoordinateDescentIncremental()
-{
-    // TODO
-}
-
-void CLassoLogisticRegressionTest::testNormBasedLambda()
-{
-    // TODO
-}
-
-void CLassoLogisticRegressionTest::testCrossValidatedLambda()
-{
-    // TODO
-}
-
-CppUnit::Test *CLassoLogisticRegressionTest::suite()
-{
-    CppUnit::TestSuite *suiteOfTests = new CppUnit::TestSuite("CLassoLogisticRegressionTest");
-
-    suiteOfTests->addTest( new CppUnit::TestCaller<CLassoLogisticRegressionTest>(
-                                   "CLassoLogisticRegressionTest::testCyclicCoordinateDescent",
-                                   &CLassoLogisticRegressionTest::testCyclicCoordinateDescent) );
-    suiteOfTests->addTest( new CppUnit::TestCaller<CLassoLogisticRegressionTest>(
-                                   "CLassoLogisticRegressionTest::testCyclicCoordinateDescentLargeSparse",
-                                   &CLassoLogisticRegressionTest::testCyclicCoordinateDescentLargeSparse) );
-    suiteOfTests->addTest( new CppUnit::TestCaller<CLassoLogisticRegressionTest>(
-                                   "CLassoLogisticRegressionTest::testCyclicCoordinateDescentIncremental",
-                                   &CLassoLogisticRegressionTest::testCyclicCoordinateDescentIncremental) );
-    suiteOfTests->addTest( new CppUnit::TestCaller<CLassoLogisticRegressionTest>(
-                                   "CLassoLogisticRegressionTest::testNormBasedLambda",
-                                   &CLassoLogisticRegressionTest::testNormBasedLambda) );
-    suiteOfTests->addTest( new CppUnit::TestCaller<CLassoLogisticRegressionTest>(
-                                   "CLassoLogisticRegressionTest::testCrossValidatedLambda",
-                                   &CLassoLogisticRegressionTest::testCrossValidatedLambda) );
->>>>>>> d4e4cca7
 
     return suiteOfTests;
 }