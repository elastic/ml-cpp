--- conflicted
+++ resolved
@@ -19,11 +19,8 @@
 #include <test/CRandomNumbers.h>
 #include <test/CTestTmpDir.h>
 
-<<<<<<< HEAD
+#include <boost/make_shared.hpp>
 #include <boost/test/unit_test.hpp>
-=======
-#include <boost/make_shared.hpp>
->>>>>>> c3361eb1
 
 #include <fstream>
 #include <functional>
@@ -247,11 +244,7 @@
             0.0, modelBias[i][0],
             4.0 * std::sqrt(noiseVariance / static_cast<double>(trainRows)));
         // Good R^2...
-<<<<<<< HEAD
-        BOOST_TEST_REQUIRE(modelRSquared[i][0] > 0.96);
-=======
-        CPPUNIT_ASSERT(modelRSquared[i][0] > 0.95);
->>>>>>> c3361eb1
+        BOOST_TEST_REQUIRE(modelRSquared[i][0] > 0.95);
 
         meanModelRSquared.add(modelRSquared[i][0]);
     }
@@ -374,11 +367,7 @@
             0.0, modelBias[i][0],
             5.0 * std::sqrt(noiseVariance / static_cast<double>(trainRows)));
         // Good R^2...
-<<<<<<< HEAD
-        BOOST_TEST_REQUIRE(modelRSquared[i][0] > 0.96);
-=======
-        CPPUNIT_ASSERT(modelRSquared[i][0] > 0.95);
->>>>>>> c3361eb1
+        BOOST_TEST_REQUIRE(modelRSquared[i][0] > 0.95);
 
         meanModelRSquared.add(modelRSquared[i][0]);
     }
@@ -768,11 +757,7 @@
         rsquared.push_back(modelRSquared);
     }
 
-<<<<<<< HEAD
-    BOOST_REQUIRE_CLOSE_ABSOLUTE(rsquared[0], rsquared[1], 5e-3);
-=======
-    CPPUNIT_ASSERT_DOUBLES_EQUAL(rsquared[0], rsquared[1], 0.01);
->>>>>>> c3361eb1
+    BOOST_REQUIRE_CLOSE_ABSOLUTE(rsquared[0], rsquared[1], 0.01);
 }
 
 std::size_t maxDepth(const std::vector<maths::CBoostedTreeNode>& tree,
@@ -1142,11 +1127,11 @@
         LOG_DEBUG(<< "log relative error = "
                   << maths::CBasicStatistics::mean(logRelativeError));
 
-        CPPUNIT_ASSERT(maths::CBasicStatistics::mean(logRelativeError) < 0.7);
-    }
-}
-
-void CBoostedTreeTest::testUnbalancedClasses() {
+        BOOST_TEST_REQUIRE(maths::CBasicStatistics::mean(logRelativeError) < 0.7);
+    }
+}
+
+BOOST_AUTO_TEST_CASE(testUnbalancedClasses) {
 
     // Test we get similar per class precision and recall with unbalanced training
     // data targeting balanced within class accuracy.
@@ -1221,32 +1206,21 @@
             }
         });
 
-<<<<<<< HEAD
-        // We should be with 40% of the minimum possible cross entropy.
-        BOOST_TEST_REQUIRE(actualCrossEntropy < 1.4 * minimumCrossEntropy);
-        meanExcessCrossEntropy.add(actualCrossEntropy / minimumCrossEntropy);
-=======
         precisions.push_back(
             {truePositives[0] / (truePositives[0] + falsePositives[0]),
              truePositives[1] / (truePositives[1] + falsePositives[1])});
         recalls.push_back({truePositives[0] / (truePositives[0] + falseNegatives[0]),
                            truePositives[1] / (truePositives[1] + falseNegatives[1])});
->>>>>>> c3361eb1
     }
 
     LOG_DEBUG(<< "precisions = " << core::CContainerPrinter::print(precisions));
     LOG_DEBUG(<< "recalls    = " << core::CContainerPrinter::print(recalls));
 
-<<<<<<< HEAD
-    // We should be within 25% of the minimum possible cross entropy on average.
-    BOOST_TEST_REQUIRE(maths::CBasicStatistics::mean(meanExcessCrossEntropy) < 1.25);
-=======
     // We expect more similar precision and recall when balancing training loss.
-    CPPUNIT_ASSERT(std::fabs(precisions[1][0] - precisions[1][1]) <
-                   0.4 * std::fabs(precisions[0][0] - precisions[0][1]));
-    CPPUNIT_ASSERT(std::fabs(recalls[1][0] - recalls[1][1]) <
-                   0.4 * std::fabs(recalls[0][0] - recalls[0][1]));
->>>>>>> c3361eb1
+    BOOST_TEST_REQUIRE(std::fabs(precisions[1][0] - precisions[1][1]) <
+                       0.4 * std::fabs(precisions[0][0] - precisions[0][1]));
+    BOOST_TEST_REQUIRE(std::fabs(recalls[1][0] - recalls[1][1]) <
+                       0.4 * std::fabs(recalls[0][0] - recalls[0][1]));
 }
 
 BOOST_AUTO_TEST_CASE(testEstimateMemoryUsedByTrain) {
@@ -1454,12 +1428,7 @@
     auto stream = boost::make_shared<std::ostringstream>();
 
     // log at level ERROR only
-<<<<<<< HEAD
-    BOOST_TEST_REQUIRE(ml::core::CLogger::instance().reconfigureFromFile(
-        "testfiles/testLogErrors.boost.log.ini"));
-=======
-    CPPUNIT_ASSERT(core::CLogger::instance().reconfigure(stream));
->>>>>>> c3361eb1
+    BOOST_TEST_REQUIRE(core::CLogger::instance().reconfigure(stream));
 
     std::size_t cols{3};
     std::size_t capacity{50};
@@ -1481,16 +1450,9 @@
         throwsExceptions = true;
         core::CRegex re;
         re.init("Input error:.*");
-<<<<<<< HEAD
         BOOST_TEST_REQUIRE(re.matches(e.what()));
-        readFileToStream(logFile, buffer);
-        BOOST_TEST_REQUIRE(buffer.str().find("Failed to restore MAX_BOUNDARY_TAG") !=
+        BOOST_TEST_REQUIRE(stream->str().find("Failed to restore MAX_BOUNDARY_TAG") !=
                            std::string::npos);
-=======
-        CPPUNIT_ASSERT(re.matches(e.what()));
-        CPPUNIT_ASSERT(stream->str().find("Failed to restore MAX_BOUNDARY_TAG") !=
-                       std::string::npos);
->>>>>>> c3361eb1
     }
     BOOST_TEST_REQUIRE(throwsExceptions);
 
@@ -1508,16 +1470,9 @@
         throwsExceptions = true;
         core::CRegex re;
         re.init("Input error:.*");
-<<<<<<< HEAD
         BOOST_TEST_REQUIRE(re.matches(e.what()));
-        readFileToStream(logFile, buffer);
-        BOOST_TEST_REQUIRE(buffer.str().find("Failed to restore NUMBER_FOLDS_TAG") !=
+        BOOST_TEST_REQUIRE(stream->str().find("Failed to restore NUMBER_FOLDS_TAG") !=
                            std::string::npos);
-=======
-        CPPUNIT_ASSERT(re.matches(e.what()));
-        CPPUNIT_ASSERT(stream->str().find("Failed to restore NUMBER_FOLDS_TAG") !=
-                       std::string::npos);
->>>>>>> c3361eb1
     }
     BOOST_TEST_REQUIRE(throwsExceptions);
 
@@ -1535,77 +1490,12 @@
         throwsExceptions = true;
         core::CRegex re;
         re.init("Input error:.*");
-<<<<<<< HEAD
         BOOST_TEST_REQUIRE(re.matches(e.what()));
-        readFileToStream(logFile, buffer);
-        BOOST_TEST_REQUIRE(buffer.str().find("unsupported state serialization version.") !=
+        BOOST_TEST_REQUIRE(stream->str().find("unsupported state serialization version.") !=
                            std::string::npos);
-=======
-        CPPUNIT_ASSERT(re.matches(e.what()));
-        CPPUNIT_ASSERT(stream->str().find("unsupported state serialization version.") !=
-                       std::string::npos);
->>>>>>> c3361eb1
     }
     BOOST_TEST_REQUIRE(throwsExceptions);
     ml::core::CLogger::instance().reset();
 }
 
-<<<<<<< HEAD
-BOOST_AUTO_TEST_SUITE_END()
-=======
-CppUnit::Test* CBoostedTreeTest::suite() {
-    CppUnit::TestSuite* suiteOfTests = new CppUnit::TestSuite("CBoostedTreeTest");
-
-    suiteOfTests->addTest(new CppUnit::TestCaller<CBoostedTreeTest>(
-        "CBoostedTreeTest::testPiecewiseConstant", &CBoostedTreeTest::testPiecewiseConstant));
-    suiteOfTests->addTest(new CppUnit::TestCaller<CBoostedTreeTest>(
-        "CBoostedTreeTest::testLinear", &CBoostedTreeTest::testLinear));
-    suiteOfTests->addTest(new CppUnit::TestCaller<CBoostedTreeTest>(
-        "CBoostedTreeTest::testNonLinear", &CBoostedTreeTest::testNonLinear));
-    suiteOfTests->addTest(new CppUnit::TestCaller<CBoostedTreeTest>(
-        "CBoostedTreeTest::testThreading", &CBoostedTreeTest::testThreading));
-    suiteOfTests->addTest(new CppUnit::TestCaller<CBoostedTreeTest>(
-        "CBoostedTreeTest::testConstantFeatures", &CBoostedTreeTest::testConstantFeatures));
-    suiteOfTests->addTest(new CppUnit::TestCaller<CBoostedTreeTest>(
-        "CBoostedTreeTest::testConstantTarget", &CBoostedTreeTest::testConstantTarget));
-    suiteOfTests->addTest(new CppUnit::TestCaller<CBoostedTreeTest>(
-        "CBoostedTreeTest::testCategoricalRegressors",
-        &CBoostedTreeTest::testCategoricalRegressors));
-    suiteOfTests->addTest(new CppUnit::TestCaller<CBoostedTreeTest>(
-        "CBoostedTreeTest::testIntegerRegressor", &CBoostedTreeTest::testIntegerRegressor));
-    suiteOfTests->addTest(new CppUnit::TestCaller<CBoostedTreeTest>(
-        "CBoostedTreeTest::testSingleSplit", &CBoostedTreeTest::testSingleSplit));
-    suiteOfTests->addTest(new CppUnit::TestCaller<CBoostedTreeTest>(
-        "CBoostedTreeTest::testTranslationInvariance",
-        &CBoostedTreeTest::testTranslationInvariance));
-    suiteOfTests->addTest(new CppUnit::TestCaller<CBoostedTreeTest>(
-        "CBoostedTreeTest::testDepthBasedRegularization",
-        &CBoostedTreeTest::testDepthBasedRegularization));
-    suiteOfTests->addTest(new CppUnit::TestCaller<CBoostedTreeTest>(
-        "CBoostedTreeTest::testLogisticMinimizerEdgeCases",
-        &CBoostedTreeTest::testLogisticMinimizerEdgeCases));
-    suiteOfTests->addTest(new CppUnit::TestCaller<CBoostedTreeTest>(
-        "CBoostedTreeTest::testLogisticMinimizerRandom",
-        &CBoostedTreeTest::testLogisticMinimizerRandom));
-    suiteOfTests->addTest(new CppUnit::TestCaller<CBoostedTreeTest>(
-        "CBoostedTreeTest::testLogisticLossForUnderflow",
-        &CBoostedTreeTest::testLogisticLossForUnderflow));
-    suiteOfTests->addTest(new CppUnit::TestCaller<CBoostedTreeTest>(
-        "CBoostedTreeTest::testLogisticRegression", &CBoostedTreeTest::testLogisticRegression));
-    suiteOfTests->addTest(new CppUnit::TestCaller<CBoostedTreeTest>(
-        "CBoostedTreeTest::testUnbalancedClasses", &CBoostedTreeTest::testUnbalancedClasses));
-    suiteOfTests->addTest(new CppUnit::TestCaller<CBoostedTreeTest>(
-        "CBoostedTreeTest::testEstimateMemoryUsedByTrain",
-        &CBoostedTreeTest::testEstimateMemoryUsedByTrain));
-    suiteOfTests->addTest(new CppUnit::TestCaller<CBoostedTreeTest>(
-        "CBoostedTreeTest::testProgressMonitoring", &CBoostedTreeTest::testProgressMonitoring));
-    suiteOfTests->addTest(new CppUnit::TestCaller<CBoostedTreeTest>(
-        "CBoostedTreeTest::testMissingData", &CBoostedTreeTest::testMissingData));
-    suiteOfTests->addTest(new CppUnit::TestCaller<CBoostedTreeTest>(
-        "CBoostedTreeTest::testPersistRestore", &CBoostedTreeTest::testPersistRestore));
-    suiteOfTests->addTest(new CppUnit::TestCaller<CBoostedTreeTest>(
-        "CBoostedTreeTest::testRestoreErrorHandling", &CBoostedTreeTest::testRestoreErrorHandling));
-
-    return suiteOfTests;
-}
->>>>>>> c3361eb1
+BOOST_AUTO_TEST_SUITE_END()