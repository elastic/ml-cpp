/*
 * Copyright Elasticsearch B.V. and/or licensed to Elasticsearch B.V. under one
 * or more contributor license agreements. Licensed under the Elastic License;
 * you may not use this file except in compliance with the Elastic License.
 */

#include <core/CDataFrame.h>
#include <core/CJsonStatePersistInserter.h>
#include <core/CLogger.h>
#include <core/CRegex.h>

#include <maths/CBasicStatistics.h>
#include <maths/CBoostedTree.h>
#include <maths/CBoostedTreeFactory.h>
#include <maths/CSolvers.h>
#include <maths/CTools.h>

#include <test/BoostTestCloseAbsolute.h>
#include <test/CRandomNumbers.h>
#include <test/CTestTmpDir.h>

#include <boost/make_shared.hpp>
#include <boost/test/unit_test.hpp>

#include <fstream>
#include <functional>
#include <memory>
#include <streambuf>
#include <utility>

BOOST_AUTO_TEST_SUITE(CBoostedTreeTest)

using namespace ml;

using TBoolVec = std::vector<bool>;
using TDoubleVec = std::vector<double>;
using TDoubleVecVec = std::vector<TDoubleVec>;
using TFactoryFunc = std::function<std::unique_ptr<core::CDataFrame>()>;
using TFactoryFuncVec = std::vector<TFactoryFunc>;
using TFactoryFuncVecVec = std::vector<TFactoryFuncVec>;
using TRowRef = core::CDataFrame::TRowRef;
using TRowItr = core::CDataFrame::TRowItr;
using TMeanAccumulator = maths::CBasicStatistics::SSampleMean<double>::TAccumulator;
using TMeanVarAccumulator = maths::CBasicStatistics::SSampleMeanVar<double>::TAccumulator;

namespace {

class CStubInstrumentation final : public maths::CDataFrameAnalysisInstrumentationInterface {
public:
    void updateMemoryUsage(std::int64_t /*int64*/) override {}

    void updateProgress(double /*d*/) override {}

    void nextStep(std::uint32_t /*uint32*/) override {}
};

template<typename F>
auto computeEvaluationMetrics(const core::CDataFrame& frame,
                              std::size_t beginTestRows,
                              std::size_t endTestRows,
                              std::size_t columnHoldingPrediction,
                              const F& target,
                              double noiseVariance) {

    TMeanVarAccumulator functionMoments;
    TMeanVarAccumulator modelPredictionErrorMoments;

    frame.readRows(1, beginTestRows, endTestRows, [&](TRowItr beginRows, TRowItr endRows) {
        for (auto row = beginRows; row != endRows; ++row) {
            functionMoments.add(target(*row));
            modelPredictionErrorMoments.add(target(*row) - (*row)[columnHoldingPrediction]);
        }
    });

    LOG_TRACE(<< "function moments = " << functionMoments);
    LOG_TRACE(<< "model prediction error moments = " << modelPredictionErrorMoments);

    double functionVariance{maths::CBasicStatistics::variance(functionMoments)};
    double predictionErrorMean{maths::CBasicStatistics::mean(modelPredictionErrorMoments)};
    double predictionErrorVariance{maths::CBasicStatistics::variance(modelPredictionErrorMoments)};
    double rSquared{1.0 - (predictionErrorVariance - noiseVariance) /
                              (functionVariance - noiseVariance)};

    return std::make_pair(predictionErrorMean, rSquared);
}

template<typename F>
void fillDataFrame(std::size_t trainRows,
                   std::size_t testRows,
                   std::size_t cols,
                   const TBoolVec& categoricalColumns,
                   const TDoubleVecVec& regressors,
                   const TDoubleVec& noise,
                   const F& target,
                   core::CDataFrame& frame) {

    std::size_t rows{trainRows + testRows};
    frame.categoricalColumns(categoricalColumns);
    for (std::size_t i = 0; i < rows; ++i) {
        frame.writeRow([&](core::CDataFrame::TFloatVecItr column, std::int32_t&) {
            for (std::size_t j = 0; j < cols - 1; ++j, ++column) {
                *column = regressors[j][i];
            }
        });
    }
    frame.finishWritingRows();
    frame.writeColumns(1, [&](TRowItr beginRows, TRowItr endRows) {
        for (auto row = beginRows; row != endRows; ++row) {
            double targetValue{row->index() < trainRows
                                   ? target(*row) + noise[row->index()]
                                   : core::CDataFrame::valueOfMissing()};
            row->writeColumn(cols - 1, targetValue);
        }
    });
}

template<typename F>
void fillDataFrame(std::size_t trainRows,
                   std::size_t testRows,
                   std::size_t cols,
                   const TDoubleVecVec& regressors,
                   const TDoubleVec& noise,
                   const F& target,
                   core::CDataFrame& frame) {
    fillDataFrame(trainRows, testRows, cols, TBoolVec(cols, false), regressors,
                  noise, target, frame);
}

template<typename F>
auto predictAndComputeEvaluationMetrics(const F& generateFunction,
                                        test::CRandomNumbers& rng,
                                        std::size_t trainRows,
                                        std::size_t testRows,
                                        std::size_t cols,
                                        std::size_t capacity,
                                        double noiseVariance) {

    std::size_t rows{trainRows + testRows};

    TFactoryFunc makeOnDisk{[=] {
        return core::makeDiskStorageDataFrame(test::CTestTmpDir::tmpDir(), cols, rows, capacity)
            .first;
    }};
    TFactoryFunc makeMainMemory{
        [=] { return core::makeMainStorageDataFrame(cols, capacity).first; }};

    TFactoryFuncVecVec factories{
        {makeOnDisk, makeMainMemory}, {makeMainMemory}, {makeMainMemory}};

    TDoubleVecVec modelBias(factories.size());
    TDoubleVecVec modelRSquared(factories.size());

    for (std::size_t test = 0; test < factories.size(); ++test) {

        auto target = generateFunction(rng, cols);

        TDoubleVecVec x(cols - 1);
        for (std::size_t i = 0; i < cols - 1; ++i) {
            rng.generateUniformSamples(0.0, 10.0, rows, x[i]);
        }

        TDoubleVec noise;
        rng.generateNormalSamples(0.0, noiseVariance, rows, noise);

        for (const auto& factory : factories[test]) {

            auto frame = factory();

            fillDataFrame(trainRows, testRows, cols, x, noise, target, *frame);

            CStubInstrumentation instr;

            auto regression =
                maths::CBoostedTreeFactory::constructFromParameters(1)
                    .analysisInstrumentation(&instr)
                    .buildFor(*frame, std::make_unique<maths::boosted_tree::CMse>(),
                              cols - 1);

            regression->train();
            regression->predict();

            double bias;
            double rSquared;
            std::tie(bias, rSquared) = computeEvaluationMetrics(
                *frame, trainRows, rows, regression->columnHoldingPrediction(),
                target, noiseVariance / static_cast<double>(rows));
            modelBias[test].push_back(bias);
            modelRSquared[test].push_back(rSquared);
        }
    }
    LOG_DEBUG(<< "bias = " << core::CContainerPrinter::print(modelBias));
    LOG_DEBUG(<< " R^2 = " << core::CContainerPrinter::print(modelRSquared));

    return std::make_pair(std::move(modelBias), std::move(modelRSquared));
}

void readFileToStream(const std::string& filename, std::stringstream& stream) {
    std::ifstream file(filename);
    BOOST_TEST_REQUIRE(file.is_open());
    std::string str((std::istreambuf_iterator<char>(file)),
                    std::istreambuf_iterator<char>());
    stream << str;
    stream.flush();
}
}

BOOST_AUTO_TEST_CASE(testPiecewiseConstant) {

    // Test regression quality on piecewise constant function.

    auto generatePiecewiseConstant = [](test::CRandomNumbers& rng, std::size_t cols) {
        TDoubleVec p;
        TDoubleVec v;
        rng.generateUniformSamples(0.0, 10.0, 2 * cols - 2, p);
        rng.generateUniformSamples(-10.0, 10.0, cols - 1, v);
        for (std::size_t i = 0; i < p.size(); i += 2) {
            std::sort(p.begin() + i, p.begin() + i + 2);
        }

        return [p, v, cols](const TRowRef& row) {
            double result{0.0};
            for (std::size_t i = 0; i < cols - 1; ++i) {
                if (row[i] >= p[2 * i] && row[i] < p[2 * i + 1]) {
                    result += v[i];
                }
            }
            return result;
        };
    };

    TDoubleVecVec modelBias;
    TDoubleVecVec modelRSquared;

    test::CRandomNumbers rng;
    double noiseVariance{0.2};
    std::size_t trainRows{1000};
    std::size_t testRows{200};
    std::size_t cols{6};
    std::size_t capacity{250};

    std::tie(modelBias, modelRSquared) = predictAndComputeEvaluationMetrics(
        generatePiecewiseConstant, rng, trainRows, testRows, cols, capacity, noiseVariance);

    TMeanAccumulator meanModelRSquared;

    for (std::size_t i = 0; i < modelBias.size(); ++i) {

        // In and out-of-core agree.
        for (std::size_t j = 1; j < modelBias[i].size(); ++j) {
            BOOST_REQUIRE_EQUAL(modelBias[i][0], modelBias[i][j]);
            BOOST_REQUIRE_EQUAL(modelRSquared[i][0], modelRSquared[i][j]);
        }

        // Unbiased...
        BOOST_REQUIRE_CLOSE_ABSOLUTE(
            0.0, modelBias[i][0],
            9.1 * std::sqrt(noiseVariance / static_cast<double>(trainRows)));
        // Good R^2...
        BOOST_TEST_REQUIRE(modelRSquared[i][0] > 0.97);

        meanModelRSquared.add(modelRSquared[i][0]);
    }

    LOG_DEBUG(<< "mean R^2 = " << maths::CBasicStatistics::mean(meanModelRSquared));
    BOOST_TEST_REQUIRE(maths::CBasicStatistics::mean(meanModelRSquared) > 0.98);
}

BOOST_AUTO_TEST_CASE(testLinear) {

    // Test regression quality on linear function.

    auto generateLinear = [](test::CRandomNumbers& rng, std::size_t cols) {
        TDoubleVec m;
        TDoubleVec s;
        rng.generateUniformSamples(0.0, 10.0, cols - 1, m);
        rng.generateUniformSamples(-10.0, 10.0, cols - 1, s);

        return [m, s, cols](const TRowRef& row) {
            double result{0.0};
            for (std::size_t i = 0; i < cols - 1; ++i) {
                result += m[i] + s[i] * row[i];
            }
            return result;
        };
    };

    TDoubleVecVec modelBias;
    TDoubleVecVec modelRSquared;

    test::CRandomNumbers rng;
    double noiseVariance{100.0};
    std::size_t trainRows{1000};
    std::size_t testRows{200};
    std::size_t cols{6};
    std::size_t capacity{500};

    std::tie(modelBias, modelRSquared) = predictAndComputeEvaluationMetrics(
        generateLinear, rng, trainRows, testRows, cols, capacity, noiseVariance);

    TMeanAccumulator meanModelRSquared;

    for (std::size_t i = 0; i < modelBias.size(); ++i) {

        // In and out-of-core agree.
        for (std::size_t j = 1; j < modelBias[i].size(); ++j) {
            BOOST_REQUIRE_EQUAL(modelBias[i][0], modelBias[i][j]);
            BOOST_REQUIRE_EQUAL(modelRSquared[i][0], modelRSquared[i][j]);
        }

        // Unbiased...
        BOOST_REQUIRE_CLOSE_ABSOLUTE(
            0.0, modelBias[i][0],
            4.0 * std::sqrt(noiseVariance / static_cast<double>(trainRows)));
        // Good R^2...
        BOOST_TEST_REQUIRE(modelRSquared[i][0] > 0.97);

        meanModelRSquared.add(modelRSquared[i][0]);
    }
    LOG_DEBUG(<< "mean R^2 = " << maths::CBasicStatistics::mean(meanModelRSquared));
    BOOST_TEST_REQUIRE(maths::CBasicStatistics::mean(meanModelRSquared) > 0.98);
}

BOOST_AUTO_TEST_CASE(testNonLinear) {

    // Test regression quality on non-linear function.

    auto generateNonLinear = [](test::CRandomNumbers& rng, std::size_t cols) {

        cols = cols - 1;

        TDoubleVec mean;
        TDoubleVec slope;
        TDoubleVec curve;
        TDoubleVec cross;
        rng.generateUniformSamples(0.0, 10.0, cols, mean);
        rng.generateUniformSamples(-10.0, 10.0, cols, slope);
        rng.generateUniformSamples(-1.0, 1.0, cols, curve);
        rng.generateUniformSamples(-0.5, 0.5, cols * cols, cross);

        return [=](const TRowRef& row) {
            double result{0.0};
            for (std::size_t i = 0; i < cols; ++i) {
                result += mean[i] + (slope[i] + curve[i] * row[i]) * row[i];
            }
            for (std::size_t i = 0; i < cols; ++i) {
                for (std::size_t j = 0; j < i; ++j) {
                    result += cross[i * cols + j] * row[i] * row[j];
                }
            }
            return result;
        };
    };

    TDoubleVecVec modelBias;
    TDoubleVecVec modelRSquared;

    test::CRandomNumbers rng;
    double noiseVariance{100.0};
    std::size_t trainRows{500};
    std::size_t testRows{100};
    std::size_t cols{6};
    std::size_t capacity{500};

    std::tie(modelBias, modelRSquared) = predictAndComputeEvaluationMetrics(
        generateNonLinear, rng, trainRows, testRows, cols, capacity, noiseVariance);

    TMeanAccumulator meanModelRSquared;

    for (std::size_t i = 0; i < modelBias.size(); ++i) {

        // In and out-of-core agree.
        for (std::size_t j = 1; j < modelBias[i].size(); ++j) {
            BOOST_REQUIRE_EQUAL(modelBias[i][0], modelBias[i][j]);
            BOOST_REQUIRE_EQUAL(modelRSquared[i][0], modelRSquared[i][j]);
        }

        // Unbiased...
        BOOST_REQUIRE_CLOSE_ABSOLUTE(
            0.0, modelBias[i][0],
            5.0 * std::sqrt(noiseVariance / static_cast<double>(trainRows)));
        // Good R^2...
        BOOST_TEST_REQUIRE(modelRSquared[i][0] > 0.97);

        meanModelRSquared.add(modelRSquared[i][0]);
    }
    LOG_DEBUG(<< "mean R^2 = " << maths::CBasicStatistics::mean(meanModelRSquared));
    BOOST_TEST_REQUIRE(maths::CBasicStatistics::mean(meanModelRSquared) > 0.98);
}

BOOST_AUTO_TEST_CASE(testThreading) {

    // Test we get the same results whether we run with multiple threads or not.
    // Note because we compute approximate quantiles for a partition of the data
    // (one subset for each thread) and merge we get slightly different results
    // if running multiple vs single threaded. However, we should get the same
    // results whether we actually execute in parallel or not provided we perform
    // the same partitioning. Therefore, we test with two logical threads but
    // with and without starting the thread pool.

    test::CRandomNumbers rng;
    std::size_t rows{500};
    std::size_t cols{6};
    std::size_t capacity{100};

    auto target = [&] {
        TDoubleVec m;
        TDoubleVec s;
        rng.generateUniformSamples(0.0, 10.0, cols - 1, m);
        rng.generateUniformSamples(-10.0, 10.0, cols - 1, s);
        return [m, s, cols](const TRowRef& row) {
            double result{0.0};
            for (std::size_t i = 0; i < cols - 1; ++i) {
                result += m[i] + s[i] * row[i];
            }
            return result;
        };
    }();

    TDoubleVecVec x(cols - 1);
    for (std::size_t i = 0; i < cols - 1; ++i) {
        rng.generateUniformSamples(0.0, 10.0, rows, x[i]);
    }

    TDoubleVec noise;
    rng.generateNormalSamples(0.0, 0.1, rows, noise);

    core::stopDefaultAsyncExecutor();

    TDoubleVec modelBias;
    TDoubleVec modelMse;

    std::string tests[]{"serial", "parallel"};

    CStubInstrumentation instr;

    for (std::size_t test = 0; test < 2; ++test) {

        LOG_DEBUG(<< tests[test]);

        auto frame = core::makeMainStorageDataFrame(cols, capacity).first;

        fillDataFrame(rows, 0, cols, x, noise, target, *frame);

        auto regression =
            maths::CBoostedTreeFactory::constructFromParameters(2)
                .analysisInstrumentation(&instr)
                .buildFor(*frame, std::make_unique<maths::boosted_tree::CMse>(), cols - 1);

        regression->train();
        regression->predict();

        TMeanVarAccumulator modelPredictionErrorMoments;

        frame->readRows(1, [&](TRowItr beginRows, TRowItr endRows) {
            for (auto row = beginRows; row != endRows; ++row) {
                std::size_t index{regression->columnHoldingPrediction()};
                modelPredictionErrorMoments.add(target(*row) - (*row)[index]);
            }
        });

        LOG_DEBUG(<< "model prediction error moments = " << modelPredictionErrorMoments);

        modelBias.push_back(maths::CBasicStatistics::mean(modelPredictionErrorMoments));
        modelMse.push_back(maths::CBasicStatistics::variance(modelPredictionErrorMoments));

        core::startDefaultAsyncExecutor();
    }

    BOOST_REQUIRE_EQUAL(modelBias[0], modelBias[1]);
    BOOST_REQUIRE_EQUAL(modelMse[0], modelMse[1]);

    core::stopDefaultAsyncExecutor();
}

BOOST_AUTO_TEST_CASE(testConstantFeatures) {

    // Test constant features are excluded from the model.

    test::CRandomNumbers rng;
    std::size_t rows{500};
    std::size_t cols{6};
    std::size_t capacity{500};

    auto target = [&] {
        TDoubleVec m;
        TDoubleVec s;
        rng.generateUniformSamples(0.0, 10.0, cols - 1, m);
        rng.generateUniformSamples(-10.0, 10.0, cols - 1, s);
        return [m, s, cols](const TRowRef& row) {
            double result{0.0};
            for (std::size_t i = 0; i < cols - 1; ++i) {
                result += m[i] + s[i] * row[i];
            }
            return result;
        };
    }();

    TDoubleVecVec x(cols - 1, TDoubleVec(rows, 1.0));
    for (std::size_t i = 0; i < cols - 2; ++i) {
        rng.generateUniformSamples(0.0, 10.0, rows, x[i]);
    }

    TDoubleVec noise;
    rng.generateNormalSamples(0.0, 0.1, rows, noise);

    auto frame = core::makeMainStorageDataFrame(cols, capacity).first;

    fillDataFrame(rows, 0, cols, x, noise, target, *frame);

    CStubInstrumentation instr;

    auto regression =
        maths::CBoostedTreeFactory::constructFromParameters(1)
            .analysisInstrumentation(&instr)
            .buildFor(*frame, std::make_unique<maths::boosted_tree::CMse>(), cols - 1);

    regression->train();

    TDoubleVec featureWeightsForTraining(regression->featureWeightsForTraining());

    LOG_DEBUG(<< "feature weights = "
              << core::CContainerPrinter::print(featureWeightsForTraining));
    BOOST_TEST_REQUIRE(featureWeightsForTraining[cols - 2] < 1e-4);
}

BOOST_AUTO_TEST_CASE(testConstantTarget) {

    // Test we correctly deal with a constant dependent variable.

    test::CRandomNumbers rng;
    std::size_t rows{500};
    std::size_t cols{6};
    std::size_t capacity{500};

    TDoubleVecVec x(cols - 1);
    for (std::size_t i = 0; i < x.size(); ++i) {
        rng.generateUniformSamples(0.0, 10.0, rows, x[i]);
    }

    auto frame = core::makeMainStorageDataFrame(cols, capacity).first;

    fillDataFrame(rows, 0, cols, x, TDoubleVec(rows, 0.0),
                  [](const TRowRef&) { return 1.0; }, *frame);

    CStubInstrumentation instr;

    auto regression =
        maths::CBoostedTreeFactory::constructFromParameters(1)
            .analysisInstrumentation(&instr)
            .buildFor(*frame, std::make_unique<maths::boosted_tree::CMse>(), cols - 1);

    regression->train();

    TMeanAccumulator modelPredictionError;

    frame->readRows(1, [&](TRowItr beginRows, TRowItr endRows) {
        for (auto row = beginRows; row != endRows; ++row) {
            std::size_t index{regression->columnHoldingPrediction()};
            modelPredictionError.add(1.0 - (*row)[index]);
        }
    });

    LOG_DEBUG(<< "mean prediction error = "
              << maths::CBasicStatistics::mean(modelPredictionError));
    BOOST_REQUIRE_EQUAL(0.0, maths::CBasicStatistics::mean(modelPredictionError));
}

BOOST_AUTO_TEST_CASE(testCategoricalRegressors) {

    // Test automatic handling of categorical regressors.

    test::CRandomNumbers rng;

    std::size_t trainRows{1000};
    std::size_t testRows{200};
    std::size_t rows{trainRows + testRows};
    std::size_t cols{6};
    std::size_t capacity{500};

    TDoubleVecVec offsets{{0.0, 0.0, 12.0, -3.0, 0.0},
                          {12.0, 1.0, -3.0, 0.0, 0.0, 2.0, 16.0, 0.0, 0.0, -6.0}};
    TDoubleVec weights{0.7, 0.2, -0.4};
    auto target = [&](const TRowRef& x) {
        double result{offsets[0][static_cast<std::size_t>(x[0])] +
                      offsets[1][static_cast<std::size_t>(x[1])]};
        for (std::size_t i = 2; i < cols - 1; ++i) {
            result += weights[i - 2] * x[i];
        }
        return result;
    };

    TDoubleVecVec regressors(cols - 1);
    rng.generateMultinomialSamples({0.0, 1.0, 2.0, 3.0, 4.0},
                                   {0.03, 0.17, 0.3, 0.1, 0.4}, rows, regressors[0]);
    rng.generateMultinomialSamples(
        {0.0, 1.0, 2.0, 3.0, 4.0, 5.0, 6.0, 7.0, 8.0, 9.0},
        {0.03, 0.07, 0.08, 0.02, 0.2, 0.15, 0.1, 0.05, 0.26, 0.04}, rows, regressors[1]);
    for (std::size_t i = 2; i < regressors.size(); ++i) {
        rng.generateUniformSamples(-10.0, 10.0, rows, regressors[i]);
    }

    auto frame = core::makeMainStorageDataFrame(cols, capacity).first;

    frame->categoricalColumns(TBoolVec{true, true, false, false, false, false});
    for (std::size_t i = 0; i < rows; ++i) {
        frame->writeRow([&](core::CDataFrame::TFloatVecItr column, std::int32_t&) {
            for (std::size_t j = 0; j < cols - 1; ++j, ++column) {
                *column = regressors[j][i];
            }
        });
    }
    frame->finishWritingRows();
    frame->writeColumns(1, [&](TRowItr beginRows, TRowItr endRows) {
        for (auto row = beginRows; row != endRows; ++row) {
            double targetValue{row->index() < trainRows
                                   ? target(*row)
                                   : core::CDataFrame::valueOfMissing()};
            row->writeColumn(cols - 1, targetValue);
        }
    });

    CStubInstrumentation instr;

    auto regression =
        maths::CBoostedTreeFactory::constructFromParameters(1)
            .analysisInstrumentation(&instr)
            .buildFor(*frame, std::make_unique<maths::boosted_tree::CMse>(), cols - 1);

    regression->train();
    regression->predict();

    double modelBias;
    double modelRSquared;
    std::tie(modelBias, modelRSquared) = computeEvaluationMetrics(
        *frame, trainRows, rows, regression->columnHoldingPrediction(), target, 0.0);

    LOG_DEBUG(<< "bias = " << modelBias);
    LOG_DEBUG(<< " R^2 = " << modelRSquared);
    BOOST_REQUIRE_CLOSE_ABSOLUTE(0.0, modelBias, 0.08);
    BOOST_TEST_REQUIRE(modelRSquared > 0.98);
}

BOOST_AUTO_TEST_CASE(testIntegerRegressor) {

    // Test a simple integer regressor.

    test::CRandomNumbers rng;

    std::size_t trainRows{1000};
    std::size_t testRows{200};
    std::size_t rows{trainRows + testRows};

    auto frame = core::makeMainStorageDataFrame(2).first;

    frame->categoricalColumns(TBoolVec{false, false});
    for (std::size_t i = 0; i < rows; ++i) {
        frame->writeRow([&](core::CDataFrame::TFloatVecItr column, std::int32_t&) {
            TDoubleVec regressor;
            rng.generateUniformSamples(1.0, 4.0, 1, regressor);
            *(column++) = std::floor(regressor[0]);
            *column = i < trainRows ? 10.0 * std::floor(regressor[0])
                                    : core::CDataFrame::valueOfMissing();
        });
    }
    frame->finishWritingRows();

    CStubInstrumentation instr;

    auto regression =
        maths::CBoostedTreeFactory::constructFromParameters(1)
            .analysisInstrumentation(&instr)
            .buildFor(*frame, std::make_unique<maths::boosted_tree::CMse>(), 1);

    regression->train();
    regression->predict();

    double modelBias;
    double modelRSquared;
    std::tie(modelBias, modelRSquared) = computeEvaluationMetrics(
        *frame, trainRows, rows, regression->columnHoldingPrediction(),
        [&](const TRowRef& x) { return 10.0 * x[0]; }, 0.0);

    LOG_DEBUG(<< "bias = " << modelBias);
    LOG_DEBUG(<< " R^2 = " << modelRSquared);
    BOOST_REQUIRE_CLOSE_ABSOLUTE(0.0, modelBias, 0.08);
    BOOST_TEST_REQUIRE(modelRSquared > 0.98);
}

BOOST_AUTO_TEST_CASE(testSingleSplit) {

    // We were getting an out-of-bound read in initialization when running on
    // data with only two distinct values for the target variable. This test
    // fails intermittently without the fix.

    test::CRandomNumbers rng;

    std::size_t rows{100};
    std::size_t cols{2};

    TDoubleVec x;
    rng.generateUniformSamples(0.0, 1.0, rows, x);
    for (auto& xi : x) {
        xi = std::floor(xi + 0.5);
    }

    auto frame = core::makeMainStorageDataFrame(cols).first;
    frame->categoricalColumns(TBoolVec{false, false});
    for (std::size_t i = 0; i < rows; ++i) {
        frame->writeRow([&](core::CDataFrame::TFloatVecItr column, std::int32_t&) {
            *(column++) = x[i];
            *column = 10.0 * x[i];
        });
    }
    frame->finishWritingRows();

    CStubInstrumentation instr;

    auto regression =
        maths::CBoostedTreeFactory::constructFromParameters(1)
            .analysisInstrumentation(&instr)
            .buildFor(*frame, std::make_unique<maths::boosted_tree::CMse>(), cols - 1);

    regression->train();

    double modelBias;
    double modelRSquared;
    std::tie(modelBias, modelRSquared) = computeEvaluationMetrics(
        *frame, 0, rows, regression->columnHoldingPrediction(),
        [](const TRowRef& row) { return 10.0 * row[0]; }, 0.0);

    LOG_DEBUG(<< "bias = " << modelBias);
    LOG_DEBUG(<< " R^2 = " << modelRSquared);
    BOOST_REQUIRE_CLOSE_ABSOLUTE(0.0, modelBias, 0.21);
    BOOST_TEST_REQUIRE(modelRSquared > 0.97);
}

BOOST_AUTO_TEST_CASE(testTranslationInvariance) {

    // We should get similar performance independent of fixed shifts for the target.

    using TTargetFunc = std::function<double(const TRowRef& row)>;

    test::CRandomNumbers rng;

    std::size_t trainRows{1000};
    std::size_t rows{1200};
    std::size_t cols{4};
    std::size_t capacity{1200};

    TDoubleVecVec x(cols - 1);
    for (std::size_t i = 0; i < cols - 1; ++i) {
        rng.generateUniformSamples(0.0, 10.0, rows, x[i]);
    }

    TTargetFunc target{[&](const TRowRef& row) {
        double result{0.0};
        for (std::size_t i = 0; i < cols - 1; ++i) {
            result += row[i];
        }
        return result;
    }};
    TTargetFunc shiftedTarget{[&](const TRowRef& row) {
        double result{10000.0};
        for (std::size_t i = 0; i < cols - 1; ++i) {
            result += row[i];
        }
        return result;
    }};

    TDoubleVec rsquared;

    CStubInstrumentation instr;

    for (const auto& target_ : {target, shiftedTarget}) {

        auto frame = core::makeMainStorageDataFrame(cols, capacity).first;

        fillDataFrame(trainRows, rows - trainRows, cols, x,
                      TDoubleVec(rows, 0.0), target_, *frame);

        auto regression =
            maths::CBoostedTreeFactory::constructFromParameters(1)
                .analysisInstrumentation(&instr)
                .buildFor(*frame, std::make_unique<maths::boosted_tree::CMse>(), cols - 1);

        regression->train();
        regression->predict();

        double modelBias;
        double modelRSquared;
        std::tie(modelBias, modelRSquared) = computeEvaluationMetrics(
            *frame, trainRows, rows, regression->columnHoldingPrediction(), target_, 0.0);

        LOG_DEBUG(<< "bias = " << modelBias);
        LOG_DEBUG(<< " R^2 = " << modelRSquared);
        rsquared.push_back(modelRSquared);
    }

    BOOST_REQUIRE_CLOSE_ABSOLUTE(rsquared[0], rsquared[1], 0.01);
}

std::size_t maxDepth(const std::vector<maths::CBoostedTreeNode>& tree,
                     const maths::CBoostedTreeNode& node,
                     std::size_t depth) {
    std::size_t result{depth};
    if (node.isLeaf() == false) {
        result = std::max(result, maxDepth(tree, tree[node.leftChildIndex()], depth + 1));
        result = std::max(result, maxDepth(tree, tree[node.rightChildIndex()], depth + 1));
    }
    return result;
}

BOOST_AUTO_TEST_CASE(testDepthBasedRegularization) {

    // Test that the trained tree depth is correctly limited based on a target.

    test::CRandomNumbers rng;
    double noiseVariance{100.0};
    std::size_t rows{1000};
    std::size_t cols{4};
    std::size_t capacity{1200};

    auto target = [&] {
        TDoubleVec m;
        TDoubleVec s;
        rng.generateUniformSamples(0.0, 10.0, cols - 1, m);
        rng.generateUniformSamples(-10.0, 10.0, cols - 1, s);

        return [m, s, cols](const TRowRef& row) {
            double result{0.0};
            for (std::size_t i = 0; i < cols - 1; ++i) {
                result += m[i] + s[i] * row[i];
            }
            return result;
        };
    }();

    TDoubleVecVec x(cols - 1);
    for (std::size_t i = 0; i < cols - 1; ++i) {
        rng.generateUniformSamples(0.0, 10.0, rows, x[i]);
    }

    TDoubleVec noise;
    rng.generateNormalSamples(0.0, noiseVariance, rows, noise);
    CStubInstrumentation instr;

    for (auto targetDepth : {3.0, 5.0}) {
        LOG_DEBUG(<< "target depth = " << targetDepth);

        auto frame = core::makeMainStorageDataFrame(cols, capacity).first;

        fillDataFrame(rows, 0, cols, x, noise, target, *frame);

        auto regression =
            maths::CBoostedTreeFactory::constructFromParameters(1)
                .analysisInstrumentation(&instr)
                .treeSizePenaltyMultiplier(0.0)
                .leafWeightPenaltyMultiplier(0.0)
                .softTreeDepthLimit(targetDepth)
                .softTreeDepthTolerance(0.01)
                .buildFor(*frame, std::make_unique<maths::boosted_tree::CMse>(), cols - 1);

        regression->train();

        TMeanAccumulator meanDepth;
        for (const auto& tree : regression->trainedModel()) {
            BOOST_TEST_REQUIRE(maxDepth(tree, tree[0], 0) <=
                               static_cast<std::size_t>(targetDepth));
            meanDepth.add(static_cast<double>(maxDepth(tree, tree[0], 0)));
        }
        LOG_DEBUG(<< "mean depth = " << maths::CBasicStatistics::mean(meanDepth));
        BOOST_TEST_REQUIRE(maths::CBasicStatistics::mean(meanDepth) > targetDepth - 1.2);
    }
}

BOOST_AUTO_TEST_CASE(testLogisticMinimizerEdgeCases) {

    using maths::boosted_tree_detail::CArgMinLogisticImpl;

    // All predictions equal and zero.
    {
        CArgMinLogisticImpl argmin{0.0};
        argmin.add({0.0}, {0.0});
        argmin.add({0.0}, {1.0});
        argmin.add({0.0}, {1.0});
        argmin.add({0.0}, {0.0});
        argmin.nextPass();
        BOOST_REQUIRE_EQUAL(0.0, argmin.value()[0]);
    }

    // All predictions are equal.
    {
        test::CRandomNumbers rng;

        TDoubleVec labels;
        TDoubleVec weights;
        rng.generateUniformSamples(0.0, 1.0, 1000, labels);
        for (auto& label : labels) {
            label = std::floor(label + 0.3);
        }
        weights.resize(labels.size(), 0.0);

        CArgMinLogisticImpl argmin{0.0};
        std::size_t numberPasses{0};
        std::size_t counts[2]{0, 0};

        do {
            ++numberPasses;
            for (std::size_t i = 0; i < labels.size(); ++i) {
                argmin.add({weights[i]}, {labels[i]});
                ++counts[static_cast<std::size_t>(labels[i])];
            }
        } while (argmin.nextPass());

        double p{static_cast<double>(counts[1]) / 1000.0};
        double expected{std::log(p / (1.0 - p))};
        double actual{argmin.value()[0]};

        BOOST_REQUIRE_EQUAL(std::size_t{1}, numberPasses);
        BOOST_REQUIRE_CLOSE_ABSOLUTE(expected, actual, 0.01 * std::fabs(expected));
    }

    // Test underflow of probabilities.
    {
        CArgMinLogisticImpl argmin{0.0};

        TDoubleVec predictions{-500.0, -30.0, -15.0, -400.0};
        TDoubleVec actuals{1.0, 1.0, 0.0, 1.0};
        do {
            for (std::size_t i = 0; i < predictions.size(); ++i) {
                argmin.add({predictions[i]}, {actuals[i]});
            }
        } while (argmin.nextPass());

        double minimizer{argmin.value()[0]};

        // Check we're at the minimum.
        maths::boosted_tree::CBinomialLogistic loss;
        TDoubleVec losses;
        for (double eps : {-10.0, 0.0, 10.0}) {
            double lossAtEps{0.0};
            for (std::size_t i = 0; i < predictions.size(); ++i) {
                lossAtEps += loss.value({predictions[i] + minimizer + eps},
                                        {actuals[i]})[0];
            }
            losses.push_back(lossAtEps);
        }
        BOOST_TEST_REQUIRE(losses[0] >= losses[1]);
        BOOST_TEST_REQUIRE(losses[2] >= losses[1]);
    }
}

BOOST_AUTO_TEST_CASE(testLogisticMinimizerRandom) {

    // Test that we a good approximation of the additive term for the log-odds
    // which minimises the cross entropy objective.

    using maths::boosted_tree_detail::CArgMinLogisticImpl;

    test::CRandomNumbers rng;

    TDoubleVec labels;
    TDoubleVec weights;

    for (auto lambda : {0.0, 10.0}) {

        LOG_DEBUG(<< "lambda = " << lambda);

        // The true objective.
        auto objective = [&](double weight) {
            double loss{0.0};
            for (std::size_t i = 0; i < labels.size(); ++i) {
                double p{maths::CTools::logisticFunction(weights[i] + weight)};
                loss -= (1.0 - labels[i]) * maths::CTools::fastLog(1.0 - p) +
                        labels[i] * maths::CTools::fastLog(p);
            }
            return loss + lambda * maths::CTools::pow2(weight);
        };

        // This loop is fuzzing the predicted log-odds and testing we get consistently
        // good estimates of the true minimizer.
        for (std::size_t t = 0; t < 10; ++t) {

            double min{std::numeric_limits<double>::max()};
            double max{-min};

            rng.generateUniformSamples(0.0, 1.0, 1000, labels);
            for (auto& label : labels) {
                label = std::floor(label + 0.5);
            }
            weights.clear();
            for (const auto& label : labels) {
                TDoubleVec weight;
                rng.generateNormalSamples(label, 2.0, 1, weight);
                weights.push_back(weight[0]);
                min = std::min(min, weight[0]);
                max = std::max(max, weight[0]);
            }

            double expected;
            double objectiveAtExpected;
            std::size_t maxIterations{20};
            maths::CSolvers::minimize(-max, -min, objective(-max), objective(-min),
                                      objective, 1e-3, maxIterations, expected,
                                      objectiveAtExpected);
            LOG_DEBUG(<< "expected = " << expected
                      << " objective at expected = " << objectiveAtExpected);

            CArgMinLogisticImpl argmin{lambda};
            CArgMinLogisticImpl argminPartition[2]{{lambda}, {lambda}};
            auto nextPass = [&] {
                bool done{argmin.nextPass() == false};
                done &= (argminPartition[0].nextPass() == false);
                done &= (argminPartition[1].nextPass() == false);
                return done == false;
            };

            do {
                for (std::size_t i = 0; i < labels.size() / 2; ++i) {
                    argmin.add({weights[i]}, {labels[i]});
                    argminPartition[0].add({weights[i]}, {labels[i]});
                }
                for (std::size_t i = labels.size() / 2; i < labels.size(); ++i) {
                    argmin.add({weights[i]}, {labels[i]});
                    argminPartition[1].add({weights[i]}, {labels[i]});
                }
                argminPartition[0].merge(argminPartition[1]);
                argminPartition[1] = argminPartition[0];
            } while (nextPass());

            double actual{argmin.value()[0]};
            double actualPartition{argminPartition[0].value()[0]};
            LOG_DEBUG(<< "actual = " << actual
                      << " objective at actual = " << objective(actual));

            // We should be within 1% for the value and 0.001% for the objective
            // at the value.
            BOOST_REQUIRE_EQUAL(actual, actualPartition);
            BOOST_REQUIRE_CLOSE_ABSOLUTE(expected, actual, 0.01 * std::fabs(expected));
            BOOST_REQUIRE_CLOSE_ABSOLUTE(objectiveAtExpected, objective(actual),
                                         1e-5 * objectiveAtExpected);
        }
    }
}

BOOST_AUTO_TEST_CASE(testLogisticLossForUnderflow) {

    // Test the behaviour of value, gradient and curvature of the logistic loss in
    // the vicinity the point at which we switch to using Taylor expansion of the
    // logistic function is as expected.

    double eps{100.0 * std::numeric_limits<double>::epsilon()};

    maths::boosted_tree::CBinomialLogistic loss;

    // Losses should be very nearly linear function of log-odds when they're large.
    {
        TDoubleVec lastLoss{loss.value({1.0 - std::log(eps)}, {0.0})[0],
                            loss.value({1.0 + std::log(eps)}, {1.0})[0]};
        for (double scale : {0.75, 0.5, 0.25, 0.0, -0.25, -0.5, -0.75, -1.0}) {
            TDoubleVec currentLoss{loss.value({scale - std::log(eps)}, {0.0})[0],
                                   loss.value({scale + std::log(eps)}, {1.0})[0]};
            BOOST_REQUIRE_CLOSE_ABSOLUTE(0.25, lastLoss[0] - currentLoss[0], 5e-3);
            BOOST_REQUIRE_CLOSE_ABSOLUTE(-0.25, lastLoss[1] - currentLoss[1], 5e-3);
            lastLoss = currentLoss;
        }
    }

    // The gradient and curvature should be proportional to the exponential of the
    // log-odds when they're small.
    {
        TDoubleVec lastGradient{loss.gradient({1.0 + std::log(eps)}, {0.0})[0],
                                loss.gradient({1.0 - std::log(eps)}, {1.0})[0]};
        TDoubleVec lastCurvature{loss.curvature({1.0 + std::log(eps)}, {0.0})[0],
                                 loss.curvature({1.0 - std::log(eps)}, {1.0})[0]};
        for (double scale : {0.75, 0.5, 0.25, 0.0, -0.25, -0.5, -0.75, -1.0}) {
            TDoubleVec currentGradient{
                loss.gradient({scale + std::log(eps)}, {0.0})[0],
                loss.gradient({scale - std::log(eps)}, {1.0})[0]};
            TDoubleVec currentCurvature{
                loss.curvature({scale + std::log(eps)}, {0.0})[0],
                loss.curvature({scale - std::log(eps)}, {1.0})[0]};
            BOOST_REQUIRE_CLOSE_ABSOLUTE(std::exp(0.25),
                                         lastGradient[0] / currentGradient[0], 5e-3);
            BOOST_REQUIRE_CLOSE_ABSOLUTE(std::exp(-0.25),
                                         lastGradient[1] / currentGradient[1], 5e-3);
            BOOST_REQUIRE_CLOSE_ABSOLUTE(
                std::exp(0.25), lastCurvature[0] / currentCurvature[0], 5e-3);
            BOOST_REQUIRE_CLOSE_ABSOLUTE(
                std::exp(-0.25), lastCurvature[1] / currentCurvature[1], 5e-3);
            lastGradient = currentGradient;
            lastCurvature = currentCurvature;
        }
    }
}

BOOST_AUTO_TEST_CASE(testLogisticRegression) {

    // The idea of this test is to create a random linear relationship between
    // the feature values and the log-odds of class 1, i.e.
    //
    //   log-odds(class_1) = sum_i{ w * x_i }
    //
    // where, w is some fixed weight vector and x_i denoted the i'th feature vector.
    // We try to recover this relationship in logistic regression by observing
    // the actual labels. We want to test that we've roughly correctly estimated the
    // log-odds function. However, we target the cross-entropy so the error in our
    // estimates p_i^ should be measured in terms of cross entropy: sum_i{ p_i log(p_i^) }
    // where p_i = logistic(sum_i{ w_i * x_i}).

    test::CRandomNumbers rng;

    std::size_t trainRows{1000};
    std::size_t rows{1200};
    std::size_t cols{4};
    std::size_t capacity{600};

    TMeanAccumulator meanLogRelativeError;

    for (std::size_t test = 0; test < 3; ++test) {
        TDoubleVec weights;
        rng.generateUniformSamples(-2.0, 2.0, cols - 1, weights);
        TDoubleVec noise;
        rng.generateNormalSamples(0.0, 1.0, rows, noise);
        TDoubleVec uniform01;
        rng.generateUniformSamples(0.0, 1.0, rows, uniform01);

        auto probability = [&](const TRowRef& row) {
            double x{0.0};
            for (std::size_t i = 0; i < cols - 1; ++i) {
                x += weights[i] * row[i];
            }
            return maths::CTools::logisticFunction(x + noise[row.index()]);
        };

        auto target = [&](const TRowRef& row) {
            return uniform01[row.index()] < probability(row) ? 1.0 : 0.0;
        };

        TDoubleVecVec x(cols - 1);
        for (std::size_t i = 0; i < cols - 1; ++i) {
            rng.generateUniformSamples(0.0, 4.0, rows, x[i]);
        }

        auto frame = core::makeMainStorageDataFrame(cols, capacity).first;

        fillDataFrame(trainRows, rows - trainRows, cols, {false, false, false, true},
                      x, TDoubleVec(rows, 0.0), target, *frame);

<<<<<<< HEAD
        auto regression = maths::CBoostedTreeFactory::constructFromParameters(1).buildFor(
            *frame, std::make_unique<maths::boosted_tree::CBinomialLogistic>(), cols - 1);
=======
        CStubInstrumentation instr;

        auto regression =
            maths::CBoostedTreeFactory::constructFromParameters(1)
                .analysisInstrumentation(&instr)
                .buildFor(*frame, std::make_unique<maths::boosted_tree::CLogistic>(),
                          cols - 1);
>>>>>>> fa062493

        regression->train();
        regression->predict();

        TMeanAccumulator logRelativeError;
        frame->readRows(1, [&](TRowItr beginRows, TRowItr endRows) {
            for (auto row = beginRows; row != endRows; ++row) {
                if (row->index() >= trainRows) {
                    std::size_t index{regression->columnHoldingPrediction()};
                    double expectedProbability{probability(*row)};
                    double actualProbability{maths::CTools::logisticFunction((*row)[index])};
                    logRelativeError.add(
                        std::log(std::max(actualProbability, expectedProbability) /
                                 std::min(actualProbability, expectedProbability)));
                }
            }
        });
        LOG_DEBUG(<< "log relative error = "
                  << maths::CBasicStatistics::mean(logRelativeError));

        BOOST_TEST_REQUIRE(maths::CBasicStatistics::mean(logRelativeError) < 0.7);
        meanLogRelativeError.add(maths::CBasicStatistics::mean(logRelativeError));
    }

    LOG_DEBUG(<< "mean log relative error = "
              << maths::CBasicStatistics::mean(meanLogRelativeError));
    BOOST_TEST_REQUIRE(maths::CBasicStatistics::mean(meanLogRelativeError) < 0.5);
}

BOOST_AUTO_TEST_CASE(testImbalancedClasses) {

    // Test we get similar per class precision and recall with unbalanced training
    // data when using the calculated decision threshold to assign to class one.

    test::CRandomNumbers rng;

    std::size_t trainRows{2000};
    std::size_t classes[]{1, 0, 1, 0};
    std::size_t classesRowCounts[]{1600, 400, 100, 100};
    std::size_t cols{3};

    TDoubleVecVec x;
    TDoubleVec means{0.0, 3.0};
    TDoubleVec variances{6.0, 6.0};
    for (std::size_t i = 0; i < 4; ++i) {
        TDoubleVecVec xi;
        double mean{means[classes[i]]};
        double variance{variances[classes[i]]};
        rng.generateMultivariateNormalSamples(
            {mean, mean}, {{variance, 0.0}, {0.0, variance}}, classesRowCounts[i], xi);
        x.insert(x.end(), xi.begin(), xi.end());
    }

    auto frame = core::makeMainStorageDataFrame(cols).first;
    frame->categoricalColumns(TBoolVec{false, false, true});
    for (std::size_t i = 0, index = 0; i < 4; ++i) {
        for (std::size_t j = 0; j < classesRowCounts[i]; ++j, ++index) {
            frame->writeRow([&](core::CDataFrame::TFloatVecItr column, std::int32_t&) {
                for (std::size_t k = 0; k < cols - 1; ++k, ++column) {
                    *column = x[index][k];
                }
                *column = index < trainRows ? static_cast<double>(i)
                                            : core::CDataFrame::valueOfMissing();
            });
        }
    }
    frame->finishWritingRows();
    CStubInstrumentation instr;

<<<<<<< HEAD
    auto regression = maths::CBoostedTreeFactory::constructFromParameters(1).buildFor(
        *frame, std::make_unique<maths::boosted_tree::CBinomialLogistic>(), cols - 1);
=======
    auto regression =
        maths::CBoostedTreeFactory::constructFromParameters(1)
            .analysisInstrumentation(&instr)
            .buildFor(*frame, std::make_unique<maths::boosted_tree::CLogistic>(), cols - 1);
>>>>>>> fa062493

    regression->train();
    regression->predict();
    LOG_DEBUG(<< "P(class 1) threshold = "
              << regression->probabilityAtWhichToAssignClassOne());

    TDoubleVec precisions;
    TDoubleVec recalls;
    {
        TDoubleVec truePositives(2, 0.0);
        TDoubleVec trueNegatives(2, 0.0);
        TDoubleVec falsePositives(2, 0.0);
        TDoubleVec falseNegatives(2, 0.0);
        frame->readRows(1, [&](TRowItr beginRows, TRowItr endRows) {
            for (auto row = beginRows; row != endRows; ++row) {
                double logOddsClassOne{(*row)[regression->columnHoldingPrediction()]};
                double prediction{maths::CTools::logisticFunction(logOddsClassOne) <
                                          regression->probabilityAtWhichToAssignClassOne()
                                      ? 0.0
                                      : 1.0};
                if (row->index() >= trainRows &&
                    row->index() < trainRows + classesRowCounts[2]) {
                    // Actual is zero.
                    (prediction == 0.0 ? truePositives[0] : falseNegatives[0]) += 1.0;
                    (prediction == 0.0 ? trueNegatives[1] : falsePositives[1]) += 1.0;
                } else if (row->index() >= trainRows + classesRowCounts[2]) {
                    // Actual is one.
                    (prediction == 1.0 ? truePositives[1] : falseNegatives[1]) += 1.0;
                    (prediction == 1.0 ? trueNegatives[0] : falsePositives[0]) += 1.0;
                }
            }
        });
        precisions.push_back(truePositives[0] / (truePositives[0] + falsePositives[0]));
        precisions.push_back(truePositives[1] / (truePositives[1] + falsePositives[1]));
        recalls.push_back(truePositives[0] / (truePositives[0] + falseNegatives[0]));
        recalls.push_back(truePositives[1] / (truePositives[1] + falseNegatives[1]));
    }

    LOG_DEBUG(<< "precisions = " << core::CContainerPrinter::print(precisions));
    LOG_DEBUG(<< "recalls    = " << core::CContainerPrinter::print(recalls));

    BOOST_TEST_REQUIRE(std::fabs(precisions[0] - precisions[1]) < 0.1);
    BOOST_TEST_REQUIRE(std::fabs(recalls[0] - recalls[1]) < 0.15);
}

BOOST_AUTO_TEST_CASE(testEstimateMemoryUsedByTrain) {

    // Test estimation of the memory used training a model.

    test::CRandomNumbers rng;

    std::size_t rows{1000};
    std::size_t cols{6};
    std::size_t capacity{600};

    for (std::size_t test = 0; test < 3; ++test) {
        TDoubleVecVec x(cols - 1);
        for (std::size_t i = 0; i < cols - 1; ++i) {
            rng.generateUniformSamples(0.0, 10.0, rows, x[i]);
        }

        auto target = [&](std::size_t i) {
            double result{0.0};
            for (std::size_t j = 0; j < cols - 1; ++j) {
                result += x[j][i];
            }
            return result;
        };

        auto frame = core::makeMainStorageDataFrame(cols, capacity).first;
        frame->categoricalColumns(TBoolVec{true, false, false, false, false, false});
        for (std::size_t i = 0; i < rows; ++i) {
            frame->writeRow([&](core::CDataFrame::TFloatVecItr column, std::int32_t&) {
                *(column++) = std::floor(x[0][i]);
                for (std::size_t j = 1; j < cols - 1; ++j, ++column) {
                    *column = x[j][i];
                }
                *column = target(i);
            });
        }
        frame->finishWritingRows();

        CStubInstrumentation instr;

        std::int64_t estimatedMemory(maths::CBoostedTreeFactory::constructFromParameters(1)
                                         .analysisInstrumentation(&instr)
                                         .estimateMemoryUsage(rows, cols));

        std::int64_t memoryUsage{0};
        std::int64_t maxMemoryUsage{0};
        auto regression =
            maths::CBoostedTreeFactory::constructFromParameters(1)
                .analysisInstrumentation(&instr)
                .memoryUsageCallback([&](std::int64_t delta) {
                    memoryUsage += delta;
                    maxMemoryUsage = std::max(maxMemoryUsage, memoryUsage);
                    LOG_TRACE(<< "current memory = " << memoryUsage
                              << ", high water mark = " << maxMemoryUsage);
                })
                .buildFor(*frame, std::make_unique<maths::boosted_tree::CMse>(), cols - 1);

        regression->train();

        LOG_DEBUG(<< "estimated memory usage = " << estimatedMemory);
        LOG_DEBUG(<< "high water mark = " << maxMemoryUsage);

        BOOST_TEST_REQUIRE(maxMemoryUsage < estimatedMemory);
    }
}

BOOST_AUTO_TEST_CASE(testProgressMonitoring) {

    // Test progress monitoring invariants.

    test::CRandomNumbers rng;

    std::size_t rows{500};
    std::size_t cols{6};
    std::size_t capacity{600};

    TDoubleVecVec x(cols);
    for (std::size_t i = 0; i < cols; ++i) {
        rng.generateUniformSamples(0.0, 10.0, rows, x[i]);
    }

    auto target = [](const TRowRef& row) { return row[0] + 3.0 * row[3]; };

    core::stopDefaultAsyncExecutor();

    std::string tests[]{"serial", "parallel"};

    for (std::size_t threads : {1, 2}) {

        LOG_DEBUG(<< tests[threads == 1 ? 0 : 1]);

        auto frame = core::makeMainStorageDataFrame(cols, capacity).first;

        fillDataFrame(rows, 0, cols, x, TDoubleVec(rows, 0.0), target, *frame);

        std::atomic_int totalFractionalProgress{0};

        auto reportProgress = [&totalFractionalProgress](double fractionalProgress) {
            totalFractionalProgress.fetch_add(
                static_cast<int>(65536.0 * fractionalProgress + 0.5));
        };

        std::atomic_bool finished{false};

        CStubInstrumentation instr;

        std::thread worker{[&]() {
            auto regression =
                maths::CBoostedTreeFactory::constructFromParameters(threads)
                    .analysisInstrumentation(&instr)
                    .progressCallback(reportProgress)
                    .buildFor(*frame, std::make_unique<maths::boosted_tree::CMse>(),
                              cols - 1);

            regression->train();
            finished.store(true);
        }};

        int lastTotalFractionalProgress{0};
        int lastProgressReport{0};

        bool monotonic{true};
        std::size_t percentage{0};
        while (finished.load() == false) {
            if (totalFractionalProgress.load() > lastProgressReport) {
                LOG_DEBUG(<< percentage << "% complete");
                percentage += 10;
                lastProgressReport += 6554;
            }
            monotonic &= (totalFractionalProgress.load() >= lastTotalFractionalProgress);
            lastTotalFractionalProgress = totalFractionalProgress.load();
        }
        worker.join();

        BOOST_TEST_REQUIRE(monotonic);

        core::startDefaultAsyncExecutor();
    }

    core::stopDefaultAsyncExecutor();
}

BOOST_AUTO_TEST_CASE(testMissingFeatures) {

    // Test censoring, i.e. data missing is correlated with the target variable.

    std::size_t rows{1000};
    std::size_t cols{4};
    test::CRandomNumbers rng;

    auto frame = core::makeMainStorageDataFrame(cols).first;

    frame->categoricalColumns(TBoolVec{false, false, false, false});
    for (std::size_t i = 0; i < rows - 4; ++i) {
        frame->writeRow([&](core::CDataFrame::TFloatVecItr column, std::int32_t&) {
            TDoubleVec regressors;
            rng.generateUniformSamples(0.0, 10.0, cols - 1, regressors);
            double target{0.0};
            for (auto regressor : regressors) {
                *(column++) = regressor > 9.0 ? core::CDataFrame::valueOfMissing() : regressor;
                target += regressor;
            }
            *column = target;
        });
    }
    frame->writeRow([&](core::CDataFrame::TFloatVecItr column, std::int32_t&) {
        *(column++) = core::CDataFrame::valueOfMissing();
        *(column++) = 2.0;
        *(column++) = 6.0;
        *column = core::CDataFrame::valueOfMissing();
    });
    frame->writeRow([&](core::CDataFrame::TFloatVecItr column, std::int32_t&) {
        *(column++) = 2.0;
        *(column++) = core::CDataFrame::valueOfMissing();
        *(column++) = 6.0;
        *column = core::CDataFrame::valueOfMissing();
    });
    frame->writeRow([&](core::CDataFrame::TFloatVecItr column, std::int32_t&) {
        *(column++) = 2.0;
        *(column++) = 6.0;
        *(column++) = core::CDataFrame::valueOfMissing();
        *column = core::CDataFrame::valueOfMissing();
    });
    frame->writeRow([&](core::CDataFrame::TFloatVecItr column, std::int32_t&) {
        *(column++) = core::CDataFrame::valueOfMissing();
        *(column++) = 3.0;
        *(column++) = core::CDataFrame::valueOfMissing();
        *column = core::CDataFrame::valueOfMissing();
    });
    frame->finishWritingRows();

    auto regression = maths::CBoostedTreeFactory::constructFromParameters(1).buildFor(
        *frame, std::make_unique<maths::boosted_tree::CMse>(), cols - 1);

    regression->train();
    regression->predict();

    // For each missing value given we censor for regression variables greater
    // than 9.0, target = sum_i{R_i} for regressors R_i and R_i ~ U([0,10]) so
    // we expect a n * E[U([0, 10]) | U([0, 10]) > 9.0] = 9.5 * n contribution
    // to the target for n equal to the number of missing variables.
    TDoubleVec expectedPredictions{17.5, 17.5, 17.5, 22.0};
    TDoubleVec actualPredictions;

    frame->readRows(1, [&](TRowItr beginRows, TRowItr endRows) {
        for (auto row = beginRows; row != endRows; ++row) {
            if (maths::CDataFrameUtils::isMissing((*row)[cols - 1])) {
                actualPredictions.push_back((*row)[regression->columnHoldingPrediction()]);
            }
        }
    });

    BOOST_REQUIRE_EQUAL(expectedPredictions.size(), actualPredictions.size());
    for (std::size_t i = 0; i < expectedPredictions.size(); ++i) {
        BOOST_REQUIRE_CLOSE_ABSOLUTE(expectedPredictions[i], actualPredictions[i], 0.8);
    }
}

BOOST_AUTO_TEST_CASE(testPersistRestore) {

    std::size_t rows{50};
    std::size_t cols{3};
    std::size_t capacity{50};
    test::CRandomNumbers rng;

    std::stringstream persistOnceSStream;
    std::stringstream persistTwiceSStream;

    // Generate completely random data.
    TDoubleVecVec x(cols);
    for (std::size_t i = 0; i < cols; ++i) {
        rng.generateUniformSamples(0.0, 10.0, rows, x[i]);
    }

    auto frame = core::makeMainStorageDataFrame(cols, capacity).first;
    for (std::size_t i = 0; i < rows; ++i) {
        frame->writeRow([&](core::CDataFrame::TFloatVecItr column, std::int32_t&) {
            for (std::size_t j = 0; j < cols; ++j, ++column) {
                *column = x[j][i];
            }
        });
    }
    frame->finishWritingRows();

    CStubInstrumentation instr;

    // persist
    {
        auto boostedTree =
            maths::CBoostedTreeFactory::constructFromParameters(1)
                .analysisInstrumentation(&instr)
                .numberFolds(2)
                .maximumNumberTrees(2)
                .maximumOptimisationRoundsPerHyperparameter(3)
                .buildFor(*frame, std::make_unique<maths::boosted_tree::CMse>(), cols - 1);
        core::CJsonStatePersistInserter inserter(persistOnceSStream);
        boostedTree->acceptPersistInserter(inserter);
        persistOnceSStream.flush();
    }
    // restore
    auto boostedTree = maths::CBoostedTreeFactory::constructFromString(persistOnceSStream)
                           .analysisInstrumentation(&instr)
                           .restoreFor(*frame, cols - 1);
    {
        core::CJsonStatePersistInserter inserter(persistTwiceSStream);
        boostedTree->acceptPersistInserter(inserter);
        persistTwiceSStream.flush();
    }
    BOOST_REQUIRE_EQUAL(persistOnceSStream.str(), persistTwiceSStream.str());
    LOG_DEBUG(<< "First string " << persistOnceSStream.str());
    LOG_DEBUG(<< "Second string " << persistTwiceSStream.str());

    // and even run
    BOOST_REQUIRE_NO_THROW(boostedTree->train());
    BOOST_REQUIRE_NO_THROW(boostedTree->predict());

    // TODO test persist and restore produces same train result.
}

BOOST_AUTO_TEST_CASE(testRestoreErrorHandling) {

    auto errorHandler = [](std::string error) {
        throw std::runtime_error{error};
    };
    core::CLogger::CScopeSetFatalErrorHandler scope{errorHandler};

    auto stream = boost::make_shared<std::ostringstream>();

    // log at level ERROR only
    BOOST_TEST_REQUIRE(core::CLogger::instance().reconfigure(stream));

    std::size_t cols{3};
    std::size_t capacity{50};

    auto frame = core::makeMainStorageDataFrame(cols, capacity).first;

    std::stringstream errorInBayesianOptimisationState;
    readFileToStream("testfiles/error_bayesian_optimisation_state.json",
                     errorInBayesianOptimisationState);
    errorInBayesianOptimisationState.flush();

    bool throwsExceptions{false};
    try {
        CStubInstrumentation instr;

        auto boostedTree = maths::CBoostedTreeFactory::constructFromString(errorInBayesianOptimisationState)
                               .analysisInstrumentation(&instr)
                               .restoreFor(*frame, 2);
    } catch (const std::exception& e) {
        LOG_DEBUG(<< "got = " << e.what());
        throwsExceptions = true;
        core::CRegex re;
        re.init("Input error:.*");
        BOOST_TEST_REQUIRE(re.matches(e.what()));
        BOOST_TEST_REQUIRE(stream->str().find("Failed to restore MAX_BOUNDARY_TAG") !=
                           std::string::npos);
    }
    BOOST_TEST_REQUIRE(throwsExceptions);

    std::stringstream errorInBoostedTreeImplState;
    readFileToStream("testfiles/error_boosted_tree_impl_state.json", errorInBoostedTreeImplState);
    errorInBoostedTreeImplState.flush();

    throwsExceptions = false;
    stream->clear();
    try {
        CStubInstrumentation instr;

        auto boostedTree = maths::CBoostedTreeFactory::constructFromString(errorInBoostedTreeImplState)
                               .analysisInstrumentation(&instr)
                               .restoreFor(*frame, 2);
    } catch (const std::exception& e) {
        LOG_DEBUG(<< "got = " << e.what());
        throwsExceptions = true;
        core::CRegex re;
        re.init("Input error:.*");
        BOOST_TEST_REQUIRE(re.matches(e.what()));
        BOOST_TEST_REQUIRE(stream->str().find("Failed to restore NUMBER_FOLDS_TAG") !=
                           std::string::npos);
    }
    BOOST_TEST_REQUIRE(throwsExceptions);

    std::stringstream errorInStateVersion;
    readFileToStream("testfiles/error_no_version_state.json", errorInStateVersion);
    errorInStateVersion.flush();

    throwsExceptions = false;
    stream->clear();
    try {
        CStubInstrumentation instr;

        auto boostedTree = maths::CBoostedTreeFactory::constructFromString(errorInBoostedTreeImplState)
                               .analysisInstrumentation(&instr)
                               .restoreFor(*frame, 2);
    } catch (const std::exception& e) {
        LOG_DEBUG(<< "got = " << e.what());
        throwsExceptions = true;
        core::CRegex re;
        re.init("Input error:.*");
        BOOST_TEST_REQUIRE(re.matches(e.what()));
        BOOST_TEST_REQUIRE(stream->str().find("unsupported state serialization version.") !=
                           std::string::npos);
    }
    BOOST_TEST_REQUIRE(throwsExceptions);
    ml::core::CLogger::instance().reset();
}

BOOST_AUTO_TEST_SUITE_END()<|MERGE_RESOLUTION|>--- conflicted
+++ resolved
@@ -1147,18 +1147,13 @@
         fillDataFrame(trainRows, rows - trainRows, cols, {false, false, false, true},
                       x, TDoubleVec(rows, 0.0), target, *frame);
 
-<<<<<<< HEAD
-        auto regression = maths::CBoostedTreeFactory::constructFromParameters(1).buildFor(
-            *frame, std::make_unique<maths::boosted_tree::CBinomialLogistic>(), cols - 1);
-=======
         CStubInstrumentation instr;
 
         auto regression =
             maths::CBoostedTreeFactory::constructFromParameters(1)
                 .analysisInstrumentation(&instr)
-                .buildFor(*frame, std::make_unique<maths::boosted_tree::CLogistic>(),
+                .buildFor(*frame, std::make_unique<maths::boosted_tree::CBinomialLogistic>(),
                           cols - 1);
->>>>>>> fa062493
 
         regression->train();
         regression->predict();
@@ -1226,17 +1221,14 @@
         }
     }
     frame->finishWritingRows();
+
     CStubInstrumentation instr;
 
-<<<<<<< HEAD
-    auto regression = maths::CBoostedTreeFactory::constructFromParameters(1).buildFor(
-        *frame, std::make_unique<maths::boosted_tree::CBinomialLogistic>(), cols - 1);
-=======
     auto regression =
         maths::CBoostedTreeFactory::constructFromParameters(1)
             .analysisInstrumentation(&instr)
-            .buildFor(*frame, std::make_unique<maths::boosted_tree::CLogistic>(), cols - 1);
->>>>>>> fa062493
+            .buildFor(*frame, std::make_unique<maths::boosted_tree::CBinomialLogistic>(),
+                      cols - 1);
 
     regression->train();
     regression->predict();
