--- conflicted
+++ resolved
@@ -197,9 +197,9 @@
         // Unbiased...
         CPPUNIT_ASSERT_DOUBLES_EQUAL(
             0.0, modelBias[i][0],
-            8.0 * std::sqrt(noiseVariance / static_cast<double>(trainRows)));
+            5.0 * std::sqrt(noiseVariance / static_cast<double>(trainRows)));
         // Good R^2...
-        CPPUNIT_ASSERT(modelRSquared[i][0] > 0.93);
+        CPPUNIT_ASSERT(modelRSquared[i][0] > 0.91);
 
         meanModelRSquared.add(modelRSquared[i][0]);
     }
@@ -252,14 +252,14 @@
         // Unbiased...
         CPPUNIT_ASSERT_DOUBLES_EQUAL(
             0.0, modelBias[i][0],
-            4.0 * std::sqrt(noiseVariance / static_cast<double>(trainRows)));
+            5.0 * std::sqrt(noiseVariance / static_cast<double>(trainRows)));
         // Good R^2...
         CPPUNIT_ASSERT(modelRSquared[i][0] > 0.96);
 
         meanModelRSquared.add(modelRSquared[i][0]);
     }
     LOG_DEBUG(<< "mean R^2 = " << maths::CBasicStatistics::mean(meanModelRSquared));
-    CPPUNIT_ASSERT(maths::CBasicStatistics::mean(meanModelRSquared) > 0.96);
+    CPPUNIT_ASSERT(maths::CBasicStatistics::mean(meanModelRSquared) > 0.97);
 }
 
 void CBoostedTreeTest::testNonLinear() {
@@ -319,18 +319,14 @@
         // Unbiased...
         CPPUNIT_ASSERT_DOUBLES_EQUAL(
             0.0, modelBias[i][0],
-<<<<<<< HEAD
             5.0 * std::sqrt(noiseVariance / static_cast<double>(trainRows)));
-=======
-            6.0 * std::sqrt(noiseVariance / static_cast<double>(trainRows)));
->>>>>>> 39c1bf67
         // Good R^2...
-        CPPUNIT_ASSERT(modelRSquared[i][0] > 0.94);
+        CPPUNIT_ASSERT(modelRSquared[i][0] > 0.93);
 
         meanModelRSquared.add(modelRSquared[i][0]);
     }
     LOG_DEBUG(<< "mean R^2 = " << maths::CBasicStatistics::mean(meanModelRSquared));
-    CPPUNIT_ASSERT(maths::CBasicStatistics::mean(meanModelRSquared) > 0.96);
+    CPPUNIT_ASSERT(maths::CBasicStatistics::mean(meanModelRSquared) > 0.95);
 }
 
 void CBoostedTreeTest::testThreading() {
@@ -606,13 +602,8 @@
 
     LOG_DEBUG(<< "bias = " << modelBias);
     LOG_DEBUG(<< " R^2 = " << modelRSquared);
-<<<<<<< HEAD
     CPPUNIT_ASSERT_DOUBLES_EQUAL(0.0, modelBias, 0.1);
     CPPUNIT_ASSERT(modelRSquared > 0.91);
-=======
-    CPPUNIT_ASSERT_DOUBLES_EQUAL(0.0, modelBias, 0.15);
-    CPPUNIT_ASSERT(modelRSquared > 0.9);
->>>>>>> 39c1bf67
 }
 
 void CBoostedTreeTest::testIntegerRegressor() {
