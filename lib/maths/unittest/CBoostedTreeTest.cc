--- conflicted
+++ resolved
@@ -326,11 +326,7 @@
         meanModelRSquared.add(modelRSquared[i][0]);
     }
     LOG_DEBUG(<< "mean R^2 = " << maths::CBasicStatistics::mean(meanModelRSquared));
-<<<<<<< HEAD
     CPPUNIT_ASSERT(maths::CBasicStatistics::mean(meanModelRSquared) > 0.94);
-=======
-    CPPUNIT_ASSERT(maths::CBasicStatistics::mean(meanModelRSquared) > 0.9);
->>>>>>> 4381a78f
 }
 
 void CBoostedTreeTest::testThreading() {
