/*
 * Copyright Elasticsearch B.V. and/or licensed to Elasticsearch B.V. under one
 * or more contributor license agreements. Licensed under the Elastic License;
 * you may not use this file except in compliance with the Elastic License.
 */

#include <core/CDataFrame.h>
#include <core/CJsonStatePersistInserter.h>
#include <core/CLogger.h>
#include <core/CRegex.h>

#include <maths/CBasicStatistics.h>
#include <maths/CBoostedTree.h>
#include <maths/CBoostedTreeFactory.h>
#include <maths/CSolvers.h>
#include <maths/CTools.h>

#include <test/BoostTestCloseAbsolute.h>
#include <test/CRandomNumbers.h>
#include <test/CTestTmpDir.h>

#include <boost/make_shared.hpp>
#include <boost/test/unit_test.hpp>

#include <fstream>
#include <functional>
#include <memory>
#include <streambuf>
#include <utility>

BOOST_AUTO_TEST_SUITE(CBoostedTreeTest)

using namespace ml;

using TBoolVec = std::vector<bool>;
using TDoubleVec = std::vector<double>;
using TDoubleVecVec = std::vector<TDoubleVec>;
using TFactoryFunc = std::function<std::unique_ptr<core::CDataFrame>()>;
using TFactoryFuncVec = std::vector<TFactoryFunc>;
using TFactoryFuncVecVec = std::vector<TFactoryFuncVec>;
using TRowRef = core::CDataFrame::TRowRef;
using TRowItr = core::CDataFrame::TRowItr;
using TMeanAccumulator = maths::CBasicStatistics::SSampleMean<double>::TAccumulator;
using TMeanVarAccumulator = maths::CBasicStatistics::SSampleMeanVar<double>::TAccumulator;

namespace {

template<typename F>
auto computeEvaluationMetrics(const core::CDataFrame& frame,
                              std::size_t beginTestRows,
                              std::size_t endTestRows,
                              std::size_t columnHoldingPrediction,
                              const F& target,
                              double noiseVariance) {

    TMeanVarAccumulator functionMoments;
    TMeanVarAccumulator modelPredictionErrorMoments;

    frame.readRows(1, beginTestRows, endTestRows, [&](TRowItr beginRows, TRowItr endRows) {
        for (auto row = beginRows; row != endRows; ++row) {
            functionMoments.add(target(*row));
            modelPredictionErrorMoments.add(target(*row) - (*row)[columnHoldingPrediction]);
        }
    });

    LOG_TRACE(<< "function moments = " << functionMoments);
    LOG_TRACE(<< "model prediction error moments = " << modelPredictionErrorMoments);

    double functionVariance{maths::CBasicStatistics::variance(functionMoments)};
    double predictionErrorMean{maths::CBasicStatistics::mean(modelPredictionErrorMoments)};
    double predictionErrorVariance{maths::CBasicStatistics::variance(modelPredictionErrorMoments)};
    double rSquared{1.0 - (predictionErrorVariance - noiseVariance) /
                              (functionVariance - noiseVariance)};

    return std::make_pair(predictionErrorMean, rSquared);
}

template<typename F>
void fillDataFrame(std::size_t trainRows,
                   std::size_t testRows,
                   std::size_t cols,
                   const TBoolVec& categoricalColumns,
                   const TDoubleVecVec& regressors,
                   const TDoubleVec& noise,
                   const F& target,
                   core::CDataFrame& frame) {

    std::size_t rows{trainRows + testRows};
    frame.categoricalColumns(categoricalColumns);
    for (std::size_t i = 0; i < rows; ++i) {
        frame.writeRow([&](core::CDataFrame::TFloatVecItr column, std::int32_t&) {
            for (std::size_t j = 0; j < cols - 1; ++j, ++column) {
                *column = regressors[j][i];
            }
        });
    }
    frame.finishWritingRows();
    frame.writeColumns(1, [&](TRowItr beginRows, TRowItr endRows) {
        for (auto row = beginRows; row != endRows; ++row) {
            double targetValue{row->index() < trainRows
                                   ? target(*row) + noise[row->index()]
                                   : core::CDataFrame::valueOfMissing()};
            row->writeColumn(cols - 1, targetValue);
        }
    });
}

template<typename F>
void fillDataFrame(std::size_t trainRows,
                   std::size_t testRows,
                   std::size_t cols,
                   const TDoubleVecVec& regressors,
                   const TDoubleVec& noise,
                   const F& target,
                   core::CDataFrame& frame) {
    fillDataFrame(trainRows, testRows, cols, TBoolVec(cols, false), regressors,
                  noise, target, frame);
}

template<typename F>
auto predictAndComputeEvaluationMetrics(const F& generateFunction,
                                        test::CRandomNumbers& rng,
                                        std::size_t trainRows,
                                        std::size_t testRows,
                                        std::size_t cols,
                                        std::size_t capacity,
                                        double noiseVariance) {

    std::size_t rows{trainRows + testRows};

    TFactoryFunc makeOnDisk{[=] {
        return core::makeDiskStorageDataFrame(test::CTestTmpDir::tmpDir(), cols, rows, capacity)
            .first;
    }};
    TFactoryFunc makeMainMemory{
        [=] { return core::makeMainStorageDataFrame(cols, capacity).first; }};

    TFactoryFuncVecVec factories{
        {makeOnDisk, makeMainMemory}, {makeMainMemory}, {makeMainMemory}};

    TDoubleVecVec modelBias(factories.size());
    TDoubleVecVec modelRSquared(factories.size());

    for (std::size_t test = 0; test < factories.size(); ++test) {

        auto target = generateFunction(rng, cols);

        TDoubleVecVec x(cols - 1);
        for (std::size_t i = 0; i < cols - 1; ++i) {
            rng.generateUniformSamples(0.0, 10.0, rows, x[i]);
        }

        TDoubleVec noise;
        rng.generateNormalSamples(0.0, noiseVariance, rows, noise);

        for (const auto& factory : factories[test]) {

            auto frame = factory();

            fillDataFrame(trainRows, testRows, cols, x, noise, target, *frame);

            auto regression =
                maths::CBoostedTreeFactory::constructFromParameters(1).buildFor(
                    *frame, std::make_unique<maths::boosted_tree::CMse>(), cols - 1);

            regression->train();
            regression->predict();

            double bias;
            double rSquared;
            std::tie(bias, rSquared) = computeEvaluationMetrics(
                *frame, trainRows, rows,
                regression->columnHoldingPrediction(frame->numberColumns()),
                target, noiseVariance / static_cast<double>(rows));
            modelBias[test].push_back(bias);
            modelRSquared[test].push_back(rSquared);
        }
    }
    LOG_DEBUG(<< "bias = " << core::CContainerPrinter::print(modelBias));
    LOG_DEBUG(<< " R^2 = " << core::CContainerPrinter::print(modelRSquared));

    return std::make_pair(std::move(modelBias), std::move(modelRSquared));
}

void readFileToStream(const std::string& filename, std::stringstream& stream) {
    std::ifstream file(filename);
    BOOST_TEST_REQUIRE(file.is_open());
    std::string str((std::istreambuf_iterator<char>(file)),
                    std::istreambuf_iterator<char>());
    stream << str;
    stream.flush();
}
}

BOOST_AUTO_TEST_CASE(testPiecewiseConstant) {

    // Test regression quality on piecewise constant function.

    auto generatePiecewiseConstant = [](test::CRandomNumbers& rng, std::size_t cols) {
        TDoubleVec p;
        TDoubleVec v;
        rng.generateUniformSamples(0.0, 10.0, 2 * cols - 2, p);
        rng.generateUniformSamples(-10.0, 10.0, cols - 1, v);
        for (std::size_t i = 0; i < p.size(); i += 2) {
            std::sort(p.begin() + i, p.begin() + i + 2);
        }

        return [p, v, cols](const TRowRef& row) {
            double result{0.0};
            for (std::size_t i = 0; i < cols - 1; ++i) {
                if (row[i] >= p[2 * i] && row[i] < p[2 * i + 1]) {
                    result += v[i];
                }
            }
            return result;
        };
    };

    TDoubleVecVec modelBias;
    TDoubleVecVec modelRSquared;

    test::CRandomNumbers rng;
    double noiseVariance{0.2};
    std::size_t trainRows{1000};
    std::size_t testRows{200};
    std::size_t cols{6};
    std::size_t capacity{250};

    std::tie(modelBias, modelRSquared) = predictAndComputeEvaluationMetrics(
        generatePiecewiseConstant, rng, trainRows, testRows, cols, capacity, noiseVariance);

    TMeanAccumulator meanModelRSquared;

    for (std::size_t i = 0; i < modelBias.size(); ++i) {

        // In and out-of-core agree.
        for (std::size_t j = 1; j < modelBias[i].size(); ++j) {
            BOOST_REQUIRE_EQUAL(modelBias[i][0], modelBias[i][j]);
            BOOST_REQUIRE_EQUAL(modelRSquared[i][0], modelRSquared[i][j]);
        }

        // Unbiased...
        BOOST_REQUIRE_CLOSE_ABSOLUTE(
            0.0, modelBias[i][0],
<<<<<<< HEAD
            5.0 * std::sqrt(noiseVariance / static_cast<double>(trainRows)));
=======
            9.1 * std::sqrt(noiseVariance / static_cast<double>(trainRows)));
>>>>>>> 62e430ee
        // Good R^2...
        BOOST_TEST_REQUIRE(modelRSquared[i][0] > 0.95);

        meanModelRSquared.add(modelRSquared[i][0]);
    }

    LOG_DEBUG(<< "mean R^2 = " << maths::CBasicStatistics::mean(meanModelRSquared));
    BOOST_TEST_REQUIRE(maths::CBasicStatistics::mean(meanModelRSquared) > 0.97);
}

BOOST_AUTO_TEST_CASE(testLinear) {

    // Test regression quality on linear function.

    auto generateLinear = [](test::CRandomNumbers& rng, std::size_t cols) {
        TDoubleVec m;
        TDoubleVec s;
        rng.generateUniformSamples(0.0, 10.0, cols - 1, m);
        rng.generateUniformSamples(-10.0, 10.0, cols - 1, s);

        return [m, s, cols](const TRowRef& row) {
            double result{0.0};
            for (std::size_t i = 0; i < cols - 1; ++i) {
                result += m[i] + s[i] * row[i];
            }
            return result;
        };
    };

    TDoubleVecVec modelBias;
    TDoubleVecVec modelRSquared;

    test::CRandomNumbers rng;
    double noiseVariance{100.0};
    std::size_t trainRows{1000};
    std::size_t testRows{200};
    std::size_t cols{6};
    std::size_t capacity{500};

    std::tie(modelBias, modelRSquared) = predictAndComputeEvaluationMetrics(
        generateLinear, rng, trainRows, testRows, cols, capacity, noiseVariance);

    TMeanAccumulator meanModelRSquared;

    for (std::size_t i = 0; i < modelBias.size(); ++i) {

        // In and out-of-core agree.
        for (std::size_t j = 1; j < modelBias[i].size(); ++j) {
            BOOST_REQUIRE_EQUAL(modelBias[i][0], modelBias[i][j]);
            BOOST_REQUIRE_EQUAL(modelRSquared[i][0], modelRSquared[i][j]);
        }

        // Unbiased...
        BOOST_REQUIRE_CLOSE_ABSOLUTE(
            0.0, modelBias[i][0],
            4.0 * std::sqrt(noiseVariance / static_cast<double>(trainRows)));
        // Good R^2...
        BOOST_TEST_REQUIRE(modelRSquared[i][0] > 0.97);

        meanModelRSquared.add(modelRSquared[i][0]);
    }
    LOG_DEBUG(<< "mean R^2 = " << maths::CBasicStatistics::mean(meanModelRSquared));
    BOOST_TEST_REQUIRE(maths::CBasicStatistics::mean(meanModelRSquared) > 0.97);
}

BOOST_AUTO_TEST_CASE(testNonLinear) {

    // Test regression quality on non-linear function.

    auto generateNonLinear = [](test::CRandomNumbers& rng, std::size_t cols) {

        cols = cols - 1;

        TDoubleVec mean;
        TDoubleVec slope;
        TDoubleVec curve;
        TDoubleVec cross;
        rng.generateUniformSamples(0.0, 10.0, cols, mean);
        rng.generateUniformSamples(-10.0, 10.0, cols, slope);
        rng.generateUniformSamples(-1.0, 1.0, cols, curve);
        rng.generateUniformSamples(-0.5, 0.5, cols * cols, cross);

        return [=](const TRowRef& row) {
            double result{0.0};
            for (std::size_t i = 0; i < cols; ++i) {
                result += mean[i] + (slope[i] + curve[i] * row[i]) * row[i];
            }
            for (std::size_t i = 0; i < cols; ++i) {
                for (std::size_t j = 0; j < i; ++j) {
                    result += cross[i * cols + j] * row[i] * row[j];
                }
            }
            return result;
        };
    };

    TDoubleVecVec modelBias;
    TDoubleVecVec modelRSquared;

    test::CRandomNumbers rng;
    double noiseVariance{100.0};
    std::size_t trainRows{500};
    std::size_t testRows{100};
    std::size_t cols{6};
    std::size_t capacity{500};

    std::tie(modelBias, modelRSquared) = predictAndComputeEvaluationMetrics(
        generateNonLinear, rng, trainRows, testRows, cols, capacity, noiseVariance);

    TMeanAccumulator meanModelRSquared;

    for (std::size_t i = 0; i < modelBias.size(); ++i) {

        // In and out-of-core agree.
        for (std::size_t j = 1; j < modelBias[i].size(); ++j) {
            BOOST_REQUIRE_EQUAL(modelBias[i][0], modelBias[i][j]);
            BOOST_REQUIRE_EQUAL(modelRSquared[i][0], modelRSquared[i][j]);
        }

        // Unbiased...
        BOOST_REQUIRE_CLOSE_ABSOLUTE(
            0.0, modelBias[i][0],
            5.0 * std::sqrt(noiseVariance / static_cast<double>(trainRows)));
        // Good R^2...
        BOOST_TEST_REQUIRE(modelRSquared[i][0] > 0.96);

        meanModelRSquared.add(modelRSquared[i][0]);
    }
    LOG_DEBUG(<< "mean R^2 = " << maths::CBasicStatistics::mean(meanModelRSquared));
    BOOST_TEST_REQUIRE(maths::CBasicStatistics::mean(meanModelRSquared) > 0.97);
}

BOOST_AUTO_TEST_CASE(testThreading) {

    // Test we get the same results whether we run with multiple threads or not.
    // Note because we compute approximate quantiles for a partition of the data
    // (one subset for each thread) and merge we get slightly different results
    // if running multiple vs single threaded. However, we should get the same
    // results whether we actually execute in parallel or not provided we perform
    // the same partitioning. Therefore, we test with two logical threads but
    // with and without starting the thread pool.

    test::CRandomNumbers rng;
    std::size_t rows{500};
    std::size_t cols{6};
    std::size_t capacity{100};

    auto target = [&] {
        TDoubleVec m;
        TDoubleVec s;
        rng.generateUniformSamples(0.0, 10.0, cols - 1, m);
        rng.generateUniformSamples(-10.0, 10.0, cols - 1, s);
        return [m, s, cols](const TRowRef& row) {
            double result{0.0};
            for (std::size_t i = 0; i < cols - 1; ++i) {
                result += m[i] + s[i] * row[i];
            }
            return result;
        };
    }();

    TDoubleVecVec x(cols - 1);
    for (std::size_t i = 0; i < cols - 1; ++i) {
        rng.generateUniformSamples(0.0, 10.0, rows, x[i]);
    }

    TDoubleVec noise;
    rng.generateNormalSamples(0.0, 0.1, rows, noise);

    core::stopDefaultAsyncExecutor();

    TDoubleVec modelBias;
    TDoubleVec modelMse;

    std::string tests[]{"serial", "parallel"};

    for (std::size_t test = 0; test < 2; ++test) {

        LOG_DEBUG(<< tests[test]);

        auto frame = core::makeMainStorageDataFrame(cols, capacity).first;

        fillDataFrame(rows, 0, cols, x, noise, target, *frame);

        auto regression = maths::CBoostedTreeFactory::constructFromParameters(2).buildFor(
            *frame, std::make_unique<maths::boosted_tree::CMse>(), cols - 1);

        regression->train();
        regression->predict();

        TMeanVarAccumulator modelPredictionErrorMoments;

        frame->readRows(1, [&](TRowItr beginRows, TRowItr endRows) {
            for (auto row = beginRows; row != endRows; ++row) {
                std::size_t index{regression->columnHoldingPrediction(row->numberColumns())};
                modelPredictionErrorMoments.add(target(*row) - (*row)[index]);
            }
        });

        LOG_DEBUG(<< "model prediction error moments = " << modelPredictionErrorMoments);

        modelBias.push_back(maths::CBasicStatistics::mean(modelPredictionErrorMoments));
        modelMse.push_back(maths::CBasicStatistics::variance(modelPredictionErrorMoments));

        core::startDefaultAsyncExecutor();
    }

    BOOST_REQUIRE_EQUAL(modelBias[0], modelBias[1]);
    BOOST_REQUIRE_EQUAL(modelMse[0], modelMse[1]);

    core::stopDefaultAsyncExecutor();
}

BOOST_AUTO_TEST_CASE(testConstantFeatures) {

    // Test constant features are excluded from the model.

    test::CRandomNumbers rng;
    std::size_t rows{500};
    std::size_t cols{6};
    std::size_t capacity{500};

    auto target = [&] {
        TDoubleVec m;
        TDoubleVec s;
        rng.generateUniformSamples(0.0, 10.0, cols - 1, m);
        rng.generateUniformSamples(-10.0, 10.0, cols - 1, s);
        return [m, s, cols](const TRowRef& row) {
            double result{0.0};
            for (std::size_t i = 0; i < cols - 1; ++i) {
                result += m[i] + s[i] * row[i];
            }
            return result;
        };
    }();

    TDoubleVecVec x(cols - 1, TDoubleVec(rows, 1.0));
    for (std::size_t i = 0; i < cols - 2; ++i) {
        rng.generateUniformSamples(0.0, 10.0, rows, x[i]);
    }

    TDoubleVec noise;
    rng.generateNormalSamples(0.0, 0.1, rows, noise);

    auto frame = core::makeMainStorageDataFrame(cols, capacity).first;

    fillDataFrame(rows, 0, cols, x, noise, target, *frame);

    auto regression = maths::CBoostedTreeFactory::constructFromParameters(1).buildFor(
        *frame, std::make_unique<maths::boosted_tree::CMse>(), cols - 1);

    regression->train();

    TDoubleVec featureWeights(regression->featureWeights());

    LOG_DEBUG(<< "feature weights = " << core::CContainerPrinter::print(featureWeights));
    BOOST_TEST_REQUIRE(featureWeights[cols - 2] < 1e-4);
}

BOOST_AUTO_TEST_CASE(testConstantTarget) {

    // Test we correctly deal with a constant dependent variable.

    test::CRandomNumbers rng;
    std::size_t rows{500};
    std::size_t cols{6};
    std::size_t capacity{500};

    TDoubleVecVec x(cols - 1);
    for (std::size_t i = 0; i < x.size(); ++i) {
        rng.generateUniformSamples(0.0, 10.0, rows, x[i]);
    }

    auto frame = core::makeMainStorageDataFrame(cols, capacity).first;

    fillDataFrame(rows, 0, cols, x, TDoubleVec(rows, 0.0),
                  [](const TRowRef&) { return 1.0; }, *frame);

    auto regression = maths::CBoostedTreeFactory::constructFromParameters(1).buildFor(
        *frame, std::make_unique<maths::boosted_tree::CMse>(), cols - 1);

    regression->train();

    TMeanAccumulator modelPredictionError;

    frame->readRows(1, [&](TRowItr beginRows, TRowItr endRows) {
        for (auto row = beginRows; row != endRows; ++row) {
            std::size_t index{regression->columnHoldingPrediction(row->numberColumns())};
            modelPredictionError.add(1.0 - (*row)[index]);
        }
    });

    LOG_DEBUG(<< "mean prediction error = "
              << maths::CBasicStatistics::mean(modelPredictionError));
    BOOST_REQUIRE_EQUAL(0.0, maths::CBasicStatistics::mean(modelPredictionError));
}

BOOST_AUTO_TEST_CASE(testCategoricalRegressors) {

    // Test automatic handling of categorical regressors.

    test::CRandomNumbers rng;

    std::size_t trainRows{1000};
    std::size_t testRows{200};
    std::size_t rows{trainRows + testRows};
    std::size_t cols{6};
    std::size_t capacity{500};

    TDoubleVecVec offsets{{0.0, 0.0, 12.0, -3.0, 0.0},
                          {12.0, 1.0, -3.0, 0.0, 0.0, 2.0, 16.0, 0.0, 0.0, -6.0}};
    TDoubleVec weights{0.7, 0.2, -0.4};
    auto target = [&](const TRowRef& x) {
        double result{offsets[0][static_cast<std::size_t>(x[0])] +
                      offsets[1][static_cast<std::size_t>(x[1])]};
        for (std::size_t i = 2; i < cols - 1; ++i) {
            result += weights[i - 2] * x[i];
        }
        return result;
    };

    TDoubleVecVec regressors(cols - 1);
    rng.generateMultinomialSamples({0.0, 1.0, 2.0, 3.0, 4.0},
                                   {0.03, 0.17, 0.3, 0.1, 0.4}, rows, regressors[0]);
    rng.generateMultinomialSamples(
        {0.0, 1.0, 2.0, 3.0, 4.0, 5.0, 6.0, 7.0, 8.0, 9.0},
        {0.03, 0.07, 0.08, 0.02, 0.2, 0.15, 0.1, 0.05, 0.26, 0.04}, rows, regressors[1]);
    for (std::size_t i = 2; i < regressors.size(); ++i) {
        rng.generateUniformSamples(-10.0, 10.0, rows, regressors[i]);
    }

    auto frame = core::makeMainStorageDataFrame(cols, capacity).first;

    frame->categoricalColumns(TBoolVec{true, true, false, false, false, false});
    for (std::size_t i = 0; i < rows; ++i) {
        frame->writeRow([&](core::CDataFrame::TFloatVecItr column, std::int32_t&) {
            for (std::size_t j = 0; j < cols - 1; ++j, ++column) {
                *column = regressors[j][i];
            }
        });
    }
    frame->finishWritingRows();
    frame->writeColumns(1, [&](TRowItr beginRows, TRowItr endRows) {
        for (auto row = beginRows; row != endRows; ++row) {
            double targetValue{row->index() < trainRows
                                   ? target(*row)
                                   : core::CDataFrame::valueOfMissing()};
            row->writeColumn(cols - 1, targetValue);
        }
    });

    auto regression = maths::CBoostedTreeFactory::constructFromParameters(1).buildFor(
        *frame, std::make_unique<maths::boosted_tree::CMse>(), cols - 1);

    regression->train();
    regression->predict();

    double modelBias;
    double modelRSquared;
    std::tie(modelBias, modelRSquared) = computeEvaluationMetrics(
        *frame, trainRows, rows,
        regression->columnHoldingPrediction(frame->numberColumns()), target, 0.0);

    LOG_DEBUG(<< "bias = " << modelBias);
    LOG_DEBUG(<< " R^2 = " << modelRSquared);
    BOOST_REQUIRE_CLOSE_ABSOLUTE(0.0, modelBias, 0.09);
    BOOST_TEST_REQUIRE(modelRSquared > 0.97);
}

BOOST_AUTO_TEST_CASE(testIntegerRegressor) {

    // Test a simple integer regressor.

    test::CRandomNumbers rng;

    std::size_t trainRows{1000};
    std::size_t testRows{200};
    std::size_t rows{trainRows + testRows};

    auto frame = core::makeMainStorageDataFrame(2).first;

    frame->categoricalColumns(TBoolVec{false, false});
    for (std::size_t i = 0; i < rows; ++i) {
        frame->writeRow([&](core::CDataFrame::TFloatVecItr column, std::int32_t&) {
            TDoubleVec regressor;
            rng.generateUniformSamples(1.0, 4.0, 1, regressor);
            *(column++) = std::floor(regressor[0]);
            *column = i < trainRows ? 10.0 * std::floor(regressor[0])
                                    : core::CDataFrame::valueOfMissing();
        });
    }
    frame->finishWritingRows();

    auto regression = maths::CBoostedTreeFactory::constructFromParameters(1).buildFor(
        *frame, std::make_unique<maths::boosted_tree::CMse>(), 1);

    regression->train();
    regression->predict();

    double modelBias;
    double modelRSquared;
    std::tie(modelBias, modelRSquared) = computeEvaluationMetrics(
        *frame, trainRows, rows,
        regression->columnHoldingPrediction(frame->numberColumns()),
        [&](const TRowRef& x) { return 10.0 * x[0]; }, 0.0);

    LOG_DEBUG(<< "bias = " << modelBias);
    LOG_DEBUG(<< " R^2 = " << modelRSquared);
    BOOST_REQUIRE_CLOSE_ABSOLUTE(0.0, modelBias, 0.08);
    BOOST_TEST_REQUIRE(modelRSquared > 0.98);
}

BOOST_AUTO_TEST_CASE(testSingleSplit) {

    // We were getting an out-of-bound read in initialization when running on
    // data with only two distinct values for the target variable. This test
    // fails intermittently without the fix.

    test::CRandomNumbers rng;

    std::size_t rows{100};
    std::size_t cols{2};

    TDoubleVec x;
    rng.generateUniformSamples(0.0, 1.0, rows, x);
    for (auto& xi : x) {
        xi = std::floor(xi + 0.5);
    }

    auto frame = core::makeMainStorageDataFrame(cols).first;
    frame->categoricalColumns(TBoolVec{false, false});
    for (std::size_t i = 0; i < rows; ++i) {
        frame->writeRow([&](core::CDataFrame::TFloatVecItr column, std::int32_t&) {
            *(column++) = x[i];
            *column = 10.0 * x[i];
        });
    }
    frame->finishWritingRows();

    auto regression = maths::CBoostedTreeFactory::constructFromParameters(1).buildFor(
        *frame, std::make_unique<maths::boosted_tree::CMse>(), cols - 1);

    regression->train();

    double modelBias;
    double modelRSquared;
    std::tie(modelBias, modelRSquared) = computeEvaluationMetrics(
        *frame, 0, rows, regression->columnHoldingPrediction(frame->numberColumns()),
        [](const TRowRef& row) { return 10.0 * row[0]; }, 0.0);

    LOG_DEBUG(<< "bias = " << modelBias);
    LOG_DEBUG(<< " R^2 = " << modelRSquared);
    BOOST_REQUIRE_CLOSE_ABSOLUTE(0.0, modelBias, 0.21);
    BOOST_TEST_REQUIRE(modelRSquared > 0.97);
}

BOOST_AUTO_TEST_CASE(testTranslationInvariance) {

    // We should get similar performance independent of fixed shifts for the target.

    using TTargetFunc = std::function<double(const TRowRef& row)>;

    test::CRandomNumbers rng;

    std::size_t trainRows{1000};
    std::size_t rows{1200};
    std::size_t cols{4};
    std::size_t capacity{1200};

    TDoubleVecVec x(cols - 1);
    for (std::size_t i = 0; i < cols - 1; ++i) {
        rng.generateUniformSamples(0.0, 10.0, rows, x[i]);
    }

    TTargetFunc target{[&](const TRowRef& row) {
        double result{0.0};
        for (std::size_t i = 0; i < cols - 1; ++i) {
            result += row[i];
        }
        return result;
    }};
    TTargetFunc shiftedTarget{[&](const TRowRef& row) {
        double result{10000.0};
        for (std::size_t i = 0; i < cols - 1; ++i) {
            result += row[i];
        }
        return result;
    }};

    TDoubleVec rsquared;

    for (const auto& target_ : {target, shiftedTarget}) {

        auto frame = core::makeMainStorageDataFrame(cols, capacity).first;

        fillDataFrame(trainRows, rows - trainRows, cols, x,
                      TDoubleVec(rows, 0.0), target_, *frame);

        auto regression = maths::CBoostedTreeFactory::constructFromParameters(1).buildFor(
            *frame, std::make_unique<maths::boosted_tree::CMse>(), cols - 1);

        regression->train();
        regression->predict();

        double modelBias;
        double modelRSquared;
        std::tie(modelBias, modelRSquared) = computeEvaluationMetrics(
            *frame, trainRows, rows,
            regression->columnHoldingPrediction(frame->numberColumns()), target_, 0.0);

        LOG_DEBUG(<< "bias = " << modelBias);
        LOG_DEBUG(<< " R^2 = " << modelRSquared);
        rsquared.push_back(modelRSquared);
    }

    BOOST_REQUIRE_CLOSE_ABSOLUTE(rsquared[0], rsquared[1], 0.01);
}

std::size_t maxDepth(const std::vector<maths::CBoostedTreeNode>& tree,
                     const maths::CBoostedTreeNode& node,
                     std::size_t depth) {
    std::size_t result{depth};
    if (node.isLeaf() == false) {
        result = std::max(result, maxDepth(tree, tree[node.leftChildIndex()], depth + 1));
        result = std::max(result, maxDepth(tree, tree[node.rightChildIndex()], depth + 1));
    }
    return result;
}

BOOST_AUTO_TEST_CASE(testDepthBasedRegularization) {

    // Test that the trained tree depth is correctly limited based on a target.

    test::CRandomNumbers rng;
    double noiseVariance{100.0};
    std::size_t rows{1000};
    std::size_t cols{4};
    std::size_t capacity{1200};

    auto target = [&] {
        TDoubleVec m;
        TDoubleVec s;
        rng.generateUniformSamples(0.0, 10.0, cols - 1, m);
        rng.generateUniformSamples(-10.0, 10.0, cols - 1, s);

        return [m, s, cols](const TRowRef& row) {
            double result{0.0};
            for (std::size_t i = 0; i < cols - 1; ++i) {
                result += m[i] + s[i] * row[i];
            }
            return result;
        };
    }();

    TDoubleVecVec x(cols - 1);
    for (std::size_t i = 0; i < cols - 1; ++i) {
        rng.generateUniformSamples(0.0, 10.0, rows, x[i]);
    }

    TDoubleVec noise;
    rng.generateNormalSamples(0.0, noiseVariance, rows, noise);

    for (auto targetDepth : {3.0, 5.0}) {
        LOG_DEBUG(<< "target depth = " << targetDepth);

        auto frame = core::makeMainStorageDataFrame(cols, capacity).first;

        fillDataFrame(rows, 0, cols, x, noise, target, *frame);

        auto regression =
            maths::CBoostedTreeFactory::constructFromParameters(1)
                .treeSizePenaltyMultiplier(0.0)
                .leafWeightPenaltyMultiplier(0.0)
                .softTreeDepthLimit(targetDepth)
                .softTreeDepthTolerance(0.01)
                .buildFor(*frame, std::make_unique<maths::boosted_tree::CMse>(), cols - 1);

        regression->train();

        TMeanAccumulator meanDepth;
        for (const auto& tree : regression->trainedModel()) {
            BOOST_TEST_REQUIRE(maxDepth(tree, tree[0], 0) <=
                               static_cast<std::size_t>(targetDepth));
            meanDepth.add(static_cast<double>(maxDepth(tree, tree[0], 0)));
        }
        LOG_DEBUG(<< "mean depth = " << maths::CBasicStatistics::mean(meanDepth));
        BOOST_TEST_REQUIRE(maths::CBasicStatistics::mean(meanDepth) > targetDepth - 1.1);
    }
}

BOOST_AUTO_TEST_CASE(testLogisticMinimizerEdgeCases) {

    using maths::boosted_tree_detail::CArgMinLogisticImpl;

    // All predictions equal and zero.
    {
        CArgMinLogisticImpl argmin{0.0};
        argmin.add(0.0, 0.0);
        argmin.add(0.0, 1.0);
        argmin.add(0.0, 1.0);
        argmin.add(0.0, 0.0);
        argmin.nextPass();
        BOOST_REQUIRE_EQUAL(0.0, argmin.value());
    }

    // All predictions are equal.
    {
        test::CRandomNumbers rng;

        TDoubleVec labels;
        TDoubleVec weights;
        rng.generateUniformSamples(0.0, 1.0, 1000, labels);
        for (auto& label : labels) {
            label = std::floor(label + 0.3);
        }
        weights.resize(labels.size(), 0.0);

        CArgMinLogisticImpl argmin{0.0};
        std::size_t numberPasses{0};
        std::size_t counts[2]{0, 0};

        do {
            ++numberPasses;
            for (std::size_t i = 0; i < labels.size(); ++i) {
                argmin.add(weights[i], labels[i]);
                ++counts[static_cast<std::size_t>(labels[i])];
            }
        } while (argmin.nextPass());

        double p{static_cast<double>(counts[1]) / 1000.0};
        double expected{std::log(p / (1.0 - p))};
        double actual{argmin.value()};

        BOOST_REQUIRE_EQUAL(std::size_t{1}, numberPasses);
        BOOST_REQUIRE_CLOSE_ABSOLUTE(expected, actual, 0.01 * std::fabs(expected));
    }

    // Test underflow of probabilities.
    {
        CArgMinLogisticImpl argmin{0.0};

        TDoubleVec predictions{-500.0, -30.0, -15.0, -400.0};
        TDoubleVec actuals{1.0, 1.0, 0.0, 1.0};
        do {
            for (std::size_t i = 0; i < predictions.size(); ++i) {
                argmin.add(predictions[i], actuals[i]);
            }
        } while (argmin.nextPass());

        double minimizer{argmin.value()};

        // Check we're at the minimum.
        maths::boosted_tree::CLogistic loss;
        TDoubleVec losses;
        for (double eps : {-10.0, 0.0, 10.0}) {
            double lossAtEps{0.0};
            for (std::size_t i = 0; i < predictions.size(); ++i) {
                lossAtEps += loss.value(predictions[i] + minimizer + eps, actuals[i]);
            }
            losses.push_back(lossAtEps);
        }
        BOOST_TEST_REQUIRE(losses[0] >= losses[1]);
        BOOST_TEST_REQUIRE(losses[2] >= losses[1]);
    }
}

BOOST_AUTO_TEST_CASE(testLogisticMinimizerRandom) {

    // Test that we a good approximation of the additive term for the log-odds
    // which minimises the cross entropy objective.

    using maths::boosted_tree_detail::CArgMinLogisticImpl;

    test::CRandomNumbers rng;

    TDoubleVec labels;
    TDoubleVec weights;

    for (auto lambda : {0.0, 10.0}) {

        LOG_DEBUG(<< "lambda = " << lambda);

        // The true objective.
        auto objective = [&](double weight) {
            double loss{0.0};
            for (std::size_t i = 0; i < labels.size(); ++i) {
                double p{maths::CTools::logisticFunction(weights[i] + weight)};
                loss -= (1.0 - labels[i]) * maths::CTools::fastLog(1.0 - p) +
                        labels[i] * maths::CTools::fastLog(p);
            }
            return loss + lambda * maths::CTools::pow2(weight);
        };

        // This loop is fuzzing the predicted log-odds and testing we get consistently
        // good estimates of the true minimizer.
        for (std::size_t t = 0; t < 10; ++t) {

            double min{std::numeric_limits<double>::max()};
            double max{-min};

            rng.generateUniformSamples(0.0, 1.0, 1000, labels);
            for (auto& label : labels) {
                label = std::floor(label + 0.5);
            }
            weights.clear();
            for (const auto& label : labels) {
                TDoubleVec weight;
                rng.generateNormalSamples(label, 2.0, 1, weight);
                weights.push_back(weight[0]);
                min = std::min(min, weight[0]);
                max = std::max(max, weight[0]);
            }

            double expected;
            double objectiveAtExpected;
            std::size_t maxIterations{20};
            maths::CSolvers::minimize(-max, -min, objective(-max), objective(-min),
                                      objective, 1e-3, maxIterations, expected,
                                      objectiveAtExpected);
            LOG_DEBUG(<< "expected = " << expected
                      << " objective at expected = " << objectiveAtExpected);

            CArgMinLogisticImpl argmin{lambda};
            CArgMinLogisticImpl argminPartition[2]{{lambda}, {lambda}};
            auto nextPass = [&] {
                bool done{argmin.nextPass() == false};
                done &= (argminPartition[0].nextPass() == false);
                done &= (argminPartition[1].nextPass() == false);
                return done == false;
            };

            do {
                for (std::size_t i = 0; i < labels.size() / 2; ++i) {
                    argmin.add(weights[i], labels[i]);
                    argminPartition[0].add(weights[i], labels[i]);
                }
                for (std::size_t i = labels.size() / 2; i < labels.size(); ++i) {
                    argmin.add(weights[i], labels[i]);
                    argminPartition[1].add(weights[i], labels[i]);
                }
                argminPartition[0].merge(argminPartition[1]);
                argminPartition[1] = argminPartition[0];
            } while (nextPass());

            double actual{argmin.value()};
            double actualPartition{argminPartition[0].value()};
            LOG_DEBUG(<< "actual = " << actual
                      << " objective at actual = " << objective(actual));

            // We should be within 1% for the value and 0.001% for the objective
            // at the value.
            BOOST_REQUIRE_EQUAL(actual, actualPartition);
            BOOST_REQUIRE_CLOSE_ABSOLUTE(expected, actual, 0.01 * std::fabs(expected));
            BOOST_REQUIRE_CLOSE_ABSOLUTE(objectiveAtExpected, objective(actual),
                                         1e-5 * objectiveAtExpected);
        }
    }
}

BOOST_AUTO_TEST_CASE(testLogisticLossForUnderflow) {

    // Test the behaviour of value, gradient and curvature of the logistic loss in
    // the vicinity the point at which we switch to using Taylor expansion of the
    // logistic function is as expected.

    double eps{100.0 * std::numeric_limits<double>::epsilon()};

    maths::boosted_tree::CLogistic loss;

    // Losses should be very nearly linear function of log-odds when they're large.
    {
        TDoubleVec lastLoss{loss.value(1.0 - std::log(eps), 0.0),
                            loss.value(1.0 + std::log(eps), 1.0)};
        for (double scale : {0.75, 0.5, 0.25, 0.0, -0.25, -0.5, -0.75, -1.0}) {
            TDoubleVec currentLoss{loss.value(scale - std::log(eps), 0.0),
                                   loss.value(scale + std::log(eps), 1.0)};
            BOOST_REQUIRE_CLOSE_ABSOLUTE(0.25, lastLoss[0] - currentLoss[0], 5e-3);
            BOOST_REQUIRE_CLOSE_ABSOLUTE(-0.25, lastLoss[1] - currentLoss[1], 5e-3);
            lastLoss = currentLoss;
        }
    }

    // The gradient and curvature should be proportional to the exponential of the
    // log-odds when they're small.
    {
        TDoubleVec lastGradient{loss.gradient(1.0 + std::log(eps), 0.0),
                                loss.gradient(1.0 - std::log(eps), 1.0)};
        TDoubleVec lastCurvature{loss.curvature(1.0 + std::log(eps), 0.0),
                                 loss.curvature(1.0 - std::log(eps), 1.0)};
        for (double scale : {0.75, 0.5, 0.25, 0.0, -0.25, -0.5, -0.75, -1.0}) {
            TDoubleVec currentGradient{loss.gradient(scale + std::log(eps), 0.0),
                                       loss.gradient(scale - std::log(eps), 1.0)};
            TDoubleVec currentCurvature{loss.curvature(scale + std::log(eps), 0.0),
                                        loss.curvature(scale - std::log(eps), 1.0)};
            BOOST_REQUIRE_CLOSE_ABSOLUTE(std::exp(0.25),
                                         lastGradient[0] / currentGradient[0], 5e-3);
            BOOST_REQUIRE_CLOSE_ABSOLUTE(std::exp(-0.25),
                                         lastGradient[1] / currentGradient[1], 5e-3);
            BOOST_REQUIRE_CLOSE_ABSOLUTE(
                std::exp(0.25), lastCurvature[0] / currentCurvature[0], 5e-3);
            BOOST_REQUIRE_CLOSE_ABSOLUTE(
                std::exp(-0.25), lastCurvature[1] / currentCurvature[1], 5e-3);
            lastGradient = currentGradient;
            lastCurvature = currentCurvature;
        }
    }
}

BOOST_AUTO_TEST_CASE(testLogisticRegression) {

    // The idea of this test is to create a random linear relationship between
    // the feature values and the log-odds of class 1, i.e.
    //
    //   log-odds(class_1) = sum_i{ w * x_i }
    //
    // where, w is some fixed weight vector and x_i denoted the i'th feature vector.
    // We try to recover this relationship in logistic regression by observing
    // the actual labels. We want to test that we've roughly correctly estimated the
    // log-odds function. However, we target the cross-entropy so the error in our
    // estimates p_i^ should be measured in terms of cross entropy: sum_i{ p_i log(p_i^) }
    // where p_i = logistic(sum_i{ w_i * x_i}).

    test::CRandomNumbers rng;

    std::size_t trainRows{1000};
    std::size_t rows{1200};
    std::size_t cols{4};
    std::size_t capacity{600};

    TMeanAccumulator meanLogRelativeError;

    for (std::size_t test = 0; test < 3; ++test) {
        TDoubleVec weights;
        rng.generateUniformSamples(-2.0, 2.0, cols - 1, weights);
        TDoubleVec noise;
        rng.generateNormalSamples(0.0, 1.0, rows, noise);
        TDoubleVec uniform01;
        rng.generateUniformSamples(0.0, 1.0, rows, uniform01);

        auto probability = [&](const TRowRef& row) {
            double x{0.0};
            for (std::size_t i = 0; i < cols - 1; ++i) {
                x += weights[i] * row[i];
            }
            return maths::CTools::logisticFunction(x + noise[row.index()]);
        };

        auto target = [&](const TRowRef& row) {
            return uniform01[row.index()] < probability(row) ? 1.0 : 0.0;
        };

        TDoubleVecVec x(cols - 1);
        for (std::size_t i = 0; i < cols - 1; ++i) {
            rng.generateUniformSamples(0.0, 4.0, rows, x[i]);
        }

        auto frame = core::makeMainStorageDataFrame(cols, capacity).first;

        fillDataFrame(trainRows, rows - trainRows, cols, {false, false, false, true},
                      x, TDoubleVec(rows, 0.0), target, *frame);

        auto regression =
            maths::CBoostedTreeFactory::constructFromParameters(1)
                .balanceClassTrainingLoss(false)
                .buildFor(*frame, std::make_unique<maths::boosted_tree::CLogistic>(),
                          cols - 1);

        regression->train();
        regression->predict();

        TMeanAccumulator logRelativeError;
        frame->readRows(1, [&](TRowItr beginRows, TRowItr endRows) {
            for (auto row = beginRows; row != endRows; ++row) {
                if (row->index() >= trainRows) {
                    std::size_t index{
                        regression->columnHoldingPrediction(row->numberColumns())};
                    double expectedProbability{probability(*row)};
                    double actualProbability{maths::CTools::logisticFunction((*row)[index])};
                    logRelativeError.add(
                        std::log(std::max(actualProbability, expectedProbability) /
                                 std::min(actualProbability, expectedProbability)));
                }
            }
        });
        LOG_DEBUG(<< "log relative error = "
                  << maths::CBasicStatistics::mean(logRelativeError));

        BOOST_TEST_REQUIRE(maths::CBasicStatistics::mean(logRelativeError) < 0.75);
        meanLogRelativeError.add(maths::CBasicStatistics::mean(logRelativeError));
    }

    LOG_DEBUG(<< "mean log relative error = "
              << maths::CBasicStatistics::mean(meanLogRelativeError));
    BOOST_TEST_REQUIRE(maths::CBasicStatistics::mean(meanLogRelativeError) < 0.52);
}

BOOST_AUTO_TEST_CASE(testUnbalancedClasses) {

    // Test we get similar per class precision and recall with unbalanced training
    // data targeting balanced within class accuracy.

    test::CRandomNumbers rng;

    std::size_t trainRows{2000};
    std::size_t classes[]{1, 0, 1, 0};
    std::size_t classesRowCounts[]{1600, 400, 100, 100};
    std::size_t cols{3};

    TDoubleVecVec x;
    TDoubleVec means{0.0, 3.0};
    TDoubleVec variances{6.0, 6.0};
    for (std::size_t i = 0; i < 4; ++i) {
        TDoubleVecVec xi;
        double mean{means[classes[i]]};
        double variance{variances[classes[i]]};
        rng.generateMultivariateNormalSamples(
            {mean, mean}, {{variance, 0.0}, {0.0, variance}}, classesRowCounts[i], xi);
        x.insert(x.end(), xi.begin(), xi.end());
    }

    TDoubleVecVec precisions;
    TDoubleVecVec recalls;

    for (bool balanceClassTrainingLoss : {false, true}) {
        auto frame = core::makeMainStorageDataFrame(cols).first;
        frame->categoricalColumns(TBoolVec{false, false, true});
        for (std::size_t i = 0, index = 0; i < 4; ++i) {
            for (std::size_t j = 0; j < classesRowCounts[i]; ++j, ++index) {
                frame->writeRow([&](core::CDataFrame::TFloatVecItr column, std::int32_t&) {
                    for (std::size_t k = 0; k < cols - 1; ++k, ++column) {
                        *column = x[index][k];
                    }
                    *column = index < trainRows ? static_cast<double>(i)
                                                : core::CDataFrame::valueOfMissing();
                });
            }
        }
        frame->finishWritingRows();

        auto regression =
            maths::CBoostedTreeFactory::constructFromParameters(1)
                .balanceClassTrainingLoss(balanceClassTrainingLoss)
                .buildFor(*frame, std::make_unique<maths::boosted_tree::CLogistic>(),
                          cols - 1);

        regression->train();
        regression->predict();

        TDoubleVec truePositives(2, 0.0);
        TDoubleVec trueNegatives(2, 0.0);
        TDoubleVec falsePositives(2, 0.0);
        TDoubleVec falseNegatives(2, 0.0);
        frame->readRows(1, [&](TRowItr beginRows, TRowItr endRows) {
            for (auto row = beginRows; row != endRows; ++row) {
                double logOddsClassOne{
                    (*row)[regression->columnHoldingPrediction(row->numberColumns())]};
                double prediction{
                    maths::CTools::logisticFunction(logOddsClassOne) < 0.5 ? 0.0 : 1.0};
                if (row->index() >= trainRows &&
                    row->index() < trainRows + classesRowCounts[2]) {
                    // Actual is zero.
                    (prediction == 0.0 ? truePositives[0] : falseNegatives[0]) += 1.0;
                    (prediction == 0.0 ? trueNegatives[1] : falsePositives[1]) += 1.0;
                } else if (row->index() >= trainRows + classesRowCounts[2]) {
                    // Actual is one.
                    (prediction == 1.0 ? truePositives[1] : falseNegatives[1]) += 1.0;
                    (prediction == 1.0 ? trueNegatives[0] : falsePositives[0]) += 1.0;
                }
            }
        });

        precisions.push_back(
            {truePositives[0] / (truePositives[0] + falsePositives[0]),
             truePositives[1] / (truePositives[1] + falsePositives[1])});
        recalls.push_back({truePositives[0] / (truePositives[0] + falseNegatives[0]),
                           truePositives[1] / (truePositives[1] + falseNegatives[1])});
    }

    LOG_DEBUG(<< "precisions = " << core::CContainerPrinter::print(precisions));
    LOG_DEBUG(<< "recalls    = " << core::CContainerPrinter::print(recalls));

    // We expect more similar precision and recall when balancing training loss.
    BOOST_TEST_REQUIRE(std::fabs(precisions[1][0] - precisions[1][1]) <
                       0.25 * std::fabs(precisions[0][0] - precisions[0][1]));
    BOOST_TEST_REQUIRE(std::fabs(recalls[1][0] - recalls[1][1]) <
                       0.25 * std::fabs(recalls[0][0] - recalls[0][1]));
}

BOOST_AUTO_TEST_CASE(testEstimateMemoryUsedByTrain) {

    // Test estimation of the memory used training a model.

    test::CRandomNumbers rng;

    std::size_t rows{1000};
    std::size_t cols{6};
    std::size_t capacity{600};

    for (std::size_t test = 0; test < 3; ++test) {
        TDoubleVecVec x(cols - 1);
        for (std::size_t i = 0; i < cols - 1; ++i) {
            rng.generateUniformSamples(0.0, 10.0, rows, x[i]);
        }

        auto target = [&](std::size_t i) {
            double result{0.0};
            for (std::size_t j = 0; j < cols - 1; ++j) {
                result += x[j][i];
            }
            return result;
        };

        auto frame = core::makeMainStorageDataFrame(cols, capacity).first;
        frame->categoricalColumns(TBoolVec{true, false, false, false, false, false});
        for (std::size_t i = 0; i < rows; ++i) {
            frame->writeRow([&](core::CDataFrame::TFloatVecItr column, std::int32_t&) {
                *(column++) = std::floor(x[0][i]);
                for (std::size_t j = 1; j < cols - 1; ++j, ++column) {
                    *column = x[j][i];
                }
                *column = target(i);
            });
        }
        frame->finishWritingRows();

        std::int64_t estimatedMemory(
            maths::CBoostedTreeFactory::constructFromParameters(1).estimateMemoryUsage(
                rows, cols));

        std::int64_t memoryUsage{0};
        std::int64_t maxMemoryUsage{0};
        auto regression =
            maths::CBoostedTreeFactory::constructFromParameters(1)
                .memoryUsageCallback([&](std::int64_t delta) {
                    memoryUsage += delta;
                    maxMemoryUsage = std::max(maxMemoryUsage, memoryUsage);
                    LOG_TRACE(<< "current memory = " << memoryUsage
                              << ", high water mark = " << maxMemoryUsage);
                })
                .buildFor(*frame, std::make_unique<maths::boosted_tree::CMse>(), cols - 1);

        regression->train();

        LOG_DEBUG(<< "estimated memory usage = " << estimatedMemory);
        LOG_DEBUG(<< "high water mark = " << maxMemoryUsage);

        BOOST_TEST_REQUIRE(maxMemoryUsage < estimatedMemory);
    }
}

BOOST_AUTO_TEST_CASE(testProgressMonitoring) {

    // Test progress monitoring invariants.

    test::CRandomNumbers rng;

    std::size_t rows{500};
    std::size_t cols{6};
    std::size_t capacity{600};

    TDoubleVecVec x(cols);
    for (std::size_t i = 0; i < cols; ++i) {
        rng.generateUniformSamples(0.0, 10.0, rows, x[i]);
    }

    auto target = [](const TRowRef& row) { return row[0] + 3.0 * row[3]; };

    core::stopDefaultAsyncExecutor();

    std::string tests[]{"serial", "parallel"};

    for (std::size_t threads : {1, 2}) {

        LOG_DEBUG(<< tests[threads == 1 ? 0 : 1]);

        auto frame = core::makeMainStorageDataFrame(cols, capacity).first;

        fillDataFrame(rows, 0, cols, x, TDoubleVec(rows, 0.0), target, *frame);

        std::atomic_int totalFractionalProgress{0};

        auto reportProgress = [&totalFractionalProgress](double fractionalProgress) {
            totalFractionalProgress.fetch_add(
                static_cast<int>(65536.0 * fractionalProgress + 0.5));
        };

        std::atomic_bool finished{false};

        std::thread worker{[&]() {
            auto regression =
                maths::CBoostedTreeFactory::constructFromParameters(threads)
                    .progressCallback(reportProgress)
                    .buildFor(*frame, std::make_unique<maths::boosted_tree::CMse>(),
                              cols - 1);

            regression->train();
            finished.store(true);
        }};

        int lastTotalFractionalProgress{0};
        int lastProgressReport{0};

        bool monotonic{true};
        std::size_t percentage{0};
        while (finished.load() == false) {
            if (totalFractionalProgress.load() > lastProgressReport) {
                LOG_DEBUG(<< percentage << "% complete");
                percentage += 10;
                lastProgressReport += 6554;
            }
            monotonic &= (totalFractionalProgress.load() >= lastTotalFractionalProgress);
            lastTotalFractionalProgress = totalFractionalProgress.load();
        }
        worker.join();

        BOOST_TEST_REQUIRE(monotonic);

        core::startDefaultAsyncExecutor();
    }

    core::stopDefaultAsyncExecutor();
}

BOOST_AUTO_TEST_CASE(testMissingData, *boost::unit_test::disabled()) {
    // TODO
}

BOOST_AUTO_TEST_CASE(testPersistRestore) {

    std::size_t rows{50};
    std::size_t cols{3};
    std::size_t capacity{50};
    test::CRandomNumbers rng;

    std::stringstream persistOnceSStream;
    std::stringstream persistTwiceSStream;

    // Generate completely random data.
    TDoubleVecVec x(cols);
    for (std::size_t i = 0; i < cols; ++i) {
        rng.generateUniformSamples(0.0, 10.0, rows, x[i]);
    }

    auto frame = core::makeMainStorageDataFrame(cols, capacity).first;
    for (std::size_t i = 0; i < rows; ++i) {
        frame->writeRow([&](core::CDataFrame::TFloatVecItr column, std::int32_t&) {
            for (std::size_t j = 0; j < cols; ++j, ++column) {
                *column = x[j][i];
            }
        });
    }
    frame->finishWritingRows();

    // persist
    {
        auto boostedTree =
            maths::CBoostedTreeFactory::constructFromParameters(1)
                .numberFolds(2)
                .maximumNumberTrees(2)
                .maximumOptimisationRoundsPerHyperparameter(3)
                .buildFor(*frame, std::make_unique<maths::boosted_tree::CMse>(), cols - 1);
        core::CJsonStatePersistInserter inserter(persistOnceSStream);
        boostedTree->acceptPersistInserter(inserter);
        persistOnceSStream.flush();
    }
    // restore
    auto boostedTree = maths::CBoostedTreeFactory::constructFromString(persistOnceSStream)
                           .restoreFor(*frame, cols - 1);
    {
        core::CJsonStatePersistInserter inserter(persistTwiceSStream);
        boostedTree->acceptPersistInserter(inserter);
        persistTwiceSStream.flush();
    }
    BOOST_REQUIRE_EQUAL(persistOnceSStream.str(), persistTwiceSStream.str());
    LOG_DEBUG(<< "First string " << persistOnceSStream.str());
    LOG_DEBUG(<< "Second string " << persistTwiceSStream.str());

    // and even run
    BOOST_REQUIRE_NO_THROW(boostedTree->train());
    BOOST_REQUIRE_NO_THROW(boostedTree->predict());

    // TODO test persist and restore produces same train result.
}

BOOST_AUTO_TEST_CASE(testRestoreErrorHandling) {

    auto errorHandler = [](std::string error) {
        throw std::runtime_error{error};
    };
    core::CLogger::CScopeSetFatalErrorHandler scope{errorHandler};

    auto stream = boost::make_shared<std::ostringstream>();

    // log at level ERROR only
    BOOST_TEST_REQUIRE(core::CLogger::instance().reconfigure(stream));

    std::size_t cols{3};
    std::size_t capacity{50};

    auto frame = core::makeMainStorageDataFrame(cols, capacity).first;

    std::stringstream errorInBayesianOptimisationState;
    readFileToStream("testfiles/error_bayesian_optimisation_state.json",
                     errorInBayesianOptimisationState);
    errorInBayesianOptimisationState.flush();

    bool throwsExceptions{false};
    try {

        auto boostedTree = maths::CBoostedTreeFactory::constructFromString(errorInBayesianOptimisationState)
                               .restoreFor(*frame, 2);
    } catch (const std::exception& e) {
        LOG_DEBUG(<< "got = " << e.what());
        throwsExceptions = true;
        core::CRegex re;
        re.init("Input error:.*");
        BOOST_TEST_REQUIRE(re.matches(e.what()));
        BOOST_TEST_REQUIRE(stream->str().find("Failed to restore MAX_BOUNDARY_TAG") !=
                           std::string::npos);
    }
    BOOST_TEST_REQUIRE(throwsExceptions);

    std::stringstream errorInBoostedTreeImplState;
    readFileToStream("testfiles/error_boosted_tree_impl_state.json", errorInBoostedTreeImplState);
    errorInBoostedTreeImplState.flush();

    throwsExceptions = false;
    stream->clear();
    try {
        auto boostedTree = maths::CBoostedTreeFactory::constructFromString(errorInBoostedTreeImplState)
                               .restoreFor(*frame, 2);
    } catch (const std::exception& e) {
        LOG_DEBUG(<< "got = " << e.what());
        throwsExceptions = true;
        core::CRegex re;
        re.init("Input error:.*");
        BOOST_TEST_REQUIRE(re.matches(e.what()));
        BOOST_TEST_REQUIRE(stream->str().find("Failed to restore NUMBER_FOLDS_TAG") !=
                           std::string::npos);
    }
    BOOST_TEST_REQUIRE(throwsExceptions);

    std::stringstream errorInStateVersion;
    readFileToStream("testfiles/error_no_version_state.json", errorInStateVersion);
    errorInStateVersion.flush();

    throwsExceptions = false;
    stream->clear();
    try {
        auto boostedTree = maths::CBoostedTreeFactory::constructFromString(errorInBoostedTreeImplState)
                               .restoreFor(*frame, 2);
    } catch (const std::exception& e) {
        LOG_DEBUG(<< "got = " << e.what());
        throwsExceptions = true;
        core::CRegex re;
        re.init("Input error:.*");
        BOOST_TEST_REQUIRE(re.matches(e.what()));
        BOOST_TEST_REQUIRE(stream->str().find("unsupported state serialization version.") !=
                           std::string::npos);
    }
    BOOST_TEST_REQUIRE(throwsExceptions);
    ml::core::CLogger::instance().reset();
}

BOOST_AUTO_TEST_SUITE_END()<|MERGE_RESOLUTION|>--- conflicted
+++ resolved
@@ -242,11 +242,7 @@
         // Unbiased...
         BOOST_REQUIRE_CLOSE_ABSOLUTE(
             0.0, modelBias[i][0],
-<<<<<<< HEAD
-            5.0 * std::sqrt(noiseVariance / static_cast<double>(trainRows)));
-=======
             9.1 * std::sqrt(noiseVariance / static_cast<double>(trainRows)));
->>>>>>> 62e430ee
         // Good R^2...
         BOOST_TEST_REQUIRE(modelRSquared[i][0] > 0.95);
 
@@ -371,7 +367,7 @@
             0.0, modelBias[i][0],
             5.0 * std::sqrt(noiseVariance / static_cast<double>(trainRows)));
         // Good R^2...
-        BOOST_TEST_REQUIRE(modelRSquared[i][0] > 0.96);
+        BOOST_TEST_REQUIRE(modelRSquared[i][0] > 0.95);
 
         meanModelRSquared.add(modelRSquared[i][0]);
     }
