/*
 * Copyright Elasticsearch B.V. and/or licensed to Elasticsearch B.V. under one
 * or more contributor license agreements. Licensed under the Elastic License;
 * you may not use this file except in compliance with the Elastic License.
 */

#include <core/CDataFrame.h>
#include <core/CJsonStatePersistInserter.h>
#include <core/CLogger.h>
#include <core/CRegex.h>

#include <maths/CBasicStatistics.h>
#include <maths/CBoostedTree.h>
#include <maths/CBoostedTreeFactory.h>
#include <maths/CBoostedTreeLoss.h>
#include <maths/CPRNG.h>
#include <maths/CSampling.h>
#include <maths/CTools.h>
#include <maths/CToolsDetail.h>

#include <test/BoostTestCloseAbsolute.h>
#include <test/CDataFrameAnalysisSpecificationFactory.h>
#include <test/CRandomNumbers.h>
#include <test/CTestTmpDir.h>

#include <boost/make_shared.hpp>
#include <boost/test/unit_test.hpp>

#include <algorithm>
#include <atomic>
#include <fstream>
#include <functional>
#include <limits>
#include <memory>
#include <streambuf>
#include <utility>
#include <vector>

BOOST_AUTO_TEST_SUITE(CBoostedTreeTest)

using namespace ml;

using TBoolVec = std::vector<bool>;
using TDoubleVec = std::vector<double>;
using TDoubleVecVec = std::vector<TDoubleVec>;
using TFactoryFunc = std::function<std::unique_ptr<core::CDataFrame>()>;
using TFactoryFuncVec = std::vector<TFactoryFunc>;
using TFactoryFuncVecVec = std::vector<TFactoryFuncVec>;
using TRowRef = core::CDataFrame::TRowRef;
using TRowItr = core::CDataFrame::TRowItr;
using TMeanAccumulator = maths::CBasicStatistics::SSampleMean<double>::TAccumulator;
using TMeanVarAccumulator = maths::CBasicStatistics::SSampleMeanVar<double>::TAccumulator;
using TLossFunctionType = maths::boosted_tree::ELossType;
using TLossFunctionUPtr = maths::CBoostedTreeFactory::TLossFunctionUPtr;

namespace {

const double LARGE_POSITIVE_CONSTANT{300.0};

class CTestInstrumentation : public maths::CDataFrameTrainBoostedTreeInstrumentationStub {
public:
    using TIntVec = std::vector<int>;
    struct STaskProgess {
        STaskProgess(const std::string& name, bool monotonic, const TIntVec& tenPercentProgressPoints)
            : s_Name{name}, s_Monotonic{monotonic}, s_TenPercentProgressPoints{
                                                        tenPercentProgressPoints} {}

        std::string s_Name;
        bool s_Monotonic;
        TIntVec s_TenPercentProgressPoints;
    };
    using TTaskProgressVec = std::vector<STaskProgess>;

public:
    CTestInstrumentation()
        : m_TotalFractionalProgress{0}, m_Monotonic{true}, m_MemoryUsage{0}, m_MaxMemoryUsage{0} {
    }

    int progress() const {
        return (100 * m_TotalFractionalProgress.load()) / 65536;
    }
    std::int64_t maxMemoryUsage() const { return m_MaxMemoryUsage.load(); }

    TTaskProgressVec taskProgress() const { return m_TaskProgress; }

    void startNewProgressMonitoredTask(const std::string& task) override {
        if (m_Task.empty() == false) {
            m_TaskProgress.emplace_back(m_Task, m_Monotonic.load(), m_TenPercentProgressPoints);
        }
        m_Task = task;
        m_TotalFractionalProgress.store(0);
        m_TenPercentProgressPoints.clear();
        m_Monotonic.store(true);
    }

    void updateProgress(double fractionalProgress) override {
        int progress{m_TotalFractionalProgress.fetch_add(
            static_cast<int>(65536.0 * fractionalProgress + 0.5))};
        m_Monotonic.store(m_Monotonic.load() && fractionalProgress > 0.0);
        // This needn't be protected because progress is only written from one thread and
        // the tests arrange that it is never read at the same time it is being written.
        if (m_TenPercentProgressPoints.empty() ||
            100 * progress > 65536 * (m_TenPercentProgressPoints.back() + 10)) {
            m_TenPercentProgressPoints.push_back(10 * ((10 * progress) / 65536));
        }
    }

    void updateMemoryUsage(std::int64_t delta) override {
        std::int64_t memory{m_MemoryUsage.fetch_add(delta)};
        std::int64_t previousMaxMemoryUsage{m_MaxMemoryUsage.load(std::memory_order_relaxed)};
        while (previousMaxMemoryUsage < memory &&
               m_MaxMemoryUsage.compare_exchange_weak(previousMaxMemoryUsage, memory) == false) {
        }
        LOG_TRACE(<< "current memory = " << m_MemoryUsage.load()
                  << ", high water mark = " << m_MaxMemoryUsage.load());
    }

private:
    std::string m_Task;
    std::atomic_int m_TotalFractionalProgress;
    TIntVec m_TenPercentProgressPoints;
    std::atomic_bool m_Monotonic;
    TTaskProgressVec m_TaskProgress;
    std::atomic<std::int64_t> m_MemoryUsage;
    std::atomic<std::int64_t> m_MaxMemoryUsage;
};

template<typename F, typename G>
auto computeEvaluationMetrics(const core::CDataFrame& frame,
                              std::size_t beginTestRows,
                              std::size_t endTestRows,
                              const F& actual,
                              const G& target,
                              double noiseVariance) {

    TMeanVarAccumulator functionMoments;
    TMeanVarAccumulator modelPredictionErrorMoments;

    frame.readRows(1, beginTestRows, endTestRows, [&](TRowItr beginRows, TRowItr endRows) {
        for (auto row = beginRows; row != endRows; ++row) {
            functionMoments.add(target(*row));
            modelPredictionErrorMoments.add(target(*row) - actual(*row));
        }
    });

    LOG_TRACE(<< "function moments = " << functionMoments);
    LOG_TRACE(<< "model prediction error moments = " << modelPredictionErrorMoments);

    double functionVariance{maths::CBasicStatistics::variance(functionMoments)};
    double predictionErrorMean{maths::CBasicStatistics::mean(modelPredictionErrorMoments)};
    double predictionErrorVariance{maths::CBasicStatistics::variance(modelPredictionErrorMoments)};
    double rSquared{1.0 - (predictionErrorVariance - noiseVariance) /
                              (functionVariance - noiseVariance)};

    return std::make_pair(predictionErrorMean, rSquared);
}

template<typename F>
void fillDataFrame(std::size_t trainRows,
                   std::size_t testRows,
                   std::size_t cols,
                   const TBoolVec& categoricalColumns,
                   const TDoubleVecVec& regressors,
                   const TDoubleVec& noise,
                   const F& target,
                   core::CDataFrame& frame) {

    std::size_t rows{trainRows + testRows};
    frame.categoricalColumns(categoricalColumns);
    for (std::size_t i = 0; i < rows; ++i) {
        frame.writeRow([&](core::CDataFrame::TFloatVecItr column, std::int32_t&) {
            for (std::size_t j = 0; j < cols - 1; ++j, ++column) {
                *column = regressors[j][i];
            }
        });
    }
    frame.finishWritingRows();
    frame.writeColumns(1, [&](TRowItr beginRows, TRowItr endRows) {
        for (auto row = beginRows; row != endRows; ++row) {
            double targetValue{row->index() < trainRows
                                   ? target(*row) + noise[row->index()]
                                   : core::CDataFrame::valueOfMissing()};
            row->writeColumn(cols - 1, targetValue);
        }
    });
}

template<typename F>
void fillDataFrame(std::size_t trainRows,
                   std::size_t testRows,
                   std::size_t cols,
                   const TDoubleVecVec& regressors,
                   const TDoubleVec& noise,
                   const F& target,
                   core::CDataFrame& frame) {
    fillDataFrame(trainRows, testRows, cols, TBoolVec(cols, false), regressors,
                  noise, target, frame);
}

template<typename F>
auto predictAndComputeEvaluationMetrics(const F& generateFunction,
                                        test::CRandomNumbers& rng,
                                        std::size_t trainRows,
                                        std::size_t testRows,
                                        std::size_t cols,
                                        std::size_t capacity,
                                        double noiseVariance,
                                        maths::CBoostedTreeFactory::TLossFunctionUPtr lossFunction =
                                            std::make_unique<maths::boosted_tree::CMse>()) {

    std::size_t rows{trainRows + testRows};

    TFactoryFunc makeOnDisk{[=] {
        return core::makeDiskStorageDataFrame(test::CTestTmpDir::tmpDir(), cols, rows, capacity)
            .first;
    }};
    TFactoryFunc makeMainMemory{
        [=] { return core::makeMainStorageDataFrame(cols, capacity).first; }};

    TFactoryFuncVecVec factories{
        {makeOnDisk, makeMainMemory}, {makeMainMemory}, {makeMainMemory}};

    TDoubleVecVec modelBias(factories.size());
    TDoubleVecVec modelRSquared(factories.size());

    for (std::size_t test = 0; test < factories.size(); ++test) {

        auto target = generateFunction(rng, cols);

        TDoubleVecVec x(cols - 1);
        for (std::size_t i = 0; i < cols - 1; ++i) {
            rng.generateUniformSamples(0.0, 10.0, rows, x[i]);
        }

        TDoubleVec noise;
        rng.generateNormalSamples(0.0, noiseVariance, rows, noise);

        for (const auto& factory : factories[test]) {

            auto frame = factory();

            fillDataFrame(trainRows, testRows, cols, x, noise, target, *frame);

            auto regression = maths::CBoostedTreeFactory::constructFromParameters(
                                  1, lossFunction->clone())
                                  .buildFor(*frame, cols - 1);

            regression->train();
            regression->predict();

            double bias;
            double rSquared;
            std::tie(bias, rSquared) = computeEvaluationMetrics(
                *frame, trainRows, rows,
                [&](const TRowRef& row) {
                    return regression->readPrediction(row)[0];
                },
                target, noiseVariance / static_cast<double>(rows));
            modelBias[test].push_back(bias);
            modelRSquared[test].push_back(rSquared);
        }
    }
    LOG_DEBUG(<< "bias = " << core::CContainerPrinter::print(modelBias));
    LOG_DEBUG(<< " R^2 = " << core::CContainerPrinter::print(modelRSquared));

    return std::make_pair(std::move(modelBias), std::move(modelRSquared));
}

void readFileToStream(const std::string& filename, std::stringstream& stream) {
    std::ifstream file(filename);
    BOOST_TEST_REQUIRE(file.is_open());
    std::string str((std::istreambuf_iterator<char>(file)),
                    std::istreambuf_iterator<char>());
    stream << str;
    stream.flush();
}

TLossFunctionUPtr createLossFunction(TLossFunctionType lossFunctionType,
                                     double parameter = 1.0) {
    switch (lossFunctionType) {
    case TLossFunctionType::E_MseRegression:
        return std::make_unique<maths::boosted_tree::CMse>();
    case TLossFunctionType::E_MsleRegression:
        return std::make_unique<maths::boosted_tree::CMsle>(parameter);
    case TLossFunctionType::E_HuberRegression:
        return std::make_unique<maths::boosted_tree::CPseudoHuber>(parameter);
    case TLossFunctionType::E_BinaryClassification:
    case TLossFunctionType::E_MulticlassClassification:
        LOG_ERROR(<< "Input error: regression loss type is expected but classification type is provided.");
        break;
    }
    return nullptr;
}
}

BOOST_AUTO_TEST_CASE(testPiecewiseConstant) {
    // Test regression quality on piecewise constant function.

    auto generatePiecewiseConstant = [](TLossFunctionType lossFunctionType,
                                        test::CRandomNumbers& rng, std::size_t cols) {
        TDoubleVec p;
        TDoubleVec v;
        rng.generateUniformSamples(0.0, 10.0, 2 * cols - 2, p);
        rng.generateUniformSamples(-10.0, 10.0, cols - 1, v);
        for (std::size_t i = 0; i < p.size(); i += 2) {
            std::sort(p.begin() + i, p.begin() + i + 2);
        }
        double offset{0.0};
        if (lossFunctionType == TLossFunctionType::E_MsleRegression) {
            offset = LARGE_POSITIVE_CONSTANT;
        }

        return [=](const TRowRef& row) {
            double result{0.0};
            for (std::size_t i = 0; i < cols - 1; ++i) {
                if (row[i] >= p[2 * i] && row[i] < p[2 * i + 1]) {
                    result += v[i];
                }
            }
            return offset + result;
        };
    };

    test::CRandomNumbers rng;
    double noiseVariance{0.2};
    std::size_t trainRows{500};
    std::size_t testRows{200};
    std::size_t cols{3};
    std::size_t capacity{250};

    // TODO reactivate test for huber and MSLE
    for (auto lossFunctionType : {TLossFunctionType::E_MseRegression /*, TLossFunctionType::E_MsleRegression,
          TLossFunctionType::E_HuberRegression*/}) {

        TDoubleVecVec modelBias;
        TDoubleVecVec modelRSquared;
        std::tie(modelBias, modelRSquared) = predictAndComputeEvaluationMetrics(
            std::bind(generatePiecewiseConstant, lossFunctionType,
                      std::placeholders::_1, std::placeholders::_2),
            rng, trainRows, testRows, cols, capacity, noiseVariance,
            createLossFunction(lossFunctionType));

        TMeanAccumulator meanModelRSquared;

        for (std::size_t i = 0; i < modelBias.size(); ++i) {

            // In and out-of-core agree.
            for (std::size_t j = 1; j < modelBias[i].size(); ++j) {
                BOOST_REQUIRE_EQUAL(modelBias[i][0], modelBias[i][j]);
                BOOST_REQUIRE_EQUAL(modelRSquared[i][0], modelRSquared[i][j]);
            }

            // Unbiased...
            if (lossFunctionType != TLossFunctionType::E_MsleRegression) {
                BOOST_REQUIRE_CLOSE_ABSOLUTE(
                    0.0, modelBias[i][0],
<<<<<<< HEAD
                    4.0 * std::sqrt(noiseVariance / static_cast<double>(trainRows)));
=======
                    7.3 * std::sqrt(noiseVariance / static_cast<double>(trainRows)));
>>>>>>> 9be92ec5
            }
            // Good R^2...
            BOOST_TEST_REQUIRE(modelRSquared[i][0] > 0.95);

            meanModelRSquared.add(modelRSquared[i][0]);
        }

        LOG_DEBUG(<< "mean R^2 = " << maths::CBasicStatistics::mean(meanModelRSquared));
        BOOST_TEST_REQUIRE(maths::CBasicStatistics::mean(meanModelRSquared) > 0.90);
    }
}

BOOST_AUTO_TEST_CASE(testLinear) {
    // Test regression quality on linear function.

    auto generateLinear = [](TLossFunctionType lossFunctionType,
                             test::CRandomNumbers& rng, std::size_t cols) {
        TDoubleVec m;
        TDoubleVec s;
        rng.generateUniformSamples(0.0, 10.0, cols - 1, m);
        rng.generateUniformSamples(-10.0, 10.0, cols - 1, s);
        double offset{0.0};
        if (lossFunctionType == TLossFunctionType::E_MsleRegression) {
            offset = LARGE_POSITIVE_CONSTANT;
        }

        return [=](const TRowRef& row) {
            double result{0.0};
            for (std::size_t i = 0; i < cols - 1; ++i) {
                result += m[i] + s[i] * row[i];
            }
            return offset + result;
        };
    };

    test::CRandomNumbers rng;
    double noiseVariance{100.0};
    std::size_t trainRows{500};
    std::size_t testRows{200};
    std::size_t cols{6};
    std::size_t capacity{250};

    // TODO reactivate test for huber and MSLE
    for (auto lossFunctionType : {TLossFunctionType::E_MseRegression /*, TLossFunctionType::E_MsleRegression,
          TLossFunctionType::E_HuberRegression*/}) {
        TDoubleVecVec modelBias;
        TDoubleVecVec modelRSquared;
        std::tie(modelBias, modelRSquared) = predictAndComputeEvaluationMetrics(
            std::bind(generateLinear, lossFunctionType, std::placeholders::_1,
                      std::placeholders::_2),
            rng, trainRows, testRows, cols, capacity, noiseVariance,
            createLossFunction(lossFunctionType));

        TMeanAccumulator meanModelRSquared;

        for (std::size_t i = 0; i < modelBias.size(); ++i) {

            // In and out-of-core agree.
            for (std::size_t j = 1; j < modelBias[i].size(); ++j) {
                BOOST_REQUIRE_EQUAL(modelBias[i][0], modelBias[i][j]);
                BOOST_REQUIRE_EQUAL(modelRSquared[i][0], modelRSquared[i][j]);
            }

            // Unbiased...
            if (lossFunctionType != TLossFunctionType::E_MsleRegression) {
                BOOST_REQUIRE_CLOSE_ABSOLUTE(
                    0.0, modelBias[i][0],
                    4.0 * std::sqrt(noiseVariance / static_cast<double>(trainRows)));
            }
            // Good R^2...
            BOOST_TEST_REQUIRE(modelRSquared[i][0] > 0.97);

            meanModelRSquared.add(modelRSquared[i][0]);
        }
        LOG_DEBUG(<< "mean R^2 = " << maths::CBasicStatistics::mean(meanModelRSquared));
        BOOST_TEST_REQUIRE(maths::CBasicStatistics::mean(meanModelRSquared) > 0.98);
    }
}

BOOST_AUTO_TEST_CASE(testNonLinear) {
    // Test regression quality on non-linear function.

    auto generateNonLinear = [](TLossFunctionType lossFunctionType,
                                test::CRandomNumbers& rng, std::size_t cols) {
        cols = cols - 1;

        TDoubleVec mean;
        TDoubleVec slope;
        TDoubleVec curve;
        TDoubleVec cross;
        rng.generateUniformSamples(0.0, 10.0, cols, mean);
        rng.generateUniformSamples(-10.0, 10.0, cols, slope);
        rng.generateUniformSamples(-1.0, 1.0, cols, curve);
        rng.generateUniformSamples(-0.5, 0.5, cols * cols, cross);
        double offset{0.0};
        if (lossFunctionType == TLossFunctionType::E_MsleRegression) {
            offset = LARGE_POSITIVE_CONSTANT;
        }

        return [=](const TRowRef& row) {
            double result{0.0};
            for (std::size_t i = 0; i < cols; ++i) {
                result += mean[i] + (slope[i] + curve[i] * row[i]) * row[i];
            }
            for (std::size_t i = 0; i < cols; ++i) {
                for (std::size_t j = 0; j < i; ++j) {
                    result += cross[i * cols + j] * row[i] * row[j];
                }
            }
            return offset + result;
        };
    };

    test::CRandomNumbers rng;
    double noiseVariance{100.0};
    std::size_t trainRows{500};
    std::size_t testRows{100};
    std::size_t cols{6};
    std::size_t capacity{500};

    // TODO reactivate test for huber and MSLE
    for (auto lossFunctionType : {TLossFunctionType::E_MseRegression /*, TLossFunctionType::E_MsleRegression,
          TLossFunctionType::E_HuberRegression*/}) {
        TDoubleVecVec modelBias;
        TDoubleVecVec modelRSquared;
        std::tie(modelBias, modelRSquared) = predictAndComputeEvaluationMetrics(
            std::bind(generateNonLinear, lossFunctionType,
                      std::placeholders::_1, std::placeholders::_2),
            rng, trainRows, testRows, cols, capacity, noiseVariance,
            createLossFunction(lossFunctionType));

        TMeanAccumulator meanModelRSquared;

        for (std::size_t i = 0; i < modelBias.size(); ++i) {

            // In and out-of-core agree.
            for (std::size_t j = 1; j < modelBias[i].size(); ++j) {
                BOOST_REQUIRE_EQUAL(modelBias[i][0], modelBias[i][j]);
                BOOST_REQUIRE_EQUAL(modelRSquared[i][0], modelRSquared[i][j]);
            }

            // Unbiased...
            if (lossFunctionType != TLossFunctionType::E_MsleRegression) {
                BOOST_REQUIRE_CLOSE_ABSOLUTE(
                    0.0, modelBias[i][0],
                    4.0 * std::sqrt(noiseVariance / static_cast<double>(trainRows)));
            }
            // Good R^2...
            BOOST_TEST_REQUIRE(modelRSquared[i][0] > 0.97);

            meanModelRSquared.add(modelRSquared[i][0]);
        }
        LOG_DEBUG(<< "mean R^2 = " << maths::CBasicStatistics::mean(meanModelRSquared));
        BOOST_TEST_REQUIRE(maths::CBasicStatistics::mean(meanModelRSquared) > 0.98);
    }
}

BOOST_AUTO_TEST_CASE(testThreading) {

    // Test we get the same results whether we run with multiple threads or not.
    // Note because we compute approximate quantiles for a partition of the data
    // (one subset for each thread) and merge we get slightly different results
    // if running multiple vs single threaded. However, we should get the same
    // results whether we actually execute in parallel or not provided we perform
    // the same partitioning. Therefore, we test with two logical threads but
    // with and without starting the thread pool.

    test::CRandomNumbers rng;
    std::size_t rows{500};
    std::size_t cols{6};
    std::size_t capacity{100};

    auto target = [&] {
        TDoubleVec m;
        TDoubleVec s;
        rng.generateUniformSamples(0.0, 10.0, cols - 1, m);
        rng.generateUniformSamples(-10.0, 10.0, cols - 1, s);
        return [m, s, cols](const TRowRef& row) {
            double result{0.0};
            for (std::size_t i = 0; i < cols - 1; ++i) {
                result += m[i] + s[i] * row[i];
            }
            return result;
        };
    }();

    TDoubleVecVec x(cols - 1);
    for (std::size_t i = 0; i < cols - 1; ++i) {
        rng.generateUniformSamples(0.0, 10.0, rows, x[i]);
    }

    TDoubleVec noise;
    rng.generateNormalSamples(0.0, 0.1, rows, noise);

    core::stopDefaultAsyncExecutor();

    TDoubleVec modelBias;
    TDoubleVec modelMse;

    std::string tests[]{"serial", "parallel"};

    for (std::size_t test = 0; test < 2; ++test) {

        LOG_DEBUG(<< tests[test]);

        auto frame = core::makeMainStorageDataFrame(cols, capacity).first;

        fillDataFrame(rows, 0, cols, x, noise, target, *frame);

        auto regression = maths::CBoostedTreeFactory::constructFromParameters(
                              2, std::make_unique<maths::boosted_tree::CMse>())
                              .buildFor(*frame, cols - 1);

        regression->train();
        regression->predict();

        TMeanVarAccumulator modelPredictionErrorMoments;

        frame->readRows(1, [&](TRowItr beginRows, TRowItr endRows) {
            for (auto row = beginRows; row != endRows; ++row) {
                modelPredictionErrorMoments.add(
                    target(*row) - regression->readPrediction(*row)[0]);
            }
        });

        LOG_DEBUG(<< "model prediction error moments = " << modelPredictionErrorMoments);

        modelBias.push_back(maths::CBasicStatistics::mean(modelPredictionErrorMoments));
        modelMse.push_back(maths::CBasicStatistics::variance(modelPredictionErrorMoments));

        core::startDefaultAsyncExecutor();
    }

    BOOST_REQUIRE_EQUAL(modelBias[0], modelBias[1]);
    BOOST_REQUIRE_EQUAL(modelMse[0], modelMse[1]);

    core::stopDefaultAsyncExecutor();
}

BOOST_AUTO_TEST_CASE(testConstantFeatures) {

    // Test constant features are excluded from the model.

    test::CRandomNumbers rng;
    std::size_t rows{500};
    std::size_t cols{6};
    std::size_t capacity{500};

    auto target = [&] {
        TDoubleVec m;
        TDoubleVec s;
        rng.generateUniformSamples(0.0, 10.0, cols - 1, m);
        rng.generateUniformSamples(-10.0, 10.0, cols - 1, s);
        return [m, s, cols](const TRowRef& row) {
            double result{0.0};
            for (std::size_t i = 0; i < cols - 1; ++i) {
                result += m[i] + s[i] * row[i];
            }
            return result;
        };
    }();

    TDoubleVecVec x(cols - 1, TDoubleVec(rows, 1.0));
    for (std::size_t i = 0; i < cols - 2; ++i) {
        rng.generateUniformSamples(0.0, 10.0, rows, x[i]);
    }

    TDoubleVec noise;
    rng.generateNormalSamples(0.0, 0.1, rows, noise);

    auto frame = core::makeMainStorageDataFrame(cols, capacity).first;

    fillDataFrame(rows, 0, cols, x, noise, target, *frame);

    auto regression = maths::CBoostedTreeFactory::constructFromParameters(
                          1, std::make_unique<maths::boosted_tree::CMse>())
                          .buildFor(*frame, cols - 1);

    regression->train();

    TDoubleVec featureWeightsForTraining(regression->featureWeightsForTraining());

    LOG_DEBUG(<< "feature weights = "
              << core::CContainerPrinter::print(featureWeightsForTraining));
    BOOST_TEST_REQUIRE(featureWeightsForTraining[cols - 2] < 1e-4);
}

BOOST_AUTO_TEST_CASE(testConstantTarget) {

    // Test we correctly deal with a constant dependent variable.

    test::CRandomNumbers rng;
    std::size_t rows{500};
    std::size_t cols{6};
    std::size_t capacity{500};

    TDoubleVecVec x(cols - 1);
    for (std::size_t i = 0; i < x.size(); ++i) {
        rng.generateUniformSamples(0.0, 10.0, rows, x[i]);
    }

    auto frame = core::makeMainStorageDataFrame(cols, capacity).first;

    fillDataFrame(rows, 0, cols, x, TDoubleVec(rows, 0.0),
                  [](const TRowRef&) { return 1.0; }, *frame);

    auto regression = maths::CBoostedTreeFactory::constructFromParameters(
                          1, std::make_unique<maths::boosted_tree::CMse>())
                          .buildFor(*frame, cols - 1);

    regression->train();

    TMeanAccumulator modelPredictionError;

    frame->readRows(1, [&](TRowItr beginRows, TRowItr endRows) {
        for (auto row = beginRows; row != endRows; ++row) {
            modelPredictionError.add(1.0 - regression->readPrediction(*row)[0]);
        }
    });

    LOG_DEBUG(<< "mean prediction error = "
              << maths::CBasicStatistics::mean(modelPredictionError));
    BOOST_REQUIRE_EQUAL(0.0, maths::CBasicStatistics::mean(modelPredictionError));
}

BOOST_AUTO_TEST_CASE(testCategoricalRegressors) {

    // Test automatic handling of categorical regressors.

    test::CRandomNumbers rng;

    std::size_t trainRows{1000};
    std::size_t testRows{200};
    std::size_t rows{trainRows + testRows};
    std::size_t cols{6};
    std::size_t capacity{500};

    TDoubleVecVec offsets{{0.0, 0.0, 12.0, -3.0, 0.0},
                          {12.0, 1.0, -3.0, 0.0, 0.0, 2.0, 16.0, 0.0, 0.0, -6.0}};
    TDoubleVec weights{0.7, 0.2, -0.4};
    auto target = [&](const TRowRef& x) {
        double result{offsets[0][static_cast<std::size_t>(x[0])] +
                      offsets[1][static_cast<std::size_t>(x[1])]};
        for (std::size_t i = 2; i < cols - 1; ++i) {
            result += weights[i - 2] * x[i];
        }
        return result;
    };

    TDoubleVecVec regressors(cols - 1);
    rng.generateMultinomialSamples({0.0, 1.0, 2.0, 3.0, 4.0},
                                   {0.03, 0.17, 0.3, 0.1, 0.4}, rows, regressors[0]);
    rng.generateMultinomialSamples(
        {0.0, 1.0, 2.0, 3.0, 4.0, 5.0, 6.0, 7.0, 8.0, 9.0},
        {0.03, 0.07, 0.08, 0.02, 0.2, 0.15, 0.1, 0.05, 0.26, 0.04}, rows, regressors[1]);
    for (std::size_t i = 2; i < regressors.size(); ++i) {
        rng.generateUniformSamples(-10.0, 10.0, rows, regressors[i]);
    }

    auto frame = core::makeMainStorageDataFrame(cols, capacity).first;

    frame->categoricalColumns(TBoolVec{true, true, false, false, false, false});
    for (std::size_t i = 0; i < rows; ++i) {
        frame->writeRow([&](core::CDataFrame::TFloatVecItr column, std::int32_t&) {
            for (std::size_t j = 0; j < cols - 1; ++j, ++column) {
                *column = regressors[j][i];
            }
        });
    }
    frame->finishWritingRows();
    frame->writeColumns(1, [&](TRowItr beginRows, TRowItr endRows) {
        for (auto row = beginRows; row != endRows; ++row) {
            double targetValue{row->index() < trainRows
                                   ? target(*row)
                                   : core::CDataFrame::valueOfMissing()};
            row->writeColumn(cols - 1, targetValue);
        }
    });

    auto regression = maths::CBoostedTreeFactory::constructFromParameters(
                          1, std::make_unique<maths::boosted_tree::CMse>())
                          .buildFor(*frame, cols - 1);

    regression->train();
    regression->predict();

    double modelBias;
    double modelRSquared;
    std::tie(modelBias, modelRSquared) = computeEvaluationMetrics(
        *frame, trainRows, rows,
        [&](const TRowRef& row) { return regression->readPrediction(row)[0]; },
        target, 0.0);

    LOG_DEBUG(<< "bias = " << modelBias);
    LOG_DEBUG(<< " R^2 = " << modelRSquared);
    BOOST_REQUIRE_CLOSE_ABSOLUTE(0.0, modelBias, 0.08);
    BOOST_TEST_REQUIRE(modelRSquared > 0.98);
}

BOOST_AUTO_TEST_CASE(testIntegerRegressor) {

    // Test a simple integer regressor.

    test::CRandomNumbers rng;

    std::size_t trainRows{1000};
    std::size_t testRows{200};
    std::size_t rows{trainRows + testRows};

    auto frame = core::makeMainStorageDataFrame(2).first;

    frame->categoricalColumns(TBoolVec{false, false});
    for (std::size_t i = 0; i < rows; ++i) {
        frame->writeRow([&](core::CDataFrame::TFloatVecItr column, std::int32_t&) {
            TDoubleVec regressor;
            rng.generateUniformSamples(1.0, 4.0, 1, regressor);
            *(column++) = std::floor(regressor[0]);
            *column = i < trainRows ? 10.0 * std::floor(regressor[0])
                                    : core::CDataFrame::valueOfMissing();
        });
    }
    frame->finishWritingRows();

    auto regression = maths::CBoostedTreeFactory::constructFromParameters(
                          1, std::make_unique<maths::boosted_tree::CMse>())
                          .buildFor(*frame, 1);

    regression->train();
    regression->predict();

    double modelBias;
    double modelRSquared;
    std::tie(modelBias, modelRSquared) = computeEvaluationMetrics(
        *frame, trainRows, rows,
        [&](const TRowRef& row) { return regression->readPrediction(row)[0]; },
        [&](const TRowRef& x) { return 10.0 * x[0]; }, 0.0);

    LOG_DEBUG(<< "bias = " << modelBias);
    LOG_DEBUG(<< " R^2 = " << modelRSquared);
    BOOST_REQUIRE_CLOSE_ABSOLUTE(0.0, modelBias, 0.08);
    BOOST_TEST_REQUIRE(modelRSquared > 0.98);
}

BOOST_AUTO_TEST_CASE(testSingleSplit) {

    // We were getting an out-of-bound read in initialization when running on
    // data with only two distinct values for the target variable. This test
    // fails intermittently without the fix.

    test::CRandomNumbers rng;

    std::size_t rows{100};
    std::size_t cols{2};

    TDoubleVec x;
    rng.generateUniformSamples(0.0, 1.0, rows, x);
    for (auto& xi : x) {
        xi = std::floor(xi + 0.5);
    }

    auto frame = core::makeMainStorageDataFrame(cols).first;
    frame->categoricalColumns(TBoolVec{false, false});
    for (std::size_t i = 0; i < rows; ++i) {
        frame->writeRow([&](core::CDataFrame::TFloatVecItr column, std::int32_t&) {
            *(column++) = x[i];
            *column = 10.0 * x[i];
        });
    }
    frame->finishWritingRows();

    auto regression = maths::CBoostedTreeFactory::constructFromParameters(
                          1, std::make_unique<maths::boosted_tree::CMse>())
                          .buildFor(*frame, cols - 1);

    regression->train();

    double modelBias;
    double modelRSquared;
    std::tie(modelBias, modelRSquared) = computeEvaluationMetrics(
        *frame, 0, rows,
        [&](const TRowRef& row) { return regression->readPrediction(row)[0]; },
        [](const TRowRef& row) { return 10.0 * row[0]; }, 0.0);

    LOG_DEBUG(<< "bias = " << modelBias);
    LOG_DEBUG(<< " R^2 = " << modelRSquared);
    BOOST_REQUIRE_CLOSE_ABSOLUTE(0.0, modelBias, 0.21);
    BOOST_TEST_REQUIRE(modelRSquared > 0.97);
}

BOOST_AUTO_TEST_CASE(testTranslationInvariance) {

    // We should get similar performance independent of fixed shifts for the target.

    using TTargetFunc = std::function<double(const TRowRef& row)>;

    test::CRandomNumbers rng;

    std::size_t trainRows{1000};
    std::size_t rows{1200};
    std::size_t cols{4};
    std::size_t capacity{1200};

    TDoubleVecVec x(cols - 1);
    for (std::size_t i = 0; i < cols - 1; ++i) {
        rng.generateUniformSamples(0.0, 10.0, rows, x[i]);
    }

    TTargetFunc target{[&](const TRowRef& row) {
        double result{0.0};
        for (std::size_t i = 0; i < cols - 1; ++i) {
            result += row[i];
        }
        return result;
    }};
    TTargetFunc shiftedTarget{[&](const TRowRef& row) {
        double result{10000.0};
        for (std::size_t i = 0; i < cols - 1; ++i) {
            result += row[i];
        }
        return result;
    }};

    TDoubleVec rsquared;

    for (const auto& target_ : {target, shiftedTarget}) {

        auto frame = core::makeMainStorageDataFrame(cols, capacity).first;

        fillDataFrame(trainRows, rows - trainRows, cols, x,
                      TDoubleVec(rows, 0.0), target_, *frame);

        auto regression = maths::CBoostedTreeFactory::constructFromParameters(
                              1, std::make_unique<maths::boosted_tree::CMse>())
                              .buildFor(*frame, cols - 1);

        regression->train();
        regression->predict();

        double modelBias;
        double modelRSquared;
        std::tie(modelBias, modelRSquared) =
            computeEvaluationMetrics(*frame, trainRows, rows,
                                     [&](const TRowRef& row) {
                                         return regression->readPrediction(row)[0];
                                     },
                                     target_, 0.0);

        LOG_DEBUG(<< "bias = " << modelBias);
        LOG_DEBUG(<< " R^2 = " << modelRSquared);
        rsquared.push_back(modelRSquared);
    }

    BOOST_REQUIRE_CLOSE_ABSOLUTE(rsquared[0], rsquared[1], 0.01);
}

std::size_t maxDepth(const std::vector<maths::CBoostedTreeNode>& tree,
                     const maths::CBoostedTreeNode& node,
                     std::size_t depth) {
    std::size_t result{depth};
    if (node.isLeaf() == false) {
        result = std::max(result, maxDepth(tree, tree[node.leftChildIndex()], depth + 1));
        result = std::max(result, maxDepth(tree, tree[node.rightChildIndex()], depth + 1));
    }
    return result;
}

BOOST_AUTO_TEST_CASE(testDepthBasedRegularization) {

    // Test that the trained tree depth is correctly limited based on a target.

    test::CRandomNumbers rng;
    double noiseVariance{100.0};
    std::size_t rows{1000};
    std::size_t cols{4};
    std::size_t capacity{1200};

    auto target = [&] {
        TDoubleVec m;
        TDoubleVec s;
        rng.generateUniformSamples(0.0, 10.0, cols - 1, m);
        rng.generateUniformSamples(-10.0, 10.0, cols - 1, s);

        return [m, s, cols](const TRowRef& row) {
            double result{0.0};
            for (std::size_t i = 0; i < cols - 1; ++i) {
                result += m[i] + s[i] * row[i];
            }
            return result;
        };
    }();

    TDoubleVecVec x(cols - 1);
    for (std::size_t i = 0; i < cols - 1; ++i) {
        rng.generateUniformSamples(0.0, 10.0, rows, x[i]);
    }

    TDoubleVec noise;
    rng.generateNormalSamples(0.0, noiseVariance, rows, noise);

    for (auto targetDepth : {3.0, 5.0}) {
        LOG_DEBUG(<< "target depth = " << targetDepth);

        auto frame = core::makeMainStorageDataFrame(cols, capacity).first;

        fillDataFrame(rows, 0, cols, x, noise, target, *frame);

        auto regression = maths::CBoostedTreeFactory::constructFromParameters(
                              1, std::make_unique<maths::boosted_tree::CMse>())
                              .treeSizePenaltyMultiplier(0.0)
                              .leafWeightPenaltyMultiplier(0.0)
                              .softTreeDepthLimit(targetDepth)
                              .softTreeDepthTolerance(0.01)
                              .buildFor(*frame, cols - 1);

        regression->train();

        TMeanAccumulator meanDepth;
        for (const auto& tree : regression->trainedModel()) {
            BOOST_TEST_REQUIRE(maxDepth(tree, tree[0], 0) <=
                               static_cast<std::size_t>(targetDepth));
            meanDepth.add(static_cast<double>(maxDepth(tree, tree[0], 0)));
        }
        LOG_DEBUG(<< "mean depth = " << maths::CBasicStatistics::mean(meanDepth));
        BOOST_TEST_REQUIRE(maths::CBasicStatistics::mean(meanDepth) > targetDepth - 1.2);
    }
}

BOOST_AUTO_TEST_CASE(testBinomialLogisticRegression) {

    // The idea of this test is to create a random linear relationship between
    // the feature values and the log-odds of class 1, i.e.
    //
    //   log-odds(class_1) = sum_i{ w * x_i + noise }
    //
    // where, w is some fixed weight vector and x_i denoted the i'th feature vector.
    //
    // We try to recover this relationship in logistic regression by observing
    // the actual labels and want to test that we've roughly correctly estimated
    // the linear function. Because we target the cross-entropy we're effectively
    // targeting relative error in the estimated probabilities. Therefore, we bound
    // the log of the ratio between the actual and predicted class probabilities.

    test::CRandomNumbers rng;

    std::size_t trainRows{1000};
    std::size_t rows{1200};
    std::size_t cols{4};
    std::size_t capacity{600};

    TMeanAccumulator meanLogRelativeError;

    for (std::size_t test = 0; test < 3; ++test) {
        TDoubleVec weights;
        rng.generateUniformSamples(-2.0, 2.0, cols - 1, weights);
        TDoubleVec noise;
        rng.generateNormalSamples(0.0, 1.0, rows, noise);
        TDoubleVec uniform01;
        rng.generateUniformSamples(0.0, 1.0, rows, uniform01);

        auto probability = [&](const TRowRef& row) {
            double x{0.0};
            for (std::size_t i = 0; i < cols - 1; ++i) {
                x += weights[i] * row[i];
            }
            return maths::CTools::logisticFunction(x + noise[row.index()]);
        };

        auto target = [&](const TRowRef& row) {
            return uniform01[row.index()] < probability(row) ? 1.0 : 0.0;
        };

        TDoubleVecVec x(cols - 1);
        for (std::size_t i = 0; i < cols - 1; ++i) {
            rng.generateUniformSamples(0.0, 4.0, rows, x[i]);
        }

        auto frame = core::makeMainStorageDataFrame(cols, capacity).first;

        fillDataFrame(trainRows, rows - trainRows, cols, {false, false, false, true},
                      x, TDoubleVec(rows, 0.0), target, *frame);

        auto classifier =
            maths::CBoostedTreeFactory::constructFromParameters(
                1, std::make_unique<maths::boosted_tree::CBinomialLogisticLoss>())
                .buildFor(*frame, cols - 1);

        classifier->train();
        classifier->predict();

        TMeanAccumulator logRelativeError;
        frame->readRows(1, [&](TRowItr beginRows, TRowItr endRows) {
            for (auto row = beginRows; row != endRows; ++row) {
                if (row->index() >= trainRows) {
                    double expectedProbability{probability(*row)};
                    double actualProbability{classifier->readPrediction(*row)[1]};
                    logRelativeError.add(
                        std::log(std::max(actualProbability, expectedProbability) /
                                 std::min(actualProbability, expectedProbability)));
                }
            }
        });
        LOG_DEBUG(<< "log relative error = "
                  << maths::CBasicStatistics::mean(logRelativeError));

        BOOST_TEST_REQUIRE(maths::CBasicStatistics::mean(logRelativeError) < 0.65);
        meanLogRelativeError.add(maths::CBasicStatistics::mean(logRelativeError));
    }

    LOG_DEBUG(<< "mean log relative error = "
              << maths::CBasicStatistics::mean(meanLogRelativeError));
    BOOST_TEST_REQUIRE(maths::CBasicStatistics::mean(meanLogRelativeError) < 0.5);
}

BOOST_AUTO_TEST_CASE(testImbalancedClasses) {

    // Test we get similar per class precision and recall with unbalanced training
    // data when using the calculated decision threshold to assign to class one.

    test::CRandomNumbers rng;

    std::size_t trainRows{2000};
    std::size_t classes[]{1, 0, 1, 0};
    std::size_t classesRowCounts[]{1600, 400, 100, 100};
    std::size_t cols{3};

    TDoubleVecVec x;
    TDoubleVec means{0.0, 3.0};
    TDoubleVec variances{6.0, 6.0};
    for (std::size_t i = 0; i < 4; ++i) {
        TDoubleVecVec xi;
        double mean{means[classes[i]]};
        double variance{variances[classes[i]]};
        rng.generateMultivariateNormalSamples(
            {mean, mean}, {{variance, 0.0}, {0.0, variance}}, classesRowCounts[i], xi);
        x.insert(x.end(), xi.begin(), xi.end());
    }

    auto frame = core::makeMainStorageDataFrame(cols).first;
    frame->categoricalColumns(TBoolVec{false, false, true});
    for (std::size_t i = 0, index = 0; i < 4; ++i) {
        for (std::size_t j = 0; j < classesRowCounts[i]; ++j, ++index) {
            frame->writeRow([&](core::CDataFrame::TFloatVecItr column, std::int32_t&) {
                for (std::size_t k = 0; k < cols - 1; ++k, ++column) {
                    *column = x[index][k];
                }
                *column = index < trainRows ? static_cast<double>(i)
                                            : core::CDataFrame::valueOfMissing();
            });
        }
    }
    frame->finishWritingRows();

    auto classification =
        maths::CBoostedTreeFactory::constructFromParameters(
            1, std::make_unique<maths::boosted_tree::CBinomialLogisticLoss>())
            .buildFor(*frame, cols - 1);

    classification->train();
    classification->predict();

    TDoubleVec precisions;
    TDoubleVec recalls;
    {
        TDoubleVec truePositives(2, 0.0);
        TDoubleVec trueNegatives(2, 0.0);
        TDoubleVec falsePositives(2, 0.0);
        TDoubleVec falseNegatives(2, 0.0);
        frame->readRows(1, [&](TRowItr beginRows, TRowItr endRows) {
            for (auto row = beginRows; row != endRows; ++row) {
                auto scores = classification->readAndAdjustPrediction(*row);
                std::size_t prediction(scores[1] < scores[0] ? 0 : 1);
                if (row->index() >= trainRows &&
                    row->index() < trainRows + classesRowCounts[2]) {
                    // Actual is zero.
                    (prediction == 0 ? truePositives[0] : falseNegatives[0]) += 1.0;
                    (prediction == 0 ? trueNegatives[1] : falsePositives[1]) += 1.0;
                } else if (row->index() >= trainRows + classesRowCounts[2]) {
                    // Actual is one.
                    (prediction == 1 ? truePositives[1] : falseNegatives[1]) += 1.0;
                    (prediction == 1 ? trueNegatives[0] : falsePositives[0]) += 1.0;
                }
            }
        });
        precisions.push_back(truePositives[0] / (truePositives[0] + falsePositives[0]));
        precisions.push_back(truePositives[1] / (truePositives[1] + falsePositives[1]));
        recalls.push_back(truePositives[0] / (truePositives[0] + falseNegatives[0]));
        recalls.push_back(truePositives[1] / (truePositives[1] + falseNegatives[1]));
    }

    LOG_DEBUG(<< "precisions = " << core::CContainerPrinter::print(precisions));
    LOG_DEBUG(<< "recalls    = " << core::CContainerPrinter::print(recalls));

    BOOST_TEST_REQUIRE(std::fabs(precisions[0] - precisions[1]) < 0.1);
    BOOST_TEST_REQUIRE(std::fabs(recalls[0] - recalls[1]) < 0.1);
}

BOOST_AUTO_TEST_CASE(testMultinomialLogisticRegression) {

    // The idea of this test is to create a random linear relationship between
    // the feature values and the logit, i.e. logit_i = W * x_i for matrix W is
    // some fixed weight matrix and x_i denoted the i'th feature vector.
    //
    // We try to recover this relationship in logistic regression by observing
    // the actual labels and want to test that we've roughly correctly estimated
    // the linear function. Because we target the cross-entropy we're effectively
    // targeting relative error in the estimated probabilities. Therefore, we bound
    // the log of the ratio between the actual and predicted class probabilities.

    using TVector = maths::CDenseVector<double>;
    using TMemoryMappedMatrix = maths::CMemoryMappedDenseMatrix<double>;

    maths::CPRNG::CXorOShiro128Plus rng;
    test::CRandomNumbers testRng;

    std::size_t trainRows{1000};
    std::size_t rows{1200};
    std::size_t cols{4};
    std::size_t capacity{600};
    int numberClasses{3};
    int numberFeatures{static_cast<int>(cols - 1)};

    TMeanAccumulator meanLogRelativeError;

    TDoubleVec weights;
    TDoubleVec noise;
    TDoubleVec uniform01;

    for (std::size_t test = 0; test < 3; ++test) {
        testRng.generateUniformSamples(-2.0, 2.0, numberClasses * numberFeatures, weights);
        testRng.generateNormalSamples(0.0, 1.0, numberFeatures * rows, noise);
        testRng.generateUniformSamples(0.0, 1.0, rows, uniform01);

        auto probability = [&](const TRowRef& row) {
            TMemoryMappedMatrix W(&weights[0], numberClasses, numberFeatures);
            TVector x(numberFeatures);
            TVector n{numberFeatures};
            for (int i = 0; i < numberFeatures; ++i) {
                x(i) = row[i];
                n(i) = noise[numberFeatures * row.index() + i];
            }
            TVector result{W * x + n};
            maths::CTools::inplaceSoftmax(result);
            return result;
        };

        auto target = [&](const TRowRef& row) {
            TDoubleVec probabilities{probability(row).to<TDoubleVec>()};
            return static_cast<double>(maths::CSampling::categoricalSample(rng, probabilities));
        };

        TDoubleVecVec x(cols - 1);
        for (std::size_t i = 0; i < cols - 1; ++i) {
            testRng.generateUniformSamples(0.0, 4.0, rows, x[i]);
        }

        auto frame = core::makeMainStorageDataFrame(cols, capacity).first;

        fillDataFrame(trainRows, rows - trainRows, cols, {false, false, false, true},
                      x, TDoubleVec(rows, 0.0), target, *frame);

        auto classifier =
            maths::CBoostedTreeFactory::constructFromParameters(
                1, std::make_unique<maths::boosted_tree::CMultinomialLogisticLoss>(numberClasses))
                .buildFor(*frame, cols - 1);

        classifier->train();
        classifier->predict();

        TMeanAccumulator logRelativeError;
        frame->readRows(1, [&](TRowItr beginRows, TRowItr endRows) {
            for (auto row = beginRows; row != endRows; ++row) {
                if (row->index() >= trainRows) {
                    TVector expectedProbability{probability(*row)};
                    TVector actualProbability{
                        TVector::fromSmallVector(classifier->readPrediction(*row))};
                    logRelativeError.add(
                        (expectedProbability.cwiseMax(actualProbability).array() /
                         expectedProbability.cwiseMin(actualProbability).array())
                            .log()
                            .sum() /
                        3.0);
                }
            }
        });
        LOG_DEBUG(<< "log relative error = "
                  << maths::CBasicStatistics::mean(logRelativeError));

        BOOST_TEST_REQUIRE(maths::CBasicStatistics::mean(logRelativeError) < 2.0);
        meanLogRelativeError.add(maths::CBasicStatistics::mean(logRelativeError));
    }

    LOG_DEBUG(<< "mean log relative error = "
              << maths::CBasicStatistics::mean(meanLogRelativeError));
    BOOST_TEST_REQUIRE(maths::CBasicStatistics::mean(meanLogRelativeError) < 1.5);
}

BOOST_AUTO_TEST_CASE(testEstimateMemoryUsedByTrain) {

    // Test estimation of the memory used training a model.

    test::CRandomNumbers rng;

    std::size_t rows{1000};
    std::size_t cols{6};
    std::size_t capacity{600};

    for (std::size_t test = 0; test < 3; ++test) {
        TDoubleVecVec x(cols - 1);
        for (std::size_t i = 0; i < cols - 1; ++i) {
            rng.generateUniformSamples(0.0, 10.0, rows, x[i]);
        }

        auto target = [&](std::size_t i) {
            double result{0.0};
            for (std::size_t j = 0; j < cols - 1; ++j) {
                result += x[j][i];
            }
            return result;
        };

        auto frame = core::makeMainStorageDataFrame(cols, capacity).first;
        frame->categoricalColumns(TBoolVec{true, false, false, false, false, false});
        for (std::size_t i = 0; i < rows; ++i) {
            frame->writeRow([&](core::CDataFrame::TFloatVecItr column, std::int32_t&) {
                *(column++) = std::floor(x[0][i]);
                for (std::size_t j = 1; j < cols - 1; ++j, ++column) {
                    *column = x[j][i];
                }
                *column = target(i);
            });
        }
        frame->finishWritingRows();

        std::int64_t estimatedMemory(maths::CBoostedTreeFactory::constructFromParameters(
                                         1, std::make_unique<maths::boosted_tree::CMse>())
                                         .estimateMemoryUsage(rows, cols));

        CTestInstrumentation instrumentation;
        auto regression = maths::CBoostedTreeFactory::constructFromParameters(
                              1, std::make_unique<maths::boosted_tree::CMse>())
                              .analysisInstrumentation(instrumentation)
                              .buildFor(*frame, cols - 1);

        regression->train();

        LOG_DEBUG(<< "estimated memory usage = " << estimatedMemory);
        LOG_DEBUG(<< "high water mark = " << instrumentation.maxMemoryUsage());

        BOOST_TEST_REQUIRE(instrumentation.maxMemoryUsage() < estimatedMemory);
    }
}

BOOST_AUTO_TEST_CASE(testEstimateMemoryUsedByTrainWithTestRows) {

    // Test estimation of the memory used training a model.

    test::CRandomNumbers rng;

    std::size_t rows{1000};
    std::size_t cols{6};
    std::size_t capacity{600};
    std::int64_t previousEstimatedMemory{std::numeric_limits<std::int64_t>::max()};

    for (std::size_t test = 0; test < 3; ++test) {
        TDoubleVecVec x(cols - 1);
        std::size_t numTestRows{((test + 1) * 100)};
        for (std::size_t i = 0; i < cols - 1; ++i) {
            rng.generateUniformSamples(0.0, 10.0, rows, x[i]);
        }

        auto target = [&](std::size_t i) {
            double result{0.0};
            for (std::size_t j = 0; j < cols - 1; ++j) {
                result += x[j][i];
            }
            return result;
        };

        auto frame = core::makeMainStorageDataFrame(cols, capacity).first;
        frame->categoricalColumns(TBoolVec{true, false, false, false, false, false});
        for (std::size_t i = 0; i < rows; ++i) {
            frame->writeRow([&](core::CDataFrame::TFloatVecItr column, std::int32_t&) {
                *(column++) = std::floor(x[0][i]);
                for (std::size_t j = 1; j < cols - 1; ++j, ++column) {
                    *column = x[j][i];
                }
                if (i < numTestRows) {
                    *column = core::CDataFrame::valueOfMissing();
                } else {
                    *column = target(i);
                }
            });
        }
        frame->finishWritingRows();

        double percentTrainingRows = 1.0 - static_cast<double>(numTestRows) /
                                               static_cast<double>(rows);

        std::int64_t estimatedMemory(
            maths::CBoostedTreeFactory::constructFromParameters(
                1, std::make_unique<maths::boosted_tree::CMse>())
                .estimateMemoryUsage(static_cast<std::size_t>(static_cast<double>(rows) * percentTrainingRows),
                                     cols));

        CTestInstrumentation instrumentation;
        auto regression = maths::CBoostedTreeFactory::constructFromParameters(
                              1, std::make_unique<maths::boosted_tree::CMse>())
                              .analysisInstrumentation(instrumentation)
                              .buildFor(*frame, cols - 1);

        regression->train();

        LOG_DEBUG(<< "percent training rows = " << percentTrainingRows);
        LOG_DEBUG(<< "estimated memory usage = " << estimatedMemory);
        LOG_DEBUG(<< "high water mark = " << instrumentation.maxMemoryUsage());

        BOOST_TEST_REQUIRE(instrumentation.maxMemoryUsage() < estimatedMemory);
        BOOST_TEST_REQUIRE(previousEstimatedMemory > estimatedMemory);
        previousEstimatedMemory = estimatedMemory;
    }
}

BOOST_AUTO_TEST_CASE(testProgressMonitoring) {

    // Test progress monitoring invariants.

    test::CRandomNumbers rng;

    std::size_t rows{500};
    std::size_t cols{6};
    std::size_t capacity{600};

    TDoubleVecVec x(cols);
    for (std::size_t i = 0; i < cols; ++i) {
        rng.generateUniformSamples(0.0, 10.0, rows, x[i]);
    }

    auto target = [](const TRowRef& row) { return row[0] + 3.0 * row[3]; };

    core::stopDefaultAsyncExecutor();

    std::string tests[]{"serial", "parallel"};

    for (std::size_t threads : {1, 2}) {

        LOG_DEBUG(<< tests[threads == 1 ? 0 : 1]);

        auto frame = core::makeMainStorageDataFrame(cols, capacity).first;

        fillDataFrame(rows, 0, cols, x, TDoubleVec(rows, 0.0), target, *frame);

        CTestInstrumentation instrumentation;
        std::atomic_bool finished{false};

        std::thread worker{[&]() {
            auto regression = maths::CBoostedTreeFactory::constructFromParameters(
                                  threads, std::make_unique<maths::boosted_tree::CMse>())
                                  .analysisInstrumentation(instrumentation)
                                  .buildFor(*frame, cols - 1);

            regression->train();
            finished.store(true);
        }};
        worker.join();

        // Flush the last task...
        instrumentation.startNewProgressMonitoredTask("");

        for (const auto& task : instrumentation.taskProgress()) {
            LOG_DEBUG(<< "task = " << task.s_Name);
            LOG_DEBUG(<< "monotonic = " << task.s_Monotonic);
            LOG_DEBUG(<< "progress points = "
                      << core::CContainerPrinter::print(task.s_TenPercentProgressPoints));
            if (task.s_Name == maths::CBoostedTreeFactory::FEATURE_SELECTION) {
                // We don't do feature selection (we have enough data to use all of them).
            } else if (task.s_Name == maths::CBoostedTreeFactory::COARSE_PARAMETER_SEARCH) {
                // We don't have accurate upfront estimate of the number of steps so we
                // only get progress up to 80%. In non-test code we always pass 100% when
                // the task is complete.
                BOOST_REQUIRE_EQUAL("[0, 10, 20, 30, 40, 50, 60, 70, 80]",
                                    core::CContainerPrinter::print(task.s_TenPercentProgressPoints));
            } else if (task.s_Name == maths::CBoostedTreeFactory::FINE_TUNING_PARAMETERS) {
                BOOST_REQUIRE_EQUAL("[0, 10, 20, 30, 40, 50, 60, 70, 80, 90]",
                                    core::CContainerPrinter::print(task.s_TenPercentProgressPoints));
            } else if (task.s_Name == maths::CBoostedTreeFactory::FINAL_TRAINING) {
                BOOST_REQUIRE_EQUAL("[0, 10, 20, 30, 40, 50, 60, 70, 80, 90]",
                                    core::CContainerPrinter::print(task.s_TenPercentProgressPoints));
            }
            BOOST_TEST_REQUIRE(task.s_Monotonic);
        }

        core::startDefaultAsyncExecutor();
    }

    core::stopDefaultAsyncExecutor();
}

BOOST_AUTO_TEST_CASE(testMissingFeatures) {

    // Test censoring, i.e. data missing is correlated with the target variable.

    std::size_t rows{1000};
    std::size_t cols{4};
    test::CRandomNumbers rng;

    auto frame = core::makeMainStorageDataFrame(cols).first;

    frame->categoricalColumns(TBoolVec{false, false, false, false});
    for (std::size_t i = 0; i < rows - 4; ++i) {
        frame->writeRow([&](core::CDataFrame::TFloatVecItr column, std::int32_t&) {
            TDoubleVec regressors;
            rng.generateUniformSamples(0.0, 10.0, cols - 1, regressors);
            double target{0.0};
            for (auto regressor : regressors) {
                *(column++) = regressor > 9.0 ? core::CDataFrame::valueOfMissing() : regressor;
                target += regressor;
            }
            *column = target;
        });
    }
    frame->writeRow([&](core::CDataFrame::TFloatVecItr column, std::int32_t&) {
        *(column++) = core::CDataFrame::valueOfMissing();
        *(column++) = 2.0;
        *(column++) = 6.0;
        *column = core::CDataFrame::valueOfMissing();
    });
    frame->writeRow([&](core::CDataFrame::TFloatVecItr column, std::int32_t&) {
        *(column++) = 2.0;
        *(column++) = core::CDataFrame::valueOfMissing();
        *(column++) = 6.0;
        *column = core::CDataFrame::valueOfMissing();
    });
    frame->writeRow([&](core::CDataFrame::TFloatVecItr column, std::int32_t&) {
        *(column++) = 2.0;
        *(column++) = 6.0;
        *(column++) = core::CDataFrame::valueOfMissing();
        *column = core::CDataFrame::valueOfMissing();
    });
    frame->writeRow([&](core::CDataFrame::TFloatVecItr column, std::int32_t&) {
        *(column++) = core::CDataFrame::valueOfMissing();
        *(column++) = 3.0;
        *(column++) = core::CDataFrame::valueOfMissing();
        *column = core::CDataFrame::valueOfMissing();
    });
    frame->finishWritingRows();

    auto regression = maths::CBoostedTreeFactory::constructFromParameters(
                          1, std::make_unique<maths::boosted_tree::CMse>())
                          .buildFor(*frame, cols - 1);

    regression->train();
    regression->predict();

    // For each missing value given we censor for regression variables greater
    // than 9.0, target = sum_i{R_i} for regressors R_i and R_i ~ U([0,10]) so
    // we expect a n * E[U([0, 10]) | U([0, 10]) > 9.0] = 9.5 * n contribution
    // to the target for n equal to the number of missing variables.
    TDoubleVec expectedPredictions{17.5, 17.5, 17.5, 22.0};
    TDoubleVec actualPredictions;

    frame->readRows(1, [&](TRowItr beginRows, TRowItr endRows) {
        for (auto row = beginRows; row != endRows; ++row) {
            if (maths::CDataFrameUtils::isMissing((*row)[cols - 1])) {
                actualPredictions.push_back(regression->readPrediction(*row)[0]);
            }
        }
    });

    BOOST_REQUIRE_EQUAL(expectedPredictions.size(), actualPredictions.size());
    for (std::size_t i = 0; i < expectedPredictions.size(); ++i) {
        BOOST_REQUIRE_CLOSE_ABSOLUTE(expectedPredictions[i], actualPredictions[i], 0.8);
    }
}

BOOST_AUTO_TEST_CASE(testHyperparameterOverrides) {

    // Test hyperparameter overrides are respected.

    test::CRandomNumbers rng;

    std::size_t rows{300};
    std::size_t cols{6};
    std::size_t capacity{600};

    TDoubleVecVec x(cols);
    for (std::size_t i = 0; i < cols; ++i) {
        rng.generateUniformSamples(0.0, 10.0, rows, x[i]);
    }

    auto target = [](const TRowRef& row) { return row[0] + 3.0 * row[3]; };

    auto frame = core::makeMainStorageDataFrame(cols, capacity).first;

    fillDataFrame(rows, 0, cols, x, TDoubleVec(rows, 0.0), target, *frame);

    CTestInstrumentation instrumentation;
    {
        auto regression = maths::CBoostedTreeFactory::constructFromParameters(
                              1, std::make_unique<maths::boosted_tree::CMse>())
                              .analysisInstrumentation(instrumentation)
                              .maximumNumberTrees(10)
                              .treeSizePenaltyMultiplier(0.1)
                              .leafWeightPenaltyMultiplier(0.01)
                              .buildFor(*frame, cols - 1);

        regression->train();

        // We use a single leaf to centre the data so end up with limit + 1 trees.
        BOOST_REQUIRE_EQUAL(11, regression->bestHyperparameters().maximumNumberTrees());
        BOOST_REQUIRE_EQUAL(
            0.1, regression->bestHyperparameters().regularization().treeSizePenaltyMultiplier());
        BOOST_REQUIRE_EQUAL(
            0.01, regression->bestHyperparameters().regularization().leafWeightPenaltyMultiplier());
    }
    {
        auto regression = maths::CBoostedTreeFactory::constructFromParameters(
                              1, std::make_unique<maths::boosted_tree::CMse>())
                              .analysisInstrumentation(instrumentation)
                              .eta(0.2)
                              .softTreeDepthLimit(2.0)
                              .softTreeDepthTolerance(0.1)
                              .buildFor(*frame, cols - 1);

        regression->train();

        BOOST_REQUIRE_EQUAL(0.2, regression->bestHyperparameters().eta());
        BOOST_REQUIRE_EQUAL(
            2.0, regression->bestHyperparameters().regularization().softTreeDepthLimit());
        BOOST_REQUIRE_EQUAL(
            0.1, regression->bestHyperparameters().regularization().softTreeDepthTolerance());
    }
    {
        auto regression = maths::CBoostedTreeFactory::constructFromParameters(
                              1, std::make_unique<maths::boosted_tree::CMse>())
                              .analysisInstrumentation(instrumentation)
                              .depthPenaltyMultiplier(1.0)
                              .featureBagFraction(0.4)
                              .downsampleFactor(0.6)
                              .buildFor(*frame, cols - 1);

        regression->train();

        BOOST_REQUIRE_EQUAL(
            1.0, regression->bestHyperparameters().regularization().depthPenaltyMultiplier());
        BOOST_REQUIRE_EQUAL(0.4, regression->bestHyperparameters().featureBagFraction());
        BOOST_REQUIRE_EQUAL(0.6, regression->bestHyperparameters().downsampleFactor());
    }
}

BOOST_AUTO_TEST_CASE(testPersistRestore) {

    // Check persist/restore is idempotent.

    std::size_t rows{50};
    std::size_t cols{3};
    std::size_t capacity{50};
    test::CRandomNumbers rng;

    std::stringstream persistOnceSStream;
    std::stringstream persistTwiceSStream;

    // Generate completely random data.
    TDoubleVecVec x(cols);
    for (std::size_t i = 0; i < cols; ++i) {
        rng.generateUniformSamples(0.0, 10.0, rows, x[i]);
    }

    auto frame = core::makeMainStorageDataFrame(cols, capacity).first;
    for (std::size_t i = 0; i < rows; ++i) {
        frame->writeRow([&](core::CDataFrame::TFloatVecItr column, std::int32_t&) {
            for (std::size_t j = 0; j < cols; ++j, ++column) {
                *column = x[j][i];
            }
        });
    }
    frame->finishWritingRows();

    // persist
    {
        auto boostedTree = maths::CBoostedTreeFactory::constructFromParameters(
                               1, std::make_unique<maths::boosted_tree::CMse>())
                               .numberFolds(2)
                               .maximumNumberTrees(2)
                               .maximumOptimisationRoundsPerHyperparameter(3)
                               .buildFor(*frame, cols - 1);
        boostedTree->train();
        core::CJsonStatePersistInserter inserter(persistOnceSStream);
        boostedTree->acceptPersistInserter(inserter);
        persistOnceSStream.flush();
    }
    // restore
    auto boostedTree = maths::CBoostedTreeFactory::constructFromString(persistOnceSStream)
                           .restoreFor(*frame, cols - 1);
    {
        core::CJsonStatePersistInserter inserter(persistTwiceSStream);
        boostedTree->acceptPersistInserter(inserter);
        persistTwiceSStream.flush();
    }
    LOG_DEBUG(<< "State " << persistOnceSStream.str());
    LOG_DEBUG(<< "State after restore " << persistTwiceSStream.str());
    BOOST_REQUIRE_EQUAL(persistOnceSStream.str(), persistTwiceSStream.str());
}

BOOST_AUTO_TEST_CASE(testRestoreErrorHandling) {

    auto errorHandler = [](std::string error) {
        throw std::runtime_error{error};
    };
    core::CLogger::CScopeSetFatalErrorHandler scope{errorHandler};

    auto stream = boost::make_shared<std::ostringstream>();

    // log at level ERROR only
    BOOST_TEST_REQUIRE(core::CLogger::instance().reconfigure(stream));

    std::size_t cols{3};
    std::size_t capacity{50};

    auto frame = core::makeMainStorageDataFrame(cols, capacity).first;

    std::stringstream errorInBayesianOptimisationState;
    readFileToStream("testfiles/error_bayesian_optimisation_state.json",
                     errorInBayesianOptimisationState);
    errorInBayesianOptimisationState.flush();

    bool throwsExceptions{false};
    try {
        auto boostedTree = maths::CBoostedTreeFactory::constructFromString(errorInBayesianOptimisationState)
                               .restoreFor(*frame, 2);
    } catch (const std::exception& e) {
        LOG_DEBUG(<< "got = " << e.what());
        throwsExceptions = true;
        core::CRegex re;
        re.init("Input error:.*");
        BOOST_TEST_REQUIRE(re.matches(e.what()));
        BOOST_TEST_REQUIRE(stream->str().find("Failed to restore MAX_BOUNDARY_TAG") !=
                           std::string::npos);
    }
    BOOST_TEST_REQUIRE(throwsExceptions);

    std::stringstream errorInBoostedTreeImplState;
    readFileToStream("testfiles/error_boosted_tree_impl_state.json", errorInBoostedTreeImplState);
    errorInBoostedTreeImplState.flush();

    throwsExceptions = false;
    stream->clear();
    try {
        auto boostedTree = maths::CBoostedTreeFactory::constructFromString(errorInBoostedTreeImplState)
                               .restoreFor(*frame, 2);
    } catch (const std::exception& e) {
        LOG_DEBUG(<< "got = " << e.what());
        throwsExceptions = true;
        core::CRegex re;
        re.init("Input error:.*");
        BOOST_TEST_REQUIRE(re.matches(e.what()));
        BOOST_TEST_REQUIRE(stream->str().find("Failed to restore NUMBER_FOLDS_TAG") !=
                           std::string::npos);
    }
    BOOST_TEST_REQUIRE(throwsExceptions);

    std::stringstream errorInStateVersion;
    readFileToStream("testfiles/error_no_version_state.json", errorInStateVersion);
    errorInStateVersion.flush();

    throwsExceptions = false;
    stream->clear();
    try {
        auto boostedTree = maths::CBoostedTreeFactory::constructFromString(errorInBoostedTreeImplState)
                               .restoreFor(*frame, 2);
    } catch (const std::exception& e) {
        LOG_DEBUG(<< "got = " << e.what());
        throwsExceptions = true;
        core::CRegex re;
        re.init("Input error:.*");
        BOOST_TEST_REQUIRE(re.matches(e.what()));
        BOOST_TEST_REQUIRE(stream->str().find("unsupported state serialization version.") !=
                           std::string::npos);
    }
    BOOST_TEST_REQUIRE(throwsExceptions);
    ml::core::CLogger::instance().reset();
}

BOOST_AUTO_TEST_SUITE_END()<|MERGE_RESOLUTION|>--- conflicted
+++ resolved
@@ -354,11 +354,7 @@
             if (lossFunctionType != TLossFunctionType::E_MsleRegression) {
                 BOOST_REQUIRE_CLOSE_ABSOLUTE(
                     0.0, modelBias[i][0],
-<<<<<<< HEAD
-                    4.0 * std::sqrt(noiseVariance / static_cast<double>(trainRows)));
-=======
-                    7.3 * std::sqrt(noiseVariance / static_cast<double>(trainRows)));
->>>>>>> 9be92ec5
+                    8.0 * std::sqrt(noiseVariance / static_cast<double>(trainRows)));
             }
             // Good R^2...
             BOOST_TEST_REQUIRE(modelRSquared[i][0] > 0.95);
