/*
 * Copyright Elasticsearch B.V. and/or licensed to Elasticsearch B.V. under one
 * or more contributor license agreements. Licensed under the Elastic License;
 * you may not use this file except in compliance with the Elastic License.
 */

#include "CBoostedTreeTest.h"

#include <core/CDataFrame.h>
#include <core/CJsonStatePersistInserter.h>
#include <core/CLogger.h>
#include <core/CRegex.h>

#include <maths/CBasicStatistics.h>
#include <maths/CBoostedTree.h>
#include <maths/CBoostedTreeFactory.h>

#include <test/CRandomNumbers.h>
#include <test/CTestTmpDir.h>

#include <functional>
#include <memory>
#include <utility>

using namespace ml;

using TDoubleVec = std::vector<double>;
using TDoubleVecVec = std::vector<TDoubleVec>;
using TFactoryFunc = std::function<std::unique_ptr<core::CDataFrame>()>;
using TFactoryFuncVec = std::vector<TFactoryFunc>;
using TFactoryFuncVecVec = std::vector<TFactoryFuncVec>;
using TRowRef = core::CDataFrame::TRowRef;
using TRowItr = core::CDataFrame::TRowItr;
using TMeanAccumulator = maths::CBasicStatistics::SSampleMean<double>::TAccumulator;
using TMeanVarAccumulator = maths::CBasicStatistics::SSampleMeanVar<double>::TAccumulator;

namespace {

template<typename F>
auto computeEvaluationMetrics(const core::CDataFrame& frame,
                              std::size_t beginTestRows,
                              std::size_t endTestRows,
                              std::size_t columnHoldingPrediction,
                              const F& target,
                              double noiseVariance) {

    TMeanVarAccumulator functionMoments;
    TMeanVarAccumulator modelPredictionErrorMoments;

    frame.readRows(1, beginTestRows, endTestRows, [&](TRowItr beginRows, TRowItr endRows) {
        for (auto row = beginRows; row != endRows; ++row) {
            functionMoments.add(target(*row));
            modelPredictionErrorMoments.add(target(*row) - (*row)[columnHoldingPrediction]);
        }
    });

    LOG_TRACE(<< "function moments = " << functionMoments);
    LOG_TRACE(<< "model prediction error moments = " << modelPredictionErrorMoments);

    double functionVariance{maths::CBasicStatistics::variance(functionMoments)};
    double predictionErrorMean{maths::CBasicStatistics::mean(modelPredictionErrorMoments)};
    double predictionErrorVariance{maths::CBasicStatistics::variance(modelPredictionErrorMoments)};
    double rSquared{1.0 - (predictionErrorVariance - noiseVariance) /
                              (functionVariance - noiseVariance)};

    return std::make_pair(predictionErrorMean, rSquared);
}

template<typename F>
auto predictAndComputeEvaluationMetrics(const F& generateFunction,
                                        test::CRandomNumbers& rng,
                                        std::size_t trainRows,
                                        std::size_t testRows,
                                        std::size_t cols,
                                        std::size_t capacity,
                                        double noiseVariance) {

    std::size_t rows{trainRows + testRows};

    TFactoryFunc makeOnDisk{[=] {
        return core::makeDiskStorageDataFrame(test::CTestTmpDir::tmpDir(), cols, rows, capacity)
            .first;
    }};
    TFactoryFunc makeMainMemory{
        [=] { return core::makeMainStorageDataFrame(cols, capacity).first; }};

    TFactoryFuncVecVec factories{
        {makeOnDisk, makeMainMemory}, {makeMainMemory}, {makeMainMemory}};

    TDoubleVecVec modelBias(factories.size());
    TDoubleVecVec modelRSquared(factories.size());

    for (std::size_t test = 0; test < factories.size(); ++test) {

        auto target = generateFunction(rng, cols);

        TDoubleVecVec x(cols - 1);
        for (std::size_t i = 0; i < cols - 1; ++i) {
            rng.generateUniformSamples(0.0, 10.0, rows, x[i]);
        }

        TDoubleVec noise;
        rng.generateNormalSamples(0.0, noiseVariance, rows, noise);

        for (const auto& factory : factories[test]) {

            auto frame = factory();

            for (std::size_t i = 0; i < rows; ++i) {
                frame->writeRow([&](core::CDataFrame::TFloatVecItr column, std::int32_t&) {
                    for (std::size_t j = 0; j < cols - 1; ++j, ++column) {
                        *column = x[j][i];
                    }
                });
            }
            frame->finishWritingRows();
            frame->writeColumns(1, [&](TRowItr beginRows, TRowItr endRows) {
                for (auto row = beginRows; row != endRows; ++row) {
                    double targetValue{row->index() < trainRows
                                           ? target(*row) + noise[row->index()]
                                           : core::CDataFrame::valueOfMissing()};
                    row->writeColumn(cols - 1, targetValue);
                }
            });

            auto regression = maths::CBoostedTreeFactory::constructFromParameters(
                                  1, std::make_unique<maths::boosted_tree::CMse>())
                                  .buildFor(*frame, cols - 1);

            regression->train();
            regression->predict();

            double bias;
            double rSquared;
            std::tie(bias, rSquared) = computeEvaluationMetrics(
                *frame, trainRows, rows,
                regression->columnHoldingPrediction(frame->numberColumns()),
                target, noiseVariance / static_cast<double>(rows));
            modelBias[test].push_back(bias);
            modelRSquared[test].push_back(rSquared);
        }
    }
    LOG_DEBUG(<< "bias = " << core::CContainerPrinter::print(modelBias));
    LOG_DEBUG(<< " R^2 = " << core::CContainerPrinter::print(modelRSquared));

    return std::make_pair(std::move(modelBias), std::move(modelRSquared));
}
}

void CBoostedTreeTest::testPiecewiseConstant() {

    // Test regression quality on piecewise constant function.

    auto generatePiecewiseConstant = [](test::CRandomNumbers& rng, std::size_t cols) {
        TDoubleVec p;
        TDoubleVec v;
        rng.generateUniformSamples(0.0, 10.0, 2 * cols - 2, p);
        rng.generateUniformSamples(-10.0, 10.0, cols - 1, v);
        for (std::size_t i = 0; i < p.size(); i += 2) {
            std::sort(p.begin() + i, p.begin() + i + 2);
        }

        return [p, v, cols](const TRowRef& row) {
            double result{0.0};
            for (std::size_t i = 0; i < cols - 1; ++i) {
                if (row[i] >= p[2 * i] && row[i] < p[2 * i + 1]) {
                    result += v[i];
                }
            }
            return result;
        };
    };

    TDoubleVecVec modelBias;
    TDoubleVecVec modelRSquared;

    test::CRandomNumbers rng;
    double noiseVariance{0.2};
    std::size_t trainRows{1000};
    std::size_t testRows{200};
    std::size_t cols{6};
    std::size_t capacity{250};

    std::tie(modelBias, modelRSquared) = predictAndComputeEvaluationMetrics(
        generatePiecewiseConstant, rng, trainRows, testRows, cols, capacity, noiseVariance);

    TMeanAccumulator meanModelRSquared;

    for (std::size_t i = 0; i < modelBias.size(); ++i) {

        // In and out-of-core agree.
        for (std::size_t j = 1; j < modelBias[i].size(); ++j) {
            CPPUNIT_ASSERT_EQUAL(modelBias[i][0], modelBias[i][j]);
            CPPUNIT_ASSERT_EQUAL(modelRSquared[i][0], modelRSquared[i][j]);
        }

        // Unbiased...
        CPPUNIT_ASSERT_DOUBLES_EQUAL(
            0.0, modelBias[i][0],
            7.0 * std::sqrt(noiseVariance / static_cast<double>(trainRows)));
        // Good R^2...
        CPPUNIT_ASSERT(modelRSquared[i][0] > 0.9);

        meanModelRSquared.add(modelRSquared[i][0]);
    }
    LOG_DEBUG(<< "mean R^2 = " << maths::CBasicStatistics::mean(meanModelRSquared));
    CPPUNIT_ASSERT(maths::CBasicStatistics::mean(meanModelRSquared) > 0.93);
}

void CBoostedTreeTest::testLinear() {

    // Test regression quality on linear function.

    auto generateLinear = [](test::CRandomNumbers& rng, std::size_t cols) {
        TDoubleVec m;
        TDoubleVec s;
        rng.generateUniformSamples(0.0, 10.0, cols - 1, m);
        rng.generateUniformSamples(-10.0, 10.0, cols - 1, s);

        return [m, s, cols](const TRowRef& row) {
            double result{0.0};
            for (std::size_t i = 0; i < cols - 1; ++i) {
                result += m[i] + s[i] * row[i];
            }
            return result;
        };
    };

    TDoubleVecVec modelBias;
    TDoubleVecVec modelRSquared;

    test::CRandomNumbers rng;
    double noiseVariance{100.0};
    std::size_t trainRows{1000};
    std::size_t testRows{200};
    std::size_t cols{6};
    std::size_t capacity{500};

    std::tie(modelBias, modelRSquared) = predictAndComputeEvaluationMetrics(
        generateLinear, rng, trainRows, testRows, cols, capacity, noiseVariance);

    TMeanAccumulator meanModelRSquared;

    for (std::size_t i = 0; i < modelBias.size(); ++i) {

        // In and out-of-core agree.
        for (std::size_t j = 1; j < modelBias[i].size(); ++j) {
            CPPUNIT_ASSERT_EQUAL(modelBias[i][0], modelBias[i][j]);
            CPPUNIT_ASSERT_EQUAL(modelRSquared[i][0], modelRSquared[i][j]);
        }

        // Unbiased...
        CPPUNIT_ASSERT_DOUBLES_EQUAL(
            0.0, modelBias[i][0],
            7.0 * std::sqrt(noiseVariance / static_cast<double>(trainRows)));
        // Good R^2...
        CPPUNIT_ASSERT(modelRSquared[i][0] > 0.95);

        meanModelRSquared.add(modelRSquared[i][0]);
    }
    LOG_DEBUG(<< "mean R^2 = " << maths::CBasicStatistics::mean(meanModelRSquared));
    CPPUNIT_ASSERT(maths::CBasicStatistics::mean(meanModelRSquared) > 0.97);
}

void CBoostedTreeTest::testNonLinear() {

    // Test regression quality on non-linear function.

    auto generateNonLinear = [](test::CRandomNumbers& rng, std::size_t cols) {

        cols = cols - 1;

        TDoubleVec mean;
        TDoubleVec slope;
        TDoubleVec curve;
        TDoubleVec cross;
        rng.generateUniformSamples(0.0, 10.0, cols, mean);
        rng.generateUniformSamples(-10.0, 10.0, cols, slope);
        rng.generateUniformSamples(-1.0, 1.0, cols, curve);
        rng.generateUniformSamples(-0.5, 0.5, cols * cols, cross);

        return [=](const TRowRef& row) {
            double result{0.0};
            for (std::size_t i = 0; i < cols; ++i) {
                result += mean[i] + (slope[i] + curve[i] * row[i]) * row[i];
            }
            for (std::size_t i = 0; i < cols; ++i) {
                for (std::size_t j = 0; j < i; ++j) {
                    result += cross[i * cols + j] * row[i] * row[j];
                }
            }
            return result;
        };
    };

    TDoubleVecVec modelBias;
    TDoubleVecVec modelRSquared;

    test::CRandomNumbers rng;
    double noiseVariance{100.0};
    std::size_t trainRows{500};
    std::size_t testRows{100};
    std::size_t cols{6};
    std::size_t capacity{500};

    std::tie(modelBias, modelRSquared) = predictAndComputeEvaluationMetrics(
        generateNonLinear, rng, trainRows, testRows, cols, capacity, noiseVariance);

    TMeanAccumulator meanModelRSquared;

    for (std::size_t i = 0; i < modelBias.size(); ++i) {

        // In and out-of-core agree.
        for (std::size_t j = 1; j < modelBias[i].size(); ++j) {
            CPPUNIT_ASSERT_EQUAL(modelBias[i][0], modelBias[i][j]);
            CPPUNIT_ASSERT_EQUAL(modelRSquared[i][0], modelRSquared[i][j]);
        }

        // Unbiased...
        CPPUNIT_ASSERT_DOUBLES_EQUAL(
            0.0, modelBias[i][0],
            6.0 * std::sqrt(noiseVariance / static_cast<double>(trainRows)));
        // Good R^2...
        CPPUNIT_ASSERT(modelRSquared[i][0] > 0.92);

        meanModelRSquared.add(modelRSquared[i][0]);
    }
    LOG_DEBUG(<< "mean R^2 = " << maths::CBasicStatistics::mean(meanModelRSquared));
    CPPUNIT_ASSERT(maths::CBasicStatistics::mean(meanModelRSquared) > 0.95);
}

void CBoostedTreeTest::testThreading() {

    // Test we get the same results whether we run with multiple threads or not.
    // Note because we compute approximate quantiles for a partition of the data
    // (one subset for each thread) and merge we get slightly different results
    // if running multiple vs single threaded. However, we should get the same
    // results whether we actually execute in parallel or not provided we perform
    // the same partitioning. Therefore, we test with two logical threads but
    // with and without starting the thread pool.

    test::CRandomNumbers rng;

    std::size_t rows{500};
    std::size_t cols{6};
    std::size_t capacity{100};

    TDoubleVec m;
    TDoubleVec s;
    rng.generateUniformSamples(0.0, 10.0, cols - 1, m);
    rng.generateUniformSamples(-10.0, 10.0, cols - 1, s);

    auto f = [m, s, cols](const TRowRef& row) {
        double result{0.0};
        for (std::size_t i = 0; i < cols - 1; ++i) {
            result += m[i] + s[i] * row[i];
        }
        return result;
    };

    TDoubleVecVec x(cols - 1);
    for (std::size_t i = 0; i < cols - 1; ++i) {
        rng.generateUniformSamples(0.0, 10.0, rows, x[i]);
    }

    TDoubleVec noise;
    rng.generateNormalSamples(0.0, 0.1, rows, noise);

    core::stopDefaultAsyncExecutor();

    TDoubleVec modelBias;
    TDoubleVec modelMse;

    std::string tests[]{"serial", "parallel"};

    for (std::size_t test = 0; test < 2; ++test) {

        LOG_DEBUG(<< tests[test]);

        auto frame = core::makeMainStorageDataFrame(cols, capacity).first;

        for (std::size_t i = 0; i < rows; ++i) {
            frame->writeRow([&](core::CDataFrame::TFloatVecItr column, std::int32_t&) {
                for (std::size_t j = 0; j < cols - 1; ++j, ++column) {
                    *column = x[j][i];
                }
            });
        }
        frame->finishWritingRows();
        frame->writeColumns(1, [&](TRowItr beginRows, TRowItr endRows) {
            for (auto row = beginRows; row != endRows; ++row) {
                row->writeColumn(cols - 1, f(*row) + noise[row->index()]);
            }
        });

        auto regression = maths::CBoostedTreeFactory::constructFromParameters(
                              2, std::make_unique<maths::boosted_tree::CMse>())
                              .buildFor(*frame, cols - 1);

        regression->train();
        regression->predict();

        TMeanVarAccumulator modelPredictionErrorMoments;

        frame->readRows(1, [&](TRowItr beginRows, TRowItr endRows) {
            for (auto row = beginRows; row != endRows; ++row) {
                std::size_t index{regression->columnHoldingPrediction(row->numberColumns())};
                modelPredictionErrorMoments.add(f(*row) - (*row)[index]);
            }
        });

        LOG_DEBUG(<< "model prediction error moments = " << modelPredictionErrorMoments);

        modelBias.push_back(maths::CBasicStatistics::mean(modelPredictionErrorMoments));
        modelMse.push_back(maths::CBasicStatistics::variance(modelPredictionErrorMoments));

        core::startDefaultAsyncExecutor();
    }

    CPPUNIT_ASSERT_EQUAL(modelBias[0], modelBias[1]);
    CPPUNIT_ASSERT_EQUAL(modelMse[0], modelMse[1]);

    core::stopDefaultAsyncExecutor();
}

void CBoostedTreeTest::testConstantFeatures() {

    // Test constant features are excluded from the model.

    test::CRandomNumbers rng;

    std::size_t rows{500};
    std::size_t cols{6};
    std::size_t capacity{500};

    TDoubleVec m;
    TDoubleVec s;
    rng.generateUniformSamples(0.0, 10.0, cols - 1, m);
    rng.generateUniformSamples(-10.0, 10.0, cols - 1, s);

    auto f = [m, s, cols](const TRowRef& row) {
        double result{0.0};
        for (std::size_t i = 0; i < cols - 1; ++i) {
            result += m[i] + s[i] * row[i];
        }
        return result;
    };

    TDoubleVecVec x(cols - 1, TDoubleVec(rows, 1.0));
    for (std::size_t i = 0; i < cols - 2; ++i) {
        rng.generateUniformSamples(0.0, 10.0, rows, x[i]);
    }

    TDoubleVec noise;
    rng.generateNormalSamples(0.0, 0.1, rows, noise);

    auto frame = core::makeMainStorageDataFrame(cols, capacity).first;

    for (std::size_t i = 0; i < rows; ++i) {
        frame->writeRow([&](core::CDataFrame::TFloatVecItr column, std::int32_t&) {
            for (std::size_t j = 0; j < cols - 1; ++j, ++column) {
                *column = x[j][i];
            }
        });
    }
    frame->finishWritingRows();
    frame->writeColumns(1, [&](TRowItr beginRows, TRowItr endRows) {
        for (auto row = beginRows; row != endRows; ++row) {
            row->writeColumn(cols - 1, f(*row) + noise[row->index()]);
        }
    });

    auto regression = maths::CBoostedTreeFactory::constructFromParameters(
                          1, std::make_unique<maths::boosted_tree::CMse>())
                          .buildFor(*frame, cols - 1);

    regression->train();

    TDoubleVec featureWeights(regression->featureWeights());

    LOG_DEBUG(<< "feature weights = " << core::CContainerPrinter::print(featureWeights));
    CPPUNIT_ASSERT(featureWeights[cols - 2] < 1e-4);
}

void CBoostedTreeTest::testConstantTarget() {

    // Test we correctly deal with a constant dependent variable.

    test::CRandomNumbers rng;

    std::size_t rows{500};
    std::size_t cols{6};
    std::size_t capacity{500};

    TDoubleVecVec x(cols - 1);
    for (std::size_t i = 0; i < x.size(); ++i) {
        rng.generateUniformSamples(0.0, 10.0, rows, x[i]);
    }

    auto frame = core::makeMainStorageDataFrame(cols, capacity).first;

    for (std::size_t i = 0; i < rows; ++i) {
        frame->writeRow([&](core::CDataFrame::TFloatVecItr column, std::int32_t&) {
            for (std::size_t j = 0; j < x.size(); ++j, ++column) {
                *column = x[j][i];
            }
        });
    }
    frame->finishWritingRows();
    frame->writeColumns(1, [&](TRowItr beginRows, TRowItr endRows) {
        for (auto row = beginRows; row != endRows; ++row) {
            row->writeColumn(cols - 1, 1.0);
        }
    });

    auto regression = maths::CBoostedTreeFactory::constructFromParameters(
                          1, std::make_unique<maths::boosted_tree::CMse>())
                          .buildFor(*frame, cols - 1);

    regression->train();

    TMeanAccumulator modelPredictionError;

    frame->readRows(1, [&](TRowItr beginRows, TRowItr endRows) {
        for (auto row = beginRows; row != endRows; ++row) {
            std::size_t index{regression->columnHoldingPrediction(row->numberColumns())};
            modelPredictionError.add(1.0 - (*row)[index]);
        }
    });

    LOG_DEBUG(<< "mean prediction error = "
              << maths::CBasicStatistics::mean(modelPredictionError));
    CPPUNIT_ASSERT_EQUAL(0.0, maths::CBasicStatistics::mean(modelPredictionError));
}

void CBoostedTreeTest::testCategoricalRegressors() {

    // Test automatic handling of categorical regressors.

    test::CRandomNumbers rng;

    std::size_t trainRows{1000};
    std::size_t testRows{200};
    std::size_t rows{trainRows + testRows};
    std::size_t cols{6};
    std::size_t capacity{500};

    TDoubleVecVec offsets{{0.0, 0.0, 12.0, -3.0, 0.0},
                          {12.0, 1.0, -3.0, 0.0, 0.0, 2.0, 16.0, 0.0, 0.0, -6.0}};
    TDoubleVec weights{0.7, 0.2, -0.4};
    auto target = [&](const TRowRef& x) {
        double result{offsets[0][static_cast<std::size_t>(x[0])] +
                      offsets[1][static_cast<std::size_t>(x[1])]};
        for (std::size_t i = 2; i < cols - 1; ++i) {
            result += weights[i - 2] * x[i];
        }
        return result;
    };

    TDoubleVecVec regressors(cols - 1);
    rng.generateMultinomialSamples({0.0, 1.0, 2.0, 3.0, 4.0},
                                   {0.03, 0.17, 0.3, 0.1, 0.4}, rows, regressors[0]);
    rng.generateMultinomialSamples(
        {0.0, 1.0, 2.0, 3.0, 4.0, 5.0, 6.0, 7.0, 8.0, 9.0},
        {0.03, 0.07, 0.08, 0.02, 0.2, 0.15, 0.1, 0.05, 0.26, 0.04}, rows, regressors[1]);
    for (std::size_t i = 2; i < regressors.size(); ++i) {
        rng.generateUniformSamples(-10.0, 10.0, rows, regressors[i]);
    }

    auto frame = core::makeMainStorageDataFrame(cols, capacity).first;

    frame->categoricalColumns({true, true, false, false, false, false});
    for (std::size_t i = 0; i < rows; ++i) {
        frame->writeRow([&](core::CDataFrame::TFloatVecItr column, std::int32_t&) {
            for (std::size_t j = 0; j < cols - 1; ++j, ++column) {
                *column = regressors[j][i];
            }
        });
    }
    frame->finishWritingRows();
    frame->writeColumns(1, [&](TRowItr beginRows, TRowItr endRows) {
        for (auto row = beginRows; row != endRows; ++row) {
            double targetValue{row->index() < trainRows
                                   ? target(*row)
                                   : core::CDataFrame::valueOfMissing()};
            row->writeColumn(cols - 1, targetValue);
        }
    });

    auto regression = maths::CBoostedTreeFactory::constructFromParameters(
                          1, std::make_unique<maths::boosted_tree::CMse>())
                          .buildFor(*frame, cols - 1);

    regression->train();
    regression->predict();

    double modelBias;
    double modelRSquared;
    std::tie(modelBias, modelRSquared) = computeEvaluationMetrics(
        *frame, trainRows, rows,
        regression->columnHoldingPrediction(frame->numberColumns()), target, 0.0);

    LOG_DEBUG(<< "bias = " << modelBias);
    LOG_DEBUG(<< " R^2 = " << modelRSquared);
    CPPUNIT_ASSERT_DOUBLES_EQUAL(0.0, modelBias, 0.15);
    CPPUNIT_ASSERT(modelRSquared > 0.9);
}

<<<<<<< HEAD
void CBoostedTreeTest::testEstimateMemoryUsedByTrain() {

    // Test estimation of the memory used training a model.

    test::CRandomNumbers rng;

    std::size_t rows{1000};
    std::size_t cols{6};
    std::size_t capacity{600};

    TDoubleVecVec x(cols - 1);
    for (std::size_t i = 0; i < cols - 1; ++i) {
        rng.generateUniformSamples(0.0, 10.0, rows, x[i]);
    }

    auto target = [&](std::size_t i) {
        double result{0.0};
        for (std::size_t j = 0; j < cols - 1; ++j) {
            result += x[j][i];
        }
        return result;
    };

    auto frame = core::makeMainStorageDataFrame(cols, capacity).first;
    frame->categoricalColumns({true, false, false, false, false, false});
    for (std::size_t i = 0; i < rows; ++i) {
        frame->writeRow([&](core::CDataFrame::TFloatVecItr column, std::int32_t&) {
            *(column++) = std::floor(x[0][i]);
            for (std::size_t j = 1; j < cols - 1; ++j, ++column) {
                *column = x[j][i];
            }
            *column = target(i);
=======
void CBoostedTreeTest::testIntegerRegressor() {

    // Test a simple integer regressor.

    test::CRandomNumbers rng;

    std::size_t trainRows{1000};
    std::size_t testRows{200};
    std::size_t rows{trainRows + testRows};

    auto frame = core::makeMainStorageDataFrame(2).first;

    frame->categoricalColumns({false, false});
    for (std::size_t i = 0; i < rows; ++i) {
        frame->writeRow([&](core::CDataFrame::TFloatVecItr column, std::int32_t&) {
            TDoubleVec regressor;
            rng.generateUniformSamples(1.0, 4.0, 1, regressor);
            *(column++) = std::floor(regressor[0]);
            *column = i < trainRows ? 10.0 * std::floor(regressor[0])
                                    : core::CDataFrame::valueOfMissing();
>>>>>>> b924c62d
        });
    }
    frame->finishWritingRows();

<<<<<<< HEAD
    std::int64_t estimatedMemory(maths::CBoostedTreeFactory::constructFromParameters(
                                     1, std::make_unique<maths::boosted_tree::CMse>())
                                     .estimateMemoryUsage(rows, cols));

    std::int64_t memoryUsage{0};
    std::int64_t maxMemoryUsage{0};
    auto regression = maths::CBoostedTreeFactory::constructFromParameters(
                          1, std::make_unique<maths::boosted_tree::CMse>())
                          .memoryUsageCallback([&](std::int64_t delta) {
                              memoryUsage += delta;
                              maxMemoryUsage = std::max(maxMemoryUsage, memoryUsage);
                              LOG_TRACE(<< "current memory = " << memoryUsage
                                        << ", high water mark = " << maxMemoryUsage);
                          })
                          .buildFor(*frame, cols - 1);

    regression->train();

    LOG_DEBUG(<< "estimated memory usage = " << estimatedMemory);
    LOG_DEBUG(<< "high water mark = " << maxMemoryUsage);

    // Currently, the estimated memory is a little over 3 times the high water
    // mark for the test data.

    CPPUNIT_ASSERT(maxMemoryUsage < estimatedMemory);
    CPPUNIT_ASSERT(4 * maxMemoryUsage > estimatedMemory);
=======
    auto regression = maths::CBoostedTreeFactory::constructFromParameters(
                          1, std::make_unique<maths::boosted_tree::CMse>())
                          .buildFor(*frame, 1);

    regression->train();
    regression->predict();

    double modelBias;
    double modelRSquared;
    std::tie(modelBias, modelRSquared) = computeEvaluationMetrics(
        *frame, trainRows, rows,
        regression->columnHoldingPrediction(frame->numberColumns()),
        [&](const TRowRef& x) { return 10.0 * x[0]; }, 0.0);

    LOG_DEBUG(<< "bias = " << modelBias);
    LOG_DEBUG(<< " R^2 = " << modelRSquared);
    CPPUNIT_ASSERT_DOUBLES_EQUAL(0.0, modelBias, 0.05);
    CPPUNIT_ASSERT(modelRSquared > 0.99);
>>>>>>> b924c62d
}

void CBoostedTreeTest::testProgressMonitoring() {

    // Test progress monitoring invariants.

    test::CRandomNumbers rng;

    std::size_t rows{500};
    std::size_t cols{6};
    std::size_t capacity{600};

    TDoubleVecVec x(cols);
    for (std::size_t i = 0; i < cols; ++i) {
        rng.generateUniformSamples(0.0, 10.0, rows, x[i]);
    }

    core::stopDefaultAsyncExecutor();

    std::string tests[]{"serial", "parallel"};

    for (std::size_t threads : {1, 2}) {

        LOG_DEBUG(<< tests[threads == 1 ? 0 : 1]);

        auto frame = core::makeMainStorageDataFrame(cols, capacity).first;
        for (std::size_t i = 0; i < rows; ++i) {
            frame->writeRow([&](core::CDataFrame::TFloatVecItr column, std::int32_t&) {
                for (std::size_t j = 0; j < cols; ++j, ++column) {
                    *column = x[j][i];
                }
            });
        }
        frame->finishWritingRows();

        std::atomic_int totalFractionalProgress{0};

        auto reportProgress = [&totalFractionalProgress](double fractionalProgress) {
            totalFractionalProgress.fetch_add(
                static_cast<int>(65536.0 * fractionalProgress + 0.5));
        };

        std::atomic_bool finished{false};

        std::thread worker{[&]() {
            auto regression = maths::CBoostedTreeFactory::constructFromParameters(
                                  threads, std::make_unique<maths::boosted_tree::CMse>())
                                  .progressCallback(reportProgress)
                                  .buildFor(*frame, cols - 1);

            regression->train();
            finished.store(true);
        }};

        int lastTotalFractionalProgress{0};
        int lastProgressReport{0};

        bool monotonic{true};
        std::size_t percentage{0};
        while (finished.load() == false) {
            if (totalFractionalProgress.load() > lastProgressReport) {
                LOG_DEBUG(<< percentage << "% complete");
                percentage += 10;
                lastProgressReport += 6554;
            }
            monotonic &= (totalFractionalProgress.load() >= lastTotalFractionalProgress);
            lastTotalFractionalProgress = totalFractionalProgress.load();
        }
        worker.join();

        CPPUNIT_ASSERT(monotonic);

        core::startDefaultAsyncExecutor();
    }

    core::stopDefaultAsyncExecutor();
}

void CBoostedTreeTest::testMissingData() {
}

void CBoostedTreeTest::testPersistRestore() {

    std::size_t rows{50};
    std::size_t cols{3};
    std::size_t capacity{50};
    test::CRandomNumbers rng;

    std::stringstream persistOnceSStream;
    std::stringstream persistTwiceSStream;

    // Generate completely random data.
    TDoubleVecVec x(cols);
    for (std::size_t i = 0; i < cols; ++i) {
        rng.generateUniformSamples(0.0, 10.0, rows, x[i]);
    }

    auto frame = core::makeMainStorageDataFrame(cols, capacity).first;
    for (std::size_t i = 0; i < rows; ++i) {
        frame->writeRow([&](core::CDataFrame::TFloatVecItr column, std::int32_t&) {
            for (std::size_t j = 0; j < cols; ++j, ++column) {
                *column = x[j][i];
            }
        });
    }
    frame->finishWritingRows();

    // persist
    {
        auto boostedTree = maths::CBoostedTreeFactory::constructFromParameters(
                               1, std::make_unique<maths::boosted_tree::CMse>())
                               .numberFolds(2)
                               .maximumNumberTrees(2)
                               .maximumOptimisationRoundsPerHyperparameter(3)
                               .buildFor(*frame, cols - 1);
        core::CJsonStatePersistInserter inserter(persistOnceSStream);
        boostedTree->acceptPersistInserter(inserter);
        persistOnceSStream.flush();
    }
    // restore
    auto boostedTree =
        maths::CBoostedTreeFactory::constructFromString(persistOnceSStream, *frame);
    {
        core::CJsonStatePersistInserter inserter(persistTwiceSStream);
        boostedTree->acceptPersistInserter(inserter);
        persistTwiceSStream.flush();
    }
    CPPUNIT_ASSERT_EQUAL(persistOnceSStream.str(), persistTwiceSStream.str());
    LOG_DEBUG(<< "First string " << persistOnceSStream.str());
    LOG_DEBUG(<< "Second string " << persistTwiceSStream.str());

    // and even run
    CPPUNIT_ASSERT_NO_THROW(boostedTree->train());
    CPPUNIT_ASSERT_NO_THROW(boostedTree->predict());

    // TODO test persist and restore produces same train result.
}

void CBoostedTreeTest::testRestoreErrorHandling() {

    auto errorHandler = [](std::string error) {
        throw std::runtime_error{error};
    };
    core::CLogger::CScopeSetFatalErrorHandler scope{errorHandler};

    std::size_t cols{3};
    std::size_t capacity{50};

    auto frame = core::makeMainStorageDataFrame(cols, capacity).first;

    std::stringstream errorInBayesianOptimisationState;
    errorInBayesianOptimisationState
        << "{\"boosted_tree_impl\":{\"bayesian_optimization\":"
           "{\"min_boundary\":{\"dense_vector\":\"-9.191737e-1:-2.041179:-3.506558:1.025:2e-1\"},"
           "\"max_boundary\":{\"dense_vector\":\"3.685997:2.563991:-1.203973:a:8e-1\"},"
           "\"error_variances\":\"\",\"kernel_parameters\":{\"dense_vector\":\"1:1:1:1:1:1\"},"
           "\"min_kernel_coordinate_distance_scales\":{\"dense_vector\":\"1e-3:1e-3:1e-3:1e-3:1e-3\"},"
           "\"function_mean_values\":{\"d\":\"0\"}},\"best_forest_test_loss\":\"1.797693e308\","
           "\"current_round\":\"0\",\"dependent_variable\":\"2\",\"eta_growth_rate_per_tree\":\"1.05\","
           "\"eta\":\"1e-1\",\"feature_bag_fraction\":\"5e-1\",\"feature_sample_probabilities\":\"1:0:0\","
           "\"gamma\":\"1.298755\",\"lambda\":\"3.988485\",\"maximum_attempts_to_add_tree\":\"3\","
           "\"maximum_optimisation_rounds_per_hyperparameter\":\"3\",\"maximum_tree_size_fraction\":\"10\","
           "\"missing_feature_row_masks\":{\"d\":\"3\",\"a\":\"50:0:1:50\",\"a\":\"50:0:1:50\",\"a\":\"50:0:1:50\"},"
           "\"number_folds\":\"2\",\"number_rounds\":\"15\",\"number_splits_per_feature\":\"40\","
           "\"number_threads\":\"1\",\"rows_per_feature\":\"50\","
           "\"testing_row_masks\":{\"d\":\"2\",\"a\":\"50:1:1:5:1:1:5:3:3:3:1:1:1:1:4:1:4:3:6:1:1:2:1:2\","
           "\"a\":\"50:0:1:5:1:1:5:3:3:3:1:1:1:1:4:1:4:3:6:1:1:2:1:2\"},\"maximum_number_trees\":\"2\","
           "\"training_row_masks\":{\"d\":\"2\",\"a\":\"50:0:1:5:1:1:5:3:3:3:1:1:1:1:4:1:4:3:6:1:1:2:1:2\","
           "\"a\":\"50:1:1:5:1:1:5:3:3:3:1:1:1:1:4:1:4:3:6:1:1:2:1:2\"},\"best_forest\":{\"d\":\"0\"},"
           "\"best_hyperparameters\":{\"hyperparam_lambda\":\"0\",\"hyperparam_gamma\":\"0\","
           "\"hyperparam_eta\":\"0\",\"hyperparam_eta_growth_rate_per_tree\":\"0\","
           "\"hyperparam_feature_bag_fraction\":\"0\",\"hyperparam_feature_sample_probabilities\":\"\"},"
           "\"eta_override\":\"false;0\",\"feature_bag_fraction_override\":\"false;0\",\"gamma_override\":\"false;0\","
           "\"lambda_override\":\"false;0\",\"maximum_number_trees_override\":\"true;2\",\"loss\":\"mse\"}}";
    errorInBayesianOptimisationState.flush();

    bool throwsExceptions{false};
    try {
        auto boostedTree = maths::CBoostedTreeFactory::constructFromString(
            errorInBayesianOptimisationState, *frame);
    } catch (const std::exception& e) {
        LOG_DEBUG(<< "got = " << e.what());
        throwsExceptions = true;
        core::CRegex re;
        re.init("Input error:.*");
        CPPUNIT_ASSERT(re.matches(e.what()));
    }
    CPPUNIT_ASSERT(throwsExceptions);

    std::stringstream errorInBoostedTreeImplState;
    errorInBoostedTreeImplState
        << "{\"boosted_tree_impl\":{\"bayesian_optimization\":"
           "{\"min_boundary\":{\"dense_vector\":\"-9.191737e-1:-2.041179:-3.506558:1.025:2e-1\"},"
           "\"max_boundary\":{\"dense_vector\":\"3.685997:2.563991:-1.203973:0.1:8e-1\"},"
           "\"error_variances\":\"\",\"kernel_parameters\":{\"dense_vector\":\"1:1:1:1:1:1\"},"
           "\"min_kernel_coordinate_distance_scales\":{\"dense_vector\":\"1e-3:1e-3:1e-3:1e-3:1e-3\"},"
           "\"function_mean_values\":{\"d\":\"0\"}},\"best_forest_test_loss\":\"1.797693e308\","
           "\"current_round\":\"0\",\"dependent_variable\":\"2\",\"eta_growth_rate_per_tree\":\"1.05\","
           "\"eta\":\"1e-1\",\"feature_bag_fraction\":\"5e-1\",\"feature_sample_probabilities\":\"1:0:0\","
           "\"gamma\":\"1.298755\",\"lambda\":\"3.988485\",\"maximum_attempts_to_add_tree\":\"3\","
           "\"maximum_optimisation_rounds_per_hyperparameter\":\"3\",\"maximum_tree_size_fraction\":\"10\","
           "\"missing_feature_row_masks\":{\"d\":\"3\",\"a\":\"50:0:1:50\",\"a\":\"50:0:1:50\",\"a\":\"50:0:1:50\"},"
           "\"number_folds\":\"\",\"number_rounds\":\"15\",\"number_splits_per_feature\":\"40\","
           "\"number_threads\":\"1\",\"rows_per_feature\":\"50\","
           "\"testing_row_masks\":{\"d\":\"2\",\"a\":\"50:1:1:5:1:1:5:3:3:3:1:1:1:1:4:1:4:3:6:1:1:2:1:2\","
           "\"a\":\"50:0:1:5:1:1:5:3:3:3:1:1:1:1:4:1:4:3:6:1:1:2:1:2\"},\"maximum_number_trees\":\"2\","
           "\"training_row_masks\":{\"d\":\"2\",\"a\":\"50:0:1:5:1:1:5:3:3:3:1:1:1:1:4:1:4:3:6:1:1:2:1:2\","
           "\"a\":\"50:1:1:5:1:1:5:3:3:3:1:1:1:1:4:1:4:3:6:1:1:2:1:2\"},\"best_forest\":{\"d\":\"0\"},"
           "\"best_hyperparameters\":{\"hyperparam_lambda\":\"0\",\"hyperparam_gamma\":\"0\","
           "\"hyperparam_eta\":\"0\",\"hyperparam_eta_growth_rate_per_tree\":\"0\","
           "\"hyperparam_feature_bag_fraction\":\"0\",\"hyperparam_feature_sample_probabilities\":\"\"},"
           "\"eta_override\":\"false;0\",\"feature_bag_fraction_override\":\"false;0\",\"gamma_override\":\"false;0\","
           "\"lambda_override\":\"false;0\",\"maximum_number_trees_override\":\"true;2\",\"loss\":\"mse\"}}";
    errorInBoostedTreeImplState.flush();

    throwsExceptions = false;
    try {
        auto boostedTree = maths::CBoostedTreeFactory::constructFromString(
            errorInBoostedTreeImplState, *frame);
    } catch (const std::exception& e) {
        LOG_DEBUG(<< "got = " << e.what());
        throwsExceptions = true;
        core::CRegex re;
        re.init("Input error:.*");
        CPPUNIT_ASSERT(re.matches(e.what()));
    }
    CPPUNIT_ASSERT(throwsExceptions);
}

CppUnit::Test* CBoostedTreeTest::suite() {
    CppUnit::TestSuite* suiteOfTests = new CppUnit::TestSuite("CBoostedTreeTest");

    suiteOfTests->addTest(new CppUnit::TestCaller<CBoostedTreeTest>(
        "CBoostedTreeTest::testPiecewiseConstant", &CBoostedTreeTest::testPiecewiseConstant));
    suiteOfTests->addTest(new CppUnit::TestCaller<CBoostedTreeTest>(
        "CBoostedTreeTest::testLinear", &CBoostedTreeTest::testLinear));
    suiteOfTests->addTest(new CppUnit::TestCaller<CBoostedTreeTest>(
        "CBoostedTreeTest::testNonLinear", &CBoostedTreeTest::testNonLinear));
    suiteOfTests->addTest(new CppUnit::TestCaller<CBoostedTreeTest>(
        "CBoostedTreeTest::testThreading", &CBoostedTreeTest::testThreading));
    suiteOfTests->addTest(new CppUnit::TestCaller<CBoostedTreeTest>(
        "CBoostedTreeTest::testConstantFeatures", &CBoostedTreeTest::testConstantFeatures));
    suiteOfTests->addTest(new CppUnit::TestCaller<CBoostedTreeTest>(
        "CBoostedTreeTest::testConstantTarget", &CBoostedTreeTest::testConstantTarget));
    suiteOfTests->addTest(new CppUnit::TestCaller<CBoostedTreeTest>(
        "CBoostedTreeTest::testCategoricalRegressors",
        &CBoostedTreeTest::testCategoricalRegressors));
    suiteOfTests->addTest(new CppUnit::TestCaller<CBoostedTreeTest>(
<<<<<<< HEAD
        "CBoostedTreeTest::testEstimateMemoryUsedByTrain",
        &CBoostedTreeTest::testEstimateMemoryUsedByTrain));
=======
        "CBoostedTreeTest::testIntegerRegressor", &CBoostedTreeTest::testIntegerRegressor));
>>>>>>> b924c62d
    suiteOfTests->addTest(new CppUnit::TestCaller<CBoostedTreeTest>(
        "CBoostedTreeTest::testProgressMonitoring", &CBoostedTreeTest::testProgressMonitoring));
    suiteOfTests->addTest(new CppUnit::TestCaller<CBoostedTreeTest>(
        "CBoostedTreeTest::testMissingData", &CBoostedTreeTest::testMissingData));
    suiteOfTests->addTest(new CppUnit::TestCaller<CBoostedTreeTest>(
        "CBoostedTreeTest::testPersistRestore", &CBoostedTreeTest::testPersistRestore));
    suiteOfTests->addTest(new CppUnit::TestCaller<CBoostedTreeTest>(
        "CBoostedTreeTest::testRestoreErrorHandling", &CBoostedTreeTest::testRestoreErrorHandling));

    return suiteOfTests;
}<|MERGE_RESOLUTION|>--- conflicted
+++ resolved
@@ -606,40 +606,6 @@
     CPPUNIT_ASSERT(modelRSquared > 0.9);
 }
 
-<<<<<<< HEAD
-void CBoostedTreeTest::testEstimateMemoryUsedByTrain() {
-
-    // Test estimation of the memory used training a model.
-
-    test::CRandomNumbers rng;
-
-    std::size_t rows{1000};
-    std::size_t cols{6};
-    std::size_t capacity{600};
-
-    TDoubleVecVec x(cols - 1);
-    for (std::size_t i = 0; i < cols - 1; ++i) {
-        rng.generateUniformSamples(0.0, 10.0, rows, x[i]);
-    }
-
-    auto target = [&](std::size_t i) {
-        double result{0.0};
-        for (std::size_t j = 0; j < cols - 1; ++j) {
-            result += x[j][i];
-        }
-        return result;
-    };
-
-    auto frame = core::makeMainStorageDataFrame(cols, capacity).first;
-    frame->categoricalColumns({true, false, false, false, false, false});
-    for (std::size_t i = 0; i < rows; ++i) {
-        frame->writeRow([&](core::CDataFrame::TFloatVecItr column, std::int32_t&) {
-            *(column++) = std::floor(x[0][i]);
-            for (std::size_t j = 1; j < cols - 1; ++j, ++column) {
-                *column = x[j][i];
-            }
-            *column = target(i);
-=======
 void CBoostedTreeTest::testIntegerRegressor() {
 
     // Test a simple integer regressor.
@@ -660,12 +626,63 @@
             *(column++) = std::floor(regressor[0]);
             *column = i < trainRows ? 10.0 * std::floor(regressor[0])
                                     : core::CDataFrame::valueOfMissing();
->>>>>>> b924c62d
         });
     }
     frame->finishWritingRows();
 
-<<<<<<< HEAD
+    auto regression = maths::CBoostedTreeFactory::constructFromParameters(
+                          1, std::make_unique<maths::boosted_tree::CMse>())
+                          .buildFor(*frame, 1);
+
+    regression->train();
+    regression->predict();
+
+    double modelBias;
+    double modelRSquared;
+    std::tie(modelBias, modelRSquared) = computeEvaluationMetrics(
+        *frame, trainRows, rows,
+        regression->columnHoldingPrediction(frame->numberColumns()),
+        [&](const TRowRef& x) { return 10.0 * x[0]; }, 0.0);
+
+    LOG_DEBUG(<< "bias = " << modelBias);
+    LOG_DEBUG(<< " R^2 = " << modelRSquared);
+    CPPUNIT_ASSERT_DOUBLES_EQUAL(0.0, modelBias, 0.05);
+    CPPUNIT_ASSERT(modelRSquared > 0.99);
+}
+
+void CBoostedTreeTest::testEstimateMemoryUsedByTrain() {
+
+    // Test estimation of the memory used training a model.
+
+    test::CRandomNumbers rng;
+
+    std::size_t rows{1000};
+    std::size_t cols{6};
+    std::size_t capacity{600};
+
+    TDoubleVecVec x(cols - 1);
+    for (std::size_t i = 0; i < cols - 1; ++i) {
+        rng.generateUniformSamples(0.0, 10.0, rows, x[i]);
+    }
+
+    auto target = [&](std::size_t i) {
+        double result{0.0};
+        for (std::size_t j = 0; j < cols - 1; ++j) {
+            result += x[j][i];
+        }
+        return result;
+    };
+
+    auto frame = core::makeMainStorageDataFrame(cols, capacity).first;
+    frame->categoricalColumns({true, false, false, false, false, false});
+    for (std::size_t i = 0; i < rows; ++i) {
+        frame->writeRow([&](core::CDataFrame::TFloatVecItr column, std::int32_t&) {
+            *(column++) = std::floor(x[0][i]);
+            for (std::size_t j = 1; j < cols - 1; ++j, ++column) {
+                *column = x[j][i];
+            }
+            *column = target(i);
+
     std::int64_t estimatedMemory(maths::CBoostedTreeFactory::constructFromParameters(
                                      1, std::make_unique<maths::boosted_tree::CMse>())
                                      .estimateMemoryUsage(rows, cols));
@@ -692,26 +709,6 @@
 
     CPPUNIT_ASSERT(maxMemoryUsage < estimatedMemory);
     CPPUNIT_ASSERT(4 * maxMemoryUsage > estimatedMemory);
-=======
-    auto regression = maths::CBoostedTreeFactory::constructFromParameters(
-                          1, std::make_unique<maths::boosted_tree::CMse>())
-                          .buildFor(*frame, 1);
-
-    regression->train();
-    regression->predict();
-
-    double modelBias;
-    double modelRSquared;
-    std::tie(modelBias, modelRSquared) = computeEvaluationMetrics(
-        *frame, trainRows, rows,
-        regression->columnHoldingPrediction(frame->numberColumns()),
-        [&](const TRowRef& x) { return 10.0 * x[0]; }, 0.0);
-
-    LOG_DEBUG(<< "bias = " << modelBias);
-    LOG_DEBUG(<< " R^2 = " << modelRSquared);
-    CPPUNIT_ASSERT_DOUBLES_EQUAL(0.0, modelBias, 0.05);
-    CPPUNIT_ASSERT(modelRSquared > 0.99);
->>>>>>> b924c62d
 }
 
 void CBoostedTreeTest::testProgressMonitoring() {
@@ -960,12 +957,10 @@
         "CBoostedTreeTest::testCategoricalRegressors",
         &CBoostedTreeTest::testCategoricalRegressors));
     suiteOfTests->addTest(new CppUnit::TestCaller<CBoostedTreeTest>(
-<<<<<<< HEAD
+        "CBoostedTreeTest::testIntegerRegressor", &CBoostedTreeTest::testIntegerRegressor));
+    suiteOfTests->addTest(new CppUnit::TestCaller<CBoostedTreeTest>(
         "CBoostedTreeTest::testEstimateMemoryUsedByTrain",
         &CBoostedTreeTest::testEstimateMemoryUsedByTrain));
-=======
-        "CBoostedTreeTest::testIntegerRegressor", &CBoostedTreeTest::testIntegerRegressor));
->>>>>>> b924c62d
     suiteOfTests->addTest(new CppUnit::TestCaller<CBoostedTreeTest>(
         "CBoostedTreeTest::testProgressMonitoring", &CBoostedTreeTest::testProgressMonitoring));
     suiteOfTests->addTest(new CppUnit::TestCaller<CBoostedTreeTest>(
