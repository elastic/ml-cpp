/* ELASTICSEARCH CONFIDENTIAL
 *
 * Copyright (c) 2017 Elasticsearch BV. All Rights Reserved.
 *
 * Notice: this software, and all information contained
 * therein, is the exclusive property of Elasticsearch BV
 * and its licensors, if any, and is protected under applicable
 * domestic and foreign law, and international treaties.
 *
 * Reproduction, republication or distribution without the
 * express written consent of Elasticsearch BV is
 * strictly prohibited.
 */

#ifndef INCLUDED_CCalendarComponentAdaptiveBucketingTest_h
#define INCLUDED_CCalendarComponentAdaptiveBucketingTest_h

#include <cppunit/extensions/HelperMacros.h>

<<<<<<< HEAD
class CCalendarComponentAdaptiveBucketingTest : public CppUnit::TestFixture {
public:
    void setUp(void);
    void tearDown(void);

    void testInitialize(void);
    void testSwap(void);
    void testRefine(void);
    void testPropagateForwardsByTime(void);
    void testMinimumBucketLength(void);
    void testUnintialized(void);
    void testKnots(void);
    void testPersist(void);

    static CppUnit::Test* suite(void);
=======
class CCalendarComponentAdaptiveBucketingTest : public CppUnit::TestFixture
{
    public:
        void setUp();
        void tearDown();

        void testInitialize();
        void testSwap();
        void testRefine();
        void testPropagateForwardsByTime();
        void testMinimumBucketLength();
        void testUnintialized();
        void testKnots();
        void testPersist();

        static CppUnit::Test *suite();
>>>>>>> d4e4cca7

private:
    std::string m_Timezone;
};

#endif // INCLUDED_CCalendarComponentAdaptiveBucketingTest_h<|MERGE_RESOLUTION|>--- conflicted
+++ resolved
@@ -17,40 +17,21 @@
 
 #include <cppunit/extensions/HelperMacros.h>
 
-<<<<<<< HEAD
 class CCalendarComponentAdaptiveBucketingTest : public CppUnit::TestFixture {
 public:
-    void setUp(void);
-    void tearDown(void);
+    void setUp();
+    void tearDown();
 
-    void testInitialize(void);
-    void testSwap(void);
-    void testRefine(void);
-    void testPropagateForwardsByTime(void);
-    void testMinimumBucketLength(void);
-    void testUnintialized(void);
-    void testKnots(void);
-    void testPersist(void);
+    void testInitialize();
+    void testSwap();
+    void testRefine();
+    void testPropagateForwardsByTime();
+    void testMinimumBucketLength();
+    void testUnintialized();
+    void testKnots();
+    void testPersist();
 
-    static CppUnit::Test* suite(void);
-=======
-class CCalendarComponentAdaptiveBucketingTest : public CppUnit::TestFixture
-{
-    public:
-        void setUp();
-        void tearDown();
-
-        void testInitialize();
-        void testSwap();
-        void testRefine();
-        void testPropagateForwardsByTime();
-        void testMinimumBucketLength();
-        void testUnintialized();
-        void testKnots();
-        void testPersist();
-
-        static CppUnit::Test *suite();
->>>>>>> d4e4cca7
+    static CppUnit::Test* suite();
 
 private:
     std::string m_Timezone;
