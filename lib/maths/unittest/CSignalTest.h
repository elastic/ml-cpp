--- conflicted
+++ resolved
@@ -18,30 +18,16 @@
 
 #include <cppunit/extensions/HelperMacros.h>
 
-<<<<<<< HEAD
 class CSignalTest : public CppUnit::TestFixture {
 public:
-    void testFFTVersusOctave(void);
-    void testIFFTVersusOctave(void);
-    void testFFTRandomized(void);
-    void testIFFTRandomized(void);
-    void testFFTIFFTIdempotency(void);
-    void testAutocorrelations(void);
+    void testFFTVersusOctave();
+    void testIFFTVersusOctave();
+    void testFFTRandomized();
+    void testIFFTRandomized();
+    void testFFTIFFTIdempotency();
+    void testAutocorrelations();
 
-    static CppUnit::Test* suite(void);
-=======
-class CSignalTest : public CppUnit::TestFixture
-{
-    public:
-        void testFFTVersusOctave();
-        void testIFFTVersusOctave();
-        void testFFTRandomized();
-        void testIFFTRandomized();
-        void testFFTIFFTIdempotency();
-        void testAutocorrelations();
-
-        static CppUnit::Test *suite();
->>>>>>> d4e4cca7
+    static CppUnit::Test* suite();
 };
 
 #endif // INCLUDED_CSignalTest_h