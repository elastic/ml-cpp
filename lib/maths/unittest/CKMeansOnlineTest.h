--- conflicted
+++ resolved
@@ -18,36 +18,19 @@
 
 #include <cppunit/extensions/HelperMacros.h>
 
-<<<<<<< HEAD
 class CKMeansOnlineTest : public CppUnit::TestFixture {
 public:
-    void testVariance(void);
-    void testAdd(void);
-    void testReduce(void);
-    void testClustering(void);
-    void testSplit(void);
-    void testMerge(void);
-    void testPropagateForwardsByTime(void);
-    void testSample(void);
-    void testPersist(void);
+    void testVariance();
+    void testAdd();
+    void testReduce();
+    void testClustering();
+    void testSplit();
+    void testMerge();
+    void testPropagateForwardsByTime();
+    void testSample();
+    void testPersist();
 
-    static CppUnit::Test* suite(void);
-=======
-class CKMeansOnlineTest : public CppUnit::TestFixture
-{
-    public:
-        void testVariance();
-        void testAdd();
-        void testReduce();
-        void testClustering();
-        void testSplit();
-        void testMerge();
-        void testPropagateForwardsByTime();
-        void testSample();
-        void testPersist();
-
-        static CppUnit::Test *suite();
->>>>>>> d4e4cca7
+    static CppUnit::Test* suite();
 };
 
 #endif // INCLUDED_CKMeansOnlineTest_h