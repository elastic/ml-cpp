/*
 * ELASTICSEARCH CONFIDENTIAL
 *
 * Copyright (c) 2016 Elasticsearch BV. All Rights Reserved.
 *
 * Notice: this software, and all information contained
 * therein, is the exclusive property of Elasticsearch BV
 * and its licensors, if any, and is protected under applicable
 * domestic and foreign law, and international treaties.
 *
 * Reproduction, republication or distribution without the
 * express written consent of Elasticsearch BV is
 * strictly prohibited.
 */

#ifndef INCLUDED_CGramSchmidtTest_h
#define INCLUDED_CGramSchmidtTest_h

#include <cppunit/extensions/HelperMacros.h>

<<<<<<< HEAD
class CGramSchmidtTest : public CppUnit::TestFixture {
public:
    void testOrthogonality(void);
    void testNormalisation(void);
    void testSpan(void);
    void testEdgeCases(void);

    static CppUnit::Test* suite(void);
=======
class CGramSchmidtTest : public CppUnit::TestFixture
{
    public:
        void testOrthogonality();
        void testNormalisation();
        void testSpan();
        void testEdgeCases();

        static CppUnit::Test *suite();
>>>>>>> d4e4cca7
};

#endif // INCLUDED_CGramSchmidtTest_h<|MERGE_RESOLUTION|>--- conflicted
+++ resolved
@@ -18,26 +18,14 @@
 
 #include <cppunit/extensions/HelperMacros.h>
 
-<<<<<<< HEAD
 class CGramSchmidtTest : public CppUnit::TestFixture {
 public:
-    void testOrthogonality(void);
-    void testNormalisation(void);
-    void testSpan(void);
-    void testEdgeCases(void);
+    void testOrthogonality();
+    void testNormalisation();
+    void testSpan();
+    void testEdgeCases();
 
-    static CppUnit::Test* suite(void);
-=======
-class CGramSchmidtTest : public CppUnit::TestFixture
-{
-    public:
-        void testOrthogonality();
-        void testNormalisation();
-        void testSpan();
-        void testEdgeCases();
-
-        static CppUnit::Test *suite();
->>>>>>> d4e4cca7
+    static CppUnit::Test* suite();
 };
 
 #endif // INCLUDED_CGramSchmidtTest_h