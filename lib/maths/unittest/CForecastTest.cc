--- conflicted
+++ resolved
@@ -232,11 +232,7 @@
         return 40.0 + alpha * y[i / 6] + beta * y[(i / 6 + 1) % y.size()] + noise;
     };
 
-<<<<<<< HEAD
     test(trend, bucketLength, 63, 64.0, 6.0, 0.15);
-=======
-    test(trend, bucketLength, 63, 64.0, 10.0, 0.15);
->>>>>>> 45cd9ddf
 }
 
 BOOST_AUTO_TEST_CASE(testDailyConstantLongTermTrend) {
@@ -292,11 +288,7 @@
         return scale[d] * (20.0 + y[h] + noise);
     };
 
-<<<<<<< HEAD
-    test(trend, bucketLength, 63, 24.0, 7.0, 0.14);
-=======
     test(trend, bucketLength, 63, 24.0, 10.0, 0.14);
->>>>>>> 45cd9ddf
 }
 
 BOOST_AUTO_TEST_CASE(testComplexConstantLongTermTrend) {
@@ -313,11 +305,7 @@
                scale[d] * (20.0 + y[h] + noise);
     };
 
-<<<<<<< HEAD
-    test(trend, bucketLength, 63, 24.0, 6.0, 0.01);
-=======
     test(trend, bucketLength, 63, 24.0, 10.0, 0.01);
->>>>>>> 45cd9ddf
 }
 
 BOOST_AUTO_TEST_CASE(testComplexVaryingLongTermTrend) {
