/*
 * Copyright Elasticsearch B.V. and/or licensed to Elasticsearch B.V. under one
 * or more contributor license agreements. Licensed under the Elastic License;
 * you may not use this file except in compliance with the Elastic License.
 */

#include <core/CContainerPrinter.h>
#include <core/CLogger.h>
#include <core/Constants.h>
#include <core/CoreTypes.h>

#include <maths/CDecayRateController.h>
#include <maths/CIntegerTools.h>
#include <maths/CLogNormalMeanPrecConjugate.h>
#include <maths/CModel.h>
#include <maths/CNormalMeanPrecConjugate.h>
#include <maths/CSpline.h>
#include <maths/CTimeSeriesDecomposition.h>
#include <maths/CTimeSeriesModel.h>

#include <test/CRandomNumbers.h>
#include <test/CTimeSeriesTestData.h>

#include "TestUtils.h"

#include <boost/numeric/conversion/bounds.hpp>
#include <boost/test/unit_test.hpp>

#include <fstream>
#include <functional>
#include <memory>

BOOST_AUTO_TEST_SUITE(CForecastTest)

using namespace ml;
using namespace handy_typedefs;

namespace {
using TTrend = std::function<double(core_t::TTime, double)>;
using TDoubleVec = std::vector<double>;
using TTimeVec = std::vector<core_t::TTime>;
using TTimeDoublePr = std::pair<core_t::TTime, double>;
using TTimeDoublePrVec = std::vector<TTimeDoublePr>;
using TDouble2Vec = core::CSmallVector<double, 2>;
using TDouble2VecWeightsAryVec = std::vector<maths_t::TDouble2VecWeightsAry>;
using TTimeDouble2VecSizeTr = core::CTriple<core_t::TTime, TDouble2Vec, std::size_t>;
using TTimeDouble2VecSizeTrVec = std::vector<TTimeDouble2VecSizeTr>;
using TErrorBarVec = std::vector<maths::SErrorBar>;
using TMeanAccumulator = maths::CBasicStatistics::SSampleMean<double>::TAccumulator;
using TModelPtr = std::shared_ptr<maths::CModel>;

class CDebugGenerator {
public:
    static const bool ENABLED{false};

public:
    ~CDebugGenerator() {
        if (ENABLED) {
            std::ofstream file;
            file.open("results.py");
            file << "import matplotlib.pyplot as plt;\n";
            file << "t = " << core::CContainerPrinter::print(m_ValueTimes) << ";\n";
            file << "f = " << core::CContainerPrinter::print(m_Values) << ";\n";
            file << "tp = " << core::CContainerPrinter::print(m_PredictionTimes) << ";\n";
            file << "fp = " << core::CContainerPrinter::print(m_Predictions) << ";\n";
            file << "tf = " << core::CContainerPrinter::print(m_ForecastTimes) << ";\n";
            file << "fl = " << core::CContainerPrinter::print(m_ForecastLower) << ";\n";
            file << "fm = " << core::CContainerPrinter::print(m_ForecastMean) << ";\n";
            file << "fu = " << core::CContainerPrinter::print(m_ForecastUpper) << ";\n";
            file << "plt.plot(t, f);\n";
            file << "plt.plot(tp, fp, 'k');\n";
            file << "plt.plot(tf, fl, 'r');\n";
            file << "plt.plot(tf, fm, 'k');\n";
            file << "plt.plot(tf, fu, 'r');\n";
            file << "plt.show();\n";
        }
    }
    void addValue(core_t::TTime time, double value) {
        if (ENABLED) {
            m_ValueTimes.push_back(time);
            m_Values.push_back(value);
        }
    }
    void addPrediction(core_t::TTime time, double prediction) {
        if (ENABLED) {
            m_PredictionTimes.push_back(time);
            m_Predictions.push_back(prediction);
        }
    }
    void addForecast(core_t::TTime time, const maths::SErrorBar& forecast) {
        if (ENABLED) {
            m_ForecastTimes.push_back(time);
            m_ForecastLower.push_back(forecast.s_LowerBound);
            m_ForecastMean.push_back(forecast.s_Predicted);
            m_ForecastUpper.push_back(forecast.s_UpperBound);
        }
    }

private:
    TTimeVec m_ValueTimes;
    TDoubleVec m_Values;
    TTimeVec m_PredictionTimes;
    TDoubleVec m_Predictions;
    TTimeVec m_ForecastTimes;
    TDoubleVec m_ForecastLower;
    TDoubleVec m_ForecastMean;
    TDoubleVec m_ForecastUpper;
};

const double DECAY_RATE{0.0005};
const std::size_t TAG{0};
const TDouble2Vec MINIMUM_VALUE{boost::numeric::bounds<double>::lowest()};
const TDouble2Vec MAXIMUM_VALUE{boost::numeric::bounds<double>::highest()};

maths::CModelParams params(core_t::TTime bucketLength) {
    using TTimeDoubleMap = std::map<core_t::TTime, double>;
    static TTimeDoubleMap learnRates;
    learnRates[bucketLength] = static_cast<double>(bucketLength) / 1800.0;
    double minimumSeasonalVarianceScale{0.25};
    return maths::CModelParams{bucketLength,
                               learnRates[bucketLength],
                               DECAY_RATE,
                               minimumSeasonalVarianceScale,
                               6 * core::constants::HOUR,
                               core::constants::DAY};
}

maths::CUnivariateTimeSeriesModel::TDecayRateController2Ary decayRateControllers() {
    return {{maths::CDecayRateController(maths::CDecayRateController::E_PredictionBias |
                                             maths::CDecayRateController::E_PredictionErrorIncrease,
                                         1),
             maths::CDecayRateController(maths::CDecayRateController::E_PredictionBias |
                                             maths::CDecayRateController::E_PredictionErrorIncrease |
                                             maths::CDecayRateController::E_PredictionErrorDecrease,
                                         1)}};
}

void mockSink(maths::SErrorBar errorBar, TErrorBarVec& prediction) {
    prediction.push_back(errorBar);
}

class CTest {
public:
    CTest& bucketLength(core_t::TTime value) {
        m_BucketLength = value;
        return *this;
    }
    CTest& daysToLearn(std::size_t value) {
        m_DaysToLearn = value;
        return *this;
    }
    CTest& noiseVariance(double value) {
        m_NoiseVariance = value;
        return *this;
    }
    // Note that if the confidence intervals are perfectly calibrated we expect 20%
    // out-of-bounds since we ask for 80% confidence interval. In practice, we tend
    // to get somewhat lower % since we allow for the parameters to change over the
    // forecast interval.
    CTest& maximumPercentageOutOfBounds(double value) {
        m_MaximumPercentageOutOfBounds = value;
        return *this;
    }
    CTest& maximumError(double value) {
        m_MaximumError = value;
        return *this;
    }

    void run(TTrend trend) const {
        LOG_DEBUG(<< "*** learn ***");

        test::CRandomNumbers rng;
        maths::CUnivariateTimeSeriesModel::TDecayRateController2Ary controllers{
            decayRateControllers()};
        maths::CUnivariateTimeSeriesModel model(
            params(m_BucketLength), TAG,
            maths::CTimeSeriesDecomposition(0.012, m_BucketLength),
            maths::CNormalMeanPrecConjugate::nonInformativePrior(maths_t::E_ContinuousData, DECAY_RATE),
            &controllers);
        CDebugGenerator debug;

        core_t::TTime time{0};
        TDouble2VecWeightsAryVec weights{maths_t::CUnitWeights::unit<TDouble2Vec>(1)};
        for (std::size_t d = 0; d < m_DaysToLearn; ++d) {
            TDoubleVec noise;
            rng.generateNormalSamples(0.0, m_NoiseVariance,
                                      core::constants::DAY / m_BucketLength, noise);

            for (std::size_t i = 0; i < noise.size(); ++i, time += m_BucketLength) {
                maths::CModelAddSamplesParams params;
                params.integer(false)
                    .propagationInterval(1.0)
                    .trendWeights(weights)
                    .priorWeights(weights);
                double yi{trend(time, noise[i])};
                model.addSamples(params, {core::make_triple(time, TDouble2Vec{yi}, TAG)});
                debug.addValue(time, yi);
                debug.addPrediction(
                    time, maths::CBasicStatistics::mean(model.predict(time)));
            }
        }

        LOG_DEBUG(<< "*** forecast ***");

        TErrorBarVec prediction;
        core_t::TTime start{time};
        core_t::TTime end{time + 2 * core::constants::WEEK};
        TModelPtr forecastModel(model.cloneForForecast());
        std::string m;
        forecastModel->forecast(
            0, start, start, end, 80.0, MINIMUM_VALUE, MAXIMUM_VALUE,
            std::bind(&mockSink, std::placeholders::_1, std::ref(prediction)), m);

        std::size_t outOfBounds{0};
        std::size_t count{0};
        TMeanAccumulator error;

        for (std::size_t i = 0; i < prediction.size(); /**/) {
            TDoubleVec noise;
            rng.generateNormalSamples(0.0, m_NoiseVariance,
                                      core::constants::DAY / m_BucketLength, noise);
            TDoubleVec day;
            for (std::size_t j = 0; i < prediction.size() && j < noise.size();
                 ++i, ++j, time += m_BucketLength) {
                double yj{trend(time, noise[j])};
                day.push_back(yj);
                outOfBounds +=
                    (yj < prediction[i].s_LowerBound || yj > prediction[i].s_UpperBound ? 1 : 0);
                ++count;
                error.add(std::fabs(yj - prediction[i].s_Predicted) / std::fabs(yj));
                debug.addValue(time, yj);
                debug.addForecast(time, prediction[i]);
            }
        }

        double percentageOutOfBounds{100.0 * static_cast<double>(outOfBounds) /
                                     static_cast<double>(count)};
        LOG_DEBUG(<< "% out of bounds = " << percentageOutOfBounds);
        LOG_DEBUG(<< "error = " << maths::CBasicStatistics::mean(error));

        BOOST_TEST_REQUIRE(percentageOutOfBounds < m_MaximumPercentageOutOfBounds);
        BOOST_TEST_REQUIRE(maths::CBasicStatistics::mean(error) < m_MaximumError);
    }

private:
    core_t::TTime m_BucketLength = 0;
    std::size_t m_DaysToLearn = 0;
    double m_NoiseVariance = 0.0;
    double m_MaximumPercentageOutOfBounds = 20.0;
    double m_MaximumError = 0.0;
};
}

BOOST_AUTO_TEST_CASE(testDailyNoLongTermTrend) {
    core_t::TTime bucketLength{600};
    TDoubleVec y{0.0,   2.0,   2.0,   4.0,   8.0,  10.0,  15.0,  20.0,
                 120.0, 120.0, 110.0, 100.0, 90.0, 100.0, 130.0, 80.0,
                 30.0,  15.0,  10.0,  8.0,   5.0,  3.0,   2.0,   0.0};

    test::CRandomNumbers rng;

    TTrend trend = [&y, bucketLength](core_t::TTime time, double noise) {
        core_t::TTime i{(time % core::constants::DAY) / bucketLength};
        double alpha{static_cast<double>(i % 6) / 6.0};
        double beta{1.0 - alpha};
        return 40.0 + alpha * y[i / 6] + beta * y[(i / 6 + 1) % y.size()] + noise;
    };

    CTest test;
    test.bucketLength(bucketLength)
        .daysToLearn(63)
        .noiseVariance(64.0)
        .maximumPercentageOutOfBounds(12.0)
        .maximumError(0.14)
        .run(trend);
}

BOOST_AUTO_TEST_CASE(testDailyConstantLongTermTrend) {
    core_t::TTime bucketLength{3600};
    TDoubleVec y{0.0,  2.0,   2.0,   4.0,   8.0,   10.0,  15.0, 20.0,
                 80.0, 100.0, 110.0, 120.0, 110.0, 100.0, 90.0, 80.0,
                 30.0, 15.0,  10.0,  8.0,   5.0,   3.0,   2.0,  0.0};

    TTrend trend = [&y, bucketLength](core_t::TTime time, double noise) {
        core_t::TTime i{(time % core::constants::DAY) / bucketLength};
        return 0.25 * static_cast<double>(time) / static_cast<double>(bucketLength) +
               y[i] + noise;
    };

    CTest test;
    test.bucketLength(bucketLength)
        .daysToLearn(63)
        .noiseVariance(64.0)
        .maximumPercentageOutOfBounds(13.0)
        .maximumError(0.016)
        .run(trend);
}

BOOST_AUTO_TEST_CASE(testDailyVaryingLongTermTrend) {
    core_t::TTime bucketLength{1800};
    double day{static_cast<double>(core::constants::DAY)};
    TDoubleVec times{0.0,         5.0 * day,   10.0 * day,  15.0 * day,
                     20.0 * day,  25.0 * day,  30.0 * day,  35.0 * day,
                     40.0 * day,  45.0 * day,  50.0 * day,  55.0 * day,
                     60.0 * day,  65.0 * day,  70.0 * day,  75.0 * day,
                     80.0 * day,  85.0 * day,  90.0 * day,  95.0 * day,
                     100.0 * day, 105.0 * day, 110.0 * day, 115.0 * day};
    TDoubleVec values{20.0, 30.0, 25.0, 35.0, 45.0, 40.0,  38.0,  36.0,
                      35.0, 25.0, 35.0, 45.0, 55.0, 62.0,  70.0,  76.0,
                      79.0, 82.0, 86.0, 90.0, 95.0, 100.0, 106.0, 112.0};

    maths::CSpline<> trend_(maths::CSplineTypes::E_Cubic);
    trend_.interpolate(times, values, maths::CSplineTypes::E_Natural);

    TTrend trend = [&trend_](core_t::TTime time, double noise) {
        double time_{static_cast<double>(time)};
        return trend_.value(time_) +
               8.0 * std::sin(boost::math::double_constants::two_pi * time_ / 43200.0) + noise;
    };

    CTest test;
    test.bucketLength(bucketLength)
        .daysToLearn(98)
        .noiseVariance(9.0)
        .maximumPercentageOutOfBounds(5.0)
        .maximumError(0.04)
        .run(trend);
}

BOOST_AUTO_TEST_CASE(testComplexNoLongTermTrend) {
    core_t::TTime bucketLength{3600};
    TDoubleVec y{0.0,  10.0,  20.0,  20.0,  30.0,  40.0,  50.0, 60.0,
                 80.0, 100.0, 110.0, 120.0, 110.0, 100.0, 90.0, 80.0,
                 60.0, 40.0,  30.0,  20.0,  10.0,  10.0,  5.0,  0.0};
    TDoubleVec scale{1.0, 1.1, 1.05, 0.95, 0.9, 0.3, 0.2};

    TTrend trend = [&y, &scale, bucketLength](core_t::TTime time, double noise) {
        core_t::TTime d{(time % core::constants::WEEK) / core::constants::DAY};
        core_t::TTime h{(time % core::constants::DAY) / bucketLength};
        return scale[d] * (20.0 + y[h] + noise);
    };

    CTest test;
    test.bucketLength(bucketLength)
        .daysToLearn(63)
        .noiseVariance(4.0)
        .maximumPercentageOutOfBounds(9.0)
        .maximumError(0.06)
        .run(trend);
}

BOOST_AUTO_TEST_CASE(testComplexConstantLongTermTrend) {
    core_t::TTime bucketLength{3600};
    TDoubleVec y{0.0,  10.0,  20.0,  20.0,  30.0,  40.0,  50.0, 60.0,
                 80.0, 100.0, 110.0, 120.0, 110.0, 100.0, 90.0, 80.0,
                 60.0, 40.0,  30.0,  20.0,  10.0,  10.0,  5.0,  0.0};
    TDoubleVec scale{1.0, 1.1, 1.05, 0.95, 0.9, 0.3, 0.2};

    TTrend trend = [&y, &scale, bucketLength](core_t::TTime time, double noise) {
        core_t::TTime d{(time % core::constants::WEEK) / core::constants::DAY};
        core_t::TTime h{(time % core::constants::DAY) / bucketLength};
        return 0.25 * static_cast<double>(time) / static_cast<double>(bucketLength) +
               scale[d] * (20.0 + y[h] + noise);
    };

    CTest test;
    test.bucketLength(bucketLength)
        .daysToLearn(63)
        .noiseVariance(4.0)
        .maximumPercentageOutOfBounds(7.5)
        .maximumError(0.02)
        .run(trend);
}

BOOST_AUTO_TEST_CASE(testComplexVaryingLongTermTrend) {
    core_t::TTime bucketLength{1800};
    double day{static_cast<double>(core::constants::DAY)};
    TDoubleVec times{0.0,         5.0 * day,   10.0 * day,  15.0 * day,
                     20.0 * day,  25.0 * day,  30.0 * day,  35.0 * day,
                     40.0 * day,  45.0 * day,  50.0 * day,  55.0 * day,
                     60.0 * day,  65.0 * day,  70.0 * day,  75.0 * day,
                     80.0 * day,  85.0 * day,  90.0 * day,  95.0 * day,
                     100.0 * day, 105.0 * day, 110.0 * day, 115.0 * day};
    TDoubleVec values{20.0, 30.0, 25.0, 35.0, 45.0, 40.0,  38.0,  36.0,
                      35.0, 34.0, 35.0, 40.0, 48.0, 55.0,  65.0,  76.0,
                      79.0, 82.0, 86.0, 90.0, 95.0, 100.0, 106.0, 112.0};
    TDoubleVec y{0.0, 1.0,  2.0,  2.0,  3.0,  4.0,  5.0, 6.0,
                 8.0, 10.0, 11.0, 12.0, 11.0, 10.0, 9.0, 8.0,
                 6.0, 4.0,  3.0,  2.0,  1.0,  1.0,  0.5, 0.0};
    TDoubleVec scale{1.0, 1.1, 1.05, 0.95, 0.9, 0.3, 0.2};

    maths::CSpline<> trend_(maths::CSplineTypes::E_Cubic);
    trend_.interpolate(times, values, maths::CSplineTypes::E_Natural);

    TTrend trend = [&trend_, &y, &scale](core_t::TTime time, double noise) {
        core_t::TTime d{(time % core::constants::WEEK) / core::constants::DAY};
        core_t::TTime h{(time % core::constants::DAY) / core::constants::HOUR};
        double time_{static_cast<double>(time)};
        return trend_.value(time_) + scale[d] * (20.0 + y[h] + noise);
    };

    CTest test;
    test.bucketLength(bucketLength)
        .daysToLearn(98)
        .noiseVariance(4.0)
<<<<<<< HEAD
        .maximumPercentageOutOfBounds(24.0)
        .maximumError(0.05)
=======
        .maximumPercentageOutOfBounds(28.0)
        .maximumError(0.06)
>>>>>>> 9fcb6958
        .run(trend);
}

BOOST_AUTO_TEST_CASE(testNonNegative) {
    core_t::TTime bucketLength{1800};

    test::CRandomNumbers rng;

    maths::CTimeSeriesDecomposition trend(0.012, bucketLength);
    maths::CNormalMeanPrecConjugate prior = maths::CNormalMeanPrecConjugate::nonInformativePrior(
        maths_t::E_ContinuousData, DECAY_RATE);
    maths::CUnivariateTimeSeriesModel::TDecayRateController2Ary controllers{
        decayRateControllers()};
    maths::CUnivariateTimeSeriesModel model(params(bucketLength), TAG, trend,
                                            prior, &controllers);
    CDebugGenerator debug;

    LOG_DEBUG(<< "*** learn ***");

    core_t::TTime time{0};
    std::vector<maths_t::TDouble2VecWeightsAry> weights{
        maths_t::CUnitWeights::unit<TDouble2Vec>(1)};
    for (std::size_t d = 0u; d < 20; ++d) {
        TDoubleVec noise;
        rng.generateNormalSamples(2.0, 3.0, 48, noise);
        for (auto value = noise.begin(); value != noise.end(); ++value, time += bucketLength) {
            maths::CModelAddSamplesParams params;
            params.integer(false)
                .nonNegative(true)
                .propagationInterval(1.0)
                .trendWeights(weights)
                .priorWeights(weights);
            double y{std::max(*value, 0.0)};
            model.addSamples(params, {core::make_triple(time, TDouble2Vec{y}, TAG)});
            debug.addValue(time, y);
            debug.addPrediction(time, maths::CBasicStatistics::mean(model.predict(time)));
        }
    }

    LOG_DEBUG(<< "*** forecast ***");

    TErrorBarVec prediction;
    core_t::TTime start{time};
    core_t::TTime end{time + 20 * core::constants::DAY};
    std::string m;
    TModelPtr forecastModel(model.cloneForForecast());
    forecastModel->forecast(
        0, start, start, end, maths::CModel::DEFAULT_BOUNDS_PERCENTILE,
        MINIMUM_VALUE, MAXIMUM_VALUE,
        std::bind(&mockSink, std::placeholders::_1, std::ref(prediction)), m);

    std::size_t outOfBounds{0};
    std::size_t count{0};

    for (std::size_t i = 0u; i < prediction.size(); ++i) {
        TDoubleVec noise;
        rng.generateNormalSamples(2.0, 3.0, 48, noise);
        for (auto value = noise.begin(); i < prediction.size() && value != noise.end();
             ++i, ++value, time += bucketLength) {
            BOOST_TEST_REQUIRE(prediction[i].s_LowerBound >= 0);
            BOOST_TEST_REQUIRE(prediction[i].s_Predicted >= 0);
            BOOST_TEST_REQUIRE(prediction[i].s_UpperBound >= 0);

            double y{std::max(*value, 0.0)};
            outOfBounds +=
                (y < prediction[i].s_LowerBound || y > prediction[i].s_UpperBound ? 1 : 0);
            ++count;
            debug.addValue(time, y);
            debug.addForecast(time, prediction[i]);
        }
    }

    double percentageOutOfBounds{100.0 * static_cast<double>(outOfBounds) /
                                 static_cast<double>(count)};
    LOG_DEBUG(<< "% out of bounds = " << percentageOutOfBounds);

    BOOST_TEST_REQUIRE(percentageOutOfBounds < 4.0);
}

BOOST_AUTO_TEST_CASE(testFinancialIndex) {
    core_t::TTime bucketLength{1800};

    TTimeDoublePrVec timeseries;
    core_t::TTime startTime;
    core_t::TTime endTime;
    BOOST_TEST_REQUIRE(test::CTimeSeriesTestData::parse(
        "testfiles/financial_index.csv", timeseries, startTime, endTime, "^([0-9]+),([0-9\\.]+)"));
    BOOST_TEST_REQUIRE(timeseries.empty() == false);

    LOG_DEBUG(<< "timeseries = "
              << core::CContainerPrinter::print(timeseries.begin(), timeseries.begin() + 10)
              << " ...");

    maths::CTimeSeriesDecomposition trend(0.012, bucketLength);
    maths::CNormalMeanPrecConjugate prior = maths::CNormalMeanPrecConjugate::nonInformativePrior(
        maths_t::E_ContinuousData, DECAY_RATE);
    maths::CUnivariateTimeSeriesModel::TDecayRateController2Ary controllers{
        decayRateControllers()};
    maths::CUnivariateTimeSeriesModel model(params(bucketLength), TAG, trend,
                                            prior, &controllers);
    CDebugGenerator debug;

    LOG_DEBUG(<< "*** learn ***");

    std::size_t n{5 * timeseries.size() / 6};

    TDouble2VecWeightsAryVec weights{maths_t::CUnitWeights::unit<TDouble2Vec>(1)};
    for (std::size_t i = 0u; i < n; ++i) {
        maths::CModelAddSamplesParams params;
        params.integer(false).propagationInterval(1.0).trendWeights(weights).priorWeights(weights);
        model.addSamples(
            params, {core::make_triple(timeseries[i].first,
                                       TDouble2Vec{timeseries[i].second}, TAG)});
        debug.addValue(timeseries[i].first, timeseries[i].second);
        debug.addPrediction(
            timeseries[i].first,
            maths::CBasicStatistics::mean(model.predict(timeseries[i].first)));
    }

    LOG_DEBUG(<< "*** forecast ***");

    TErrorBarVec prediction;
    core_t::TTime start{timeseries[n].first};
    core_t::TTime end{timeseries[timeseries.size() - 1].first};
    std::string m;
    TModelPtr forecastModel(model.cloneForForecast());
    forecastModel->forecast(
        startTime, start, start, end, 99.0, MINIMUM_VALUE, MAXIMUM_VALUE,
        std::bind(&mockSink, std::placeholders::_1, std::ref(prediction)), m);

    std::size_t outOfBounds{0};
    std::size_t count{0};
    TMeanAccumulator error;

    for (std::size_t i = n, j = 0u;
         i < timeseries.size() && j < prediction.size(); ++i, ++j) {
        double yi{timeseries[i].second};
        outOfBounds +=
            (yi < prediction[j].s_LowerBound || yi > prediction[j].s_UpperBound ? 1 : 0);
        ++count;
        error.add(std::fabs(yi - prediction[j].s_Predicted) / std::fabs(yi));
        debug.addValue(timeseries[i].first, timeseries[i].second);
        debug.addForecast(timeseries[i].first, prediction[j]);
    }

    double percentageOutOfBounds{100.0 * static_cast<double>(outOfBounds) /
                                 static_cast<double>(count)};
    LOG_DEBUG(<< "% out of bounds = " << percentageOutOfBounds);
    LOG_DEBUG(<< "error = " << maths::CBasicStatistics::mean(error));

    BOOST_TEST_REQUIRE(percentageOutOfBounds < 40.0);
    BOOST_TEST_REQUIRE(maths::CBasicStatistics::mean(error) < 0.1);
}

BOOST_AUTO_TEST_CASE(testTruncation) {

    core_t::TTime bucketLength{1800};
    TDouble2VecWeightsAryVec weights{maths_t::CUnitWeights::unit<TDouble2Vec>(1)};

    for (auto dataEndTime : {core::constants::DAY, 20 * core::constants::DAY}) {

        maths::CTimeSeriesDecomposition trend(0.012, bucketLength);
        maths::CNormalMeanPrecConjugate prior = maths::CNormalMeanPrecConjugate::nonInformativePrior(
            maths_t::E_ContinuousData, DECAY_RATE);
        maths::CUnivariateTimeSeriesModel::TDecayRateController2Ary controllers{
            decayRateControllers()};
        maths::CUnivariateTimeSeriesModel model(params(bucketLength), TAG,
                                                trend, prior, &controllers);

        for (core_t::TTime time = 0; time < dataEndTime; time += bucketLength) {
            maths::CModelAddSamplesParams params;
            params.integer(false).propagationInterval(1.0).trendWeights(weights).priorWeights(weights);
            double yi{static_cast<double>(time)};
            model.addSamples(params, {core::make_triple(time, TDouble2Vec{yi}, TAG)});
        }

        // Check truncation

        TErrorBarVec prediction;
        std::string m1;
        model.forecast(
            0, dataEndTime, dataEndTime, dataEndTime + 2 * core::constants::DAY,
            90.0, MINIMUM_VALUE, MAXIMUM_VALUE,
            std::bind(&mockSink, std::placeholders::_1, std::ref(prediction)), m1);
        LOG_DEBUG(<< "response = '" << m1 << "'");
        BOOST_TEST_REQUIRE((m1.size() > 0) == (dataEndTime < 2 * core::constants::DAY));
        BOOST_TEST_REQUIRE(prediction.size() > 0);
        BOOST_TEST_REQUIRE(prediction.back().s_Time < 2 * dataEndTime);

        // Check forecast range out-of-bounds

        prediction.clear();
        std::string m2;
        model.forecast(
            0, dataEndTime, dataEndTime + 30 * core::constants::DAY,
            dataEndTime + 40 * core::constants::DAY, 90.0, MINIMUM_VALUE, MAXIMUM_VALUE,
            std::bind(&mockSink, std::placeholders::_1, std::ref(prediction)), m2);
        LOG_DEBUG(<< "response = '" << m2 << "'");
        BOOST_TEST_REQUIRE(m2.empty() == false);
        BOOST_TEST_REQUIRE(m1 != m2);
        BOOST_TEST_REQUIRE(prediction.empty());
    }
}

BOOST_AUTO_TEST_SUITE_END()<|MERGE_RESOLUTION|>--- conflicted
+++ resolved
@@ -403,13 +403,8 @@
     test.bucketLength(bucketLength)
         .daysToLearn(98)
         .noiseVariance(4.0)
-<<<<<<< HEAD
-        .maximumPercentageOutOfBounds(24.0)
-        .maximumError(0.05)
-=======
         .maximumPercentageOutOfBounds(28.0)
         .maximumError(0.06)
->>>>>>> 9fcb6958
         .run(trend);
 }
 
