/*
 * ELASTICSEARCH CONFIDENTIAL
 *
 * Copyright (c) 2016 Elasticsearch BV. All Rights Reserved.
 *
 * Notice: this software, and all information contained
 * therein, is the exclusive property of Elasticsearch BV
 * and its licensors, if any, and is protected under applicable
 * domestic and foreign law, and international treaties.
 *
 * Reproduction, republication or distribution without the
 * express written consent of Elasticsearch BV is
 * strictly prohibited.
 */

#include "CForecastTest.h"

#include <core/CContainerPrinter.h>
#include <core/CLogger.h>
#include <core/Constants.h>
#include <core/CoreTypes.h>

#include <maths/CDecayRateController.h>
#include <maths/CIntegerTools.h>
#include <maths/CLogNormalMeanPrecConjugate.h>
#include <maths/CModel.h>
#include <maths/CNormalMeanPrecConjugate.h>
#include <maths/CSpline.h>
#include <maths/CTimeSeriesDecomposition.h>
#include <maths/CTimeSeriesModel.h>

#include <test/CRandomNumbers.h>
#include <test/CTimeSeriesTestData.h>

#include "TestUtils.h"

#include <boost/bind.hpp>
#include <boost/numeric/conversion/bounds.hpp>
#include <boost/ref.hpp>
#include <boost/shared_ptr.hpp>

using namespace ml;
using namespace handy_typedefs;

namespace
{
using TDoubleVec = std::vector<double>;
using TTimeDoublePr = std::pair<core_t::TTime, double>;
using TTimeDoublePrVec = std::vector<TTimeDoublePr>;
using TDouble2Vec = core::CSmallVector<double, 2>;
using TDouble2Vec4Vec = core::CSmallVector<TDouble2Vec, 4>;
using TDouble2Vec4VecVec = std::vector<TDouble2Vec4Vec>;
using TTimeDouble2VecSizeTr = core::CTriple<core_t::TTime, TDouble2Vec, std::size_t>;
using TTimeDouble2VecSizeTrVec = std::vector<TTimeDouble2VecSizeTr>;
using TErrorBarVec = std::vector<maths::SErrorBar>;
using TMeanAccumulator = maths::CBasicStatistics::SSampleMean<double>::TAccumulator;
using TModelPtr = boost::shared_ptr<maths::CModel>;

const double DECAY_RATE{0.0005};
const std::size_t TAG{0u};
const TDouble2Vec MINIMUM_VALUE{boost::numeric::bounds<double>::lowest()};
const TDouble2Vec MAXIMUM_VALUE{boost::numeric::bounds<double>::highest()};

maths::CModelParams params(core_t::TTime bucketLength)
{
    using TTimeDoubleMap = std::map<core_t::TTime, double>;
    static TTimeDoubleMap learnRates;
    learnRates[bucketLength] = static_cast<double>(bucketLength) / 1800.0;
    double minimumSeasonalVarianceScale{0.25};
    return maths::CModelParams{bucketLength, learnRates[bucketLength], DECAY_RATE, minimumSeasonalVarianceScale};
}

maths::CUnivariateTimeSeriesModel::TDecayRateController2Ary decayRateControllers(void)
{
    return {{maths::CDecayRateController(  maths::CDecayRateController::E_PredictionBias
                                         | maths::CDecayRateController::E_PredictionErrorIncrease, 1),
             maths::CDecayRateController(  maths::CDecayRateController::E_PredictionBias
                                         | maths::CDecayRateController::E_PredictionErrorIncrease
                                         | maths::CDecayRateController::E_PredictionErrorDecrease, 1)}};
}
}

void mockSink(maths::SErrorBar errorBar, TErrorBarVec &prediction)
{
    prediction.push_back(errorBar);
}

void CForecastTest::testDailyNoLongTermTrend(void)
{
    LOG_DEBUG("+-------------------------------------------+");
    LOG_DEBUG("|  CForecastTest::testDailyNoLongTermTrend  |");
    LOG_DEBUG("+-------------------------------------------+");

    core_t::TTime bucketLength{600};
    TDoubleVec y{  0.0,   2.0,   2.0,   4.0,   8.0,  10.0,  15.0, 20.0,
                 120.0, 120.0, 110.0, 100.0,  90.0, 100.0, 130.0, 80.0,
                  30.0,  15.0,  10.0,   8.0,   5.0,   3.0,   2.0,  0.0};

    test::CRandomNumbers rng;

    auto trend = [&y, bucketLength](core_t::TTime time, double noise)
        {
            core_t::TTime i{(time % 86400) / bucketLength};
            double alpha{static_cast<double>(i % 6) / 6.0};
            double beta{1.0 - alpha};
            return 40.0 + alpha * y[i/6] + beta * y[(i/6 + 1) % y.size()] + noise;
        };

    this->test(trend, bucketLength, 60, 64.0, 4.0, 0.13);
}

void CForecastTest::testDailyConstantLongTermTrend(void)
{
    LOG_DEBUG("+-------------------------------------------------+");
    LOG_DEBUG("|  CForecastTest::testDailyConstantLongTermTrend  |");
    LOG_DEBUG("+-------------------------------------------------+");

    core_t::TTime bucketLength{3600};
    TDoubleVec y{ 0.0,   2.0,   2.0,   4.0,   8.0,  10.0, 15.0, 20.0,
                 80.0, 100.0, 110.0, 120.0, 110.0, 100.0, 90.0, 80.0,
                 30.0,  15.0,  10.0,   8.0,   5.0,   3.0,  2.0,  0.0};

    auto trend = [&y, bucketLength](core_t::TTime time, double noise)
        {
            core_t::TTime i{(time % 86400) / bucketLength};
            return 0.25 * static_cast<double>(time)
                        / static_cast<double>(bucketLength) + y[i] + noise;
        };

<<<<<<< HEAD
    this->test(trend, bucketLength, 60, 64.0, 4.0, 0.02);
=======
    this->test(trend, bucketLength, 60, 64.0, 15.0, 0.02);
>>>>>>> 64fb093a
}

void CForecastTest::testDailyVaryingLongTermTrend(void)
{
    LOG_DEBUG("+------------------------------------------------+");
    LOG_DEBUG("|  CForecastTest::testDailyVaryingLongTermTrend  |");
    LOG_DEBUG("+------------------------------------------------+");

    core_t::TTime bucketLength{3600};
    double day{86400.0};
    TDoubleVec times{ 0.0      ,  5.0 * day,  10.0 * day,  15.0 * day,  20.0 * day,  25.0 * day,
                     30.0 * day, 35.0 * day,  40.0 * day,  45.0 * day,  50.0 * day,  55.0 * day,
                     60.0 * day, 65.0 * day,  70.0 * day,  75.0 * day,  80.0 * day,  85.0 * day,
                     90.0 * day, 95.0 * day, 100.0 * day, 105.0 * day, 110.0 * day, 115.0 * day};
    TDoubleVec values{20.0, 30.0, 25.0, 35.0, 45.0, 40.0, 38.0, 36.0, 35.0,  25.0,  35.0,  45.0,
                      55.0, 62.0, 70.0, 76.0, 79.0, 82.0, 86.0, 90.0, 95.0, 100.0, 106.0, 112.0};

    maths::CSpline<> trend_(maths::CSplineTypes::E_Cubic);
    trend_.interpolate(times, values, maths::CSplineTypes::E_Natural);

    auto trend = [&trend_](core_t::TTime time, double noise)
        {
            double time_{static_cast<double>(time)};
            return  trend_.value(time_)
                  + 8.0 * std::sin(boost::math::double_constants::two_pi * time_ / 43200.0)
                  + noise;
        };

<<<<<<< HEAD
    this->test(trend, bucketLength, 100, 9.0, 11.0, 0.04);
=======
    this->test(trend, bucketLength, 100, 9.0, 13.0, 0.04);
>>>>>>> 64fb093a
}

void CForecastTest::testComplexNoLongTermTrend(void)
{
    LOG_DEBUG("+---------------------------------------------+");
    LOG_DEBUG("|  CForecastTest::testComplexNoLongTermTrend  |");
    LOG_DEBUG("+---------------------------------------------+");

    core_t::TTime bucketLength{3600};
    TDoubleVec y{ 0.0,  10.0,  20.0,  20.0,  30.0,  40.0, 50.0, 60.0,
                 80.0, 100.0, 110.0, 120.0, 110.0, 100.0, 90.0, 80.0,
                 60.0,  40.0,  30.0,  20.0,  10.0,  10.0,  5.0,  0.0};
    TDoubleVec scale{1.0, 1.1, 1.05, 0.95, 0.9, 0.3, 0.2};

    auto trend = [&y, &scale, bucketLength](core_t::TTime time, double noise)
        {
            core_t::TTime d{(time % 604800) / 86400};
            core_t::TTime h{(time % 86400)  / bucketLength};
            return scale[d] * (20.0 + y[h] + noise);
        };

<<<<<<< HEAD
    this->test(trend, bucketLength, 60, 24.0, 32.0, 0.13);
=======
    this->test(trend, bucketLength, 60, 24.0, 34.0, 0.13);
>>>>>>> 64fb093a
}

void CForecastTest::testComplexConstantLongTermTrend(void)
{
    LOG_DEBUG("+---------------------------------------------------+");
    LOG_DEBUG("|  CForecastTest::testComplexConstantLongTermTrend  |");
    LOG_DEBUG("+---------------------------------------------------+");

    core_t::TTime bucketLength{3600};
    TDoubleVec y{ 0.0,  10.0,  20.0,  20.0,  30.0,  40.0, 50.0, 60.0,
                 80.0, 100.0, 110.0, 120.0, 110.0, 100.0, 90.0, 80.0,
                 60.0,  40.0,  30.0,  20.0,  10.0,  10.0,  5.0,  0.0};
    TDoubleVec scale{1.0, 1.1, 1.05, 0.95, 0.9, 0.3, 0.2};

    auto trend = [&y, &scale, bucketLength](core_t::TTime time, double noise)
        {
            core_t::TTime d{(time % 604800) / 86400};
            core_t::TTime h{(time % 86400)  / bucketLength};
            return 0.25 * static_cast<double>(time)
                        / static_cast<double>(bucketLength) + scale[d] * (20.0 + y[h] + noise);
        };

    this->test(trend, bucketLength, 60, 24.0, 17.0, 0.04);
}

void CForecastTest::testComplexVaryingLongTermTrend(void)
{
    LOG_DEBUG("+--------------------------------------------------+");
    LOG_DEBUG("|  CForecastTest::testComplexVaryingLongTermTrend  |");
    LOG_DEBUG("+--------------------------------------------------+");

    core_t::TTime bucketLength{3600};
    double day{86400.0};
    TDoubleVec times{ 0.0      ,  5.0 * day,  10.0 * day,  15.0 * day,  20.0 * day,  25.0 * day,
                     30.0 * day, 35.0 * day,  40.0 * day,  45.0 * day,  50.0 * day,  55.0 * day,
                     60.0 * day, 65.0 * day,  70.0 * day,  75.0 * day,  80.0 * day,  85.0 * day,
                     90.0 * day, 95.0 * day, 100.0 * day, 105.0 * day, 110.0 * day, 115.0 * day};
    TDoubleVec values{20.0, 30.0, 25.0, 35.0, 45.0, 40.0, 38.0, 36.0, 35.0,  25.0,  35.0,  45.0,
                      55.0, 62.0, 70.0, 76.0, 79.0, 82.0, 86.0, 90.0, 95.0, 100.0, 106.0, 112.0};
    TDoubleVec y{0.0,  1.0,  2.0,  2.0,  3.0,  4.0, 5.0, 6.0,
                 8.0, 10.0, 11.0, 12.0, 11.0, 10.0, 9.0, 8.0,
                 6.0,  4.0,  3.0,  2.0,  1.0,  1.0, 0.5, 0.0};
    TDoubleVec scale{1.0, 1.1, 1.05, 0.95, 0.9, 0.3, 0.2};

    maths::CSpline<> trend_(maths::CSplineTypes::E_Cubic);
    trend_.interpolate(times, values, maths::CSplineTypes::E_Natural);

    auto trend = [&trend_, &y, &scale, bucketLength](core_t::TTime time, double noise)
        {
            core_t::TTime d{(time % 604800) / 86400};
            core_t::TTime h{(time % 86400)  / bucketLength};
            double time_{static_cast<double>(time)};
            return trend_.value(time_) + scale[d] * (20.0 + y[h] + noise);
        };

<<<<<<< HEAD
    this->test(trend, bucketLength, 60, 4.0, 19.0, 0.05);
=======
    this->test(trend, bucketLength, 60, 4.0, 23.0, 0.05);
>>>>>>> 64fb093a
}

void CForecastTest::testNonNegative(void)
{
    LOG_DEBUG("+----------------------------------+");
    LOG_DEBUG("|  CForecastTest::testNonNegative  |");
    LOG_DEBUG("+----------------------------------+");

    core_t::TTime bucketLength{1800};

    test::CRandomNumbers rng;

    maths::CTimeSeriesDecomposition trend(0.012, bucketLength);
    maths::CNormalMeanPrecConjugate prior =
            maths::CNormalMeanPrecConjugate::nonInformativePrior(maths_t::E_ContinuousData, DECAY_RATE);
    maths::CUnivariateTimeSeriesModel::TDecayRateController2Ary controllers{decayRateControllers()};
    maths::CUnivariateTimeSeriesModel model(params(bucketLength), TAG, trend, prior, &controllers);

    LOG_DEBUG("*** learn ***");

    //std::ofstream file;
    //file.open("results.m");
    //TDoubleVec actual;
    //TDoubleVec ly;
    //TDoubleVec my;
    //TDoubleVec uy;

    core_t::TTime time{0};
    TDouble2Vec4VecVec weights{{{1.0}}};
    for (std::size_t d = 0u; d < 20; ++d)
    {
        TDoubleVec noise;
        rng.generateNormalSamples(2.0, 3.0, 48, noise);
        for (auto value = noise.begin(); value != noise.end(); ++value, time += bucketLength)
        {
            maths::CModelAddSamplesParams params;
            params.integer(false)
                  .nonNegative(true)
                  .propagationInterval(1.0)
                  .weightStyles(maths::CConstantWeights::COUNT)
                  .trendWeights(weights)
                  .priorWeights(weights);
            double y{std::max(*value, 0.0)};
            model.addSamples(params, {core::make_triple(time, TDouble2Vec{y}, TAG)});
            //actual.push_back(y);
        }
    }

    LOG_DEBUG("*** forecast ***");

    TErrorBarVec prediction;
    core_t::TTime start{time};
    core_t::TTime end{time + 20 * core::constants::DAY};
    std::string m;
    TModelPtr forecastModel(model.cloneForForecast());
    forecastModel->forecast(start, end, 95.0,
                            MINIMUM_VALUE, MAXIMUM_VALUE,
                            boost::bind(&mockSink, _1, boost::ref(prediction)), m);

    std::size_t outOfBounds{0};
    std::size_t count{0};

    for (std::size_t i = 0u; i < prediction.size(); ++i)
    {
        TDoubleVec noise;
        rng.generateNormalSamples(2.0, 3.0, 48, noise);
        for (auto value = noise.begin();
             i < prediction.size() && value != noise.end();
             ++i, ++value, time += bucketLength)
        {
            CPPUNIT_ASSERT(prediction[i].s_LowerBound >= 0);
            CPPUNIT_ASSERT(prediction[i].s_Predicted  >= 0);
            CPPUNIT_ASSERT(prediction[i].s_UpperBound >= 0);

            double y{std::max(*value, 0.0)};
            outOfBounds += (   y < prediction[i].s_LowerBound
                            || y > prediction[i].s_UpperBound ? 1 : 0);
            ++count;
            //actual.push_back(y);
            //ly.push_back(prediction[i].s_LowerBound);
            //my.push_back(prediction[i].s_Predicted);
            //uy.push_back(prediction[i].s_UpperBound);
        }
    }

    double percentageOutOfBounds{100.0 * static_cast<double>(outOfBounds)
                                       / static_cast<double>(count)};
    LOG_DEBUG("% out of bounds = " << percentageOutOfBounds);

    //file << "actual = " << core::CContainerPrinter::print(actual) << ";\n";
    //file << "ly = " << core::CContainerPrinter::print(ly) << ";\n";
    //file << "my = " << core::CContainerPrinter::print(my) << ";\n";
    //file << "uy = " << core::CContainerPrinter::print(uy) << ";\n";

    CPPUNIT_ASSERT(percentageOutOfBounds < 8.0);
}

void CForecastTest::testFinancialIndex(void)
{
    LOG_DEBUG("+-------------------------------------+");
    LOG_DEBUG("|  CForecastTest::testFinancialIndex  |");
    LOG_DEBUG("+-------------------------------------+");

    core_t::TTime bucketLength{1800};

    TTimeDoublePrVec timeseries;
    core_t::TTime startTime;
    core_t::TTime endTime;
    CPPUNIT_ASSERT(test::CTimeSeriesTestData::parse("testfiles/financial_index.csv",
                                                    timeseries,
                                                    startTime,
                                                    endTime,
                                                    "^([0-9]+),([0-9\\.]+)"));
    CPPUNIT_ASSERT(!timeseries.empty());

    LOG_DEBUG("timeseries = " << core::CContainerPrinter::print(timeseries.begin(),
                                                                timeseries.begin() + 10)
              << " ...");

    maths::CTimeSeriesDecomposition trend(0.012, bucketLength);
    maths::CNormalMeanPrecConjugate prior =
            maths::CNormalMeanPrecConjugate::nonInformativePrior(maths_t::E_ContinuousData, DECAY_RATE);
    maths::CUnivariateTimeSeriesModel::TDecayRateController2Ary controllers{decayRateControllers()};
    maths::CUnivariateTimeSeriesModel model(params(bucketLength), TAG, trend, prior, &controllers);

    LOG_DEBUG("*** learn ***");

    //std::ofstream file;
    //file.open("results.m");
    //TDoubleVec actual;
    //TDoubleVec ly;
    //TDoubleVec my;
    //TDoubleVec uy;

    std::size_t n{5 * timeseries.size() / 6};

    TDouble2Vec4VecVec weights{{{1.0}}};
    for (std::size_t i = 0u; i < n; ++i)
    {
        maths::CModelAddSamplesParams params;
        params.integer(false)
              .propagationInterval(1.0)
              .weightStyles(maths::CConstantWeights::COUNT)
              .trendWeights(weights)
              .priorWeights(weights);
        model.addSamples(params, {core::make_triple(timeseries[i].first,
                                                    TDouble2Vec{timeseries[i].second},
                                                    TAG)});
        //actual.push_back(timeseries[i].second);
    }

    LOG_DEBUG("*** forecast ***");

    TErrorBarVec prediction;
    core_t::TTime start{timeseries[n].first};
    core_t::TTime end{timeseries[timeseries.size() - 1].first};
    std::string m;
    TModelPtr forecastModel(model.cloneForForecast());
    forecastModel->forecast(start, end, 99.0,
                            MINIMUM_VALUE, MAXIMUM_VALUE,
                            boost::bind(&mockSink, _1, boost::ref(prediction)), m);

    std::size_t outOfBounds{0};
    std::size_t count{0};
    TMeanAccumulator error;

    for (std::size_t i = n, j = 0u;
         i < timeseries.size() && j < prediction.size();
         ++i, ++j)
    {
        double yi{timeseries[i].second};
        outOfBounds += (   yi < prediction[j].s_LowerBound
                        || yi > prediction[j].s_UpperBound ? 1 : 0);
        ++count;
        error.add(std::fabs(yi - prediction[j].s_Predicted) / std::fabs(yi));
        //actual.push_back(yi);
        //ly.push_back(prediction[j].s_LowerBound);
        //my.push_back(prediction[j].s_Predicted);
        //uy.push_back(prediction[j].s_UpperBound);
    }

    double percentageOutOfBounds{100.0 * static_cast<double>(outOfBounds)
                                       / static_cast<double>(count)};
    LOG_DEBUG("% out of bounds = " << percentageOutOfBounds);
    LOG_DEBUG("error = " << maths::CBasicStatistics::mean(error));

    //file << "actual = " << core::CContainerPrinter::print(actual) << ";\n";
    //file << "ly = " << core::CContainerPrinter::print(ly) << ";\n";
    //file << "my = " << core::CContainerPrinter::print(my) << ";\n";
    //file << "uy = " << core::CContainerPrinter::print(uy) << ";\n";

<<<<<<< HEAD
    CPPUNIT_ASSERT(percentageOutOfBounds < 50.0);
=======
    CPPUNIT_ASSERT(percentageOutOfBounds < 53.0);
>>>>>>> 64fb093a
    CPPUNIT_ASSERT(maths::CBasicStatistics::mean(error) < 0.1);
}

CppUnit::Test *CForecastTest::suite(void)
{
    CppUnit::TestSuite *suiteOfTests = new CppUnit::TestSuite("CForecastTest");

    suiteOfTests->addTest( new CppUnit::TestCaller<CForecastTest>(
                                   "CForecastTest::testDailyNoLongTermTrend",
                                   &CForecastTest::testDailyNoLongTermTrend) );
    suiteOfTests->addTest( new CppUnit::TestCaller<CForecastTest>(
                                   "CForecastTest::testDailyConstantLongTermTrend",
                                   &CForecastTest::testDailyConstantLongTermTrend) );
    suiteOfTests->addTest( new CppUnit::TestCaller<CForecastTest>(
                                   "CForecastTest::testDailyVaryingLongTermTrend",
                                   &CForecastTest::testDailyVaryingLongTermTrend) );
    suiteOfTests->addTest( new CppUnit::TestCaller<CForecastTest>(
                                   "CForecastTest::testComplexNoLongTermTrend",
                                   &CForecastTest::testComplexNoLongTermTrend) );
    suiteOfTests->addTest( new CppUnit::TestCaller<CForecastTest>(
                                   "CForecastTest::testComplexConstantLongTermTrend",
                                   &CForecastTest::testComplexConstantLongTermTrend) );
    suiteOfTests->addTest( new CppUnit::TestCaller<CForecastTest>(
                                   "CForecastTest::testComplexVaryingLongTermTrend",
                                   &CForecastTest::testComplexVaryingLongTermTrend) );
    suiteOfTests->addTest( new CppUnit::TestCaller<CForecastTest>(
                                   "CForecastTest::testNonNegative",
                                   &CForecastTest::testNonNegative) );
    suiteOfTests->addTest( new CppUnit::TestCaller<CForecastTest>(
                                   "CForecastTest::testFinancialIndex",
                                   &CForecastTest::testFinancialIndex) );

    return suiteOfTests;
}

void CForecastTest::test(TTrend trend,
                         core_t::TTime bucketLength,
                         std::size_t daysToLearn,
                         double noiseVariance,
                         double maximumPercentageOutOfBounds,
                         double maximumError)
{

    //std::ofstream file;
    //file.open("results.m");
    //TDoubleVec actual;
    //TDoubleVec ly;
    //TDoubleVec my;
    //TDoubleVec uy;

    LOG_DEBUG("*** learn ***");

    test::CRandomNumbers rng;

    maths::CUnivariateTimeSeriesModel::TDecayRateController2Ary controllers{decayRateControllers()};
    maths::CUnivariateTimeSeriesModel model(
            params(bucketLength), TAG,
            maths::CTimeSeriesDecomposition(0.012, bucketLength),
            maths::CNormalMeanPrecConjugate::nonInformativePrior(maths_t::E_ContinuousData, DECAY_RATE),
            &controllers);

    core_t::TTime time{0};
    TDouble2Vec4VecVec weights{{{1.0}}};
    for (std::size_t d = 0u; d < daysToLearn; ++d)
    {
        TDoubleVec noise;
        rng.generateNormalSamples(0.0, noiseVariance, 86400 / bucketLength, noise);

        for (std::size_t i = 0u; i < noise.size(); ++i, time += bucketLength)
        {
            maths::CModelAddSamplesParams params;
            params.integer(false)
                  .propagationInterval(1.0)
                  .weightStyles(maths::CConstantWeights::COUNT)
                  .trendWeights(weights)
                  .priorWeights(weights);
            double yi{trend(time, noise[i])};
            model.addSamples(params, {core::make_triple(time, TDouble2Vec{yi}, TAG)});
            //actual.push_back(yi);
        }
    }

    LOG_DEBUG("*** forecast ***");

    TErrorBarVec prediction;
    core_t::TTime start{time};
    core_t::TTime end{time + 2 * core::constants::WEEK};
    TModelPtr forecastModel(model.cloneForForecast());
    std::string m;
    forecastModel->forecast(start, end, 80.0,
                            MINIMUM_VALUE, MAXIMUM_VALUE,
                            boost::bind(&mockSink, _1, boost::ref(prediction)), m);

    std::size_t outOfBounds{0};
    std::size_t count{0};
    TMeanAccumulator error;

    for (std::size_t i = 0u; i < prediction.size(); /**/)
    {
        TDoubleVec noise;
        rng.generateNormalSamples(0.0, noiseVariance, 86400 / bucketLength, noise);
        TDoubleVec day;
        for (std::size_t j = 0u;
             i < prediction.size() && j < noise.size();
             ++i, ++j, time += bucketLength)
        {
            double yj{trend(time, noise[j])};
            day.push_back(yj);
            outOfBounds += (   yj < prediction[i].s_LowerBound
                            || yj > prediction[i].s_UpperBound ? 1 : 0);
            ++count;
            error.add(std::fabs(yj - prediction[i].s_Predicted) / std::fabs(yj));
            //actual.push_back(yj);
            //ly.push_back(prediction[i].s_LowerBound);
            //my.push_back(prediction[i].s_Predicted);
            //uy.push_back(prediction[i].s_UpperBound);
        }
    }

    double percentageOutOfBounds{100.0 * static_cast<double>(outOfBounds)
                                       / static_cast<double>(count)};
    LOG_DEBUG("% out of bounds = " << percentageOutOfBounds);
    LOG_DEBUG("error = " << maths::CBasicStatistics::mean(error));

    //file << "actual = " << core::CContainerPrinter::print(actual) << ";\n";
    //file << "ly = " << core::CContainerPrinter::print(ly) << ";\n";
    //file << "my = " << core::CContainerPrinter::print(my) << ";\n";
    //file << "uy = " << core::CContainerPrinter::print(uy) << ";\n";

    CPPUNIT_ASSERT(percentageOutOfBounds < maximumPercentageOutOfBounds);
    CPPUNIT_ASSERT(maths::CBasicStatistics::mean(error) < maximumError);
}<|MERGE_RESOLUTION|>--- conflicted
+++ resolved
@@ -127,11 +127,7 @@
                         / static_cast<double>(bucketLength) + y[i] + noise;
         };
 
-<<<<<<< HEAD
-    this->test(trend, bucketLength, 60, 64.0, 4.0, 0.02);
-=======
     this->test(trend, bucketLength, 60, 64.0, 15.0, 0.02);
->>>>>>> 64fb093a
 }
 
 void CForecastTest::testDailyVaryingLongTermTrend(void)
@@ -160,11 +156,7 @@
                   + noise;
         };
 
-<<<<<<< HEAD
-    this->test(trend, bucketLength, 100, 9.0, 11.0, 0.04);
-=======
     this->test(trend, bucketLength, 100, 9.0, 13.0, 0.04);
->>>>>>> 64fb093a
 }
 
 void CForecastTest::testComplexNoLongTermTrend(void)
@@ -186,11 +178,7 @@
             return scale[d] * (20.0 + y[h] + noise);
         };
 
-<<<<<<< HEAD
-    this->test(trend, bucketLength, 60, 24.0, 32.0, 0.13);
-=======
     this->test(trend, bucketLength, 60, 24.0, 34.0, 0.13);
->>>>>>> 64fb093a
 }
 
 void CForecastTest::testComplexConstantLongTermTrend(void)
@@ -246,11 +234,7 @@
             return trend_.value(time_) + scale[d] * (20.0 + y[h] + noise);
         };
 
-<<<<<<< HEAD
-    this->test(trend, bucketLength, 60, 4.0, 19.0, 0.05);
-=======
     this->test(trend, bucketLength, 60, 4.0, 23.0, 0.05);
->>>>>>> 64fb093a
 }
 
 void CForecastTest::testNonNegative(void)
@@ -442,11 +426,7 @@
     //file << "my = " << core::CContainerPrinter::print(my) << ";\n";
     //file << "uy = " << core::CContainerPrinter::print(uy) << ";\n";
 
-<<<<<<< HEAD
-    CPPUNIT_ASSERT(percentageOutOfBounds < 50.0);
-=======
     CPPUNIT_ASSERT(percentageOutOfBounds < 53.0);
->>>>>>> 64fb093a
     CPPUNIT_ASSERT(maths::CBasicStatistics::mean(error) < 0.1);
 }
 
