--- conflicted
+++ resolved
@@ -31,12 +31,7 @@
 using TDoubleVec = std::vector<double>;
 using TDoubleVecVec = std::vector<TDoubleVec>;
 
-<<<<<<< HEAD
-void CLinearAlgebraTest::testSymmetricMatrixNxN(void) {
-=======
-void CLinearAlgebraTest::testSymmetricMatrixNxN()
-{
->>>>>>> d4e4cca7
+void CLinearAlgebraTest::testSymmetricMatrixNxN() {
     LOG_DEBUG("+----------------------------------------------+");
     LOG_DEBUG("|  CLinearAlgebraTest::testSymmetricMatrixNxN  |");
     LOG_DEBUG("+----------------------------------------------+");
@@ -164,12 +159,7 @@
     }
 }
 
-<<<<<<< HEAD
-void CLinearAlgebraTest::testVectorNx1(void) {
-=======
-void CLinearAlgebraTest::testVectorNx1()
-{
->>>>>>> d4e4cca7
+void CLinearAlgebraTest::testVectorNx1() {
     LOG_DEBUG("+-------------------------------------+");
     LOG_DEBUG("|  CLinearAlgebraTest::testVectorNx1  |");
     LOG_DEBUG("+-------------------------------------+");
@@ -272,12 +262,7 @@
     }
 }
 
-<<<<<<< HEAD
-void CLinearAlgebraTest::testSymmetricMatrix(void) {
-=======
-void CLinearAlgebraTest::testSymmetricMatrix()
-{
->>>>>>> d4e4cca7
+void CLinearAlgebraTest::testSymmetricMatrix() {
     LOG_DEBUG("+-------------------------------------------+");
     LOG_DEBUG("|  CLinearAlgebraTest::testSymmetricMatrix  |");
     LOG_DEBUG("+-------------------------------------------+");
@@ -431,12 +416,7 @@
     }
 }
 
-<<<<<<< HEAD
-void CLinearAlgebraTest::testVector(void) {
-=======
-void CLinearAlgebraTest::testVector()
-{
->>>>>>> d4e4cca7
+void CLinearAlgebraTest::testVector() {
     LOG_DEBUG("+----------------------------------+");
     LOG_DEBUG("|  CLinearAlgebraTest::testVector  |");
     LOG_DEBUG("+----------------------------------+");
@@ -552,12 +532,7 @@
     }
 }
 
-<<<<<<< HEAD
-void CLinearAlgebraTest::testNorms(void) {
-=======
-void CLinearAlgebraTest::testNorms()
-{
->>>>>>> d4e4cca7
+void CLinearAlgebraTest::testNorms() {
     LOG_DEBUG("+---------------------------------+");
     LOG_DEBUG("|  CLinearAlgebraTest::testNorms  |");
     LOG_DEBUG("+---------------------------------+");
@@ -582,12 +557,7 @@
     }
 }
 
-<<<<<<< HEAD
-void CLinearAlgebraTest::testUtils(void) {
-=======
-void CLinearAlgebraTest::testUtils()
-{
->>>>>>> d4e4cca7
+void CLinearAlgebraTest::testUtils() {
     LOG_DEBUG("+---------------------------------+");
     LOG_DEBUG("|  CLinearAlgebraTest::testUtils  |");
     LOG_DEBUG("+---------------------------------+");
@@ -640,11 +610,7 @@
         }
 
         {
-<<<<<<< HEAD
-            double expected[] = {1.0, ::sqrt(3.1), ::sqrt(2.2), ::sqrt(4.9), ::sqrt(12.0)};
-=======
-            double expected[] = { 1.0, std::sqrt(3.1), std::sqrt(2.2), std::sqrt(4.9), std::sqrt(12.0) };
->>>>>>> d4e4cca7
+            double expected[] = {1.0, std::sqrt(3.1), std::sqrt(2.2), std::sqrt(4.9), std::sqrt(12.0)};
             LOG_DEBUG("sqrt(v1) = " << maths::sqrt(v1));
             for (std::size_t i = 0u; i < 5; ++i) {
                 CPPUNIT_ASSERT_EQUAL(expected[i], (maths::sqrt(v1))(i));
@@ -718,17 +684,9 @@
         }
 
         {
-<<<<<<< HEAD
-            double expected[][3] = {
-                {::sqrt(2.1), ::sqrt(0.3), ::sqrt(0.4)}, {::sqrt(0.3), ::sqrt(1.2), ::sqrt(3.8)}, {::sqrt(0.4), ::sqrt(3.8), ::sqrt(0.2)}};
-=======
-            double expected[][3] =
-                {
-                    { std::sqrt(2.1), std::sqrt(0.3), std::sqrt(0.4) },
-                    { std::sqrt(0.3), std::sqrt(1.2), std::sqrt(3.8) },
-                    { std::sqrt(0.4), std::sqrt(3.8), std::sqrt(0.2) }
-                };
->>>>>>> d4e4cca7
+            double expected[][3] = {{std::sqrt(2.1), std::sqrt(0.3), std::sqrt(0.4)},
+                                    {std::sqrt(0.3), std::sqrt(1.2), std::sqrt(3.8)},
+                                    {std::sqrt(0.4), std::sqrt(3.8), std::sqrt(0.2)}};
             LOG_DEBUG("sqrt(m1) = " << maths::sqrt(m1));
             for (std::size_t i = 0u; i < 3; ++i) {
                 for (std::size_t j = 0u; j < 3; ++j) {
@@ -749,12 +707,7 @@
     }
 }
 
-<<<<<<< HEAD
-void CLinearAlgebraTest::testGaussianLogLikelihood(void) {
-=======
-void CLinearAlgebraTest::testGaussianLogLikelihood()
-{
->>>>>>> d4e4cca7
+void CLinearAlgebraTest::testGaussianLogLikelihood() {
     LOG_DEBUG("+-------------------------------------------------+");
     LOG_DEBUG("|  CLinearAlgebraTest::testGaussianLogLikelihood  |");
     LOG_DEBUG("+-------------------------------------------------+");
@@ -808,38 +761,16 @@
 
         double likelihood;
         CPPUNIT_ASSERT_EQUAL(maths_t::E_FpNoErrors, maths::gaussianLogLikelihood(covariance, e1, likelihood));
-<<<<<<< HEAD
         CPPUNIT_ASSERT_DOUBLES_EQUAL(
-            -0.5 * (3.0 * ::log(boost::math::double_constants::two_pi) + ::log(10.0 * 5.0 * 5.0) + 4.0 / 10.0), likelihood, 1e-10);
+            -0.5 * (3.0 * std::log(boost::math::double_constants::two_pi) + std::log(10.0 * 5.0 * 5.0) + 4.0 / 10.0), likelihood, 1e-10);
 
         CPPUNIT_ASSERT_EQUAL(maths_t::E_FpNoErrors, maths::gaussianLogLikelihood(covariance, e2, likelihood));
         CPPUNIT_ASSERT_DOUBLES_EQUAL(
-            -0.5 * (3.0 * ::log(boost::math::double_constants::two_pi) + ::log(10.0 * 5.0 * 5.0) + 2.0 / 5.0), likelihood, 1e-10);
+            -0.5 * (3.0 * std::log(boost::math::double_constants::two_pi) + std::log(10.0 * 5.0 * 5.0) + 2.0 / 5.0), likelihood, 1e-10);
 
         CPPUNIT_ASSERT_EQUAL(maths_t::E_FpNoErrors, maths::gaussianLogLikelihood(covariance, e3, likelihood));
         CPPUNIT_ASSERT_DOUBLES_EQUAL(
-            -0.5 * (3.0 * ::log(boost::math::double_constants::two_pi) + ::log(10.0 * 5.0 * 5.0) + 6.0 / 5.0), likelihood, 1e-10);
-=======
-        CPPUNIT_ASSERT_DOUBLES_EQUAL(-0.5 * (  3.0 * std::log(boost::math::double_constants::two_pi)
-                                             + std::log(10.0 * 5.0 * 5.0)
-                                             + 4.0 / 10.0),
-                                     likelihood,
-                                     1e-10);
-
-        CPPUNIT_ASSERT_EQUAL(maths_t::E_FpNoErrors, maths::gaussianLogLikelihood(covariance, e2, likelihood));
-        CPPUNIT_ASSERT_DOUBLES_EQUAL(-0.5 * (  3.0 * std::log(boost::math::double_constants::two_pi)
-                                             + std::log(10.0 * 5.0 * 5.0)
-                                             + 2.0 / 5.0),
-                                     likelihood,
-                                     1e-10);
-
-        CPPUNIT_ASSERT_EQUAL(maths_t::E_FpNoErrors, maths::gaussianLogLikelihood(covariance, e3, likelihood));
-        CPPUNIT_ASSERT_DOUBLES_EQUAL(-0.5 * (  3.0 * std::log(boost::math::double_constants::two_pi)
-                                             + std::log(10.0 * 5.0 * 5.0)
-                                             + 6.0 / 5.0),
-                                     likelihood,
-                                     1e-10);
->>>>>>> d4e4cca7
+            -0.5 * (3.0 * std::log(boost::math::double_constants::two_pi) + std::log(10.0 * 5.0 * 5.0) + 6.0 / 5.0), likelihood, 1e-10);
 
         CPPUNIT_ASSERT_EQUAL(maths_t::E_FpOverflowed, maths::gaussianLogLikelihood(covariance, e1, likelihood, false));
         CPPUNIT_ASSERT(likelihood > 0.0);
@@ -865,52 +796,29 @@
 
         double likelihood;
         CPPUNIT_ASSERT_EQUAL(maths_t::E_FpNoErrors, maths::gaussianLogLikelihood(covariance, e1, likelihood));
-<<<<<<< HEAD
         CPPUNIT_ASSERT_DOUBLES_EQUAL(
-            -0.5 * (4.0 * ::log(boost::math::double_constants::two_pi) + ::log(10.0 * 5.0 * 5.0 * 2.0) + 4.0 / 10.0), likelihood, 1e-10);
+            -0.5 * (4.0 * std::log(boost::math::double_constants::two_pi) + std::log(10.0 * 5.0 * 5.0 * 2.0) + 4.0 / 10.0),
+            likelihood,
+            1e-10);
         CPPUNIT_ASSERT_EQUAL(maths_t::E_FpNoErrors, maths::gaussianLogLikelihood(covariance, e2, likelihood));
         CPPUNIT_ASSERT_DOUBLES_EQUAL(
-            -0.5 * (4.0 * ::log(boost::math::double_constants::two_pi) + ::log(10.0 * 5.0 * 5.0 * 2.0) + 2.0 / 5.0), likelihood, 1e-10);
+            -0.5 * (4.0 * std::log(boost::math::double_constants::two_pi) + std::log(10.0 * 5.0 * 5.0 * 2.0) + 2.0 / 5.0),
+            likelihood,
+            1e-10);
         CPPUNIT_ASSERT_EQUAL(maths_t::E_FpNoErrors, maths::gaussianLogLikelihood(covariance, e3, likelihood));
         CPPUNIT_ASSERT_DOUBLES_EQUAL(
-            -0.5 * (4.0 * ::log(boost::math::double_constants::two_pi) + ::log(10.0 * 5.0 * 5.0 * 2.0) + 6.0 / 5.0), likelihood, 1e-10);
+            -0.5 * (4.0 * std::log(boost::math::double_constants::two_pi) + std::log(10.0 * 5.0 * 5.0 * 2.0) + 6.0 / 5.0),
+            likelihood,
+            1e-10);
         CPPUNIT_ASSERT_EQUAL(maths_t::E_FpNoErrors, maths::gaussianLogLikelihood(covariance, e4, likelihood));
         CPPUNIT_ASSERT_DOUBLES_EQUAL(
-            -0.5 * (4.0 * ::log(boost::math::double_constants::two_pi) + ::log(10.0 * 5.0 * 5.0 * 2.0) + 12.0 / 2.0), likelihood, 1e-10);
-    }
-}
-
-void CLinearAlgebraTest::testSampleGaussian(void) {
-=======
-        CPPUNIT_ASSERT_DOUBLES_EQUAL(-0.5 * (  4.0 * std::log(boost::math::double_constants::two_pi)
-                                             + std::log(10.0 * 5.0 * 5.0 * 2.0)
-                                             + 4.0 / 10.0),
-                                     likelihood,
-                                     1e-10);
-        CPPUNIT_ASSERT_EQUAL(maths_t::E_FpNoErrors, maths::gaussianLogLikelihood(covariance, e2, likelihood));
-        CPPUNIT_ASSERT_DOUBLES_EQUAL(-0.5 * (  4.0 * std::log(boost::math::double_constants::two_pi)
-                                             + std::log(10.0 * 5.0 * 5.0 * 2.0)
-                                             + 2.0 / 5.0),
-                                     likelihood,
-                                     1e-10);
-        CPPUNIT_ASSERT_EQUAL(maths_t::E_FpNoErrors, maths::gaussianLogLikelihood(covariance, e3, likelihood));
-        CPPUNIT_ASSERT_DOUBLES_EQUAL(-0.5 * (  4.0 * std::log(boost::math::double_constants::two_pi)
-                                             + std::log(10.0 * 5.0 * 5.0 * 2.0)
-                                             + 6.0 / 5.0),
-                                     likelihood,
-                                     1e-10);
-        CPPUNIT_ASSERT_EQUAL(maths_t::E_FpNoErrors, maths::gaussianLogLikelihood(covariance, e4, likelihood));
-        CPPUNIT_ASSERT_DOUBLES_EQUAL(-0.5 * (  4.0 * std::log(boost::math::double_constants::two_pi)
-                                             + std::log(10.0 * 5.0 * 5.0 * 2.0)
-                                             + 12.0 / 2.0),
-                                     likelihood,
-                                     1e-10);
-    }
-}
-
-void CLinearAlgebraTest::testSampleGaussian()
-{
->>>>>>> d4e4cca7
+            -0.5 * (4.0 * std::log(boost::math::double_constants::two_pi) + std::log(10.0 * 5.0 * 5.0 * 2.0) + 12.0 / 2.0),
+            likelihood,
+            1e-10);
+    }
+}
+
+void CLinearAlgebraTest::testSampleGaussian() {
     LOG_DEBUG("+------------------------------------------+");
     LOG_DEBUG("|  CLinearAlgebraTest::testSampleGaussian  |");
     LOG_DEBUG("+------------------------------------------+");
@@ -1005,12 +913,7 @@
     }
 }
 
-<<<<<<< HEAD
-void CLinearAlgebraTest::testLogDeterminant(void) {
-=======
-void CLinearAlgebraTest::testLogDeterminant()
-{
->>>>>>> d4e4cca7
+void CLinearAlgebraTest::testLogDeterminant() {
     LOG_DEBUG("+------------------------------------------+");
     LOG_DEBUG("|  CLinearAlgebraTest::testLogDeterminant  |");
     LOG_DEBUG("+------------------------------------------+");
@@ -1071,12 +974,7 @@
 }
 }
 
-<<<<<<< HEAD
-void CLinearAlgebraTest::testProjected(void) {
-=======
-void CLinearAlgebraTest::testProjected()
-{
->>>>>>> d4e4cca7
+void CLinearAlgebraTest::testProjected() {
     LOG_DEBUG("+-------------------------------------+");
     LOG_DEBUG("|  CLinearAlgebraTest::testProjected  |");
     LOG_DEBUG("+-------------------------------------+");
@@ -1128,12 +1026,7 @@
     }
 }
 
-<<<<<<< HEAD
-void CLinearAlgebraTest::testPersist(void) {
-=======
-void CLinearAlgebraTest::testPersist()
-{
->>>>>>> d4e4cca7
+void CLinearAlgebraTest::testPersist() {
     LOG_DEBUG("+-----------------------------------+");
     LOG_DEBUG("|  CLinearAlgebraTest::testPersist  |");
     LOG_DEBUG("+-----------------------------------+");
@@ -1190,8 +1083,7 @@
     }
 }
 
-<<<<<<< HEAD
-CppUnit::Test* CLinearAlgebraTest::suite(void) {
+CppUnit::Test* CLinearAlgebraTest::suite() {
     CppUnit::TestSuite* suiteOfTests = new CppUnit::TestSuite("CLinearAlgebraTest");
 
     suiteOfTests->addTest(new CppUnit::TestCaller<CLinearAlgebraTest>("CLinearAlgebraTest::testSymmetricMatrixNxN",
@@ -1212,45 +1104,6 @@
     suiteOfTests->addTest(
         new CppUnit::TestCaller<CLinearAlgebraTest>("CLinearAlgebraTest::testProjected", &CLinearAlgebraTest::testProjected));
     suiteOfTests->addTest(new CppUnit::TestCaller<CLinearAlgebraTest>("CLinearAlgebraTest::testPersist", &CLinearAlgebraTest::testPersist));
-=======
-CppUnit::Test *CLinearAlgebraTest::suite()
-{
-    CppUnit::TestSuite *suiteOfTests = new CppUnit::TestSuite("CLinearAlgebraTest");
-
-    suiteOfTests->addTest( new CppUnit::TestCaller<CLinearAlgebraTest>(
-                                   "CLinearAlgebraTest::testSymmetricMatrixNxN",
-                                   &CLinearAlgebraTest::testSymmetricMatrixNxN) );
-    suiteOfTests->addTest( new CppUnit::TestCaller<CLinearAlgebraTest>(
-                                   "CLinearAlgebraTest::testVectorNx1",
-                                   &CLinearAlgebraTest::testVectorNx1) );
-    suiteOfTests->addTest( new CppUnit::TestCaller<CLinearAlgebraTest>(
-                                   "CLinearAlgebraTest::testSymmetricMatrix",
-                                   &CLinearAlgebraTest::testSymmetricMatrix) );
-    suiteOfTests->addTest( new CppUnit::TestCaller<CLinearAlgebraTest>(
-                                   "CLinearAlgebraTest::testVector",
-                                   &CLinearAlgebraTest::testVector) );
-    suiteOfTests->addTest( new CppUnit::TestCaller<CLinearAlgebraTest>(
-                                   "CLinearAlgebraTest::testNorms",
-                                   &CLinearAlgebraTest::testNorms) );
-    suiteOfTests->addTest( new CppUnit::TestCaller<CLinearAlgebraTest>(
-                                   "CLinearAlgebraTest::testUtils",
-                                   &CLinearAlgebraTest::testUtils) );
-    suiteOfTests->addTest( new CppUnit::TestCaller<CLinearAlgebraTest>(
-                                   "CLinearAlgebraTest::testGaussianLogLikelihood",
-                                   &CLinearAlgebraTest::testGaussianLogLikelihood) );
-    suiteOfTests->addTest( new CppUnit::TestCaller<CLinearAlgebraTest>(
-                                   "CLinearAlgebraTest::testSampleGaussian",
-                                   &CLinearAlgebraTest::testSampleGaussian) );
-    suiteOfTests->addTest( new CppUnit::TestCaller<CLinearAlgebraTest>(
-                                   "CLinearAlgebraTest::testLogDeterminant",
-                                   &CLinearAlgebraTest::testLogDeterminant) );
-    suiteOfTests->addTest( new CppUnit::TestCaller<CLinearAlgebraTest>(
-                                   "CLinearAlgebraTest::testProjected",
-                                   &CLinearAlgebraTest::testProjected) );
-    suiteOfTests->addTest( new CppUnit::TestCaller<CLinearAlgebraTest>(
-                                   "CLinearAlgebraTest::testPersist",
-                                   &CLinearAlgebraTest::testPersist) );
->>>>>>> d4e4cca7
 
     return suiteOfTests;
 }