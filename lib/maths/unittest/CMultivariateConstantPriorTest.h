--- conflicted
+++ resolved
@@ -18,34 +18,18 @@
 
 #include <cppunit/extensions/HelperMacros.h>
 
-<<<<<<< HEAD
 class CMultivariateConstantPriorTest : public CppUnit::TestFixture {
 public:
-    void testAddSamples(void);
-    void testMarginalLikelihood(void);
-    void testMarginalLikelihoodMean(void);
-    void testMarginalLikelihoodMode(void);
-    void testMarginalLikelihoodCovariance(void);
-    void testSampleMarginalLikelihood(void);
-    void testProbabilityOfLessLikelySamples(void);
-    void testPersist(void);
+    void testAddSamples();
+    void testMarginalLikelihood();
+    void testMarginalLikelihoodMean();
+    void testMarginalLikelihoodMode();
+    void testMarginalLikelihoodCovariance();
+    void testSampleMarginalLikelihood();
+    void testProbabilityOfLessLikelySamples();
+    void testPersist();
 
-    static CppUnit::Test* suite(void);
-=======
-class CMultivariateConstantPriorTest : public CppUnit::TestFixture
-{
-    public:
-        void testAddSamples();
-        void testMarginalLikelihood();
-        void testMarginalLikelihoodMean();
-        void testMarginalLikelihoodMode();
-        void testMarginalLikelihoodCovariance();
-        void testSampleMarginalLikelihood();
-        void testProbabilityOfLessLikelySamples();
-        void testPersist();
-
-        static CppUnit::Test *suite();
->>>>>>> d4e4cca7
+    static CppUnit::Test* suite();
 };
 
 #endif // INCLUDED_CMultivariateConstantPriorTest_h