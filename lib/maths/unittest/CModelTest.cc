/*
 * ELASTICSEARCH CONFIDENTIAL
 *
 * Copyright (c) 2017 Elasticsearch BV. All Rights Reserved.
 *
 * Notice: this software, and all information contained
 * therein, is the exclusive property of Elasticsearch BV
 * and its licensors, if any, and is protected under applicable
 * domestic and foreign law, and international treaties.
 *
 * Reproduction, republication or distribution without the
 * express written consent of Elasticsearch BV is
 * strictly prohibited.
 */

#include "CModelTest.h"

#include <core/CLogger.h>

#include <maths/CModel.h>
#include <maths/Constants.h>

using namespace ml;

<<<<<<< HEAD
void CModelTest::testAll(void) {
=======
void CModelTest::testAll()
{
>>>>>>> d4e4cca7
    LOG_DEBUG("+-----------------------+");
    LOG_DEBUG("|  CModelTest::testAll  |");
    LOG_DEBUG("+-----------------------+");

    // Test that the various parameter classes work as expected.

    {
        core_t::TTime bucketLength{600};
        double learnRate{0.5};
        double decayRate{0.001};
        double minimumSeasonalVarianceScale{0.3};
        maths::CModelParams params(bucketLength, learnRate, decayRate, minimumSeasonalVarianceScale);
        CPPUNIT_ASSERT_EQUAL(bucketLength, params.bucketLength());
        CPPUNIT_ASSERT_EQUAL(learnRate, params.learnRate());
        CPPUNIT_ASSERT_EQUAL(decayRate, params.decayRate());
        CPPUNIT_ASSERT_EQUAL(minimumSeasonalVarianceScale, params.minimumSeasonalVarianceScale());
        CPPUNIT_ASSERT_EQUAL(0.0, params.probabilityBucketEmpty());
        params.probabilityBucketEmpty(0.2);
        CPPUNIT_ASSERT_EQUAL(0.2, params.probabilityBucketEmpty());
    }
    {
        maths::CModelAddSamplesParams::TDouble2Vec weight1(2, 0.4);
        maths::CModelAddSamplesParams::TDouble2Vec weight2(2, 0.7);
        maths::CModelAddSamplesParams::TDouble2Vec4Vec weights1(1, weight1);
        maths::CModelAddSamplesParams::TDouble2Vec4Vec weights2(1, weight2);
        maths::CModelAddSamplesParams::TDouble2Vec4VecVec trendWeights(1, weights1);
        maths::CModelAddSamplesParams::TDouble2Vec4VecVec priorWeights(1, weights2);
        maths::CModelAddSamplesParams params;
        params.integer(true)
            .propagationInterval(1.5)
            .weightStyles(maths::CConstantWeights::SEASONAL_VARIANCE)
            .trendWeights(trendWeights)
            .priorWeights(priorWeights);
        CPPUNIT_ASSERT_EQUAL(maths_t::E_IntegerData, params.type());
        CPPUNIT_ASSERT_EQUAL(1.5, params.propagationInterval());
        CPPUNIT_ASSERT_EQUAL(core::CContainerPrinter::print(maths::CConstantWeights::SEASONAL_VARIANCE),
                             core::CContainerPrinter::print(params.weightStyles()));
        CPPUNIT_ASSERT_EQUAL(core::CContainerPrinter::print(trendWeights), core::CContainerPrinter::print(params.trendWeights()));
        CPPUNIT_ASSERT_EQUAL(core::CContainerPrinter::print(priorWeights), core::CContainerPrinter::print(params.priorWeights()));
    }
    {
        maths::CModelProbabilityParams::TDouble2Vec weight1(2, 0.4);
        maths::CModelProbabilityParams::TDouble2Vec weight2(2, 0.7);
        maths::CModelProbabilityParams::TDouble2Vec4Vec weights1(1, weight1);
        maths::CModelProbabilityParams::TDouble2Vec4Vec weights2(1, weight2);
        maths::CModelProbabilityParams params;
        CPPUNIT_ASSERT(!params.mostAnomalousCorrelate());
        CPPUNIT_ASSERT(params.coordinates().empty());
        params.addCalculation(maths_t::E_OneSidedAbove)
            .addCalculation(maths_t::E_TwoSided)
            .seasonalConfidenceInterval(50.0)
            .addBucketEmpty(maths::CModelProbabilityParams::TBool2Vec{true, true})
            .addBucketEmpty(maths::CModelProbabilityParams::TBool2Vec{false, true})
            .weightStyles(maths::CConstantWeights::COUNT_VARIANCE)
            .addWeights(weights1)
            .addWeights(weights2)
            .mostAnomalousCorrelate(1)
            .addCoordinate(1)
            .addCoordinate(0);
        CPPUNIT_ASSERT_EQUAL(std::size_t(2), params.calculations());
        CPPUNIT_ASSERT_EQUAL(maths_t::E_OneSidedAbove, params.calculation(0));
        CPPUNIT_ASSERT_EQUAL(maths_t::E_TwoSided, params.calculation(1));
        CPPUNIT_ASSERT_EQUAL(50.0, params.seasonalConfidenceInterval());
        CPPUNIT_ASSERT_EQUAL(std::string("[[true, true], [false, true]]"), core::CContainerPrinter::print(params.bucketEmpty()));
        CPPUNIT_ASSERT_EQUAL(core::CContainerPrinter::print(maths::CConstantWeights::COUNT_VARIANCE),
                             core::CContainerPrinter::print(params.weightStyles()));
        CPPUNIT_ASSERT_EQUAL(std::string("[[[0.4, 0.4]], [[0.7, 0.7]]]"), core::CContainerPrinter::print(params.weights()));
        CPPUNIT_ASSERT_EQUAL(std::size_t(1), *params.mostAnomalousCorrelate());
        CPPUNIT_ASSERT_EQUAL(std::string("[1, 0]"), core::CContainerPrinter::print(params.coordinates()));
    }
}

<<<<<<< HEAD
CppUnit::Test* CModelTest::suite(void) {
    CppUnit::TestSuite* suiteOfTests = new CppUnit::TestSuite("CModelTest");
=======
CppUnit::Test *CModelTest::suite()
{
    CppUnit::TestSuite *suiteOfTests = new CppUnit::TestSuite("CModelTest");
>>>>>>> d4e4cca7

    suiteOfTests->addTest(new CppUnit::TestCaller<CModelTest>("CModelTest::testAll", &CModelTest::testAll));

    return suiteOfTests;
}<|MERGE_RESOLUTION|>--- conflicted
+++ resolved
@@ -22,12 +22,7 @@
 
 using namespace ml;
 
-<<<<<<< HEAD
-void CModelTest::testAll(void) {
-=======
-void CModelTest::testAll()
-{
->>>>>>> d4e4cca7
+void CModelTest::testAll() {
     LOG_DEBUG("+-----------------------+");
     LOG_DEBUG("|  CModelTest::testAll  |");
     LOG_DEBUG("+-----------------------+");
@@ -100,14 +95,8 @@
     }
 }
 
-<<<<<<< HEAD
-CppUnit::Test* CModelTest::suite(void) {
+CppUnit::Test* CModelTest::suite() {
     CppUnit::TestSuite* suiteOfTests = new CppUnit::TestSuite("CModelTest");
-=======
-CppUnit::Test *CModelTest::suite()
-{
-    CppUnit::TestSuite *suiteOfTests = new CppUnit::TestSuite("CModelTest");
->>>>>>> d4e4cca7
 
     suiteOfTests->addTest(new CppUnit::TestCaller<CModelTest>("CModelTest::testAll", &CModelTest::testAll));
 
