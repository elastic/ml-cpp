/*
 * ELASTICSEARCH CONFIDENTIAL
 *
 * Copyright (c) 2016 Elasticsearch BV. All Rights Reserved.
 *
 * Notice: this software, and all information contained
 * therein, is the exclusive property of Elasticsearch BV
 * and its licensors, if any, and is protected under applicable
 * domestic and foreign law, and international treaties.
 *
 * Reproduction, republication or distribution without the
 * express written consent of Elasticsearch BV is
 * strictly prohibited.
 */

#ifndef INCLUDED_CCategoricalToolsTest_h
#define INCLUDED_CCategoricalToolsTest_h

#include <cppunit/extensions/HelperMacros.h>

<<<<<<< HEAD
class CCategoricalToolsTest : public CppUnit::TestFixture {
public:
    void testProbabilityOfLessLikelyMultinomialSample(void);
    void testProbabilityOfLessLikelyCategoryCount(void);
    void testExpectedDistinctCategories(void);
    void testLogBinomialProbability(void);
    void testLogMultinomialProbability(void);

    static CppUnit::Test* suite(void);
=======
class CCategoricalToolsTest : public CppUnit::TestFixture
{
    public:
        void testProbabilityOfLessLikelyMultinomialSample();
        void testProbabilityOfLessLikelyCategoryCount();
        void testExpectedDistinctCategories();
        void testLogBinomialProbability();
        void testLogMultinomialProbability();

        static CppUnit::Test *suite();
>>>>>>> d4e4cca7
};

#endif // INCLUDED_CCategoricalToolsTest_h<|MERGE_RESOLUTION|>--- conflicted
+++ resolved
@@ -18,28 +18,15 @@
 
 #include <cppunit/extensions/HelperMacros.h>
 
-<<<<<<< HEAD
 class CCategoricalToolsTest : public CppUnit::TestFixture {
 public:
-    void testProbabilityOfLessLikelyMultinomialSample(void);
-    void testProbabilityOfLessLikelyCategoryCount(void);
-    void testExpectedDistinctCategories(void);
-    void testLogBinomialProbability(void);
-    void testLogMultinomialProbability(void);
+    void testProbabilityOfLessLikelyMultinomialSample();
+    void testProbabilityOfLessLikelyCategoryCount();
+    void testExpectedDistinctCategories();
+    void testLogBinomialProbability();
+    void testLogMultinomialProbability();
 
-    static CppUnit::Test* suite(void);
-=======
-class CCategoricalToolsTest : public CppUnit::TestFixture
-{
-    public:
-        void testProbabilityOfLessLikelyMultinomialSample();
-        void testProbabilityOfLessLikelyCategoryCount();
-        void testExpectedDistinctCategories();
-        void testLogBinomialProbability();
-        void testLogMultinomialProbability();
-
-        static CppUnit::Test *suite();
->>>>>>> d4e4cca7
+    static CppUnit::Test* suite();
 };
 
 #endif // INCLUDED_CCategoricalToolsTest_h