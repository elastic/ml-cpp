--- conflicted
+++ resolved
@@ -24,22 +24,13 @@
 
 #include <boost/unordered_map.hpp>
 
-<<<<<<< HEAD
-#include <math.h>
-=======
 #include <cmath>
->>>>>>> d4e4cca7
 #include <numeric>
 #include <vector>
 
 using namespace ml;
 
-<<<<<<< HEAD
-void CEntropySketchTest::testAll(void) {
-=======
-void CEntropySketchTest::testAll()
-{
->>>>>>> d4e4cca7
+void CEntropySketchTest::testAll() {
     LOG_DEBUG("+---------------------------------------+");
     LOG_DEBUG("|  CBjkstUniqueValuesTest::testPersist  |");
     LOG_DEBUG("+---------------------------------------+");
@@ -77,34 +68,18 @@
             }
 
             double ha = entropy[i].calculate();
-<<<<<<< HEAD
             double h = 0.0;
             for (TSizeDoubleUMapCItr j = p.begin(); j != p.end(); ++j) {
-                h -= j->second * ::log(j->second);
-=======
-            double h  = 0.0;
-            for (TSizeDoubleUMapCItr j = p.begin(); j != p.end(); ++j)
-            {
                 h -= j->second * std::log(j->second);
->>>>>>> d4e4cca7
             }
             if (t % 30 == 0) {
                 LOG_DEBUG("H_approx = " << ha << ", H_exact = " << h);
             }
 
-<<<<<<< HEAD
-            meanError[i].add(::fabs(ha - h) / h);
-            maxError[i].add(::fabs(ha - h) / h);
+            meanError[i].add(std::fabs(ha - h) / h);
+            maxError[i].add(std::fabs(ha - h) / h);
             for (std::size_t k = 0u; k < 3; ++k) {
-                if (::fabs(ha - h) > eps[k]) {
-=======
-            meanError[i].add(std::fabs(ha - h) / h);
-            maxError[i].add( std::fabs(ha - h) / h);
-            for (std::size_t k = 0u; k < 3; ++k)
-            {
-                if (std::fabs(ha - h) > eps[k])
-                {
->>>>>>> d4e4cca7
+                if (std::fabs(ha - h) > eps[k]) {
                     epsDeviations[i][k] += 1.0;
                 }
             }
@@ -120,27 +95,14 @@
         CPPUNIT_ASSERT(maxError[i][0] < maxMaxErrors[i]);
         CPPUNIT_ASSERT(maths::CBasicStatistics::mean(meanError[i]) < maxMeanErrors[i]);
         // Test additive approximation bounds.
-<<<<<<< HEAD
         for (std::size_t j = 0u; j < 3; ++j) {
-            CPPUNIT_ASSERT(epsDeviations[i][j] / 1000.0 < 2.0 * ::exp(-K[i] * eps[j] * eps[j] / 6.0));
+            CPPUNIT_ASSERT(epsDeviations[i][j] / 1000.0 < 2.0 * std::exp(-K[i] * eps[j] * eps[j] / 6.0));
         }
     }
 }
 
-CppUnit::Test* CEntropySketchTest::suite(void) {
+CppUnit::Test* CEntropySketchTest::suite() {
     CppUnit::TestSuite* suiteOfTests = new CppUnit::TestSuite("CEntropySketchTest");
-=======
-        for (std::size_t j = 0u; j < 3; ++j)
-        {
-            CPPUNIT_ASSERT(epsDeviations[i][j] / 1000.0 < 2.0 * std::exp(-K[i]*eps[j]*eps[j] / 6.0));
-        }
-    }
-}
-
-CppUnit::Test *CEntropySketchTest::suite()
-{
-    CppUnit::TestSuite *suiteOfTests = new CppUnit::TestSuite("CEntropySketchTest");
->>>>>>> d4e4cca7
 
     suiteOfTests->addTest(new CppUnit::TestCaller<CEntropySketchTest>("CEntropySketchTest::testAll", &CEntropySketchTest::testAll));
 
