/*
 * Copyright Elasticsearch B.V. and/or licensed to Elasticsearch B.V. under one
 * or more contributor license agreements. Licensed under the Elastic License;
 * you may not use this file except in compliance with the Elastic License.
 */

#ifndef INCLUDED_CTimeSeriesModelTest_h
#define INCLUDED_CTimeSeriesModelTest_h

#include <cppunit/extensions/HelperMacros.h>

class CTimeSeriesModelTest : public CppUnit::TestFixture
{
    public:
<<<<<<< HEAD
        void testClone(void);
        void testMode(void);
        void testAddBucketValue(void);
        void testAddSamples(void);
        void testPredict(void);
        void testProbability(void);
        void testWeights(void);
        void testMemoryUsage(void);
        void testPersist(void);
        void testUpgrade(void);
        void testAddSamplesWithCorrelations(void);
        void testProbabilityWithCorrelations(void);
        void testAnomalyModel(void);
        void testStepChangeDiscontinuities(void);
        void testLinearScaling(void);
        void testDaylightSaving(void);
=======
        void testClone();
        void testMode();
        void testAddBucketValue();
        void testAddSamples();
        void testPredict();
        void testProbability();
        void testWeights();
        void testMemoryUsage();
        void testPersist();
        void testUpgrade();
        void testAddSamplesWithCorrelations();
        void testProbabilityWithCorrelations();
        void testAnomalyModel();
>>>>>>> 36fd5a18

        static CppUnit::Test *suite();
};

#endif // INCLUDED_CTimeSeriesModelTest_h<|MERGE_RESOLUTION|>--- conflicted
+++ resolved
@@ -12,24 +12,6 @@
 class CTimeSeriesModelTest : public CppUnit::TestFixture
 {
     public:
-<<<<<<< HEAD
-        void testClone(void);
-        void testMode(void);
-        void testAddBucketValue(void);
-        void testAddSamples(void);
-        void testPredict(void);
-        void testProbability(void);
-        void testWeights(void);
-        void testMemoryUsage(void);
-        void testPersist(void);
-        void testUpgrade(void);
-        void testAddSamplesWithCorrelations(void);
-        void testProbabilityWithCorrelations(void);
-        void testAnomalyModel(void);
-        void testStepChangeDiscontinuities(void);
-        void testLinearScaling(void);
-        void testDaylightSaving(void);
-=======
         void testClone();
         void testMode();
         void testAddBucketValue();
@@ -43,7 +25,9 @@
         void testAddSamplesWithCorrelations();
         void testProbabilityWithCorrelations();
         void testAnomalyModel();
->>>>>>> 36fd5a18
+        void testStepChangeDiscontinuities();
+        void testLinearScaling();
+        void testDaylightSaving();
 
         static CppUnit::Test *suite();
 };
