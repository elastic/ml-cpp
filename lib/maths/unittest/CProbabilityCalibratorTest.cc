/*
 * ELASTICSEARCH CONFIDENTIAL
 *
 * Copyright (c) 2016 Elasticsearch BV. All Rights Reserved.
 *
 * Notice: this software, and all information contained
 * therein, is the exclusive property of Elasticsearch BV
 * and its licensors, if any, and is protected under applicable
 * domestic and foreign law, and international treaties.
 *
 * Reproduction, republication or distribution without the
 * express written consent of Elasticsearch BV is
 * strictly prohibited.
 */

#include "CProbabilityCalibratorTest.h"

#include <core/CContainerPrinter.h>
#include <core/CLogger.h>

#include <maths/CLogNormalMeanPrecConjugate.h>
#include <maths/CNormalMeanPrecConjugate.h>
#include <maths/CProbabilityCalibrator.h>

#include <test/CRandomNumbers.h>

#include "TestUtils.h"

#include <boost/range.hpp>

#include <vector>

using namespace ml;

<<<<<<< HEAD
void CProbabilityCalibratorTest::testCalibration(void) {
=======
void CProbabilityCalibratorTest::testCalibration()
{
>>>>>>> d4e4cca7
    LOG_DEBUG("+-----------------------------------------------+");
    LOG_DEBUG("|  CProbabilityCalibratorTest::testCalibration  |");
    LOG_DEBUG("+-----------------------------------------------+");

    using TDoubleVec = std::vector<double>;
    using CLogNormalMeanPrecConjugate = CPriorTestInterfaceMixin<maths::CLogNormalMeanPrecConjugate>;
    using CNormalMeanPrecConjugate = CPriorTestInterfaceMixin<maths::CNormalMeanPrecConjugate>;

    // Test some things which we know will give poorly calibrated
    // probabilities, i.e. fitting a normal a log-normal and multi-
    // modal distributions.

    maths::CProbabilityCalibrator::EStyle styles[] = {maths::CProbabilityCalibrator::E_PartialCalibration,
                                                      maths::CProbabilityCalibrator::E_FullCalibration};

    test::CRandomNumbers rng;

    {
        LOG_DEBUG("*** log-normal ***");
        TDoubleVec samples;
        rng.generateLogNormalSamples(2.0, 0.9, 5000u, samples);

        double improvements[] = {0.03, 0.07};
        double maxImprovements[] = {0.01, 0.9};

        for (std::size_t i = 0u; i < boost::size(styles); ++i) {
            maths::CProbabilityCalibrator calibrator(styles[i], 0.99);

            CNormalMeanPrecConjugate normal = CNormalMeanPrecConjugate::nonInformativePrior(maths_t::E_ContinuousData);
            CLogNormalMeanPrecConjugate lognormal = CLogNormalMeanPrecConjugate::nonInformativePrior(maths_t::E_ContinuousData);

            double rawError = 0.0;
            double calibratedError = 0.0;
            double maxRawError = 0.0;
            double maxCalibratedError = 0.0;

            for (std::size_t j = 0u; j < samples.size(); ++j) {
                TDoubleVec sample(1u, samples[j]);
                normal.addSamples(sample);
                lognormal.addSamples(sample);

                double lowerBound;
                double upperBound;

                double rawProbability = 1.0;
                if (normal.probabilityOfLessLikelySamples(maths_t::E_TwoSided, sample, lowerBound, upperBound)) {
                    rawProbability = (lowerBound + upperBound) / 2.0;
                }

                calibrator.add(rawProbability);
                double calibratedProbability = calibrator.calibrate(rawProbability);

                double trueProbability = 1.0;
                if (lognormal.probabilityOfLessLikelySamples(maths_t::E_TwoSided, sample, lowerBound, upperBound)) {
                    trueProbability = (lowerBound + upperBound) / 2.0;
                }

                double raw = std::fabs(std::log(rawProbability) - std::log(trueProbability));
                double calibrated = std::fabs(std::log(calibratedProbability) - std::log(trueProbability));

                rawError += raw;
                calibratedError += calibrated;
                maxRawError = std::max(maxRawError, raw);
                maxCalibratedError = std::max(maxCalibratedError, calibrated);
            }

            LOG_DEBUG("totalRawError =        " << rawError << ", maxRawError =        " << maxRawError);
            LOG_DEBUG("totalCalibratedError = " << calibratedError << ", maxCalibratedError = " << maxCalibratedError);
            CPPUNIT_ASSERT((rawError - calibratedError) / rawError > improvements[i]);
            CPPUNIT_ASSERT((maxRawError - maxCalibratedError) / maxRawError > maxImprovements[i]);
        }
    }

    {
        LOG_DEBUG("*** multimode ***");

        TDoubleVec samples1;
        rng.generateNormalSamples(5.0, 1.0, 4500u, samples1);
        TDoubleVec samples2;
        rng.generateNormalSamples(15.0, 1.0, 500u, samples2);
        TDoubleVec samples(samples1);
        samples.insert(samples.end(), samples2.begin(), samples2.end());

        rng.random_shuffle(samples.begin(), samples.end());

        double improvements[] = {0.18, 0.19};
        double maxImprovements[] = {0.0, -0.04};

        for (std::size_t i = 0u; i < boost::size(styles); ++i) {
            maths::CProbabilityCalibrator calibrator(styles[i], 0.99);

            CNormalMeanPrecConjugate normal = CNormalMeanPrecConjugate::nonInformativePrior(maths_t::E_ContinuousData);
            CNormalMeanPrecConjugate normal1 = CNormalMeanPrecConjugate::nonInformativePrior(maths_t::E_ContinuousData);
            CNormalMeanPrecConjugate normal2 = CNormalMeanPrecConjugate::nonInformativePrior(maths_t::E_ContinuousData);

            double rawError = 0.0;
            double calibratedError = 0.0;
            double maxRawError = 0.0;
            double maxCalibratedError = 0.0;

            for (std::size_t j = 0u; j < samples.size(); ++j) {
                TDoubleVec sample(1u, samples[j]);
                normal.addSamples(sample);
                CNormalMeanPrecConjugate& mode = samples[j] < 10.0 ? normal1 : normal2;
                mode.addSamples(sample);

                double lowerBound;
                double upperBound;

                double rawProbability = 1.0;
                if (normal.probabilityOfLessLikelySamples(maths_t::E_TwoSided, sample, lowerBound, upperBound)) {
                    rawProbability = (lowerBound + upperBound) / 2.0;
                }

                calibrator.add(rawProbability);
                double calibratedProbability = calibrator.calibrate(rawProbability);

                double trueProbability = 1.0;
                if (mode.probabilityOfLessLikelySamples(maths_t::E_TwoSided, sample, lowerBound, upperBound)) {
                    trueProbability = (lowerBound + upperBound) / 2.0;
                }

                double raw = std::fabs(std::log(rawProbability) - std::log(trueProbability));
                double calibrated = std::fabs(std::log(calibratedProbability) - std::log(trueProbability));

                rawError += raw;
                calibratedError += calibrated;
                maxRawError = std::max(maxRawError, raw);
                maxCalibratedError = std::max(maxCalibratedError, calibrated);
            }

            LOG_DEBUG("totalRawError =        " << rawError << ", maxRawError =        " << maxRawError);
            LOG_DEBUG("totalCalibratedError = " << calibratedError << ", maxCalibratedError = " << maxCalibratedError);
            CPPUNIT_ASSERT((rawError - calibratedError) / rawError >= improvements[i]);
            CPPUNIT_ASSERT((maxRawError - maxCalibratedError) / maxRawError >= maxImprovements[i]);
        }
    }
}

<<<<<<< HEAD
CppUnit::Test* CProbabilityCalibratorTest::suite(void) {
    CppUnit::TestSuite* suiteOfTests = new CppUnit::TestSuite("CProbabilityCalibratorTest");
=======
CppUnit::Test *CProbabilityCalibratorTest::suite()
{
    CppUnit::TestSuite *suiteOfTests = new CppUnit::TestSuite("CProbabilityCalibratorTest");
>>>>>>> d4e4cca7

    suiteOfTests->addTest(new CppUnit::TestCaller<CProbabilityCalibratorTest>("CProbabilityCalibratorTest::testCalibration",
                                                                              &CProbabilityCalibratorTest::testCalibration));

    return suiteOfTests;
}<|MERGE_RESOLUTION|>--- conflicted
+++ resolved
@@ -32,12 +32,7 @@
 
 using namespace ml;
 
-<<<<<<< HEAD
-void CProbabilityCalibratorTest::testCalibration(void) {
-=======
-void CProbabilityCalibratorTest::testCalibration()
-{
->>>>>>> d4e4cca7
+void CProbabilityCalibratorTest::testCalibration() {
     LOG_DEBUG("+-----------------------------------------------+");
     LOG_DEBUG("|  CProbabilityCalibratorTest::testCalibration  |");
     LOG_DEBUG("+-----------------------------------------------+");
@@ -177,14 +172,8 @@
     }
 }
 
-<<<<<<< HEAD
-CppUnit::Test* CProbabilityCalibratorTest::suite(void) {
+CppUnit::Test* CProbabilityCalibratorTest::suite() {
     CppUnit::TestSuite* suiteOfTests = new CppUnit::TestSuite("CProbabilityCalibratorTest");
-=======
-CppUnit::Test *CProbabilityCalibratorTest::suite()
-{
-    CppUnit::TestSuite *suiteOfTests = new CppUnit::TestSuite("CProbabilityCalibratorTest");
->>>>>>> d4e4cca7
 
     suiteOfTests->addTest(new CppUnit::TestCaller<CProbabilityCalibratorTest>("CProbabilityCalibratorTest::testCalibration",
                                                                               &CProbabilityCalibratorTest::testCalibration));
