--- conflicted
+++ resolved
@@ -20,24 +20,12 @@
 
 class CRadialBasisFunctionTest : public CppUnit::TestFixture {
 public:
-    void testDerivative(void);
-    void testMean(void);
-    void testMeanSquareDerivative(void);
-    void testProduct(void);
+    void testDerivative();
+    void testMean();
+    void testMeanSquareDerivative();
+    void testProduct();
 
-<<<<<<< HEAD
-    static CppUnit::Test* suite(void);
-=======
-class CRadialBasisFunctionTest : public CppUnit::TestFixture
-{
-    public:
-        void testDerivative();
-        void testMean();
-        void testMeanSquareDerivative();
-        void testProduct();
-
-        static CppUnit::Test *suite();
->>>>>>> d4e4cca7
+    static CppUnit::Test* suite();
 };
 
 #endif // INCLUDED_CRadialBasisFunctionTest_h