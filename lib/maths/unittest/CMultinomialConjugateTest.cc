/*
 * ELASTICSEARCH CONFIDENTIAL
 *
 * Copyright (c) 2016 Elasticsearch BV. All Rights Reserved.
 *
 * Notice: this software, and all information contained
 * therein, is the exclusive property of Elasticsearch BV
 * and its licensors, if any, and is protected under applicable
 * domestic and foreign law, and international treaties.
 *
 * Reproduction, republication or distribution without the
 * express written consent of Elasticsearch BV is
 * strictly prohibited.
 */

#include "CMultinomialConjugateTest.h"

#include <core/CContainerPrinter.h>
#include <core/CJsonStatePersistInserter.h>
#include <core/CJsonStateRestoreTraverser.h>
#include <core/CLogger.h>
#include <core/CRapidXmlParser.h>
#include <core/CRapidXmlStatePersistInserter.h>
#include <core/CRapidXmlStateRestoreTraverser.h>

#include <maths/CMultinomialConjugate.h>
#include <maths/CRestoreParams.h>
#include <maths/CTools.h>
#include <maths/ProbabilityAggregators.h>

#include "TestUtils.h"

#include <test/CRandomNumbers.h>

#include <boost/range.hpp>

#include <numeric>
#include <sstream>
#include <utility>
#include <vector>

using namespace ml;
using namespace handy_typedefs;

<<<<<<< HEAD
typedef std::vector<double> TDoubleVec;
typedef std::vector<TDoubleVec> TDoubleVecVec;
typedef std::vector<unsigned int> TUIntVec;
typedef std::pair<double, double> TDoubleDoublePr;
typedef std::vector<TDoubleDoublePr> TDoubleDoublePrVec;
typedef CPriorTestInterfaceMixin<maths::CMultinomialConjugate> CMultinomialConjugate;

void CMultinomialConjugateTest::testMultipleUpdate(void) {
=======
using TDoubleVec = std::vector<double>;
using TDoubleVecVec = std::vector<TDoubleVec>;
using TUIntVec = std::vector<unsigned int>;
using TDoubleDoublePr = std::pair<double, double>;
using TDoubleDoublePrVec = std::vector<TDoubleDoublePr>;
using CMultinomialConjugate = CPriorTestInterfaceMixin<maths::CMultinomialConjugate>;

void CMultinomialConjugateTest::testMultipleUpdate()
{
>>>>>>> d4e4cca7
    LOG_DEBUG("+-------------------------------------------------+");
    LOG_DEBUG("|  CMultinomialConjugateTest::testMultipleUpdate  |");
    LOG_DEBUG("+-------------------------------------------------+");

    // Test that we get the same result updating once with a vector of 100
    // samples of an R.V. versus updating individually 100 times.

    const double rawCategories[] = {-1.2, 5.1, 2.0, 18.0, 10.3};
    const double rawProbabilities[] = {0.17, 0.13, 0.35, 0.3, 0.05};
    const TDoubleVec categories(boost::begin(rawCategories), boost::end(rawCategories));
    const TDoubleVec probabilities(boost::begin(rawProbabilities), boost::end(rawProbabilities));

    test::CRandomNumbers rng;

    TDoubleVec samples;
    rng.generateMultinomialSamples(categories, probabilities, 100, samples);

    CMultinomialConjugate filter1(CMultinomialConjugate::nonInformativePrior(5u));
    CMultinomialConjugate filter2(filter1);

    for (std::size_t j = 0u; j < samples.size(); ++j) {
        filter1.addSamples(TDouble1Vec(1, samples[j]));
    }
    filter2.addSamples(samples);

    using TEqual = maths::CEqualWithTolerance<double>;
    TEqual equal(maths::CToleranceTypes::E_AbsoluteTolerance, 1e-5);
    CPPUNIT_ASSERT(filter1.equalTolerance(filter2, equal));
}

<<<<<<< HEAD
void CMultinomialConjugateTest::testPropagation(void) {
=======
void CMultinomialConjugateTest::testPropagation()
{
>>>>>>> d4e4cca7
    LOG_DEBUG("+----------------------------------------------+");
    LOG_DEBUG("|  CMultinomialConjugateTest::testPropagation  |");
    LOG_DEBUG("+----------------------------------------------+");

    // Test that propagation doesn't affect the expected values
    // of probabilities.

    const double rawCategories[] = {0.0, 1.1, 2.0};
    const double rawProbabilities[] = {0.27, 0.13, 0.6};
    const TDoubleVec categories(boost::begin(rawCategories), boost::end(rawCategories));
    const TDoubleVec probabilities(boost::begin(rawProbabilities), boost::end(rawProbabilities));

    test::CRandomNumbers rng;

    TDoubleVec samples;
    rng.generateMultinomialSamples(categories, probabilities, 500, samples);

    CMultinomialConjugate filter(CMultinomialConjugate::nonInformativePrior(5u));

    for (std::size_t i = 0u; i < samples.size(); ++i) {
        filter.addSamples(TDouble1Vec(1, static_cast<double>(samples[i])));
    }

    TDoubleVec expectedProbabilities = filter.probabilities();

    filter.propagateForwardsByTime(5.0);

    TDoubleVec propagatedExpectedProbabilities = filter.probabilities();

    LOG_DEBUG("expectedProbabilities = " << core::CContainerPrinter::print(expectedProbabilities) << ", propagatedExpectedProbabilities = "
                                         << core::CContainerPrinter::print(propagatedExpectedProbabilities));

    using TEqual = maths::CEqualWithTolerance<double>;
    TEqual equal(maths::CToleranceTypes::E_AbsoluteTolerance, 1e-12);
    CPPUNIT_ASSERT(std::equal(expectedProbabilities.begin(), expectedProbabilities.end(), propagatedExpectedProbabilities.begin(), equal));
}

<<<<<<< HEAD
void CMultinomialConjugateTest::testProbabilityEstimation(void) {
=======
void CMultinomialConjugateTest::testProbabilityEstimation()
{
>>>>>>> d4e4cca7
    LOG_DEBUG("+--------------------------------------------------------+");
    LOG_DEBUG("|  CMultinomialConjugateTest::testProbabilityEstimation  |");
    LOG_DEBUG("+--------------------------------------------------------+");

    // We are going to test that we correctly estimate the distribution
    // for the probabilities of a multinomial process by checking that
    // the true probabilities lie in various confidence intervals the
    // correct percentage of the times.

    const double rawCategories[] = {0.0, 1.1, 2.0, 5.0, 12.0, 15.0};
    const double rawProbabilities[] = {0.1, 0.15, 0.12, 0.31, 0.03, 0.29};
    const TDoubleVec categories(boost::begin(rawCategories), boost::end(rawCategories));
    const TDoubleVec probabilities(boost::begin(rawProbabilities), boost::end(rawProbabilities));

    const double decayRates[] = {0.0, 0.001, 0.01};

    const unsigned int nTests = 5000u;
    const double testIntervals[] = {50.0, 60.0, 70.0, 80.0, 85.0, 90.0, 95.0, 99.0};

    for (size_t i = 0; i < boost::size(decayRates); ++i) {
        test::CRandomNumbers rng;

        TUIntVec errors[] = {
            TUIntVec(6, 0), TUIntVec(6, 0), TUIntVec(6, 0), TUIntVec(6, 0), TUIntVec(6, 0), TUIntVec(6, 0), TUIntVec(6, 0), TUIntVec(6, 0)};

        for (unsigned int test = 0; test < nTests; ++test) {
            TDoubleVec samples;
            rng.generateMultinomialSamples(categories, probabilities, 500, samples);

            CMultinomialConjugate filter(CMultinomialConjugate::nonInformativePrior(6, decayRates[i]));

            for (std::size_t j = 0u; j < samples.size(); ++j) {
                filter.addSamples(TDouble1Vec(1, samples[j]));
                filter.propagateForwardsByTime(1.0);
            }

            for (size_t j = 0u; j < boost::size(testIntervals); ++j) {
                TDoubleDoublePrVec confidenceIntervals = filter.confidenceIntervalProbabilities(testIntervals[j]);
                CPPUNIT_ASSERT_EQUAL(confidenceIntervals.size(), probabilities.size());

                for (std::size_t k = 0u; k < probabilities.size(); ++k) {
                    if (probabilities[k] < confidenceIntervals[k].first || probabilities[k] > confidenceIntervals[k].second) {
                        ++errors[j][k];
                    }
                }
            }
        }

        for (size_t j = 0; j < boost::size(testIntervals); ++j) {
            TDoubleVec intervals;
            intervals.reserve(errors[j].size());
            for (std::size_t k = 0u; k < errors[j].size(); ++k) {
                intervals.push_back(100.0 * errors[j][k] / static_cast<double>(nTests));
            }
            LOG_DEBUG("interval = " << core::CContainerPrinter::print(intervals) << ", expectedInterval = " << (100.0 - testIntervals[j]));

            // If the decay rate is zero the intervals should be accurate.
            // Otherwise, they should be an upper bound.
            double meanError = 0.0;
<<<<<<< HEAD
            for (std::size_t k = 0u; k < intervals.size(); ++k) {
                if (decayRates[i] == 0.0) {
                    CPPUNIT_ASSERT_DOUBLES_EQUAL(intervals[k], 100.0 - testIntervals[j], std::min(5.0, 0.4 * (100.0 - testIntervals[j])));
                    meanError += ::fabs(intervals[k] - (100.0 - testIntervals[j]));
                } else {
=======
            for (std::size_t k = 0u; k < intervals.size(); ++k)
            {
                if (decayRates[i] == 0.0)
                {
                    CPPUNIT_ASSERT_DOUBLES_EQUAL(intervals[k],
                                                 100.0 - testIntervals[j],
                                                 std::min(5.0, 0.4 * (100.0 - testIntervals[j])));
                    meanError += std::fabs(intervals[k] - (100.0 - testIntervals[j]));
                }
                else
                {
>>>>>>> d4e4cca7
                    CPPUNIT_ASSERT(intervals[k] <= (100.0 - testIntervals[j]));
                }
            }
            meanError /= static_cast<double>(intervals.size());
            LOG_DEBUG("meanError = " << meanError);
            CPPUNIT_ASSERT_DOUBLES_EQUAL(0.0, meanError, std::min(2.0, 0.2 * (100.0 - testIntervals[j])));
        }
    }
}

<<<<<<< HEAD
void CMultinomialConjugateTest::testMarginalLikelihood(void) {
=======
void CMultinomialConjugateTest::testMarginalLikelihood()
{
>>>>>>> d4e4cca7
    LOG_DEBUG("+-----------------------------------------------------+");
    LOG_DEBUG("|  CMultinomialConjugateTest::testMarginalLikelihood  |");
    LOG_DEBUG("+-----------------------------------------------------+");

    {
        // For a single sample the log likelihood of the i'th category is
        // equal to log(p(i)) where p(i) is the i'th category expected
        // probability.

        test::CRandomNumbers rng;

        const double rawCategories[] = {0.0, 1.0, 2.0};
        const double rawProbabilities[] = {0.15, 0.5, 0.35};
        const TDoubleVec categories(boost::begin(rawCategories), boost::end(rawCategories));
        const TDoubleVec probabilities(boost::begin(rawProbabilities), boost::end(rawProbabilities));

        TDoubleVec samples;
        rng.generateMultinomialSamples(categories, probabilities, 50, samples);

        const double decayRates[] = {0.0, 0.001, 0.01};

        for (size_t i = 0; i < boost::size(decayRates); ++i) {
            LOG_DEBUG("**** Decay rate = " << decayRates[i] << " ****");

            CMultinomialConjugate filter(CMultinomialConjugate::nonInformativePrior(3, decayRates[i]));

            for (std::size_t j = 0u; j < samples.size(); ++j) {
                TDouble1Vec sample(1, samples[j]);

                filter.addSamples(sample);
                filter.propagateForwardsByTime(1.0);

                double logp;
                CPPUNIT_ASSERT_EQUAL(maths_t::E_FpNoErrors, filter.jointLogMarginalLikelihood(sample, logp));

                const TDoubleVec& filterCategories = filter.categories();
                std::size_t k = std::lower_bound(filterCategories.begin(), filterCategories.end(), samples[j]) - filterCategories.begin();
                TDoubleVec filterProbabilities(filter.probabilities());
                CPPUNIT_ASSERT(k < filterProbabilities.size());
                double p = filterProbabilities[k];

<<<<<<< HEAD
                LOG_DEBUG("sample = " << samples[j] << ", expected likelihood = " << p << ", likelihood = " << ::exp(logp));
=======
                LOG_DEBUG("sample = " << samples[j]
                          << ", expected likelihood = " << p
                          << ", likelihood = " << std::exp(logp));
>>>>>>> d4e4cca7

                CPPUNIT_ASSERT_DOUBLES_EQUAL(p, std::exp(logp), 1e-12);
            }
        }
    }

    {
        // The idea of this is to test the joint likelihood accurately predicts
        // the relative frequencies of combinations of categories.
        //
        // In particular, if we initialize the prior with the correct
        // concentrations for a particular multinomial distribution (using the
        // limit corresponding to a large number of updates, i.e. large sum).
        // Then the law of large numbers applied to the indicator functions
        // of the events {c(i)} x {c(i)} x...x {c(i)}, where {c(i)} are the
        // sets of categories and "x" denotes the outer product, implies that
        // the relative frequencies of these events should tend to the joint
        // marginal likelihoods for each event.

        test::CRandomNumbers rng;

        const double rawCategories[] = {0.0, 1.0, 2.0};
        const double rawProbabilities[] = {0.1, 0.6, 0.3};
        const TDoubleVec categories(boost::begin(rawCategories), boost::end(rawCategories));
        const TDoubleVec probabilities(boost::begin(rawProbabilities), boost::end(rawProbabilities));

        // Compute the outer products of size 2 and 3.
        TDoubleVecVec o2, o3;
        for (std::size_t i = 0u; i < categories.size(); ++i) {
            for (std::size_t j = i; j < categories.size(); ++j) {
                o2.push_back(TDoubleVec());
                o2.back().push_back(categories[i]);
                o2.back().push_back(categories[j]);
                for (std::size_t k = j; k < categories.size(); ++k) {
                    o3.push_back(TDoubleVec());
                    o3.back().push_back(categories[i]);
                    o3.back().push_back(categories[j]);
                    o3.back().push_back(categories[k]);
                }
            }
        }
        LOG_DEBUG("o2 = " << core::CContainerPrinter::print(o2));
        LOG_DEBUG("o3 = " << core::CContainerPrinter::print(o3));

        double rawConcentrations[] = {1000.0, 6000.0, 3000.0};
        TDoubleVec concentrations(boost::begin(rawConcentrations), boost::end(rawConcentrations));

        CMultinomialConjugate filter(maths::CMultinomialConjugate(3, categories, concentrations));

        const unsigned int nTests = 100000u;

        {
            // Compute the likelihoods of the various 2-category combinations.

            TDoubleVec p2;
            for (std::size_t i = 0u; i < o2.size(); ++i) {
                double p;
<<<<<<< HEAD
                CPPUNIT_ASSERT_EQUAL(maths_t::E_FpNoErrors, filter.jointLogMarginalLikelihood(o2[i], p));
                p = ::exp(p);
=======
                CPPUNIT_ASSERT_EQUAL(maths_t::E_FpNoErrors,
                                     filter.jointLogMarginalLikelihood(o2[i], p));
                p = std::exp(p);
>>>>>>> d4e4cca7
                p2.push_back(p);
                LOG_DEBUG("categories = " << core::CContainerPrinter::print(o2[i]) << ", p = " << p);
            }
            CPPUNIT_ASSERT_DOUBLES_EQUAL(1.0, std::accumulate(p2.begin(), p2.end(), 0.0), 1e-10);

            TDoubleVec frequencies(o2.size(), 0.0);

            TDoubleVec samples;
            rng.generateMultinomialSamples(categories, probabilities, 2 * nTests, samples);

            for (unsigned int test = 0u; test < nTests; ++test) {
                TDoubleVec sample;
                sample.push_back(samples[2 * test]);
                sample.push_back(samples[2 * test + 1]);
                std::sort(sample.begin(), sample.end());

                std::size_t i = std::lower_bound(o2.begin(), o2.end(), sample) - o2.begin();
                CPPUNIT_ASSERT(i < o2.size());
                frequencies[i] += 1.0;
            }

            for (std::size_t i = 0u; i < o2.size(); ++i) {
                double p = frequencies[i] / static_cast<double>(nTests);

                LOG_DEBUG("category = " << core::CContainerPrinter::print(o2[i]) << ", p = " << p << ", expected p = " << p2[i]);
                CPPUNIT_ASSERT_DOUBLES_EQUAL(p, p2[i], 0.05 * std::max(p, p2[i]));
            }
        }
        {
            // Compute the likelihoods of the various 3-category combinations.

            TDoubleVec p3;
            for (std::size_t i = 0u; i < o3.size(); ++i) {
                double p;
<<<<<<< HEAD
                CPPUNIT_ASSERT_EQUAL(maths_t::E_FpNoErrors, filter.jointLogMarginalLikelihood(o3[i], p));
                p = ::exp(p);
=======
                CPPUNIT_ASSERT_EQUAL(maths_t::E_FpNoErrors,
                                     filter.jointLogMarginalLikelihood(o3[i], p));
                p = std::exp(p);
>>>>>>> d4e4cca7
                p3.push_back(p);
                LOG_DEBUG("categories = " << core::CContainerPrinter::print(o3[i]) << ", p = " << p);
            }
            CPPUNIT_ASSERT_DOUBLES_EQUAL(1.0, std::accumulate(p3.begin(), p3.end(), 0.0), 1e-10);

            TDoubleVec frequencies(o3.size(), 0.0);

            TDoubleVec samples;
            rng.generateMultinomialSamples(categories, probabilities, 3 * nTests, samples);

            for (unsigned int test = 0u; test < nTests; ++test) {
                TDoubleVec sample;
                sample.push_back(samples[3 * test]);
                sample.push_back(samples[3 * test + 1]);
                sample.push_back(samples[3 * test + 2]);
                std::sort(sample.begin(), sample.end());

                std::size_t i = std::lower_bound(o3.begin(), o3.end(), sample) - o3.begin();
                CPPUNIT_ASSERT(i < o3.size());
                frequencies[i] += 1.0;
            }

            for (std::size_t i = 0u; i < o3.size(); ++i) {
                double p = frequencies[i] / static_cast<double>(nTests);

                LOG_DEBUG("category = " << core::CContainerPrinter::print(o3[i]) << ", p = " << p << ", expected p = " << p3[i]);
                CPPUNIT_ASSERT_DOUBLES_EQUAL(p, p3[i], 0.05 * std::max(p, p3[i]));
            }
        }
    }
}

<<<<<<< HEAD
void CMultinomialConjugateTest::testSampleMarginalLikelihood(void) {
=======
void CMultinomialConjugateTest::testSampleMarginalLikelihood()
{
>>>>>>> d4e4cca7
    LOG_DEBUG("+-----------------------------------------------------------+");
    LOG_DEBUG("|  CMultinomialConjugateTest::testSampleMarginalLikelihood  |");
    LOG_DEBUG("+-----------------------------------------------------------+");

    // Test that we sample categories in proportion to their marginal
    // probabilities. We test two cases:
    //   1) The probabilities exactly divide the requested number of samples n.
    //      In this case number of samples category i should equal n * P(i).
    //   2) The probabilities don't exactly divide the requested number of
    //      samples n. In this case we should get back n samples and the
    //      number of samples of each category should be floor(n * P(i)) or
    //      ceil(n * P(i)) and the sum over |n * P(i) - n(i)| should be as
    //      small as possible.

    {
        const double rawCategories[] = {1.1, 1.2, 2.1, 2.2};
        const TDoubleVec categories(boost::begin(rawCategories), boost::end(rawCategories));

        // The probabilities {P(i)} are proportional to the number of samples
        // of each category we add to the filter.

        CMultinomialConjugate filter(CMultinomialConjugate::nonInformativePrior(4u));

        filter.addSamples(TDouble1Vec(30, categories[0])); // P = 0.3
        filter.addSamples(TDouble1Vec(10, categories[1])); // P = 0.1
        filter.addSamples(TDouble1Vec(20, categories[2])); // P = 0.2
        filter.addSamples(TDouble1Vec(40, categories[3])); // P = 0.4

        TDouble1Vec samples;
        filter.sampleMarginalLikelihood(10, samples);
        std::sort(samples.begin(), samples.end());

        LOG_DEBUG("samples = " << core::CContainerPrinter::print(samples));

        CPPUNIT_ASSERT_EQUAL(std::string("[1.1, 1.1, 1.1, 1.2, 2.1, 2.1, 2.2, 2.2, 2.2, 2.2]"), core::CContainerPrinter::print(samples));
    }

    {
        const double rawCategories[] = {1.1, 1.2, 2.1, 2.2, 3.2, 5.1};
        const TDoubleVec categories(boost::begin(rawCategories), boost::end(rawCategories));

        CMultinomialConjugate filter(CMultinomialConjugate::nonInformativePrior(6u));

        filter.addSamples(TDouble1Vec(11, categories[0])); // P = 0.11
        filter.addSamples(TDouble1Vec(19, categories[1])); // P = 0.19
        filter.addSamples(TDouble1Vec(23, categories[2])); // P = 0.23
        filter.addSamples(TDouble1Vec(37, categories[3])); // P = 0.37
        filter.addSamples(TDouble1Vec(5, categories[4]));  // P = 0.05
        filter.addSamples(TDouble1Vec(5, categories[5]));  // P = 0.05

        TDouble1Vec samples;
        filter.sampleMarginalLikelihood(10, samples);
        std::sort(samples.begin(), samples.end());

        LOG_DEBUG("samples = " << core::CContainerPrinter::print(samples));

        CPPUNIT_ASSERT_EQUAL(std::string("[1.1, 1.2, 1.2, 2.1, 2.1, 2.2, 2.2, 2.2, 2.2, 5.1]"), core::CContainerPrinter::print(samples));
    }

    {
        const double rawCategories[] = {1.1, 1.2, 2.1, 2.2, 3.2, 5.1};
        const TDoubleVec categories(boost::begin(rawCategories), boost::end(rawCategories));

        CMultinomialConjugate filter(CMultinomialConjugate::nonInformativePrior(6u));

        filter.addSamples(TDouble1Vec(11, categories[0])); // P = 0.11
        filter.addSamples(TDouble1Vec(18, categories[1])); // P = 0.18
        filter.addSamples(TDouble1Vec(23, categories[2])); // P = 0.23
        filter.addSamples(TDouble1Vec(37, categories[3])); // P = 0.37
        filter.addSamples(TDouble1Vec(6, categories[4]));  // P = 0.06
        filter.addSamples(TDouble1Vec(5, categories[5]));  // P = 0.05

        TDouble1Vec samples;
        filter.sampleMarginalLikelihood(10, samples);
        std::sort(samples.begin(), samples.end());

        LOG_DEBUG("samples = " << core::CContainerPrinter::print(samples));

        CPPUNIT_ASSERT_EQUAL(std::string("[1.1, 1.2, 1.2, 2.1, 2.1, 2.2, 2.2, 2.2, 2.2, 3.2]"), core::CContainerPrinter::print(samples));
    }
}

<<<<<<< HEAD
void CMultinomialConjugateTest::testProbabilityOfLessLikelySamples(void) {
=======
void CMultinomialConjugateTest::testProbabilityOfLessLikelySamples()
{
>>>>>>> d4e4cca7
    LOG_DEBUG("+-----------------------------------------------------------------+");
    LOG_DEBUG("|  CMultinomialConjugateTest::testProbabilityOfLessLikelySamples  |");
    LOG_DEBUG("+-----------------------------------------------------------------+");

    using TDoubleSizePr = std::pair<double, std::size_t>;
    using TDoubleSizePrVec = std::vector<TDoubleSizePr>;

    // We test the definition of the various sided calculations:
    //   - one sided below: P(R) = P(y <= x)
    //   - two sided:       P(R) = P({y : f(y) <= f(x))
    //   - one sided above: P(R) = P(y >= x)

    LOG_DEBUG("**** one sided below ****");
    {
        // TODO
    }

    LOG_DEBUG("**** two sided ****");
    {
        const double rawCategories[] = {1.1, 1.2, 2.1, 2.2, 3.2, 5.1};
        const TDoubleVec categories(boost::begin(rawCategories), boost::end(rawCategories));

        {
            CMultinomialConjugate filter(CMultinomialConjugate::nonInformativePrior(6u));

            // Large update limit.
            filter.addSamples(maths_t::TWeightStyleVec(1, maths_t::E_SampleCountWeight),
                              TDouble1Vec(1, categories[0]),
                              TDouble4Vec1Vec(1, TDouble4Vec(1, 10000.0))); // P = 0.10
            filter.addSamples(maths_t::TWeightStyleVec(1, maths_t::E_SampleCountWeight),
                              TDouble1Vec(1, categories[1]),
                              TDouble4Vec1Vec(1, TDouble4Vec(1, 12000.0))); // P = 0.12
            filter.addSamples(maths_t::TWeightStyleVec(1, maths_t::E_SampleCountWeight),
                              TDouble1Vec(1, categories[2]),
                              TDouble4Vec1Vec(1, TDouble4Vec(1, 29000.0))); // P = 0.29
            filter.addSamples(maths_t::TWeightStyleVec(1, maths_t::E_SampleCountWeight),
                              TDouble1Vec(1, categories[3]),
                              TDouble4Vec1Vec(1, TDouble4Vec(1, 39000.0))); // P = 0.39
            filter.addSamples(maths_t::TWeightStyleVec(1, maths_t::E_SampleCountWeight),
                              TDouble1Vec(1, categories[4]),
                              TDouble4Vec1Vec(1, TDouble4Vec(1, 4000.0))); // P = 0.04
            filter.addSamples(maths_t::TWeightStyleVec(1, maths_t::E_SampleCountWeight),
                              TDouble1Vec(1, categories[5]),
                              TDouble4Vec1Vec(1, TDouble4Vec(1, 6000.0))); // P = 0.06

            // We expect the following probabilities for each category:
            //   P(1.1) = 0.20
            //   P(1.2) = 0.32
            //   P(2.1) = 0.61
            //   P(2.2) = 1.00
            //   P(3.2) = 0.04
            //   P(5.1) = 0.10
            double expectedProbabilities[] = {0.20, 0.32, 0.61, 1.0, 0.04, 0.10};

            for (size_t i = 0; i < boost::size(categories); ++i) {
                double lowerBound, upperBound;
                filter.probabilityOfLessLikelySamples(maths_t::E_TwoSided, TDouble1Vec(1, categories[i]), lowerBound, upperBound);

                LOG_DEBUG("category = " << categories[i] << ", lower bound = " << lowerBound << ", upper bound = " << upperBound
                                        << ", expected probability = " << expectedProbabilities[i]);

                CPPUNIT_ASSERT_DOUBLES_EQUAL(lowerBound, expectedProbabilities[i], 1e-10);
                CPPUNIT_ASSERT_DOUBLES_EQUAL(upperBound, expectedProbabilities[i], 1e-10);
            }
        }

        {
            CMultinomialConjugate filter(CMultinomialConjugate::nonInformativePrior(6u));

            // Large update limit.
            filter.addSamples(maths_t::TWeightStyleVec(1, maths_t::E_SampleCountWeight),
                              TDouble1Vec(1, categories[0]),
                              TDouble4Vec1Vec(1, TDouble4Vec(1, 11000.0))); // P = 0.11
            filter.addSamples(maths_t::TWeightStyleVec(1, maths_t::E_SampleCountWeight),
                              TDouble1Vec(1, categories[1]),
                              TDouble4Vec1Vec(1, TDouble4Vec(1, 11000.0))); // P = 0.11
            filter.addSamples(maths_t::TWeightStyleVec(1, maths_t::E_SampleCountWeight),
                              TDouble1Vec(1, categories[2]),
                              TDouble4Vec1Vec(1, TDouble4Vec(1, 29000.0))); // P = 0.29
            filter.addSamples(maths_t::TWeightStyleVec(1, maths_t::E_SampleCountWeight),
                              TDouble1Vec(1, categories[3]),
                              TDouble4Vec1Vec(1, TDouble4Vec(1, 39000.0))); // P = 0.39
            filter.addSamples(maths_t::TWeightStyleVec(1, maths_t::E_SampleCountWeight),
                              TDouble1Vec(1, categories[4]),
                              TDouble4Vec1Vec(1, TDouble4Vec(1, 5000.0))); // P = 0.05
            filter.addSamples(maths_t::TWeightStyleVec(1, maths_t::E_SampleCountWeight),
                              TDouble1Vec(1, categories[5]),
                              TDouble4Vec1Vec(1, TDouble4Vec(1, 5000.0))); // P = 0.05

            // We expect the following probabilities for each category:
            //   P(1.1) = P(1.2) = 0.32
            //   P(2.1) = 0.61
            //   P(2.2) = 1.00
            //   P(3.2) = P(5.1) = 0.10
            double expectedProbabilities[] = {0.32, 0.32, 0.61, 1.0, 0.1, 0.1};

            for (size_t i = 0; i < boost::size(categories); ++i) {
                double lowerBound, upperBound;
                filter.probabilityOfLessLikelySamples(maths_t::E_TwoSided, TDouble1Vec(1, categories[i]), lowerBound, upperBound);

                LOG_DEBUG("category = " << categories[i] << ", lower bound = " << lowerBound << ", upper bound = " << upperBound
                                        << ", expected probability = " << expectedProbabilities[i]);

                CPPUNIT_ASSERT_DOUBLES_EQUAL(lowerBound, expectedProbabilities[i], 1e-10);
                CPPUNIT_ASSERT_DOUBLES_EQUAL(upperBound, expectedProbabilities[i], 1e-10);
            }
        }

        {
            CMultinomialConjugate filter(CMultinomialConjugate::nonInformativePrior(6u));

            // Large update limit.
            filter.addSamples(maths_t::TWeightStyleVec(1, maths_t::E_SampleCountWeight),
                              TDouble1Vec(1, categories[0]),
                              TDouble4Vec1Vec(1, TDouble4Vec(1, 15000.0))); // P = 0.15
            filter.addSamples(maths_t::TWeightStyleVec(1, maths_t::E_SampleCountWeight),
                              TDouble1Vec(1, categories[1]),
                              TDouble4Vec1Vec(1, TDouble4Vec(1, 15000.0))); // P = 0.15
            filter.addSamples(maths_t::TWeightStyleVec(1, maths_t::E_SampleCountWeight),
                              TDouble1Vec(1, categories[2]),
                              TDouble4Vec1Vec(1, TDouble4Vec(1, 30000.0))); // P = 0.30
            filter.addSamples(maths_t::TWeightStyleVec(1, maths_t::E_SampleCountWeight),
                              TDouble1Vec(1, categories[3]),
                              TDouble4Vec1Vec(1, TDouble4Vec(1, 30000.0))); // P = 0.30
            filter.addSamples(maths_t::TWeightStyleVec(1, maths_t::E_SampleCountWeight),
                              TDouble1Vec(1, categories[4]),
                              TDouble4Vec1Vec(1, TDouble4Vec(1, 5000.0))); // P = 0.05
            filter.addSamples(maths_t::TWeightStyleVec(1, maths_t::E_SampleCountWeight),
                              TDouble1Vec(1, categories[5]),
                              TDouble4Vec1Vec(1, TDouble4Vec(1, 5000.0))); // P = 0.05

            // We expect the following probabilities for each category:
            //   P(1.1) = P(1.2) = 0.40
            //   P(2.1) = P(2.2) = 1.00
            //   P(3.2) = P(5.1) = 0.10
            double expectedProbabilities[] = {0.4, 0.4, 1.0, 1.0, 0.1, 0.1};

            for (size_t i = 0; i < boost::size(categories); ++i) {
                double lowerBound, upperBound;
                filter.probabilityOfLessLikelySamples(maths_t::E_TwoSided, TDouble1Vec(1, categories[i]), lowerBound, upperBound);

                LOG_DEBUG("category = " << categories[i] << ", lower bound = " << lowerBound << ", upper bound = " << upperBound
                                        << ", expected probability = " << expectedProbabilities[i]);

                CPPUNIT_ASSERT_DOUBLES_EQUAL(lowerBound, expectedProbabilities[i], 1e-10);
                CPPUNIT_ASSERT_DOUBLES_EQUAL(upperBound, expectedProbabilities[i], 1e-10);
            }
        }

        {
            CMultinomialConjugate filter(CMultinomialConjugate::nonInformativePrior(4u));
            filter.addSamples(TDouble1Vec(25, categories[0])); // P = 0.25
            filter.addSamples(TDouble1Vec(25, categories[1])); // P = 0.25
            filter.addSamples(TDouble1Vec(25, categories[2])); // P = 0.25
            filter.addSamples(TDouble1Vec(25, categories[3])); // P = 0.25

            // We expect the following probabilities for each category:
            //   P(1.1) = P(1.2) = P(2.1) = P(2.2) = 1.0
            double expectedProbabilities[] = {0.95, 0.95, 0.95, 0.95};

            for (size_t i = 0; i < boost::size(expectedProbabilities); ++i) {
                double lowerBound, upperBound;
                filter.probabilityOfLessLikelySamples(maths_t::E_TwoSided, TDouble1Vec(1, categories[i]), lowerBound, upperBound);

                LOG_DEBUG("category = " << categories[i] << ", lower bound = " << lowerBound << ", upper bound = " << upperBound
                                        << ", expected probability = " << expectedProbabilities[i]);

                CPPUNIT_ASSERT(lowerBound > expectedProbabilities[i]);
                CPPUNIT_ASSERT(upperBound > expectedProbabilities[i]);
            }
        }
        {
            using TDoubleDoubleVecMap = std::map<double, TDoubleVec>;
            using TDoubleDoubleVecMapCItr = TDoubleDoubleVecMap::const_iterator;
            using TDoubleVecDoubleMap = std::map<TDoubleVec, double>;
            using TDoubleVecDoubleMapCItr = TDoubleVecDoubleMap::const_iterator;

            double categoryProbabilities[] = {0.10, 0.12, 0.29, 0.39, 0.04, 0.06};
            TDoubleDoubleVecMap categoryPairProbabilities;
            for (size_t i = 0u; i < boost::size(categories); ++i) {
                for (size_t j = i; j < boost::size(categories); ++j) {
                    double p = (i != j ? 2.0 : 1.0) * categoryProbabilities[i] * categoryProbabilities[j];

                    TDoubleVec& categoryPair =
                        categoryPairProbabilities.insert(TDoubleDoubleVecMap::value_type(p, TDoubleVec())).first->second;
                    categoryPair.push_back(categories[i]);
                    categoryPair.push_back(categories[j]);
                }
            }
            LOG_DEBUG("category pair probabilities = " << core::CContainerPrinter::print(categoryPairProbabilities));

            double pc = 0.0;
            TDoubleVecDoubleMap trueProbabilities;
            for (TDoubleDoubleVecMapCItr itr = categoryPairProbabilities.begin(); itr != categoryPairProbabilities.end(); ++itr) {
                pc += itr->first * static_cast<double>(itr->second.size() / 2u);
                for (std::size_t i = 0u; i < itr->second.size(); i += 2u) {
                    TDoubleVec categoryPair;
                    categoryPair.push_back(itr->second[i]);
                    categoryPair.push_back(itr->second[i + 1u]);
                    trueProbabilities.insert(TDoubleVecDoubleMap::value_type(categoryPair, pc));
                }
            }
            LOG_DEBUG("true probabilities = " << core::CContainerPrinter::print(trueProbabilities));

            CMultinomialConjugate filter(CMultinomialConjugate::nonInformativePrior(6u));

            // Large update limit.
            filter.addSamples(maths_t::TWeightStyleVec(1, maths_t::E_SampleCountWeight),
                              TDouble1Vec(1, categories[0]),
                              TDouble4Vec1Vec(1, TDouble4Vec(1, 10000.0))); // P = 0.10
            filter.addSamples(maths_t::TWeightStyleVec(1, maths_t::E_SampleCountWeight),
                              TDouble1Vec(1, categories[1]),
                              TDouble4Vec1Vec(1, TDouble4Vec(1, 12000.0))); // P = 0.12
            filter.addSamples(maths_t::TWeightStyleVec(1, maths_t::E_SampleCountWeight),
                              TDouble1Vec(1, categories[2]),
                              TDouble4Vec1Vec(1, TDouble4Vec(1, 29000.0))); // P = 0.29
            filter.addSamples(maths_t::TWeightStyleVec(1, maths_t::E_SampleCountWeight),
                              TDouble1Vec(1, categories[3]),
                              TDouble4Vec1Vec(1, TDouble4Vec(1, 39000.0))); // P = 0.39
            filter.addSamples(maths_t::TWeightStyleVec(1, maths_t::E_SampleCountWeight),
                              TDouble1Vec(1, categories[4]),
                              TDouble4Vec1Vec(1, TDouble4Vec(1, 4000.0))); // P = 0.04
            filter.addSamples(maths_t::TWeightStyleVec(1, maths_t::E_SampleCountWeight),
                              TDouble1Vec(1, categories[5]),
                              TDouble4Vec1Vec(1, TDouble4Vec(1, 6000.0))); // P = 0.06

            double expectedProbabilities[] = {0.2, 0.32, 0.61, 1.0, 0.04, 0.1};

            for (TDoubleVecDoubleMapCItr itr = trueProbabilities.begin(); itr != trueProbabilities.end(); ++itr) {
                TDoubleVec categoryPair;
                categoryPair.push_back(itr->first[0]);
                categoryPair.push_back(itr->first[1]);
                double lowerBound, upperBound;
                filter.probabilityOfLessLikelySamples(maths_t::E_TwoSided, categoryPair, lowerBound, upperBound);
                CPPUNIT_ASSERT_EQUAL(lowerBound, upperBound);
                double probability = lowerBound;

                maths::CJointProbabilityOfLessLikelySamples expectedProbabilityCalculator;
                {
                    ptrdiff_t i = std::lower_bound(categories.begin(), categories.end(), itr->first[0]) - categories.begin();
                    ptrdiff_t j = std::lower_bound(categories.begin(), categories.end(), itr->first[1]) - categories.begin();
                    expectedProbabilityCalculator.add(expectedProbabilities[i]);
                    expectedProbabilityCalculator.add(expectedProbabilities[j]);
                }
                double expectedProbability;
                CPPUNIT_ASSERT(expectedProbabilityCalculator.calculate(expectedProbability));

                LOG_DEBUG("category pair = " << core::CContainerPrinter::print(itr->first) << ", probability = " << probability
                                             << ", expected probability = " << expectedProbability
                                             << ", true probability = " << itr->second);

                CPPUNIT_ASSERT_DOUBLES_EQUAL(expectedProbability, probability, 1e-10);
            }
        }
    }
    {
        // Test the function to compute all category probabilities.
        const double rawCategories[] = {1.1,  1.2,  2.1,  2.2,  3.2,  5.1,  5.5,  6.0,  6.2,  6.6,  7.8,  8.0,  9.0,  9.9,  10.0,
                                        10.1, 10.2, 12.0, 12.1, 12.8, 13.1, 13.7, 15.2, 17.1, 17.5, 17.9, 18.2, 19.6, 20.0, 20.2};
        const double rawProbabilities[] = {0.02, 0.05, 0.01,  0.2,   0.001, 0.03,  0.02,  0.005, 0.1,  0.03,
                                           0.04, 0.01, 0.001, 0.006, 0.02,  0.05,  0.001, 0.001, 0.01, 0.01,
                                           0.2,  0.01, 0.02,  0.07,  0.01,  0.002, 0.01,  0.02,  0.03, 0.013};

        CPPUNIT_ASSERT_EQUAL(boost::size(rawCategories), boost::size(rawProbabilities));

        test::CRandomNumbers rng;
        const std::size_t numberSamples = 10000u;

        // Generate samples from the Dirichlet prior.
        TDoubleVecVec dirichletSamples(boost::size(rawProbabilities));
        for (size_t i = 0; i < boost::size(rawProbabilities); ++i) {
            TDoubleVec& samples = dirichletSamples[i];
            rng.generateGammaSamples(rawProbabilities[i] * 100.0, 1.0, numberSamples, samples);
        }
        for (std::size_t i = 0u; i < numberSamples; ++i) {
            double n = 0.0;
            for (std::size_t j = 0u; j < dirichletSamples.size(); ++j) {
                n += dirichletSamples[j][i];
            }
            for (std::size_t j = 0u; j < dirichletSamples.size(); ++j) {
                dirichletSamples[j][i] /= n;
            }
        }

        // Compute the expected probabilities w.r.t. the Dirichlet prior.
        TDoubleVec expectedProbabilities(boost::size(rawCategories), 0.0);
        for (std::size_t i = 0u; i < numberSamples; ++i) {
            TDoubleSizePrVec probabilities;
            probabilities.reserve(dirichletSamples.size() + 1);
            for (std::size_t j = 0u; j < dirichletSamples.size(); ++j) {
                probabilities.push_back(TDoubleSizePr(dirichletSamples[j][i], j));
            }
            std::sort(probabilities.begin(), probabilities.end());
            for (std::size_t j = 1u; j < probabilities.size(); ++j) {
                probabilities[j].first += probabilities[j - 1].first;
            }
            probabilities.push_back(TDoubleSizePr(1.0, probabilities.size()));
            for (std::size_t j = 0u; j < probabilities.size() - 1; ++j) {
                expectedProbabilities[probabilities[j].second] += probabilities[j + 1].first;
            }
        }
        for (std::size_t i = 0u; i < expectedProbabilities.size(); ++i) {
            expectedProbabilities[i] /= static_cast<double>(numberSamples);
        }
        LOG_DEBUG("expectedProbabilities = " << core::CContainerPrinter::print(expectedProbabilities));

        TDoubleVec categories(boost::begin(rawCategories), boost::end(rawCategories));
        CMultinomialConjugate filter(CMultinomialConjugate::nonInformativePrior(categories.size()));
        for (std::size_t i = 0u; i < categories.size(); ++i) {
            filter.addSamples(maths_t::TWeightStyleVec(1, maths_t::E_SampleCountWeight),
                              TDouble1Vec(1, categories[i]),
                              TDouble4Vec1Vec(1, TDouble4Vec(1, rawProbabilities[i] * 100.0)));
        }

        TDoubleVec lowerBounds, upperBounds;
        filter.probabilitiesOfLessLikelyCategories(maths_t::E_TwoSided, lowerBounds, upperBounds);
        LOG_DEBUG("probabilities = " << core::CContainerPrinter::print(lowerBounds));
        CPPUNIT_ASSERT_EQUAL(core::CContainerPrinter::print(lowerBounds), core::CContainerPrinter::print(upperBounds));

        double totalError = 0.0;
        for (std::size_t i = 0u; i < lowerBounds.size(); ++i) {
            CPPUNIT_ASSERT_DOUBLES_EQUAL(expectedProbabilities[i], lowerBounds[i], 0.1);
            totalError += std::fabs(lowerBounds[i] - expectedProbabilities[i]);
        }
        LOG_DEBUG("totalError = " << totalError);
        CPPUNIT_ASSERT(totalError < 0.7);

        for (std::size_t i = 0u; i < categories.size(); ++i) {
            double lowerBound, upperBound;
            CPPUNIT_ASSERT(
                filter.probabilityOfLessLikelySamples(maths_t::E_TwoSided, TDouble1Vec(1, categories[i]), lowerBound, upperBound));
            CPPUNIT_ASSERT_EQUAL(lowerBound, upperBound);
            CPPUNIT_ASSERT_DOUBLES_EQUAL(lowerBounds[i], lowerBound, 1e-10);
        }
    }

    LOG_DEBUG("**** one sided above ****");
    {
        // TODO
    }
}

<<<<<<< HEAD
void CMultinomialConjugateTest::testAnomalyScore(void) {
}

void CMultinomialConjugateTest::testRemoveCategories(void) {
=======
void CMultinomialConjugateTest::testAnomalyScore()
{
}

void CMultinomialConjugateTest::testRemoveCategories()
{
>>>>>>> d4e4cca7
    LOG_DEBUG("+---------------------------------------------------+");
    LOG_DEBUG("|  CMultinomialConjugateTest::testRemoveCategories  |");
    LOG_DEBUG("+---------------------------------------------------+");

    double rawCategories[] = {1.0, 3.0, 15.0, 17.0, 19.0, 20.0};
    double rawConcentrations[] = {1.0, 2.0, 1.5, 12.0, 10.0, 2.0};

    TDoubleVec categories(boost::begin(rawCategories), boost::end(rawCategories));
    TDoubleVec concentrationParameters(boost::begin(rawConcentrations), boost::end(rawConcentrations));

    {
        CMultinomialConjugate prior(maths::CMultinomialConjugate(100, categories, concentrationParameters));

        TDoubleVec categoriesToRemove;
        categoriesToRemove.push_back(3.0);
        categoriesToRemove.push_back(17.0);
        categoriesToRemove.push_back(19.0);
        prior.removeCategories(categoriesToRemove);

        TDoubleVec expectedCategories;
        expectedCategories.push_back(1.0);
        expectedCategories.push_back(15.0);
        expectedCategories.push_back(20.0);
        TDoubleVec expectedConcentrations;
        expectedConcentrations.push_back(1.0);
        expectedConcentrations.push_back(1.5);
        expectedConcentrations.push_back(2.0);
        CMultinomialConjugate expectedPrior(maths::CMultinomialConjugate(100, expectedCategories, expectedConcentrations));

        LOG_DEBUG("expectedCategories = " << core::CContainerPrinter::print(expectedCategories));
        LOG_DEBUG("expectedConcentrations = " << core::CContainerPrinter::print(expectedConcentrations));

        CPPUNIT_ASSERT_EQUAL(expectedPrior.checksum(), prior.checksum());
    }
    {
        CMultinomialConjugate prior(maths::CMultinomialConjugate(90, categories, concentrationParameters));

        TDoubleVec categoriesToRemove;
        categoriesToRemove.push_back(1.0);
        categoriesToRemove.push_back(15.0);
        categoriesToRemove.push_back(20.0);
        prior.removeCategories(categoriesToRemove);

        TDoubleVec expectedCategories;
        expectedCategories.push_back(3.0);
        expectedCategories.push_back(17.0);
        expectedCategories.push_back(19.0);
        TDoubleVec expectedConcentrations;
        expectedConcentrations.push_back(2.0);
        expectedConcentrations.push_back(12.0);
        expectedConcentrations.push_back(10.0);
        CMultinomialConjugate expectedPrior(maths::CMultinomialConjugate(90, expectedCategories, expectedConcentrations));

        LOG_DEBUG("expectedCategories = " << core::CContainerPrinter::print(expectedCategories));
        LOG_DEBUG("expectedConcentrations = " << core::CContainerPrinter::print(expectedConcentrations));

        CPPUNIT_ASSERT_EQUAL(expectedPrior.checksum(), prior.checksum());
    }
    {
        CMultinomialConjugate prior(maths::CMultinomialConjugate(10, categories, concentrationParameters));

        prior.removeCategories(categories);

        CMultinomialConjugate expectedPrior = CMultinomialConjugate::nonInformativePrior(10);

        CPPUNIT_ASSERT_EQUAL(expectedPrior.checksum(), prior.checksum());
    }
}

<<<<<<< HEAD
void CMultinomialConjugateTest::testPersist(void) {
=======
void CMultinomialConjugateTest::testPersist()
{
>>>>>>> d4e4cca7
    LOG_DEBUG("+------------------------------------------+");
    LOG_DEBUG("|  CMultinomialConjugateTest::testPersist  |");
    LOG_DEBUG("+------------------------------------------+");

    const double rawCategories[] = {-1.0, 5.0, 2.1, 78.0, 15.3};
    const double rawProbabilities[] = {0.1, 0.2, 0.35, 0.3, 0.05};
    const TDoubleVec categories(boost::begin(rawCategories), boost::end(rawCategories));
    const TDoubleVec probabilities(boost::begin(rawProbabilities), boost::end(rawProbabilities));

    test::CRandomNumbers rng;

    TDoubleVec samples;
    rng.generateMultinomialSamples(categories, probabilities, 100, samples);
    maths::CMultinomialConjugate origFilter(CMultinomialConjugate::nonInformativePrior(5));
    for (std::size_t i = 0u; i < samples.size(); ++i) {
        origFilter.addSamples(
            maths_t::TWeightStyleVec(1, maths_t::E_SampleCountWeight), TDouble1Vec(1, samples[i]), TDouble4Vec1Vec(1, TDouble4Vec(1, 1.0)));
    }
    double decayRate = origFilter.decayRate();
    uint64_t checksum = origFilter.checksum();

    std::string origXml;
    {
        core::CRapidXmlStatePersistInserter inserter("root");
        origFilter.acceptPersistInserter(inserter);
        inserter.toXml(origXml);
    }

    LOG_DEBUG("Multinomial conjugate XML representation:\n" << origXml);

    // Restore the XML into a new filter
    core::CRapidXmlParser parser;
    CPPUNIT_ASSERT(parser.parseStringIgnoreCdata(origXml));
    core::CRapidXmlStateRestoreTraverser traverser(parser);

    maths::SDistributionRestoreParams params(maths_t::E_ContinuousData,
                                             decayRate + 0.1,
                                             maths::MINIMUM_CLUSTER_SPLIT_FRACTION,
                                             maths::MINIMUM_CLUSTER_SPLIT_COUNT,
                                             maths::MINIMUM_CATEGORY_COUNT);
    maths::CMultinomialConjugate restoredFilter(params, traverser);

    LOG_DEBUG("orig checksum = " << checksum << " restored checksum = " << restoredFilter.checksum());

    CPPUNIT_ASSERT_EQUAL(checksum, restoredFilter.checksum());

    // The XML representation of the new filter should be the same as the original
    std::string newXml;
    {
        core::CRapidXmlStatePersistInserter inserter("root");
        restoredFilter.acceptPersistInserter(inserter);
        inserter.toXml(newXml);
    }
    CPPUNIT_ASSERT_EQUAL(origXml, newXml);
}

<<<<<<< HEAD
void CMultinomialConjugateTest::testOverflow(void) {
}

void CMultinomialConjugateTest::testConcentration(void) {
=======
void CMultinomialConjugateTest::testOverflow()
{
}

void CMultinomialConjugateTest::testConcentration()
{
>>>>>>> d4e4cca7
    CMultinomialConjugate filter(CMultinomialConjugate::nonInformativePrior(5u));
    for (std::size_t i = 1u; i <= 5u; ++i) {
        filter.addSamples(TDouble1Vec(i, static_cast<double>(i)));
    }

    double concentration;
    for (std::size_t i = 1u; i <= 5u; ++i) {
        double category = static_cast<double>(i);
        filter.concentration(category, concentration);
        CPPUNIT_ASSERT_EQUAL(category, concentration);
    }
}

CppUnit::Test* CMultinomialConjugateTest::suite() {
    CppUnit::TestSuite* suiteOfTests = new CppUnit::TestSuite("CMultinomialConjugateTest");

    suiteOfTests->addTest(new CppUnit::TestCaller<CMultinomialConjugateTest>("CMultinomialConjugateTest::testMultipleUpdate",
                                                                             &CMultinomialConjugateTest::testMultipleUpdate));
    suiteOfTests->addTest(new CppUnit::TestCaller<CMultinomialConjugateTest>("CMultinomialConjugateTest::testPropagation",
                                                                             &CMultinomialConjugateTest::testPropagation));
    suiteOfTests->addTest(new CppUnit::TestCaller<CMultinomialConjugateTest>("CMultinomialConjugateTest::testProbabilityEstimation",
                                                                             &CMultinomialConjugateTest::testProbabilityEstimation));
    suiteOfTests->addTest(new CppUnit::TestCaller<CMultinomialConjugateTest>("CMultinomialConjugateTest::testMarginalLikelihood",
                                                                             &CMultinomialConjugateTest::testMarginalLikelihood));
    suiteOfTests->addTest(new CppUnit::TestCaller<CMultinomialConjugateTest>("CMultinomialConjugateTest::testSampleMarginalLikelihood",
                                                                             &CMultinomialConjugateTest::testSampleMarginalLikelihood));
    suiteOfTests->addTest(new CppUnit::TestCaller<CMultinomialConjugateTest>(
        "CMultinomialConjugateTest::testProbabilityOfLessLikelySamples", &CMultinomialConjugateTest::testProbabilityOfLessLikelySamples));
    suiteOfTests->addTest(new CppUnit::TestCaller<CMultinomialConjugateTest>("CMultinomialConjugateTest::testAnomalyScore",
                                                                             &CMultinomialConjugateTest::testAnomalyScore));
    suiteOfTests->addTest(new CppUnit::TestCaller<CMultinomialConjugateTest>("CMultinomialConjugateTest::testRemoveCategories",
                                                                             &CMultinomialConjugateTest::testRemoveCategories));
    suiteOfTests->addTest(new CppUnit::TestCaller<CMultinomialConjugateTest>("CMultinomialConjugateTest::testPersist",
                                                                             &CMultinomialConjugateTest::testPersist));
    suiteOfTests->addTest(new CppUnit::TestCaller<CMultinomialConjugateTest>("CMultinomialConjugateTest::testOverflow",
                                                                             &CMultinomialConjugateTest::testOverflow));
    suiteOfTests->addTest(new CppUnit::TestCaller<CMultinomialConjugateTest>("CMultinomialConjugateTest::testConcentration",
                                                                             &CMultinomialConjugateTest::testConcentration));

    return suiteOfTests;
}<|MERGE_RESOLUTION|>--- conflicted
+++ resolved
@@ -42,16 +42,6 @@
 using namespace ml;
 using namespace handy_typedefs;
 
-<<<<<<< HEAD
-typedef std::vector<double> TDoubleVec;
-typedef std::vector<TDoubleVec> TDoubleVecVec;
-typedef std::vector<unsigned int> TUIntVec;
-typedef std::pair<double, double> TDoubleDoublePr;
-typedef std::vector<TDoubleDoublePr> TDoubleDoublePrVec;
-typedef CPriorTestInterfaceMixin<maths::CMultinomialConjugate> CMultinomialConjugate;
-
-void CMultinomialConjugateTest::testMultipleUpdate(void) {
-=======
 using TDoubleVec = std::vector<double>;
 using TDoubleVecVec = std::vector<TDoubleVec>;
 using TUIntVec = std::vector<unsigned int>;
@@ -59,9 +49,7 @@
 using TDoubleDoublePrVec = std::vector<TDoubleDoublePr>;
 using CMultinomialConjugate = CPriorTestInterfaceMixin<maths::CMultinomialConjugate>;
 
-void CMultinomialConjugateTest::testMultipleUpdate()
-{
->>>>>>> d4e4cca7
+void CMultinomialConjugateTest::testMultipleUpdate() {
     LOG_DEBUG("+-------------------------------------------------+");
     LOG_DEBUG("|  CMultinomialConjugateTest::testMultipleUpdate  |");
     LOG_DEBUG("+-------------------------------------------------+");
@@ -92,12 +80,7 @@
     CPPUNIT_ASSERT(filter1.equalTolerance(filter2, equal));
 }
 
-<<<<<<< HEAD
-void CMultinomialConjugateTest::testPropagation(void) {
-=======
-void CMultinomialConjugateTest::testPropagation()
-{
->>>>>>> d4e4cca7
+void CMultinomialConjugateTest::testPropagation() {
     LOG_DEBUG("+----------------------------------------------+");
     LOG_DEBUG("|  CMultinomialConjugateTest::testPropagation  |");
     LOG_DEBUG("+----------------------------------------------+");
@@ -135,12 +118,7 @@
     CPPUNIT_ASSERT(std::equal(expectedProbabilities.begin(), expectedProbabilities.end(), propagatedExpectedProbabilities.begin(), equal));
 }
 
-<<<<<<< HEAD
-void CMultinomialConjugateTest::testProbabilityEstimation(void) {
-=======
-void CMultinomialConjugateTest::testProbabilityEstimation()
-{
->>>>>>> d4e4cca7
+void CMultinomialConjugateTest::testProbabilityEstimation() {
     LOG_DEBUG("+--------------------------------------------------------+");
     LOG_DEBUG("|  CMultinomialConjugateTest::testProbabilityEstimation  |");
     LOG_DEBUG("+--------------------------------------------------------+");
@@ -200,25 +178,11 @@
             // If the decay rate is zero the intervals should be accurate.
             // Otherwise, they should be an upper bound.
             double meanError = 0.0;
-<<<<<<< HEAD
             for (std::size_t k = 0u; k < intervals.size(); ++k) {
                 if (decayRates[i] == 0.0) {
                     CPPUNIT_ASSERT_DOUBLES_EQUAL(intervals[k], 100.0 - testIntervals[j], std::min(5.0, 0.4 * (100.0 - testIntervals[j])));
-                    meanError += ::fabs(intervals[k] - (100.0 - testIntervals[j]));
+                    meanError += std::fabs(intervals[k] - (100.0 - testIntervals[j]));
                 } else {
-=======
-            for (std::size_t k = 0u; k < intervals.size(); ++k)
-            {
-                if (decayRates[i] == 0.0)
-                {
-                    CPPUNIT_ASSERT_DOUBLES_EQUAL(intervals[k],
-                                                 100.0 - testIntervals[j],
-                                                 std::min(5.0, 0.4 * (100.0 - testIntervals[j])));
-                    meanError += std::fabs(intervals[k] - (100.0 - testIntervals[j]));
-                }
-                else
-                {
->>>>>>> d4e4cca7
                     CPPUNIT_ASSERT(intervals[k] <= (100.0 - testIntervals[j]));
                 }
             }
@@ -229,12 +193,7 @@
     }
 }
 
-<<<<<<< HEAD
-void CMultinomialConjugateTest::testMarginalLikelihood(void) {
-=======
-void CMultinomialConjugateTest::testMarginalLikelihood()
-{
->>>>>>> d4e4cca7
+void CMultinomialConjugateTest::testMarginalLikelihood() {
     LOG_DEBUG("+-----------------------------------------------------+");
     LOG_DEBUG("|  CMultinomialConjugateTest::testMarginalLikelihood  |");
     LOG_DEBUG("+-----------------------------------------------------+");
@@ -276,13 +235,7 @@
                 CPPUNIT_ASSERT(k < filterProbabilities.size());
                 double p = filterProbabilities[k];
 
-<<<<<<< HEAD
-                LOG_DEBUG("sample = " << samples[j] << ", expected likelihood = " << p << ", likelihood = " << ::exp(logp));
-=======
-                LOG_DEBUG("sample = " << samples[j]
-                          << ", expected likelihood = " << p
-                          << ", likelihood = " << std::exp(logp));
->>>>>>> d4e4cca7
+                LOG_DEBUG("sample = " << samples[j] << ", expected likelihood = " << p << ", likelihood = " << std::exp(logp));
 
                 CPPUNIT_ASSERT_DOUBLES_EQUAL(p, std::exp(logp), 1e-12);
             }
@@ -340,14 +293,8 @@
             TDoubleVec p2;
             for (std::size_t i = 0u; i < o2.size(); ++i) {
                 double p;
-<<<<<<< HEAD
                 CPPUNIT_ASSERT_EQUAL(maths_t::E_FpNoErrors, filter.jointLogMarginalLikelihood(o2[i], p));
-                p = ::exp(p);
-=======
-                CPPUNIT_ASSERT_EQUAL(maths_t::E_FpNoErrors,
-                                     filter.jointLogMarginalLikelihood(o2[i], p));
                 p = std::exp(p);
->>>>>>> d4e4cca7
                 p2.push_back(p);
                 LOG_DEBUG("categories = " << core::CContainerPrinter::print(o2[i]) << ", p = " << p);
             }
@@ -382,14 +329,8 @@
             TDoubleVec p3;
             for (std::size_t i = 0u; i < o3.size(); ++i) {
                 double p;
-<<<<<<< HEAD
                 CPPUNIT_ASSERT_EQUAL(maths_t::E_FpNoErrors, filter.jointLogMarginalLikelihood(o3[i], p));
-                p = ::exp(p);
-=======
-                CPPUNIT_ASSERT_EQUAL(maths_t::E_FpNoErrors,
-                                     filter.jointLogMarginalLikelihood(o3[i], p));
                 p = std::exp(p);
->>>>>>> d4e4cca7
                 p3.push_back(p);
                 LOG_DEBUG("categories = " << core::CContainerPrinter::print(o3[i]) << ", p = " << p);
             }
@@ -422,12 +363,7 @@
     }
 }
 
-<<<<<<< HEAD
-void CMultinomialConjugateTest::testSampleMarginalLikelihood(void) {
-=======
-void CMultinomialConjugateTest::testSampleMarginalLikelihood()
-{
->>>>>>> d4e4cca7
+void CMultinomialConjugateTest::testSampleMarginalLikelihood() {
     LOG_DEBUG("+-----------------------------------------------------------+");
     LOG_DEBUG("|  CMultinomialConjugateTest::testSampleMarginalLikelihood  |");
     LOG_DEBUG("+-----------------------------------------------------------+");
@@ -510,12 +446,7 @@
     }
 }
 
-<<<<<<< HEAD
-void CMultinomialConjugateTest::testProbabilityOfLessLikelySamples(void) {
-=======
-void CMultinomialConjugateTest::testProbabilityOfLessLikelySamples()
-{
->>>>>>> d4e4cca7
+void CMultinomialConjugateTest::testProbabilityOfLessLikelySamples() {
     LOG_DEBUG("+-----------------------------------------------------------------+");
     LOG_DEBUG("|  CMultinomialConjugateTest::testProbabilityOfLessLikelySamples  |");
     LOG_DEBUG("+-----------------------------------------------------------------+");
@@ -858,19 +789,10 @@
     }
 }
 
-<<<<<<< HEAD
-void CMultinomialConjugateTest::testAnomalyScore(void) {
-}
-
-void CMultinomialConjugateTest::testRemoveCategories(void) {
-=======
-void CMultinomialConjugateTest::testAnomalyScore()
-{
-}
-
-void CMultinomialConjugateTest::testRemoveCategories()
-{
->>>>>>> d4e4cca7
+void CMultinomialConjugateTest::testAnomalyScore() {
+}
+
+void CMultinomialConjugateTest::testRemoveCategories() {
     LOG_DEBUG("+---------------------------------------------------+");
     LOG_DEBUG("|  CMultinomialConjugateTest::testRemoveCategories  |");
     LOG_DEBUG("+---------------------------------------------------+");
@@ -940,12 +862,7 @@
     }
 }
 
-<<<<<<< HEAD
-void CMultinomialConjugateTest::testPersist(void) {
-=======
-void CMultinomialConjugateTest::testPersist()
-{
->>>>>>> d4e4cca7
+void CMultinomialConjugateTest::testPersist() {
     LOG_DEBUG("+------------------------------------------+");
     LOG_DEBUG("|  CMultinomialConjugateTest::testPersist  |");
     LOG_DEBUG("+------------------------------------------+");
@@ -1002,19 +919,10 @@
     CPPUNIT_ASSERT_EQUAL(origXml, newXml);
 }
 
-<<<<<<< HEAD
-void CMultinomialConjugateTest::testOverflow(void) {
-}
-
-void CMultinomialConjugateTest::testConcentration(void) {
-=======
-void CMultinomialConjugateTest::testOverflow()
-{
-}
-
-void CMultinomialConjugateTest::testConcentration()
-{
->>>>>>> d4e4cca7
+void CMultinomialConjugateTest::testOverflow() {
+}
+
+void CMultinomialConjugateTest::testConcentration() {
     CMultinomialConjugate filter(CMultinomialConjugate::nonInformativePrior(5u));
     for (std::size_t i = 1u; i <= 5u; ++i) {
         filter.addSamples(TDouble1Vec(i, static_cast<double>(i)));
