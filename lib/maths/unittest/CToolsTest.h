/*
 * ELASTICSEARCH CONFIDENTIAL
 *
 * Copyright (c) 2016 Elasticsearch BV. All Rights Reserved.
 *
 * Notice: this software, and all information contained
 * therein, is the exclusive property of Elasticsearch BV
 * and its licensors, if any, and is protected under applicable
 * domestic and foreign law, and international treaties.
 *
 * Reproduction, republication or distribution without the
 * express written consent of Elasticsearch BV is
 * strictly prohibited.
 */

#ifndef INCLUDED_CToolsTest_h
#define INCLUDED_CToolsTest_h

#include <cppunit/extensions/HelperMacros.h>

<<<<<<< HEAD
class CToolsTest : public CppUnit::TestFixture {
public:
    void testProbabilityOfLessLikelySample(void);
    void testIntervalExpectation(void);
    void testMixtureProbabilityOfLessLikelySample(void);
    void testDeviation(void);
    void testSpread(void);
    void testFastLog(void);
    void testMiscellaneous(void);

    static CppUnit::Test* suite(void);
=======
class CToolsTest : public CppUnit::TestFixture
{
    public:
        void testProbabilityOfLessLikelySample();
        void testIntervalExpectation();
        void testMixtureProbabilityOfLessLikelySample();
        void testDeviation();
        void testSpread();
        void testFastLog();
        void testMiscellaneous();

        static CppUnit::Test *suite();
>>>>>>> d4e4cca7
};

#endif // INCLUDED_CToolsTest_h<|MERGE_RESOLUTION|>--- conflicted
+++ resolved
@@ -18,32 +18,17 @@
 
 #include <cppunit/extensions/HelperMacros.h>
 
-<<<<<<< HEAD
 class CToolsTest : public CppUnit::TestFixture {
 public:
-    void testProbabilityOfLessLikelySample(void);
-    void testIntervalExpectation(void);
-    void testMixtureProbabilityOfLessLikelySample(void);
-    void testDeviation(void);
-    void testSpread(void);
-    void testFastLog(void);
-    void testMiscellaneous(void);
+    void testProbabilityOfLessLikelySample();
+    void testIntervalExpectation();
+    void testMixtureProbabilityOfLessLikelySample();
+    void testDeviation();
+    void testSpread();
+    void testFastLog();
+    void testMiscellaneous();
 
-    static CppUnit::Test* suite(void);
-=======
-class CToolsTest : public CppUnit::TestFixture
-{
-    public:
-        void testProbabilityOfLessLikelySample();
-        void testIntervalExpectation();
-        void testMixtureProbabilityOfLessLikelySample();
-        void testDeviation();
-        void testSpread();
-        void testFastLog();
-        void testMiscellaneous();
-
-        static CppUnit::Test *suite();
->>>>>>> d4e4cca7
+    static CppUnit::Test* suite();
 };
 
 #endif // INCLUDED_CToolsTest_h