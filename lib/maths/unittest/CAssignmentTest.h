--- conflicted
+++ resolved
@@ -18,20 +18,11 @@
 
 #include <cppunit/extensions/HelperMacros.h>
 
-<<<<<<< HEAD
 class CAssignmentTest : public CppUnit::TestFixture {
 public:
-    void testKuhnMunkres(void);
+    void testKuhnMunkres();
 
-    static CppUnit::Test* suite(void);
-=======
-class CAssignmentTest : public CppUnit::TestFixture
-{
-    public:
-        void testKuhnMunkres();
-
-        static CppUnit::Test *suite();
->>>>>>> d4e4cca7
+    static CppUnit::Test* suite();
 };
 
 #endif // INCLUDED_CAssignmentTest_h