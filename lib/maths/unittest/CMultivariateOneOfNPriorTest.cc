/*
 * ELASTICSEARCH CONFIDENTIAL
 *
 * Copyright (c) 2016 Elasticsearch BV. All Rights Reserved.
 *
 * Notice: this software, and all information contained
 * therein, is the exclusive property of Elasticsearch BV
 * and its licensors, if any, and is protected under applicable
 * domestic and foreign law, and international treaties.
 *
 * Reproduction, republication or distribution without the
 * express written consent of Elasticsearch BV is
 * strictly prohibited.
 */

#include "CMultivariateOneOfNPriorTest.h"

#include <core/CLogger.h>
#include <core/CRapidXmlParser.h>
#include <core/CRapidXmlStatePersistInserter.h>
#include <core/CRapidXmlStateRestoreTraverser.h>

#include <maths/CGradientDescent.h>
#include <maths/CIntegration.h>
#include <maths/CMultivariateMultimodalPrior.h>
#include <maths/CMultivariateNormalConjugate.h>
#include <maths/CMultivariateOneOfNPrior.h>
#include <maths/CRestoreParams.h>
#include <maths/CXMeansOnline.h>

#include <test/CRandomNumbers.h>
#include <test/CRandomNumbersDetail.h>

#include "TestUtils.h"

#include <cmath>
#include <vector>

using namespace ml;
using namespace handy_typedefs;

namespace {

using TDoubleVec = std::vector<double>;
using TDoubleVecVec = std::vector<TDoubleVec>;
using TPriorPtr = maths::CMultivariateOneOfNPrior::TPriorPtr;
using TPriorPtrVec = maths::CMultivariateOneOfNPrior::TPriorPtrVec;
using TMeanAccumulator = maths::CBasicStatistics::SSampleMean<double>::TAccumulator;

const maths_t::TWeightStyleVec COUNT_WEIGHT(1, maths_t::E_SampleCountWeight);
const maths_t::TWeightStyleVec VARIANCE_WEIGHT(1, maths_t::E_SampleCountVarianceScaleWeight);
const TDouble10Vec4Vec UNIT_WEIGHT_2(1, TDouble10Vec(2, 1.0));
const TDouble10Vec4Vec1Vec SINGLE_UNIT_WEIGHT_2(1, UNIT_WEIGHT_2);

class CMinusLogLikelihood : public maths::CGradientDescent::CFunction {
public:
    CMinusLogLikelihood(const maths::CMultivariateOneOfNPrior& prior) : m_Prior(&prior) {}

    bool operator()(const maths::CGradientDescent::TVector& x, double& result) const {
        if (m_Prior->jointLogMarginalLikelihood(
                COUNT_WEIGHT, TDouble10Vec1Vec(1, TDouble10Vec(x.toVector<TDouble10Vec>())), SINGLE_UNIT_WEIGHT_2, result) ==
            maths_t::E_FpNoErrors) {
            result = -result;
            return true;
        }
        return false;
    }

private:
    const maths::CMultivariateOneOfNPrior* m_Prior;
};

template<std::size_t N>
maths::CMultivariateMultimodalPrior<N> makeMultimodal(maths_t::EDataType dataType, double decayRate = 0.0) {
    maths::CXMeansOnline<maths::CFloatStorage, N> clusterer(dataType, maths_t::E_ClustersFractionWeight, decayRate);
    return maths::CMultivariateMultimodalPrior<N>(
        dataType, clusterer, maths::CMultivariateNormalConjugate<N>::nonInformativePrior(dataType, decayRate), decayRate);
}

template<std::size_t N>
maths::CMultivariateOneOfNPrior makeOneOfN(maths_t::EDataType dataType, double decayRate = 0.0) {
    TPriorPtrVec priors;
    priors.push_back(TPriorPtr(maths::CMultivariateNormalConjugate<N>::nonInformativePrior(dataType, decayRate).clone()));
    priors.push_back(TPriorPtr(makeMultimodal<N>(dataType, decayRate).clone()));
    return maths::CMultivariateOneOfNPrior(N, priors, dataType, decayRate);
}

void gaussianSamples(test::CRandomNumbers& rng,
                     std::size_t modes,
                     const std::size_t* n,
                     const double (*means)[2],
                     const double (*covariances)[3],
                     TDouble10Vec1Vec& samples) {
    for (std::size_t i = 0u; i < modes; ++i) {
        TVector2 mean(means[i], means[i] + 2);
        TMatrix2 covariance(covariances[i], covariances[i] + 3);
        TDoubleVecVec samples_;
        rng.generateMultivariateNormalSamples(mean.toVector<TDoubleVec>(), covariance.toVectors<TDoubleVecVec>(), n[i], samples_);
        samples.reserve(samples.size() + samples_.size());
        for (std::size_t j = 0u; j < samples_.size(); ++j) {
            samples.push_back(TDouble10Vec(samples_[j].begin(), samples_[j].end()));
        }
    }
    LOG_DEBUG("# samples = " << samples.size());
}

double sum(const TDoubleVec& x) {
    return std::accumulate(x.begin(), x.end(), 0.0);
}

std::string print(maths_t::EDataType dataType) {
    switch (dataType) {
    case maths_t::E_DiscreteData:
        return "Discrete";
    case maths_t::E_IntegerData:
        return "Integer";
    case maths_t::E_ContinuousData:
        return "Continuous";
    case maths_t::E_MixedData:
        return "Mixed";
    }
    return "";
}
}

<<<<<<< HEAD
void CMultivariateOneOfNPriorTest::testMultipleUpdate(void) {
=======
void CMultivariateOneOfNPriorTest::testMultipleUpdate()
{
>>>>>>> d4e4cca7
    LOG_DEBUG("+----------------------------------------------------+");
    LOG_DEBUG("|  CMultivariateOneOfNPriorTest::testMultipleUpdate  |");
    LOG_DEBUG("+----------------------------------------------------+");

    // Test that we get the same result updating once with a vector of 100
    // samples of an R.V. versus updating individually 100 times.

    maths::CSampling::CScopeMockRandomNumberGenerator scopeMockRng;

    const maths_t::EDataType dataTypes[] = {maths_t::E_IntegerData, maths_t::E_ContinuousData};

    const double mean_[] = {10.0, 20.0};
    const double covariance_[] = {20.0, 1.0, 16.0};

    TVector2 mean(mean_);
    TMatrix2 covariance(covariance_, covariance_ + 3);

    test::CRandomNumbers rng;

    TDouble10Vec1Vec seedSamples;
    TDouble10Vec1Vec samples;
    {
        TDoubleVecVec samples_;
        rng.generateMultivariateNormalSamples(mean.toVector<TDoubleVec>(), covariance.toVectors<TDoubleVecVec>(), 100, samples_);
        seedSamples.reserve(10);
        for (std::size_t i = 0u; i < 10; ++i) {
            seedSamples.push_back(TDouble10Vec(samples_[i].begin(), samples_[i].end()));
        }
        samples.reserve(samples_.size() - 10);
        for (std::size_t i = 10u; i < samples_.size(); ++i) {
            samples.push_back(TDouble10Vec(samples_[i].begin(), samples_[i].end()));
        }
    }

    LOG_DEBUG("****** Test vanilla ******");
    for (std::size_t i = 0u; i < boost::size(dataTypes); ++i) {
        LOG_DEBUG("*** data type = " << print(dataTypes[i]) << " ***");

        maths::CMultivariateOneOfNPrior filter1(makeOneOfN<2>(dataTypes[i]));
        maths::CMultivariateOneOfNPrior filter2(filter1);

        for (std::size_t j = 0u; j < seedSamples.size(); ++j) {
            TDouble10Vec1Vec sample(1, seedSamples[j]);
            TDouble10Vec4Vec1Vec weight(1, TDouble10Vec4Vec(1, TDouble10Vec(2, 1.0)));
            filter1.addSamples(COUNT_WEIGHT, sample, weight);
            filter2.addSamples(COUNT_WEIGHT, sample, weight);
        }
        for (std::size_t j = 0u; j < samples.size(); ++j) {
            TDouble10Vec1Vec sample(1, samples[j]);
            TDouble10Vec4Vec1Vec weight(1, TDouble10Vec4Vec(1, TDouble10Vec(2, 1.0)));
            filter1.addSamples(COUNT_WEIGHT, sample, weight);
        }
        TDouble10Vec4Vec1Vec weights(samples.size(), TDouble10Vec4Vec(1, TDouble10Vec(2, 1.0)));
        filter2.addSamples(COUNT_WEIGHT, samples, weights);

        LOG_DEBUG("checksum 1 " << filter1.checksum());
        LOG_DEBUG("checksum 2 " << filter2.checksum());
        CPPUNIT_ASSERT_EQUAL(filter1.checksum(), filter2.checksum());
    }

    LOG_DEBUG("****** Test with variance scale ******");
    for (size_t i = 0; i < boost::size(dataTypes); ++i) {
        LOG_DEBUG("*** data type = " << print(dataTypes[i]) << " ***");

        maths::CMultivariateOneOfNPrior filter1(makeOneOfN<2>(dataTypes[i]));
        maths::CMultivariateOneOfNPrior filter2(filter1);

        for (std::size_t j = 0u; j < seedSamples.size(); ++j) {
            TDouble10Vec1Vec sample(1, seedSamples[j]);
            TDouble10Vec4Vec1Vec weight(1, TDouble10Vec4Vec(1, TDouble10Vec(2, 1.0)));
            filter1.addSamples(COUNT_WEIGHT, sample, weight);
            filter2.addSamples(COUNT_WEIGHT, sample, weight);
        }
        TDouble10Vec4Vec1Vec weights;
        weights.resize(samples.size() / 2, TDouble10Vec4Vec(1, TDouble10Vec(2, 1.5)));
        weights.resize(samples.size(), TDouble10Vec4Vec(1, TDouble10Vec(2, 2.0)));
        for (std::size_t j = 0u; j < samples.size(); ++j) {
            TDouble10Vec1Vec sample(1, samples[j]);
            TDouble10Vec4Vec1Vec weight(1, weights[j]);
            filter1.addSamples(VARIANCE_WEIGHT, sample, weight);
        }
        filter2.addSamples(VARIANCE_WEIGHT, samples, weights);

        LOG_DEBUG("checksum 1 " << filter1.checksum());
        LOG_DEBUG("checksum 2 " << filter2.checksum());
        CPPUNIT_ASSERT_EQUAL(filter1.checksum(), filter2.checksum());
    }
}

<<<<<<< HEAD
void CMultivariateOneOfNPriorTest::testPropagation(void) {
=======
void CMultivariateOneOfNPriorTest::testPropagation()
{
>>>>>>> d4e4cca7
    LOG_DEBUG("+-------------------------------------------------+");
    LOG_DEBUG("|  CMultivariateOneOfNPriorTest::testPropagation  |");
    LOG_DEBUG("+-------------------------------------------------+");

    // Test that propagation doesn't affect the marginal likelihood
    // mean and the marginal likelihood variance increases (due to
    // influence of the prior uncertainty) after propagation.

    maths::CSampling::seed();

    const double eps = 2e-3;

    const std::size_t n[] = {400, 600};
    const double means[][2] = {{10.0, 10.0}, {20.0, 20.0}};
    const double covariances[][3] = {{8.0, 1.0, 8.0}, {20.0, -4.0, 10.0}};

    test::CRandomNumbers rng;

    TDouble10Vec1Vec samples;
    gaussianSamples(rng, boost::size(n), n, means, covariances, samples);
    rng.random_shuffle(samples.begin(), samples.end());
    LOG_DEBUG("# samples = " << samples.size());

    const double decayRate = 0.1;

    maths::CMultivariateOneOfNPrior filter(makeOneOfN<2>(maths_t::E_ContinuousData, decayRate));
    for (std::size_t i = 0u; i < samples.size(); ++i) {
        filter.addSamples(COUNT_WEIGHT, TDouble10Vec1Vec(1, samples[i]), TDouble10Vec4Vec1Vec(1, UNIT_WEIGHT_2));
    }

    double numberSamples = filter.numberSamples();
    TDouble10Vec mean = filter.marginalLikelihoodMean();
    TDouble10Vec10Vec covariance = filter.marginalLikelihoodCovariance();
    double logWeightRatio = std::fabs(filter.logWeights()[0] - filter.logWeights()[1]);

    filter.propagateForwardsByTime(40.0);

    double propagatedNumberSamples = filter.numberSamples();
    TDouble10Vec propagatedMean = filter.marginalLikelihoodMean();
    TDouble10Vec10Vec propagatedCovariance = filter.marginalLikelihoodCovariance();
    double propagatedLogWeightRatio = std::fabs(filter.logWeights()[0] - filter.logWeights()[1]);

    LOG_DEBUG("numberSamples           = " << numberSamples);
    LOG_DEBUG("propagatedNumberSamples = " << propagatedNumberSamples);
    LOG_DEBUG("mean           = " << core::CContainerPrinter::print(mean));
    LOG_DEBUG("propagatedMean = " << core::CContainerPrinter::print(propagatedMean));
    LOG_DEBUG("covariance           = " << core::CContainerPrinter::print(covariance));
    LOG_DEBUG("propagatedCovariance = " << core::CContainerPrinter::print(propagatedCovariance));
    LOG_DEBUG("logWeightRatio           = " << logWeightRatio);
    LOG_DEBUG("propagatedLogWeightRatio = " << propagatedLogWeightRatio);

    CPPUNIT_ASSERT(propagatedNumberSamples < numberSamples);
    CPPUNIT_ASSERT((TVector2(propagatedMean) - TVector2(mean)).euclidean() < eps * TVector2(mean).euclidean());
    Eigen::MatrixXd c(2, 2);
    Eigen::MatrixXd cp(2, 2);
    for (std::size_t i = 0u; i < 2; ++i) {
        for (std::size_t j = 0u; j < 2; ++j) {
            c(i, j) = covariance[i][j];
            cp(i, j) = propagatedCovariance[i][j];
        }
    }
    Eigen::VectorXd sv = c.jacobiSvd().singularValues();
    Eigen::VectorXd svp = cp.jacobiSvd().singularValues();
    LOG_DEBUG("singular values            = " << sv.transpose());
    LOG_DEBUG("propagated singular values = " << svp.transpose());
    for (std::size_t i = 0u; i < 2; ++i) {
        CPPUNIT_ASSERT(svp(i) > sv(i));
    }
    CPPUNIT_ASSERT(propagatedLogWeightRatio < logWeightRatio);
}

<<<<<<< HEAD
void CMultivariateOneOfNPriorTest::testWeightUpdate(void) {
=======
void CMultivariateOneOfNPriorTest::testWeightUpdate()
{
>>>>>>> d4e4cca7
    LOG_DEBUG("+--------------------------------------------------+");
    LOG_DEBUG("|  CMultivariateOneOfNPriorTest::testWeightUpdate  |");
    LOG_DEBUG("+--------------------------------------------------+");

    // Test that the weights stay normalized over update.

    maths::CSampling::seed();

    test::CRandomNumbers rng;

    {
        const std::size_t n[] = {100};
        const double mean[][2] = {{10.0, 20.0}};
        const double covariance[][3] = {{3.0, 1.0, 2.0}};

        TDouble10Vec1Vec samples;
        gaussianSamples(rng, boost::size(n), n, mean, covariance, samples);

        using TEqual = maths::CEqualWithTolerance<double>;
        TEqual equal(maths::CToleranceTypes::E_AbsoluteTolerance, 1e-10);
        const double decayRates[] = {0.0, 0.004, 0.04};

        for (std::size_t i = 0; i < boost::size(decayRates); ++i) {
            maths::CMultivariateOneOfNPrior filter(makeOneOfN<2>(maths_t::E_ContinuousData, decayRates[i]));
            for (std::size_t j = 0u; j < samples.size(); ++j) {
                filter.addSamples(COUNT_WEIGHT, TDouble10Vec1Vec(1, samples[j]), SINGLE_UNIT_WEIGHT_2);
                CPPUNIT_ASSERT_DOUBLES_EQUAL(1.0, sum(filter.weights()), 1e-6);
                filter.propagateForwardsByTime(1.0);
                CPPUNIT_ASSERT(equal(sum(filter.weights()), 1.0));
            }
        }
    }

    {
        // Test that non-zero decay rate behaves as expected.

        const std::size_t n[] = {4000, 6000};
        const double means[][2] = {{10.0, 10.0}, {20.0, 20.0}};
        const double covariances[][3] = {{8.0, 1.0, 8.0}, {20.0, -4.0, 10.0}};

        TDouble10Vec1Vec samples;
        gaussianSamples(rng, boost::size(n), n, means, covariances, samples);
        rng.random_shuffle(samples.begin(), samples.end());

        const double decayRates[] = {0.0008, 0.004, 0.02};

        double previousLogWeightRatio = -6700;

        for (std::size_t i = 0u; i < boost::size(decayRates); ++i) {
            maths::CMultivariateOneOfNPrior filter(makeOneOfN<2>(maths_t::E_ContinuousData, decayRates[i]));

            for (std::size_t j = 0u; j < samples.size(); ++j) {
                filter.addSamples(COUNT_WEIGHT, TDouble10Vec1Vec(1, samples[j]), SINGLE_UNIT_WEIGHT_2);
                filter.propagateForwardsByTime(1.0);
            }

            TDoubleVec logWeights = filter.logWeights();
            LOG_DEBUG("log weight ratio = " << logWeights[0] - logWeights[1]);

            // Should be approximately 0.2: we reduce the filter memory
            // by a factor of 5 each iteration.
            CPPUNIT_ASSERT((logWeights[0] - logWeights[1]) / previousLogWeightRatio > 0.15);
            CPPUNIT_ASSERT((logWeights[0] - logWeights[1]) / previousLogWeightRatio < 0.3);
            previousLogWeightRatio = logWeights[0] - logWeights[1];
        }
    }
}

<<<<<<< HEAD
void CMultivariateOneOfNPriorTest::testModelUpdate(void) {
=======
void CMultivariateOneOfNPriorTest::testModelUpdate()
{
>>>>>>> d4e4cca7
    LOG_DEBUG("+-------------------------------------------------+");
    LOG_DEBUG("|  CMultivariateOneOfNPriorTest::testModelUpdate  |");
    LOG_DEBUG("+-------------------------------------------------+");

    maths::CSampling::CScopeMockRandomNumberGenerator scopeMockRng;

    const std::size_t n[] = {400, 600};
    const double means[][2] = {{10.0, 10.0}, {20.0, 20.0}};
    const double covariances[][3] = {{8.0, 1.0, 8.0}, {20.0, -4.0, 10.0}};

    test::CRandomNumbers rng;

    TDouble10Vec1Vec samples;
    gaussianSamples(rng, boost::size(n), n, means, covariances, samples);
    rng.random_shuffle(samples.begin(), samples.end());

    const maths_t::EDataType dataTypes[] = {maths_t::E_IntegerData, maths_t::E_ContinuousData};

    for (std::size_t i = 0u; i < boost::size(dataTypes); ++i) {
        maths::CMultivariateNormalConjugate<2> normal = maths::CMultivariateNormalConjugate<2>::nonInformativePrior(dataTypes[i]);
        maths::CMultivariateMultimodalPrior<2> multimodal = makeMultimodal<2>(dataTypes[i]);
        maths::CMultivariateOneOfNPrior oneOfN(makeOneOfN<2>(dataTypes[i]));

        normal.addSamples(COUNT_WEIGHT, samples, TDouble10Vec4Vec1Vec(samples.size(), UNIT_WEIGHT_2));
        multimodal.addSamples(COUNT_WEIGHT, samples, TDouble10Vec4Vec1Vec(samples.size(), UNIT_WEIGHT_2));
        oneOfN.addSamples(COUNT_WEIGHT, samples, TDouble10Vec4Vec1Vec(samples.size(), UNIT_WEIGHT_2));

        CPPUNIT_ASSERT_EQUAL(normal.checksum(), oneOfN.models()[0]->checksum());
        CPPUNIT_ASSERT_EQUAL(multimodal.checksum(), oneOfN.models()[1]->checksum());
    }
}

<<<<<<< HEAD
void CMultivariateOneOfNPriorTest::testModelSelection(void) {
=======
void CMultivariateOneOfNPriorTest::testModelSelection()
{
>>>>>>> d4e4cca7
    LOG_DEBUG("+----------------------------------------------------+");
    LOG_DEBUG("|  CMultivariateOneOfNPriorTest::testModelSelection  |");
    LOG_DEBUG("+----------------------------------------------------+");

    // TODO When copula models are available.
}

<<<<<<< HEAD
void CMultivariateOneOfNPriorTest::testMarginalLikelihood(void) {
=======
void CMultivariateOneOfNPriorTest::testMarginalLikelihood()
{
>>>>>>> d4e4cca7
    LOG_DEBUG("+--------------------------------------------------------+");
    LOG_DEBUG("|  CMultivariateOneOfNPriorTest::testMarginalLikelihood  |");
    LOG_DEBUG("+--------------------------------------------------------+");

    // Test that:
    //   1) The likelihood is normalized.
    //   2) E[X] w.r.t. the likelihood is equal to the predictive distribution mean.
    //   3) E[(X - m)^2] w.r.t. the marginal likelihood is equal to the predictive
    //      distribution covariance matrix.

    using TSizeVec = std::vector<std::size_t>;

    maths::CSampling::seed();

    std::size_t nt = 3;

    test::CRandomNumbers rng;
    {
        LOG_DEBUG("*** Normal ***");

        TDoubleVec meani;
        rng.generateUniformSamples(0.0, 50.0, 2 * nt, meani);
        TDoubleVec covariancesii;
        rng.generateUniformSamples(20.0, 500.0, 2 * nt, covariancesii);
        TDoubleVec covariancesij;
        rng.generateUniformSamples(-10.0, 10.0, 1 * nt, covariancesij);

        for (std::size_t t = 0u; t < nt; ++t) {
            LOG_DEBUG("*** Test " << t + 1 << " ***");

            // Generate the samples.
            double mean_[] = {meani[2 * t], meani[2 * t + 1]};
            double covariances_[] = {covariancesii[2 * t], covariancesij[t], covariancesii[2 * t + 1]};
            TDoubleVec mean(mean_, mean_ + 2);
            TDoubleVecVec covariances;
            covariances.push_back(TDoubleVec(covariances_, covariances_ + 2));
            covariances.push_back(TDoubleVec(covariances_ + 1, covariances_ + 3));
            TDoubleVecVec samples;
            maths::CSampling::multivariateNormalSample(mean, covariances, 20, samples);

            maths::CMultivariateOneOfNPrior filter(makeOneOfN<2>(maths_t::E_ContinuousData));

            TMeanAccumulator meanMeanError;
            TMeanAccumulator meanCovarianceError;

            for (std::size_t i = 0u; i < samples.size(); ++i) {
                filter.addSamples(COUNT_WEIGHT, TDouble10Vec1Vec(1, samples[i]), SINGLE_UNIT_WEIGHT_2);

                if (!filter.isNonInformative()) {
                    TDouble10Vec m = filter.marginalLikelihoodMean();
                    TDouble10Vec10Vec v = filter.marginalLikelihoodCovariance();
                    LOG_DEBUG("m = " << core::CContainerPrinter::print(m));
                    LOG_DEBUG("v = " << core::CContainerPrinter::print(v));
                    double trace = 0.0;
                    for (std::size_t j = 0u; j < v.size(); ++j) {
                        trace += v[j][j];
                    }
<<<<<<< HEAD
                    double intervals[][2] = {{m[0] - 3.0 * ::sqrt(trace), m[1] - 3.0 * ::sqrt(trace)},
                                             {m[0] - 3.0 * ::sqrt(trace), m[1] - 1.0 * ::sqrt(trace)},
                                             {m[0] - 3.0 * ::sqrt(trace), m[1] + 1.0 * ::sqrt(trace)},
                                             {m[0] - 1.0 * ::sqrt(trace), m[1] - 3.0 * ::sqrt(trace)},
                                             {m[0] - 1.0 * ::sqrt(trace), m[1] - 1.0 * ::sqrt(trace)},
                                             {m[0] - 1.0 * ::sqrt(trace), m[1] + 1.0 * ::sqrt(trace)},
                                             {m[0] + 1.0 * ::sqrt(trace), m[1] - 3.0 * ::sqrt(trace)},
                                             {m[0] + 1.0 * ::sqrt(trace), m[1] - 1.0 * ::sqrt(trace)},
                                             {m[0] + 1.0 * ::sqrt(trace), m[1] + 1.0 * ::sqrt(trace)}};
=======
                    double intervals[][2] =
                        {
                            { m[0] - 3.0 * std::sqrt(trace), m[1] - 3.0 * std::sqrt(trace) },
                            { m[0] - 3.0 * std::sqrt(trace), m[1] - 1.0 * std::sqrt(trace) },
                            { m[0] - 3.0 * std::sqrt(trace), m[1] + 1.0 * std::sqrt(trace) },
                            { m[0] - 1.0 * std::sqrt(trace), m[1] - 3.0 * std::sqrt(trace) },
                            { m[0] - 1.0 * std::sqrt(trace), m[1] - 1.0 * std::sqrt(trace) },
                            { m[0] - 1.0 * std::sqrt(trace), m[1] + 1.0 * std::sqrt(trace) },
                            { m[0] + 1.0 * std::sqrt(trace), m[1] - 3.0 * std::sqrt(trace) },
                            { m[0] + 1.0 * std::sqrt(trace), m[1] - 1.0 * std::sqrt(trace) },
                            { m[0] + 1.0 * std::sqrt(trace), m[1] + 1.0 * std::sqrt(trace) }
                        };
>>>>>>> d4e4cca7

                    TVector2 expectedMean(m.begin(), m.end());
                    double elements[] = {v[0][0], v[0][1], v[1][1]};
                    TMatrix2 expectedCovariance(elements, elements + 3);

                    CUnitKernel<2> likelihoodKernel(filter);
                    CMeanKernel<2> meanKernel(filter);
                    CCovarianceKernel<2> covarianceKernel(filter, expectedMean);

                    double z = 0.0;
                    TVector2 actualMean(0.0);
                    TMatrix2 actualCovariance(0.0);
                    for (std::size_t j = 0u; j < boost::size(intervals); ++j) {
                        TDoubleVec a(boost::begin(intervals[j]), boost::end(intervals[j]));
                        TDoubleVec b(a);
                        b[0] += 2.0 * std::sqrt(trace);
                        b[1] += 2.0 * std::sqrt(trace);

                        double zj;
                        maths::CIntegration::sparseGaussLegendre<maths::CIntegration::OrderSix, maths::CIntegration::TwoDimensions>(
                            likelihoodKernel, a, b, zj);
                        TVector2 mj;
                        maths::CIntegration::sparseGaussLegendre<maths::CIntegration::OrderSix, maths::CIntegration::TwoDimensions>(
                            meanKernel, a, b, mj);
                        TMatrix2 cj;
                        maths::CIntegration::sparseGaussLegendre<maths::CIntegration::OrderSix, maths::CIntegration::TwoDimensions>(
                            covarianceKernel, a, b, cj);

                        z += zj;
                        actualMean += mj;
                        actualCovariance += cj;
                    }

                    LOG_DEBUG("Z = " << z);
                    LOG_DEBUG("mean = " << actualMean);
                    LOG_DEBUG("covariance = " << actualCovariance);

                    TVector2 meanError = actualMean - expectedMean;
                    TMatrix2 covarianceError = actualCovariance - expectedCovariance;
                    CPPUNIT_ASSERT(meanError.euclidean() < expectedMean.euclidean());
                    CPPUNIT_ASSERT(covarianceError.frobenius() < expectedCovariance.frobenius());

                    meanMeanError.add(meanError.euclidean() / expectedMean.euclidean());
                    meanCovarianceError.add(covarianceError.frobenius() / expectedCovariance.frobenius());
                }
            }

            LOG_DEBUG("Mean mean error = " << maths::CBasicStatistics::mean(meanMeanError));
            LOG_DEBUG("Mean covariance error = " << maths::CBasicStatistics::mean(meanCovarianceError));
            CPPUNIT_ASSERT(maths::CBasicStatistics::mean(meanMeanError) < 0.16);
            CPPUNIT_ASSERT(maths::CBasicStatistics::mean(meanCovarianceError) < 0.09);
        }
    }
    {
        LOG_DEBUG("*** Multimodal ***");

        std::size_t sizes_[] = {200, 150, 300};
        TSizeVec sizes(boost::begin(sizes_), boost::end(sizes_));

        TMeanAccumulator meanZ;
        TMeanAccumulator meanMeanError;
        TMeanAccumulator meanCovarianceError;

        for (std::size_t t = 0u; t < nt; ++t) {
            LOG_DEBUG("*** Test " << t + 1 << " ***");

            TVector2Vec means;
            TMatrix2Vec covariances;
            TVector2VecVec samples_;
            rng.generateRandomMultivariateNormals(sizes, means, covariances, samples_);
            TDouble10Vec1Vec samples;
            for (std::size_t i = 0u; i < means.size(); ++i) {
                means[i] += TVector2(20.0);
            }
            for (std::size_t i = 0u; i < samples_.size(); ++i) {
                for (std::size_t j = 0u; j < samples_[i].size(); ++j) {
                    samples.push_back((TVector2(20.0) + samples_[i][j]).toVector<TDouble10Vec>());
                }
            }
            rng.random_shuffle(samples.begin(), samples.end());

            maths::CMultivariateOneOfNPrior filter(makeOneOfN<2>(maths_t::E_ContinuousData));
            for (std::size_t i = 0u; i < samples.size(); ++i) {
                filter.addSamples(COUNT_WEIGHT, TDouble10Vec1Vec(1, samples[i]), SINGLE_UNIT_WEIGHT_2);
            }

            TDouble10Vec m = filter.marginalLikelihoodMean();
            TDouble10Vec10Vec v = filter.marginalLikelihoodCovariance();

            TVector2 expectedMean(m.begin(), m.end());
            double elements[] = {v[0][0], v[0][1], v[1][1]};
            TMatrix2 expectedCovariance(elements, elements + 3);

            double z = 0.0;
            TVector2 actualMean(0.0);
            TMatrix2 actualCovariance(0.0);
            for (std::size_t i = 0u; i < means.size(); ++i) {
                double trace = covariances[i].trace();
                LOG_DEBUG("m = " << means[i]);
                LOG_DEBUG("v = " << trace);

<<<<<<< HEAD
                double intervals[][2] = {{means[i](0) - 3.0 * ::sqrt(trace), means[i](1) - 3.0 * ::sqrt(trace)},
                                         {means[i](0) - 3.0 * ::sqrt(trace), means[i](1) - 1.0 * ::sqrt(trace)},
                                         {means[i](0) - 3.0 * ::sqrt(trace), means[i](1) + 1.0 * ::sqrt(trace)},
                                         {means[i](0) - 1.0 * ::sqrt(trace), means[i](1) - 3.0 * ::sqrt(trace)},
                                         {means[i](0) - 1.0 * ::sqrt(trace), means[i](1) - 1.0 * ::sqrt(trace)},
                                         {means[i](0) - 1.0 * ::sqrt(trace), means[i](1) + 1.0 * ::sqrt(trace)},
                                         {means[i](0) + 1.0 * ::sqrt(trace), means[i](1) - 3.0 * ::sqrt(trace)},
                                         {means[i](0) + 1.0 * ::sqrt(trace), means[i](1) - 1.0 * ::sqrt(trace)},
                                         {means[i](0) + 1.0 * ::sqrt(trace), means[i](1) + 1.0 * ::sqrt(trace)}};
=======
                double intervals[][2] =
                    {
                        { means[i](0) - 3.0 * std::sqrt(trace), means[i](1) - 3.0 * std::sqrt(trace) },
                        { means[i](0) - 3.0 * std::sqrt(trace), means[i](1) - 1.0 * std::sqrt(trace) },
                        { means[i](0) - 3.0 * std::sqrt(trace), means[i](1) + 1.0 * std::sqrt(trace) },
                        { means[i](0) - 1.0 * std::sqrt(trace), means[i](1) - 3.0 * std::sqrt(trace) },
                        { means[i](0) - 1.0 * std::sqrt(trace), means[i](1) - 1.0 * std::sqrt(trace) },
                        { means[i](0) - 1.0 * std::sqrt(trace), means[i](1) + 1.0 * std::sqrt(trace) },
                        { means[i](0) + 1.0 * std::sqrt(trace), means[i](1) - 3.0 * std::sqrt(trace) },
                        { means[i](0) + 1.0 * std::sqrt(trace), means[i](1) - 1.0 * std::sqrt(trace) },
                        { means[i](0) + 1.0 * std::sqrt(trace), means[i](1) + 1.0 * std::sqrt(trace) }
                    };
>>>>>>> d4e4cca7
                CUnitKernel<2> likelihoodKernel(filter);
                CMeanKernel<2> meanKernel(filter);
                CCovarianceKernel<2> covarianceKernel(filter, expectedMean);

                for (std::size_t j = 0u; j < boost::size(intervals); ++j) {
                    TDoubleVec a(boost::begin(intervals[j]), boost::end(intervals[j]));
                    TDoubleVec b(a);
                    b[0] += 2.0 * std::sqrt(trace);
                    b[1] += 2.0 * std::sqrt(trace);

                    double zj;
                    maths::CIntegration::sparseGaussLegendre<maths::CIntegration::OrderSix, maths::CIntegration::TwoDimensions>(
                        likelihoodKernel, a, b, zj);
                    TVector2 mj;
                    maths::CIntegration::sparseGaussLegendre<maths::CIntegration::OrderSix, maths::CIntegration::TwoDimensions>(
                        meanKernel, a, b, mj);
                    TMatrix2 cj;
                    maths::CIntegration::sparseGaussLegendre<maths::CIntegration::OrderSix, maths::CIntegration::TwoDimensions>(
                        covarianceKernel, a, b, cj);

                    z += zj;
                    actualMean += mj;
                    actualCovariance += cj;
                }
            }

            actualMean /= z;
            actualCovariance /= z;

            LOG_DEBUG("Z = " << z);
            LOG_DEBUG("expected mean = " << expectedMean);
            LOG_DEBUG("expected covariance = " << expectedCovariance);
            LOG_DEBUG("actual mean = " << actualMean);
            LOG_DEBUG("actual covariance = " << actualCovariance);

            TVector2 meanError = actualMean - expectedMean;
            TMatrix2 covarianceError = actualCovariance - expectedCovariance;
            CPPUNIT_ASSERT_DOUBLES_EQUAL(1.0, z, 0.7);
            CPPUNIT_ASSERT(meanError.euclidean() < 0.3 * expectedMean.euclidean());
            CPPUNIT_ASSERT(covarianceError.frobenius() < 0.25 * expectedCovariance.frobenius());

            meanZ.add(z);
            meanMeanError.add(meanError.euclidean() / expectedMean.euclidean());
            meanCovarianceError.add(covarianceError.frobenius() / expectedCovariance.frobenius());
        }

        LOG_DEBUG("Mean Z = " << maths::CBasicStatistics::mean(meanZ));
        LOG_DEBUG("Mean mean error = " << maths::CBasicStatistics::mean(meanMeanError));
        LOG_DEBUG("Mean covariance error = " << maths::CBasicStatistics::mean(meanCovarianceError));
        CPPUNIT_ASSERT_DOUBLES_EQUAL(1.0, maths::CBasicStatistics::mean(meanZ), 0.3);
        CPPUNIT_ASSERT(maths::CBasicStatistics::mean(meanMeanError) < 0.1);
        CPPUNIT_ASSERT(maths::CBasicStatistics::mean(meanCovarianceError) < 0.16);
    }
}

<<<<<<< HEAD
void CMultivariateOneOfNPriorTest::testMarginalLikelihoodMean(void) {
=======
void CMultivariateOneOfNPriorTest::testMarginalLikelihoodMean()
{
>>>>>>> d4e4cca7
    LOG_DEBUG("+------------------------------------------------------------+");
    LOG_DEBUG("|  CMultivariateOneOfNPriorTest::testMarginalLikelihoodMean  |");
    LOG_DEBUG("+------------------------------------------------------------+");

    // Test that the marginal likelihood mean is close to the sample
    // mean for a variety of models.

    using TSizeVec = std::vector<std::size_t>;
    using TSizeVecVec = std::vector<TSizeVec>;
    using TMeanAccumulator = maths::CBasicStatistics::SSampleMean<double>::TAccumulator;
    using TMean2Accumulator = maths::CBasicStatistics::SSampleMean<TVector2>::TAccumulator;

    maths::CSampling::seed();

    TSizeVecVec sizes;
    sizes.push_back(TSizeVec(1, 100));
    sizes.push_back(TSizeVec());
    sizes.back().push_back(100);
    sizes.back().push_back(100);
    sizes.back().push_back(100);

    test::CRandomNumbers rng;

    double expectedMeanErrors[] = {1e-6, 0.05};

    for (std::size_t i = 0u; i < sizes.size(); ++i) {
        LOG_DEBUG("# modes = " << sizes[i].size());

        TVector2Vec means;
        TMatrix2Vec covariances;
        TVector2VecVec samples_;
        rng.generateRandomMultivariateNormals(sizes[i], means, covariances, samples_);
        TDouble10Vec1Vec samples;
        for (std::size_t j = 0u; j < samples_.size(); ++j) {
            for (std::size_t k = 0u; k < samples_[j].size(); ++k) {
                samples.push_back(samples_[j][k].toVector<TDouble10Vec>());
            }
        }
        rng.random_shuffle(samples.begin(), samples.end());

        maths::CMultivariateOneOfNPrior filter(makeOneOfN<2>(maths_t::E_ContinuousData));

        TMeanAccumulator meanError;

        TMean2Accumulator expectedMean;
        for (std::size_t j = 0u; j < samples.size(); ++j) {
            filter.addSamples(COUNT_WEIGHT, TDouble10Vec1Vec(1, samples[j]), SINGLE_UNIT_WEIGHT_2);
            expectedMean.add(TVector2(samples[j]));

            if (!filter.isNonInformative()) {
                if (j % 10 == 0) {
                    LOG_DEBUG("expected = " << maths::CBasicStatistics::mean(expectedMean)
                                            << " actual = " << core::CContainerPrinter::print(filter.marginalLikelihoodMean()));
                }
                double error = (TVector2(filter.marginalLikelihoodMean()) - maths::CBasicStatistics::mean(expectedMean)).euclidean() /
                               maths::CBasicStatistics::mean(expectedMean).euclidean();
                meanError.add(error);
                CPPUNIT_ASSERT(error < 0.2);
            }
        }

        LOG_DEBUG("mean error = " << maths::CBasicStatistics::mean(meanError));
        CPPUNIT_ASSERT(maths::CBasicStatistics::mean(meanError) < expectedMeanErrors[i]);
    }
}

<<<<<<< HEAD
void CMultivariateOneOfNPriorTest::testMarginalLikelihoodMode(void) {
=======
void CMultivariateOneOfNPriorTest::testMarginalLikelihoodMode()
{
>>>>>>> d4e4cca7
    LOG_DEBUG("+----------------------------------------------------+");
    LOG_DEBUG("|  CMultivariateOneOfNPriorTest::testMultipleUpdate  |");
    LOG_DEBUG("+----------------------------------------------------+");

    // Test that the marginal likelihood mode is near the maximum
    // of the marginal likelihood.

    maths::CSampling::seed();

    test::CRandomNumbers rng;

    {
        LOG_DEBUG("****** Normal ******");

        const double means[][2] = {
            {10.0, 10.0},
            {50.0, 50.0},
        };
        const double covariances[][3] = {
            {1.0, 0.0, 1.0},
            {10.0, 0.0, 10.0},
        };
        double learnRates[] = {0.1, 0.3};

        for (std::size_t i = 0u; i < boost::size(means); ++i) {
            for (std::size_t j = 0u; j < boost::size(covariances); ++j) {
                std::size_t n[] = {100};
                const double mean[][2] = {{means[i][0], means[i][1]}};
                const double covariance[][3] = {{covariances[i][0], covariances[i][1], covariances[i][2]}};
                LOG_DEBUG("*** mean = " << core::CContainerPrinter::print(mean[0], mean[0] + 2) << ", variance = " << covariance[0][0]
                                        << " ***");

                TDouble10Vec1Vec samples;
                gaussianSamples(rng, 1, n, mean, covariance, samples);

                maths::CMultivariateOneOfNPrior filter(makeOneOfN<2>(maths_t::E_ContinuousData));
                for (std::size_t k = 0u; k < samples.size(); ++k) {
                    filter.addSamples(COUNT_WEIGHT, TDouble10Vec1Vec(1, samples[k]), SINGLE_UNIT_WEIGHT_2);
                }

                CMinusLogLikelihood likelihood(filter);
                maths::CGradientDescent::CEmpiricalCentralGradient gradientOfLikelihood(likelihood, 1e-3);
                maths::CGradientDescent gd(learnRates[j], 0.75);
                maths::CVector<double> expectedMode;
                TDoubleVec likelihoods;
                gd.run(20, // iterations
                       maths::CVector<double>(mean[0], mean[0] + 2),
                       likelihood,
                       gradientOfLikelihood,
                       expectedMode,
                       likelihoods);

                TDouble10Vec mode = filter.marginalLikelihoodMode(COUNT_WEIGHT, UNIT_WEIGHT_2);

                LOG_DEBUG("marginalLikelihoodMode = " << core::CContainerPrinter::print(mode) << ", expectedMode = " << expectedMode);

                for (std::size_t k = 0u; k < 2; ++k) {
                    CPPUNIT_ASSERT_DOUBLES_EQUAL(expectedMode(k), mode[k], 0.01 * expectedMode(k));
                }
            }
        }
    }

    {
        LOG_DEBUG("****** Multimodal ******");

        const std::size_t n[] = {100, 100};
        const double means[][2] = {
            {10.0, 10.0},
            {16.0, 18.0},
        };
        const double covariances[][3] = {
            {4.0, 0.0, 4.0},
            {10.0, 0.0, 10.0},
        };

        TDouble10Vec1Vec samples;
        gaussianSamples(rng, boost::size(n), n, means, covariances, samples);

        maths::CMultivariateOneOfNPrior filter(makeOneOfN<2>(maths_t::E_ContinuousData));
        for (std::size_t i = 0u; i < samples.size(); ++i) {
            filter.addSamples(COUNT_WEIGHT, TDouble10Vec1Vec(1, samples[i]), SINGLE_UNIT_WEIGHT_2);
        }

        CMinusLogLikelihood likelihood(filter);
        maths::CGradientDescent::CEmpiricalCentralGradient gradientOfLikelihood(likelihood, 1e-3);
        maths::CGradientDescent gd(0.2, 0.75);
        maths::CVector<double> expectedMode;
        TDoubleVec likelihoods;
        gd.run(20, // iterations
               maths::CVector<double>(means[0], means[0] + 2),
               likelihood,
               gradientOfLikelihood,
               expectedMode,
               likelihoods);

        TDouble10Vec mode = filter.marginalLikelihoodMode(COUNT_WEIGHT, UNIT_WEIGHT_2);

        LOG_DEBUG("marginalLikelihoodMode = " << core::CContainerPrinter::print(mode) << ", expectedMode = " << expectedMode);

        for (std::size_t i = 0u; i < 2; ++i) {
            CPPUNIT_ASSERT_DOUBLES_EQUAL(expectedMode(i), mode[i], 0.2 * expectedMode(i));
        }
    }
}

<<<<<<< HEAD
void CMultivariateOneOfNPriorTest::testSampleMarginalLikelihood(void) {
=======
void CMultivariateOneOfNPriorTest::testSampleMarginalLikelihood()
{
>>>>>>> d4e4cca7
    LOG_DEBUG("+--------------------------------------------------------------+");
    LOG_DEBUG("|  CMultivariateOneOfNPriorTest::testSampleMarginalLikelihood  |");
    LOG_DEBUG("+--------------------------------------------------------------+");

    // Test we sample the constitute priors in proportion to their weights.

    maths::CSampling::seed();

    test::CRandomNumbers rng;

    const std::size_t n[] = {50, 50};
    const double means[][2] = {
        {10.0, 10.0},
        {25.0, 25.0},
    };
    const double covariances[][3] = {
        {4.0, 0.0, 4.0},
        {10.0, 0.0, 10.0},
    };

    TDouble10Vec1Vec samples;
    gaussianSamples(rng, boost::size(n), n, means, covariances, samples);
    rng.random_shuffle(samples.begin(), samples.end());

    maths::CMultivariateOneOfNPrior filter(makeOneOfN<2>(maths_t::E_ContinuousData));

    for (std::size_t i = 0u; i < samples.size(); ++i) {
        filter.addSamples(COUNT_WEIGHT, TDouble10Vec1Vec(1, samples[i]), SINGLE_UNIT_WEIGHT_2);

        if (!filter.isNonInformative()) {
            TDoubleVec weights = filter.weights();
            LOG_DEBUG("weights = " << core::CContainerPrinter::print(weights));

            TDouble10Vec1Vec sampled;
            filter.sampleMarginalLikelihood(20, sampled);
            std::sort(sampled.begin(), sampled.end());

            // We modes to be sampled according to their weights.
            maths::CSampling::TSizeVec counts;
            maths::CSampling::weightedSample(20, weights, counts);
            LOG_DEBUG("counts = " << core::CContainerPrinter::print(counts));

            maths::CMultivariateOneOfNPrior::TPriorCPtr3Vec posteriorModels = filter.models();
            TDouble10Vec1Vec normalSamples;
            posteriorModels[0]->sampleMarginalLikelihood(counts[0], normalSamples);
            TDouble10Vec1Vec multimodalSamples;
            posteriorModels[1]->sampleMarginalLikelihood(counts[1], multimodalSamples);

            TDouble10Vec1Vec expectedSampled(normalSamples);
            expectedSampled.insert(expectedSampled.end(), multimodalSamples.begin(), multimodalSamples.end());
            std::sort(expectedSampled.begin(), expectedSampled.end());
            LOG_DEBUG("expected samples = " << core::CContainerPrinter::print(expectedSampled));
            LOG_DEBUG("samples          = " << core::CContainerPrinter::print(sampled));
            CPPUNIT_ASSERT_EQUAL(core::CContainerPrinter::print(expectedSampled), core::CContainerPrinter::print(sampled));
        }
    }
}

<<<<<<< HEAD
void CMultivariateOneOfNPriorTest::testProbabilityOfLessLikelySamples(void) {
=======
void CMultivariateOneOfNPriorTest::testProbabilityOfLessLikelySamples()
{
>>>>>>> d4e4cca7
    LOG_DEBUG("+--------------------------------------------------------------------+");
    LOG_DEBUG("|  CMultivariateOneOfNPriorTest::testProbabilityOfLessLikelySamples  |");
    LOG_DEBUG("+--------------------------------------------------------------------+");

    // We simply test that the calculation is close to the weighted
    // sum of component model calculations.

    maths::CSampling::seed();

    test::CRandomNumbers rng;

    const std::size_t n[] = {100, 100};
    const double means[][2] = {
        {10.0, 10.0},
        {16.0, 18.0},
    };
    const double covariances[][3] = {
        {4.0, 0.0, 4.0},
        {10.0, 0.0, 10.0},
    };

    TDouble10Vec1Vec samples;
    gaussianSamples(rng, boost::size(n), n, means, covariances, samples);
    rng.random_shuffle(samples.begin(), samples.end());

    maths::CMultivariateOneOfNPrior filter(makeOneOfN<2>(maths_t::E_ContinuousData));

    TMeanAccumulator error;

    for (std::size_t i = 0u; i < samples.size(); ++i) {
        TDouble10Vec1Vec sample(1, samples[i]);
        filter.addSamples(COUNT_WEIGHT, sample, SINGLE_UNIT_WEIGHT_2);

        double lowerBound, upperBound;
        maths::CMultivariatePrior::TTail10Vec tail;
        CPPUNIT_ASSERT(filter.probabilityOfLessLikelySamples(
            maths_t::E_TwoSided, COUNT_WEIGHT, sample, SINGLE_UNIT_WEIGHT_2, lowerBound, upperBound, tail));

        CPPUNIT_ASSERT_EQUAL(lowerBound, upperBound);
        double probability = (lowerBound + upperBound) / 2.0;

        double expectedProbability = 0.0;

        TDoubleVec weights(filter.weights());
        maths::CMultivariateOneOfNPrior::TPriorCPtr3Vec models(filter.models());
        for (std::size_t j = 0u; j < weights.size(); ++j) {
            double modelLowerBound, modelUpperBound;
            double weight = weights[j];
            CPPUNIT_ASSERT(models[j]->probabilityOfLessLikelySamples(
                maths_t::E_TwoSided, COUNT_WEIGHT, sample, SINGLE_UNIT_WEIGHT_2, modelLowerBound, modelUpperBound, tail));
            CPPUNIT_ASSERT_EQUAL(modelLowerBound, modelUpperBound);
            double modelProbability = (modelLowerBound + modelUpperBound) / 2.0;
            expectedProbability += weight * modelProbability;
        }

<<<<<<< HEAD
        LOG_DEBUG("weights = " << core::CContainerPrinter::print(weights) << ", expectedProbability = " << expectedProbability
                               << ", probability = " << probability);
        CPPUNIT_ASSERT_DOUBLES_EQUAL(expectedProbability, probability, 0.3 * std::max(expectedProbability, probability));
        error.add(::fabs(probability - expectedProbability));
=======
        LOG_DEBUG("weights = " << core::CContainerPrinter::print(weights)
                  << ", expectedProbability = " << expectedProbability
                  << ", probability = " << probability);
        CPPUNIT_ASSERT_DOUBLES_EQUAL(expectedProbability,
                                     probability,
                                     0.3 * std::max(expectedProbability, probability));
        error.add(std::fabs(probability - expectedProbability));
>>>>>>> d4e4cca7
    }

    LOG_DEBUG("error = " << maths::CBasicStatistics::mean(error));
    CPPUNIT_ASSERT(maths::CBasicStatistics::mean(error) < 0.01);
}

<<<<<<< HEAD
void CMultivariateOneOfNPriorTest::testPersist(void) {
=======
void CMultivariateOneOfNPriorTest::testPersist()
{
>>>>>>> d4e4cca7
    LOG_DEBUG("+---------------------------------------------+");
    LOG_DEBUG("|  CMultivariateOneOfNPriorTest::testPersist  |");
    LOG_DEBUG("+---------------------------------------------+");

    // Check that persist/restore is idempotent.

    const std::size_t n[] = {100};
    const double mean[][2] = {{10.0, 20.0}};
    const double covariance[][3] = {{3.0, 1.0, 2.0}};

    test::CRandomNumbers rng;

    TDouble10Vec1Vec samples;
    gaussianSamples(rng, boost::size(n), n, mean, covariance, samples);

    maths_t::EDataType dataType = maths_t::E_ContinuousData;

    maths::CMultivariateOneOfNPrior origFilter(makeOneOfN<2>(dataType));
    for (std::size_t i = 0u; i < samples.size(); ++i) {
        origFilter.addSamples(COUNT_WEIGHT, TDouble10Vec1Vec(1, samples[i]), SINGLE_UNIT_WEIGHT_2);
    }
    std::size_t dimension = origFilter.dimension();
    double decayRate = origFilter.decayRate();
    uint64_t checksum = origFilter.checksum();

    std::string origXml;
    {
        core::CRapidXmlStatePersistInserter inserter("root");
        origFilter.acceptPersistInserter(inserter);
        inserter.toXml(origXml);
    }

    LOG_DEBUG("Multivariate one-of-n XML representation:\n" << origXml);

    // Restore the XML into a new filter
    core::CRapidXmlParser parser;
    CPPUNIT_ASSERT(parser.parseStringIgnoreCdata(origXml));
    core::CRapidXmlStateRestoreTraverser traverser(parser);

    maths::SDistributionRestoreParams params(dataType,
                                             decayRate + 0.1,
                                             maths::MINIMUM_CLUSTER_SPLIT_FRACTION,
                                             maths::MINIMUM_CLUSTER_SPLIT_COUNT,
                                             maths::MINIMUM_CATEGORY_COUNT);
    maths::CMultivariateOneOfNPrior restoredFilter(dimension, params, traverser);

    LOG_DEBUG("orig checksum = " << checksum << " restored checksum = " << restoredFilter.checksum());
    CPPUNIT_ASSERT_EQUAL(checksum, restoredFilter.checksum());

    // The XML representation of the new filter should be the same as the original
    std::string newXml;
    {
        core::CRapidXmlStatePersistInserter inserter("root");
        restoredFilter.acceptPersistInserter(inserter);
        inserter.toXml(newXml);
    }
    CPPUNIT_ASSERT_EQUAL(origXml, newXml);
}

<<<<<<< HEAD
CppUnit::Test* CMultivariateOneOfNPriorTest::suite(void) {
    CppUnit::TestSuite* suiteOfTests = new CppUnit::TestSuite("CMultivariateOneOfNPriorTest");

    suiteOfTests->addTest(new CppUnit::TestCaller<CMultivariateOneOfNPriorTest>("CMultivariateOneOfNPriorTest::testMultipleUpdate",
                                                                                &CMultivariateOneOfNPriorTest::testMultipleUpdate));
    suiteOfTests->addTest(new CppUnit::TestCaller<CMultivariateOneOfNPriorTest>("CMultivariateOneOfNPriorTest::testPropagation",
                                                                                &CMultivariateOneOfNPriorTest::testPropagation));
    suiteOfTests->addTest(new CppUnit::TestCaller<CMultivariateOneOfNPriorTest>("CMultivariateOneOfNPriorTest::testWeightUpdate",
                                                                                &CMultivariateOneOfNPriorTest::testWeightUpdate));
    suiteOfTests->addTest(new CppUnit::TestCaller<CMultivariateOneOfNPriorTest>("CMultivariateOneOfNPriorTest::testModelUpdate",
                                                                                &CMultivariateOneOfNPriorTest::testModelUpdate));
    suiteOfTests->addTest(new CppUnit::TestCaller<CMultivariateOneOfNPriorTest>("CMultivariateOneOfNPriorTest::testModelSelection",
                                                                                &CMultivariateOneOfNPriorTest::testModelSelection));
    suiteOfTests->addTest(new CppUnit::TestCaller<CMultivariateOneOfNPriorTest>("CMultivariateOneOfNPriorTest::testMarginalLikelihood",
                                                                                &CMultivariateOneOfNPriorTest::testMarginalLikelihood));
    suiteOfTests->addTest(new CppUnit::TestCaller<CMultivariateOneOfNPriorTest>("CMultivariateOneOfNPriorTest::testMarginalLikelihoodMean",
                                                                                &CMultivariateOneOfNPriorTest::testMarginalLikelihoodMean));
    suiteOfTests->addTest(new CppUnit::TestCaller<CMultivariateOneOfNPriorTest>("CMultivariateOneOfNPriorTest::testMarginalLikelihoodMode",
                                                                                &CMultivariateOneOfNPriorTest::testMarginalLikelihoodMode));
    suiteOfTests->addTest(new CppUnit::TestCaller<CMultivariateOneOfNPriorTest>(
        "CMultivariateOneOfNPriorTest::testSampleMarginalLikelihood", &CMultivariateOneOfNPriorTest::testSampleMarginalLikelihood));
    suiteOfTests->addTest(
        new CppUnit::TestCaller<CMultivariateOneOfNPriorTest>("CMultivariateOneOfNPriorTest::testProbabilityOfLessLikelySamples",
                                                              &CMultivariateOneOfNPriorTest::testProbabilityOfLessLikelySamples));
    suiteOfTests->addTest(new CppUnit::TestCaller<CMultivariateOneOfNPriorTest>("CMultivariateOneOfNPriorTest::testPersist",
                                                                                &CMultivariateOneOfNPriorTest::testPersist));
=======
CppUnit::Test *CMultivariateOneOfNPriorTest::suite()
{
    CppUnit::TestSuite *suiteOfTests = new CppUnit::TestSuite("CMultivariateOneOfNPriorTest");

    suiteOfTests->addTest( new CppUnit::TestCaller<CMultivariateOneOfNPriorTest>(
                                   "CMultivariateOneOfNPriorTest::testMultipleUpdate",
                                   &CMultivariateOneOfNPriorTest::testMultipleUpdate) );
    suiteOfTests->addTest( new CppUnit::TestCaller<CMultivariateOneOfNPriorTest>(
                                   "CMultivariateOneOfNPriorTest::testPropagation",
                                   &CMultivariateOneOfNPriorTest::testPropagation) );
    suiteOfTests->addTest( new CppUnit::TestCaller<CMultivariateOneOfNPriorTest>(
                                   "CMultivariateOneOfNPriorTest::testWeightUpdate",
                                   &CMultivariateOneOfNPriorTest::testWeightUpdate) );
    suiteOfTests->addTest( new CppUnit::TestCaller<CMultivariateOneOfNPriorTest>(
                                   "CMultivariateOneOfNPriorTest::testModelUpdate",
                                   &CMultivariateOneOfNPriorTest::testModelUpdate) );
    suiteOfTests->addTest( new CppUnit::TestCaller<CMultivariateOneOfNPriorTest>(
                                   "CMultivariateOneOfNPriorTest::testModelSelection",
                                   &CMultivariateOneOfNPriorTest::testModelSelection) );
    suiteOfTests->addTest( new CppUnit::TestCaller<CMultivariateOneOfNPriorTest>(
                                   "CMultivariateOneOfNPriorTest::testMarginalLikelihood",
                                   &CMultivariateOneOfNPriorTest::testMarginalLikelihood) );
    suiteOfTests->addTest( new CppUnit::TestCaller<CMultivariateOneOfNPriorTest>(
                                   "CMultivariateOneOfNPriorTest::testMarginalLikelihoodMean",
                                   &CMultivariateOneOfNPriorTest::testMarginalLikelihoodMean) );
    suiteOfTests->addTest( new CppUnit::TestCaller<CMultivariateOneOfNPriorTest>(
                                   "CMultivariateOneOfNPriorTest::testMarginalLikelihoodMode",
                                   &CMultivariateOneOfNPriorTest::testMarginalLikelihoodMode) );
    suiteOfTests->addTest( new CppUnit::TestCaller<CMultivariateOneOfNPriorTest>(
                                   "CMultivariateOneOfNPriorTest::testSampleMarginalLikelihood",
                                   &CMultivariateOneOfNPriorTest::testSampleMarginalLikelihood) );
    suiteOfTests->addTest( new CppUnit::TestCaller<CMultivariateOneOfNPriorTest>(
                                   "CMultivariateOneOfNPriorTest::testProbabilityOfLessLikelySamples",
                                   &CMultivariateOneOfNPriorTest::testProbabilityOfLessLikelySamples) );
    suiteOfTests->addTest( new CppUnit::TestCaller<CMultivariateOneOfNPriorTest>(
                                   "CMultivariateOneOfNPriorTest::testPersist",
                                   &CMultivariateOneOfNPriorTest::testPersist) );
>>>>>>> d4e4cca7

    return suiteOfTests;
}<|MERGE_RESOLUTION|>--- conflicted
+++ resolved
@@ -123,12 +123,7 @@
 }
 }
 
-<<<<<<< HEAD
-void CMultivariateOneOfNPriorTest::testMultipleUpdate(void) {
-=======
-void CMultivariateOneOfNPriorTest::testMultipleUpdate()
-{
->>>>>>> d4e4cca7
+void CMultivariateOneOfNPriorTest::testMultipleUpdate() {
     LOG_DEBUG("+----------------------------------------------------+");
     LOG_DEBUG("|  CMultivariateOneOfNPriorTest::testMultipleUpdate  |");
     LOG_DEBUG("+----------------------------------------------------+");
@@ -218,12 +213,7 @@
     }
 }
 
-<<<<<<< HEAD
-void CMultivariateOneOfNPriorTest::testPropagation(void) {
-=======
-void CMultivariateOneOfNPriorTest::testPropagation()
-{
->>>>>>> d4e4cca7
+void CMultivariateOneOfNPriorTest::testPropagation() {
     LOG_DEBUG("+-------------------------------------------------+");
     LOG_DEBUG("|  CMultivariateOneOfNPriorTest::testPropagation  |");
     LOG_DEBUG("+-------------------------------------------------+");
@@ -295,12 +285,7 @@
     CPPUNIT_ASSERT(propagatedLogWeightRatio < logWeightRatio);
 }
 
-<<<<<<< HEAD
-void CMultivariateOneOfNPriorTest::testWeightUpdate(void) {
-=======
-void CMultivariateOneOfNPriorTest::testWeightUpdate()
-{
->>>>>>> d4e4cca7
+void CMultivariateOneOfNPriorTest::testWeightUpdate() {
     LOG_DEBUG("+--------------------------------------------------+");
     LOG_DEBUG("|  CMultivariateOneOfNPriorTest::testWeightUpdate  |");
     LOG_DEBUG("+--------------------------------------------------+");
@@ -369,12 +354,7 @@
     }
 }
 
-<<<<<<< HEAD
-void CMultivariateOneOfNPriorTest::testModelUpdate(void) {
-=======
-void CMultivariateOneOfNPriorTest::testModelUpdate()
-{
->>>>>>> d4e4cca7
+void CMultivariateOneOfNPriorTest::testModelUpdate() {
     LOG_DEBUG("+-------------------------------------------------+");
     LOG_DEBUG("|  CMultivariateOneOfNPriorTest::testModelUpdate  |");
     LOG_DEBUG("+-------------------------------------------------+");
@@ -407,12 +387,7 @@
     }
 }
 
-<<<<<<< HEAD
-void CMultivariateOneOfNPriorTest::testModelSelection(void) {
-=======
-void CMultivariateOneOfNPriorTest::testModelSelection()
-{
->>>>>>> d4e4cca7
+void CMultivariateOneOfNPriorTest::testModelSelection() {
     LOG_DEBUG("+----------------------------------------------------+");
     LOG_DEBUG("|  CMultivariateOneOfNPriorTest::testModelSelection  |");
     LOG_DEBUG("+----------------------------------------------------+");
@@ -420,12 +395,7 @@
     // TODO When copula models are available.
 }
 
-<<<<<<< HEAD
-void CMultivariateOneOfNPriorTest::testMarginalLikelihood(void) {
-=======
-void CMultivariateOneOfNPriorTest::testMarginalLikelihood()
-{
->>>>>>> d4e4cca7
+void CMultivariateOneOfNPriorTest::testMarginalLikelihood() {
     LOG_DEBUG("+--------------------------------------------------------+");
     LOG_DEBUG("|  CMultivariateOneOfNPriorTest::testMarginalLikelihood  |");
     LOG_DEBUG("+--------------------------------------------------------+");
@@ -483,30 +453,15 @@
                     for (std::size_t j = 0u; j < v.size(); ++j) {
                         trace += v[j][j];
                     }
-<<<<<<< HEAD
-                    double intervals[][2] = {{m[0] - 3.0 * ::sqrt(trace), m[1] - 3.0 * ::sqrt(trace)},
-                                             {m[0] - 3.0 * ::sqrt(trace), m[1] - 1.0 * ::sqrt(trace)},
-                                             {m[0] - 3.0 * ::sqrt(trace), m[1] + 1.0 * ::sqrt(trace)},
-                                             {m[0] - 1.0 * ::sqrt(trace), m[1] - 3.0 * ::sqrt(trace)},
-                                             {m[0] - 1.0 * ::sqrt(trace), m[1] - 1.0 * ::sqrt(trace)},
-                                             {m[0] - 1.0 * ::sqrt(trace), m[1] + 1.0 * ::sqrt(trace)},
-                                             {m[0] + 1.0 * ::sqrt(trace), m[1] - 3.0 * ::sqrt(trace)},
-                                             {m[0] + 1.0 * ::sqrt(trace), m[1] - 1.0 * ::sqrt(trace)},
-                                             {m[0] + 1.0 * ::sqrt(trace), m[1] + 1.0 * ::sqrt(trace)}};
-=======
-                    double intervals[][2] =
-                        {
-                            { m[0] - 3.0 * std::sqrt(trace), m[1] - 3.0 * std::sqrt(trace) },
-                            { m[0] - 3.0 * std::sqrt(trace), m[1] - 1.0 * std::sqrt(trace) },
-                            { m[0] - 3.0 * std::sqrt(trace), m[1] + 1.0 * std::sqrt(trace) },
-                            { m[0] - 1.0 * std::sqrt(trace), m[1] - 3.0 * std::sqrt(trace) },
-                            { m[0] - 1.0 * std::sqrt(trace), m[1] - 1.0 * std::sqrt(trace) },
-                            { m[0] - 1.0 * std::sqrt(trace), m[1] + 1.0 * std::sqrt(trace) },
-                            { m[0] + 1.0 * std::sqrt(trace), m[1] - 3.0 * std::sqrt(trace) },
-                            { m[0] + 1.0 * std::sqrt(trace), m[1] - 1.0 * std::sqrt(trace) },
-                            { m[0] + 1.0 * std::sqrt(trace), m[1] + 1.0 * std::sqrt(trace) }
-                        };
->>>>>>> d4e4cca7
+                    double intervals[][2] = {{m[0] - 3.0 * std::sqrt(trace), m[1] - 3.0 * std::sqrt(trace)},
+                                             {m[0] - 3.0 * std::sqrt(trace), m[1] - 1.0 * std::sqrt(trace)},
+                                             {m[0] - 3.0 * std::sqrt(trace), m[1] + 1.0 * std::sqrt(trace)},
+                                             {m[0] - 1.0 * std::sqrt(trace), m[1] - 3.0 * std::sqrt(trace)},
+                                             {m[0] - 1.0 * std::sqrt(trace), m[1] - 1.0 * std::sqrt(trace)},
+                                             {m[0] - 1.0 * std::sqrt(trace), m[1] + 1.0 * std::sqrt(trace)},
+                                             {m[0] + 1.0 * std::sqrt(trace), m[1] - 3.0 * std::sqrt(trace)},
+                                             {m[0] + 1.0 * std::sqrt(trace), m[1] - 1.0 * std::sqrt(trace)},
+                                             {m[0] + 1.0 * std::sqrt(trace), m[1] + 1.0 * std::sqrt(trace)}};
 
                     TVector2 expectedMean(m.begin(), m.end());
                     double elements[] = {v[0][0], v[0][1], v[1][1]};
@@ -608,30 +563,15 @@
                 LOG_DEBUG("m = " << means[i]);
                 LOG_DEBUG("v = " << trace);
 
-<<<<<<< HEAD
-                double intervals[][2] = {{means[i](0) - 3.0 * ::sqrt(trace), means[i](1) - 3.0 * ::sqrt(trace)},
-                                         {means[i](0) - 3.0 * ::sqrt(trace), means[i](1) - 1.0 * ::sqrt(trace)},
-                                         {means[i](0) - 3.0 * ::sqrt(trace), means[i](1) + 1.0 * ::sqrt(trace)},
-                                         {means[i](0) - 1.0 * ::sqrt(trace), means[i](1) - 3.0 * ::sqrt(trace)},
-                                         {means[i](0) - 1.0 * ::sqrt(trace), means[i](1) - 1.0 * ::sqrt(trace)},
-                                         {means[i](0) - 1.0 * ::sqrt(trace), means[i](1) + 1.0 * ::sqrt(trace)},
-                                         {means[i](0) + 1.0 * ::sqrt(trace), means[i](1) - 3.0 * ::sqrt(trace)},
-                                         {means[i](0) + 1.0 * ::sqrt(trace), means[i](1) - 1.0 * ::sqrt(trace)},
-                                         {means[i](0) + 1.0 * ::sqrt(trace), means[i](1) + 1.0 * ::sqrt(trace)}};
-=======
-                double intervals[][2] =
-                    {
-                        { means[i](0) - 3.0 * std::sqrt(trace), means[i](1) - 3.0 * std::sqrt(trace) },
-                        { means[i](0) - 3.0 * std::sqrt(trace), means[i](1) - 1.0 * std::sqrt(trace) },
-                        { means[i](0) - 3.0 * std::sqrt(trace), means[i](1) + 1.0 * std::sqrt(trace) },
-                        { means[i](0) - 1.0 * std::sqrt(trace), means[i](1) - 3.0 * std::sqrt(trace) },
-                        { means[i](0) - 1.0 * std::sqrt(trace), means[i](1) - 1.0 * std::sqrt(trace) },
-                        { means[i](0) - 1.0 * std::sqrt(trace), means[i](1) + 1.0 * std::sqrt(trace) },
-                        { means[i](0) + 1.0 * std::sqrt(trace), means[i](1) - 3.0 * std::sqrt(trace) },
-                        { means[i](0) + 1.0 * std::sqrt(trace), means[i](1) - 1.0 * std::sqrt(trace) },
-                        { means[i](0) + 1.0 * std::sqrt(trace), means[i](1) + 1.0 * std::sqrt(trace) }
-                    };
->>>>>>> d4e4cca7
+                double intervals[][2] = {{means[i](0) - 3.0 * std::sqrt(trace), means[i](1) - 3.0 * std::sqrt(trace)},
+                                         {means[i](0) - 3.0 * std::sqrt(trace), means[i](1) - 1.0 * std::sqrt(trace)},
+                                         {means[i](0) - 3.0 * std::sqrt(trace), means[i](1) + 1.0 * std::sqrt(trace)},
+                                         {means[i](0) - 1.0 * std::sqrt(trace), means[i](1) - 3.0 * std::sqrt(trace)},
+                                         {means[i](0) - 1.0 * std::sqrt(trace), means[i](1) - 1.0 * std::sqrt(trace)},
+                                         {means[i](0) - 1.0 * std::sqrt(trace), means[i](1) + 1.0 * std::sqrt(trace)},
+                                         {means[i](0) + 1.0 * std::sqrt(trace), means[i](1) - 3.0 * std::sqrt(trace)},
+                                         {means[i](0) + 1.0 * std::sqrt(trace), means[i](1) - 1.0 * std::sqrt(trace)},
+                                         {means[i](0) + 1.0 * std::sqrt(trace), means[i](1) + 1.0 * std::sqrt(trace)}};
                 CUnitKernel<2> likelihoodKernel(filter);
                 CMeanKernel<2> meanKernel(filter);
                 CCovarianceKernel<2> covarianceKernel(filter, expectedMean);
@@ -687,12 +627,7 @@
     }
 }
 
-<<<<<<< HEAD
-void CMultivariateOneOfNPriorTest::testMarginalLikelihoodMean(void) {
-=======
-void CMultivariateOneOfNPriorTest::testMarginalLikelihoodMean()
-{
->>>>>>> d4e4cca7
+void CMultivariateOneOfNPriorTest::testMarginalLikelihoodMean() {
     LOG_DEBUG("+------------------------------------------------------------+");
     LOG_DEBUG("|  CMultivariateOneOfNPriorTest::testMarginalLikelihoodMean  |");
     LOG_DEBUG("+------------------------------------------------------------+");
@@ -759,12 +694,7 @@
     }
 }
 
-<<<<<<< HEAD
-void CMultivariateOneOfNPriorTest::testMarginalLikelihoodMode(void) {
-=======
-void CMultivariateOneOfNPriorTest::testMarginalLikelihoodMode()
-{
->>>>>>> d4e4cca7
+void CMultivariateOneOfNPriorTest::testMarginalLikelihoodMode() {
     LOG_DEBUG("+----------------------------------------------------+");
     LOG_DEBUG("|  CMultivariateOneOfNPriorTest::testMultipleUpdate  |");
     LOG_DEBUG("+----------------------------------------------------+");
@@ -871,12 +801,7 @@
     }
 }
 
-<<<<<<< HEAD
-void CMultivariateOneOfNPriorTest::testSampleMarginalLikelihood(void) {
-=======
-void CMultivariateOneOfNPriorTest::testSampleMarginalLikelihood()
-{
->>>>>>> d4e4cca7
+void CMultivariateOneOfNPriorTest::testSampleMarginalLikelihood() {
     LOG_DEBUG("+--------------------------------------------------------------+");
     LOG_DEBUG("|  CMultivariateOneOfNPriorTest::testSampleMarginalLikelihood  |");
     LOG_DEBUG("+--------------------------------------------------------------+");
@@ -935,12 +860,7 @@
     }
 }
 
-<<<<<<< HEAD
-void CMultivariateOneOfNPriorTest::testProbabilityOfLessLikelySamples(void) {
-=======
-void CMultivariateOneOfNPriorTest::testProbabilityOfLessLikelySamples()
-{
->>>>>>> d4e4cca7
+void CMultivariateOneOfNPriorTest::testProbabilityOfLessLikelySamples() {
     LOG_DEBUG("+--------------------------------------------------------------------+");
     LOG_DEBUG("|  CMultivariateOneOfNPriorTest::testProbabilityOfLessLikelySamples  |");
     LOG_DEBUG("+--------------------------------------------------------------------+");
@@ -996,32 +916,17 @@
             expectedProbability += weight * modelProbability;
         }
 
-<<<<<<< HEAD
         LOG_DEBUG("weights = " << core::CContainerPrinter::print(weights) << ", expectedProbability = " << expectedProbability
                                << ", probability = " << probability);
         CPPUNIT_ASSERT_DOUBLES_EQUAL(expectedProbability, probability, 0.3 * std::max(expectedProbability, probability));
-        error.add(::fabs(probability - expectedProbability));
-=======
-        LOG_DEBUG("weights = " << core::CContainerPrinter::print(weights)
-                  << ", expectedProbability = " << expectedProbability
-                  << ", probability = " << probability);
-        CPPUNIT_ASSERT_DOUBLES_EQUAL(expectedProbability,
-                                     probability,
-                                     0.3 * std::max(expectedProbability, probability));
         error.add(std::fabs(probability - expectedProbability));
->>>>>>> d4e4cca7
     }
 
     LOG_DEBUG("error = " << maths::CBasicStatistics::mean(error));
     CPPUNIT_ASSERT(maths::CBasicStatistics::mean(error) < 0.01);
 }
 
-<<<<<<< HEAD
-void CMultivariateOneOfNPriorTest::testPersist(void) {
-=======
-void CMultivariateOneOfNPriorTest::testPersist()
-{
->>>>>>> d4e4cca7
+void CMultivariateOneOfNPriorTest::testPersist() {
     LOG_DEBUG("+---------------------------------------------+");
     LOG_DEBUG("|  CMultivariateOneOfNPriorTest::testPersist  |");
     LOG_DEBUG("+---------------------------------------------+");
@@ -1081,8 +986,7 @@
     CPPUNIT_ASSERT_EQUAL(origXml, newXml);
 }
 
-<<<<<<< HEAD
-CppUnit::Test* CMultivariateOneOfNPriorTest::suite(void) {
+CppUnit::Test* CMultivariateOneOfNPriorTest::suite() {
     CppUnit::TestSuite* suiteOfTests = new CppUnit::TestSuite("CMultivariateOneOfNPriorTest");
 
     suiteOfTests->addTest(new CppUnit::TestCaller<CMultivariateOneOfNPriorTest>("CMultivariateOneOfNPriorTest::testMultipleUpdate",
@@ -1108,45 +1012,6 @@
                                                               &CMultivariateOneOfNPriorTest::testProbabilityOfLessLikelySamples));
     suiteOfTests->addTest(new CppUnit::TestCaller<CMultivariateOneOfNPriorTest>("CMultivariateOneOfNPriorTest::testPersist",
                                                                                 &CMultivariateOneOfNPriorTest::testPersist));
-=======
-CppUnit::Test *CMultivariateOneOfNPriorTest::suite()
-{
-    CppUnit::TestSuite *suiteOfTests = new CppUnit::TestSuite("CMultivariateOneOfNPriorTest");
-
-    suiteOfTests->addTest( new CppUnit::TestCaller<CMultivariateOneOfNPriorTest>(
-                                   "CMultivariateOneOfNPriorTest::testMultipleUpdate",
-                                   &CMultivariateOneOfNPriorTest::testMultipleUpdate) );
-    suiteOfTests->addTest( new CppUnit::TestCaller<CMultivariateOneOfNPriorTest>(
-                                   "CMultivariateOneOfNPriorTest::testPropagation",
-                                   &CMultivariateOneOfNPriorTest::testPropagation) );
-    suiteOfTests->addTest( new CppUnit::TestCaller<CMultivariateOneOfNPriorTest>(
-                                   "CMultivariateOneOfNPriorTest::testWeightUpdate",
-                                   &CMultivariateOneOfNPriorTest::testWeightUpdate) );
-    suiteOfTests->addTest( new CppUnit::TestCaller<CMultivariateOneOfNPriorTest>(
-                                   "CMultivariateOneOfNPriorTest::testModelUpdate",
-                                   &CMultivariateOneOfNPriorTest::testModelUpdate) );
-    suiteOfTests->addTest( new CppUnit::TestCaller<CMultivariateOneOfNPriorTest>(
-                                   "CMultivariateOneOfNPriorTest::testModelSelection",
-                                   &CMultivariateOneOfNPriorTest::testModelSelection) );
-    suiteOfTests->addTest( new CppUnit::TestCaller<CMultivariateOneOfNPriorTest>(
-                                   "CMultivariateOneOfNPriorTest::testMarginalLikelihood",
-                                   &CMultivariateOneOfNPriorTest::testMarginalLikelihood) );
-    suiteOfTests->addTest( new CppUnit::TestCaller<CMultivariateOneOfNPriorTest>(
-                                   "CMultivariateOneOfNPriorTest::testMarginalLikelihoodMean",
-                                   &CMultivariateOneOfNPriorTest::testMarginalLikelihoodMean) );
-    suiteOfTests->addTest( new CppUnit::TestCaller<CMultivariateOneOfNPriorTest>(
-                                   "CMultivariateOneOfNPriorTest::testMarginalLikelihoodMode",
-                                   &CMultivariateOneOfNPriorTest::testMarginalLikelihoodMode) );
-    suiteOfTests->addTest( new CppUnit::TestCaller<CMultivariateOneOfNPriorTest>(
-                                   "CMultivariateOneOfNPriorTest::testSampleMarginalLikelihood",
-                                   &CMultivariateOneOfNPriorTest::testSampleMarginalLikelihood) );
-    suiteOfTests->addTest( new CppUnit::TestCaller<CMultivariateOneOfNPriorTest>(
-                                   "CMultivariateOneOfNPriorTest::testProbabilityOfLessLikelySamples",
-                                   &CMultivariateOneOfNPriorTest::testProbabilityOfLessLikelySamples) );
-    suiteOfTests->addTest( new CppUnit::TestCaller<CMultivariateOneOfNPriorTest>(
-                                   "CMultivariateOneOfNPriorTest::testPersist",
-                                   &CMultivariateOneOfNPriorTest::testPersist) );
->>>>>>> d4e4cca7
 
     return suiteOfTests;
 }