/*
 * ELASTICSEARCH CONFIDENTIAL
 *
 * Copyright (c) 2016 Elasticsearch BV. All Rights Reserved.
 *
 * Notice: this software, and all information contained
 * therein, is the exclusive property of Elasticsearch BV
 * and its licensors, if any, and is protected under applicable
 * domestic and foreign law, and international treaties.
 *
 * Reproduction, republication or distribution without the
 * express written consent of Elasticsearch BV is
 * strictly prohibited.
 */

#ifndef INCLUDED_CXMeansOnline1dTest_h
#define INCLUDED_CXMeansOnline1dTest_h

#include <cppunit/extensions/HelperMacros.h>

<<<<<<< HEAD
class CXMeansOnline1dTest : public CppUnit::TestFixture {
public:
    void testCluster(void);
    void testMixtureOfGaussians(void);
    void testMixtureOfUniforms(void);
    void testMixtureOfLogNormals(void);
    void testOutliers(void);
    void testManyClusters(void);
    void testLowVariation(void);
    void testAdaption(void);
    void testLargeHistory(void);
    void testPersist(void);
    void testPruneEmptyCluster(void);

    static CppUnit::Test* suite(void);
=======
class CXMeansOnline1dTest : public CppUnit::TestFixture
{
    public:
        void testCluster();
        void testMixtureOfGaussians();
        void testMixtureOfUniforms();
        void testMixtureOfLogNormals();
        void testOutliers();
        void testManyClusters();
        void testLowVariation();
        void testAdaption();
        void testLargeHistory();
        void testPersist();
        void testPruneEmptyCluster();

        static CppUnit::Test *suite();
>>>>>>> d4e4cca7
};

#endif // INCLUDED_CXMeansOnline1dTest_h<|MERGE_RESOLUTION|>--- conflicted
+++ resolved
@@ -18,40 +18,21 @@
 
 #include <cppunit/extensions/HelperMacros.h>
 
-<<<<<<< HEAD
 class CXMeansOnline1dTest : public CppUnit::TestFixture {
 public:
-    void testCluster(void);
-    void testMixtureOfGaussians(void);
-    void testMixtureOfUniforms(void);
-    void testMixtureOfLogNormals(void);
-    void testOutliers(void);
-    void testManyClusters(void);
-    void testLowVariation(void);
-    void testAdaption(void);
-    void testLargeHistory(void);
-    void testPersist(void);
-    void testPruneEmptyCluster(void);
+    void testCluster();
+    void testMixtureOfGaussians();
+    void testMixtureOfUniforms();
+    void testMixtureOfLogNormals();
+    void testOutliers();
+    void testManyClusters();
+    void testLowVariation();
+    void testAdaption();
+    void testLargeHistory();
+    void testPersist();
+    void testPruneEmptyCluster();
 
-    static CppUnit::Test* suite(void);
-=======
-class CXMeansOnline1dTest : public CppUnit::TestFixture
-{
-    public:
-        void testCluster();
-        void testMixtureOfGaussians();
-        void testMixtureOfUniforms();
-        void testMixtureOfLogNormals();
-        void testOutliers();
-        void testManyClusters();
-        void testLowVariation();
-        void testAdaption();
-        void testLargeHistory();
-        void testPersist();
-        void testPruneEmptyCluster();
-
-        static CppUnit::Test *suite();
->>>>>>> d4e4cca7
+    static CppUnit::Test* suite();
 };
 
 #endif // INCLUDED_CXMeansOnline1dTest_h