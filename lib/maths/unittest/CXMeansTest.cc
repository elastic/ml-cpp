/*
 * ELASTICSEARCH CONFIDENTIAL
 *
 * Copyright (c) 2016 Elasticsearch BV. All Rights Reserved.
 *
 * Notice: this software, and all information contained
 * therein, is the exclusive property of Elasticsearch BV
 * and its licensors, if any, and is protected under applicable
 * domestic and foreign law, and international treaties.
 *
 * Reproduction, republication or distribution without the
 * express written consent of Elasticsearch BV is
 * strictly prohibited.
 */

#include "CXMeansTest.h"

#include <core/CLogger.h>

#include <maths/CLinearAlgebra.h>
#include <maths/CLinearAlgebraTools.h>
#include <maths/CSampling.h>
#include <maths/CXMeans.h>

#include <test/CRandomNumbers.h>
#include <test/CRandomNumbersDetail.h>

#include <boost/math/constants/constants.hpp>
#include <boost/range.hpp>

#include <stdint.h>

using namespace ml;

namespace {

using TDoubleVec = std::vector<double>;
using TSizeVec = std::vector<std::size_t>;
using TSizeVecVec = std::vector<TSizeVec>;
using TUInt64Vec = std::vector<uint64_t>;
using TMeanAccumulator = maths::CBasicStatistics::SSampleMean<double>::TAccumulator;
using TMeanVarAccumulator = maths::CBasicStatistics::SSampleMeanVar<double>::TAccumulator;
using TVector2 = maths::CVectorNx1<double, 2>;
using TVector2Vec = std::vector<TVector2>;
using TVector2VecCItr = TVector2Vec::const_iterator;
using TVector2VecVec = std::vector<TVector2Vec>;
using TMeanVar2Accumulator = maths::CBasicStatistics::SSampleMeanVar<TVector2>::TAccumulator;
using TMatrix2 = maths::CSymmetricMatrixNxN<double, 2>;
using TMatrix2Vec = std::vector<TMatrix2>;
using TVector4 = maths::CVectorNx1<double, 4>;
using TVector4Vec = std::vector<TVector4>;
using TMeanVar4Accumulator = maths::CBasicStatistics::SSampleMeanVar<TVector4>::TAccumulator;
using TMatrix4 = maths::CSymmetricMatrixNxN<double, 4>;
using TMatrix4Vec = std::vector<TMatrix4>;

//! \brief Expose internals of x-means for testing.
<<<<<<< HEAD
template<typename POINT, typename COST = maths::CSphericalGaussianInfoCriterion<POINT, maths::E_BIC>>
class CXMeansForTest : public maths::CXMeans<POINT, COST> {
public:
    typedef typename maths::CXMeans<POINT, COST>::TUInt64USet TUInt64USet;
=======
template<typename POINT,
         typename COST = maths::CSphericalGaussianInfoCriterion<POINT, maths::E_BIC>>
class CXMeansForTest : public maths::CXMeans<POINT, COST>
{
    public:
        using TUInt64USet = typename maths::CXMeans<POINT, COST>::TUInt64USet;

    public:
        CXMeansForTest(std::size_t kmax) :
            maths::CXMeans<POINT, COST>(kmax)
        {}

        void improveParams(std::size_t kmeansIterations)
        {
            this->maths::CXMeans<POINT, COST>::improveParams(kmeansIterations);
        }
>>>>>>> d4e4cca7

public:
    CXMeansForTest(std::size_t kmax) : maths::CXMeans<POINT, COST>(kmax) {}

<<<<<<< HEAD
    void improveParams(std::size_t kmeansIterations) { this->maths::CXMeans<POINT, COST>::improveParams(kmeansIterations); }

    bool improveStructure(std::size_t clusterSeeds, std::size_t kmeansIterations) {
        return this->maths::CXMeans<POINT, COST>::improveStructure(clusterSeeds, kmeansIterations);
    }

    const TUInt64USet& inactive(void) const { return this->maths::CXMeans<POINT, COST>::inactive(); }
=======
        const TUInt64USet &inactive() const
        {
            return this->maths::CXMeans<POINT, COST>::inactive();
        }
>>>>>>> d4e4cca7
};

template<typename POINT>
double logfSphericalGaussian(const POINT& mean, double variance, const POINT& x) {
    double d = static_cast<double>(x.dimension());
    double r = (x - mean).euclidean();
<<<<<<< HEAD
    return -0.5 * d * ::log(boost::math::double_constants::two_pi * variance) - 0.5 * r * r / variance;
}

class CEmpiricalKullbackLeibler {
public:
    double value(void) const { return maths::CBasicStatistics::mean(m_Divergence) - ::log(maths::CBasicStatistics::count(m_Divergence)); }
=======
    return -0.5 * d * std::log(boost::math::double_constants::two_pi * variance)
           -0.5 * r * r / variance;
}

class CEmpiricalKullbackLeibler
{
    public:
        double value() const
        {
            return   maths::CBasicStatistics::mean(m_Divergence)
                   - std::log(maths::CBasicStatistics::count(m_Divergence));
        }
>>>>>>> d4e4cca7

    template<typename POINT>
    void add(const std::vector<POINT>& points) {
        typename maths::CBasicStatistics::SSampleMeanVar<POINT>::TAccumulator moments;
        moments.add(points);
        POINT mean = maths::CBasicStatistics::mean(moments);
        POINT variances = maths::CBasicStatistics::variance(moments);

        maths::CBasicStatistics::SSampleMean<double>::TAccumulator variance_;
        for (std::size_t i = 0u; i < variances.dimension(); ++i) {
            variance_.add(variances(i));
        }
        double variance = maths::CBasicStatistics::mean(variance_);
        for (std::size_t i = 0u; i < points.size(); ++i) {
            m_Divergence.add(-logfSphericalGaussian(mean, variance, points[i]));
        }
    }

private:
    maths::CBasicStatistics::SSampleMean<double>::TAccumulator m_Divergence;
};

void computePurities(const TSizeVecVec& clusters, TDoubleVec& purities) {
    purities.clear();
    purities.resize(clusters.size());

    TSizeVec counts;
    for (std::size_t i = 0u; i < clusters.size(); ++i) {
        counts.clear();
        for (std::size_t j = 0u; j < clusters[i].size(); ++j) {
            counts.resize(std::max(counts.size(), clusters[i][j] + 1));
            ++counts[clusters[i][j]];
        }
        purities[i] = static_cast<double>(*std::max_element(counts.begin(), counts.end())) / static_cast<double>(clusters[i].size());
    }
}
}

<<<<<<< HEAD
void CXMeansTest::testCluster(void) {
=======
void CXMeansTest::testCluster()
{
>>>>>>> d4e4cca7
    LOG_DEBUG("+----------------------------+");
    LOG_DEBUG("|  CXMeansTest::testCluster  |");
    LOG_DEBUG("+----------------------------+");

    // Test basic accessors and checksum functionality of cluster.

    using TDoubleVec = std::vector<double>;

    maths::CSampling::seed();

    test::CRandomNumbers rng;

    TDoubleVec samples;
    rng.generateUniformSamples(-100.0, 400.0, 800, samples);

    for (std::size_t t = 0u; t < 100; ++t) {
        LOG_DEBUG("Test " << t);
        {
            maths::CXMeans<TVector2>::CCluster cluster1;
            maths::CXMeans<TVector2>::CCluster cluster2;

            CPPUNIT_ASSERT_EQUAL(std::size_t(0), cluster1.size());
            CPPUNIT_ASSERT_EQUAL(std::size_t(0), cluster2.size());

            TVector2Vec points;
            for (std::size_t i = 0u; i < samples.size(); i += 2) {
                points.push_back(TVector2(&samples[i], &samples[i + 2]));
            }
            TVector2Vec pointsCopy(points);
            cluster1.points(pointsCopy);
            rng.random_shuffle(points.begin(), points.end());
            cluster2.points(points);

            CPPUNIT_ASSERT_EQUAL(samples.size() / 2, cluster1.size());
            CPPUNIT_ASSERT_EQUAL(samples.size() / 2, cluster2.size());
            CPPUNIT_ASSERT_EQUAL(cluster1.checksum(), cluster2.checksum());
            CPPUNIT_ASSERT(cluster1 == cluster2);
            CPPUNIT_ASSERT(!(cluster1 < cluster2));
            CPPUNIT_ASSERT(!(cluster2 < cluster1));
        }
        {
            maths::CXMeans<TVector4>::CCluster cluster1;
            maths::CXMeans<TVector4>::CCluster cluster2;

            CPPUNIT_ASSERT_EQUAL(std::size_t(0), cluster1.size());
            CPPUNIT_ASSERT_EQUAL(std::size_t(0), cluster2.size());

            TVector4Vec points;
            for (std::size_t i = 0u; i < samples.size(); i += 4) {
                points.push_back(TVector4(&samples[i], &samples[i + 4]));
            }
            TVector4Vec pointsCopy(points);
            cluster1.points(pointsCopy);
            rng.random_shuffle(points.begin(), points.end());
            cluster2.points(points);

            CPPUNIT_ASSERT_EQUAL(samples.size() / 4, cluster1.size());
            CPPUNIT_ASSERT_EQUAL(samples.size() / 4, cluster2.size());
            CPPUNIT_ASSERT_EQUAL(cluster1.checksum(), cluster2.checksum());
            CPPUNIT_ASSERT(cluster1 == cluster2);
            CPPUNIT_ASSERT(!(cluster1 < cluster2));
            CPPUNIT_ASSERT(!(cluster2 < cluster1));
        }
    }
}

<<<<<<< HEAD
void CXMeansTest::testImproveStructure(void) {
=======
void CXMeansTest::testImproveStructure()
{
>>>>>>> d4e4cca7
    LOG_DEBUG("+-------------------------------------+");
    LOG_DEBUG("|  CXMeansTest::testImproveStructure  |");
    LOG_DEBUG("+-------------------------------------+");

    // Test improve structure finds an obvious split of the data.

    using TMeanAccumulator = maths::CBasicStatistics::SSampleMean<double>::TAccumulator;

    maths::CSampling::seed();

    double means[][2] = {{10.0, 20.0}, {50.0, 30.0}};
    double covariances[][3] = {{10.0, -3.0, 15.0}, {20.0, 2.0, 5.0}};

    TMeanAccumulator meanError;

    for (std::size_t t = 0u; t < 10; ++t) {
        LOG_DEBUG("Test " << t);

        TVector2Vec points;
        for (std::size_t i = 0u; i < 2; ++i) {
            TVector2 mean(&means[i][0], &means[i][2]);
            TMatrix2 covariance(&covariances[i][0], &covariances[i][3]);
            TVector2Vec cluster;
            maths::CSampling::multivariateNormalSample(mean, covariance, 500, cluster);
            points.insert(points.end(), cluster.begin(), cluster.end());
        }

        CXMeansForTest<TVector2> xmeans(5);
        xmeans.setPoints(points);
        xmeans.improveStructure(2, 5);

        TVector2Vec clusters;
        TUInt64Vec oldChecksums;
        for (std::size_t i = 0u; i < xmeans.clusters().size(); ++i) {
            clusters.push_back(xmeans.clusters()[i].centre());
            oldChecksums.push_back(xmeans.clusters()[i].checksum());
        }
        std::sort(clusters.begin(), clusters.end());
        std::sort(oldChecksums.begin(), oldChecksums.end());
        LOG_DEBUG("centres = " << core::CContainerPrinter::print(clusters));

        for (std::size_t i = 0u; i < clusters.size(); ++i) {
            TVector2 mean(&means[i][0], &means[i][2]);
            double error = (clusters[i] - mean).euclidean();
            CPPUNIT_ASSERT(error < 0.75);
            meanError.add(error);
        }

        // Check that we've marked any clusters which haven't changed
        // as inactive.
        xmeans.improveStructure(2, 5);
        TUInt64Vec newChecksums;
        for (std::size_t i = 0u; i < xmeans.clusters().size(); ++i) {
            clusters.push_back(xmeans.clusters()[i].centre());
            newChecksums.push_back(xmeans.clusters()[i].checksum());
        }
        std::sort(newChecksums.begin(), newChecksums.end());

        TUInt64Vec inactive;
        std::set_intersection(
            oldChecksums.begin(), oldChecksums.end(), newChecksums.begin(), newChecksums.end(), std::back_inserter(inactive));
        LOG_DEBUG("inactive = " << core::CContainerPrinter::print(inactive));
        for (std::size_t i = 0u; i < inactive.size(); ++i) {
            CPPUNIT_ASSERT(xmeans.inactive().count(inactive[i]) > 0);
        }
    }

    LOG_DEBUG("mean error = " << maths::CBasicStatistics::mean(meanError));
    CPPUNIT_ASSERT(maths::CBasicStatistics::mean(meanError) < 0.25);
}

<<<<<<< HEAD
void CXMeansTest::testImproveParams(void) {
=======
void CXMeansTest::testImproveParams()
{
>>>>>>> d4e4cca7
    LOG_DEBUG("+----------------------------------+");
    LOG_DEBUG("|  CXMeansTest::testImproveParams  |");
    LOG_DEBUG("+----------------------------------+");

    // Test that improve params is equivalent to a round of k-means
    // on current state cluster centres.

    maths::CSampling::seed();

    double means[][2] = {{10.0, 20.0}, {30.0, 30.0}};
    double covariances[][3] = {{10.0, -3.0, 15.0}, {20.0, 2.0, 5.0}};

    for (std::size_t t = 0u; t < 10; ++t) {
        LOG_DEBUG("Test " << t);

        TVector2Vec points;
        for (std::size_t i = 0u; i < 2; ++i) {
            TVector2 mean(&means[i][0], &means[i][2]);
            TMatrix2 covariance(&covariances[i][0], &covariances[i][3]);
            TVector2Vec cluster;
            maths::CSampling::multivariateNormalSample(mean, covariance, 500, cluster);
            points.insert(points.end(), cluster.begin(), cluster.end());
        }

        maths::CKMeansFast<TVector2> kmeans;
        kmeans.setPoints(points);

        CXMeansForTest<TVector2> xmeans(5);
        xmeans.setPoints(points);
        xmeans.improveStructure(2, 1);

        TVector2Vec seedCentres;
        for (std::size_t i = 0u; i < xmeans.clusters().size(); ++i) {
            seedCentres.push_back(xmeans.clusters()[i].centre());
        }
        std::sort(seedCentres.begin(), seedCentres.end());
        LOG_DEBUG("seed centres = " << core::CContainerPrinter::print(seedCentres));

        kmeans.setCentres(seedCentres);
        kmeans.run(5);

        xmeans.improveParams(5);

        TVector2Vec expectedCentres = kmeans.centres();
        std::sort(expectedCentres.begin(), expectedCentres.end());

        TVector2Vec centres;
        for (std::size_t i = 0u; i < xmeans.clusters().size(); ++i) {
            centres.push_back(xmeans.clusters()[i].centre());
        }
        std::sort(centres.begin(), centres.end());

        LOG_DEBUG("expected centres = " << core::CContainerPrinter::print(expectedCentres));
        LOG_DEBUG("centres          = " << core::CContainerPrinter::print(centres));
        CPPUNIT_ASSERT_EQUAL(core::CContainerPrinter::print(expectedCentres), core::CContainerPrinter::print(centres));
    }
}

<<<<<<< HEAD
void CXMeansTest::testOneCluster(void) {
=======
void CXMeansTest::testOneCluster()
{
>>>>>>> d4e4cca7
    LOG_DEBUG("+-------------------------------+");
    LOG_DEBUG("|  CXMeansTest::testOneCluster  |");
    LOG_DEBUG("+-------------------------------+");

    // Test it typically chooses just one cluster and that when we
    // do choose to split it is because a spherical Gaussian is a
    // bad approximation.

    maths::CSampling::seed();

    const std::size_t size = 500;

    test::CRandomNumbers rng;

    TMeanAccumulator meanNumberClusters;

    TVector2Vec means;
    TMatrix2Vec covariances;
    TVector2VecVec points;

    for (std::size_t t = 0; t < 50; ++t) {
        LOG_DEBUG("*** test = " << t << " ***");

        TSizeVec sizes(1, size);
        rng.generateRandomMultivariateNormals(sizes, means, covariances, points);

        LOG_DEBUG("  mean       = " << core::CContainerPrinter::print(means));

        CEmpiricalKullbackLeibler kl;
        kl.add(points[0]);

        maths::CXMeans<TVector2> xmeans(10);
        xmeans.setPoints(points[0]);
        xmeans.run(3, 3, 5);

        CEmpiricalKullbackLeibler klc;
        for (std::size_t i = 0u; i < xmeans.clusters().size(); ++i) {
            klc.add(xmeans.clusters()[i].points());
        }

        LOG_DEBUG("  centres               = " << core::CContainerPrinter::print(xmeans.centres()));
        LOG_DEBUG("  points empirical KL   = " << kl.value());
        LOG_DEBUG("  clusters empirical KL = " << klc.value());

        meanNumberClusters.add(static_cast<double>(xmeans.clusters().size()));
        if (xmeans.clusters().size() > 1) {
            CPPUNIT_ASSERT(kl.value() - klc.value() > 0.7);
        }
    }

    LOG_DEBUG("mean number clusters = " << maths::CBasicStatistics::mean(meanNumberClusters));
    CPPUNIT_ASSERT(maths::CBasicStatistics::mean(meanNumberClusters) < 1.15);
}

<<<<<<< HEAD
void CXMeansTest::testFiveClusters(void) {
=======
void CXMeansTest::testFiveClusters()
{
>>>>>>> d4e4cca7
    LOG_DEBUG("+---------------------------------+");
    LOG_DEBUG("|  CXMeansTest::testFiveClusters  |");
    LOG_DEBUG("+---------------------------------+");

    // Test x-means clustering quality on data with five clusters.

    maths::CSampling::seed();

    const std::size_t sizes_[] = {500, 800, 100, 400, 600};
    TSizeVec sizes(boost::begin(sizes_), boost::end(sizes_));

    test::CRandomNumbers rng;

    TMeanVarAccumulator meanNumberClusters;
    TMeanAccumulator klgain;
    TMeanAccumulator meanTotalPurity;

    TVector2Vec means;
    TMatrix2Vec covariances;
    TVector2VecVec points;
    TVector2Vec flatPoints;

    //std::ofstream file;
    //file.open("results.m");

    for (std::size_t t = 0; t < 50; ++t) {
        LOG_DEBUG("*** test = " << t + 1 << " ***");

        rng.generateRandomMultivariateNormals(sizes, means, covariances, points);

        LOG_DEBUG("  means       = " << core::CContainerPrinter::print(means));

        flatPoints.clear();
        CEmpiricalKullbackLeibler kl;

        for (std::size_t i = 0u; i < points.size(); ++i) {
            kl.add(points[i]);
            flatPoints.insert(flatPoints.end(), points[i].begin(), points[i].end());
            std::sort(points[i].begin(), points[i].end());
        }

        std::size_t ne = flatPoints.size();

        maths::CXMeans<TVector2, maths::CGaussianInfoCriterion<TVector2, maths::E_AICc>> xmeans(10);
        xmeans.setPoints(flatPoints);
        xmeans.run(3, 3, 5);

        CEmpiricalKullbackLeibler klc;
        TSizeVecVec trueClusters(xmeans.clusters().size());

        std::size_t n = 0u;
        for (std::size_t i = 0u; i < xmeans.clusters().size(); ++i) {
            const TVector2Vec& clusterPoints = xmeans.clusters()[i].points();

            klc.add(clusterPoints);
            n += clusterPoints.size();

            //file << "y" << t+1 << i+1 << " = [";
            for (std::size_t j = 0u; j < clusterPoints.size(); ++j) {
                //file << clusterPoints[j](0) << "," << clusterPoints[j](1) << "\n";

                std::size_t k = 0u;
                for (/**/; k < points.size(); ++k) {
                    for (TVector2VecCItr itr = std::lower_bound(points[k].begin(), points[k].end(), clusterPoints[j]),
                                         end = std::upper_bound(points[k].begin(), points[k].end(), clusterPoints[j]);
                         itr != end;
                         ++itr) {
                        if (clusterPoints[j] == *itr) {
                            goto FoundPoint;
                        }
                    }
                }

                LOG_ERROR("Didn't find " << clusterPoints[j]);
                CPPUNIT_ASSERT(false);

            FoundPoint:
                trueClusters[i].push_back(k);
            }
            //file << "];\n";
        }

        CPPUNIT_ASSERT_EQUAL(ne, n);

        TDoubleVec purities;
        computePurities(trueClusters, purities);

        double minPurity = 1.0;
        TMeanAccumulator totalPurity;
        for (std::size_t i = 0u; i < purities.size(); ++i) {
            minPurity = std::min(minPurity, purities[i]);
            totalPurity.add(purities[i], static_cast<double>(xmeans.clusters()[i].size()));
        }

        LOG_DEBUG("  centres               = " << core::CContainerPrinter::print(xmeans.centres()));
        LOG_DEBUG("  purities              = " << core::CContainerPrinter::print(purities));
        LOG_DEBUG("  points empirical KL   = " << kl.value());
        LOG_DEBUG("  clusters empirical KL = " << klc.value());
        LOG_DEBUG("  minPurity             = " << minPurity);
        LOG_DEBUG("  totalPurity           = " << maths::CBasicStatistics::mean(totalPurity));
        CPPUNIT_ASSERT(minPurity > 0.39);
        CPPUNIT_ASSERT(maths::CBasicStatistics::mean(totalPurity) > 0.54);

        meanNumberClusters.add(static_cast<double>(xmeans.clusters().size()));
        klgain.add((kl.value() - klc.value()));
        meanTotalPurity.add(maths::CBasicStatistics::mean(totalPurity));
    }

<<<<<<< HEAD
    LOG_DEBUG("mean number clusters = " << maths::CBasicStatistics::mean(meanNumberClusters));
    LOG_DEBUG("sd number clusters = " << ::sqrt(maths::CBasicStatistics::variance(meanNumberClusters)));
=======
    LOG_DEBUG("mean number clusters = "
              << maths::CBasicStatistics::mean(meanNumberClusters));
    LOG_DEBUG("sd number clusters = "
              << std::sqrt(maths::CBasicStatistics::variance(meanNumberClusters)));
>>>>>>> d4e4cca7
    LOG_DEBUG("KL gain = " << maths::CBasicStatistics::mean(klgain));
    LOG_DEBUG("mean total purity = " << maths::CBasicStatistics::mean(meanTotalPurity));

    CPPUNIT_ASSERT_DOUBLES_EQUAL(5.0, maths::CBasicStatistics::mean(meanNumberClusters), 0.3);
    CPPUNIT_ASSERT(std::sqrt(maths::CBasicStatistics::variance(meanNumberClusters)) < 0.9);
    CPPUNIT_ASSERT(maths::CBasicStatistics::mean(klgain) > -0.1);
    CPPUNIT_ASSERT(maths::CBasicStatistics::mean(meanTotalPurity) > 0.93);
}

<<<<<<< HEAD
void CXMeansTest::testTwentyClusters(void) {
=======
void CXMeansTest::testTwentyClusters()
{
>>>>>>> d4e4cca7
    LOG_DEBUG("+-----------------------------------+");
    LOG_DEBUG("|  CXMeansTest::testTwentyClusters  |");
    LOG_DEBUG("+-----------------------------------+");

    // Test x-means clustering quality on data with twenty clusters.

    maths::CSampling::seed();

    const std::size_t sizes_[] = {1800, 800, 1100, 400, 600, 400, 600, 1300, 400, 900, 500, 700, 400, 800, 1500, 1200, 500, 300, 1200, 800};
    TSizeVec sizes(boost::begin(sizes_), boost::end(sizes_));

    test::CRandomNumbers rng;

    TVector2Vec means;
    TMatrix2Vec covariances;
    TVector2VecVec points;

    rng.generateRandomMultivariateNormals(sizes, means, covariances, points);

    CEmpiricalKullbackLeibler kl;
    TVector2Vec flatPoints;

    for (std::size_t i = 0u; i < points.size(); ++i) {
        kl.add(points[i]);
        flatPoints.insert(flatPoints.end(), points[i].begin(), points[i].end());
        std::sort(points[i].begin(), points[i].end());
    }

    std::size_t ne = flatPoints.size();

    maths::CXMeans<TVector2, maths::CGaussianInfoCriterion<TVector2, maths::E_AICc>> xmeans(40);
    xmeans.setPoints(flatPoints);
    xmeans.run(4, 4, 5);

    LOG_DEBUG("# clusters = " << xmeans.clusters().size());

    //std::ofstream file;
    //file.open("results.m");

    CEmpiricalKullbackLeibler klc;
    TSizeVecVec trueClusters(xmeans.clusters().size());

    std::size_t n = 0u;
    for (std::size_t i = 0u; i < xmeans.clusters().size(); ++i) {
        const TVector2Vec& clusterPoints = xmeans.clusters()[i].points();

        klc.add(clusterPoints);
        n += clusterPoints.size();

        //file << "y" << i+1 << " = [";
        for (std::size_t j = 0u; j < clusterPoints.size(); ++j) {
            //file << clusterPoints[j](0) << "," << clusterPoints[j](1) << "\n";

            std::size_t k = 0u;
            for (/**/; k < points.size(); ++k) {
                for (TVector2VecCItr itr = std::lower_bound(points[k].begin(), points[k].end(), clusterPoints[j]),
                                     end = std::upper_bound(points[k].begin(), points[k].end(), clusterPoints[j]);
                     itr != end;
                     ++itr) {
                    if (clusterPoints[j] == *itr) {
                        goto FoundPoint;
                    }
                }
            }

            LOG_ERROR("Didn't find " << clusterPoints[j]);
            CPPUNIT_ASSERT(false);

        FoundPoint:
            trueClusters[i].push_back(k);
        }
        //file << "];\n";
    }

    CPPUNIT_ASSERT_EQUAL(ne, n);

    TDoubleVec purities;
    computePurities(trueClusters, purities);

    double minPurity = 1.0;
    TMeanAccumulator totalPurity;
    for (std::size_t i = 0u; i < purities.size(); ++i) {
        minPurity = std::min(minPurity, purities[i]);
        totalPurity.add(purities[i], static_cast<double>(xmeans.clusters()[i].size()));
    }

    LOG_DEBUG("purities              = " << core::CContainerPrinter::print(purities));
    LOG_DEBUG("points empirical KL   = " << kl.value());
    LOG_DEBUG("clusters empirical KL = " << klc.value());
    LOG_DEBUG("minPurity             = " << minPurity);
    LOG_DEBUG("totalPurity           = " << maths::CBasicStatistics::mean(totalPurity));

    CPPUNIT_ASSERT_DOUBLES_EQUAL(20.0, static_cast<double>(xmeans.clusters().size()), 6.0);
    CPPUNIT_ASSERT(klc.value() < kl.value() + 0.05 * std::max(std::fabs(klc.value()), std::fabs(kl.value())));
    CPPUNIT_ASSERT(minPurity > 0.4);
    CPPUNIT_ASSERT(maths::CBasicStatistics::mean(totalPurity) > 0.8);
}

<<<<<<< HEAD
void CXMeansTest::testPoorlyConditioned(void) {
=======
void CXMeansTest::testPoorlyConditioned()
{
>>>>>>> d4e4cca7
    LOG_DEBUG("+--------------------------------------+");
    LOG_DEBUG("|  CXMeansTest::testPoorlyConditioned  |");
    LOG_DEBUG("+--------------------------------------+");

    // Test we can handle poorly conditioned covariance matrices.

    maths::CSampling::seed();

    double points_[][2] = {{0.0, 0.0},    {1.0, 0.5},    {2.0, 1.0},    {3.0, 1.5},    {4.0, 2.0},    {5.0, 2.5},    {6.0, 3.0},
                           {7.0, 3.5},    {8.0, 4.0},    {9.0, 4.5},    {101.0, 21.9}, {102.0, 21.2}, {101.5, 22.0}, {104.0, 23.0},
                           {102.6, 21.4}, {101.3, 22.0}, {101.2, 21.0}, {101.1, 22.1}, {101.7, 23.0}, {101.0, 24.0}, {50.0, 50.0},
                           {51.0, 51.0},  {50.0, 51.0},  {54.0, 53.0},  {52.0, 51.0},  {51.0, 52.0},  {51.0, 52.0},  {53.0, 53.0},
                           {53.0, 52.0},  {52.0, 54.0},  {52.0, 52.0},  {52.0, 52.0},  {53.0, 52.0},  {51.0, 52.0}};

    TVector2Vec cluster1;
    for (std::size_t i = 0u; i < 10; ++i) {
        cluster1.push_back(TVector2(&points_[i][0], &points_[i][2]));
    }
    std::sort(cluster1.begin(), cluster1.end());
    TVector2Vec cluster2;
    for (std::size_t i = 10u; i < 20; ++i) {
        cluster2.push_back(TVector2(&points_[i][0], &points_[i][2]));
    }
    std::sort(cluster2.begin(), cluster2.end());
    TVector2Vec cluster3;
    for (std::size_t i = 20u; i < boost::size(points_); ++i) {
        cluster3.push_back(TVector2(&points_[i][0], &points_[i][2]));
    }
    std::sort(cluster3.begin(), cluster3.end());

    maths::CXMeans<TVector2, maths::CGaussianInfoCriterion<TVector2, maths::E_BIC>> xmeans(5);
<<<<<<< HEAD
    for (std::size_t t = 0u; t < 10; ++t) {
=======
    for (std::size_t t = 0u; t < 10; ++t)
    {
>>>>>>> d4e4cca7
        LOG_DEBUG("*** test = " << t << " ***");

        TVector2Vec points;
        for (std::size_t i = 0u; i < boost::size(points_); ++i) {
            points.push_back(TVector2(&points_[i][0], &points_[i][2]));
        }

        xmeans.setPoints(points);
        xmeans.run(4, 4, 5);

        LOG_DEBUG("# clusters = " << xmeans.clusters().size());
        for (std::size_t i = 0u; i < xmeans.clusters().size(); ++i) {
            TVector2Vec clusterPoints = xmeans.clusters()[i].points();
            std::sort(clusterPoints.begin(), clusterPoints.end());
            LOG_DEBUG("points = " << core::CContainerPrinter::print(clusterPoints));
            CPPUNIT_ASSERT(clusterPoints == cluster1 || clusterPoints == cluster2 || clusterPoints == cluster3);
        }
    }
}

<<<<<<< HEAD
CppUnit::Test* CXMeansTest::suite(void) {
    CppUnit::TestSuite* suiteOfTests = new CppUnit::TestSuite("CXMeansTest");

    suiteOfTests->addTest(new CppUnit::TestCaller<CXMeansTest>("CXMeansTest::testCluster", &CXMeansTest::testCluster));
    suiteOfTests->addTest(new CppUnit::TestCaller<CXMeansTest>("CXMeansTest::testImproveStructure", &CXMeansTest::testImproveStructure));
    suiteOfTests->addTest(new CppUnit::TestCaller<CXMeansTest>("CXMeansTest::testImproveParams", &CXMeansTest::testImproveParams));
    suiteOfTests->addTest(new CppUnit::TestCaller<CXMeansTest>("CXMeansTest::testOneCluster", &CXMeansTest::testOneCluster));
    suiteOfTests->addTest(new CppUnit::TestCaller<CXMeansTest>("CXMeansTest::testFiveClusters", &CXMeansTest::testFiveClusters));
    suiteOfTests->addTest(new CppUnit::TestCaller<CXMeansTest>("CXMeansTest::testTwentyClusters", &CXMeansTest::testTwentyClusters));
    suiteOfTests->addTest(new CppUnit::TestCaller<CXMeansTest>("CXMeansTest::testPoorlyConditioned", &CXMeansTest::testPoorlyConditioned));
=======
CppUnit::Test *CXMeansTest::suite()
{
    CppUnit::TestSuite *suiteOfTests = new CppUnit::TestSuite("CXMeansTest");

    suiteOfTests->addTest( new CppUnit::TestCaller<CXMeansTest>(
                                   "CXMeansTest::testCluster",
                                   &CXMeansTest::testCluster) );
    suiteOfTests->addTest( new CppUnit::TestCaller<CXMeansTest>(
                                   "CXMeansTest::testImproveStructure",
                                   &CXMeansTest::testImproveStructure) );
    suiteOfTests->addTest( new CppUnit::TestCaller<CXMeansTest>(
                                   "CXMeansTest::testImproveParams",
                                   &CXMeansTest::testImproveParams) );
    suiteOfTests->addTest( new CppUnit::TestCaller<CXMeansTest>(
                                   "CXMeansTest::testOneCluster",
                                   &CXMeansTest::testOneCluster) );
    suiteOfTests->addTest( new CppUnit::TestCaller<CXMeansTest>(
                                   "CXMeansTest::testFiveClusters",
                                   &CXMeansTest::testFiveClusters) );
    suiteOfTests->addTest( new CppUnit::TestCaller<CXMeansTest>(
                                   "CXMeansTest::testTwentyClusters",
                                   &CXMeansTest::testTwentyClusters) );
    suiteOfTests->addTest( new CppUnit::TestCaller<CXMeansTest>(
                                   "CXMeansTest::testPoorlyConditioned",
                                   &CXMeansTest::testPoorlyConditioned) );
>>>>>>> d4e4cca7

    return suiteOfTests;
}<|MERGE_RESOLUTION|>--- conflicted
+++ resolved
@@ -54,74 +54,33 @@
 using TMatrix4Vec = std::vector<TMatrix4>;
 
 //! \brief Expose internals of x-means for testing.
-<<<<<<< HEAD
 template<typename POINT, typename COST = maths::CSphericalGaussianInfoCriterion<POINT, maths::E_BIC>>
 class CXMeansForTest : public maths::CXMeans<POINT, COST> {
 public:
-    typedef typename maths::CXMeans<POINT, COST>::TUInt64USet TUInt64USet;
-=======
-template<typename POINT,
-         typename COST = maths::CSphericalGaussianInfoCriterion<POINT, maths::E_BIC>>
-class CXMeansForTest : public maths::CXMeans<POINT, COST>
-{
-    public:
-        using TUInt64USet = typename maths::CXMeans<POINT, COST>::TUInt64USet;
-
-    public:
-        CXMeansForTest(std::size_t kmax) :
-            maths::CXMeans<POINT, COST>(kmax)
-        {}
-
-        void improveParams(std::size_t kmeansIterations)
-        {
-            this->maths::CXMeans<POINT, COST>::improveParams(kmeansIterations);
-        }
->>>>>>> d4e4cca7
+    using TUInt64USet = typename maths::CXMeans<POINT, COST>::TUInt64USet;
 
 public:
     CXMeansForTest(std::size_t kmax) : maths::CXMeans<POINT, COST>(kmax) {}
 
-<<<<<<< HEAD
     void improveParams(std::size_t kmeansIterations) { this->maths::CXMeans<POINT, COST>::improveParams(kmeansIterations); }
 
     bool improveStructure(std::size_t clusterSeeds, std::size_t kmeansIterations) {
         return this->maths::CXMeans<POINT, COST>::improveStructure(clusterSeeds, kmeansIterations);
     }
 
-    const TUInt64USet& inactive(void) const { return this->maths::CXMeans<POINT, COST>::inactive(); }
-=======
-        const TUInt64USet &inactive() const
-        {
-            return this->maths::CXMeans<POINT, COST>::inactive();
-        }
->>>>>>> d4e4cca7
+    const TUInt64USet& inactive() const { return this->maths::CXMeans<POINT, COST>::inactive(); }
 };
 
 template<typename POINT>
 double logfSphericalGaussian(const POINT& mean, double variance, const POINT& x) {
     double d = static_cast<double>(x.dimension());
     double r = (x - mean).euclidean();
-<<<<<<< HEAD
-    return -0.5 * d * ::log(boost::math::double_constants::two_pi * variance) - 0.5 * r * r / variance;
+    return -0.5 * d * std::log(boost::math::double_constants::two_pi * variance) - 0.5 * r * r / variance;
 }
 
 class CEmpiricalKullbackLeibler {
 public:
-    double value(void) const { return maths::CBasicStatistics::mean(m_Divergence) - ::log(maths::CBasicStatistics::count(m_Divergence)); }
-=======
-    return -0.5 * d * std::log(boost::math::double_constants::two_pi * variance)
-           -0.5 * r * r / variance;
-}
-
-class CEmpiricalKullbackLeibler
-{
-    public:
-        double value() const
-        {
-            return   maths::CBasicStatistics::mean(m_Divergence)
-                   - std::log(maths::CBasicStatistics::count(m_Divergence));
-        }
->>>>>>> d4e4cca7
+    double value() const { return maths::CBasicStatistics::mean(m_Divergence) - std::log(maths::CBasicStatistics::count(m_Divergence)); }
 
     template<typename POINT>
     void add(const std::vector<POINT>& points) {
@@ -160,12 +119,7 @@
 }
 }
 
-<<<<<<< HEAD
-void CXMeansTest::testCluster(void) {
-=======
-void CXMeansTest::testCluster()
-{
->>>>>>> d4e4cca7
+void CXMeansTest::testCluster() {
     LOG_DEBUG("+----------------------------+");
     LOG_DEBUG("|  CXMeansTest::testCluster  |");
     LOG_DEBUG("+----------------------------+");
@@ -232,12 +186,7 @@
     }
 }
 
-<<<<<<< HEAD
-void CXMeansTest::testImproveStructure(void) {
-=======
-void CXMeansTest::testImproveStructure()
-{
->>>>>>> d4e4cca7
+void CXMeansTest::testImproveStructure() {
     LOG_DEBUG("+-------------------------------------+");
     LOG_DEBUG("|  CXMeansTest::testImproveStructure  |");
     LOG_DEBUG("+-------------------------------------+");
@@ -309,12 +258,7 @@
     CPPUNIT_ASSERT(maths::CBasicStatistics::mean(meanError) < 0.25);
 }
 
-<<<<<<< HEAD
-void CXMeansTest::testImproveParams(void) {
-=======
-void CXMeansTest::testImproveParams()
-{
->>>>>>> d4e4cca7
+void CXMeansTest::testImproveParams() {
     LOG_DEBUG("+----------------------------------+");
     LOG_DEBUG("|  CXMeansTest::testImproveParams  |");
     LOG_DEBUG("+----------------------------------+");
@@ -373,12 +317,7 @@
     }
 }
 
-<<<<<<< HEAD
-void CXMeansTest::testOneCluster(void) {
-=======
-void CXMeansTest::testOneCluster()
-{
->>>>>>> d4e4cca7
+void CXMeansTest::testOneCluster() {
     LOG_DEBUG("+-------------------------------+");
     LOG_DEBUG("|  CXMeansTest::testOneCluster  |");
     LOG_DEBUG("+-------------------------------+");
@@ -433,12 +372,7 @@
     CPPUNIT_ASSERT(maths::CBasicStatistics::mean(meanNumberClusters) < 1.15);
 }
 
-<<<<<<< HEAD
-void CXMeansTest::testFiveClusters(void) {
-=======
-void CXMeansTest::testFiveClusters()
-{
->>>>>>> d4e4cca7
+void CXMeansTest::testFiveClusters() {
     LOG_DEBUG("+---------------------------------+");
     LOG_DEBUG("|  CXMeansTest::testFiveClusters  |");
     LOG_DEBUG("+---------------------------------+");
@@ -547,15 +481,8 @@
         meanTotalPurity.add(maths::CBasicStatistics::mean(totalPurity));
     }
 
-<<<<<<< HEAD
     LOG_DEBUG("mean number clusters = " << maths::CBasicStatistics::mean(meanNumberClusters));
-    LOG_DEBUG("sd number clusters = " << ::sqrt(maths::CBasicStatistics::variance(meanNumberClusters)));
-=======
-    LOG_DEBUG("mean number clusters = "
-              << maths::CBasicStatistics::mean(meanNumberClusters));
-    LOG_DEBUG("sd number clusters = "
-              << std::sqrt(maths::CBasicStatistics::variance(meanNumberClusters)));
->>>>>>> d4e4cca7
+    LOG_DEBUG("sd number clusters = " << std::sqrt(maths::CBasicStatistics::variance(meanNumberClusters)));
     LOG_DEBUG("KL gain = " << maths::CBasicStatistics::mean(klgain));
     LOG_DEBUG("mean total purity = " << maths::CBasicStatistics::mean(meanTotalPurity));
 
@@ -565,12 +492,7 @@
     CPPUNIT_ASSERT(maths::CBasicStatistics::mean(meanTotalPurity) > 0.93);
 }
 
-<<<<<<< HEAD
-void CXMeansTest::testTwentyClusters(void) {
-=======
-void CXMeansTest::testTwentyClusters()
-{
->>>>>>> d4e4cca7
+void CXMeansTest::testTwentyClusters() {
     LOG_DEBUG("+-----------------------------------+");
     LOG_DEBUG("|  CXMeansTest::testTwentyClusters  |");
     LOG_DEBUG("+-----------------------------------+");
@@ -669,12 +591,7 @@
     CPPUNIT_ASSERT(maths::CBasicStatistics::mean(totalPurity) > 0.8);
 }
 
-<<<<<<< HEAD
-void CXMeansTest::testPoorlyConditioned(void) {
-=======
-void CXMeansTest::testPoorlyConditioned()
-{
->>>>>>> d4e4cca7
+void CXMeansTest::testPoorlyConditioned() {
     LOG_DEBUG("+--------------------------------------+");
     LOG_DEBUG("|  CXMeansTest::testPoorlyConditioned  |");
     LOG_DEBUG("+--------------------------------------+");
@@ -706,12 +623,7 @@
     std::sort(cluster3.begin(), cluster3.end());
 
     maths::CXMeans<TVector2, maths::CGaussianInfoCriterion<TVector2, maths::E_BIC>> xmeans(5);
-<<<<<<< HEAD
     for (std::size_t t = 0u; t < 10; ++t) {
-=======
-    for (std::size_t t = 0u; t < 10; ++t)
-    {
->>>>>>> d4e4cca7
         LOG_DEBUG("*** test = " << t << " ***");
 
         TVector2Vec points;
@@ -732,8 +644,7 @@
     }
 }
 
-<<<<<<< HEAD
-CppUnit::Test* CXMeansTest::suite(void) {
+CppUnit::Test* CXMeansTest::suite() {
     CppUnit::TestSuite* suiteOfTests = new CppUnit::TestSuite("CXMeansTest");
 
     suiteOfTests->addTest(new CppUnit::TestCaller<CXMeansTest>("CXMeansTest::testCluster", &CXMeansTest::testCluster));
@@ -743,33 +654,6 @@
     suiteOfTests->addTest(new CppUnit::TestCaller<CXMeansTest>("CXMeansTest::testFiveClusters", &CXMeansTest::testFiveClusters));
     suiteOfTests->addTest(new CppUnit::TestCaller<CXMeansTest>("CXMeansTest::testTwentyClusters", &CXMeansTest::testTwentyClusters));
     suiteOfTests->addTest(new CppUnit::TestCaller<CXMeansTest>("CXMeansTest::testPoorlyConditioned", &CXMeansTest::testPoorlyConditioned));
-=======
-CppUnit::Test *CXMeansTest::suite()
-{
-    CppUnit::TestSuite *suiteOfTests = new CppUnit::TestSuite("CXMeansTest");
-
-    suiteOfTests->addTest( new CppUnit::TestCaller<CXMeansTest>(
-                                   "CXMeansTest::testCluster",
-                                   &CXMeansTest::testCluster) );
-    suiteOfTests->addTest( new CppUnit::TestCaller<CXMeansTest>(
-                                   "CXMeansTest::testImproveStructure",
-                                   &CXMeansTest::testImproveStructure) );
-    suiteOfTests->addTest( new CppUnit::TestCaller<CXMeansTest>(
-                                   "CXMeansTest::testImproveParams",
-                                   &CXMeansTest::testImproveParams) );
-    suiteOfTests->addTest( new CppUnit::TestCaller<CXMeansTest>(
-                                   "CXMeansTest::testOneCluster",
-                                   &CXMeansTest::testOneCluster) );
-    suiteOfTests->addTest( new CppUnit::TestCaller<CXMeansTest>(
-                                   "CXMeansTest::testFiveClusters",
-                                   &CXMeansTest::testFiveClusters) );
-    suiteOfTests->addTest( new CppUnit::TestCaller<CXMeansTest>(
-                                   "CXMeansTest::testTwentyClusters",
-                                   &CXMeansTest::testTwentyClusters) );
-    suiteOfTests->addTest( new CppUnit::TestCaller<CXMeansTest>(
-                                   "CXMeansTest::testPoorlyConditioned",
-                                   &CXMeansTest::testPoorlyConditioned) );
->>>>>>> d4e4cca7
 
     return suiteOfTests;
 }