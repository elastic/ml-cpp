--- conflicted
+++ resolved
@@ -18,38 +18,20 @@
 
 #include <cppunit/extensions/HelperMacros.h>
 
-<<<<<<< HEAD
 class CKMostCorrelatedTest : public CppUnit::TestFixture {
 public:
-    void testCorrelation(void);
-    void testNextProjection(void);
-    void testMostCorrelated(void);
-    void testRemoveVariables(void);
-    void testAccuracy(void);
-    void testStability(void);
-    void testChangingCorrelation(void);
-    void testMissingData(void);
-    void testPersistence(void);
-    void testScale(void);
+    void testCorrelation();
+    void testNextProjection();
+    void testMostCorrelated();
+    void testRemoveVariables();
+    void testAccuracy();
+    void testStability();
+    void testChangingCorrelation();
+    void testMissingData();
+    void testPersistence();
+    void testScale();
 
-    static CppUnit::Test* suite(void);
-=======
-class CKMostCorrelatedTest : public CppUnit::TestFixture
-{
-    public:
-        void testCorrelation();
-        void testNextProjection();
-        void testMostCorrelated();
-        void testRemoveVariables();
-        void testAccuracy();
-        void testStability();
-        void testChangingCorrelation();
-        void testMissingData();
-        void testPersistence();
-        void testScale();
-
-        static CppUnit::Test *suite();
->>>>>>> d4e4cca7
+    static CppUnit::Test* suite();
 };
 
 #endif // INCLUDED_CKMostCorrelatedTest_h