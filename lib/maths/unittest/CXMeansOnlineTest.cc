--- conflicted
+++ resolved
@@ -21,29 +21,13 @@
 
 using namespace ml;
 
-<<<<<<< HEAD
-namespace
-{
-
-typedef std::vector<double> TDoubleVec;
-typedef std::vector<TDoubleVec> TDoubleVecVec;
-typedef std::vector<std::size_t> TSizeVec;
-typedef maths::CVectorNx1<double, 2> TVector2;
-typedef maths::CBasicStatistics::SSampleCovariances<TVector2> TCovariances2;
-typedef std::vector<TCovariances2> TCovariances2Vec;
-typedef maths::CXMeansOnline<double, 2> TXMeans2;
-typedef TXMeans2::TPointPrecise TPoint;
-typedef std::vector<TPoint> TPointVec;
-typedef std::vector<TPointVec> TPointVecVec;
-typedef TXMeans2::TMatrixPrecise TMatrix;
-typedef std::vector<TMatrix> TMatrixVec;
-=======
 namespace {
 
 using TDoubleVec = std::vector<double>;
 using TDoubleVecVec = std::vector<TDoubleVec>;
 using TSizeVec = std::vector<std::size_t>;
-using TCovariances2 = maths::CBasicStatistics::SSampleCovariances<double, 2>;
+using TVector2 = maths::CVectorNx1<double, 2>;
+using TCovariances2 = maths::CBasicStatistics::SSampleCovariances<TVector2>;
 using TCovariances2Vec = std::vector<TCovariances2>;
 using TXMeans2 = maths::CXMeansOnline<double, 2>;
 using TPoint = TXMeans2::TPointPrecise;
@@ -51,7 +35,6 @@
 using TPointVecVec = std::vector<TPointVec>;
 using TMatrix = TXMeans2::TMatrixPrecise;
 using TMatrixVec = std::vector<TMatrix>;
->>>>>>> 601f3449
 
 template<typename T, std::size_t N>
 class CXMeansOnlineForTest : public maths::CXMeansOnline<T, N> {
@@ -103,14 +86,8 @@
     double c1[] = {1.0, 2.0, 1.0, 1.0, 1.0, 1.0, 2.0,
                    1.0, 1.0, 1.0, 1.0, 1.0, 1.0, 1.0};
 
-<<<<<<< HEAD
     TCovariances2 moments(2);
-    for (std::size_t i = 0u; i < boost::size(x1); ++i)
-    {
-=======
-    TCovariances2 moments;
     for (std::size_t i = 0u; i < boost::size(x1); ++i) {
->>>>>>> 601f3449
         cluster.add(TPoint(x1[i]), c1[i]);
         moments.add(TPoint(x1[i]), TPoint(c1[i]));
     }
@@ -147,14 +124,8 @@
     cluster.sample(10, samples);
     LOG_DEBUG(<< "samples = " << core::CContainerPrinter::print(samples));
 
-<<<<<<< HEAD
     TCovariances2 sampleMoments(2);
-    for (std::size_t i = 0u; i < samples.size(); ++i)
-    {
-=======
-    TCovariances2 sampleMoments;
     for (std::size_t i = 0u; i < samples.size(); ++i) {
->>>>>>> 601f3449
         sampleMoments.add(samples[i]);
     }
     TPoint sampleCentre = maths::CBasicStatistics::mean(sampleMoments);
@@ -262,14 +233,8 @@
 
         TDoubleVec mean(&means[0][0], &means[0][2]);
         TDoubleVecVec covariance;
-<<<<<<< HEAD
-        for (std::size_t i = 0u; i < 2; ++i)
-        {
+        for (std::size_t i = 0u; i < 2; ++i) {
             covariance.emplace_back(&covariances[0][i][0], &covariances[0][i][2]);
-=======
-        for (std::size_t i = 0u; i < 2; ++i) {
-            covariance.push_back(TDoubleVec(&covariances[0][i][0], &covariances[0][i][2]));
->>>>>>> 601f3449
         }
         TDoubleVecVec samples;
         rng.generateMultivariateNormalSamples(mean, covariance, 200, samples);
@@ -302,15 +267,8 @@
         for (std::size_t i = 0u; i < boost::size(means); ++i) {
             TDoubleVec mean(&means[i][0], &means[i][2]);
             TDoubleVecVec covariance;
-<<<<<<< HEAD
-            for (std::size_t j = 0u; j < 2; ++j)
-            {
+            for (std::size_t j = 0u; j < 2; ++j) {
                 covariance.emplace_back(&covariances[i][j][0], &covariances[i][j][2]);
-=======
-            for (std::size_t j = 0u; j < 2; ++j) {
-                covariance.push_back(
-                    TDoubleVec(&covariances[i][j][0], &covariances[i][j][2]));
->>>>>>> 601f3449
             }
             TDoubleVecVec samples_;
             rng.generateMultivariateNormalSamples(mean, covariance, 200, samples_);
