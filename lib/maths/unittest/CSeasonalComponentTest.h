/*
 * ELASTICSEARCH CONFIDENTIAL
 *
 * Copyright (c) 2016 Elasticsearch BV. All Rights Reserved.
 *
 * Notice: this software, and all information contained
 * therein, is the exclusive property of Elasticsearch BV
 * and its licensors, if any, and is protected under applicable
 * domestic and foreign law, and international treaties.
 *
 * Reproduction, republication or distribution without the
 * express written consent of Elasticsearch BV is
 * strictly prohibited.
 */

#ifndef INCLUDED_CSeasonalComponentTest_h
#define INCLUDED_CSeasonalComponentTest_h

#include <cppunit/extensions/HelperMacros.h>

<<<<<<< HEAD
class CSeasonalComponentTest : public CppUnit::TestFixture {
public:
    void testNoPeriodicity(void);
    void testConstantPeriodic(void);
    void testTimeVaryingPeriodic(void);
    void testVeryLowVariation(void);
    void testVariance(void);
    void testPersist(void);

    static CppUnit::Test* suite(void);
=======
class CSeasonalComponentTest : public CppUnit::TestFixture
{
    public:
        void testNoPeriodicity();
        void testConstantPeriodic();
        void testTimeVaryingPeriodic();
        void testVeryLowVariation();
        void testVariance();
        void testPersist();

        static CppUnit::Test *suite();
>>>>>>> d4e4cca7
};

#endif // INCLUDED_CSeasonalComponentTest_h<|MERGE_RESOLUTION|>--- conflicted
+++ resolved
@@ -18,30 +18,16 @@
 
 #include <cppunit/extensions/HelperMacros.h>
 
-<<<<<<< HEAD
 class CSeasonalComponentTest : public CppUnit::TestFixture {
 public:
-    void testNoPeriodicity(void);
-    void testConstantPeriodic(void);
-    void testTimeVaryingPeriodic(void);
-    void testVeryLowVariation(void);
-    void testVariance(void);
-    void testPersist(void);
+    void testNoPeriodicity();
+    void testConstantPeriodic();
+    void testTimeVaryingPeriodic();
+    void testVeryLowVariation();
+    void testVariance();
+    void testPersist();
 
-    static CppUnit::Test* suite(void);
-=======
-class CSeasonalComponentTest : public CppUnit::TestFixture
-{
-    public:
-        void testNoPeriodicity();
-        void testConstantPeriodic();
-        void testTimeVaryingPeriodic();
-        void testVeryLowVariation();
-        void testVariance();
-        void testPersist();
-
-        static CppUnit::Test *suite();
->>>>>>> d4e4cca7
+    static CppUnit::Test* suite();
 };
 
 #endif // INCLUDED_CSeasonalComponentTest_h