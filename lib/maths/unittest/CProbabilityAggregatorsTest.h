/*
 * ELASTICSEARCH CONFIDENTIAL
 *
 * Copyright (c) 2016 Elasticsearch BV. All Rights Reserved.
 *
 * Notice: this software, and all information contained
 * therein, is the exclusive property of Elasticsearch BV
 * and its licensors, if any, and is protected under applicable
 * domestic and foreign law, and international treaties.
 *
 * Reproduction, republication or distribution without the
 * express written consent of Elasticsearch BV is
 * strictly prohibited.
 */

#ifndef INCLUDED_CProbabilityAggregatorsTest_h
#define INCLUDED_CProbabilityAggregatorsTest_h

#include <cppunit/extensions/HelperMacros.h>

<<<<<<< HEAD
class CProbabilityAggregatorsTest : public CppUnit::TestFixture {
public:
    void testJointProbabilityOfLessLikelySamples(void);
    void testLogJointProbabilityOfLessLikelySamples(void);
    void testProbabilityOfExtremeSample(void);
    void testProbabilityOfMFromNExtremeSamples(void);

    static CppUnit::Test* suite(void);
=======
class CProbabilityAggregatorsTest : public CppUnit::TestFixture
{
    public:
        void testJointProbabilityOfLessLikelySamples();
        void testLogJointProbabilityOfLessLikelySamples();
        void testProbabilityOfExtremeSample();
        void testProbabilityOfMFromNExtremeSamples();

        static CppUnit::Test *suite();
>>>>>>> d4e4cca7
};

#endif // INCLUDED_CProbabilityAggregatorsTest_h<|MERGE_RESOLUTION|>--- conflicted
+++ resolved
@@ -18,26 +18,14 @@
 
 #include <cppunit/extensions/HelperMacros.h>
 
-<<<<<<< HEAD
 class CProbabilityAggregatorsTest : public CppUnit::TestFixture {
 public:
-    void testJointProbabilityOfLessLikelySamples(void);
-    void testLogJointProbabilityOfLessLikelySamples(void);
-    void testProbabilityOfExtremeSample(void);
-    void testProbabilityOfMFromNExtremeSamples(void);
+    void testJointProbabilityOfLessLikelySamples();
+    void testLogJointProbabilityOfLessLikelySamples();
+    void testProbabilityOfExtremeSample();
+    void testProbabilityOfMFromNExtremeSamples();
 
-    static CppUnit::Test* suite(void);
-=======
-class CProbabilityAggregatorsTest : public CppUnit::TestFixture
-{
-    public:
-        void testJointProbabilityOfLessLikelySamples();
-        void testLogJointProbabilityOfLessLikelySamples();
-        void testProbabilityOfExtremeSample();
-        void testProbabilityOfMFromNExtremeSamples();
-
-        static CppUnit::Test *suite();
->>>>>>> d4e4cca7
+    static CppUnit::Test* suite();
 };
 
 #endif // INCLUDED_CProbabilityAggregatorsTest_h