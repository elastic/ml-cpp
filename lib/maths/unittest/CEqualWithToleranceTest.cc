/*
 * ELASTICSEARCH CONFIDENTIAL
 *
 * Copyright (c) 2016 Elasticsearch BV. All Rights Reserved.
 *
 * Notice: this software, and all information contained
 * therein, is the exclusive property of Elasticsearch BV
 * and its licensors, if any, and is protected under applicable
 * domestic and foreign law, and international treaties.
 *
 * Reproduction, republication or distribution without the
 * express written consent of Elasticsearch BV is
 * strictly prohibited.
 */

#include "CEqualWithToleranceTest.h"

#include <core/CLogger.h>

#include <maths/CEqualWithTolerance.h>
#include <maths/CLinearAlgebra.h>

using namespace ml;

<<<<<<< HEAD
void CEqualWithToleranceTest::testScalar(void) {
=======
void CEqualWithToleranceTest::testScalar()
{
>>>>>>> d4e4cca7
    LOG_DEBUG("+---------------------------------------+");
    LOG_DEBUG("|  CEqualWithToleranceTest::testScalar  |");
    LOG_DEBUG("+---------------------------------------+");

    {
        maths::CEqualWithTolerance<double> abs(maths::CToleranceTypes::E_AbsoluteTolerance, 0.31);
        maths::CEqualWithTolerance<double> rel(maths::CToleranceTypes::E_RelativeTolerance, 0.01);
        maths::CEqualWithTolerance<double> absAndRel(
            maths::CToleranceTypes::E_AbsoluteTolerance & maths::CToleranceTypes::E_RelativeTolerance, 0.31, 0.01);
        maths::CEqualWithTolerance<double> absOrRel(
            maths::CToleranceTypes::E_AbsoluteTolerance | maths::CToleranceTypes::E_RelativeTolerance, 0.31, 0.01);
        {
            double a = 1.1;
            double b = 1.4;
            double c = 200.6;
            double d = 202.61;
            CPPUNIT_ASSERT_EQUAL(true, abs(a, b));
            CPPUNIT_ASSERT_EQUAL(false, abs(c, d));
            CPPUNIT_ASSERT_EQUAL(false, rel(a, b));
            CPPUNIT_ASSERT_EQUAL(true, rel(c, d));
            CPPUNIT_ASSERT_EQUAL(false, absAndRel(a, b));
            CPPUNIT_ASSERT_EQUAL(false, absAndRel(c, d));
            CPPUNIT_ASSERT_EQUAL(true, absOrRel(a, b));
            CPPUNIT_ASSERT_EQUAL(true, absOrRel(c, d));
        }
        {
            double a = -1.1;
            double b = -1.4;
            double c = -200.6;
            double d = -202.61;
            CPPUNIT_ASSERT_EQUAL(true, abs(a, b));
            CPPUNIT_ASSERT_EQUAL(false, abs(c, d));
            CPPUNIT_ASSERT_EQUAL(false, rel(a, b));
            CPPUNIT_ASSERT_EQUAL(true, rel(c, d));
            CPPUNIT_ASSERT_EQUAL(false, absAndRel(a, b));
            CPPUNIT_ASSERT_EQUAL(false, absAndRel(c, d));
            CPPUNIT_ASSERT_EQUAL(true, absOrRel(a, b));
            CPPUNIT_ASSERT_EQUAL(true, absOrRel(c, d));
        }
    }
    {
        maths::CEqualWithTolerance<float> abs(maths::CToleranceTypes::E_AbsoluteTolerance, 0.31f);
        maths::CEqualWithTolerance<float> rel(maths::CToleranceTypes::E_RelativeTolerance, 0.01f);
        maths::CEqualWithTolerance<float> absAndRel(
            maths::CToleranceTypes::E_AbsoluteTolerance & maths::CToleranceTypes::E_RelativeTolerance, 0.31f, 0.01f);
        maths::CEqualWithTolerance<float> absOrRel(
            maths::CToleranceTypes::E_AbsoluteTolerance | maths::CToleranceTypes::E_RelativeTolerance, 0.31f, 0.01f);

        float a = 1.1f;
        float b = 1.4f;
        float c = 200.6f;
        float d = 202.61f;
        CPPUNIT_ASSERT_EQUAL(true, abs(a, b));
        CPPUNIT_ASSERT_EQUAL(false, abs(c, d));
        CPPUNIT_ASSERT_EQUAL(false, rel(a, b));
        CPPUNIT_ASSERT_EQUAL(true, rel(c, d));
        CPPUNIT_ASSERT_EQUAL(false, absAndRel(a, b));
        CPPUNIT_ASSERT_EQUAL(false, absAndRel(c, d));
        CPPUNIT_ASSERT_EQUAL(true, absOrRel(a, b));
        CPPUNIT_ASSERT_EQUAL(true, absOrRel(c, d));
    }
}

<<<<<<< HEAD
void CEqualWithToleranceTest::testVector(void) {
=======
void CEqualWithToleranceTest::testVector()
{
>>>>>>> d4e4cca7
    LOG_DEBUG("+---------------------------------------+");
    LOG_DEBUG("|  CEqualWithToleranceTest::testVector  |");
    LOG_DEBUG("+---------------------------------------+");

    float a_[] = {1.1f, 1.2f};
    float b_[] = {1.2f, 1.3f};
    float c_[] = {201.1f, 202.2f};
    float d_[] = {202.1f, 203.2f};

    maths::CVector<double> epsAbs(2, 0.15 / std::sqrt(2.0));
    maths::CVector<double> epsRel(2, 0.0062 / std::sqrt(2.0));

    maths::CEqualWithTolerance<maths::CVector<double>> abs(maths::CToleranceTypes::E_AbsoluteTolerance, epsAbs);
    maths::CEqualWithTolerance<maths::CVector<double>> rel(maths::CToleranceTypes::E_RelativeTolerance, epsRel);
    maths::CEqualWithTolerance<maths::CVector<double>> absAndRel(
        maths::CToleranceTypes::E_AbsoluteTolerance & maths::CToleranceTypes::E_RelativeTolerance, epsAbs, epsRel);
    maths::CEqualWithTolerance<maths::CVector<double>> absOrRel(
        maths::CToleranceTypes::E_AbsoluteTolerance | maths::CToleranceTypes::E_RelativeTolerance, epsAbs, epsRel);

    {
        maths::CVector<double> a(a_, a_ + 2);
        maths::CVector<double> b(b_, b_ + 2);
        maths::CVector<double> c(c_, c_ + 2);
        maths::CVector<double> d(d_, d_ + 2);
        CPPUNIT_ASSERT_EQUAL(true, abs(a, b));
        CPPUNIT_ASSERT_EQUAL(false, abs(c, d));
        CPPUNIT_ASSERT_EQUAL(false, rel(a, b));
        CPPUNIT_ASSERT_EQUAL(true, rel(c, d));
        CPPUNIT_ASSERT_EQUAL(false, absAndRel(a, b));
        CPPUNIT_ASSERT_EQUAL(false, absAndRel(c, d));
        CPPUNIT_ASSERT_EQUAL(true, absOrRel(a, b));
        CPPUNIT_ASSERT_EQUAL(true, absOrRel(c, d));
    }
    {
        maths::CVector<double> a(a_, a_ + 2);
        maths::CVector<double> b(b_, b_ + 2);
        maths::CVector<double> c(c_, c_ + 2);
        maths::CVector<double> d(d_, d_ + 2);
        CPPUNIT_ASSERT_EQUAL(true, abs(-a, -b));
        CPPUNIT_ASSERT_EQUAL(false, abs(-c, -d));
        CPPUNIT_ASSERT_EQUAL(false, rel(-a, -b));
        CPPUNIT_ASSERT_EQUAL(true, rel(-c, -d));
        CPPUNIT_ASSERT_EQUAL(false, absAndRel(-a, -b));
        CPPUNIT_ASSERT_EQUAL(false, absAndRel(-c, -d));
        CPPUNIT_ASSERT_EQUAL(true, absOrRel(-a, -b));
        CPPUNIT_ASSERT_EQUAL(true, absOrRel(-c, -d));
    }
    {
        maths::CVector<float> a(a_, a_ + 2);
        maths::CVector<float> b(b_, b_ + 2);
        maths::CVector<float> c(c_, c_ + 2);
        maths::CVector<float> d(d_, d_ + 2);
        CPPUNIT_ASSERT_EQUAL(true, abs(a, b));
        CPPUNIT_ASSERT_EQUAL(false, abs(c, d));
        CPPUNIT_ASSERT_EQUAL(false, rel(a, b));
        CPPUNIT_ASSERT_EQUAL(true, rel(c, d));
        CPPUNIT_ASSERT_EQUAL(false, absAndRel(a, b));
        CPPUNIT_ASSERT_EQUAL(false, absAndRel(c, d));
        CPPUNIT_ASSERT_EQUAL(true, absOrRel(a, b));
        CPPUNIT_ASSERT_EQUAL(true, absOrRel(c, d));
    }
}

<<<<<<< HEAD
void CEqualWithToleranceTest::testMatrix(void) {
=======
void CEqualWithToleranceTest::testMatrix()
{
>>>>>>> d4e4cca7
    LOG_DEBUG("+---------------------------------------+");
    LOG_DEBUG("|  CEqualWithToleranceTest::testMatrix  |");
    LOG_DEBUG("+---------------------------------------+");

    float a_[] = {1.1f, 1.2f, 1.3f};
    float b_[] = {1.2f, 1.3f, 1.4f};
    float c_[] = {201.1f, 202.2f, 203.4f};
    float d_[] = {202.1f, 203.2f, 204.4f};

    maths::CSymmetricMatrix<double> epsAbs(2, 0.21 / 2.0);
    maths::CSymmetricMatrix<double> epsRel(2, 0.005 / 2.0);

    maths::CEqualWithTolerance<maths::CSymmetricMatrix<double>> abs(maths::CToleranceTypes::E_AbsoluteTolerance, epsAbs);
    maths::CEqualWithTolerance<maths::CSymmetricMatrix<double>> rel(maths::CToleranceTypes::E_RelativeTolerance, epsRel);
    maths::CEqualWithTolerance<maths::CSymmetricMatrix<double>> absAndRel(
        maths::CToleranceTypes::E_AbsoluteTolerance & maths::CToleranceTypes::E_RelativeTolerance, epsAbs, epsRel);
    maths::CEqualWithTolerance<maths::CSymmetricMatrix<double>> absOrRel(
        maths::CToleranceTypes::E_AbsoluteTolerance | maths::CToleranceTypes::E_RelativeTolerance, epsAbs, epsRel);

    {
        maths::CSymmetricMatrix<double> a(a_, a_ + 3);
        maths::CSymmetricMatrix<double> b(b_, b_ + 3);
        maths::CSymmetricMatrix<double> c(c_, c_ + 3);
        maths::CSymmetricMatrix<double> d(d_, d_ + 3);
        CPPUNIT_ASSERT_EQUAL(true, abs(a, b));
        CPPUNIT_ASSERT_EQUAL(false, abs(c, d));
        CPPUNIT_ASSERT_EQUAL(false, rel(a, b));
        CPPUNIT_ASSERT_EQUAL(true, rel(c, d));
        CPPUNIT_ASSERT_EQUAL(false, absAndRel(a, b));
        CPPUNIT_ASSERT_EQUAL(false, absAndRel(c, d));
        CPPUNIT_ASSERT_EQUAL(true, absOrRel(a, b));
        CPPUNIT_ASSERT_EQUAL(true, absOrRel(c, d));
    }
    {
        maths::CSymmetricMatrix<double> a(a_, a_ + 3);
        maths::CSymmetricMatrix<double> b(b_, b_ + 3);
        maths::CSymmetricMatrix<double> c(c_, c_ + 3);
        maths::CSymmetricMatrix<double> d(d_, d_ + 3);
        CPPUNIT_ASSERT_EQUAL(true, abs(-a, -b));
        CPPUNIT_ASSERT_EQUAL(false, abs(-c, -d));
        CPPUNIT_ASSERT_EQUAL(false, rel(-a, -b));
        CPPUNIT_ASSERT_EQUAL(true, rel(-c, -d));
        CPPUNIT_ASSERT_EQUAL(false, absAndRel(-a, -b));
        CPPUNIT_ASSERT_EQUAL(false, absAndRel(-c, -d));
        CPPUNIT_ASSERT_EQUAL(true, absOrRel(a, b));
        CPPUNIT_ASSERT_EQUAL(true, absOrRel(c, d));
    }
    {
        maths::CSymmetricMatrix<float> a(a_, a_ + 3);
        maths::CSymmetricMatrix<float> b(b_, b_ + 3);
        maths::CSymmetricMatrix<float> c(c_, c_ + 3);
        maths::CSymmetricMatrix<float> d(d_, d_ + 3);
        CPPUNIT_ASSERT_EQUAL(true, abs(a, b));
        CPPUNIT_ASSERT_EQUAL(false, abs(c, d));
        CPPUNIT_ASSERT_EQUAL(false, rel(a, b));
        CPPUNIT_ASSERT_EQUAL(true, rel(c, d));
        CPPUNIT_ASSERT_EQUAL(false, absAndRel(a, b));
        CPPUNIT_ASSERT_EQUAL(false, absAndRel(c, d));
        CPPUNIT_ASSERT_EQUAL(true, absOrRel(a, b));
        CPPUNIT_ASSERT_EQUAL(true, absOrRel(c, d));
    }
}

<<<<<<< HEAD
CppUnit::Test* CEqualWithToleranceTest::suite(void) {
    CppUnit::TestSuite* suiteOfTests = new CppUnit::TestSuite("CEqualWithToleranceTest");

    suiteOfTests->addTest(
        new CppUnit::TestCaller<CEqualWithToleranceTest>("CEqualWithToleranceTest::testScalar", &CEqualWithToleranceTest::testScalar));
    suiteOfTests->addTest(
        new CppUnit::TestCaller<CEqualWithToleranceTest>("CEqualWithToleranceTest::testVector", &CEqualWithToleranceTest::testVector));
    suiteOfTests->addTest(
        new CppUnit::TestCaller<CEqualWithToleranceTest>("CEqualWithToleranceTest::testMatrix", &CEqualWithToleranceTest::testMatrix));
=======
CppUnit::Test *CEqualWithToleranceTest::suite()
{
    CppUnit::TestSuite *suiteOfTests = new CppUnit::TestSuite("CEqualWithToleranceTest");

    suiteOfTests->addTest( new CppUnit::TestCaller<CEqualWithToleranceTest>(
                                   "CEqualWithToleranceTest::testScalar",
                                   &CEqualWithToleranceTest::testScalar) );
    suiteOfTests->addTest( new CppUnit::TestCaller<CEqualWithToleranceTest>(
                                   "CEqualWithToleranceTest::testVector",
                                   &CEqualWithToleranceTest::testVector) );
    suiteOfTests->addTest( new CppUnit::TestCaller<CEqualWithToleranceTest>(
                                   "CEqualWithToleranceTest::testMatrix",
                                   &CEqualWithToleranceTest::testMatrix) );
>>>>>>> d4e4cca7

    return suiteOfTests;
}<|MERGE_RESOLUTION|>--- conflicted
+++ resolved
@@ -22,12 +22,7 @@
 
 using namespace ml;
 
-<<<<<<< HEAD
-void CEqualWithToleranceTest::testScalar(void) {
-=======
-void CEqualWithToleranceTest::testScalar()
-{
->>>>>>> d4e4cca7
+void CEqualWithToleranceTest::testScalar() {
     LOG_DEBUG("+---------------------------------------+");
     LOG_DEBUG("|  CEqualWithToleranceTest::testScalar  |");
     LOG_DEBUG("+---------------------------------------+");
@@ -91,12 +86,7 @@
     }
 }
 
-<<<<<<< HEAD
-void CEqualWithToleranceTest::testVector(void) {
-=======
-void CEqualWithToleranceTest::testVector()
-{
->>>>>>> d4e4cca7
+void CEqualWithToleranceTest::testVector() {
     LOG_DEBUG("+---------------------------------------+");
     LOG_DEBUG("|  CEqualWithToleranceTest::testVector  |");
     LOG_DEBUG("+---------------------------------------+");
@@ -160,12 +150,7 @@
     }
 }
 
-<<<<<<< HEAD
-void CEqualWithToleranceTest::testMatrix(void) {
-=======
-void CEqualWithToleranceTest::testMatrix()
-{
->>>>>>> d4e4cca7
+void CEqualWithToleranceTest::testMatrix() {
     LOG_DEBUG("+---------------------------------------+");
     LOG_DEBUG("|  CEqualWithToleranceTest::testMatrix  |");
     LOG_DEBUG("+---------------------------------------+");
@@ -229,8 +214,7 @@
     }
 }
 
-<<<<<<< HEAD
-CppUnit::Test* CEqualWithToleranceTest::suite(void) {
+CppUnit::Test* CEqualWithToleranceTest::suite() {
     CppUnit::TestSuite* suiteOfTests = new CppUnit::TestSuite("CEqualWithToleranceTest");
 
     suiteOfTests->addTest(
@@ -239,21 +223,6 @@
         new CppUnit::TestCaller<CEqualWithToleranceTest>("CEqualWithToleranceTest::testVector", &CEqualWithToleranceTest::testVector));
     suiteOfTests->addTest(
         new CppUnit::TestCaller<CEqualWithToleranceTest>("CEqualWithToleranceTest::testMatrix", &CEqualWithToleranceTest::testMatrix));
-=======
-CppUnit::Test *CEqualWithToleranceTest::suite()
-{
-    CppUnit::TestSuite *suiteOfTests = new CppUnit::TestSuite("CEqualWithToleranceTest");
-
-    suiteOfTests->addTest( new CppUnit::TestCaller<CEqualWithToleranceTest>(
-                                   "CEqualWithToleranceTest::testScalar",
-                                   &CEqualWithToleranceTest::testScalar) );
-    suiteOfTests->addTest( new CppUnit::TestCaller<CEqualWithToleranceTest>(
-                                   "CEqualWithToleranceTest::testVector",
-                                   &CEqualWithToleranceTest::testVector) );
-    suiteOfTests->addTest( new CppUnit::TestCaller<CEqualWithToleranceTest>(
-                                   "CEqualWithToleranceTest::testMatrix",
-                                   &CEqualWithToleranceTest::testMatrix) );
->>>>>>> d4e4cca7
 
     return suiteOfTests;
 }