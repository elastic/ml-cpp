/*
 * ELASTICSEARCH CONFIDENTIAL
 *
 * Copyright (c) 2016 Elasticsearch BV. All Rights Reserved.
 *
 * Notice: this software, and all information contained
 * therein, is the exclusive property of Elasticsearch BV
 * and its licensors, if any, and is protected under applicable
 * domestic and foreign law, and international treaties.
 *
 * Reproduction, republication or distribution without the
 * express written consent of Elasticsearch BV is
 * strictly prohibited.
 */

#ifndef INCLUDED_CClustererTest_h
#define INCLUDED_CClustererTest_h

#include <cppunit/extensions/HelperMacros.h>

<<<<<<< HEAD
class CClustererTest : public CppUnit::TestFixture {
public:
    void testIndexGenerator(void);

    static CppUnit::Test* suite(void);
=======
class CClustererTest : public CppUnit::TestFixture
{
    public:
        void testIndexGenerator();

        static CppUnit::Test *suite();
>>>>>>> d4e4cca7
};

#endif // INCLUDED_CClustererTest_h<|MERGE_RESOLUTION|>--- conflicted
+++ resolved
@@ -18,20 +18,11 @@
 
 #include <cppunit/extensions/HelperMacros.h>
 
-<<<<<<< HEAD
 class CClustererTest : public CppUnit::TestFixture {
 public:
-    void testIndexGenerator(void);
+    void testIndexGenerator();
 
-    static CppUnit::Test* suite(void);
-=======
-class CClustererTest : public CppUnit::TestFixture
-{
-    public:
-        void testIndexGenerator();
-
-        static CppUnit::Test *suite();
->>>>>>> d4e4cca7
+    static CppUnit::Test* suite();
 };
 
 #endif // INCLUDED_CClustererTest_h