--- conflicted
+++ resolved
@@ -18,26 +18,14 @@
 
 #include <cppunit/extensions/HelperMacros.h>
 
-<<<<<<< HEAD
 class CIntegrationTest : public CppUnit::TestFixture {
 public:
-    void testAllSingleVariate(void);
-    void testAdaptive(void);
-    void testSparseGrid(void);
-    void testMultivariateSmooth(void);
+    void testAllSingleVariate();
+    void testAdaptive();
+    void testSparseGrid();
+    void testMultivariateSmooth();
 
-    static CppUnit::Test* suite(void);
-=======
-class CIntegrationTest : public CppUnit::TestFixture
-{
-    public:
-        void testAllSingleVariate();
-        void testAdaptive();
-        void testSparseGrid();
-        void testMultivariateSmooth();
-
-        static CppUnit::Test *suite();
->>>>>>> d4e4cca7
+    static CppUnit::Test* suite();
 };
 
 #endif // INCLUDED_CIntegration_h