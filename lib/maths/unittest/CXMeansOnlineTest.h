--- conflicted
+++ resolved
@@ -18,34 +18,18 @@
 
 #include <cppunit/extensions/HelperMacros.h>
 
-<<<<<<< HEAD
 class CXMeansOnlineTest : public CppUnit::TestFixture {
 public:
-    void testCluster(void);
-    void testClusteringVanilla(void);
-    void testClusteringWithOutliers(void);
-    void testManyClusters(void);
-    void testAdaption(void);
-    void testLargeHistory(void);
-    void testLatLongData(void);
-    void testPersist(void);
+    void testCluster();
+    void testClusteringVanilla();
+    void testClusteringWithOutliers();
+    void testManyClusters();
+    void testAdaption();
+    void testLargeHistory();
+    void testLatLongData();
+    void testPersist();
 
-    static CppUnit::Test* suite(void);
-=======
-class CXMeansOnlineTest : public CppUnit::TestFixture
-{
-    public:
-        void testCluster();
-        void testClusteringVanilla();
-        void testClusteringWithOutliers();
-        void testManyClusters();
-        void testAdaption();
-        void testLargeHistory();
-        void testLatLongData();
-        void testPersist();
-
-        static CppUnit::Test *suite();
->>>>>>> d4e4cca7
+    static CppUnit::Test* suite();
 };
 
 #endif // INCLUDED_CXMeansOnlineTest_h