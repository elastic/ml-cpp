--- conflicted
+++ resolved
@@ -18,28 +18,15 @@
 
 #include <cppunit/extensions/HelperMacros.h>
 
-<<<<<<< HEAD
 class CLassoLogisticRegressionTest : public CppUnit::TestFixture {
 public:
-    void testCyclicCoordinateDescent(void);
-    void testCyclicCoordinateDescentLargeSparse(void);
-    void testCyclicCoordinateDescentIncremental(void);
-    void testNormBasedLambda(void);
-    void testCrossValidatedLambda(void);
+    void testCyclicCoordinateDescent();
+    void testCyclicCoordinateDescentLargeSparse();
+    void testCyclicCoordinateDescentIncremental();
+    void testNormBasedLambda();
+    void testCrossValidatedLambda();
 
-    static CppUnit::Test* suite(void);
-=======
-class CLassoLogisticRegressionTest : public CppUnit::TestFixture
-{
-    public:
-        void testCyclicCoordinateDescent();
-        void testCyclicCoordinateDescentLargeSparse();
-        void testCyclicCoordinateDescentIncremental();
-        void testNormBasedLambda();
-        void testCrossValidatedLambda();
-
-        static CppUnit::Test *suite();
->>>>>>> d4e4cca7
+    static CppUnit::Test* suite();
 };
 
 #endif // INCLUDED_CLassoLogisticRegressionTest_h