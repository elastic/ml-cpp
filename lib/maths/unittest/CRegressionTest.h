/*
 * Copyright Elasticsearch B.V. and/or licensed to Elasticsearch B.V. under one
 * or more contributor license agreements. Licensed under the Elastic License;
 * you may not use this file except in compliance with the Elastic License.
 */

#ifndef INCLUDED_CRegressionTest_h
#define INCLUDED_CRegressionTest_h

#include <cppunit/extensions/HelperMacros.h>

class CRegressionTest : public CppUnit::TestFixture
{
    public:
<<<<<<< HEAD
        void testInvariants(void);
        void testFit(void);
        void testShiftAbscissa(void);
        void testShiftOrdinate(void);
        void testShiftGradient(void);
        void testLinearScale(void);
        void testAge(void);
        void testPrediction(void);
        void testCombination(void);
        void testSingular(void);
        void testScale(void);
        void testMean(void);
        void testCovariances(void);
        void testParameters(void);
        void testPersist(void);
        void testParameterProcess(void);
=======
        void testInvariants();
        void testFit();
        void testShiftAbscissa();
        void testShiftOrdinate();
        void testShiftGradient();
        void testAge();
        void testPrediction();
        void testCombination();
        void testSingular();
        void testScale();
        void testMean();
        void testCovariances();
        void testParameters();
        void testPersist();
        void testParameterProcess();
>>>>>>> 36fd5a18

        static CppUnit::Test *suite();
};

#endif // INCLUDED_CRegressionTest_h<|MERGE_RESOLUTION|>--- conflicted
+++ resolved
@@ -12,29 +12,12 @@
 class CRegressionTest : public CppUnit::TestFixture
 {
     public:
-<<<<<<< HEAD
-        void testInvariants(void);
-        void testFit(void);
-        void testShiftAbscissa(void);
-        void testShiftOrdinate(void);
-        void testShiftGradient(void);
-        void testLinearScale(void);
-        void testAge(void);
-        void testPrediction(void);
-        void testCombination(void);
-        void testSingular(void);
-        void testScale(void);
-        void testMean(void);
-        void testCovariances(void);
-        void testParameters(void);
-        void testPersist(void);
-        void testParameterProcess(void);
-=======
         void testInvariants();
         void testFit();
         void testShiftAbscissa();
         void testShiftOrdinate();
         void testShiftGradient();
+        void testLinearScale();
         void testAge();
         void testPrediction();
         void testCombination();
@@ -45,7 +28,6 @@
         void testParameters();
         void testPersist();
         void testParameterProcess();
->>>>>>> 36fd5a18
 
         static CppUnit::Test *suite();
 };
