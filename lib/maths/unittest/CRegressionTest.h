--- conflicted
+++ resolved
@@ -18,48 +18,25 @@
 
 #include <cppunit/extensions/HelperMacros.h>
 
-<<<<<<< HEAD
 class CRegressionTest : public CppUnit::TestFixture {
 public:
-    void testInvariants(void);
-    void testFit(void);
-    void testShiftAbscissa(void);
-    void testShiftOrdinate(void);
-    void testShiftGradient(void);
-    void testAge(void);
-    void testPrediction(void);
-    void testCombination(void);
-    void testSingular(void);
-    void testScale(void);
-    void testMean(void);
-    void testCovariances(void);
-    void testParameters(void);
-    void testPersist(void);
-    void testParameterProcess(void);
+    void testInvariants();
+    void testFit();
+    void testShiftAbscissa();
+    void testShiftOrdinate();
+    void testShiftGradient();
+    void testAge();
+    void testPrediction();
+    void testCombination();
+    void testSingular();
+    void testScale();
+    void testMean();
+    void testCovariances();
+    void testParameters();
+    void testPersist();
+    void testParameterProcess();
 
-    static CppUnit::Test* suite(void);
-=======
-class CRegressionTest : public CppUnit::TestFixture
-{
-    public:
-        void testInvariants();
-        void testFit();
-        void testShiftAbscissa();
-        void testShiftOrdinate();
-        void testShiftGradient();
-        void testAge();
-        void testPrediction();
-        void testCombination();
-        void testSingular();
-        void testScale();
-        void testMean();
-        void testCovariances();
-        void testParameters();
-        void testPersist();
-        void testParameterProcess();
-
-        static CppUnit::Test *suite();
->>>>>>> d4e4cca7
+    static CppUnit::Test* suite();
 };
 
 #endif // INCLUDED_CRegressionTest_h