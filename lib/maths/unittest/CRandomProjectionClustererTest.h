/*
 * ELASTICSEARCH CONFIDENTIAL
 *
 * Copyright (c) 2016 Elasticsearch BV. All Rights Reserved.
 *
 * Notice: this software, and all information contained
 * therein, is the exclusive property of Elasticsearch BV
 * and its licensors, if any, and is protected under applicable
 * domestic and foreign law, and international treaties.
 *
 * Reproduction, republication or distribution without the
 * express written consent of Elasticsearch BV is
 * strictly prohibited.
 */

#ifndef INCLUDED_CRandomProjectionClustererTest_h
#define INCLUDED_CRandomProjectionClustererTest_h

#include <cppunit/extensions/HelperMacros.h>

<<<<<<< HEAD
class CRandomProjectionClustererTest : public CppUnit::TestFixture {
public:
    void testGenerateProjections(void);
    void testClusterProjections(void);
    void testNeighbourhoods(void);
    void testSimilarities(void);
    void testClusterNeighbourhoods(void);
    void testAccuracy(void);

    static CppUnit::Test* suite(void);
=======
class CRandomProjectionClustererTest : public CppUnit::TestFixture
{
    public:
        void testGenerateProjections();
        void testClusterProjections();
        void testNeighbourhoods();
        void testSimilarities();
        void testClusterNeighbourhoods();
        void testAccuracy();

        static CppUnit::Test *suite();
>>>>>>> d4e4cca7
};

#endif // INCLUDED_CRandomProjectionClustererTest_h<|MERGE_RESOLUTION|>--- conflicted
+++ resolved
@@ -18,30 +18,16 @@
 
 #include <cppunit/extensions/HelperMacros.h>
 
-<<<<<<< HEAD
 class CRandomProjectionClustererTest : public CppUnit::TestFixture {
 public:
-    void testGenerateProjections(void);
-    void testClusterProjections(void);
-    void testNeighbourhoods(void);
-    void testSimilarities(void);
-    void testClusterNeighbourhoods(void);
-    void testAccuracy(void);
+    void testGenerateProjections();
+    void testClusterProjections();
+    void testNeighbourhoods();
+    void testSimilarities();
+    void testClusterNeighbourhoods();
+    void testAccuracy();
 
-    static CppUnit::Test* suite(void);
-=======
-class CRandomProjectionClustererTest : public CppUnit::TestFixture
-{
-    public:
-        void testGenerateProjections();
-        void testClusterProjections();
-        void testNeighbourhoods();
-        void testSimilarities();
-        void testClusterNeighbourhoods();
-        void testAccuracy();
-
-        static CppUnit::Test *suite();
->>>>>>> d4e4cca7
+    static CppUnit::Test* suite();
 };
 
 #endif // INCLUDED_CRandomProjectionClustererTest_h