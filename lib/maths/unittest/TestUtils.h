--- conflicted
+++ resolved
@@ -147,7 +147,6 @@
 //! standards, because it's the cleanest way to implement this functionality.
 //! DON'T use this elsewhere.
 template<typename PRIOR>
-<<<<<<< HEAD
 class CPriorTestInterfaceMixin : public PRIOR, public CPriorTestInterface {
 public:
     using CPriorTestInterface::addSamples;
@@ -167,53 +166,13 @@
     CPriorTestInterfaceMixin(const CPriorTestInterfaceMixin& other)
         : PRIOR(static_cast<const PRIOR&>(other)), CPriorTestInterface(static_cast<maths::CPrior&>(*this)) {}
 
-    virtual ~CPriorTestInterfaceMixin(void) {}
+    virtual ~CPriorTestInterfaceMixin() {}
 
     //! Swap the contents efficiently.
     void swap(CPriorTestInterfaceMixin& other) { this->PRIOR::swap(other); }
 
     //! Clone the object.
-    virtual CPriorTestInterfaceMixin* clone(void) const { return new CPriorTestInterfaceMixin(*this); }
-=======
-class CPriorTestInterfaceMixin : public PRIOR, public CPriorTestInterface
-{
-    public:
-        using PRIOR::addSamples;
-        using PRIOR::jointLogMarginalLikelihood;
-        using PRIOR::minusLogJointCdf;
-        using PRIOR::minusLogJointCdfComplement;
-        using PRIOR::probabilityOfLessLikelySamples;
-        using CPriorTestInterface::addSamples;
-        using CPriorTestInterface::jointLogMarginalLikelihood;
-        using CPriorTestInterface::minusLogJointCdf;
-        using CPriorTestInterface::minusLogJointCdfComplement;
-        using CPriorTestInterface::probabilityOfLessLikelySamples;
-
-    public:
-        CPriorTestInterfaceMixin(const PRIOR &prior) :
-            PRIOR(prior),
-            CPriorTestInterface(static_cast<maths::CPrior&>(*this))
-        {}
-
-        CPriorTestInterfaceMixin(const CPriorTestInterfaceMixin &other) :
-            PRIOR(static_cast<const PRIOR&>(other)),
-            CPriorTestInterface(static_cast<maths::CPrior&>(*this))
-        {}
-
-        virtual ~CPriorTestInterfaceMixin() {}
-
-        //! Swap the contents efficiently.
-        void swap(CPriorTestInterfaceMixin &other)
-        {
-            this->PRIOR::swap(other);
-        }
-
-        //! Clone the object.
-        virtual CPriorTestInterfaceMixin *clone() const
-        {
-            return new CPriorTestInterfaceMixin(*this);
-        }
->>>>>>> d4e4cca7
+    virtual CPriorTestInterfaceMixin* clone() const { return new CPriorTestInterfaceMixin(*this); }
 };
 
 //! \brief Kernel for checking normalization with CPrior::expectation.
