/*
 * ELASTICSEARCH CONFIDENTIAL
 *
 * Copyright (c) 2016 Elasticsearch BV. All Rights Reserved.
 *
 * Notice: this software, and all information contained
 * therein, is the exclusive property of Elasticsearch BV
 * and its licensors, if any, and is protected under applicable
 * domestic and foreign law, and international treaties.
 *
 * Reproduction, republication or distribution without the
 * express written consent of Elasticsearch BV is
 * strictly prohibited.
 */

#include "CLogNormalMeanPrecConjugateTest.h"

#include <core/CLogger.h>
#include <core/CRapidXmlParser.h>
#include <core/CRapidXmlStatePersistInserter.h>
#include <core/CRapidXmlStateRestoreTraverser.h>

#include <maths/CBasicStatistics.h>
#include <maths/CLogNormalMeanPrecConjugate.h>
#include <maths/CRestoreParams.h>
#include <maths/CTools.h>

#include "TestUtils.h"

#include <test/CRandomNumbers.h>

#include <boost/math/constants/constants.hpp>
#include <boost/math/distributions/lognormal.hpp>
#include <boost/math/distributions/normal.hpp>
#include <boost/range.hpp>

#include <algorithm>
#include <cmath>
#include <fstream>
#include <iostream>
#include <iterator>

using namespace ml;
using namespace handy_typedefs;

namespace {

using TDoubleVec = std::vector<double>;
using TDoubleDoublePr = std::pair<double, double>;
using TDoubleDoublePrVec = std::vector<TDoubleDoublePr>;
using TMeanAccumulator = maths::CBasicStatistics::SSampleMean<double>::TAccumulator;
using TMeanVarAccumulator = maths::CBasicStatistics::SSampleMeanVar<double>::TAccumulator;
using CLogNormalMeanPrecConjugate = CPriorTestInterfaceMixin<maths::CLogNormalMeanPrecConjugate>;

CLogNormalMeanPrecConjugate
makePrior(maths_t::EDataType dataType = maths_t::E_ContinuousData, const double& offset = 0.0, const double& decayRate = 0.0) {
    return CLogNormalMeanPrecConjugate::nonInformativePrior(dataType, offset, decayRate, 0.0);
}
}

<<<<<<< HEAD
void CLogNormalMeanPrecConjugateTest::testMultipleUpdate(void) {
=======
void CLogNormalMeanPrecConjugateTest::testMultipleUpdate()
{
>>>>>>> d4e4cca7
    LOG_DEBUG("+-------------------------------------------------------+");
    LOG_DEBUG("|  CLogNormalMeanPrecConjugateTest::testMultipleUpdate  |");
    LOG_DEBUG("+-------------------------------------------------------+");

    // Test that we get the same result updating once with a vector of 100
    // samples of an R.V. versus updating individually 100 times.

    using TEqual = maths::CEqualWithTolerance<double>;

    const maths_t::EDataType dataTypes[] = {maths_t::E_IntegerData, maths_t::E_ContinuousData};

    const double location = std::log(10.0);
    const double squareScale = 3.0;

    test::CRandomNumbers rng;

    TDoubleVec samples;
    rng.generateLogNormalSamples(location, squareScale, 100, samples);

    for (std::size_t i = 0; i < boost::size(dataTypes); ++i) {
        CLogNormalMeanPrecConjugate filter1(makePrior(dataTypes[i]));
        CLogNormalMeanPrecConjugate filter2(filter1);

        for (std::size_t j = 0u; j < samples.size(); ++j) {
            filter1.addSamples(TDouble1Vec(1, samples[j]));
        }
        filter2.addSamples(samples);

        TEqual equal(maths::CToleranceTypes::E_AbsoluteTolerance, 1e-2);
        CPPUNIT_ASSERT(filter1.equalTolerance(filter2, equal));
    }

    // Test with variance scale.

    double mean = std::exp(location + squareScale / 2.0);
    double variance = mean * mean * (std::exp(squareScale) - 1.0);
    LOG_DEBUG("mean = " << mean << " variance = " << variance);

    double scaledSquareScale = std::log(1.0 + 2.0 * variance / mean / mean);
    double scaledLocation = std::log(mean) - scaledSquareScale / 2.0;
    double scaledMean = std::exp(scaledLocation + scaledSquareScale / 2.0);
    double scaledVariance = scaledMean * scaledMean * (std::exp(scaledSquareScale) - 1.0);
    LOG_DEBUG("scaled mean = " << scaledMean << " scaled variance = " << scaledVariance);

    TDoubleVec scaledSamples;
    rng.generateLogNormalSamples(scaledLocation, scaledSquareScale, 100, scaledSamples);

    for (size_t i = 0; i < boost::size(dataTypes); ++i) {
        CLogNormalMeanPrecConjugate filter1(makePrior(dataTypes[i]));
        filter1.addSamples(samples);
        CLogNormalMeanPrecConjugate filter2(filter1);

        maths_t::TWeightStyleVec weightStyle(1, maths_t::E_SampleCountVarianceScaleWeight);
        for (std::size_t j = 0u; j < scaledSamples.size(); ++j) {
            filter1.addSamples(weightStyle, TDouble1Vec(1, scaledSamples[j]), TDouble4Vec1Vec(1, TDouble4Vec(1, 2.0)));
        }
        filter2.addSamples(weightStyle, scaledSamples, TDouble4Vec1Vec(scaledSamples.size(), TDouble4Vec(1, 2.0)));

        LOG_DEBUG(filter1.print());
        LOG_DEBUG("vs");
        LOG_DEBUG(filter2.print());
        TEqual equal(maths::CToleranceTypes::E_RelativeTolerance, 0.015);
        CPPUNIT_ASSERT(filter1.equalTolerance(filter2, equal));
    }

    // Test the count weight is equivalent to adding repeated samples.

    for (size_t i = 0; i < boost::size(dataTypes); ++i) {
        CLogNormalMeanPrecConjugate filter1(makePrior(dataTypes[i]));
        CLogNormalMeanPrecConjugate filter2(filter1);

        double x = 3.0;
        std::size_t count = 10;

        for (std::size_t j = 0u; j < count; ++j) {
            filter1.addSamples(TDouble1Vec(1, x));
        }
        filter2.addSamples(maths_t::TWeightStyleVec(1, maths_t::E_SampleCountWeight),
                           TDouble1Vec(1, x),
                           TDouble4Vec1Vec(1, TDouble4Vec(1, static_cast<double>(count))));

        LOG_DEBUG(filter1.print());
        LOG_DEBUG("vs");
        LOG_DEBUG(filter2.print());
        TEqual equal(maths::CToleranceTypes::E_AbsoluteTolerance, 1e-3);
        CPPUNIT_ASSERT(filter1.equalTolerance(filter2, equal));
    }
}

<<<<<<< HEAD
void CLogNormalMeanPrecConjugateTest::testPropagation(void) {
=======
void CLogNormalMeanPrecConjugateTest::testPropagation()
{
>>>>>>> d4e4cca7
    LOG_DEBUG("+----------------------------------------------------+");
    LOG_DEBUG("|  CLogNormalMeanPrecConjugateTest::testPropagation  |");
    LOG_DEBUG("+----------------------------------------------------+");

    // Test that propagation doesn't affect the expected values
    // of likelihood mean and precision.

    const double eps = 1e-12;

    test::CRandomNumbers rng;

    TDoubleVec samples;
    rng.generateLogNormalSamples(1.0, 0.3, 500, samples);

    CLogNormalMeanPrecConjugate filter(makePrior(maths_t::E_ContinuousData, 0.1));

    for (std::size_t i = 0u; i < samples.size(); ++i) {
        filter.addSamples(TDouble1Vec(1, static_cast<double>(samples[i])));
    }

    double mean = filter.normalMean();
    double precision = filter.normalPrecision();

    filter.propagateForwardsByTime(5.0);

    double propagatedMean = filter.normalMean();
    double propagatedPrecision = filter.normalPrecision();

    LOG_DEBUG("mean = " << mean << ", precision = " << precision << ", propagatedMean = " << propagatedMean
                        << ", propagatedPrecision = " << propagatedPrecision);

    CPPUNIT_ASSERT_DOUBLES_EQUAL(mean, propagatedMean, eps);
    CPPUNIT_ASSERT_DOUBLES_EQUAL(precision, propagatedPrecision, eps);
}

<<<<<<< HEAD
void CLogNormalMeanPrecConjugateTest::testMeanEstimation(void) {
=======
void CLogNormalMeanPrecConjugateTest::testMeanEstimation()
{
>>>>>>> d4e4cca7
    LOG_DEBUG("+-------------------------------------------------------+");
    LOG_DEBUG("|  CLogNormalMeanPrecConjugateTest::testMeanEstimation  |");
    LOG_DEBUG("+-------------------------------------------------------+");

    // We are going to test that we correctly estimate the distribution
    // for the mean of the exponentiated Gaussian of a log-normal process
    // by checking that the true mean lies in various confidence intervals
    // the correct percentage of the times.

    const double decayRates[] = {0.0, 0.001, 0.01};

    const unsigned int nTests = 500u;
    const double testIntervals[] = {50.0, 60.0, 70.0, 80.0, 85.0, 90.0, 95.0, 99.0};

    for (size_t i = 0; i < boost::size(decayRates); ++i) {
        test::CRandomNumbers rng;

        unsigned int errors[] = {0u, 0u, 0u, 0u, 0u, 0u, 0u, 0u};

<<<<<<< HEAD
        for (unsigned int test = 0; test < nTests; ++test) {
            double location = ::log(0.5 * (test + 1));
=======
        for (unsigned int test = 0; test < nTests; ++test)
        {
            double location = std::log(0.5 * (test + 1));
>>>>>>> d4e4cca7
            double squareScale = 4.0;

            TDoubleVec samples;
            rng.generateLogNormalSamples(location, squareScale, 500, samples);

            CLogNormalMeanPrecConjugate filter(makePrior(maths_t::E_ContinuousData, 0.0, decayRates[i]));

            for (std::size_t j = 0u; j < samples.size(); ++j) {
                filter.addSamples(TDouble1Vec(1, samples[j]));
                filter.propagateForwardsByTime(1.0);
            }

            for (size_t j = 0u; j < boost::size(testIntervals); ++j) {
                TDoubleDoublePr confidenceInterval = filter.confidenceIntervalNormalMean(testIntervals[j]);
                if (location < confidenceInterval.first || location > confidenceInterval.second) {
                    ++errors[j];
                }
            }
        }

        for (size_t j = 0; j < boost::size(testIntervals); ++j) {
            double interval = 100.0 * errors[j] / static_cast<double>(nTests);

            LOG_DEBUG("interval = " << interval << ", expectedInterval = " << (100.0 - testIntervals[j]));

            // If the decay rate is zero the intervals should be accurate.
            // Otherwise, they should be an upper bound.
            if (decayRates[i] == 0.0) {
                CPPUNIT_ASSERT_DOUBLES_EQUAL(interval, (100.0 - testIntervals[j]), 4.0);
            } else {
                CPPUNIT_ASSERT(interval <= (100.0 - testIntervals[j]));
            }
        }
    }
}

<<<<<<< HEAD
void CLogNormalMeanPrecConjugateTest::testPrecisionEstimation(void) {
=======
void CLogNormalMeanPrecConjugateTest::testPrecisionEstimation()
{
>>>>>>> d4e4cca7
    LOG_DEBUG("+------------------------------------------------------------+");
    LOG_DEBUG("|  CLogNormalMeanPrecConjugateTest::testPrecisionEstimation  |");
    LOG_DEBUG("+------------------------------------------------------------+");

    // We are going to test that we correctly estimate a distribution for
    // the precision of the exponentiated Gaussian of a log-normal process by
    // checking that the true precision lies in various confidence intervals
    // the correct percentage of the times.

    const double decayRates[] = {0.0, 0.001, 0.01};

    const unsigned int nTests = 500u;
    const double testIntervals[] = {50.0, 60.0, 70.0, 80.0, 85.0, 90.0, 95.0, 99.0};

    for (size_t i = 0; i < boost::size(decayRates); ++i) {
        test::CRandomNumbers rng;

        unsigned int errors[] = {0u, 0u, 0u, 0u, 0u, 0u, 0u, 0u};

        for (unsigned int test = 0; test < nTests; ++test) {
            double location = 1.0;
            double squareScale = 0.002 * static_cast<double>(test + 1);
            double precision = 1 / squareScale;

            TDoubleVec samples;
            rng.generateLogNormalSamples(location, squareScale, 500, samples);

            CLogNormalMeanPrecConjugate filter(makePrior(maths_t::E_ContinuousData, 0.0, decayRates[i]));

            for (std::size_t j = 0u; j < samples.size(); ++j) {
                filter.addSamples(TDouble1Vec(1, samples[j]));
                filter.propagateForwardsByTime(1.0);
            }

            for (size_t j = 0; j < boost::size(testIntervals); ++j) {
                TDoubleDoublePr confidenceInterval = filter.confidenceIntervalNormalPrecision(testIntervals[j]);

                if (precision < confidenceInterval.first || precision > confidenceInterval.second) {
                    ++errors[j];
                }
            }
        }

        for (size_t j = 0; j < boost::size(testIntervals); ++j) {
            double interval = 100.0 * errors[j] / static_cast<double>(nTests);

            LOG_DEBUG("interval = " << interval << ", expectedInterval = " << (100.0 - testIntervals[j]));

            // If the decay rate is zero the intervals should be accurate.
            // Otherwise, they should be an upper bound.
            if (decayRates[i] == 0.0) {
                CPPUNIT_ASSERT_DOUBLES_EQUAL(interval, (100.0 - testIntervals[j]), 4.0);
            } else {
                CPPUNIT_ASSERT(interval <= (100.0 - testIntervals[j]));
            }
        }
    }
}

<<<<<<< HEAD
void CLogNormalMeanPrecConjugateTest::testMarginalLikelihood(void) {
=======
void CLogNormalMeanPrecConjugateTest::testMarginalLikelihood()
{
>>>>>>> d4e4cca7
    LOG_DEBUG("+-----------------------------------------------------------+");
    LOG_DEBUG("|  CLogNormalMeanPrecConjugateTest::testMarginalLikelihood  |");
    LOG_DEBUG("+-----------------------------------------------------------+");

    // Check that the c.d.f. <= 1 at extreme.
    maths_t::EDataType dataTypes[] = {maths_t::E_ContinuousData, maths_t::E_IntegerData};
    for (std::size_t t = 0u; t < boost::size(dataTypes); ++t) {
        CLogNormalMeanPrecConjugate filter(makePrior(dataTypes[t]));

        const double location = 1.0;
        const double squareScale = 1.0;

        test::CRandomNumbers rng;

        TDoubleVec samples;
        rng.generateLogNormalSamples(location, squareScale, 200, samples);
        filter.addSamples(samples);

        maths_t::ESampleWeightStyle weightStyles[] = {
            maths_t::E_SampleCountWeight, maths_t::E_SampleWinsorisationWeight, maths_t::E_SampleCountWeight};
        double weights[] = {0.1, 1.0, 10.0};

        for (std::size_t i = 0u; i < boost::size(weightStyles); ++i) {
            for (std::size_t j = 0u; j < boost::size(weights); ++j) {
                double lb, ub;
                filter.minusLogJointCdf(maths_t::TWeightStyleVec(1, weightStyles[i]),
                                        TDouble1Vec(1, 10000.0),
                                        TDouble4Vec1Vec(1, TDouble4Vec(1, weights[j])),
                                        lb,
                                        ub);
                LOG_DEBUG("-log(c.d.f) = " << (lb + ub) / 2.0);
                CPPUNIT_ASSERT(lb >= 0.0);
                CPPUNIT_ASSERT(ub >= 0.0);
            }
        }
    }

    // Check that the marginal likelihood and c.d.f. agree for some
    // test data and that the c.d.f. <= 1 and that the expected value
    // of the log likelihood tends to the differential entropy.

    const double decayRates[] = {0.0, 0.001, 0.01};

    const double location = 3.0;
    const double squareScale = 1.0;

    unsigned int numberSamples[] = {2u, 10u, 500u};
    const double tolerance = 1e-3;

    test::CRandomNumbers rng;

    for (size_t i = 0; i < boost::size(numberSamples); ++i) {
        TDoubleVec samples;
        rng.generateLogNormalSamples(location, squareScale, numberSamples[i], samples);

        for (size_t j = 0; j < boost::size(decayRates); ++j) {
            CLogNormalMeanPrecConjugate filter(makePrior(maths_t::E_ContinuousData, 0.0, decayRates[j]));

            for (std::size_t k = 0u; k < samples.size(); ++k) {
                filter.addSamples(TDouble1Vec(1, samples[k]));
                filter.propagateForwardsByTime(1.0);
            }

            // We'll check that the p.d.f. is close to the derivative of the
            // c.d.f. at a range of deltas from the true location.

            const double eps = 1e-4;
            double deltas[] = {-5.0, -4.0, -3.0, -2.0, -1.0, -0.5, 0.0, 0.5, 1.0, 2.0, 3.0, 4.0, 5.0};

<<<<<<< HEAD
            for (size_t k = 0; k < boost::size(deltas); ++k) {
                double x = ::exp(location + deltas[k] * ::sqrt(squareScale));
=======
            for (size_t k = 0; k < boost::size(deltas); ++k)
            {
                double x = std::exp(location + deltas[k] * std::sqrt(squareScale));
>>>>>>> d4e4cca7
                TDouble1Vec sample(1, x);

                LOG_DEBUG("number = " << numberSamples[i] << ", sample = " << sample[0]);

                double logLikelihood = 0.0;
<<<<<<< HEAD
                CPPUNIT_ASSERT_EQUAL(maths_t::E_FpNoErrors, filter.jointLogMarginalLikelihood(sample, logLikelihood));
                double pdf = ::exp(logLikelihood);
=======
                CPPUNIT_ASSERT_EQUAL(maths_t::E_FpNoErrors,
                                     filter.jointLogMarginalLikelihood(sample, logLikelihood));
                double pdf = std::exp(logLikelihood);
>>>>>>> d4e4cca7

                double lowerBound = 0.0, upperBound = 0.0;
                sample[0] -= eps;
                CPPUNIT_ASSERT(filter.minusLogJointCdf(sample, lowerBound, upperBound));
                CPPUNIT_ASSERT_EQUAL(lowerBound, upperBound);
                double minusLogCdf = (lowerBound + upperBound) / 2.0;
                double cdfAtMinusEps = std::exp(-minusLogCdf);
                CPPUNIT_ASSERT(minusLogCdf >= 0.0);

                sample[0] += 2.0 * eps;
                CPPUNIT_ASSERT(filter.minusLogJointCdf(sample, lowerBound, upperBound));
                CPPUNIT_ASSERT_EQUAL(lowerBound, upperBound);
                minusLogCdf = (lowerBound + upperBound) / 2.0;
                double cdfAtPlusEps = std::exp(-minusLogCdf);
                CPPUNIT_ASSERT(minusLogCdf >= 0.0);

                double dcdfdx = (cdfAtPlusEps - cdfAtMinusEps) / 2.0 / eps;

                LOG_DEBUG("pdf(x) = " << pdf << ", d(cdf)/dx = " << dcdfdx);

                CPPUNIT_ASSERT_DOUBLES_EQUAL(pdf, dcdfdx, tolerance);
            }
        }
    }

    {
        // Test that the sample mean of the log likelihood tends to the
        // expected log likelihood for a log-normal distribution (uniform
        // law of large numbers), which is just the differential entropy
        // of a log-normal R.V.

        boost::math::lognormal_distribution<> logNormal(location, std::sqrt(squareScale));
        double expectedDifferentialEntropy = maths::CTools::differentialEntropy(logNormal);

        CLogNormalMeanPrecConjugate filter(makePrior());

        double differentialEntropy = 0.0;

        TDoubleVec seedSamples;
        rng.generateLogNormalSamples(location, squareScale, 100, seedSamples);
        filter.addSamples(seedSamples);

        TDoubleVec samples;
        rng.generateLogNormalSamples(location, squareScale, 100000, samples);
        for (std::size_t i = 0u; i < samples.size(); ++i) {
            TDouble1Vec sample(1, samples[i]);
            filter.addSamples(sample);
            double logLikelihood = 0.0;
            CPPUNIT_ASSERT_EQUAL(maths_t::E_FpNoErrors, filter.jointLogMarginalLikelihood(sample, logLikelihood));
            differentialEntropy -= logLikelihood;
        }

        differentialEntropy /= static_cast<double>(samples.size());

        LOG_DEBUG("differentialEntropy = " << differentialEntropy << ", expectedDifferentialEntropy = " << expectedDifferentialEntropy);

        CPPUNIT_ASSERT_DOUBLES_EQUAL(expectedDifferentialEntropy, differentialEntropy, 5e-3);
    }

    {
<<<<<<< HEAD
        const double varianceScales[] = {0.1, 0.2, 0.3, 0.4, 0.5, 0.6, 0.7, 0.8, 0.9, 1.0, 1.2, 1.5, 2.0, 2.5, 3.0, 4.0, 5.0};
        boost::math::lognormal_distribution<> logNormal(location, ::sqrt(squareScale));
=======
        const double varianceScales[] =
            {
                0.1, 0.2, 0.3, 0.4, 0.5,
                0.6, 0.7, 0.8, 0.9, 1.0,
                1.2, 1.5, 2.0, 2.5, 3.0,
                4.0, 5.0
            };
        boost::math::lognormal_distribution<> logNormal(location, std::sqrt(squareScale));
>>>>>>> d4e4cca7

        CLogNormalMeanPrecConjugate filter(makePrior());
        TDoubleVec samples;
        rng.generateLogNormalSamples(location, squareScale, 1000, samples);
        filter.addSamples(samples);

        const double percentages[] = {5.0, 10.0, 20.0, 30.0, 40.0, 50.0, 60.0, 70.0, 80.0, 95.0};

        {
            // Test that marginal likelihood confidence intervals are
            // what we'd expect for various variance scales.

            TMeanAccumulator error;
            for (std::size_t i = 0u; i < boost::size(percentages); ++i) {
                double q1, q2;
                filter.marginalLikelihoodQuantileForTest(50.0 - percentages[i] / 2.0, 1e-3, q1);
                filter.marginalLikelihoodQuantileForTest(50.0 + percentages[i] / 2.0, 1e-3, q2);
                TDoubleDoublePr interval = filter.marginalLikelihoodConfidenceInterval(percentages[i]);
                LOG_DEBUG("[q1, q2] = [" << q1 << ", " << q2 << "]"
                                         << ", interval = " << core::CContainerPrinter::print(interval));
                CPPUNIT_ASSERT_DOUBLES_EQUAL(q1, interval.first, 1e-3);
                CPPUNIT_ASSERT_DOUBLES_EQUAL(q2, interval.second, 1e-3);
                error.add(std::fabs(interval.first - q1));
                error.add(std::fabs(interval.second - q2));
            }
            LOG_DEBUG("error = " << maths::CBasicStatistics::mean(error));
            CPPUNIT_ASSERT(maths::CBasicStatistics::mean(error) < 1e-3);
        }
        {
            TMeanAccumulator totalError;
            for (std::size_t i = 0u; i < boost::size(varianceScales); ++i) {
                TMeanAccumulator error;
                double vs = varianceScales[i];
                double shift = std::log(1.0 + vs * (std::exp(squareScale) - 1.0)) - squareScale;
                double shiftedLocation = location - 0.5 * shift;
                double shiftedSquareScale = squareScale + shift;
<<<<<<< HEAD
                boost::math::lognormal_distribution<> scaledLogNormal(shiftedLocation, ::sqrt(shiftedSquareScale));
                LOG_DEBUG("*** vs = " << boost::math::variance(scaledLogNormal) / boost::math::variance(logNormal) << " ***");
                for (std::size_t j = 0u; j < boost::size(percentages); ++j) {
=======
                boost::math::lognormal_distribution<> scaledLogNormal(shiftedLocation,
                                                                      std::sqrt(shiftedSquareScale));
                LOG_DEBUG("*** vs = " <<   boost::math::variance(scaledLogNormal)
                                         / boost::math::variance(logNormal) << " ***");
                for (std::size_t j = 0u; j < boost::size(percentages); ++j)
                {
>>>>>>> d4e4cca7
                    double q1 = boost::math::quantile(scaledLogNormal, (50.0 - percentages[j] / 2.0) / 100.0);
                    double q2 = boost::math::quantile(scaledLogNormal, (50.0 + percentages[j] / 2.0) / 100.0);
                    TDoubleDoublePr interval = filter.marginalLikelihoodConfidenceInterval(
                        percentages[j], maths_t::TWeightStyleVec(1, maths_t::E_SampleCountVarianceScaleWeight), TDouble4Vec(1, vs));
                    LOG_DEBUG("[q1, q2] = [" << q1 << ", " << q2 << "]"
                                             << ", interval = " << core::CContainerPrinter::print(interval));
                    CPPUNIT_ASSERT_DOUBLES_EQUAL(q1, interval.first, std::max(0.5, 0.2 * q1));
                    CPPUNIT_ASSERT_DOUBLES_EQUAL(q2, interval.second, 0.1 * q2);
                    error.add(std::fabs(interval.first - q1) / q1);
                    error.add(std::fabs(interval.second - q2) / q2);
                }
                LOG_DEBUG("error = " << maths::CBasicStatistics::mean(error));
                CPPUNIT_ASSERT(maths::CBasicStatistics::mean(error) < 0.07);
                totalError += error;
            }
            LOG_DEBUG("totalError = " << maths::CBasicStatistics::mean(totalError));
            CPPUNIT_ASSERT(maths::CBasicStatistics::mean(totalError) < 0.06);
        }
    }
}

<<<<<<< HEAD
void CLogNormalMeanPrecConjugateTest::testMarginalLikelihoodMean(void) {
=======
void CLogNormalMeanPrecConjugateTest::testMarginalLikelihoodMean()
{
>>>>>>> d4e4cca7
    LOG_DEBUG("+---------------------------------------------------------------+");
    LOG_DEBUG("|  CLogNormalMeanPrecConjugateTest::testMarginalLikelihoodMean  |");
    LOG_DEBUG("+---------------------------------------------------------------+");

    // Test that the expectation of the marginal likelihood matches
    // the expected mean of the marginal likelihood.

    const double locations[] = {0.1, 1.0, 3.0};
    const double squareScales[] = {0.1, 1.0, 3.0};

    test::CRandomNumbers rng;

    for (std::size_t i = 0u; i < boost::size(locations); ++i) {
        for (std::size_t j = 0u; j < boost::size(squareScales); ++j) {
            LOG_DEBUG("*** location = " << locations[i] << ", squareScale = " << squareScales[j] << " ***");

            CLogNormalMeanPrecConjugate filter(makePrior());

            TDoubleVec seedSamples;
            rng.generateLogNormalSamples(locations[i], squareScales[j], 10, seedSamples);
            filter.addSamples(seedSamples);

            TDoubleVec samples;
            rng.generateLogNormalSamples(locations[i], squareScales[j], 100, samples);

            TMeanAccumulator relativeError;

            for (std::size_t k = 0u; k < samples.size(); ++k) {
                filter.addSamples(TDouble1Vec(1, samples[k]));

                double expectedMean;
                CPPUNIT_ASSERT(filter.marginalLikelihoodMeanForTest(expectedMean));

                if (k % 10 == 0) {
                    LOG_DEBUG("marginalLikelihoodMean = " << filter.marginalLikelihoodMean() << ", expectedMean = " << expectedMean);
                }

                CPPUNIT_ASSERT_DOUBLES_EQUAL(expectedMean, filter.marginalLikelihoodMean(), 0.35 * expectedMean);

<<<<<<< HEAD
                relativeError.add(::fabs(filter.marginalLikelihoodMean() - expectedMean) / expectedMean);
=======
                relativeError.add(std::fabs(filter.marginalLikelihoodMean() - expectedMean)
                                  / expectedMean);
>>>>>>> d4e4cca7
            }

            LOG_DEBUG("relativeError = " << maths::CBasicStatistics::mean(relativeError));
            CPPUNIT_ASSERT(maths::CBasicStatistics::mean(relativeError) < 0.07);
        }
    }
}

<<<<<<< HEAD
void CLogNormalMeanPrecConjugateTest::testMarginalLikelihoodMode(void) {
=======
void CLogNormalMeanPrecConjugateTest::testMarginalLikelihoodMode()
{
>>>>>>> d4e4cca7
    LOG_DEBUG("+---------------------------------------------------------------+");
    LOG_DEBUG("|  CLogNormalMeanPrecConjugateTest::testMarginalLikelihoodMode  |");
    LOG_DEBUG("+---------------------------------------------------------------+");

    // Test that the marginal likelihood mode is what we'd expect
    // with variances variance scales.

    const double locations[] = {0.1, 1.0, 3.0};
    const double squareScales[] = {0.1, 1.0, 3.0};
    const double varianceScales[] = {0.1, 0.2, 0.3, 0.4, 0.5, 0.6, 0.7, 0.8, 0.9, 1.0, 1.2, 1.5, 2.0, 2.5, 3.0, 4.0, 5.0};

    test::CRandomNumbers rng;

    for (std::size_t i = 0u; i < boost::size(locations); ++i) {
        for (std::size_t j = 0u; j < boost::size(squareScales); ++j) {
            LOG_DEBUG("*** location = " << locations[i] << ", squareScale = " << squareScales[j] << " ***");

<<<<<<< HEAD
            boost::math::lognormal_distribution<> logNormal(locations[i], ::sqrt(squareScales[j]));
=======
            boost::math::lognormal_distribution<> logNormal(locations[i],
                                                            std::sqrt(squareScales[j]));
>>>>>>> d4e4cca7

            CLogNormalMeanPrecConjugate filter(makePrior());
            TDoubleVec samples;
            rng.generateLogNormalSamples(locations[i], squareScales[j], 1000, samples);
            filter.addSamples(samples);

            maths_t::TWeightStyleVec weightStyle(1, maths_t::E_SampleCountVarianceScaleWeight);
            TDouble4Vec weight(1, 1.0);
            TMeanAccumulator error;
            for (std::size_t k = 0u; k < boost::size(varianceScales); ++k) {
                double vs = varianceScales[k];
                weight[0] = vs;
                double shift = std::log(1.0 + vs * (std::exp(squareScales[j]) - 1.0)) - squareScales[j];
                double shiftedLocation = locations[i] - 0.5 * shift;
                double shiftedSquareScale = squareScales[j] + shift;
<<<<<<< HEAD
                boost::math::lognormal_distribution<> scaledLogNormal(shiftedLocation, ::sqrt(shiftedSquareScale));
                double expectedMode = boost::math::mode(scaledLogNormal);
                LOG_DEBUG("dm = " << boost::math::mean(scaledLogNormal) - boost::math::mean(logNormal)
                                  << ", vs = " << boost::math::variance(scaledLogNormal) / boost::math::variance(logNormal)
                                  << ", marginalLikelihoodMode = " << filter.marginalLikelihoodMode(weightStyle, weight)
                                  << ", expectedMode = " << expectedMode);
                CPPUNIT_ASSERT_DOUBLES_EQUAL(expectedMode, filter.marginalLikelihoodMode(weightStyle, weight), 1.0);
                error.add(::fabs(filter.marginalLikelihoodMode(weightStyle, weight) - expectedMode));
=======
                boost::math::lognormal_distribution<> scaledLogNormal(shiftedLocation,
                                                                      std::sqrt(shiftedSquareScale));
                double expectedMode = boost::math::mode(scaledLogNormal);
                LOG_DEBUG("dm = " <<   boost::math::mean(scaledLogNormal)
                                     - boost::math::mean(logNormal)
                          << ", vs = " <<   boost::math::variance(scaledLogNormal)
                                          / boost::math::variance(logNormal)
                          << ", marginalLikelihoodMode = " << filter.marginalLikelihoodMode(weightStyle, weight)
                          << ", expectedMode = " << expectedMode);
                CPPUNIT_ASSERT_DOUBLES_EQUAL(expectedMode,
                                             filter.marginalLikelihoodMode(weightStyle, weight),
                                             1.0);
                error.add(std::fabs(filter.marginalLikelihoodMode(weightStyle, weight) - expectedMode));
>>>>>>> d4e4cca7
            }
            LOG_DEBUG("error = " << maths::CBasicStatistics::mean(error));
            CPPUNIT_ASSERT(maths::CBasicStatistics::mean(error) < 0.26);
        }
    }
}

<<<<<<< HEAD
void CLogNormalMeanPrecConjugateTest::testMarginalLikelihoodVariance(void) {
=======
void CLogNormalMeanPrecConjugateTest::testMarginalLikelihoodVariance()
{
>>>>>>> d4e4cca7
    LOG_DEBUG("+-------------------------------------------------------------------+");
    LOG_DEBUG("|  CLogNormalMeanPrecConjugateTest::testMarginalLikelihoodVariance  |");
    LOG_DEBUG("+-------------------------------------------------------------------+");

    // Test that the expectation of the residual from the mean for
    // the marginal likelihood matches the expected variance of the
    // marginal likelihood.

    const double locations[] = {0.1, 1.0, 3.0};
    const double squareScales[] = {0.1, 1.0, 3.0};

    test::CRandomNumbers rng;

    for (std::size_t i = 0u; i < boost::size(locations); ++i) {
        for (std::size_t j = 0u; j < boost::size(squareScales); ++j) {
            LOG_DEBUG("*** location = " << locations[i] << ", squareScale = " << squareScales[j] << " ***");

            CLogNormalMeanPrecConjugate filter(makePrior());

            TDoubleVec seedSamples;
            rng.generateLogNormalSamples(locations[i], squareScales[j], 10, seedSamples);
            filter.addSamples(seedSamples);

            TDoubleVec samples;
            rng.generateLogNormalSamples(locations[i], squareScales[j], 200, samples);

            TMeanAccumulator relativeError;

            for (std::size_t k = 0u; k < samples.size(); ++k) {
                filter.addSamples(TDouble1Vec(1, samples[k]));

                double expectedVariance;
                CPPUNIT_ASSERT(filter.marginalLikelihoodVarianceForTest(expectedVariance));

                if (k % 10 == 0) {
                    LOG_DEBUG("marginalLikelihoodVariance = " << filter.marginalLikelihoodVariance()
                                                              << ", expectedVariance = " << expectedVariance);
                }

<<<<<<< HEAD
                relativeError.add(::fabs(filter.marginalLikelihoodVariance() - expectedVariance) / expectedVariance);
=======
                relativeError.add(std::fabs(filter.marginalLikelihoodVariance() - expectedVariance)
                                  / expectedVariance);
>>>>>>> d4e4cca7
            }

            LOG_DEBUG("relativeError = " << maths::CBasicStatistics::mean(relativeError));
            CPPUNIT_ASSERT(maths::CBasicStatistics::mean(relativeError) < 0.23);
        }
    }
}

<<<<<<< HEAD
void CLogNormalMeanPrecConjugateTest::testSampleMarginalLikelihood(void) {
=======
void CLogNormalMeanPrecConjugateTest::testSampleMarginalLikelihood()
{
>>>>>>> d4e4cca7
    LOG_DEBUG("+-----------------------------------------------------------------+");
    LOG_DEBUG("|  CLogNormalMeanPrecConjugateTest::testSampleMarginalLikelihood  |");
    LOG_DEBUG("+-----------------------------------------------------------------+");

    // We're going to test two properties of the sampling:
    //   1) That the sample mean is equal to the marginal
    //      likelihood mean.
    //   2) That the sample percentiles match the distribution
    //      percentiles.
    // I want to cross check these with the implementations of the
    // jointLogMarginalLikelihood and minusLogJointCdf so use these
    // to compute the mean and percentiles.

    const double mean = 0.9;
    const double squareScale = 1.2;

    const double eps = 1e-3;

    test::CRandomNumbers rng;

    TDoubleVec samples;
    rng.generateLogNormalSamples(mean, squareScale, 50, samples);

    CLogNormalMeanPrecConjugate filter(makePrior());

    TDouble1Vec sampled;

    for (std::size_t i = 0u; i < 1u; ++i) {
        filter.addSamples(TDouble1Vec(1, samples[i]));
        sampled.clear();
        filter.sampleMarginalLikelihood(10, sampled);
        CPPUNIT_ASSERT_EQUAL(i + 1, sampled.size());
        CPPUNIT_ASSERT_DOUBLES_EQUAL(samples[i], sampled[i], eps);
    }

    TMeanAccumulator meanMeanError;

    std::size_t numberSampled = 20u;
    for (std::size_t i = 1u; i < samples.size(); ++i) {
        filter.addSamples(TDouble1Vec(1, samples[i]));
        sampled.clear();
        filter.sampleMarginalLikelihood(numberSampled, sampled);

        // The error is due to the approximation of the likelihood
        // function by a moment matched log-normal. This becomes
        // increasingly accurate as the number of updates increases.
        if (i >= 10u) {
            TMeanVarAccumulator sampledMoments;
            sampledMoments = std::for_each(sampled.begin(), sampled.end(), sampledMoments);
            CPPUNIT_ASSERT_EQUAL(numberSampled, sampled.size());

            LOG_DEBUG("expectedMean = " << filter.marginalLikelihoodMean()
                                        << ", sampledMean = " << maths::CBasicStatistics::mean(sampledMoments));
            LOG_DEBUG("expectedVar = " << filter.marginalLikelihoodVariance()
                                       << ", sampledVar = " << maths::CBasicStatistics::variance(sampledMoments));

<<<<<<< HEAD
            CPPUNIT_ASSERT_DOUBLES_EQUAL(filter.marginalLikelihoodMean(), maths::CBasicStatistics::mean(sampledMoments), 0.8);
            meanMeanError.add(::fabs(filter.marginalLikelihoodMean() - maths::CBasicStatistics::mean(sampledMoments)));
=======
            CPPUNIT_ASSERT_DOUBLES_EQUAL(filter.marginalLikelihoodMean(),
                                         maths::CBasicStatistics::mean(sampledMoments),
                                         0.8);
            meanMeanError.add(std::fabs(  filter.marginalLikelihoodMean()
                                     - maths::CBasicStatistics::mean(sampledMoments)));
>>>>>>> d4e4cca7
        }

        std::sort(sampled.begin(), sampled.end());
        for (std::size_t j = 1u; j < sampled.size(); ++j) {
            double q = 100.0 * static_cast<double>(j) / static_cast<double>(numberSampled);

            double expectedQuantile;
            CPPUNIT_ASSERT(filter.marginalLikelihoodQuantileForTest(q, eps, expectedQuantile));

            LOG_DEBUG("quantile = " << q << ", x_quantile = " << expectedQuantile << ", quantile range = [" << sampled[j - 1] << ","
                                    << sampled[j] << "]");
            CPPUNIT_ASSERT(expectedQuantile >= sampled[j - 1] - 0.2 * std::max(6.0 - static_cast<double>(i), 0.0));
            CPPUNIT_ASSERT(expectedQuantile <= sampled[j] + 1.2 * std::max(6.0 - static_cast<double>(i), 0.0));
        }
    }

    LOG_DEBUG("mean mean error = " << maths::CBasicStatistics::mean(meanMeanError));
    CPPUNIT_ASSERT(maths::CBasicStatistics::mean(meanMeanError) < 0.25);
}

<<<<<<< HEAD
void CLogNormalMeanPrecConjugateTest::testCdf(void) {
=======
void CLogNormalMeanPrecConjugateTest::testCdf()
{
>>>>>>> d4e4cca7
    LOG_DEBUG("+--------------------------------------------+");
    LOG_DEBUG("|  CLogNormalMeanPrecConjugateTest::testCdf  |");
    LOG_DEBUG("+--------------------------------------------+");

    // Test error cases.
    //
    // Test some invariants:
    //   "cdf" + "cdf complement" = 1
    //    cdf x for x < 0 = 1
    //    cdf complement x for x < 0 = 0

    const double location = 2.0;
    const double squareScale = 0.8;
    const std::size_t n[] = {20u, 80u};

    test::CRandomNumbers rng;

    CLogNormalMeanPrecConjugate filter(makePrior());

    for (std::size_t i = 0u; i < boost::size(n); ++i) {
        TDoubleVec samples;
        rng.generateLogNormalSamples(location, squareScale, n[i], samples);

        filter.addSamples(samples);

        double lowerBound;
        double upperBound;
        CPPUNIT_ASSERT(!filter.minusLogJointCdf(TDouble1Vec(), lowerBound, upperBound));
        CPPUNIT_ASSERT(!filter.minusLogJointCdfComplement(TDouble1Vec(), lowerBound, upperBound));

        CPPUNIT_ASSERT(filter.minusLogJointCdf(TDouble1Vec(1, -1.0), lowerBound, upperBound));
        double f = (lowerBound + upperBound) / 2.0;
        CPPUNIT_ASSERT(filter.minusLogJointCdfComplement(TDouble1Vec(1, -1.0), lowerBound, upperBound));
        double fComplement = (lowerBound + upperBound) / 2.0;
<<<<<<< HEAD
        LOG_DEBUG("log(F(x)) = " << -f << ", log(1 - F(x)) = " << fComplement);
        CPPUNIT_ASSERT_DOUBLES_EQUAL(::log(std::numeric_limits<double>::min()), -f, 1e-10);
        CPPUNIT_ASSERT_EQUAL(1.0, ::exp(-fComplement));
=======
        LOG_DEBUG("log(F(x)) = " << -f
                  << ", log(1 - F(x)) = " << fComplement);
        CPPUNIT_ASSERT_DOUBLES_EQUAL(std::log(std::numeric_limits<double>::min()), -f, 1e-10);
        CPPUNIT_ASSERT_EQUAL(1.0, std::exp(-fComplement));
>>>>>>> d4e4cca7

        for (std::size_t j = 1u; j < 500; ++j) {
            double x = static_cast<double>(j) / 2.0;

            CPPUNIT_ASSERT(filter.minusLogJointCdf(TDouble1Vec(1, x), lowerBound, upperBound));
            f = (lowerBound + upperBound) / 2.0;
            CPPUNIT_ASSERT(filter.minusLogJointCdfComplement(TDouble1Vec(1, x), lowerBound, upperBound));
            fComplement = (lowerBound + upperBound) / 2.0;
<<<<<<< HEAD
            LOG_DEBUG("log(F(x)) = " << (f == 0.0 ? f : -f) << ", log(1 - F(x)) = " << (fComplement == 0.0 ? fComplement : -fComplement));
            CPPUNIT_ASSERT_DOUBLES_EQUAL(1.0, ::exp(-f) + ::exp(-fComplement), 1e-10);
        }
    }
}

void CLogNormalMeanPrecConjugateTest::testProbabilityOfLessLikelySamples(void) {
=======
            LOG_DEBUG("log(F(x)) = " << (f == 0.0 ? f : -f)
                      << ", log(1 - F(x)) = " << (fComplement == 0.0 ? fComplement : -fComplement));
            CPPUNIT_ASSERT_DOUBLES_EQUAL(1.0, std::exp(-f) + std::exp(-fComplement), 1e-10);
        }
    }
}

void CLogNormalMeanPrecConjugateTest::testProbabilityOfLessLikelySamples()
{
>>>>>>> d4e4cca7
    LOG_DEBUG("+-----------------------------------------------------------------------+");
    LOG_DEBUG("|  CLogNormalMeanPrecConjugateTest::testProbabilityOfLessLikelySamples  |");
    LOG_DEBUG("+-----------------------------------------------------------------------+");

    // We test that the probability of less likely samples calculation
    // agrees with the chance of seeing a sample with lower marginal
    // likelihood, up to the sampling error.
    //
    // We also check that the tail calculation attributes samples to
    // the appropriate tail of the distribution.

    const double means[] = {0.1, 1.5, 3.0};
    const double squareScales[] = {0.2, 0.4, 1.5};
    const double vs[] = {0.5, 1.0, 2.0};

    test::CRandomNumbers rng;

    TMeanAccumulator meanError;

<<<<<<< HEAD
    for (size_t i = 0; i < boost::size(means); ++i) {
        for (size_t j = 0; j < boost::size(squareScales); ++j) {
            LOG_DEBUG("means = " << means[i] << ", scale = " << ::sqrt(squareScales[j]));
=======
    for (size_t i = 0; i < boost::size(means); ++i)
    {
        for (size_t j = 0; j < boost::size(squareScales); ++j)
        {
            LOG_DEBUG("means = " << means[i]
                      << ", scale = " << std::sqrt(squareScales[j]));
>>>>>>> d4e4cca7

            TDoubleVec samples;
            rng.generateLogNormalSamples(means[i], squareScales[j], 1000, samples);

            CLogNormalMeanPrecConjugate filter(makePrior());
            filter.addSamples(samples);

            double location = filter.normalMean();
<<<<<<< HEAD
            double scale = ::sqrt(1.0 / filter.normalPrecision());
=======
            double scale    = std::sqrt(1.0 / filter.normalPrecision());
>>>>>>> d4e4cca7

            TDoubleVec likelihoods;
            for (std::size_t k = 0u; k < samples.size(); ++k) {
                double likelihood;
                filter.jointLogMarginalLikelihood(TDouble1Vec(1, samples[k]), likelihood);
                likelihoods.push_back(likelihood);
            }
            std::sort(likelihoods.begin(), likelihoods.end());

            boost::math::lognormal_distribution<> lognormal(location, scale);
            for (std::size_t k = 1u; k < 10; ++k) {
                double x = boost::math::quantile(lognormal, static_cast<double>(k) / 10.0);

                TDouble1Vec sample(1, x);
                double fx;
                filter.jointLogMarginalLikelihood(sample, fx);

                double px = static_cast<double>(std::lower_bound(likelihoods.begin(), likelihoods.end(), fx) - likelihoods.begin()) /
                            static_cast<double>(likelihoods.size());

                double lb, ub;
                filter.probabilityOfLessLikelySamples(maths_t::E_TwoSided, sample, lb, ub);

                double ssd = std::sqrt(px * (1.0 - px) / static_cast<double>(samples.size()));

                LOG_DEBUG("expected P(x) = " << px << ", actual P(x) = " << (lb + ub) / 2.0 << " sample sd = " << ssd);

                CPPUNIT_ASSERT_DOUBLES_EQUAL(px, (lb + ub) / 2.0, 3.0 * ssd);

                meanError.add(std::fabs(px - (lb + ub) / 2.0));
            }

            maths_t::TWeightStyleVec weightStyle(1, maths_t::E_SampleCountVarianceScaleWeight);

            for (std::size_t k = 0u; k < boost::size(vs); ++k) {
                double mode = filter.marginalLikelihoodMode(weightStyle, TDouble4Vec(1, vs[k]));
                double ss[] = {0.9 * mode, 1.1 * mode};

                LOG_DEBUG("vs = " << vs[k] << ", mode = " << mode);

                double lb, ub;
                maths_t::ETail tail;

                {
                    filter.probabilityOfLessLikelySamples(
                        maths_t::E_TwoSided, weightStyle, TDouble1Vec(1, ss[0]), TDouble4Vec1Vec(1, TDouble4Vec(1, vs[k])), lb, ub, tail);
                    CPPUNIT_ASSERT_EQUAL(maths_t::E_LeftTail, tail);
                    if (mode > 0.0) {
                        filter.probabilityOfLessLikelySamples(maths_t::E_TwoSided,
                                                              weightStyle,
                                                              TDouble1Vec(ss, ss + 2),
                                                              TDouble4Vec1Vec(2, TDouble4Vec(1, vs[k])),
                                                              lb,
                                                              ub,
                                                              tail);
                        CPPUNIT_ASSERT_EQUAL(maths_t::E_MixedOrNeitherTail, tail);
                        filter.probabilityOfLessLikelySamples(maths_t::E_OneSidedBelow,
                                                              weightStyle,
                                                              TDouble1Vec(ss, ss + 2),
                                                              TDouble4Vec1Vec(2, TDouble4Vec(1, vs[k])),
                                                              lb,
                                                              ub,
                                                              tail);
                        CPPUNIT_ASSERT_EQUAL(maths_t::E_LeftTail, tail);
                        filter.probabilityOfLessLikelySamples(maths_t::E_OneSidedAbove,
                                                              weightStyle,
                                                              TDouble1Vec(ss, ss + 2),
                                                              TDouble4Vec1Vec(2, TDouble4Vec(1, vs[k])),
                                                              lb,
                                                              ub,
                                                              tail);
                        CPPUNIT_ASSERT_EQUAL(maths_t::E_RightTail, tail);
                    }
                }
                if (mode > 0.0) {
                    filter.probabilityOfLessLikelySamples(
                        maths_t::E_TwoSided, weightStyle, TDouble1Vec(1, ss[1]), TDouble4Vec1Vec(1, TDouble4Vec(1, vs[k])), lb, ub, tail);
                    CPPUNIT_ASSERT_EQUAL(maths_t::E_RightTail, tail);
                    filter.probabilityOfLessLikelySamples(
                        maths_t::E_TwoSided, weightStyle, TDouble1Vec(ss, ss + 2), TDouble4Vec1Vec(2, TDouble4Vec(1, vs[k])), lb, ub, tail);
                    CPPUNIT_ASSERT_EQUAL(maths_t::E_MixedOrNeitherTail, tail);
                    filter.probabilityOfLessLikelySamples(maths_t::E_OneSidedBelow,
                                                          weightStyle,
                                                          TDouble1Vec(ss, ss + 2),
                                                          TDouble4Vec1Vec(2, TDouble4Vec(1, vs[k])),
                                                          lb,
                                                          ub,
                                                          tail);
                    CPPUNIT_ASSERT_EQUAL(maths_t::E_LeftTail, tail);
                    filter.probabilityOfLessLikelySamples(maths_t::E_OneSidedAbove,
                                                          weightStyle,
                                                          TDouble1Vec(ss, ss + 2),
                                                          TDouble4Vec1Vec(2, TDouble4Vec(1, vs[k])),
                                                          lb,
                                                          ub,
                                                          tail);
                    CPPUNIT_ASSERT_EQUAL(maths_t::E_RightTail, tail);
                }
            }
        }
    }

    LOG_DEBUG("mean error = " << maths::CBasicStatistics::mean(meanError));
    CPPUNIT_ASSERT(maths::CBasicStatistics::mean(meanError) < 0.01);
}

<<<<<<< HEAD
void CLogNormalMeanPrecConjugateTest::testAnomalyScore(void) {
=======
void CLogNormalMeanPrecConjugateTest::testAnomalyScore()
{
>>>>>>> d4e4cca7
    LOG_DEBUG("+-----------------------------------------------------+");
    LOG_DEBUG("|  CLogNormalMeanPrecConjugateTest::testAnomalyScore  |");
    LOG_DEBUG("+-----------------------------------------------------+");

    // This test pushes 500 samples through the filter and adds in
    // anomalous signals in the bins at 30, 120, 300 and 420 with
    // magnitude 4, 5, 10 and 15 standard deviations, respectively,
    // and checks the anomaly score has:
    //   1) high probability of detecting the anomalies, and
    //   2) a very low rate of false positives.

    using TUIntVec = std::vector<unsigned int>;

    const double decayRates[] = {0.0, 0.001, 0.01};

    const double means[] = {0.1, 1.5, 3.0};
    const double squareScales[] = {0.2, 0.4, 1.5};

    const double threshold = 0.02;

    const unsigned int anomalyTimes[] = {30u, 120u, 300u, 420u};
    const double anomalies[] = {4.0, 5.0, 10.0, 15.0, 0.0};

    test::CRandomNumbers rng;

    unsigned int test = 0;

    std::ofstream file;
    file.open("results.m");

    double totalFalsePositiveRate = 0.0;
    std::size_t totalPositives[] = {0u, 0u, 0u};

<<<<<<< HEAD
    for (size_t i = 0; i < boost::size(means); ++i) {
        for (size_t j = 0; j < boost::size(squareScales); ++j) {
            LOG_DEBUG("mean = " << means[i] << ", scale = " << ::sqrt(squareScales[j]));
=======
    for (size_t i = 0; i < boost::size(means); ++i)
    {
        for (size_t j = 0; j < boost::size(squareScales); ++j)
        {
            LOG_DEBUG("mean = " << means[i] << ", scale = " << std::sqrt(squareScales[j]));
>>>>>>> d4e4cca7

            boost::math::lognormal_distribution<> logNormal(means[i], std::sqrt(squareScales[j]));

            TDoubleVec samples;
            rng.generateLogNormalSamples(means[i], squareScales[j], 500, samples);

            for (size_t k = 0; k < boost::size(decayRates); ++k) {
                CLogNormalMeanPrecConjugate filter(makePrior(maths_t::E_ContinuousData, 0.0, decayRates[k]));

                ++test;

                std::ostringstream x;
                std::ostringstream scores;
                x << "x" << test << " = [";
                scores << "score" << test << " = [";

                TUIntVec candidateAnomalies;
                for (unsigned int time = 0; time < samples.size(); ++time) {
                    double anomaly =
                        anomalies[std::find(boost::begin(anomalyTimes), boost::end(anomalyTimes), time) - boost::begin(anomalyTimes)] *
                        boost::math::standard_deviation(logNormal);
                    double sample = samples[time] + anomaly;

                    TDouble1Vec sampleVec(1, sample);
                    filter.addSamples(sampleVec);

                    double score;
                    filter.anomalyScore(maths_t::E_TwoSided, sampleVec, score);
                    if (score > threshold) {
                        candidateAnomalies.push_back(time);
                    }

                    filter.propagateForwardsByTime(1.0);

                    x << time << " ";
                    scores << score << " ";
                }

                x << "];\n";
                scores << "];\n";
                file << x.str() << scores.str() << "plot(x" << test << ", score" << test << ");\n"
                     << "input(\"Hit any key for next test\");\n\n";

                TUIntVec falsePositives;
                std::set_difference(candidateAnomalies.begin(),
                                    candidateAnomalies.end(),
                                    boost::begin(anomalyTimes),
                                    boost::end(anomalyTimes),
                                    std::back_inserter(falsePositives));

                double falsePositiveRate = static_cast<double>(falsePositives.size()) / static_cast<double>(samples.size());

                totalFalsePositiveRate += falsePositiveRate;

                TUIntVec positives;
                std::set_intersection(candidateAnomalies.begin(),
                                      candidateAnomalies.end(),
                                      boost::begin(anomalyTimes),
                                      boost::end(anomalyTimes),
                                      std::back_inserter(positives));

                LOG_DEBUG("falsePositiveRate = " << falsePositiveRate << ", positives = " << positives.size());

                // False alarm rate should be less than 1%.
                CPPUNIT_ASSERT(falsePositiveRate <= 0.01);

                // Should detect at least the two big anomalies.
                CPPUNIT_ASSERT(positives.size() >= 2u);

                totalPositives[k] += positives.size();
            }
        }
    }

    totalFalsePositiveRate /= static_cast<double>(test);

    LOG_DEBUG("totalFalsePositiveRate = " << totalFalsePositiveRate);

    for (size_t i = 0; i < boost::size(totalPositives); ++i) {
        LOG_DEBUG("positives = " << totalPositives[i]);
        CPPUNIT_ASSERT(totalPositives[i] >= 20u);
    }

    // Total false alarm rate should be less than 0.4%.
    CPPUNIT_ASSERT(totalFalsePositiveRate < 0.004);
}

<<<<<<< HEAD
void CLogNormalMeanPrecConjugateTest::testOffset(void) {
=======
void CLogNormalMeanPrecConjugateTest::testOffset()
{
>>>>>>> d4e4cca7
    LOG_DEBUG("+-----------------------------------------------+");
    LOG_DEBUG("|  CLogNormalMeanPrecConjugateTest::testOffset  |");
    LOG_DEBUG("+-----------------------------------------------+");

    // The idea of this test is to check that the offset correctly cancels
    // out a translation applied to a log-normally distributed data set.

    const maths_t::EDataType dataTypes[] = {maths_t::E_IntegerData, maths_t::E_ContinuousData};
    const double offsets[] = {-0.5, 0.5};
    const double decayRates[] = {0.0, 0.001, 0.01};

    const double location = 3.0;
    const double squareScale = 1.0;

    const double eps = 1e-8;

    test::CRandomNumbers rng;

    TDoubleVec samples;
    rng.generateLogNormalSamples(location, squareScale, 100, samples);

    for (size_t i = 0; i < boost::size(dataTypes); ++i) {
        for (size_t j = 0; j < boost::size(offsets); ++j) {
            for (size_t k = 0; k < boost::size(decayRates); ++k) {
                CLogNormalMeanPrecConjugate filter1(makePrior(dataTypes[i], offsets[j], decayRates[k]));
                CLogNormalMeanPrecConjugate filter2(makePrior(dataTypes[i], 0.0, decayRates[k]));

                for (std::size_t l = 0u; l < samples.size(); ++l) {
                    double offsetSample = samples[l] - offsets[j];
                    TDouble1Vec offsetSampleVec(1, offsetSample);
                    filter1.addSamples(offsetSampleVec);
                    filter1.propagateForwardsByTime(1.0);

                    double x = samples[l];
                    TDouble1Vec sample(1, x);
                    filter2.addSamples(sample);
                    filter2.propagateForwardsByTime(1.0);

                    double likelihood1;
                    filter1.jointLogMarginalLikelihood(offsetSampleVec, likelihood1);
                    double lowerBound1, upperBound1;
                    filter1.probabilityOfLessLikelySamples(maths_t::E_TwoSided, offsetSampleVec, lowerBound1, upperBound1);
                    CPPUNIT_ASSERT_EQUAL(lowerBound1, upperBound1);
                    double probability1 = (lowerBound1 + upperBound1) / 2.0;

                    double likelihood2;
                    filter2.jointLogMarginalLikelihood(sample, likelihood2);
                    double lowerBound2, upperBound2;
                    filter2.probabilityOfLessLikelySamples(maths_t::E_TwoSided, sample, lowerBound2, upperBound2);
                    CPPUNIT_ASSERT_EQUAL(lowerBound2, upperBound2);
                    double probability2 = (lowerBound2 + upperBound2) / 2.0;

                    CPPUNIT_ASSERT_DOUBLES_EQUAL(likelihood1, likelihood2, eps);
                    CPPUNIT_ASSERT_DOUBLES_EQUAL(probability1, probability2, eps);
                }

                using TEqual = maths::CEqualWithTolerance<double>;
                TEqual equal(maths::CToleranceTypes::E_AbsoluteTolerance, eps);
                CPPUNIT_ASSERT(filter1.equalTolerance(filter2, equal));
            }
        }
    }
}

<<<<<<< HEAD
void CLogNormalMeanPrecConjugateTest::testIntegerData(void) {
=======
void CLogNormalMeanPrecConjugateTest::testIntegerData()
{
>>>>>>> d4e4cca7
    LOG_DEBUG("+----------------------------------------------------+");
    LOG_DEBUG("|  CLogNormalMeanPrecConjugateTest::testIntegerData  |");
    LOG_DEBUG("+----------------------------------------------------+");

    // If the data are discrete then we approximate the discrete distribution
    // by saying it is uniform on the intervals [n,n+1] for each integral n.
    // The idea of this test is to check that the inferred model agrees in the
    // limit (large n) with the model inferred from such data.

    const double locations[] = {0.2, 1.0, 1.5};
    const double squareScales[] = {0.5, 2.0};
    const std::size_t nSamples = 100000u;

    for (std::size_t i = 0; i < boost::size(locations); ++i) {
        for (std::size_t j = 0; j < boost::size(squareScales); ++j) {
            test::CRandomNumbers rng;

            TDoubleVec samples;
            rng.generateLogNormalSamples(locations[i], squareScales[j], nSamples, samples);

            TDoubleVec uniform;
            rng.generateUniformSamples(0.0, 1.0, nSamples, uniform);

            CLogNormalMeanPrecConjugate filter1(makePrior(maths_t::E_IntegerData, 0.1));
            CLogNormalMeanPrecConjugate filter2(makePrior(maths_t::E_ContinuousData, 0.1));

<<<<<<< HEAD
            for (std::size_t k = 0; k < nSamples; ++k) {
                double x = ::floor(samples[k]);
=======
        for (std::size_t k = 0; k < nSamples; ++k)
        {
            double x = std::floor(samples[k]);
>>>>>>> d4e4cca7

                TDouble1Vec sample(1, x);
                filter1.addSamples(sample);

                sample[0] += uniform[k];
                filter2.addSamples(sample);
            }

<<<<<<< HEAD
            typedef maths::CEqualWithTolerance<double> TEqual;
            TEqual equal(maths::CToleranceTypes::E_RelativeTolerance, 0.01);
            CPPUNIT_ASSERT(filter1.equalTolerance(filter2, equal));

            TMeanAccumulator meanLogLikelihood1;
            TMeanAccumulator meanLogLikelihood2;
            for (std::size_t k = 0u; k < nSamples; ++k) {
                double x = ::floor(samples[k]);
=======
        using TEqual = maths::CEqualWithTolerance<double>;
        TEqual equal(maths::CToleranceTypes::E_RelativeTolerance, 0.01);
        CPPUNIT_ASSERT(filter1.equalTolerance(filter2, equal));

        TMeanAccumulator meanLogLikelihood1;
        TMeanAccumulator meanLogLikelihood2;
        for (std::size_t k = 0u; k < nSamples; ++k)
        {
            double x = std::floor(samples[k]);
>>>>>>> d4e4cca7

                TDouble1Vec sample(1, x);
                double logLikelihood1;
                filter1.jointLogMarginalLikelihood(sample, logLikelihood1);
                meanLogLikelihood1.add(-logLikelihood1);

                sample[0] += uniform[k];
                double logLikelihood2;
                filter2.jointLogMarginalLikelihood(sample, logLikelihood2);
                meanLogLikelihood2.add(-logLikelihood2);
            }

            LOG_DEBUG("meanLogLikelihood1 = " << maths::CBasicStatistics::mean(meanLogLikelihood1)
                                              << ", meanLogLikelihood2 = " << maths::CBasicStatistics::mean(meanLogLikelihood2));

            CPPUNIT_ASSERT_DOUBLES_EQUAL(
                maths::CBasicStatistics::mean(meanLogLikelihood1), maths::CBasicStatistics::mean(meanLogLikelihood2), 0.05);
        }
    }

    TMeanAccumulator meanError;

    for (size_t i = 0; i < boost::size(locations); ++i) {
        for (std::size_t j = 0; j < boost::size(squareScales); ++j) {
            test::CRandomNumbers rng;

            TDoubleVec seedSamples;
            rng.generateLogNormalSamples(locations[i], squareScales[j], 200, seedSamples);
            CLogNormalMeanPrecConjugate filter1(makePrior(maths_t::E_IntegerData, 0.1));
            filter1.addSamples(seedSamples);

            CLogNormalMeanPrecConjugate filter2 = filter1;
            filter2.dataType(maths_t::E_ContinuousData);

            TDoubleVec samples;
            rng.generateLogNormalSamples(locations[i], squareScales[j], nSamples, samples);

            TDoubleVec uniform;
            rng.generateUniformSamples(0.0, 1.0, nSamples, uniform);

            TMeanAccumulator meanProbability1;
            TMeanAccumulator meanProbability2;

<<<<<<< HEAD
            for (std::size_t k = 0; k < nSamples; ++k) {
                double x = ::floor(samples[k]);
=======
            for (std::size_t k = 0; k < nSamples; ++k)
            {
                double x = std::floor(samples[k]);
>>>>>>> d4e4cca7

                TDouble1Vec sample(1, x);

                double l1, u1;
                CPPUNIT_ASSERT(filter1.probabilityOfLessLikelySamples(maths_t::E_TwoSided, sample, l1, u1));
                CPPUNIT_ASSERT_EQUAL(l1, u1);
                double p1 = (l1 + u1) / 2.0;
                meanProbability1.add(p1);

                sample[0] += uniform[k];
                double l2, u2;
                CPPUNIT_ASSERT(filter2.probabilityOfLessLikelySamples(maths_t::E_TwoSided, sample, l2, u2));
                CPPUNIT_ASSERT_EQUAL(l2, u2);
                double p2 = (l2 + u2) / 2.0;
                meanProbability2.add(p2);
            }

            double p1 = maths::CBasicStatistics::mean(meanProbability1);
            double p2 = maths::CBasicStatistics::mean(meanProbability2);
            LOG_DEBUG("location = " << locations[i] << ", p1 = " << p1 << ", p2 = " << p2);

            CPPUNIT_ASSERT_DOUBLES_EQUAL(p1, p2, 0.05 * p1);

            meanError.add(fabs(p1 - p2));
        }
    }

    LOG_DEBUG("mean error = " << maths::CBasicStatistics::mean(meanError));
    CPPUNIT_ASSERT(maths::CBasicStatistics::mean(meanError) < 0.005);
}

<<<<<<< HEAD
void CLogNormalMeanPrecConjugateTest::testLowVariationData(void) {
=======
void CLogNormalMeanPrecConjugateTest::testLowVariationData()
{
>>>>>>> d4e4cca7
    LOG_DEBUG("+---------------------------------------------------------+");
    LOG_DEBUG("|  CLogNormalMeanPrecConjugateTest::testLowVariationData  |");
    LOG_DEBUG("+---------------------------------------------------------+");

    {
        CLogNormalMeanPrecConjugate filter(makePrior(maths_t::E_IntegerData));
        for (std::size_t i = 0u; i < 100; ++i) {
            filter.addSamples(TDouble1Vec(1, 430.0));
        }

        TDoubleDoublePr interval = filter.marginalLikelihoodConfidenceInterval(68.0);
        double sigma = (interval.second - interval.first) / 2.0;
        LOG_DEBUG("68% confidence interval " << core::CContainerPrinter::print(interval) << ", approximate variance = " << sigma * sigma);

        CPPUNIT_ASSERT_DOUBLES_EQUAL(12.0, 1.0 / (sigma * sigma), 0.15);
    }
    {
        CLogNormalMeanPrecConjugate filter(makePrior(maths_t::E_ContinuousData));
        for (std::size_t i = 0u; i < 100; ++i) {
            filter.addSamples(TDouble1Vec(1, 430.0));
        }

        TDoubleDoublePr interval = filter.marginalLikelihoodConfidenceInterval(68.0);
        double sigma = (interval.second - interval.first) / 2.0;
        LOG_DEBUG("68% confidence interval " << core::CContainerPrinter::print(interval) << ", approximate s.t.d. = " << sigma);
        CPPUNIT_ASSERT_DOUBLES_EQUAL(1e-4, sigma / 430.5, 5e-5);
    }
}

<<<<<<< HEAD
void CLogNormalMeanPrecConjugateTest::testPersist(void) {
=======
void CLogNormalMeanPrecConjugateTest::testPersist()
{
>>>>>>> d4e4cca7
    LOG_DEBUG("+------------------------------------------------+");
    LOG_DEBUG("|  CLogNormalMeanPrecConjugateTest::testPersist  |");
    LOG_DEBUG("+------------------------------------------------+");

    const double location = std::log(10.0);
    const double squareScale = 3.0;

    test::CRandomNumbers rng;

    TDoubleVec samples;
    rng.generateLogNormalSamples(location, squareScale, 100, samples);

    maths::CLogNormalMeanPrecConjugate origFilter(makePrior());
    for (std::size_t i = 0u; i < samples.size(); ++i) {
        origFilter.addSamples(
            maths_t::TWeightStyleVec(1, maths_t::E_SampleCountWeight), TDouble1Vec(1, samples[i]), TDouble4Vec1Vec(1, TDouble4Vec(1, 1.0)));
    }
    double decayRate = origFilter.decayRate();
    uint64_t checksum = origFilter.checksum();

    std::string origXml;
    {
        core::CRapidXmlStatePersistInserter inserter("root");
        origFilter.acceptPersistInserter(inserter);
        inserter.toXml(origXml);
    }

    LOG_DEBUG("Log normal mean conjugate XML representation:\n" << origXml);

    // Restore the XML into a new filter
    core::CRapidXmlParser parser;
    CPPUNIT_ASSERT(parser.parseStringIgnoreCdata(origXml));
    core::CRapidXmlStateRestoreTraverser traverser(parser);

    maths::SDistributionRestoreParams params(maths_t::E_ContinuousData,
                                             decayRate + 0.1,
                                             maths::MINIMUM_CLUSTER_SPLIT_FRACTION,
                                             maths::MINIMUM_CLUSTER_SPLIT_COUNT,
                                             maths::MINIMUM_CATEGORY_COUNT);
    maths::CLogNormalMeanPrecConjugate restoredFilter(params, traverser);

    LOG_DEBUG("orig checksum = " << checksum << " restored checksum = " << restoredFilter.checksum());
    CPPUNIT_ASSERT_EQUAL(checksum, restoredFilter.checksum());

    // The XML representation of the new filter should be the same as the original
    std::string newXml;
    {
        ml::core::CRapidXmlStatePersistInserter inserter("root");
        restoredFilter.acceptPersistInserter(inserter);
        inserter.toXml(newXml);
    }
    CPPUNIT_ASSERT_EQUAL(origXml, newXml);
}

<<<<<<< HEAD
void CLogNormalMeanPrecConjugateTest::testVarianceScale(void) {
=======
void CLogNormalMeanPrecConjugateTest::testVarianceScale()
{
>>>>>>> d4e4cca7
    LOG_DEBUG("+------------------------------------------------------+");
    LOG_DEBUG("|  CLogNormalMeanPrecConjugateTest::testVarianceScale  |");
    LOG_DEBUG("+------------------------------------------------------+");

    // The strategy for this test is to check we correctly account
    // for variance scaling by scaling the variance of a collection
    // of samples and then checking that the percentiles for those
    // samples "probability of less likely sample" are correct. In
    // particular, we expect that the calculation correctly predicts
    // the fraction of samples which have lower probability for all
    // percentiles (if the variance scaling was off we'd either get
    // too few or too many).
    //
    // We use the same idea for testing the variance scaling for
    // the marginal likelihood. The sample mean of the scaled log
    // likelihood tends to the expected log likelihood for a scaled
    // log-normal distribution (uniform law of large numbers), which
    // is just the differential entropy of a scaled log-normal R.V.
    //
    // Finally, we test update with scaled samples produces the
    // correct posterior.

    maths_t::ESampleWeightStyle scales[] = {maths_t::E_SampleSeasonalVarianceScaleWeight, maths_t::E_SampleCountVarianceScaleWeight};

    for (std::size_t s = 0u; s < boost::size(scales); ++s) {
        const double location = 2.0;
        const double squareScale = 1.5;
        {
<<<<<<< HEAD
            boost::math::lognormal_distribution<> logNormal(location, ::sqrt(squareScale));
            LOG_DEBUG("mean = " << boost::math::mean(logNormal) << ", variance = " << boost::math::variance(logNormal));
=======
            boost::math::lognormal_distribution<> logNormal(location, std::sqrt(squareScale));
            LOG_DEBUG("mean = " << boost::math::mean(logNormal)
                      << ", variance = " << boost::math::variance(logNormal));
>>>>>>> d4e4cca7
        }

        const double varianceScales[] = {0.20, 0.50, 0.75, 1.50, 2.00, 5.00};

        LOG_DEBUG("");
        LOG_DEBUG("****** probabilityOfLessLikelySamples ******");

        const double percentiles[] = {10.0, 20.0, 30.0, 40.0, 50.0, 60.0, 70.0, 80.0, 90.0};

        const std::size_t nSamples[] = {10u, 20u, 40u, 80u, 1000u};
        const std::size_t nScaledSamples = 50000u;

        double percentileErrorTolerance = 0.08;
        double meanPercentileErrorTolerance = 0.055;
        double totalMeanPercentileErrorTolerance = 0.005;

        double totalUnscaledMeanPercentileError = 0.0;
        double totalMeanPercentileError = 0.0;
        double trials = 0.0;
        for (size_t i = 0; i < boost::size(nSamples); ++i) {
            LOG_DEBUG("**** nSamples = " << nSamples[i] << " ****");

            test::CRandomNumbers rng;

            TDoubleVec samples;
            rng.generateLogNormalSamples(location, squareScale, nSamples[i], samples);

            CLogNormalMeanPrecConjugate filter(makePrior());
            filter.addSamples(samples);
            filter.checksum();

            double unscaledMeanPercentileError = 0.0;
            TDoubleVec unscaledPercentileErrors;
            {
                TDoubleVec unscaledSamples;
                rng.generateLogNormalSamples(location, squareScale, nScaledSamples, unscaledSamples);

                TDoubleVec probabilities;
                probabilities.reserve(nScaledSamples);
                for (std::size_t j = 0; j < unscaledSamples.size(); ++j) {
                    TDouble1Vec sample(1, unscaledSamples[j]);

                    double lowerBound, upperBound;
                    CPPUNIT_ASSERT(filter.probabilityOfLessLikelySamples(maths_t::E_TwoSided, sample, lowerBound, upperBound));
                    CPPUNIT_ASSERT_EQUAL(lowerBound, upperBound);
                    double probability = (lowerBound + upperBound) / 2.0;
                    probabilities.push_back(probability);
                }
                std::sort(probabilities.begin(), probabilities.end());

<<<<<<< HEAD
                for (size_t j = 0; j < boost::size(percentiles); ++j) {
                    std::size_t index = static_cast<std::size_t>(static_cast<double>(nScaledSamples) * percentiles[j] / 100.0);
                    double error = ::fabs(probabilities[index] - percentiles[j] / 100.0);
=======
                for (size_t j = 0; j < boost::size(percentiles); ++j)
                {
                    std::size_t index = static_cast<std::size_t>(
                            static_cast<double>(nScaledSamples) * percentiles[j]/100.0);
                    double error = std::fabs(probabilities[index] - percentiles[j]/100.0);
>>>>>>> d4e4cca7
                    unscaledPercentileErrors.push_back(error);
                    unscaledMeanPercentileError += error;
                }
                unscaledMeanPercentileError /= static_cast<double>(boost::size(percentiles));
            }

            for (size_t j = 0; j < boost::size(varianceScales); ++j) {
                LOG_DEBUG("**** variance scale = " << varianceScales[j] << " ****");

                double ss = std::log(1.0 + varianceScales[j] * (std::exp(squareScale) - 1.0));
                double shiftedLocation = location + (squareScale - ss) / 2.0;
                {
<<<<<<< HEAD
                    boost::math::lognormal_distribution<> logNormal(shiftedLocation, ::sqrt(ss));
                    LOG_DEBUG("mean = " << boost::math::mean(logNormal) << ", variance = " << boost::math::variance(logNormal));
=======
                    boost::math::lognormal_distribution<> logNormal(shiftedLocation, std::sqrt(ss));
                    LOG_DEBUG("mean = " << boost::math::mean(logNormal)
                              << ", variance = " << boost::math::variance(logNormal));
>>>>>>> d4e4cca7
                }

                TDoubleVec scaledSamples;
                rng.generateLogNormalSamples(shiftedLocation, ss, nScaledSamples, scaledSamples);

                TDoubleVec probabilities;
                probabilities.reserve(nScaledSamples);
                for (std::size_t k = 0; k < scaledSamples.size(); ++k) {
                    double lowerBound, upperBound;
                    maths_t::ETail tail;
                    CPPUNIT_ASSERT(filter.probabilityOfLessLikelySamples(maths_t::E_TwoSided,
                                                                         maths_t::TWeightStyleVec(1, scales[s]),
                                                                         TDouble1Vec(1, scaledSamples[k]),
                                                                         TDouble4Vec1Vec(1, TDouble4Vec(1, varianceScales[j])),
                                                                         lowerBound,
                                                                         upperBound,
                                                                         tail));
                    CPPUNIT_ASSERT_EQUAL(lowerBound, upperBound);
                    double probability = (lowerBound + upperBound) / 2.0;
                    probabilities.push_back(probability);
                }
                std::sort(probabilities.begin(), probabilities.end());

                double meanPercentileError = 0.0;
<<<<<<< HEAD
                for (size_t k = 0; k < boost::size(percentiles); ++k) {
                    std::size_t index = static_cast<std::size_t>(static_cast<double>(nScaledSamples) * percentiles[k] / 100.0);
                    double error = ::fabs(probabilities[index] - percentiles[k] / 100.0);
=======
                for (size_t k = 0; k < boost::size(percentiles); ++k)
                {
                    std::size_t index = static_cast<std::size_t>(
                            static_cast<double>(nScaledSamples) * percentiles[k]/100.0);
                    double error = std::fabs(probabilities[index] - percentiles[k]/100.0);
>>>>>>> d4e4cca7
                    meanPercentileError += error;
                    double threshold = percentileErrorTolerance + unscaledPercentileErrors[k];

                    LOG_DEBUG("percentile = " << percentiles[k] << ", probability = " << probabilities[index] << ", error = " << error
                                              << ", error threshold = " << threshold);

                    CPPUNIT_ASSERT(error < threshold);
                }
                meanPercentileError /= static_cast<double>(boost::size(percentiles));

                double threshold = meanPercentileErrorTolerance + unscaledMeanPercentileError;

                LOG_DEBUG("mean error = " << meanPercentileError << ", mean error threshold = " << threshold);

                CPPUNIT_ASSERT(meanPercentileError < threshold);

                totalMeanPercentileError += meanPercentileError;
                totalUnscaledMeanPercentileError += unscaledMeanPercentileError;
                trials += 1.0;
            }
        }
        totalMeanPercentileError /= trials;
        totalUnscaledMeanPercentileError /= trials;

        {
            double threshold = totalMeanPercentileErrorTolerance + totalUnscaledMeanPercentileError;
            LOG_DEBUG("total unscaled mean error = " << totalUnscaledMeanPercentileError);
            LOG_DEBUG("total mean error = " << totalMeanPercentileError << ", total mean error threshold = " << threshold);
            CPPUNIT_ASSERT(totalMeanPercentileError < threshold);
        }

        LOG_DEBUG("");
        LOG_DEBUG("****** jointLogMarginalLikelihood ******");

        test::CRandomNumbers rng;

        for (size_t i = 0; i < boost::size(varianceScales); ++i) {
            LOG_DEBUG("**** variance scale = " << varianceScales[i] << " ****");

            double ss = std::log(1.0 + varianceScales[i] * (std::exp(squareScale) - 1.0));
            double shiftedLocation = location + (squareScale - ss) / 2.0;
<<<<<<< HEAD
            boost::math::lognormal_distribution<> logNormal(shiftedLocation, ::sqrt(ss));
            { LOG_DEBUG("mean = " << boost::math::mean(logNormal) << ", variance = " << boost::math::variance(logNormal)); }
=======
            boost::math::lognormal_distribution<> logNormal(shiftedLocation, std::sqrt(ss));
            {
                LOG_DEBUG("mean = " << boost::math::mean(logNormal)
                          << ", variance = " << boost::math::variance(logNormal));
            }
>>>>>>> d4e4cca7
            double expectedDifferentialEntropy = maths::CTools::differentialEntropy(logNormal);

            CLogNormalMeanPrecConjugate filter(makePrior());

            double differentialEntropy = 0.0;

            TDoubleVec seedSamples;
            rng.generateLogNormalSamples(location, squareScale, 100, seedSamples);
            filter.addSamples(seedSamples);

            TDoubleVec scaledSamples;
            rng.generateLogNormalSamples(shiftedLocation, ss, 100000, scaledSamples);

            for (std::size_t j = 0u; j < scaledSamples.size(); ++j) {
                double logLikelihood = 0.0;
                CPPUNIT_ASSERT_EQUAL(maths_t::E_FpNoErrors,
                                     filter.jointLogMarginalLikelihood(maths_t::TWeightStyleVec(1, scales[s]),
                                                                       TDouble1Vec(1, scaledSamples[j]),
                                                                       TDouble4Vec1Vec(1, TDouble4Vec(1, varianceScales[i])),
                                                                       logLikelihood));
                differentialEntropy -= logLikelihood;
            }

            differentialEntropy /= static_cast<double>(scaledSamples.size());

            LOG_DEBUG("differentialEntropy = " << differentialEntropy << ", expectedDifferentialEntropy = " << expectedDifferentialEntropy);

            CPPUNIT_ASSERT_DOUBLES_EQUAL(expectedDifferentialEntropy, differentialEntropy, 0.5);
        }
    }

    const maths_t::EDataType dataTypes[] = {maths_t::E_IntegerData, maths_t::E_ContinuousData};

    const double maximumMeanError[] = {0.5, 0.5};
    const double maximumVarianceError[] = {1.4, 1.0};
    const double maximumMeanMeanError[] = {0.02, 0.01};
    const double maximumMeanVarianceError[] = {0.18, 0.1};

    for (std::size_t s = 0u; s < boost::size(scales); ++s) {
        for (std::size_t t = 0u; t < boost::size(dataTypes); ++t) {
            const double means[] = {0.1, 1.0, 10.0, 100.0, 1000.0, 100000.0, 1000000.0};
            const double variances[] = {0.1, 1.0, 10.0, 100.0, 1000.0, 100000.0, 1000000.0};
            const double varianceScales[] = {0.1, 0.5, 1.0, 2.0, 10.0, 100.0};

            maths_t::TWeightStyleVec weightStyle(1, scales[s]);
            TDoubleVec samples;
            TDouble4Vec1Vec weights;

            test::CRandomNumbers rng;

            TMeanAccumulator meanMeanError;
            TMeanAccumulator meanVarianceError;

            for (std::size_t i = 0u; i < boost::size(means); ++i) {
                for (std::size_t j = 0u; j < boost::size(variances); ++j) {
                    double mean = means[i];
                    double variance = variances[j];

                    // We don't include very skewed distributions because they
                    // are hard estimate accurately even without scaling due to
                    // relatively frequent large outliers.
                    if (mean <= 0.1 * variance) {
                        continue;
                    }

                    // We purposely don't estimate true variance in this case.
<<<<<<< HEAD
                    if (::sqrt(variance) < mean * maths::MINIMUM_COEFFICIENT_OF_VARIATION) {
=======
                    if (std::sqrt(variance) < mean * maths::MINIMUM_COEFFICIENT_OF_VARIATION)
                    {
>>>>>>> d4e4cca7
                        continue;
                    }

                    double squareScale = std::log(1.0 + variance / (mean * mean));
                    double location = std::log(mean) - squareScale / 2.0;
                    double precision = 1.0 / squareScale;
                    {
                        boost::math::lognormal_distribution<> logNormal(location, std::sqrt(squareScale));
                        LOG_DEBUG("");
                        LOG_DEBUG("****** mean = " << boost::math::mean(logNormal) << ", variance = " << boost::math::variance(logNormal)
                                                   << " ******");
                        LOG_DEBUG("location = " << location << ", precision = " << precision);
                    }

                    for (std::size_t k = 0u; k < boost::size(varianceScales); ++k) {
                        double scale = varianceScales[k];
                        if (scale * variance >= 100.0 * mean) {
                            continue;
                        }
                        LOG_DEBUG("*** scale = " << scale << " ***");

                        double scaledSquareScale = std::log(1.0 + variance * scale / (mean * mean));
                        double scaledLocation = std::log(mean) - scaledSquareScale / 2.0;
                        double scaledPrecision = 1.0 / scaledSquareScale;
                        {
                            boost::math::lognormal_distribution<> logNormal(scaledLocation, std::sqrt(scaledSquareScale));
                            LOG_DEBUG("scaled mean = " << boost::math::mean(logNormal)
                                                       << ", scaled variance = " << boost::math::variance(logNormal));
                            LOG_DEBUG("scaled location = " << scaledLocation << ", scaled precision = " << scaledPrecision);
                        }

                        TMeanAccumulator meanError;
                        TMeanAccumulator varianceError;
                        for (unsigned int test = 0u; test < 5; ++test) {
                            CLogNormalMeanPrecConjugate filter(makePrior(dataTypes[t]));

                            rng.generateLogNormalSamples(location, squareScale, 200, samples);
                            weights.clear();
                            weights.resize(samples.size(), TDouble4Vec(1, 1.0));
                            filter.addSamples(weightStyle, samples, weights);
                            rng.generateLogNormalSamples(scaledLocation, scaledSquareScale, 200, samples);
                            weights.clear();
                            weights.resize(samples.size(), TDouble4Vec(1, scale));
                            filter.addSamples(weightStyle, samples, weights);

<<<<<<< HEAD
                            boost::math::lognormal_distribution<> logNormal(filter.normalMean(), ::sqrt(1.0 / filter.normalPrecision()));
                            double dm = (dataTypes[t] == maths_t::E_IntegerData ? 0.5 : 0.0);
                            double dv = (dataTypes[t] == maths_t::E_IntegerData ? 1.0 / 12.0 : 0.0);
                            double trialMeanError = ::fabs(boost::math::mean(logNormal) - (mean + dm)) / std::max(1.0, mean);
                            double trialVarianceError =
                                ::fabs(boost::math::variance(logNormal) - (variance + dv)) / std::max(1.0, variance);
=======
                            boost::math::lognormal_distribution<> logNormal(filter.normalMean(),
                                                                            std::sqrt(1.0 / filter.normalPrecision()));
                            double dm = (dataTypes[t] == maths_t::E_IntegerData ? 0.5 : 0.0);
                            double dv = (dataTypes[t] == maths_t::E_IntegerData ? 1.0 / 12.0 : 0.0);
                            double trialMeanError = std::fabs(boost::math::mean(logNormal) - (mean + dm))
                                                    / std::max(1.0, mean);
                            double trialVarianceError = std::fabs(boost::math::variance(logNormal) - (variance + dv))
                                                        / std::max(1.0, variance);
>>>>>>> d4e4cca7

                            LOG_DEBUG("trial mean error = " << trialMeanError);
                            LOG_DEBUG("trial variance error = " << trialVarianceError);

                            meanError.add(trialMeanError);
                            varianceError.add(trialVarianceError);
                        }

                        LOG_DEBUG("mean error = " << maths::CBasicStatistics::mean(meanError));
                        LOG_DEBUG("variance error = " << maths::CBasicStatistics::mean(varianceError));

                        CPPUNIT_ASSERT(maths::CBasicStatistics::mean(meanError) < maximumMeanError[t]);
                        CPPUNIT_ASSERT(maths::CBasicStatistics::mean(varianceError) < maximumVarianceError[t]);

                        meanMeanError += meanError;
                        meanVarianceError += varianceError;
                    }
                }
            }

            LOG_DEBUG("mean mean error = " << maths::CBasicStatistics::mean(meanMeanError));
            LOG_DEBUG("mean variance error = " << maths::CBasicStatistics::mean(meanVarianceError));

            CPPUNIT_ASSERT(maths::CBasicStatistics::mean(meanMeanError) < maximumMeanMeanError[t]);
            CPPUNIT_ASSERT(maths::CBasicStatistics::mean(meanVarianceError) < maximumMeanVarianceError[t]);
        }
    }
}

<<<<<<< HEAD
void CLogNormalMeanPrecConjugateTest::testNegativeSample(void) {
=======
void CLogNormalMeanPrecConjugateTest::testNegativeSample()
{
>>>>>>> d4e4cca7
    LOG_DEBUG("+-------------------------------------------------------+");
    LOG_DEBUG("|  CLogNormalMeanPrecConjugateTest::testNegativeSample  |");
    LOG_DEBUG("+-------------------------------------------------------+");

    // Test that we recover roughly the same distribution after adjusting
    // the offset. The idea of this test is to run two priors side by side,
    // one with a large enough offset that it never needs to adjust the
    // offset and the other which will adjust and check that we get broadly
    // similar distributions at the end.

    const double location = std::log(2.0);
    const double squareScale = 1.0;

    test::CRandomNumbers rng;

    TDoubleVec samples;
    rng.generateLogNormalSamples(location, squareScale, 100, samples);

    CLogNormalMeanPrecConjugate filter1 = CLogNormalMeanPrecConjugate::nonInformativePrior(maths_t::E_ContinuousData, 0.0, 0.0, 0.2);
    CLogNormalMeanPrecConjugate filter2 = CLogNormalMeanPrecConjugate::nonInformativePrior(maths_t::E_ContinuousData, 1.74524, 0.0, 0.2);

    filter1.addSamples(samples);
    filter2.addSamples(samples);

    TDouble1Vec negative(1, -0.29);
    filter1.addSamples(negative);
    filter2.addSamples(negative);

    CPPUNIT_ASSERT_EQUAL(filter1.numberSamples(), filter2.numberSamples());

    using TEqual = maths::CEqualWithTolerance<double>;
    TEqual equal(maths::CToleranceTypes::E_RelativeTolerance, 0.1);
    CPPUNIT_ASSERT(filter1.equalTolerance(filter2, equal));
}

<<<<<<< HEAD
CppUnit::Test* CLogNormalMeanPrecConjugateTest::suite(void) {
    CppUnit::TestSuite* suiteOfTests = new CppUnit::TestSuite("CLogNormalMeanPrecConjugateTest");

    suiteOfTests->addTest(new CppUnit::TestCaller<CLogNormalMeanPrecConjugateTest>("CLogNormalMeanPrecConjugateTest::testMultipleUpdate",
                                                                                   &CLogNormalMeanPrecConjugateTest::testMultipleUpdate));
    suiteOfTests->addTest(new CppUnit::TestCaller<CLogNormalMeanPrecConjugateTest>("CLogNormalMeanPrecConjugateTest::testPropagation",
                                                                                   &CLogNormalMeanPrecConjugateTest::testPropagation));
    suiteOfTests->addTest(new CppUnit::TestCaller<CLogNormalMeanPrecConjugateTest>("CLogNormalMeanPrecConjugateTest::testMeanEstimation",
                                                                                   &CLogNormalMeanPrecConjugateTest::testMeanEstimation));
    suiteOfTests->addTest(new CppUnit::TestCaller<CLogNormalMeanPrecConjugateTest>(
        "CLogNormalMeanPrecConjugateTest::testPrecisionEstimation", &CLogNormalMeanPrecConjugateTest::testPrecisionEstimation));
    suiteOfTests->addTest(new CppUnit::TestCaller<CLogNormalMeanPrecConjugateTest>(
        "CLogNormalMeanPrecConjugateTest::testMarginalLikelihood", &CLogNormalMeanPrecConjugateTest::testMarginalLikelihood));
    suiteOfTests->addTest(new CppUnit::TestCaller<CLogNormalMeanPrecConjugateTest>(
        "CLogNormalMeanPrecConjugateTest::testMarginalLikelihoodMean", &CLogNormalMeanPrecConjugateTest::testMarginalLikelihoodMean));
    suiteOfTests->addTest(new CppUnit::TestCaller<CLogNormalMeanPrecConjugateTest>(
        "CLogNormalMeanPrecConjugateTest::testMarginalLikelihoodMode", &CLogNormalMeanPrecConjugateTest::testMarginalLikelihoodMode));
    suiteOfTests->addTest(
        new CppUnit::TestCaller<CLogNormalMeanPrecConjugateTest>("CLogNormalMeanPrecConjugateTest::testMarginalLikelihoodVariance",
                                                                 &CLogNormalMeanPrecConjugateTest::testMarginalLikelihoodVariance));
    suiteOfTests->addTest(new CppUnit::TestCaller<CLogNormalMeanPrecConjugateTest>(
        "CLogNormalMeanPrecConjugateTest::testSampleMarginalLikelihood", &CLogNormalMeanPrecConjugateTest::testSampleMarginalLikelihood));
    suiteOfTests->addTest(new CppUnit::TestCaller<CLogNormalMeanPrecConjugateTest>("CLogNormalMeanPrecConjugateTest::testCdf",
                                                                                   &CLogNormalMeanPrecConjugateTest::testCdf));
    suiteOfTests->addTest(
        new CppUnit::TestCaller<CLogNormalMeanPrecConjugateTest>("CLogNormalMeanPrecConjugateTest::testProbabilityOfLessLikelySamples",
                                                                 &CLogNormalMeanPrecConjugateTest::testProbabilityOfLessLikelySamples));
    suiteOfTests->addTest(new CppUnit::TestCaller<CLogNormalMeanPrecConjugateTest>("CLogNormalMeanPrecConjugateTest::testAnomalyScore",
                                                                                   &CLogNormalMeanPrecConjugateTest::testAnomalyScore));
    suiteOfTests->addTest(new CppUnit::TestCaller<CLogNormalMeanPrecConjugateTest>("CLogNormalMeanPrecConjugateTest::testOffset",
                                                                                   &CLogNormalMeanPrecConjugateTest::testOffset));
    suiteOfTests->addTest(new CppUnit::TestCaller<CLogNormalMeanPrecConjugateTest>("CLogNormalMeanPrecConjugateTest::testIntegerData",
                                                                                   &CLogNormalMeanPrecConjugateTest::testIntegerData));
    suiteOfTests->addTest(new CppUnit::TestCaller<CLogNormalMeanPrecConjugateTest>("CLogNormalMeanPrecConjugateTest::testLowVariationData",
                                                                                   &CLogNormalMeanPrecConjugateTest::testLowVariationData));
    suiteOfTests->addTest(new CppUnit::TestCaller<CLogNormalMeanPrecConjugateTest>("CLogNormalMeanPrecConjugateTest::testPersist",
                                                                                   &CLogNormalMeanPrecConjugateTest::testPersist));
    suiteOfTests->addTest(new CppUnit::TestCaller<CLogNormalMeanPrecConjugateTest>("CLogNormalMeanPrecConjugateTest::testVarianceScale",
                                                                                   &CLogNormalMeanPrecConjugateTest::testVarianceScale));
    suiteOfTests->addTest(new CppUnit::TestCaller<CLogNormalMeanPrecConjugateTest>("CLogNormalMeanPrecConjugateTest::testNegativeSample",
                                                                                   &CLogNormalMeanPrecConjugateTest::testNegativeSample));
=======
CppUnit::Test* CLogNormalMeanPrecConjugateTest::suite()
{
    CppUnit::TestSuite *suiteOfTests = new CppUnit::TestSuite("CLogNormalMeanPrecConjugateTest");

    suiteOfTests->addTest( new CppUnit::TestCaller<CLogNormalMeanPrecConjugateTest>(
                                   "CLogNormalMeanPrecConjugateTest::testMultipleUpdate",
                                   &CLogNormalMeanPrecConjugateTest::testMultipleUpdate) );
    suiteOfTests->addTest( new CppUnit::TestCaller<CLogNormalMeanPrecConjugateTest>(
                                   "CLogNormalMeanPrecConjugateTest::testPropagation",
                                   &CLogNormalMeanPrecConjugateTest::testPropagation) );
    suiteOfTests->addTest( new CppUnit::TestCaller<CLogNormalMeanPrecConjugateTest>(
                                   "CLogNormalMeanPrecConjugateTest::testMeanEstimation",
                                   &CLogNormalMeanPrecConjugateTest::testMeanEstimation) );
    suiteOfTests->addTest( new CppUnit::TestCaller<CLogNormalMeanPrecConjugateTest>(
                                   "CLogNormalMeanPrecConjugateTest::testPrecisionEstimation",
                                   &CLogNormalMeanPrecConjugateTest::testPrecisionEstimation) );
    suiteOfTests->addTest( new CppUnit::TestCaller<CLogNormalMeanPrecConjugateTest>(
                                   "CLogNormalMeanPrecConjugateTest::testMarginalLikelihood",
                                   &CLogNormalMeanPrecConjugateTest::testMarginalLikelihood) );
    suiteOfTests->addTest( new CppUnit::TestCaller<CLogNormalMeanPrecConjugateTest>(
                                   "CLogNormalMeanPrecConjugateTest::testMarginalLikelihoodMean",
                                   &CLogNormalMeanPrecConjugateTest::testMarginalLikelihoodMean) );
    suiteOfTests->addTest( new CppUnit::TestCaller<CLogNormalMeanPrecConjugateTest>(
                                   "CLogNormalMeanPrecConjugateTest::testMarginalLikelihoodMode",
                                   &CLogNormalMeanPrecConjugateTest::testMarginalLikelihoodMode) );
    suiteOfTests->addTest( new CppUnit::TestCaller<CLogNormalMeanPrecConjugateTest>(
                                   "CLogNormalMeanPrecConjugateTest::testMarginalLikelihoodVariance",
                                   &CLogNormalMeanPrecConjugateTest::testMarginalLikelihoodVariance) );
    suiteOfTests->addTest( new CppUnit::TestCaller<CLogNormalMeanPrecConjugateTest>(
                                   "CLogNormalMeanPrecConjugateTest::testSampleMarginalLikelihood",
                                   &CLogNormalMeanPrecConjugateTest::testSampleMarginalLikelihood) );
    suiteOfTests->addTest( new CppUnit::TestCaller<CLogNormalMeanPrecConjugateTest>(
                                   "CLogNormalMeanPrecConjugateTest::testCdf",
                                   &CLogNormalMeanPrecConjugateTest::testCdf) );
    suiteOfTests->addTest( new CppUnit::TestCaller<CLogNormalMeanPrecConjugateTest>(
                                   "CLogNormalMeanPrecConjugateTest::testProbabilityOfLessLikelySamples",
                                   &CLogNormalMeanPrecConjugateTest::testProbabilityOfLessLikelySamples) );
    suiteOfTests->addTest( new CppUnit::TestCaller<CLogNormalMeanPrecConjugateTest>(
                                   "CLogNormalMeanPrecConjugateTest::testAnomalyScore",
                                   &CLogNormalMeanPrecConjugateTest::testAnomalyScore) );
    suiteOfTests->addTest( new CppUnit::TestCaller<CLogNormalMeanPrecConjugateTest>(
                                   "CLogNormalMeanPrecConjugateTest::testOffset",
                                   &CLogNormalMeanPrecConjugateTest::testOffset) );
    suiteOfTests->addTest( new CppUnit::TestCaller<CLogNormalMeanPrecConjugateTest>(
                                   "CLogNormalMeanPrecConjugateTest::testIntegerData",
                                   &CLogNormalMeanPrecConjugateTest::testIntegerData) );
    suiteOfTests->addTest( new CppUnit::TestCaller<CLogNormalMeanPrecConjugateTest>(
                                   "CLogNormalMeanPrecConjugateTest::testLowVariationData",
                                   &CLogNormalMeanPrecConjugateTest::testLowVariationData) );
    suiteOfTests->addTest( new CppUnit::TestCaller<CLogNormalMeanPrecConjugateTest>(
                                   "CLogNormalMeanPrecConjugateTest::testPersist",
                                   &CLogNormalMeanPrecConjugateTest::testPersist) );
    suiteOfTests->addTest( new CppUnit::TestCaller<CLogNormalMeanPrecConjugateTest>(
                                   "CLogNormalMeanPrecConjugateTest::testVarianceScale",
                                   &CLogNormalMeanPrecConjugateTest::testVarianceScale) );
    suiteOfTests->addTest( new CppUnit::TestCaller<CLogNormalMeanPrecConjugateTest>(
                                   "CLogNormalMeanPrecConjugateTest::testNegativeSample",
                                   &CLogNormalMeanPrecConjugateTest::testNegativeSample) );
>>>>>>> d4e4cca7

    return suiteOfTests;
}<|MERGE_RESOLUTION|>--- conflicted
+++ resolved
@@ -58,12 +58,7 @@
 }
 }
 
-<<<<<<< HEAD
-void CLogNormalMeanPrecConjugateTest::testMultipleUpdate(void) {
-=======
-void CLogNormalMeanPrecConjugateTest::testMultipleUpdate()
-{
->>>>>>> d4e4cca7
+void CLogNormalMeanPrecConjugateTest::testMultipleUpdate() {
     LOG_DEBUG("+-------------------------------------------------------+");
     LOG_DEBUG("|  CLogNormalMeanPrecConjugateTest::testMultipleUpdate  |");
     LOG_DEBUG("+-------------------------------------------------------+");
@@ -153,12 +148,7 @@
     }
 }
 
-<<<<<<< HEAD
-void CLogNormalMeanPrecConjugateTest::testPropagation(void) {
-=======
-void CLogNormalMeanPrecConjugateTest::testPropagation()
-{
->>>>>>> d4e4cca7
+void CLogNormalMeanPrecConjugateTest::testPropagation() {
     LOG_DEBUG("+----------------------------------------------------+");
     LOG_DEBUG("|  CLogNormalMeanPrecConjugateTest::testPropagation  |");
     LOG_DEBUG("+----------------------------------------------------+");
@@ -194,12 +184,7 @@
     CPPUNIT_ASSERT_DOUBLES_EQUAL(precision, propagatedPrecision, eps);
 }
 
-<<<<<<< HEAD
-void CLogNormalMeanPrecConjugateTest::testMeanEstimation(void) {
-=======
-void CLogNormalMeanPrecConjugateTest::testMeanEstimation()
-{
->>>>>>> d4e4cca7
+void CLogNormalMeanPrecConjugateTest::testMeanEstimation() {
     LOG_DEBUG("+-------------------------------------------------------+");
     LOG_DEBUG("|  CLogNormalMeanPrecConjugateTest::testMeanEstimation  |");
     LOG_DEBUG("+-------------------------------------------------------+");
@@ -219,14 +204,8 @@
 
         unsigned int errors[] = {0u, 0u, 0u, 0u, 0u, 0u, 0u, 0u};
 
-<<<<<<< HEAD
         for (unsigned int test = 0; test < nTests; ++test) {
-            double location = ::log(0.5 * (test + 1));
-=======
-        for (unsigned int test = 0; test < nTests; ++test)
-        {
             double location = std::log(0.5 * (test + 1));
->>>>>>> d4e4cca7
             double squareScale = 4.0;
 
             TDoubleVec samples;
@@ -263,12 +242,7 @@
     }
 }
 
-<<<<<<< HEAD
-void CLogNormalMeanPrecConjugateTest::testPrecisionEstimation(void) {
-=======
-void CLogNormalMeanPrecConjugateTest::testPrecisionEstimation()
-{
->>>>>>> d4e4cca7
+void CLogNormalMeanPrecConjugateTest::testPrecisionEstimation() {
     LOG_DEBUG("+------------------------------------------------------------+");
     LOG_DEBUG("|  CLogNormalMeanPrecConjugateTest::testPrecisionEstimation  |");
     LOG_DEBUG("+------------------------------------------------------------+");
@@ -328,12 +302,7 @@
     }
 }
 
-<<<<<<< HEAD
-void CLogNormalMeanPrecConjugateTest::testMarginalLikelihood(void) {
-=======
-void CLogNormalMeanPrecConjugateTest::testMarginalLikelihood()
-{
->>>>>>> d4e4cca7
+void CLogNormalMeanPrecConjugateTest::testMarginalLikelihood() {
     LOG_DEBUG("+-----------------------------------------------------------+");
     LOG_DEBUG("|  CLogNormalMeanPrecConjugateTest::testMarginalLikelihood  |");
     LOG_DEBUG("+-----------------------------------------------------------+");
@@ -403,27 +372,15 @@
             const double eps = 1e-4;
             double deltas[] = {-5.0, -4.0, -3.0, -2.0, -1.0, -0.5, 0.0, 0.5, 1.0, 2.0, 3.0, 4.0, 5.0};
 
-<<<<<<< HEAD
             for (size_t k = 0; k < boost::size(deltas); ++k) {
-                double x = ::exp(location + deltas[k] * ::sqrt(squareScale));
-=======
-            for (size_t k = 0; k < boost::size(deltas); ++k)
-            {
                 double x = std::exp(location + deltas[k] * std::sqrt(squareScale));
->>>>>>> d4e4cca7
                 TDouble1Vec sample(1, x);
 
                 LOG_DEBUG("number = " << numberSamples[i] << ", sample = " << sample[0]);
 
                 double logLikelihood = 0.0;
-<<<<<<< HEAD
                 CPPUNIT_ASSERT_EQUAL(maths_t::E_FpNoErrors, filter.jointLogMarginalLikelihood(sample, logLikelihood));
-                double pdf = ::exp(logLikelihood);
-=======
-                CPPUNIT_ASSERT_EQUAL(maths_t::E_FpNoErrors,
-                                     filter.jointLogMarginalLikelihood(sample, logLikelihood));
                 double pdf = std::exp(logLikelihood);
->>>>>>> d4e4cca7
 
                 double lowerBound = 0.0, upperBound = 0.0;
                 sample[0] -= eps;
@@ -484,19 +441,8 @@
     }
 
     {
-<<<<<<< HEAD
         const double varianceScales[] = {0.1, 0.2, 0.3, 0.4, 0.5, 0.6, 0.7, 0.8, 0.9, 1.0, 1.2, 1.5, 2.0, 2.5, 3.0, 4.0, 5.0};
-        boost::math::lognormal_distribution<> logNormal(location, ::sqrt(squareScale));
-=======
-        const double varianceScales[] =
-            {
-                0.1, 0.2, 0.3, 0.4, 0.5,
-                0.6, 0.7, 0.8, 0.9, 1.0,
-                1.2, 1.5, 2.0, 2.5, 3.0,
-                4.0, 5.0
-            };
         boost::math::lognormal_distribution<> logNormal(location, std::sqrt(squareScale));
->>>>>>> d4e4cca7
 
         CLogNormalMeanPrecConjugate filter(makePrior());
         TDoubleVec samples;
@@ -533,18 +479,9 @@
                 double shift = std::log(1.0 + vs * (std::exp(squareScale) - 1.0)) - squareScale;
                 double shiftedLocation = location - 0.5 * shift;
                 double shiftedSquareScale = squareScale + shift;
-<<<<<<< HEAD
-                boost::math::lognormal_distribution<> scaledLogNormal(shiftedLocation, ::sqrt(shiftedSquareScale));
+                boost::math::lognormal_distribution<> scaledLogNormal(shiftedLocation, std::sqrt(shiftedSquareScale));
                 LOG_DEBUG("*** vs = " << boost::math::variance(scaledLogNormal) / boost::math::variance(logNormal) << " ***");
                 for (std::size_t j = 0u; j < boost::size(percentages); ++j) {
-=======
-                boost::math::lognormal_distribution<> scaledLogNormal(shiftedLocation,
-                                                                      std::sqrt(shiftedSquareScale));
-                LOG_DEBUG("*** vs = " <<   boost::math::variance(scaledLogNormal)
-                                         / boost::math::variance(logNormal) << " ***");
-                for (std::size_t j = 0u; j < boost::size(percentages); ++j)
-                {
->>>>>>> d4e4cca7
                     double q1 = boost::math::quantile(scaledLogNormal, (50.0 - percentages[j] / 2.0) / 100.0);
                     double q2 = boost::math::quantile(scaledLogNormal, (50.0 + percentages[j] / 2.0) / 100.0);
                     TDoubleDoublePr interval = filter.marginalLikelihoodConfidenceInterval(
@@ -566,12 +503,7 @@
     }
 }
 
-<<<<<<< HEAD
-void CLogNormalMeanPrecConjugateTest::testMarginalLikelihoodMean(void) {
-=======
-void CLogNormalMeanPrecConjugateTest::testMarginalLikelihoodMean()
-{
->>>>>>> d4e4cca7
+void CLogNormalMeanPrecConjugateTest::testMarginalLikelihoodMean() {
     LOG_DEBUG("+---------------------------------------------------------------+");
     LOG_DEBUG("|  CLogNormalMeanPrecConjugateTest::testMarginalLikelihoodMean  |");
     LOG_DEBUG("+---------------------------------------------------------------+");
@@ -611,12 +543,7 @@
 
                 CPPUNIT_ASSERT_DOUBLES_EQUAL(expectedMean, filter.marginalLikelihoodMean(), 0.35 * expectedMean);
 
-<<<<<<< HEAD
-                relativeError.add(::fabs(filter.marginalLikelihoodMean() - expectedMean) / expectedMean);
-=======
-                relativeError.add(std::fabs(filter.marginalLikelihoodMean() - expectedMean)
-                                  / expectedMean);
->>>>>>> d4e4cca7
+                relativeError.add(std::fabs(filter.marginalLikelihoodMean() - expectedMean) / expectedMean);
             }
 
             LOG_DEBUG("relativeError = " << maths::CBasicStatistics::mean(relativeError));
@@ -625,12 +552,7 @@
     }
 }
 
-<<<<<<< HEAD
-void CLogNormalMeanPrecConjugateTest::testMarginalLikelihoodMode(void) {
-=======
-void CLogNormalMeanPrecConjugateTest::testMarginalLikelihoodMode()
-{
->>>>>>> d4e4cca7
+void CLogNormalMeanPrecConjugateTest::testMarginalLikelihoodMode() {
     LOG_DEBUG("+---------------------------------------------------------------+");
     LOG_DEBUG("|  CLogNormalMeanPrecConjugateTest::testMarginalLikelihoodMode  |");
     LOG_DEBUG("+---------------------------------------------------------------+");
@@ -648,12 +570,7 @@
         for (std::size_t j = 0u; j < boost::size(squareScales); ++j) {
             LOG_DEBUG("*** location = " << locations[i] << ", squareScale = " << squareScales[j] << " ***");
 
-<<<<<<< HEAD
-            boost::math::lognormal_distribution<> logNormal(locations[i], ::sqrt(squareScales[j]));
-=======
-            boost::math::lognormal_distribution<> logNormal(locations[i],
-                                                            std::sqrt(squareScales[j]));
->>>>>>> d4e4cca7
+            boost::math::lognormal_distribution<> logNormal(locations[i], std::sqrt(squareScales[j]));
 
             CLogNormalMeanPrecConjugate filter(makePrior());
             TDoubleVec samples;
@@ -669,30 +586,14 @@
                 double shift = std::log(1.0 + vs * (std::exp(squareScales[j]) - 1.0)) - squareScales[j];
                 double shiftedLocation = locations[i] - 0.5 * shift;
                 double shiftedSquareScale = squareScales[j] + shift;
-<<<<<<< HEAD
-                boost::math::lognormal_distribution<> scaledLogNormal(shiftedLocation, ::sqrt(shiftedSquareScale));
+                boost::math::lognormal_distribution<> scaledLogNormal(shiftedLocation, std::sqrt(shiftedSquareScale));
                 double expectedMode = boost::math::mode(scaledLogNormal);
                 LOG_DEBUG("dm = " << boost::math::mean(scaledLogNormal) - boost::math::mean(logNormal)
                                   << ", vs = " << boost::math::variance(scaledLogNormal) / boost::math::variance(logNormal)
                                   << ", marginalLikelihoodMode = " << filter.marginalLikelihoodMode(weightStyle, weight)
                                   << ", expectedMode = " << expectedMode);
                 CPPUNIT_ASSERT_DOUBLES_EQUAL(expectedMode, filter.marginalLikelihoodMode(weightStyle, weight), 1.0);
-                error.add(::fabs(filter.marginalLikelihoodMode(weightStyle, weight) - expectedMode));
-=======
-                boost::math::lognormal_distribution<> scaledLogNormal(shiftedLocation,
-                                                                      std::sqrt(shiftedSquareScale));
-                double expectedMode = boost::math::mode(scaledLogNormal);
-                LOG_DEBUG("dm = " <<   boost::math::mean(scaledLogNormal)
-                                     - boost::math::mean(logNormal)
-                          << ", vs = " <<   boost::math::variance(scaledLogNormal)
-                                          / boost::math::variance(logNormal)
-                          << ", marginalLikelihoodMode = " << filter.marginalLikelihoodMode(weightStyle, weight)
-                          << ", expectedMode = " << expectedMode);
-                CPPUNIT_ASSERT_DOUBLES_EQUAL(expectedMode,
-                                             filter.marginalLikelihoodMode(weightStyle, weight),
-                                             1.0);
                 error.add(std::fabs(filter.marginalLikelihoodMode(weightStyle, weight) - expectedMode));
->>>>>>> d4e4cca7
             }
             LOG_DEBUG("error = " << maths::CBasicStatistics::mean(error));
             CPPUNIT_ASSERT(maths::CBasicStatistics::mean(error) < 0.26);
@@ -700,12 +601,7 @@
     }
 }
 
-<<<<<<< HEAD
-void CLogNormalMeanPrecConjugateTest::testMarginalLikelihoodVariance(void) {
-=======
-void CLogNormalMeanPrecConjugateTest::testMarginalLikelihoodVariance()
-{
->>>>>>> d4e4cca7
+void CLogNormalMeanPrecConjugateTest::testMarginalLikelihoodVariance() {
     LOG_DEBUG("+-------------------------------------------------------------------+");
     LOG_DEBUG("|  CLogNormalMeanPrecConjugateTest::testMarginalLikelihoodVariance  |");
     LOG_DEBUG("+-------------------------------------------------------------------+");
@@ -745,12 +641,7 @@
                                                               << ", expectedVariance = " << expectedVariance);
                 }
 
-<<<<<<< HEAD
-                relativeError.add(::fabs(filter.marginalLikelihoodVariance() - expectedVariance) / expectedVariance);
-=======
-                relativeError.add(std::fabs(filter.marginalLikelihoodVariance() - expectedVariance)
-                                  / expectedVariance);
->>>>>>> d4e4cca7
+                relativeError.add(std::fabs(filter.marginalLikelihoodVariance() - expectedVariance) / expectedVariance);
             }
 
             LOG_DEBUG("relativeError = " << maths::CBasicStatistics::mean(relativeError));
@@ -759,12 +650,7 @@
     }
 }
 
-<<<<<<< HEAD
-void CLogNormalMeanPrecConjugateTest::testSampleMarginalLikelihood(void) {
-=======
-void CLogNormalMeanPrecConjugateTest::testSampleMarginalLikelihood()
-{
->>>>>>> d4e4cca7
+void CLogNormalMeanPrecConjugateTest::testSampleMarginalLikelihood() {
     LOG_DEBUG("+-----------------------------------------------------------------+");
     LOG_DEBUG("|  CLogNormalMeanPrecConjugateTest::testSampleMarginalLikelihood  |");
     LOG_DEBUG("+-----------------------------------------------------------------+");
@@ -821,16 +707,8 @@
             LOG_DEBUG("expectedVar = " << filter.marginalLikelihoodVariance()
                                        << ", sampledVar = " << maths::CBasicStatistics::variance(sampledMoments));
 
-<<<<<<< HEAD
             CPPUNIT_ASSERT_DOUBLES_EQUAL(filter.marginalLikelihoodMean(), maths::CBasicStatistics::mean(sampledMoments), 0.8);
-            meanMeanError.add(::fabs(filter.marginalLikelihoodMean() - maths::CBasicStatistics::mean(sampledMoments)));
-=======
-            CPPUNIT_ASSERT_DOUBLES_EQUAL(filter.marginalLikelihoodMean(),
-                                         maths::CBasicStatistics::mean(sampledMoments),
-                                         0.8);
-            meanMeanError.add(std::fabs(  filter.marginalLikelihoodMean()
-                                     - maths::CBasicStatistics::mean(sampledMoments)));
->>>>>>> d4e4cca7
+            meanMeanError.add(std::fabs(filter.marginalLikelihoodMean() - maths::CBasicStatistics::mean(sampledMoments)));
         }
 
         std::sort(sampled.begin(), sampled.end());
@@ -851,12 +729,7 @@
     CPPUNIT_ASSERT(maths::CBasicStatistics::mean(meanMeanError) < 0.25);
 }
 
-<<<<<<< HEAD
-void CLogNormalMeanPrecConjugateTest::testCdf(void) {
-=======
-void CLogNormalMeanPrecConjugateTest::testCdf()
-{
->>>>>>> d4e4cca7
+void CLogNormalMeanPrecConjugateTest::testCdf() {
     LOG_DEBUG("+--------------------------------------------+");
     LOG_DEBUG("|  CLogNormalMeanPrecConjugateTest::testCdf  |");
     LOG_DEBUG("+--------------------------------------------+");
@@ -891,16 +764,9 @@
         double f = (lowerBound + upperBound) / 2.0;
         CPPUNIT_ASSERT(filter.minusLogJointCdfComplement(TDouble1Vec(1, -1.0), lowerBound, upperBound));
         double fComplement = (lowerBound + upperBound) / 2.0;
-<<<<<<< HEAD
         LOG_DEBUG("log(F(x)) = " << -f << ", log(1 - F(x)) = " << fComplement);
-        CPPUNIT_ASSERT_DOUBLES_EQUAL(::log(std::numeric_limits<double>::min()), -f, 1e-10);
-        CPPUNIT_ASSERT_EQUAL(1.0, ::exp(-fComplement));
-=======
-        LOG_DEBUG("log(F(x)) = " << -f
-                  << ", log(1 - F(x)) = " << fComplement);
         CPPUNIT_ASSERT_DOUBLES_EQUAL(std::log(std::numeric_limits<double>::min()), -f, 1e-10);
         CPPUNIT_ASSERT_EQUAL(1.0, std::exp(-fComplement));
->>>>>>> d4e4cca7
 
         for (std::size_t j = 1u; j < 500; ++j) {
             double x = static_cast<double>(j) / 2.0;
@@ -909,25 +775,13 @@
             f = (lowerBound + upperBound) / 2.0;
             CPPUNIT_ASSERT(filter.minusLogJointCdfComplement(TDouble1Vec(1, x), lowerBound, upperBound));
             fComplement = (lowerBound + upperBound) / 2.0;
-<<<<<<< HEAD
             LOG_DEBUG("log(F(x)) = " << (f == 0.0 ? f : -f) << ", log(1 - F(x)) = " << (fComplement == 0.0 ? fComplement : -fComplement));
-            CPPUNIT_ASSERT_DOUBLES_EQUAL(1.0, ::exp(-f) + ::exp(-fComplement), 1e-10);
-        }
-    }
-}
-
-void CLogNormalMeanPrecConjugateTest::testProbabilityOfLessLikelySamples(void) {
-=======
-            LOG_DEBUG("log(F(x)) = " << (f == 0.0 ? f : -f)
-                      << ", log(1 - F(x)) = " << (fComplement == 0.0 ? fComplement : -fComplement));
             CPPUNIT_ASSERT_DOUBLES_EQUAL(1.0, std::exp(-f) + std::exp(-fComplement), 1e-10);
         }
     }
 }
 
-void CLogNormalMeanPrecConjugateTest::testProbabilityOfLessLikelySamples()
-{
->>>>>>> d4e4cca7
+void CLogNormalMeanPrecConjugateTest::testProbabilityOfLessLikelySamples() {
     LOG_DEBUG("+-----------------------------------------------------------------------+");
     LOG_DEBUG("|  CLogNormalMeanPrecConjugateTest::testProbabilityOfLessLikelySamples  |");
     LOG_DEBUG("+-----------------------------------------------------------------------+");
@@ -947,18 +801,9 @@
 
     TMeanAccumulator meanError;
 
-<<<<<<< HEAD
     for (size_t i = 0; i < boost::size(means); ++i) {
         for (size_t j = 0; j < boost::size(squareScales); ++j) {
-            LOG_DEBUG("means = " << means[i] << ", scale = " << ::sqrt(squareScales[j]));
-=======
-    for (size_t i = 0; i < boost::size(means); ++i)
-    {
-        for (size_t j = 0; j < boost::size(squareScales); ++j)
-        {
-            LOG_DEBUG("means = " << means[i]
-                      << ", scale = " << std::sqrt(squareScales[j]));
->>>>>>> d4e4cca7
+            LOG_DEBUG("means = " << means[i] << ", scale = " << std::sqrt(squareScales[j]));
 
             TDoubleVec samples;
             rng.generateLogNormalSamples(means[i], squareScales[j], 1000, samples);
@@ -967,11 +812,7 @@
             filter.addSamples(samples);
 
             double location = filter.normalMean();
-<<<<<<< HEAD
-            double scale = ::sqrt(1.0 / filter.normalPrecision());
-=======
-            double scale    = std::sqrt(1.0 / filter.normalPrecision());
->>>>>>> d4e4cca7
+            double scale = std::sqrt(1.0 / filter.normalPrecision());
 
             TDoubleVec likelihoods;
             for (std::size_t k = 0u; k < samples.size(); ++k) {
@@ -1078,12 +919,7 @@
     CPPUNIT_ASSERT(maths::CBasicStatistics::mean(meanError) < 0.01);
 }
 
-<<<<<<< HEAD
-void CLogNormalMeanPrecConjugateTest::testAnomalyScore(void) {
-=======
-void CLogNormalMeanPrecConjugateTest::testAnomalyScore()
-{
->>>>>>> d4e4cca7
+void CLogNormalMeanPrecConjugateTest::testAnomalyScore() {
     LOG_DEBUG("+-----------------------------------------------------+");
     LOG_DEBUG("|  CLogNormalMeanPrecConjugateTest::testAnomalyScore  |");
     LOG_DEBUG("+-----------------------------------------------------+");
@@ -1117,17 +953,9 @@
     double totalFalsePositiveRate = 0.0;
     std::size_t totalPositives[] = {0u, 0u, 0u};
 
-<<<<<<< HEAD
     for (size_t i = 0; i < boost::size(means); ++i) {
         for (size_t j = 0; j < boost::size(squareScales); ++j) {
-            LOG_DEBUG("mean = " << means[i] << ", scale = " << ::sqrt(squareScales[j]));
-=======
-    for (size_t i = 0; i < boost::size(means); ++i)
-    {
-        for (size_t j = 0; j < boost::size(squareScales); ++j)
-        {
             LOG_DEBUG("mean = " << means[i] << ", scale = " << std::sqrt(squareScales[j]));
->>>>>>> d4e4cca7
 
             boost::math::lognormal_distribution<> logNormal(means[i], std::sqrt(squareScales[j]));
 
@@ -1215,12 +1043,7 @@
     CPPUNIT_ASSERT(totalFalsePositiveRate < 0.004);
 }
 
-<<<<<<< HEAD
-void CLogNormalMeanPrecConjugateTest::testOffset(void) {
-=======
-void CLogNormalMeanPrecConjugateTest::testOffset()
-{
->>>>>>> d4e4cca7
+void CLogNormalMeanPrecConjugateTest::testOffset() {
     LOG_DEBUG("+-----------------------------------------------+");
     LOG_DEBUG("|  CLogNormalMeanPrecConjugateTest::testOffset  |");
     LOG_DEBUG("+-----------------------------------------------+");
@@ -1285,12 +1108,7 @@
     }
 }
 
-<<<<<<< HEAD
-void CLogNormalMeanPrecConjugateTest::testIntegerData(void) {
-=======
-void CLogNormalMeanPrecConjugateTest::testIntegerData()
-{
->>>>>>> d4e4cca7
+void CLogNormalMeanPrecConjugateTest::testIntegerData() {
     LOG_DEBUG("+----------------------------------------------------+");
     LOG_DEBUG("|  CLogNormalMeanPrecConjugateTest::testIntegerData  |");
     LOG_DEBUG("+----------------------------------------------------+");
@@ -1317,14 +1135,8 @@
             CLogNormalMeanPrecConjugate filter1(makePrior(maths_t::E_IntegerData, 0.1));
             CLogNormalMeanPrecConjugate filter2(makePrior(maths_t::E_ContinuousData, 0.1));
 
-<<<<<<< HEAD
             for (std::size_t k = 0; k < nSamples; ++k) {
-                double x = ::floor(samples[k]);
-=======
-        for (std::size_t k = 0; k < nSamples; ++k)
-        {
-            double x = std::floor(samples[k]);
->>>>>>> d4e4cca7
+                double x = std::floor(samples[k]);
 
                 TDouble1Vec sample(1, x);
                 filter1.addSamples(sample);
@@ -1333,26 +1145,14 @@
                 filter2.addSamples(sample);
             }
 
-<<<<<<< HEAD
-            typedef maths::CEqualWithTolerance<double> TEqual;
+            using TEqual = maths::CEqualWithTolerance<double>;
             TEqual equal(maths::CToleranceTypes::E_RelativeTolerance, 0.01);
             CPPUNIT_ASSERT(filter1.equalTolerance(filter2, equal));
 
             TMeanAccumulator meanLogLikelihood1;
             TMeanAccumulator meanLogLikelihood2;
             for (std::size_t k = 0u; k < nSamples; ++k) {
-                double x = ::floor(samples[k]);
-=======
-        using TEqual = maths::CEqualWithTolerance<double>;
-        TEqual equal(maths::CToleranceTypes::E_RelativeTolerance, 0.01);
-        CPPUNIT_ASSERT(filter1.equalTolerance(filter2, equal));
-
-        TMeanAccumulator meanLogLikelihood1;
-        TMeanAccumulator meanLogLikelihood2;
-        for (std::size_t k = 0u; k < nSamples; ++k)
-        {
-            double x = std::floor(samples[k]);
->>>>>>> d4e4cca7
+                double x = std::floor(samples[k]);
 
                 TDouble1Vec sample(1, x);
                 double logLikelihood1;
@@ -1396,14 +1196,8 @@
             TMeanAccumulator meanProbability1;
             TMeanAccumulator meanProbability2;
 
-<<<<<<< HEAD
             for (std::size_t k = 0; k < nSamples; ++k) {
-                double x = ::floor(samples[k]);
-=======
-            for (std::size_t k = 0; k < nSamples; ++k)
-            {
                 double x = std::floor(samples[k]);
->>>>>>> d4e4cca7
 
                 TDouble1Vec sample(1, x);
 
@@ -1435,12 +1229,7 @@
     CPPUNIT_ASSERT(maths::CBasicStatistics::mean(meanError) < 0.005);
 }
 
-<<<<<<< HEAD
-void CLogNormalMeanPrecConjugateTest::testLowVariationData(void) {
-=======
-void CLogNormalMeanPrecConjugateTest::testLowVariationData()
-{
->>>>>>> d4e4cca7
+void CLogNormalMeanPrecConjugateTest::testLowVariationData() {
     LOG_DEBUG("+---------------------------------------------------------+");
     LOG_DEBUG("|  CLogNormalMeanPrecConjugateTest::testLowVariationData  |");
     LOG_DEBUG("+---------------------------------------------------------+");
@@ -1470,12 +1259,7 @@
     }
 }
 
-<<<<<<< HEAD
-void CLogNormalMeanPrecConjugateTest::testPersist(void) {
-=======
-void CLogNormalMeanPrecConjugateTest::testPersist()
-{
->>>>>>> d4e4cca7
+void CLogNormalMeanPrecConjugateTest::testPersist() {
     LOG_DEBUG("+------------------------------------------------+");
     LOG_DEBUG("|  CLogNormalMeanPrecConjugateTest::testPersist  |");
     LOG_DEBUG("+------------------------------------------------+");
@@ -1530,12 +1314,7 @@
     CPPUNIT_ASSERT_EQUAL(origXml, newXml);
 }
 
-<<<<<<< HEAD
-void CLogNormalMeanPrecConjugateTest::testVarianceScale(void) {
-=======
-void CLogNormalMeanPrecConjugateTest::testVarianceScale()
-{
->>>>>>> d4e4cca7
+void CLogNormalMeanPrecConjugateTest::testVarianceScale() {
     LOG_DEBUG("+------------------------------------------------------+");
     LOG_DEBUG("|  CLogNormalMeanPrecConjugateTest::testVarianceScale  |");
     LOG_DEBUG("+------------------------------------------------------+");
@@ -1564,14 +1343,8 @@
         const double location = 2.0;
         const double squareScale = 1.5;
         {
-<<<<<<< HEAD
-            boost::math::lognormal_distribution<> logNormal(location, ::sqrt(squareScale));
+            boost::math::lognormal_distribution<> logNormal(location, std::sqrt(squareScale));
             LOG_DEBUG("mean = " << boost::math::mean(logNormal) << ", variance = " << boost::math::variance(logNormal));
-=======
-            boost::math::lognormal_distribution<> logNormal(location, std::sqrt(squareScale));
-            LOG_DEBUG("mean = " << boost::math::mean(logNormal)
-                      << ", variance = " << boost::math::variance(logNormal));
->>>>>>> d4e4cca7
         }
 
         const double varianceScales[] = {0.20, 0.50, 0.75, 1.50, 2.00, 5.00};
@@ -1622,17 +1395,9 @@
                 }
                 std::sort(probabilities.begin(), probabilities.end());
 
-<<<<<<< HEAD
                 for (size_t j = 0; j < boost::size(percentiles); ++j) {
                     std::size_t index = static_cast<std::size_t>(static_cast<double>(nScaledSamples) * percentiles[j] / 100.0);
-                    double error = ::fabs(probabilities[index] - percentiles[j] / 100.0);
-=======
-                for (size_t j = 0; j < boost::size(percentiles); ++j)
-                {
-                    std::size_t index = static_cast<std::size_t>(
-                            static_cast<double>(nScaledSamples) * percentiles[j]/100.0);
-                    double error = std::fabs(probabilities[index] - percentiles[j]/100.0);
->>>>>>> d4e4cca7
+                    double error = std::fabs(probabilities[index] - percentiles[j] / 100.0);
                     unscaledPercentileErrors.push_back(error);
                     unscaledMeanPercentileError += error;
                 }
@@ -1645,14 +1410,8 @@
                 double ss = std::log(1.0 + varianceScales[j] * (std::exp(squareScale) - 1.0));
                 double shiftedLocation = location + (squareScale - ss) / 2.0;
                 {
-<<<<<<< HEAD
-                    boost::math::lognormal_distribution<> logNormal(shiftedLocation, ::sqrt(ss));
+                    boost::math::lognormal_distribution<> logNormal(shiftedLocation, std::sqrt(ss));
                     LOG_DEBUG("mean = " << boost::math::mean(logNormal) << ", variance = " << boost::math::variance(logNormal));
-=======
-                    boost::math::lognormal_distribution<> logNormal(shiftedLocation, std::sqrt(ss));
-                    LOG_DEBUG("mean = " << boost::math::mean(logNormal)
-                              << ", variance = " << boost::math::variance(logNormal));
->>>>>>> d4e4cca7
                 }
 
                 TDoubleVec scaledSamples;
@@ -1677,17 +1436,9 @@
                 std::sort(probabilities.begin(), probabilities.end());
 
                 double meanPercentileError = 0.0;
-<<<<<<< HEAD
                 for (size_t k = 0; k < boost::size(percentiles); ++k) {
                     std::size_t index = static_cast<std::size_t>(static_cast<double>(nScaledSamples) * percentiles[k] / 100.0);
-                    double error = ::fabs(probabilities[index] - percentiles[k] / 100.0);
-=======
-                for (size_t k = 0; k < boost::size(percentiles); ++k)
-                {
-                    std::size_t index = static_cast<std::size_t>(
-                            static_cast<double>(nScaledSamples) * percentiles[k]/100.0);
-                    double error = std::fabs(probabilities[index] - percentiles[k]/100.0);
->>>>>>> d4e4cca7
+                    double error = std::fabs(probabilities[index] - percentiles[k] / 100.0);
                     meanPercentileError += error;
                     double threshold = percentileErrorTolerance + unscaledPercentileErrors[k];
 
@@ -1729,16 +1480,8 @@
 
             double ss = std::log(1.0 + varianceScales[i] * (std::exp(squareScale) - 1.0));
             double shiftedLocation = location + (squareScale - ss) / 2.0;
-<<<<<<< HEAD
-            boost::math::lognormal_distribution<> logNormal(shiftedLocation, ::sqrt(ss));
+            boost::math::lognormal_distribution<> logNormal(shiftedLocation, std::sqrt(ss));
             { LOG_DEBUG("mean = " << boost::math::mean(logNormal) << ", variance = " << boost::math::variance(logNormal)); }
-=======
-            boost::math::lognormal_distribution<> logNormal(shiftedLocation, std::sqrt(ss));
-            {
-                LOG_DEBUG("mean = " << boost::math::mean(logNormal)
-                          << ", variance = " << boost::math::variance(logNormal));
-            }
->>>>>>> d4e4cca7
             double expectedDifferentialEntropy = maths::CTools::differentialEntropy(logNormal);
 
             CLogNormalMeanPrecConjugate filter(makePrior());
@@ -1805,12 +1548,7 @@
                     }
 
                     // We purposely don't estimate true variance in this case.
-<<<<<<< HEAD
-                    if (::sqrt(variance) < mean * maths::MINIMUM_COEFFICIENT_OF_VARIATION) {
-=======
-                    if (std::sqrt(variance) < mean * maths::MINIMUM_COEFFICIENT_OF_VARIATION)
-                    {
->>>>>>> d4e4cca7
+                    if (std::sqrt(variance) < mean * maths::MINIMUM_COEFFICIENT_OF_VARIATION) {
                         continue;
                     }
 
@@ -1856,23 +1594,12 @@
                             weights.resize(samples.size(), TDouble4Vec(1, scale));
                             filter.addSamples(weightStyle, samples, weights);
 
-<<<<<<< HEAD
-                            boost::math::lognormal_distribution<> logNormal(filter.normalMean(), ::sqrt(1.0 / filter.normalPrecision()));
+                            boost::math::lognormal_distribution<> logNormal(filter.normalMean(), std::sqrt(1.0 / filter.normalPrecision()));
                             double dm = (dataTypes[t] == maths_t::E_IntegerData ? 0.5 : 0.0);
                             double dv = (dataTypes[t] == maths_t::E_IntegerData ? 1.0 / 12.0 : 0.0);
-                            double trialMeanError = ::fabs(boost::math::mean(logNormal) - (mean + dm)) / std::max(1.0, mean);
+                            double trialMeanError = std::fabs(boost::math::mean(logNormal) - (mean + dm)) / std::max(1.0, mean);
                             double trialVarianceError =
-                                ::fabs(boost::math::variance(logNormal) - (variance + dv)) / std::max(1.0, variance);
-=======
-                            boost::math::lognormal_distribution<> logNormal(filter.normalMean(),
-                                                                            std::sqrt(1.0 / filter.normalPrecision()));
-                            double dm = (dataTypes[t] == maths_t::E_IntegerData ? 0.5 : 0.0);
-                            double dv = (dataTypes[t] == maths_t::E_IntegerData ? 1.0 / 12.0 : 0.0);
-                            double trialMeanError = std::fabs(boost::math::mean(logNormal) - (mean + dm))
-                                                    / std::max(1.0, mean);
-                            double trialVarianceError = std::fabs(boost::math::variance(logNormal) - (variance + dv))
-                                                        / std::max(1.0, variance);
->>>>>>> d4e4cca7
+                                std::fabs(boost::math::variance(logNormal) - (variance + dv)) / std::max(1.0, variance);
 
                             LOG_DEBUG("trial mean error = " << trialMeanError);
                             LOG_DEBUG("trial variance error = " << trialVarianceError);
@@ -1902,12 +1629,7 @@
     }
 }
 
-<<<<<<< HEAD
-void CLogNormalMeanPrecConjugateTest::testNegativeSample(void) {
-=======
-void CLogNormalMeanPrecConjugateTest::testNegativeSample()
-{
->>>>>>> d4e4cca7
+void CLogNormalMeanPrecConjugateTest::testNegativeSample() {
     LOG_DEBUG("+-------------------------------------------------------+");
     LOG_DEBUG("|  CLogNormalMeanPrecConjugateTest::testNegativeSample  |");
     LOG_DEBUG("+-------------------------------------------------------+");
@@ -1943,8 +1665,7 @@
     CPPUNIT_ASSERT(filter1.equalTolerance(filter2, equal));
 }
 
-<<<<<<< HEAD
-CppUnit::Test* CLogNormalMeanPrecConjugateTest::suite(void) {
+CppUnit::Test* CLogNormalMeanPrecConjugateTest::suite() {
     CppUnit::TestSuite* suiteOfTests = new CppUnit::TestSuite("CLogNormalMeanPrecConjugateTest");
 
     suiteOfTests->addTest(new CppUnit::TestCaller<CLogNormalMeanPrecConjugateTest>("CLogNormalMeanPrecConjugateTest::testMultipleUpdate",
@@ -1985,66 +1706,6 @@
                                                                                    &CLogNormalMeanPrecConjugateTest::testVarianceScale));
     suiteOfTests->addTest(new CppUnit::TestCaller<CLogNormalMeanPrecConjugateTest>("CLogNormalMeanPrecConjugateTest::testNegativeSample",
                                                                                    &CLogNormalMeanPrecConjugateTest::testNegativeSample));
-=======
-CppUnit::Test* CLogNormalMeanPrecConjugateTest::suite()
-{
-    CppUnit::TestSuite *suiteOfTests = new CppUnit::TestSuite("CLogNormalMeanPrecConjugateTest");
-
-    suiteOfTests->addTest( new CppUnit::TestCaller<CLogNormalMeanPrecConjugateTest>(
-                                   "CLogNormalMeanPrecConjugateTest::testMultipleUpdate",
-                                   &CLogNormalMeanPrecConjugateTest::testMultipleUpdate) );
-    suiteOfTests->addTest( new CppUnit::TestCaller<CLogNormalMeanPrecConjugateTest>(
-                                   "CLogNormalMeanPrecConjugateTest::testPropagation",
-                                   &CLogNormalMeanPrecConjugateTest::testPropagation) );
-    suiteOfTests->addTest( new CppUnit::TestCaller<CLogNormalMeanPrecConjugateTest>(
-                                   "CLogNormalMeanPrecConjugateTest::testMeanEstimation",
-                                   &CLogNormalMeanPrecConjugateTest::testMeanEstimation) );
-    suiteOfTests->addTest( new CppUnit::TestCaller<CLogNormalMeanPrecConjugateTest>(
-                                   "CLogNormalMeanPrecConjugateTest::testPrecisionEstimation",
-                                   &CLogNormalMeanPrecConjugateTest::testPrecisionEstimation) );
-    suiteOfTests->addTest( new CppUnit::TestCaller<CLogNormalMeanPrecConjugateTest>(
-                                   "CLogNormalMeanPrecConjugateTest::testMarginalLikelihood",
-                                   &CLogNormalMeanPrecConjugateTest::testMarginalLikelihood) );
-    suiteOfTests->addTest( new CppUnit::TestCaller<CLogNormalMeanPrecConjugateTest>(
-                                   "CLogNormalMeanPrecConjugateTest::testMarginalLikelihoodMean",
-                                   &CLogNormalMeanPrecConjugateTest::testMarginalLikelihoodMean) );
-    suiteOfTests->addTest( new CppUnit::TestCaller<CLogNormalMeanPrecConjugateTest>(
-                                   "CLogNormalMeanPrecConjugateTest::testMarginalLikelihoodMode",
-                                   &CLogNormalMeanPrecConjugateTest::testMarginalLikelihoodMode) );
-    suiteOfTests->addTest( new CppUnit::TestCaller<CLogNormalMeanPrecConjugateTest>(
-                                   "CLogNormalMeanPrecConjugateTest::testMarginalLikelihoodVariance",
-                                   &CLogNormalMeanPrecConjugateTest::testMarginalLikelihoodVariance) );
-    suiteOfTests->addTest( new CppUnit::TestCaller<CLogNormalMeanPrecConjugateTest>(
-                                   "CLogNormalMeanPrecConjugateTest::testSampleMarginalLikelihood",
-                                   &CLogNormalMeanPrecConjugateTest::testSampleMarginalLikelihood) );
-    suiteOfTests->addTest( new CppUnit::TestCaller<CLogNormalMeanPrecConjugateTest>(
-                                   "CLogNormalMeanPrecConjugateTest::testCdf",
-                                   &CLogNormalMeanPrecConjugateTest::testCdf) );
-    suiteOfTests->addTest( new CppUnit::TestCaller<CLogNormalMeanPrecConjugateTest>(
-                                   "CLogNormalMeanPrecConjugateTest::testProbabilityOfLessLikelySamples",
-                                   &CLogNormalMeanPrecConjugateTest::testProbabilityOfLessLikelySamples) );
-    suiteOfTests->addTest( new CppUnit::TestCaller<CLogNormalMeanPrecConjugateTest>(
-                                   "CLogNormalMeanPrecConjugateTest::testAnomalyScore",
-                                   &CLogNormalMeanPrecConjugateTest::testAnomalyScore) );
-    suiteOfTests->addTest( new CppUnit::TestCaller<CLogNormalMeanPrecConjugateTest>(
-                                   "CLogNormalMeanPrecConjugateTest::testOffset",
-                                   &CLogNormalMeanPrecConjugateTest::testOffset) );
-    suiteOfTests->addTest( new CppUnit::TestCaller<CLogNormalMeanPrecConjugateTest>(
-                                   "CLogNormalMeanPrecConjugateTest::testIntegerData",
-                                   &CLogNormalMeanPrecConjugateTest::testIntegerData) );
-    suiteOfTests->addTest( new CppUnit::TestCaller<CLogNormalMeanPrecConjugateTest>(
-                                   "CLogNormalMeanPrecConjugateTest::testLowVariationData",
-                                   &CLogNormalMeanPrecConjugateTest::testLowVariationData) );
-    suiteOfTests->addTest( new CppUnit::TestCaller<CLogNormalMeanPrecConjugateTest>(
-                                   "CLogNormalMeanPrecConjugateTest::testPersist",
-                                   &CLogNormalMeanPrecConjugateTest::testPersist) );
-    suiteOfTests->addTest( new CppUnit::TestCaller<CLogNormalMeanPrecConjugateTest>(
-                                   "CLogNormalMeanPrecConjugateTest::testVarianceScale",
-                                   &CLogNormalMeanPrecConjugateTest::testVarianceScale) );
-    suiteOfTests->addTest( new CppUnit::TestCaller<CLogNormalMeanPrecConjugateTest>(
-                                   "CLogNormalMeanPrecConjugateTest::testNegativeSample",
-                                   &CLogNormalMeanPrecConjugateTest::testNegativeSample) );
->>>>>>> d4e4cca7
 
     return suiteOfTests;
 }