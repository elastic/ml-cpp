--- conflicted
+++ resolved
@@ -389,10 +389,7 @@
     BOOST_REQUIRE_EQUAL(encoder.checksum(), maskedEncoder.checksum());
 }
 
-<<<<<<< HEAD
-BOOST_AUTO_TEST_CASE(testEncodedDataFrameRowRef) {
-=======
-void CDataFrameCategoryEncoderTest::testEncodingOfCategoricalTarget() {
+BOOST_AUTO_TEST_CASE(testEncodingOfCategoricalTarget) {
 
     // Test the target uses identity encoding.
 
@@ -426,12 +423,11 @@
     maths::CDataFrameCategoryEncoder encoder{{1, *frame, 3}};
 
     for (std::size_t i = 0; i < encoder.numberEncodedColumns(); ++i) {
-        CPPUNIT_ASSERT_EQUAL(maths::E_IdentityEncoding, encoder.encoding(i).type());
-    }
-}
-
-void CDataFrameCategoryEncoderTest::testEncodedDataFrameRowRef() {
->>>>>>> c3361eb1
+        BOOST_REQUIRE_EQUAL(maths::E_IdentityEncoding, encoder.encoding(i).type());
+    }
+}
+
+BOOST_AUTO_TEST_CASE(testEncodedDataFrameRowRef) {
 
     // Test we get the feature vectors we expect after encoding.
 
@@ -734,43 +730,4 @@
     } catch (const std::exception& e) { BOOST_FAIL(e.what()); }
 }
 
-<<<<<<< HEAD
-BOOST_AUTO_TEST_SUITE_END()
-=======
-CppUnit::Test* CDataFrameCategoryEncoderTest::suite() {
-    CppUnit::TestSuite* suiteOfTests = new CppUnit::TestSuite("CDataFrameCategoryEncoderTest");
-
-    suiteOfTests->addTest(new CppUnit::TestCaller<CDataFrameCategoryEncoderTest>(
-        "CDataFrameCategoryEncoderTest::testOneHotEncoding",
-        &CDataFrameCategoryEncoderTest::testOneHotEncoding));
-    suiteOfTests->addTest(new CppUnit::TestCaller<CDataFrameCategoryEncoderTest>(
-        "CDataFrameCategoryEncoderTest::testMeanValueEncoding",
-        &CDataFrameCategoryEncoderTest::testMeanValueEncoding));
-    suiteOfTests->addTest(new CppUnit::TestCaller<CDataFrameCategoryEncoderTest>(
-        "CDataFrameCategoryEncoderTest::testRareCategories",
-        &CDataFrameCategoryEncoderTest::testRareCategories));
-    suiteOfTests->addTest(new CppUnit::TestCaller<CDataFrameCategoryEncoderTest>(
-        "CDataFrameCategoryEncoderTest::testCorrelatedFeatures",
-        &CDataFrameCategoryEncoderTest::testCorrelatedFeatures));
-    suiteOfTests->addTest(new CppUnit::TestCaller<CDataFrameCategoryEncoderTest>(
-        "CDataFrameCategoryEncoderTest::testWithRowMask",
-        &CDataFrameCategoryEncoderTest::testWithRowMask));
-    suiteOfTests->addTest(new CppUnit::TestCaller<CDataFrameCategoryEncoderTest>(
-        "CDataFrameCategoryEncoderTest::testEncodingOfCategoricalTarget",
-        &CDataFrameCategoryEncoderTest::testEncodingOfCategoricalTarget));
-    suiteOfTests->addTest(new CppUnit::TestCaller<CDataFrameCategoryEncoderTest>(
-        "CDataFrameCategoryEncoderTest::testEncodedDataFrameRowRef",
-        &CDataFrameCategoryEncoderTest::testEncodedDataFrameRowRef));
-    suiteOfTests->addTest(new CppUnit::TestCaller<CDataFrameCategoryEncoderTest>(
-        "CDataFrameCategoryEncoderTest::testUnseenCategoryEncoding",
-        &CDataFrameCategoryEncoderTest::testUnseenCategoryEncoding));
-    suiteOfTests->addTest(new CppUnit::TestCaller<CDataFrameCategoryEncoderTest>(
-        "CDataFrameCategoryEncoderTest::testDiscardNuisanceFeatures",
-        &CDataFrameCategoryEncoderTest::testDiscardNuisanceFeatures));
-    suiteOfTests->addTest(new CppUnit::TestCaller<CDataFrameCategoryEncoderTest>(
-        "CDataFrameCategoryEncoderTest::testPersistRestore",
-        &CDataFrameCategoryEncoderTest::testPersistRestore));
-
-    return suiteOfTests;
-}
->>>>>>> c3361eb1
+BOOST_AUTO_TEST_SUITE_END()