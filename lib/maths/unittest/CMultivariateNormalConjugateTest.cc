--- conflicted
+++ resolved
@@ -532,13 +532,6 @@
 }
 
 void CMultivariateNormalConjugateTest::testMarginalLikelihoodMode() {
-<<<<<<< HEAD
-=======
-    LOG_DEBUG(<< "+----------------------------------------------------------------+");
-    LOG_DEBUG(<< "|  CMultivariateNormalConjugateTest::testMarginalLikelihoodMode  |");
-    LOG_DEBUG(<< "+----------------------------------------------------------------+");
-
->>>>>>> fc48c7c7
     // Test that the marginal likelihood mode is at a stationary maximum
     // of the likelihood function.
 
