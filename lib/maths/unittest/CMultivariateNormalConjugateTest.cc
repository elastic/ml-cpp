/*
 * Copyright Elasticsearch B.V. and/or licensed to Elasticsearch B.V. under one
 * or more contributor license agreements. Licensed under the Elastic License;
 * you may not use this file except in compliance with the Elastic License.
 */

#include "CMultivariateNormalConjugateTest.h"

#include <core/CLogger.h>
#include <core/CRapidXmlParser.h>
#include <core/CRapidXmlStatePersistInserter.h>
#include <core/CRapidXmlStateRestoreTraverser.h>

#include <maths/CIntegration.h>
#include <maths/CMultivariateNormalConjugate.h>
#include <maths/CRestoreParams.h>

#include "TestUtils.h"

#include <test/CRandomNumbers.h>

using namespace ml;
using namespace handy_typedefs;

using TDoubleVec = std::vector<double>;
using TDoubleVecVec = std::vector<TDoubleVec>;
using TDoubleDoublePr = std::pair<double, double>;
using TDoubleDoublePrVec = std::vector<TDoubleDoublePr>;
using TMeanAccumulator = maths::CBasicStatistics::SSampleMean<double>::TAccumulator;

namespace {
void empiricalProbabilityOfLessLikelySamples(const TDoubleVec& mean,
                                             const TDoubleVecVec& covariance,
                                             TDoubleVec& result) {
    test::CRandomNumbers rng;
    TDoubleVecVec samples;
    rng.generateMultivariateNormalSamples(mean, covariance, 1000, samples);
    result.resize(samples.size());
    for (std::size_t i = 0u; i < samples.size(); ++i) {
        maths::gaussianLogLikelihood(
            TMatrix2(covariance), TVector2(samples[i]) - TVector2(mean), result[i]);
    }
    std::sort(result.begin(), result.end());
}

std::string print(maths_t::EDataType dataType) {
    switch (dataType) {
    case maths_t::E_DiscreteData:
        return "Discrete";
    case maths_t::E_IntegerData:
        return "Integer";
    case maths_t::E_ContinuousData:
        return "Continuous";
    case maths_t::E_MixedData:
        return "Mixed";
    }
    return "";
}

void gaussianSamples(test::CRandomNumbers& rng,
                     std::size_t n,
                     const double (&means)[2],
                     const double (&covariances)[3],
                     TDouble10Vec1Vec& samples) {
    TVector2 mean(means, means + 2);
    TMatrix2 covariance(covariances, covariances + 3);
    TDoubleVecVec samples_;
    rng.generateMultivariateNormalSamples(
        mean.toVector<TDoubleVec>(), covariance.toVectors<TDoubleVecVec>(), n, samples_);
    samples.reserve(samples.size() + samples_.size());
    for (std::size_t j = 0u; j < samples_.size(); ++j) {
        samples.push_back(TDouble10Vec(samples_[j].begin(), samples_[j].end()));
    }
    LOG_DEBUG(<< "# samples = " << samples.size());
}
}

void CMultivariateNormalConjugateTest::testMultipleUpdate() {
    maths::CSampling::seed();

    const maths_t::EDataType dataTypes[] = {maths_t::E_IntegerData, maths_t::E_ContinuousData};

    const double mean[] = {10.0, 20.0};
    const double covariance[] = {3.0, 1.0, 2.0};

    test::CRandomNumbers rng;

    // Test that we get the same result updating once with a vector of 100
    // samples of an R.V. versus updating individually 100 times.

    TDouble10Vec1Vec samples;
    gaussianSamples(rng, 100, mean, covariance, samples);

    LOG_DEBUG(<< "****** Test vanilla ******");
    for (std::size_t i = 0; i < boost::size(dataTypes); ++i) {
        LOG_DEBUG(<< "*** data type = " << print(dataTypes[i]) << " ***");

        maths::CMultivariateNormalConjugate<2> filter1(
            maths::CMultivariateNormalConjugate<2>::nonInformativePrior(dataTypes[i]));
        maths::CMultivariateNormalConjugate<2> filter2(filter1);

        for (std::size_t j = 0u; j < samples.size(); ++j) {
            filter1.addSamples({samples[j]},
                               maths_t::CUnitWeights::singleUnit<TDouble10Vec>(2));
        }
        maths_t::TDouble10VecWeightsAry1Vec weights(
            samples.size(), maths_t::CUnitWeights::unit<TDouble10Vec>(2));
        filter2.addSamples(samples, weights);

        CPPUNIT_ASSERT(filter1.equalTolerance(
            filter2, maths::CToleranceTypes::E_AbsoluteTolerance, 1e-5));
    }

    LOG_DEBUG(<< "****** Test with variance scale ******");
    for (size_t i = 0; i < boost::size(dataTypes); ++i) {
        LOG_DEBUG(<< "*** data type = " << print(dataTypes[i]) << " ***");

        maths::CMultivariateNormalConjugate<2> filter1(
            maths::CMultivariateNormalConjugate<2>::nonInformativePrior(dataTypes[i]));
        maths::CMultivariateNormalConjugate<2> filter2(filter1);

        maths_t::TDouble10VecWeightsAry1Vec weights;
        weights.resize(samples.size() / 2, maths_t::countVarianceScaleWeight(1.5, 2));
        weights.resize(samples.size(), maths_t::countVarianceScaleWeight(2.0, 2));
        for (std::size_t j = 0u; j < samples.size(); ++j) {
            filter1.addSamples({samples[j]}, {weights[j]});
        }
        filter2.addSamples(samples, weights);

        CPPUNIT_ASSERT(filter1.equalTolerance(
            filter2, maths::CToleranceTypes::E_RelativeTolerance, 1e-5));
    }

    // Test the count weight is equivalent to adding repeated samples.

    LOG_DEBUG(<< "****** Test count weight ******");
    for (size_t i = 0; i < boost::size(dataTypes); ++i) {
        LOG_DEBUG(<< "*** data type = " << print(dataTypes[i]) << " ***");

        maths::CMultivariateNormalConjugate<2> filter1(
            maths::CMultivariateNormalConjugate<2>::nonInformativePrior(dataTypes[i]));
        maths::CMultivariateNormalConjugate<2> filter2(filter1);

        double x = 3.0;
        std::size_t count = 10;
        for (std::size_t j = 0u; j < count; ++j) {
            filter1.addSamples({TDouble10Vec(2, x)},
                               maths_t::CUnitWeights::singleUnit<TDouble10Vec>(2));
        }
        filter2.addSamples({TDouble10Vec(2, x)},
                           {maths_t::countWeight(static_cast<double>(count), 2)});

        CPPUNIT_ASSERT(filter1.equalTolerance(
            filter2, maths::CToleranceTypes::E_AbsoluteTolerance, 1e-5));
    }
}

void CMultivariateNormalConjugateTest::testPropagation() {
    // Test that propagation doesn't affect the marginal likelihood
    // mean and expected precision.

    maths::CSampling::seed();

    const maths_t::EDataType dataTypes[] = {maths_t::E_IntegerData, maths_t::E_ContinuousData};

    const double eps = 1e-12;

    const double mean[] = {10.0, 20.0};
    const double covariance[] = {3.0, 1.0, 2.0};

    test::CRandomNumbers rng;

    TDouble10Vec1Vec samples;
    gaussianSamples(rng, 100, mean, covariance, samples);

    for (std::size_t i = 0u; i < boost::size(dataTypes); ++i) {
        LOG_DEBUG(<< "*** data type = " << print(dataTypes[i]) << " ***");

        maths::CMultivariateNormalConjugate<2> filter(
            maths::CMultivariateNormalConjugate<2>::nonInformativePrior(dataTypes[i], 0.1));

        maths_t::TDouble10VecWeightsAry1Vec weights(
            samples.size(), maths_t::CUnitWeights::unit<TDouble10Vec>(2));
        filter.addSamples(samples, weights);

        TVector2 initialMean = filter.mean();
        TMatrix2 initialPrecision = filter.precision();

        filter.propagateForwardsByTime(5.0);

        TVector2 propagatedMean = filter.mean();
        TMatrix2 propagatedPrecision = filter.precision();

        LOG_DEBUG(<< "initial mean    = " << initialMean);
        LOG_DEBUG(<< "propagated mean = " << propagatedMean);
        LOG_DEBUG(<< "initial precision    = " << initialPrecision);
        LOG_DEBUG(<< "propagated precision = " << propagatedPrecision);

        CPPUNIT_ASSERT_DOUBLES_EQUAL(0.0, (propagatedMean - initialMean).euclidean(), eps);
        CPPUNIT_ASSERT_DOUBLES_EQUAL(
            0.0, (propagatedPrecision - initialPrecision).frobenius(), eps);
    }
}

void CMultivariateNormalConjugateTest::testMeanVectorEstimation() {
    // We are going to test that we correctly estimate a distribution
    // for the mean of a multivariate normal by checking that the true
    // mean lies in various confidence intervals the correct percentage
    // of the times.

    maths::CSampling::seed();

    const double decayRates[] = {0.0, 0.001, 0.01};

    const unsigned int nt = 500u;
    const double testIntervals[] = {50.0, 60.0, 70.0, 80.0,
                                    85.0, 90.0, 95.0, 99.0};

    test::CRandomNumbers rng;

    for (std::size_t i = 0; i < boost::size(decayRates); ++i) {
        LOG_DEBUG(<< "decay rate = " << decayRates[i]);

        unsigned int errors[][8] = {{0u, 0u, 0u, 0u, 0u, 0u, 0u, 0u},
                                    {0u, 0u, 0u, 0u, 0u, 0u, 0u, 0u}};

        for (unsigned int t = 0; t < nt; ++t) {
            if ((t % 50) == 0) {
                LOG_DEBUG(<< "test = " << t << " / " << nt);
            }

            // Generate the samples.
            double mean_[] = {0.5 * (t + 1.0), t + 1.0};
            double covariances_[] = {40.0, 12.0, 20.0};
            TDoubleVec mean(mean_, mean_ + 2);
            TDoubleVecVec covariances;
            covariances.push_back(TDoubleVec(covariances_, covariances_ + 2));
            covariances.push_back(TDoubleVec(covariances_ + 1, covariances_ + 3));
            TDoubleVecVec samples;
            rng.generateMultivariateNormalSamples(mean, covariances, 500, samples);

            // Create the posterior.
            maths::CMultivariateNormalConjugate<2> filter(
                maths::CMultivariateNormalConjugate<2>::nonInformativePrior(
                    maths_t::E_ContinuousData, decayRates[i]));
            for (std::size_t j = 0u; j < samples.size(); ++j) {
                filter.addSamples({samples[j]},
                                  maths_t::CUnitWeights::singleUnit<TDouble10Vec>(2));
                filter.propagateForwardsByTime(1.0);
            }

            // Get sorted samples for each component of the mean vector.
            std::size_t n = 500;
            TVector2Vec meanSamples;
            filter.randomSampleMeanPrior(n, meanSamples);
            TDoubleVecVec componentSamples(2);
            for (std::size_t j = 0; j < meanSamples.size(); ++j) {
                componentSamples[0].push_back(meanSamples[j](0));
                componentSamples[1].push_back(meanSamples[j](1));
            }
            std::sort(componentSamples[0].begin(), componentSamples[0].end());
            std::sort(componentSamples[1].begin(), componentSamples[1].end());

            for (std::size_t j = 0; j < boost::size(testIntervals); ++j) {
                std::size_t l = static_cast<std::size_t>(
                    static_cast<double>(n) * (0.5 - testIntervals[j] / 200.0));
                std::size_t u = static_cast<std::size_t>(
                    static_cast<double>(n) * (0.5 + testIntervals[j] / 200.0));
                for (std::size_t k = 0u; k < 2; ++k) {
                    double a = componentSamples[k][l];
                    double b = componentSamples[k][u];
                    if (mean_[k] < a || mean_[k] > b) {
                        ++errors[k][j];
                    }
                }
            }
        }

        for (std::size_t j = 0; j < boost::size(testIntervals); ++j) {
            for (std::size_t k = 0u; k < 2; ++k) {
                double interval = 100.0 * errors[k][j] / static_cast<double>(nt);

                LOG_DEBUG(<< "interval = " << interval
                          << ", expectedInterval = " << (100.0 - testIntervals[j]));

                // If the decay rate is zero the intervals should be accurate.
                // Otherwise, they should be an upper bound.
                if (decayRates[i] == 0.0) {
                    CPPUNIT_ASSERT_DOUBLES_EQUAL(interval, (100.0 - testIntervals[j]), 5.0);
                } else {
                    CPPUNIT_ASSERT(interval <= (100.0 - testIntervals[j]) + 4.0);
                }
            }
        }
    }
}

void CMultivariateNormalConjugateTest::testPrecisionMatrixEstimation() {
    // We are going to test that we correctly estimate a distribution
    // for the precision of a multivariate normal by checking that the
    // true precision lies in various confidence intervals the correct
    // percentage of the times.

    maths::CSampling::seed();

    const double decayRates[] = {0.0, 0.004, 0.04};

    const unsigned int nt = 500u;
    const double testIntervals[] = {50.0, 60.0, 70.0, 80.0,
                                    85.0, 90.0, 95.0, 99.0};

    test::CRandomNumbers rng;

    for (std::size_t i = 0; i < boost::size(decayRates); ++i) {
        LOG_DEBUG(<< "decay rate = " << decayRates[i]);

        unsigned int errors[][8] = {{0u, 0u, 0u, 0u, 0u, 0u, 0u, 0u},
                                    {0u, 0u, 0u, 0u, 0u, 0u, 0u, 0u},
                                    {0u, 0u, 0u, 0u, 0u, 0u, 0u, 0u}};
        std::size_t ij[][2] = {{0, 0}, {0, 1}, {1, 1}};

        TDoubleVec covariancesii;
        rng.generateUniformSamples(10.0, 20.0, 2 * nt, covariancesii);
        TDoubleVec covariancesij;
        rng.generateUniformSamples(-5.0, 5.0, 1 * nt, covariancesij);

        for (unsigned int t = 0; t < nt; ++t) {
            if ((t % 50) == 0) {
                LOG_DEBUG(<< "test = " << t << " / " << nt);
            }

            // Generate the samples.
            double mean_[] = {10.0, 10.0};
            double covariances_[] = {covariancesii[2 * t], covariancesij[t],
                                     covariancesii[2 * t + 1]};
            TDoubleVec mean(mean_, mean_ + 2);
            TDoubleVecVec covariances;
            covariances.push_back(TDoubleVec(covariances_, covariances_ + 2));
            covariances.push_back(TDoubleVec(covariances_ + 1, covariances_ + 3));
            TDoubleVecVec samples;
            rng.generateMultivariateNormalSamples(mean, covariances, 500, samples);

            // Create the posterior.
            maths::CMultivariateNormalConjugate<2> filter(
                maths::CMultivariateNormalConjugate<2>::nonInformativePrior(
                    maths_t::E_ContinuousData, decayRates[i]));
            for (std::size_t j = 0u; j < samples.size(); ++j) {
                filter.addSamples({samples[j]},
                                  maths_t::CUnitWeights::singleUnit<TDouble10Vec>(2));
                filter.propagateForwardsByTime(1.0);
            }

            // Get sorted samples for each element of the precision prior.
            std::size_t n = 500;
            TMatrix2Vec precisionSamples;
            filter.randomSamplePrecisionMatrixPrior(n, precisionSamples);
            TDouble10Vec10Vec elementSamples(3);
            for (std::size_t j = 0; j < precisionSamples.size(); ++j) {
                elementSamples[0].push_back(precisionSamples[j](0, 0));
                elementSamples[1].push_back(precisionSamples[j](1, 0));
                elementSamples[2].push_back(precisionSamples[j](1, 1));
            }
            std::sort(elementSamples[0].begin(), elementSamples[0].end());
            std::sort(elementSamples[1].begin(), elementSamples[1].end());
            std::sort(elementSamples[2].begin(), elementSamples[2].end());

            TMatrix2 covarianceMatrix(covariances_, covariances_ + 3);
            TMatrix2 precisionMatrix(maths::fromDenseMatrix(
                maths::toDenseMatrix(covarianceMatrix).inverse()));

            for (std::size_t j = 0; j < boost::size(testIntervals); ++j) {
                std::size_t l = static_cast<std::size_t>(
                    static_cast<double>(n) * (0.5 - testIntervals[j] / 200.0));
                std::size_t u = static_cast<std::size_t>(
                    static_cast<double>(n) * (0.5 + testIntervals[j] / 200.0));
                for (std::size_t k = 0u; k < elementSamples.size(); ++k) {
                    double a = elementSamples[k][l];
                    double b = elementSamples[k][u];
                    if (precisionMatrix(ij[k][0], ij[k][1]) < a ||
                        precisionMatrix(ij[k][0], ij[k][1]) > b) {
                        ++errors[k][j];
                    }
                }
            }
        }

        for (std::size_t j = 0; j < boost::size(testIntervals); ++j) {
            for (std::size_t k = 0u; k < boost::size(errors); ++k) {
                double interval = 100.0 * errors[k][j] / static_cast<double>(nt);

                LOG_DEBUG(<< "interval = " << interval
                          << ", expectedInterval = " << (100.0 - testIntervals[j]));

                // If the decay rate is zero the intervals should be accurate.
                // Otherwise, they should be an upper bound.
                if (decayRates[i] == 0.0) {
                    CPPUNIT_ASSERT_DOUBLES_EQUAL(interval, (100.0 - testIntervals[j]), 4.0);
                } else {
                    CPPUNIT_ASSERT(interval <= (100.0 - testIntervals[j]));
                }
            }
        }
    }
}

void CMultivariateNormalConjugateTest::testMarginalLikelihood() {
    // Test that:
    //   1) The likelihood is normalized.
    //   2) E[X] w.r.t. the likelihood is equal to the predictive distribution mean.
    //   3) E[(X - m)^2] w.r.t. the marginal likelihood is equal to the predictive
    //      distribution covariance matrix.

    maths::CSampling::seed();

    std::size_t nt = 2;

    test::CRandomNumbers rng;

    TDoubleVec meani;
    rng.generateUniformSamples(0.0, 50.0, 2 * nt, meani);
    TDoubleVec covariancesii;
    rng.generateUniformSamples(20.0, 500.0, 2 * nt, covariancesii);
    TDoubleVec covariancesij;
    rng.generateUniformSamples(-10.0, 10.0, 1 * nt, covariancesij);

    for (std::size_t t = 0u; t < nt; ++t) {
        LOG_DEBUG(<< "*** Test " << t + 1 << " ***");

        // Generate the samples.
        double mean_[] = {meani[2 * t], meani[2 * t + 1]};
        double covariances_[] = {covariancesii[2 * t], covariancesij[t],
                                 covariancesii[2 * t + 1]};
        TDoubleVec mean(mean_, mean_ + 2);
        TDoubleVecVec covariances;
        covariances.push_back(TDoubleVec(covariances_, covariances_ + 2));
        covariances.push_back(TDoubleVec(covariances_ + 1, covariances_ + 3));
        TDoubleVecVec samples;
        maths::CSampling::multivariateNormalSample(mean, covariances, 20, samples);

        maths::CMultivariateNormalConjugate<2> filter(
            maths::CMultivariateNormalConjugate<2>::nonInformativePrior(maths_t::E_ContinuousData));

        TMeanAccumulator meanMeanError;
        TMeanAccumulator meanCovarianceError;

        for (std::size_t i = 0u; i < samples.size(); ++i) {
            filter.addSamples({samples[i]},
                              maths_t::CUnitWeights::singleUnit<TDouble10Vec>(2));

            if (!filter.isNonInformative()) {
                TDouble10Vec m = filter.marginalLikelihoodMean();
                TDouble10Vec10Vec v = filter.marginalLikelihoodCovariance();
                LOG_DEBUG(<< "m = " << core::CContainerPrinter::print(m));
                LOG_DEBUG(<< "v = " << core::CContainerPrinter::print(v));
                double trace = 0.0;
                for (std::size_t j = 0u; j < v.size(); ++j) {
                    trace += v[j][j];
                }
                double intervals[][2] = {
                    {m[0] - 3.0 * std::sqrt(trace), m[1] - 3.0 * std::sqrt(trace)},
                    {m[0] - 3.0 * std::sqrt(trace), m[1] - 1.0 * std::sqrt(trace)},
                    {m[0] - 3.0 * std::sqrt(trace), m[1] + 1.0 * std::sqrt(trace)},
                    {m[0] - 1.0 * std::sqrt(trace), m[1] - 3.0 * std::sqrt(trace)},
                    {m[0] - 1.0 * std::sqrt(trace), m[1] - 1.0 * std::sqrt(trace)},
                    {m[0] - 1.0 * std::sqrt(trace), m[1] + 1.0 * std::sqrt(trace)},
                    {m[0] + 1.0 * std::sqrt(trace), m[1] - 3.0 * std::sqrt(trace)},
                    {m[0] + 1.0 * std::sqrt(trace), m[1] - 1.0 * std::sqrt(trace)},
                    {m[0] + 1.0 * std::sqrt(trace), m[1] + 1.0 * std::sqrt(trace)}};

                TVector2 expectedMean(m.begin(), m.end());
                double elements[] = {v[0][0], v[0][1], v[1][1]};
                TMatrix2 expectedCovariance(elements, elements + 3);

                CUnitKernel<2> likelihoodKernel(filter);
                CMeanKernel<2> meanKernel(filter);
                CCovarianceKernel<2> covarianceKernel(filter, expectedMean);

                double z = 0.0;
                TVector2 actualMean(0.0);
                TMatrix2 actualCovariance(0.0);
                for (std::size_t j = 0u; j < boost::size(intervals); ++j) {
                    TDoubleVec a(boost::begin(intervals[j]), boost::end(intervals[j]));
                    TDoubleVec b(a);
                    b[0] += 2.0 * std::sqrt(trace);
                    b[1] += 2.0 * std::sqrt(trace);

                    double zj;
                    maths::CIntegration::sparseGaussLegendre<maths::CIntegration::OrderSix, maths::CIntegration::TwoDimensions>(
                        likelihoodKernel, a, b, zj);
                    TVector2 mj;
                    maths::CIntegration::sparseGaussLegendre<maths::CIntegration::OrderSix, maths::CIntegration::TwoDimensions>(
                        meanKernel, a, b, mj);
                    TMatrix2 cj;
                    maths::CIntegration::sparseGaussLegendre<maths::CIntegration::OrderSix, maths::CIntegration::TwoDimensions>(
                        covarianceKernel, a, b, cj);

                    z += zj;
                    actualMean += mj;
                    actualCovariance += cj;
                }

                LOG_DEBUG(<< "Z = " << z);
                LOG_DEBUG(<< "mean = " << actualMean);
                LOG_DEBUG(<< "covariance = " << actualCovariance);

                TVector2 meanError = actualMean - expectedMean;
                TMatrix2 covarianceError = actualCovariance - expectedCovariance;
                CPPUNIT_ASSERT(meanError.euclidean() < expectedMean.euclidean());
                CPPUNIT_ASSERT(covarianceError.frobenius() < expectedCovariance.frobenius());

                meanMeanError.add(meanError.euclidean() / expectedMean.euclidean());
                meanCovarianceError.add(covarianceError.frobenius() /
                                        expectedCovariance.frobenius());
            }
        }

        LOG_DEBUG(<< "Mean mean error = " << maths::CBasicStatistics::mean(meanMeanError));
        LOG_DEBUG(<< "Mean covariance error = "
                  << maths::CBasicStatistics::mean(meanCovarianceError));
        CPPUNIT_ASSERT(maths::CBasicStatistics::mean(meanMeanError) < 0.12);
        CPPUNIT_ASSERT(maths::CBasicStatistics::mean(meanCovarianceError) < 0.07);
    }
}

void CMultivariateNormalConjugateTest::testMarginalLikelihoodMode() {
    // Test that the marginal likelihood mode is at a stationary maximum
    // of the likelihood function.

    const double mean[] = {10.0, 20.0};
    const double covariance[] = {3.0, 1.0, 2.0};

    test::CRandomNumbers rng;

    TDouble10Vec1Vec samples;
    gaussianSamples(rng, 100, mean, covariance, samples);

    maths::CMultivariateNormalConjugate<2> filter(
        maths::CMultivariateNormalConjugate<2>::nonInformativePrior(maths_t::E_ContinuousData));
    for (std::size_t i = 0u; i < samples.size(); ++i) {
        filter.addSamples({samples[i]},
                          maths_t::CUnitWeights::singleUnit<TDouble10Vec>(2));
    }
    LOG_DEBUG(<< "prior = " << filter.print());

    TDouble10Vec mode =
        filter.marginalLikelihoodMode(maths_t::CUnitWeights::unit<TDouble10Vec>(2));

    TDoubleVec epsilons;
    rng.generateUniformSamples(-0.01, 0.01, 10, epsilons);
    for (std::size_t i = 0u; i < epsilons.size(); i += 2) {
        TDouble10Vec1Vec modeMinusEps(1, TDouble10Vec(2));
        TDouble10Vec1Vec modePlusEps(1, TDouble10Vec(2));
        double norm = 0.0;
        for (std::size_t j = 0u; j < 2; ++j) {
            double eps = epsilons[i + j];
            modeMinusEps[0][j] = mode[j] - eps;
            modePlusEps[0][j] = mode[j] + eps;
            norm += eps * eps;
        }
        LOG_DEBUG(<< "mode - eps = " << core::CContainerPrinter::print(modeMinusEps));
        LOG_DEBUG(<< "mode + eps = " << core::CContainerPrinter::print(modePlusEps));
        norm = std::sqrt(norm);

        double llm, ll, llp;
        filter.jointLogMarginalLikelihood(
            modeMinusEps, maths_t::CUnitWeights::singleUnit<TDouble10Vec>(2), llm);
        filter.jointLogMarginalLikelihood(
            {mode}, maths_t::CUnitWeights::singleUnit<TDouble10Vec>(2), ll);
        filter.jointLogMarginalLikelihood(
            modePlusEps, maths_t::CUnitWeights::singleUnit<TDouble10Vec>(2), llp);
        double gradient = std::fabs(std::exp(llp) - std::exp(llm)) / norm;
        LOG_DEBUG(<< "gradient = " << gradient);
        CPPUNIT_ASSERT(gradient < 1e-6);
        CPPUNIT_ASSERT(ll > llm && ll > llp);
    }
}

void CMultivariateNormalConjugateTest::testSampleMarginalLikelihood() {
    // We're going to test three properties of the sampling:
    //   1) That the sample mean is equal to the marginal likelihood mean.
    //   2) The sample variance is close to the marginal likelihood variance.
    //   3) The number of samples whose likelihood exceeds a threshold is near
    //      the expected value for the true distribution.

    test::CRandomNumbers rng;

    const double mean_[] = {50.0, 20.0};
    const double covariance_[] = {8.0, 3.0, 5.0};

    TVector2 mean(mean_);
    TMatrix2 covariance(covariance_, covariance_ + 3);

    TDouble10Vec1Vec samples;
    gaussianSamples(rng, 50, mean_, covariance_, samples);

    maths::CMultivariateNormalConjugate<2> filter(
        maths::CMultivariateNormalConjugate<2>::nonInformativePrior(maths_t::E_ContinuousData));

    std::size_t i = 0u;
    for (/**/; i < samples.size(); ++i) {
        if (!filter.isNonInformative()) {
            break;
        }

        TDouble10Vec1Vec resamples;
        filter.sampleMarginalLikelihood(40, resamples);
        if (filter.numberSamples() == 0) {
            CPPUNIT_ASSERT(resamples.empty());
        } else {
            CPPUNIT_ASSERT(resamples.size() == 1);
            CPPUNIT_ASSERT_EQUAL(
                core::CContainerPrinter::print(filter.marginalLikelihoodMean()),
                core::CContainerPrinter::print(resamples[0]));
        }

        filter.addSamples({samples[i]},
                          maths_t::CUnitWeights::singleUnit<TDouble10Vec>(2));
    }

    TDoubleVec p;
<<<<<<< HEAD
    empiricalProbabilityOfLessLikelySamples(mean.toVector<TDoubleVec>(),
                                            covariance.toVectors<TDoubleVecVec>(), p);
=======
    empiricalProbabilityOfLessLikelySamples(
        mean.toVector<TDoubleVec>(), covariance.toVectors<TDoubleVecVec>(), p);
>>>>>>> 601f3449

    TMeanAccumulator pAbsError;
    TMeanAccumulator pRelError;

<<<<<<< HEAD
    for (/**/; i < samples.size(); ++i)
    {
        maths::CBasicStatistics::SSampleCovariances<TVector2> covariances(2);
=======
    for (/**/; i < samples.size(); ++i) {
        maths::CBasicStatistics::SSampleCovariances<double, 2> covariances;
>>>>>>> 601f3449

        TVector2 likelihoodMean(filter.marginalLikelihoodMean());
        TMatrix2 likelihoodCov(filter.marginalLikelihoodCovariance());

        TDouble10Vec1Vec resamples;
        filter.sampleMarginalLikelihood(40, resamples);
        for (std::size_t j = 0u; j < resamples.size(); ++j) {
            covariances.add(TVector2(resamples[j]));
        }

        TVector2 sampleMean = maths::CBasicStatistics::mean(covariances);
        TMatrix2 sampleCov = maths::CBasicStatistics::covariances(covariances);

        LOG_DEBUG(<< "likelihood mean = " << likelihoodMean);
        LOG_DEBUG(<< "sample mean     = " << sampleMean);
        LOG_DEBUG(<< "likelihood cov  = " << likelihoodCov);
        LOG_DEBUG(<< "sample cov      = " << sampleCov);

        CPPUNIT_ASSERT(
            (sampleMean - likelihoodMean).euclidean() / likelihoodMean.euclidean() < 1e-6);
        CPPUNIT_ASSERT((sampleCov - likelihoodCov).frobenius() / likelihoodCov.frobenius() < 0.01);

        TDoubleVec sampleProbabilities;
        for (std::size_t j = 0u; j < resamples.size(); ++j) {
            double ll;
            filter.jointLogMarginalLikelihood(
                {resamples[j]}, maths_t::CUnitWeights::singleUnit<TDouble10Vec>(2), ll);
            sampleProbabilities.push_back(
                static_cast<double>(std::lower_bound(p.begin(), p.end(), ll) - p.begin()) /
                static_cast<double>(p.size()));
        }
        std::sort(sampleProbabilities.begin(), sampleProbabilities.end());
        LOG_DEBUG(<< "sample p = " << core::CContainerPrinter::print(sampleProbabilities));

        for (std::size_t j = 0u; j < sampleProbabilities.size(); ++j) {
            double expectedProbability = static_cast<double>(j + 1) /
                                         static_cast<double>(sampleProbabilities.size());
            double error = std::fabs(sampleProbabilities[j] - expectedProbability);
            pAbsError.add(error);
            pRelError.add(error / expectedProbability);
        }
        filter.addSamples({samples[i]},
                          maths_t::CUnitWeights::singleUnit<TDouble10Vec>(2));
    }

    LOG_DEBUG(<< "pAbsError = " << maths::CBasicStatistics::mean(pAbsError));
    LOG_DEBUG(<< "pRelError = " << maths::CBasicStatistics::mean(pRelError));
    CPPUNIT_ASSERT(maths::CBasicStatistics::mean(pAbsError) < 0.15);
    CPPUNIT_ASSERT(maths::CBasicStatistics::mean(pRelError) < 0.3);
}

void CMultivariateNormalConjugateTest::testProbabilityOfLessLikelySamples() {
    // Test that the probability is approximately equal to the chance of drawing
    // a less likely sample from generating distribution.

    maths::CSampling::seed();

    const double means[][2] = {
        {-10.0, -100.0},
        {0.0, 0.0},
        {100.0, 50.0},
    };
    const double covariances[][3] = {
        {10.0, 0.0, 10.0}, {10.0, 9.0, 10.0}, {10.0, -9.0, 10.0}};
    const double offsets[][2] = {{0.0, 0.0},  {0.0, 6.0},  {4.0, 0.0},
                                 {6.0, 6.0},  {6.0, -6.0}, {-8.0, 8.0},
                                 {-8.0, -8.0}};

    test::CRandomNumbers rng;

    for (std::size_t i = 0u; i < boost::size(means); ++i) {
        TDoubleVec mean(means[i], means[i] + 2);
        LOG_DEBUG(<< "mean = " << core::CContainerPrinter::print(mean));

        for (std::size_t j = 0u; j < boost::size(covariances); ++j) {
            TDoubleVecVec covariance;
            covariance.push_back(TDoubleVec(covariances[j], covariances[j] + 2));
            covariance.push_back(TDoubleVec(covariances[j] + 1, covariances[j] + 3));
            LOG_DEBUG(<< "covariances = " << core::CContainerPrinter::print(covariance));

            TDoubleVecVec samples;
            rng.generateMultivariateNormalSamples(mean, covariance, 500, samples);

            maths::CMultivariateNormalConjugate<2> filter(
                maths::CMultivariateNormalConjugate<2>::nonInformativePrior(
                    maths_t::E_ContinuousData));
            for (std::size_t k = 0u; k < samples.size(); ++k) {
                filter.addSamples({samples[k]},
                                  maths_t::CUnitWeights::singleUnit<TDouble10Vec>(2));
            }

            TDoubleVec p;
            empiricalProbabilityOfLessLikelySamples(mean, covariance, p);

            TMeanAccumulator meanAbsError;
            TMeanAccumulator meanRelError;

            for (std::size_t k = 0u; k < boost::size(offsets); ++k) {
                TVector2 x = TVector2(mean) + TVector2(offsets[k]);

                double ll;
                maths::gaussianLogLikelihood(TMatrix2(covariance),
                                             TVector2(offsets[k]), ll);
                double px = static_cast<double>(
                                std::lower_bound(p.begin(), p.end(), ll) - p.begin()) /
                            static_cast<double>(p.size());

                double lb, ub;
                maths::CMultivariatePrior::TTail10Vec tail;
                filter.probabilityOfLessLikelySamples(
                    maths_t::E_TwoSided, {x.toVector<TDouble10Vec>()},
                    maths_t::CUnitWeights::singleUnit<TDouble10Vec>(2), lb, ub, tail);
                double pa = (lb + ub) / 2.0;

                LOG_DEBUG(<< "  p(" << x << "), actual = " << pa << ", expected = " << px);
                meanAbsError.add(std::fabs(px - pa));
                if (px < 1.0 && px > 0.0) {
                    meanRelError.add(std::fabs(std::log(px) - std::log(pa)) /
                                     std::fabs(std::log(px)));
                }
            }

            LOG_DEBUG(<< "mean absolute error = "
                      << maths::CBasicStatistics::mean(meanAbsError));
            CPPUNIT_ASSERT(maths::CBasicStatistics::mean(meanAbsError) < 0.018);

            LOG_DEBUG(<< "mean relative error = "
                      << maths::CBasicStatistics::mean(meanRelError));
            CPPUNIT_ASSERT(maths::CBasicStatistics::mean(meanRelError) < 0.15);
        }
    }
}

void CMultivariateNormalConjugateTest::testIntegerData() {
    // If the data are discrete then we approximate the discrete distribution
    // by saying it is uniform on the intervals [n,n+1] for each integral n.
    // The idea of this test is to check that the inferred model agrees in the
    // limit (large n) with the model inferred from such data.

    const double means[][2] = {
        {-10.0, -100.0},
        {0.0, 0.0},
        {100.0, 50.0},
    };
    const double covariances[][3] = {{10.0, 0.0, 10.0}, {10.0, 9.0, 10.0}};
    const std::size_t n = 10000u;

    test::CRandomNumbers rng;

    for (std::size_t i = 0u; i < boost::size(means); ++i) {
        TVector2 mean(means[i], means[i] + 2);
        for (std::size_t j = 0u; j < boost::size(covariances); ++j) {
            TMatrix2 covariance(covariances[j], covariances[j] + 3);

            TDoubleVecVec samples;
            rng.generateMultivariateNormalSamples(
                mean.toVector<TDoubleVec>(),
                covariance.toVectors<TDoubleVecVec>(), n, samples);

            TDoubleVecVec uniform;
            TDoubleVec uniform_;
            rng.generateUniformSamples(0.0, 1.0, 2 * n, uniform_);
            for (std::size_t k = 0u; k < uniform_.size(); k += 2) {
                uniform.push_back(TDoubleVec(&uniform_[k], &uniform_[k] + 2));
            }

            maths::CMultivariateNormalConjugate<2> filter1(
                maths::CMultivariateNormalConjugate<2>::nonInformativePrior(maths_t::E_IntegerData));
            maths::CMultivariateNormalConjugate<2> filter2(
                maths::CMultivariateNormalConjugate<2>::nonInformativePrior(
                    maths_t::E_ContinuousData));

            for (std::size_t k = 0u; k < n; ++k) {
                TVector2 x(samples[k]);
                TDouble10Vec1Vec sample(1, x.toVector<TDouble10Vec>());
                filter1.addSamples(
                    sample, maths_t::CUnitWeights::singleUnit<TDouble10Vec>(2));
                sample[0] = (x + TVector2(uniform[k])).toVector<TDouble10Vec>();
                filter2.addSamples(
                    sample, maths_t::CUnitWeights::singleUnit<TDouble10Vec>(2));
            }

            CPPUNIT_ASSERT(filter1.equalTolerance(
                filter2, maths::CToleranceTypes::E_RelativeTolerance | maths::CToleranceTypes::E_AbsoluteTolerance,
                0.005));

            TMeanAccumulator meanLogLikelihood1;
            TMeanAccumulator meanLogLikelihood2;
            for (std::size_t k = 0u; k < n; ++k) {
                TVector2 x(samples[k]);

                TDouble10Vec1Vec sample(1, x.toVector<TDouble10Vec>());
                double ll1;
                filter1.jointLogMarginalLikelihood(
                    sample, maths_t::CUnitWeights::singleUnit<TDouble10Vec>(2), ll1);
                meanLogLikelihood1.add(-ll1);

                sample[0] = (x + TVector2(uniform[k])).toVector<TDouble10Vec>();
                double ll2;
                filter2.jointLogMarginalLikelihood(
                    sample, maths_t::CUnitWeights::singleUnit<TDouble10Vec>(2), ll2);
                meanLogLikelihood2.add(-ll2);
            }

            LOG_DEBUG(<< "meanLogLikelihood1 = " << maths::CBasicStatistics::mean(meanLogLikelihood1)
                      << ", meanLogLikelihood2 = "
                      << maths::CBasicStatistics::mean(meanLogLikelihood2));

            CPPUNIT_ASSERT_DOUBLES_EQUAL(
                maths::CBasicStatistics::mean(meanLogLikelihood1),
                maths::CBasicStatistics::mean(meanLogLikelihood2), 0.03);
        }
    }
}

void CMultivariateNormalConjugateTest::testLowVariationData() {
    {
        maths::CMultivariateNormalConjugate<2> filter(
            maths::CMultivariateNormalConjugate<2>::nonInformativePrior(maths_t::E_IntegerData));
        for (std::size_t i = 0u; i < 100; ++i) {
            filter.addSamples({TDouble10Vec(2, 430.0)},
                              maths_t::CUnitWeights::singleUnit<TDouble10Vec>(2));
        }

        TDouble10Vec10Vec covariances = filter.marginalLikelihoodCovariance();
        LOG_DEBUG(<< "covariance matrix " << core::CContainerPrinter::print(covariances));
        CPPUNIT_ASSERT_DOUBLES_EQUAL(
            12.0, 2.0 / (covariances[0][0] + covariances[1][1]), 0.3);
    }
    {
        maths::CMultivariateNormalConjugate<2> filter(
            maths::CMultivariateNormalConjugate<2>::nonInformativePrior(maths_t::E_ContinuousData));
        for (std::size_t i = 0u; i < 100; ++i) {
            filter.addSamples({TDouble10Vec(2, 430.0)},
                              maths_t::CUnitWeights::singleUnit<TDouble10Vec>(2));
        }

        TDouble10Vec10Vec covariances = filter.marginalLikelihoodCovariance();
        LOG_DEBUG(<< "covariance matrix " << core::CContainerPrinter::print(covariances));
        CPPUNIT_ASSERT_DOUBLES_EQUAL(
            1.0 / maths::MINIMUM_COEFFICIENT_OF_VARIATION / std::sqrt(2.0) / 430.5,
            std::sqrt(2.0 / (covariances[0][0] + covariances[1][1])), 0.4);
    }
}

void CMultivariateNormalConjugateTest::testPersist() {
    // Check that persist/restore is idempotent.

    const double mean[] = {10.0, 20.0};
    const double covariance[] = {3.0, 1.0, 2.0};

    test::CRandomNumbers rng;

    TDouble10Vec1Vec samples;
    gaussianSamples(rng, 100, mean, covariance, samples);

    maths_t::EDataType dataType = maths_t::E_ContinuousData;

    maths::CMultivariateNormalConjugate<2> origFilter(
        maths::CMultivariateNormalConjugate<2>::nonInformativePrior(dataType));
    for (std::size_t i = 0u; i < samples.size(); ++i) {
        origFilter.addSamples({samples[i]},
                              maths_t::CUnitWeights::singleUnit<TDouble10Vec>(2));
    }
    double decayRate = origFilter.decayRate();
    uint64_t checksum = origFilter.checksum();

    std::string origXml;
    {
        core::CRapidXmlStatePersistInserter inserter("root");
        origFilter.acceptPersistInserter(inserter);
        inserter.toXml(origXml);
    }

    LOG_DEBUG(<< "Normal mean conjugate XML representation:\n" << origXml);

    // Restore the XML into a new filter
    core::CRapidXmlParser parser;
    CPPUNIT_ASSERT(parser.parseStringIgnoreCdata(origXml));
    core::CRapidXmlStateRestoreTraverser traverser(parser);

    maths::SDistributionRestoreParams params(
        dataType, decayRate + 0.1, maths::MINIMUM_CLUSTER_SPLIT_FRACTION,
        maths::MINIMUM_CLUSTER_SPLIT_COUNT, maths::MINIMUM_CATEGORY_COUNT);
    maths::CMultivariateNormalConjugate<2> restoredFilter(params, traverser);

    LOG_DEBUG(<< "orig checksum = " << checksum
              << " restored checksum = " << restoredFilter.checksum());
    CPPUNIT_ASSERT_EQUAL(checksum, restoredFilter.checksum());

    // The XML representation of the new filter should be the same as the original
    std::string newXml;
    {
        core::CRapidXmlStatePersistInserter inserter("root");
        restoredFilter.acceptPersistInserter(inserter);
        inserter.toXml(newXml);
    }
    CPPUNIT_ASSERT_EQUAL(origXml, newXml);
}

void CMultivariateNormalConjugateTest::calibrationExperiment() {
    using TVector10 = maths::CVectorNx1<double, 10>;
    using TMatrix10 = maths::CSymmetricMatrixNxN<double, 10>;

    double means[] = {10.0, 10.0, 20.0, 20.0, 30.0,
                      20.0, 10.0, 40.0, 30.0, 20.0};
    double covariances[] = {
        10.0, 9.0, 10.0, -5.0, 1.0,  6.0,  -8.0, 9.0, 4.0, 20.0, 8.0,
        3.0,  1.0, 12.0, 12.0, -4.0, 2.0,  1.0,  1.0, 4.0, 4.0,  5.0,
        1.0,  3.0, 8.0,  10.0, 3.0,  10.0, 9.0,  9.0, 5.0, 19.0, 11.0,
        3.0,  9.0, 25.0, 5.0,  0.0,  0.0,  0.0,  0.0, 0.0, 0.0,  0.0,
        20.0, 1.0, 1.0,  1.0,  1.0,  1.0,  1.0,  1.0, 1.0, 1.0,  1.0};
    TVector10 mean(means, means + boost::size(means));
    TMatrix10 covariance(covariances, covariances + boost::size(covariances));

    test::CRandomNumbers rng;
    TDoubleVecVec samples_;
    rng.generateMultivariateNormalSamples(mean.toVector<TDoubleVec>(),
                                          covariance.toVectors<TDoubleVecVec>(),
                                          2000, samples_);

    TDouble10Vec1Vec samples;
    samples.reserve(samples.size() + samples_.size());
    for (std::size_t j = 0u; j < samples_.size(); ++j) {
        samples.push_back(TDouble10Vec(samples_[j].begin(), samples_[j].end()));
    }

    maths::CMultivariateNormalConjugate<2> filters[] = {
        maths::CMultivariateNormalConjugate<2>::nonInformativePrior(maths_t::E_ContinuousData),
        maths::CMultivariateNormalConjugate<2>::nonInformativePrior(maths_t::E_ContinuousData),
        maths::CMultivariateNormalConjugate<2>::nonInformativePrior(maths_t::E_ContinuousData),
        maths::CMultivariateNormalConjugate<2>::nonInformativePrior(maths_t::E_ContinuousData),
        maths::CMultivariateNormalConjugate<2>::nonInformativePrior(maths_t::E_ContinuousData),
        maths::CMultivariateNormalConjugate<2>::nonInformativePrior(maths_t::E_ContinuousData),
        maths::CMultivariateNormalConjugate<2>::nonInformativePrior(maths_t::E_ContinuousData),
        maths::CMultivariateNormalConjugate<2>::nonInformativePrior(maths_t::E_ContinuousData),
        maths::CMultivariateNormalConjugate<2>::nonInformativePrior(maths_t::E_ContinuousData)};
    std::size_t indices[][2] = {{0, 1}, {0, 2}, {0, 3}, {0, 4}, {0, 5},
                                {0, 6}, {0, 7}, {0, 8}, {0, 9}};

    for (std::size_t i = 0u; i < 200; ++i) {
        for (std::size_t j = 0u; j < boost::size(filters); ++j) {
            TDouble10Vec1Vec sample(1, TDouble10Vec(2));
            sample[0][0] = samples[i][indices[j][0]];
            sample[0][1] = samples[i][indices[j][1]];
            filters[j].addSamples(
                sample, maths_t::CUnitWeights::singleUnit<TDouble10Vec>(2));
        }
    }

    TDoubleVecVec p(boost::size(filters));
    TDoubleVec mp;
    TDoubleVec ep;
    for (std::size_t i = 200u; i < 2000; ++i) {
        double mpi = 1.0;
        maths::CProbabilityOfExtremeSample epi;
        for (std::size_t j = 0u; j < boost::size(filters); ++j) {
            TDouble10Vec1Vec sample(1, TDouble10Vec(2));
            sample[0][0] = samples[i][indices[j][0]];
            sample[0][1] = samples[i][indices[j][1]];
            double lb, ub;
            maths::CMultivariatePrior::TTail10Vec tail;
            filters[j].probabilityOfLessLikelySamples(
                maths_t::E_TwoSided, sample,
                maths_t::CUnitWeights::singleUnit<TDouble10Vec>(2), lb, ub, tail);
            p[j].push_back((lb + ub) / 2.0);
            mpi = std::min(mpi, (lb + ub) / 2.0);
            epi.add((lb + ub) / 2.0, 0.5);
        }
        mp.push_back(mpi);
        double pi;
        epi.calculate(pi);
        ep.push_back(pi);
    }

    for (std::size_t i = 0u; i < p.size(); ++i) {
        std::sort(p[i].begin(), p[i].end());
    }
    std::sort(mp.begin(), mp.end());
    std::sort(ep.begin(), ep.end());

    double test[] = {0.01, 0.05, 0.1, 0.25, 0.5, 0.75, 0.9, 0.95, 0.99};
    for (std::size_t i = 0u; i < boost::size(test); ++i) {
        for (std::size_t j = 0u; j < p.size(); ++j) {
            LOG_DEBUG(<< j << ") " << test[i] << " "
                      << static_cast<double>(
                             std::lower_bound(p[j].begin(), p[j].end(), test[i]) -
                             p[j].begin()) /
                             static_cast<double>(p[j].size()));
        }
        LOG_DEBUG(<< "min " << test[i] << " "
                  << static_cast<double>(
                         std::lower_bound(mp.begin(), mp.end(), test[i]) - mp.begin()) /
                         static_cast<double>(mp.size()));
        LOG_DEBUG(<< "corrected min " << test[i] << " "
                  << static_cast<double>(
                         std::lower_bound(ep.begin(), ep.end(), test[i]) - ep.begin()) /
                         static_cast<double>(ep.size()));
    }
}

void CMultivariateNormalConjugateTest::dataGenerator() {
    const double means[][2] = {{10.0, 20.0}, {30.0, 25.0}, {50.0, 5.0}, {100.0, 50.0}};
    const double covariances[][3] = {
        {3.0, 2.0, 2.0}, {6.0, -4.0, 5.0}, {4.0, 1.0, 3.0}, {20.0, -12.0, 12.0}};

    double anomalies[][4] = {{7000.0, 0.0, 2.8, -2.8}, {7001.0, 0.0, 2.8, -2.8},
                             {7002.0, 0.0, 2.8, -2.8}, {7003.0, 0.0, 2.8, -2.8},
                             {8000.0, 3.0, 3.5, 4.9},  {8001.0, 3.0, 3.5, 4.9},
                             {8002.0, 3.0, 3.5, 4.9},  {8003.0, 3.0, 3.5, 4.9},
                             {8004.0, 3.0, 3.5, 4.9},  {8005.0, 3.0, 3.5, 4.9}};

    test::CRandomNumbers rng;

    TDouble10Vec1Vec samples[4];
    for (std::size_t i = 0u; i < boost::size(means); ++i) {
        gaussianSamples(rng, 10000, means[i], covariances[i], samples[i]);
    }
    for (std::size_t i = 0u; i < boost::size(anomalies); ++i) {
        std::size_t j = static_cast<std::size_t>(anomalies[i][1]);
        std::size_t k = static_cast<std::size_t>(anomalies[i][0]);
        samples[j][k][0] += anomalies[i][2];
        samples[j][k][1] += anomalies[i][3];
    }

    std::ofstream f;
    f.open("four_2d_gaussian.csv");
    core_t::TTime time = 1451606400;
    for (std::size_t i = 0u; i < 10000; ++i, time += 30) {
        for (std::size_t j = 0u; j < boost::size(samples); ++j) {
            f << time << ",x" << 2 * j << "," << samples[j][i][0] << "\n";
            f << time << ",x" << 2 * j + 1 << "," << samples[j][i][1] << "\n";
        }
    }
    f.close();
}

CppUnit::Test* CMultivariateNormalConjugateTest::suite() {
    CppUnit::TestSuite* suiteOfTests = new CppUnit::TestSuite("CMultivariateNormalConjugateTest");

    suiteOfTests->addTest(new CppUnit::TestCaller<CMultivariateNormalConjugateTest>(
        "CMultivariateNormalConjugateTest::testMultipleUpdate",
        &CMultivariateNormalConjugateTest::testMultipleUpdate));
    suiteOfTests->addTest(new CppUnit::TestCaller<CMultivariateNormalConjugateTest>(
        "CMultivariateNormalConjugateTest::testPropagation",
        &CMultivariateNormalConjugateTest::testPropagation));
    suiteOfTests->addTest(new CppUnit::TestCaller<CMultivariateNormalConjugateTest>(
        "CMultivariateNormalConjugateTest::testMeanVectorEstimation",
        &CMultivariateNormalConjugateTest::testMeanVectorEstimation));
    suiteOfTests->addTest(new CppUnit::TestCaller<CMultivariateNormalConjugateTest>(
        "CMultivariateNormalConjugateTest::testPrecisionMatrixEstimation",
        &CMultivariateNormalConjugateTest::testPrecisionMatrixEstimation));
    suiteOfTests->addTest(new CppUnit::TestCaller<CMultivariateNormalConjugateTest>(
        "CMultivariateNormalConjugateTest::testMarginalLikelihood",
        &CMultivariateNormalConjugateTest::testMarginalLikelihood));
    suiteOfTests->addTest(new CppUnit::TestCaller<CMultivariateNormalConjugateTest>(
        "CMultivariateNormalConjugateTest::testMarginalLikelihoodMode",
        &CMultivariateNormalConjugateTest::testMarginalLikelihoodMode));
    suiteOfTests->addTest(new CppUnit::TestCaller<CMultivariateNormalConjugateTest>(
        "CMultivariateNormalConjugateTest::testSampleMarginalLikelihood",
        &CMultivariateNormalConjugateTest::testSampleMarginalLikelihood));
    suiteOfTests->addTest(new CppUnit::TestCaller<CMultivariateNormalConjugateTest>(
        "CMultivariateNormalConjugateTest::testProbabilityOfLessLikelySamples",
        &CMultivariateNormalConjugateTest::testProbabilityOfLessLikelySamples));
    suiteOfTests->addTest(new CppUnit::TestCaller<CMultivariateNormalConjugateTest>(
        "CMultivariateNormalConjugateTest::testIntegerData",
        &CMultivariateNormalConjugateTest::testIntegerData));
    suiteOfTests->addTest(new CppUnit::TestCaller<CMultivariateNormalConjugateTest>(
        "CMultivariateNormalConjugateTest::testLowVariationData",
        &CMultivariateNormalConjugateTest::testLowVariationData));
    suiteOfTests->addTest(new CppUnit::TestCaller<CMultivariateNormalConjugateTest>(
        "CMultivariateNormalConjugateTest::testPersist",
        &CMultivariateNormalConjugateTest::testPersist));
    //suiteOfTests->addTest( new CppUnit::TestCaller<CMultivariateNormalConjugateTest>(
    //                               "CMultivariateNormalConjugateTest::calibrationExperiment",
    //                               &CMultivariateNormalConjugateTest::calibrationExperiment) );
    //suiteOfTests->addTest( new CppUnit::TestCaller<CMultivariateNormalConjugateTest>(
    //                               "CMultivariateNormalConjugateTest::dataGenerator",
    //                               &CMultivariateNormalConjugateTest::dataGenerator) );

    return suiteOfTests;
}<|MERGE_RESOLUTION|>--- conflicted
+++ resolved
@@ -618,25 +618,14 @@
     }
 
     TDoubleVec p;
-<<<<<<< HEAD
-    empiricalProbabilityOfLessLikelySamples(mean.toVector<TDoubleVec>(),
-                                            covariance.toVectors<TDoubleVecVec>(), p);
-=======
     empiricalProbabilityOfLessLikelySamples(
         mean.toVector<TDoubleVec>(), covariance.toVectors<TDoubleVecVec>(), p);
->>>>>>> 601f3449
 
     TMeanAccumulator pAbsError;
     TMeanAccumulator pRelError;
 
-<<<<<<< HEAD
-    for (/**/; i < samples.size(); ++i)
-    {
+    for (/**/; i < samples.size(); ++i) {
         maths::CBasicStatistics::SSampleCovariances<TVector2> covariances(2);
-=======
-    for (/**/; i < samples.size(); ++i) {
-        maths::CBasicStatistics::SSampleCovariances<double, 2> covariances;
->>>>>>> 601f3449
 
         TVector2 likelihoodMean(filter.marginalLikelihoodMean());
         TMatrix2 likelihoodCov(filter.marginalLikelihoodCovariance());
