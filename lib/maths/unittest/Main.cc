/*
 * Copyright Elasticsearch B.V. and/or licensed to Elasticsearch B.V. under one
 * or more contributor license agreements. Licensed under the Elastic License;
 * you may not use this file except in compliance with the Elastic License.
 */

#include <test/CTestRunner.h>

#include "CAgglomerativeClustererTest.h"
#include "CAssignmentTest.h"
#include "CBasicStatisticsTest.h"
#include "CBjkstUniqueValuesTest.h"
#include "CBootstrapClustererTest.h"
#include "CBoundingBoxTest.h"
#include "CCalendarComponentAdaptiveBucketingTest.h"
#include "CCalendarFeatureTest.h"
#include "CCategoricalToolsTest.h"
#include "CChecksumTest.h"
#include "CClustererTest.h"
#include "CClusterEvaluationTest.h"
#include "CCountMinSketchTest.h"
#include "CDecayRateControllerTest.h"
#include "CEntropySketchTest.h"
#include "CEqualWithToleranceTest.h"
#include "CExpandingWindowTest.h"
#include "CForecastTest.h"
#include "CGammaRateConjugateTest.h"
#include "CGramSchmidtTest.h"
#include "CImputerTest.h"
#include "CInformationCriteriaTest.h"
#include "CIntegerToolsTest.h"
#include "CIntegrationTest.h"
<<<<<<< HEAD
#include "CKdTreeTest.h"
#include "CKMeansTest.h"
=======
#include "CKMeansFastTest.h"
>>>>>>> 601f3449
#include "CKMeansOnlineTest.h"
#include "CKMostCorrelatedTest.h"
#include "CKdTreeTest.h"
#include "CLassoLogisticRegressionTest.h"
#include "CLinearAlgebraTest.h"
#include "CLocalOutlierFactorsTest.h"
#include "CLogNormalMeanPrecConjugateTest.h"
#include "CLogTDistributionTest.h"
#include "CMathsFuncsTest.h"
#include "CMathsMemoryTest.h"
#include "CMixtureDistributionTest.h"
#include "CModelTest.h"
#include "CMultimodalPriorTest.h"
#include "CMultinomialConjugateTest.h"
#include "CMultivariateConstantPriorTest.h"
#include "CMultivariateMultimodalPriorTest.h"
#include "CMultivariateNormalConjugateTest.h"
#include "CMultivariateOneOfNPriorTest.h"
#include "CNaiveBayesTest.h"
#include "CNaturalBreaksClassifierTest.h"
#include "CNormalMeanPrecConjugateTest.h"
#include "COneOfNPriorTest.h"
#include "COrderingsTest.h"
#include "COrdinalTest.h"
#include "CPRNGTest.h"
#include "CPackedBitVectorTest.h"
#include "CPcaTest.h"
#include "CPeriodicityHypothesisTestsTest.h"
#include "CPoissonMeanConjugateTest.h"
#include "CPriorTest.h"
#include "CProbabilityAggregatorsTest.h"
#include "CProbabilityCalibratorTest.h"
#include "CQDigestTest.h"
#include "CQuantileSketchTest.h"
#include "CRadialBasisFunctionTest.h"
#include "CRandomProjectionClustererTest.h"
#include "CRegressionTest.h"
#include "CSamplingTest.h"
#include "CSeasonalComponentAdaptiveBucketingTest.h"
#include "CSeasonalComponentTest.h"
#include "CSetToolsTest.h"
#include "CSignalTest.h"
#include "CSolversTest.h"
#include "CSplineTest.h"
#include "CStatisticalTestsTest.h"
#include "CTimeSeriesChangeDetectorTest.h"
#include "CTimeSeriesDecompositionTest.h"
#include "CTimeSeriesModelTest.h"
#include "CToolsTest.h"
#include "CTrendComponentTest.h"
#include "CTrendTestsTest.h"
#include "CXMeansOnline1dTest.h"
#include "CXMeansOnlineTest.h"
#include "CXMeansTest.h"

int main(int argc, const char** argv) {
    ml::test::CTestRunner runner(argc, argv);

<<<<<<< HEAD
    runner.addTest( CAgglomerativeClustererTest::suite() );
    runner.addTest( CAssignmentTest::suite() );
    runner.addTest( CBasicStatisticsTest::suite() );
    runner.addTest( CBjkstUniqueValuesTest::suite() );
    runner.addTest( CBootstrapClustererTest::suite() );
    runner.addTest( CBoundingBoxTest::suite() );
    runner.addTest( CCategoricalToolsTest::suite() );
    runner.addTest( CCalendarFeatureTest::suite() );
    runner.addTest( CCalendarComponentAdaptiveBucketingTest::suite() );
    runner.addTest( CChecksumTest::suite() );
    runner.addTest( CClustererTest::suite() );
    runner.addTest( CClusterEvaluationTest::suite() );
    runner.addTest( CCountMinSketchTest::suite() );
    runner.addTest( CDecayRateControllerTest::suite() );
    runner.addTest( CEqualWithToleranceTest::suite() );
    runner.addTest( CEntropySketchTest::suite() );
    runner.addTest( CForecastTest::suite() );
    runner.addTest( CGammaRateConjugateTest::suite() );
    runner.addTest( CGramSchmidtTest::suite() );
    runner.addTest( CImputerTest::suite() );
    runner.addTest( CInformationCriteriaTest::suite() );
    runner.addTest( CIntegerToolsTest::suite() );
    runner.addTest( CIntegrationTest::suite() );
    runner.addTest( CKdTreeTest::suite() );
    runner.addTest( CKMeansTest::suite() );
    runner.addTest( CKMeansOnlineTest::suite() );
    runner.addTest( CKMostCorrelatedTest::suite() );
    runner.addTest( CLassoLogisticRegressionTest::suite() );
    runner.addTest( CLinearAlgebraTest::suite() );
    runner.addTest( CLocalOutlierFactorsTest::suite() );
    runner.addTest( CLogNormalMeanPrecConjugateTest::suite() );
    runner.addTest( CLogTDistributionTest::suite() );
    runner.addTest( CMathsFuncsTest::suite() );
    runner.addTest( CMathsMemoryTest::suite() );
    runner.addTest( CMixtureDistributionTest::suite() );
    runner.addTest( CModelTest::suite() );
    runner.addTest( CMultimodalPriorTest::suite() );
    runner.addTest( CMultinomialConjugateTest::suite() );
    runner.addTest( CMultivariateConstantPriorTest::suite() );
    runner.addTest( CMultivariateMultimodalPriorTest::suite() );
    runner.addTest( CMultivariateNormalConjugateTest::suite() );
    runner.addTest( CMultivariateOneOfNPriorTest::suite() );
    runner.addTest( CNaturalBreaksClassifierTest::suite() );
    runner.addTest( CNormalMeanPrecConjugateTest::suite() );
    runner.addTest( COneOfNPriorTest::suite() );
    runner.addTest( COrderingsTest::suite() );
    runner.addTest( COrdinalTest::suite() );
    runner.addTest( CPackedBitVectorTest::suite() );
    runner.addTest( CPcaTest::suite() );
    runner.addTest( CPeriodicityHypothesisTestsTest::suite() );
    runner.addTest( CPoissonMeanConjugateTest::suite() );
    runner.addTest( CPriorTest::suite() );
    runner.addTest( CPRNGTest::suite() );
    runner.addTest( CProbabilityAggregatorsTest::suite() );
    runner.addTest( CProbabilityCalibratorTest::suite() );
    runner.addTest( CQDigestTest::suite() );
    runner.addTest( CQuantileSketchTest::suite() );
    runner.addTest( CRadialBasisFunctionTest::suite() );
    runner.addTest( CRandomProjectionClustererTest::suite() );
    runner.addTest( CRegressionTest::suite() );
    runner.addTest( CSamplingTest::suite() );
    runner.addTest( CSeasonalComponentTest::suite() );
    runner.addTest( CSeasonalComponentAdaptiveBucketingTest::suite() );
    runner.addTest( CSetToolsTest::suite() );
    runner.addTest( CSignalTest::suite() );
    runner.addTest( CSolversTest::suite() );
    runner.addTest( CSplineTest::suite() );
    runner.addTest( CStatisticalTestsTest::suite() );
    runner.addTest( CTimeSeriesDecompositionTest::suite() );
    runner.addTest( CTimeSeriesModelTest::suite() );
    runner.addTest( CToolsTest::suite() );
    runner.addTest( CTrendComponentTest::suite() );
    runner.addTest( CTrendTestsTest::suite() );
    runner.addTest( CXMeansTest::suite() );
    runner.addTest( CXMeansOnlineTest::suite() );
    runner.addTest( CXMeansOnline1dTest::suite() );
=======
    runner.addTest(CAgglomerativeClustererTest::suite());
    runner.addTest(CAssignmentTest::suite());
    runner.addTest(CBasicStatisticsTest::suite());
    runner.addTest(CBjkstUniqueValuesTest::suite());
    runner.addTest(CBootstrapClustererTest::suite());
    runner.addTest(CBoundingBoxTest::suite());
    runner.addTest(CCategoricalToolsTest::suite());
    runner.addTest(CCalendarFeatureTest::suite());
    runner.addTest(CCalendarComponentAdaptiveBucketingTest::suite());
    runner.addTest(CChecksumTest::suite());
    runner.addTest(CClustererTest::suite());
    runner.addTest(CCountMinSketchTest::suite());
    runner.addTest(CDecayRateControllerTest::suite());
    runner.addTest(CEqualWithToleranceTest::suite());
    runner.addTest(CEntropySketchTest::suite());
    runner.addTest(CExpandingWindowTest::suite());
    runner.addTest(CForecastTest::suite());
    runner.addTest(CGammaRateConjugateTest::suite());
    runner.addTest(CGramSchmidtTest::suite());
    runner.addTest(CInformationCriteriaTest::suite());
    runner.addTest(CIntegerToolsTest::suite());
    runner.addTest(CIntegrationTest::suite());
    runner.addTest(CKdTreeTest::suite());
    runner.addTest(CKMeansFastTest::suite());
    runner.addTest(CKMeansOnlineTest::suite());
    runner.addTest(CKMostCorrelatedTest::suite());
    runner.addTest(CLassoLogisticRegressionTest::suite());
    runner.addTest(CLinearAlgebraTest::suite());
    runner.addTest(CLogNormalMeanPrecConjugateTest::suite());
    runner.addTest(CLogTDistributionTest::suite());
    runner.addTest(CMathsFuncsTest::suite());
    runner.addTest(CMathsMemoryTest::suite());
    runner.addTest(CMixtureDistributionTest::suite());
    runner.addTest(CModelTest::suite());
    runner.addTest(CMultimodalPriorTest::suite());
    runner.addTest(CMultinomialConjugateTest::suite());
    runner.addTest(CMultivariateConstantPriorTest::suite());
    runner.addTest(CMultivariateMultimodalPriorTest::suite());
    runner.addTest(CMultivariateNormalConjugateTest::suite());
    runner.addTest(CMultivariateOneOfNPriorTest::suite());
    runner.addTest(CNaiveBayesTest::suite());
    runner.addTest(CNaturalBreaksClassifierTest::suite());
    runner.addTest(CNormalMeanPrecConjugateTest::suite());
    runner.addTest(COneOfNPriorTest::suite());
    runner.addTest(COrderingsTest::suite());
    runner.addTest(COrdinalTest::suite());
    runner.addTest(CPackedBitVectorTest::suite());
    runner.addTest(CPeriodicityHypothesisTestsTest::suite());
    runner.addTest(CPoissonMeanConjugateTest::suite());
    runner.addTest(CPriorTest::suite());
    runner.addTest(CPRNGTest::suite());
    runner.addTest(CProbabilityAggregatorsTest::suite());
    runner.addTest(CProbabilityCalibratorTest::suite());
    runner.addTest(CQDigestTest::suite());
    runner.addTest(CQuantileSketchTest::suite());
    runner.addTest(CRadialBasisFunctionTest::suite());
    runner.addTest(CRandomProjectionClustererTest::suite());
    runner.addTest(CRegressionTest::suite());
    runner.addTest(CSamplingTest::suite());
    runner.addTest(CSeasonalComponentTest::suite());
    runner.addTest(CSeasonalComponentAdaptiveBucketingTest::suite());
    runner.addTest(CSetToolsTest::suite());
    runner.addTest(CSignalTest::suite());
    runner.addTest(CSolversTest::suite());
    runner.addTest(CSplineTest::suite());
    runner.addTest(CStatisticalTestsTest::suite());
    runner.addTest(CTimeSeriesChangeDetectorTest::suite());
    runner.addTest(CTimeSeriesDecompositionTest::suite());
    runner.addTest(CTimeSeriesModelTest::suite());
    runner.addTest(CToolsTest::suite());
    runner.addTest(CTrendComponentTest::suite());
    runner.addTest(CTrendTestsTest::suite());
    runner.addTest(CXMeansTest::suite());
    runner.addTest(CXMeansOnlineTest::suite());
    runner.addTest(CXMeansOnline1dTest::suite());
>>>>>>> 601f3449

    return !runner.runTests();
}<|MERGE_RESOLUTION|>--- conflicted
+++ resolved
@@ -16,8 +16,8 @@
 #include "CCalendarFeatureTest.h"
 #include "CCategoricalToolsTest.h"
 #include "CChecksumTest.h"
+#include "CClusterEvaluationTest.h"
 #include "CClustererTest.h"
-#include "CClusterEvaluationTest.h"
 #include "CCountMinSketchTest.h"
 #include "CDecayRateControllerTest.h"
 #include "CEntropySketchTest.h"
@@ -30,13 +30,8 @@
 #include "CInformationCriteriaTest.h"
 #include "CIntegerToolsTest.h"
 #include "CIntegrationTest.h"
-<<<<<<< HEAD
-#include "CKdTreeTest.h"
+#include "CKMeansOnlineTest.h"
 #include "CKMeansTest.h"
-=======
-#include "CKMeansFastTest.h"
->>>>>>> 601f3449
-#include "CKMeansOnlineTest.h"
 #include "CKMostCorrelatedTest.h"
 #include "CKdTreeTest.h"
 #include "CLassoLogisticRegressionTest.h"
@@ -94,84 +89,6 @@
 int main(int argc, const char** argv) {
     ml::test::CTestRunner runner(argc, argv);
 
-<<<<<<< HEAD
-    runner.addTest( CAgglomerativeClustererTest::suite() );
-    runner.addTest( CAssignmentTest::suite() );
-    runner.addTest( CBasicStatisticsTest::suite() );
-    runner.addTest( CBjkstUniqueValuesTest::suite() );
-    runner.addTest( CBootstrapClustererTest::suite() );
-    runner.addTest( CBoundingBoxTest::suite() );
-    runner.addTest( CCategoricalToolsTest::suite() );
-    runner.addTest( CCalendarFeatureTest::suite() );
-    runner.addTest( CCalendarComponentAdaptiveBucketingTest::suite() );
-    runner.addTest( CChecksumTest::suite() );
-    runner.addTest( CClustererTest::suite() );
-    runner.addTest( CClusterEvaluationTest::suite() );
-    runner.addTest( CCountMinSketchTest::suite() );
-    runner.addTest( CDecayRateControllerTest::suite() );
-    runner.addTest( CEqualWithToleranceTest::suite() );
-    runner.addTest( CEntropySketchTest::suite() );
-    runner.addTest( CForecastTest::suite() );
-    runner.addTest( CGammaRateConjugateTest::suite() );
-    runner.addTest( CGramSchmidtTest::suite() );
-    runner.addTest( CImputerTest::suite() );
-    runner.addTest( CInformationCriteriaTest::suite() );
-    runner.addTest( CIntegerToolsTest::suite() );
-    runner.addTest( CIntegrationTest::suite() );
-    runner.addTest( CKdTreeTest::suite() );
-    runner.addTest( CKMeansTest::suite() );
-    runner.addTest( CKMeansOnlineTest::suite() );
-    runner.addTest( CKMostCorrelatedTest::suite() );
-    runner.addTest( CLassoLogisticRegressionTest::suite() );
-    runner.addTest( CLinearAlgebraTest::suite() );
-    runner.addTest( CLocalOutlierFactorsTest::suite() );
-    runner.addTest( CLogNormalMeanPrecConjugateTest::suite() );
-    runner.addTest( CLogTDistributionTest::suite() );
-    runner.addTest( CMathsFuncsTest::suite() );
-    runner.addTest( CMathsMemoryTest::suite() );
-    runner.addTest( CMixtureDistributionTest::suite() );
-    runner.addTest( CModelTest::suite() );
-    runner.addTest( CMultimodalPriorTest::suite() );
-    runner.addTest( CMultinomialConjugateTest::suite() );
-    runner.addTest( CMultivariateConstantPriorTest::suite() );
-    runner.addTest( CMultivariateMultimodalPriorTest::suite() );
-    runner.addTest( CMultivariateNormalConjugateTest::suite() );
-    runner.addTest( CMultivariateOneOfNPriorTest::suite() );
-    runner.addTest( CNaturalBreaksClassifierTest::suite() );
-    runner.addTest( CNormalMeanPrecConjugateTest::suite() );
-    runner.addTest( COneOfNPriorTest::suite() );
-    runner.addTest( COrderingsTest::suite() );
-    runner.addTest( COrdinalTest::suite() );
-    runner.addTest( CPackedBitVectorTest::suite() );
-    runner.addTest( CPcaTest::suite() );
-    runner.addTest( CPeriodicityHypothesisTestsTest::suite() );
-    runner.addTest( CPoissonMeanConjugateTest::suite() );
-    runner.addTest( CPriorTest::suite() );
-    runner.addTest( CPRNGTest::suite() );
-    runner.addTest( CProbabilityAggregatorsTest::suite() );
-    runner.addTest( CProbabilityCalibratorTest::suite() );
-    runner.addTest( CQDigestTest::suite() );
-    runner.addTest( CQuantileSketchTest::suite() );
-    runner.addTest( CRadialBasisFunctionTest::suite() );
-    runner.addTest( CRandomProjectionClustererTest::suite() );
-    runner.addTest( CRegressionTest::suite() );
-    runner.addTest( CSamplingTest::suite() );
-    runner.addTest( CSeasonalComponentTest::suite() );
-    runner.addTest( CSeasonalComponentAdaptiveBucketingTest::suite() );
-    runner.addTest( CSetToolsTest::suite() );
-    runner.addTest( CSignalTest::suite() );
-    runner.addTest( CSolversTest::suite() );
-    runner.addTest( CSplineTest::suite() );
-    runner.addTest( CStatisticalTestsTest::suite() );
-    runner.addTest( CTimeSeriesDecompositionTest::suite() );
-    runner.addTest( CTimeSeriesModelTest::suite() );
-    runner.addTest( CToolsTest::suite() );
-    runner.addTest( CTrendComponentTest::suite() );
-    runner.addTest( CTrendTestsTest::suite() );
-    runner.addTest( CXMeansTest::suite() );
-    runner.addTest( CXMeansOnlineTest::suite() );
-    runner.addTest( CXMeansOnline1dTest::suite() );
-=======
     runner.addTest(CAgglomerativeClustererTest::suite());
     runner.addTest(CAssignmentTest::suite());
     runner.addTest(CBasicStatisticsTest::suite());
@@ -183,6 +100,7 @@
     runner.addTest(CCalendarComponentAdaptiveBucketingTest::suite());
     runner.addTest(CChecksumTest::suite());
     runner.addTest(CClustererTest::suite());
+    runner.addTest(CClusterEvaluationTest::suite());
     runner.addTest(CCountMinSketchTest::suite());
     runner.addTest(CDecayRateControllerTest::suite());
     runner.addTest(CEqualWithToleranceTest::suite());
@@ -191,15 +109,17 @@
     runner.addTest(CForecastTest::suite());
     runner.addTest(CGammaRateConjugateTest::suite());
     runner.addTest(CGramSchmidtTest::suite());
+    runner.addTest(CImputerTest::suite());
     runner.addTest(CInformationCriteriaTest::suite());
     runner.addTest(CIntegerToolsTest::suite());
     runner.addTest(CIntegrationTest::suite());
     runner.addTest(CKdTreeTest::suite());
-    runner.addTest(CKMeansFastTest::suite());
+    runner.addTest(CKMeansTest::suite());
     runner.addTest(CKMeansOnlineTest::suite());
     runner.addTest(CKMostCorrelatedTest::suite());
     runner.addTest(CLassoLogisticRegressionTest::suite());
     runner.addTest(CLinearAlgebraTest::suite());
+    runner.addTest(CLocalOutlierFactorsTest::suite());
     runner.addTest(CLogNormalMeanPrecConjugateTest::suite());
     runner.addTest(CLogTDistributionTest::suite());
     runner.addTest(CMathsFuncsTest::suite());
@@ -219,6 +139,7 @@
     runner.addTest(COrderingsTest::suite());
     runner.addTest(COrdinalTest::suite());
     runner.addTest(CPackedBitVectorTest::suite());
+    runner.addTest(CPcaTest::suite());
     runner.addTest(CPeriodicityHypothesisTestsTest::suite());
     runner.addTest(CPoissonMeanConjugateTest::suite());
     runner.addTest(CPriorTest::suite());
@@ -247,7 +168,6 @@
     runner.addTest(CXMeansTest::suite());
     runner.addTest(CXMeansOnlineTest::suite());
     runner.addTest(CXMeansOnline1dTest::suite());
->>>>>>> 601f3449
 
     return !runner.runTests();
 }