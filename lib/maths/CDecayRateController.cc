--- conflicted
+++ resolved
@@ -102,12 +102,7 @@
 }
 }
 
-<<<<<<< HEAD
-CDecayRateController::CDecayRateController(void) : m_Checks(0), m_Target(1.0) {
-=======
-CDecayRateController::CDecayRateController() : m_Checks(0), m_Target(1.0)
-{
->>>>>>> d4e4cca7
+CDecayRateController::CDecayRateController() : m_Checks(0), m_Target(1.0) {
     m_Multiplier.add(m_Target);
 }
 
@@ -121,16 +116,9 @@
     m_Multiplier.add(m_Target);
 }
 
-<<<<<<< HEAD
-void CDecayRateController::reset(void) {
+void CDecayRateController::reset() {
     m_Target = 1.0;
     m_Multiplier = TMeanAccumulator();
-=======
-void CDecayRateController::reset()
-{
-    m_Target         = 1.0;
-    m_Multiplier     = TMeanAccumulator();
->>>>>>> d4e4cca7
     m_PredictionMean = TMeanAccumulator1Vec(m_PredictionMean.size());
     m_Bias = TMeanAccumulator1Vec(m_Bias.size());
     m_RecentAbsError = TMeanAccumulator1Vec(m_RecentAbsError.size());
@@ -265,21 +253,11 @@
     return result;
 }
 
-<<<<<<< HEAD
-double CDecayRateController::multiplier(void) const {
+double CDecayRateController::multiplier() const {
     return CBasicStatistics::mean(m_Multiplier);
 }
 
-std::size_t CDecayRateController::dimension(void) const {
-=======
-double CDecayRateController::multiplier() const
-{
-    return CBasicStatistics::mean(m_Multiplier);
-}
-
-std::size_t CDecayRateController::dimension() const
-{
->>>>>>> d4e4cca7
+std::size_t CDecayRateController::dimension() const {
     return m_PredictionMean.size();
 }
 
@@ -291,12 +269,7 @@
     core::CMemoryDebug::dynamicSize("m_HistoricalAbsError", m_HistoricalAbsError, mem);
 }
 
-<<<<<<< HEAD
-std::size_t CDecayRateController::memoryUsage(void) const {
-=======
-std::size_t CDecayRateController::memoryUsage() const
-{
->>>>>>> d4e4cca7
+std::size_t CDecayRateController::memoryUsage() const {
     std::size_t mem = core::CMemory::dynamicSize(m_PredictionMean);
     mem += core::CMemory::dynamicSize(m_Bias);
     mem += core::CMemory::dynamicSize(m_RecentAbsError);
@@ -311,12 +284,7 @@
     return CChecksum::calculate(seed, m_HistoricalAbsError);
 }
 
-<<<<<<< HEAD
-double CDecayRateController::count(void) const {
-=======
-double CDecayRateController::count() const
-{
->>>>>>> d4e4cca7
+double CDecayRateController::count() const {
     return CBasicStatistics::count(m_HistoricalAbsError[0]);
 }
 
