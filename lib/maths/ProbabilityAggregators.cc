--- conflicted
+++ resolved
@@ -27,11 +27,6 @@
 {
 namespace
 {
-<<<<<<< HEAD
-=======
-using TDoubleVec = std::vector<double>;
-using TDoubleDoublePr = std::pair<double, double>;
->>>>>>> 36fd5a18
 
 using TDoubleDoublePr = std::pair<double, double>;
 using TDoubleVec = std::vector<double>;
@@ -66,161 +61,6 @@
     return false;
 }
 
-<<<<<<< HEAD
-=======
-const double EPS = 0.1;
-
-//! A custom, numerically robust, implementation of \f$(1 - x) ^ p\f$.
-//!
-//! \note It is assumed that p is integer.
-double powOneMinusX(double x, double p)
-{
-    // For large p,
-    //   (1 - x) ^ p ~= exp(-p * x).
-    //
-    // and this doesn't suffer from cancellation errors in the limit
-    // p -> inf and x -> 0. For p * x << 1 we get much better precision
-    // using the Taylor expansion:
-    //   (1 - x) ^ p = 1 - p * x + p * (p - 1) * x^2 / 2! + ...
-    //
-    // and canceling the leading terms.
-
-    if (x == 1.0)
-    {
-        return 0.0;
-    }
-    if (p == 1.0)
-    {
-        return 1.0 - x;
-    }
-
-    double y = p * x;
-    if (std::fabs(y) < EPS)
-    {
-        static const double COEFFS[] =
-            {
-                -1.0,
-                +1.0 / 2.0,
-                -1.0 / 6.0,
-                +1.0 / 24.0,
-                -1.0 / 120.0,
-                +1.0 / 720.0
-            };
-        static const std::size_t N = boost::size(COEFFS);
-
-        double remainder = 0.0;
-        double ti = 1.0;
-        for (std::size_t i = 0u; i < N && p != 0.0; ++i, p -= 1.0)
-        {
-            ti *= p * x;
-            remainder += COEFFS[i] * ti;
-        }
-        return 1.0 + remainder;
-    }
-    else if (p > 1000.0)
-    {
-        return std::exp(-y);
-    }
-
-    if (x > 1.0)
-    {
-        double sign = static_cast<int>(p) % 2 ? -1.0 : 1.0;
-        return sign * std::exp(p * std::log(x - 1.0));
-    }
-
-    return std::exp(p * std::log(1.0 - x));
-}
-
-//! A custom, numerically robust, implementation of \f$1 - (1 - x) ^ p\f$.
-//!
-//! \note It is assumed that p is integer.
-double oneMinusPowOneMinusX(double x, double p)
-{
-    // For large p,
-    //   (1 - x) ^ p ~= exp(-p * x).
-    //
-    // and this doesn't suffer from cancellation errors in the limit
-    // p -> inf and x -> 0. For p * x << 1 we get much better precision
-    // using the Taylor expansion:
-    //   (1 - x) ^ p = 1 - p * x + p * (p - 1) * x^2 / 2! + ...
-    //
-    // Note that this doesn't make use of powOneMinusX because we can
-    // avoid the cancellation errors by using:
-    //   1 - (1 - x) ^ p = p * x - p * (p - 1) * x^2 / 2 + ...
-    //
-    // when p * x is small.
-
-    if (x == 1.0)
-    {
-        return 1.0;
-    }
-    if (p == 1.0)
-    {
-        return x;
-    }
-
-    double y = p * x;
-    if (std::fabs(y) < EPS)
-    {
-        static const double COEFFS[] =
-            {
-                +1.0,
-                -1.0 / 2.0,
-                +1.0 / 6.0,
-                -1.0 / 24.0,
-                +1.0 / 120.0,
-                -1.0 / 720.0
-            };
-        static const std::size_t N = boost::size(COEFFS);
-
-        double result = 0.0;
-
-        double ti = 1.0;
-        for (std::size_t i = 0u; i < N && p != 0.0; ++i, p -= 1.0)
-        {
-            ti *= p * x;
-            result += COEFFS[i] * ti;
-        }
-
-        return result;
-    }
-    else if (p > 1000.0)
-    {
-        return 1.0 - std::exp(-y);
-    }
-
-    if (x > 1.0)
-    {
-        double sign = static_cast<int>(p) % 2 ? -1.0 : 1.0;
-        return 1.0 - sign * std::exp(p * std::log(x - 1.0));
-    }
-
-    return 1.0 - std::exp(p * std::log(1.0 - x));
-}
-
-//! A custom implementation of \f$\log(1 - x)\f$ which handles the
-//! cancellation error for small x.
-double logOneMinusX(double x)
-{
-    double result = 0.0;
-
-    if (std::fabs(x) < EPS)
-    {
-        double xi = -x;
-        for (std::size_t i = 0u; i < 6; ++i, xi *= -x)
-        {
-            result += xi / static_cast<double>(i + 1);
-        }
-    }
-    else
-    {
-        result = std::log(1.0 - x);
-    }
-
-    return result;
-}
-
->>>>>>> 36fd5a18
 //! \brief Calculates the probability of the m most extreme samples.
 //!
 //! DESCRIPTION:\n
@@ -752,11 +592,7 @@
         else if (E * x / m != 1.0)
         {
             double r = 1.0 - E * x / m;
-<<<<<<< HEAD
-            b1 = -1.0 - 0.5 * logm + ::log(CTools::oneMinusPowOneMinusX(r, m + 1.0) / r);
-=======
-            b1 = -1.0 - 0.5 * logm + std::log(oneMinusPowOneMinusX(r, m + 1.0) / r);
->>>>>>> 36fd5a18
+            b1 = -1.0 - 0.5 * logm + std::log(CTools::oneMinusPowOneMinusX(r, m + 1.0) / r);
         }
         else
         {
@@ -781,11 +617,7 @@
             {
                 double r = 1.0 - E * x / p;
                 t = m + (m + 1.0) * logx - (m + 1.5) * logp
-<<<<<<< HEAD
-                    + ::log(CTools::oneMinusPowOneMinusX(r, p - m) / r);
-=======
-                    + std::log(oneMinusPowOneMinusX(r, p - m) / r);
->>>>>>> 36fd5a18
+                    + std::log(CTools::oneMinusPowOneMinusX(r, p - m) / r);
             }
             else
             {
@@ -920,11 +752,7 @@
         else if (p != x)
         {
             double r = 1.0 - p / x;
-<<<<<<< HEAD
-            b1 = ::log(CTools::oneMinusPowOneMinusX(r, p + 1.0) / r);
-=======
-            b1 = std::log(oneMinusPowOneMinusX(r, p + 1.0) / r);
->>>>>>> 36fd5a18
+            b1 = std::log(CTools::oneMinusPowOneMinusX(r, p + 1.0) / r);
         }
         else
         {
@@ -1140,13 +968,8 @@
         // that the following calculation can't use the re-normalized
         // "c" directly because it might be infinite. Instead, we make
         // use the fact that c * (1 - p)^(N - M + m) won't overflow.
-<<<<<<< HEAD
         double q = CTools::truncate(CTools::powOneMinusX(p, static_cast<double>(N - M + m)), 0.0, 1.0);
-        coeffs.push_back(-sum - q * ::exp(logc - logLargestCoeff));
-=======
-        double q = CTools::truncate(powOneMinusX(p, static_cast<double>(N - M + m)), 0.0, 1.0);
         coeffs.push_back(-sum - q * std::exp(logc - logLargestCoeff));
->>>>>>> 36fd5a18
         LOG_TRACE("c(0) = " << coeffs.back());
 
         // Re-normalize the coefficients if they aren't all identically zero.
