--- conflicted
+++ resolved
@@ -31,17 +31,8 @@
 #include <utility>
 #include <vector>
 
-<<<<<<< HEAD
-#include <math.h>
-
 namespace ml {
 namespace maths {
-=======
-namespace ml
-{
-namespace maths
-{
->>>>>>> d4e4cca7
 
 namespace {
 
@@ -114,17 +105,9 @@
         double sa = sizes[a];
         double sb = sizes[b];
         double sx = sizes[x];
-<<<<<<< HEAD
-        distance(distanceMatrix, b, x) = ::sqrt((sa + sx) * distance(distanceMatrix, a, x) + (sb + sx) * distance(distanceMatrix, b, x) -
-                                                sx * distance(distanceMatrix, a, b)) /
+        distance(distanceMatrix, b, x) = std::sqrt((sa + sx) * distance(distanceMatrix, a, x) + (sb + sx) * distance(distanceMatrix, b, x) -
+                                                   sx * distance(distanceMatrix, a, b)) /
                                          (sa + sb + sx);
-=======
-        distance(distanceMatrix, b, x) =
-                std::sqrt(  (sa + sx) * distance(distanceMatrix, a, x)
-                       + (sb + sx) * distance(distanceMatrix, b, x)
-                       -        sx * distance(distanceMatrix, a, b))
-              / (sa + sb + sx);
->>>>>>> d4e4cca7
     }
 };
 
@@ -420,35 +403,17 @@
     return false;
 }
 
-<<<<<<< HEAD
-std::size_t CAgglomerativeClusterer::CNode::index(void) const {
+std::size_t CAgglomerativeClusterer::CNode::index() const {
     return m_Index;
 }
 
-double CAgglomerativeClusterer::CNode::height(void) const {
+double CAgglomerativeClusterer::CNode::height() const {
     return m_Height;
 }
 
-TNode& CAgglomerativeClusterer::CNode::root(void) {
+TNode& CAgglomerativeClusterer::CNode::root() {
     CNode* result = this;
     for (CNode* parent = m_Parent; parent; parent = parent->m_Parent) {
-=======
-std::size_t CAgglomerativeClusterer::CNode::index() const
-{
-    return m_Index;
-}
-
-double CAgglomerativeClusterer::CNode::height() const
-{
-    return m_Height;
-}
-
-TNode &CAgglomerativeClusterer::CNode::root()
-{
-    CNode *result = this;
-    for (CNode *parent = m_Parent; parent; parent = parent->m_Parent)
-    {
->>>>>>> d4e4cca7
         result = parent;
     }
     return *result;
