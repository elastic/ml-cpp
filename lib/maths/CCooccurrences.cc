/*
 * ELASTICSEARCH CONFIDENTIAL
 *
 * Copyright (c) 2016 Elasticsearch BV. All Rights Reserved.
 *
 * Notice: this software, and all information contained
 * therein, is the exclusive property of Elasticsearch BV
 * and its licensors, if any, and is protected under applicable
 * domestic and foreign law, and international treaties.
 *
 * Reproduction, republication or distribution without the
 * express written consent of Elasticsearch BV is
 * strictly prohibited.
 */

#include <maths/CCooccurrences.h>

#include <core/CAllocationStrategy.h>
#include <core/CMemory.h>
#include <core/CPersistUtils.h>

#include <maths/CBasicStatistics.h>
#include <maths/CChecksum.h>
#include <maths/CLinearAlgebra.h>
#include <maths/CSampling.h>
#include <maths/CTools.h>

#include <boost/math/distributions/chi_squared.hpp>

#include <cmath>
#include <string>

namespace ml {
namespace maths {

namespace {

using TDoubleVec = std::vector<double>;
using TDoubleVecVec = std::vector<TDoubleVec>;
using TSizeVec = std::vector<std::size_t>;
using TSizeVecVec = std::vector<TSizeVec>;
using TSizeSizePr = std::pair<std::size_t, std::size_t>;
using TSizeSizePrUSet = boost::unordered_set<TSizeSizePr>;
using TPoint = CVector<double>;
using TPointVec = std::vector<TPoint>;
using TPackedBitVectorVec = std::vector<CPackedBitVector>;

//! \brief Counts the (co-)occurrences of two variables.
<<<<<<< HEAD
struct SCooccurrence {
    SCooccurrence(void) : s_Nxy(0.0), s_Nx(0.0), s_Ny(0.0), s_X(0), s_Y(0) {}
    SCooccurrence(double nxy, double nx, double ny, std::size_t x, std::size_t y) : s_Nxy(nxy), s_Nx(nx), s_Ny(ny), s_X(x), s_Y(y) {}

    bool operator<(const SCooccurrence& rhs) const {
        return s_Nxy * static_cast<double>(rhs.s_X) * static_cast<double>(rhs.s_Y) < rhs.s_Nxy * s_Nx * s_Ny;
=======
struct SCooccurrence
{
    SCooccurrence() :
        s_Nxy(0.0), s_Nx(0.0), s_Ny(0.0), s_X(0), s_Y(0)
    {}
    SCooccurrence(double nxy, double nx, double ny, std::size_t x, std::size_t y) :
        s_Nxy(nxy), s_Nx(nx), s_Ny(ny), s_X(x), s_Y(y)
    {}

    bool operator<(const SCooccurrence &rhs) const
    {
        return  s_Nxy * static_cast<double>(rhs.s_X) * static_cast<double>(rhs.s_Y)
              < rhs.s_Nxy * s_Nx * s_Ny;
>>>>>>> d4e4cca7
    }

    double s_Nxy, s_Nx, s_Ny;
    std::size_t s_X, s_Y;
};

using TMostSignificant = CBasicStatistics::COrderStatisticsHeap<SCooccurrence>;

//! Compute \p x * \p x.
double pow2(double x) {
    return x * x;
}

//! Generate a random projection in the positive orthant.
//!
//! \param[in] dimension The dimension.
//! \param[out] result Filled in with the projection.
void generateProjection(std::size_t dimension, CPackedBitVector& result) {
    if (dimension == 0) {
        return;
    }

    // We are interested in the case that events occur close in time. Rather than
    // generating components of the projection vector uniformly at random we use
    // a Markov process with low transition probability but equal equilibrium
    // probabilities. Any transition matrix of the form
    //
    //   [ 1 - p    p   ]
    //   [   p    1 - p ]
    //
    // works for this purpose.

    static const double TRANSITION_PROBABILITY = 0.1;

    TDoubleVec uniform01;
    CSampling::uniformSample(0.0, 1.0, dimension, uniform01);

    bool last = (uniform01[0] < 0.5);
    result.extend(last);
    for (std::size_t i = 1; i < uniform01.size(); ++i) {
        if (uniform01[i] < TRANSITION_PROBABILITY) {
            last = !last;
        }
        result.extend(last);
    }
}

//! Generate p random projections of the event indicators.
//!
//! \param[in] indicators The indicator vectors for the events.
//! \param[in] lengths The Euclidean lengths of the indicator vectors.
//! \param[in] mask A mask of events to consider.
//! \param[in] result Filled in with the p projections of indicator vectors.
void generateProjections(const TPackedBitVectorVec& indicators, const TDoubleVec& lengths, const TSizeVec& mask, TDoubleVecVec& result) {
    std::size_t dimension = indicators[0].dimension();
    for (std::size_t i = 0u; i < result.size(); ++i) {
        CPackedBitVector projection;
        generateProjection(dimension, projection);
        double length = projection.euclidean();
        for (std::size_t j = 0u; j < mask.size(); ++j) {
            std::size_t k = mask[j];
            result[i][j] = indicators[k].inner(projection) / lengths[k] / length;
        }
    }
}

//! Test to see if we should include the co-occurrence of \p x and \p y.
//!
//! \param[in] indicators The indicator vectors for the events.
//! \param[in] lengths The Euclidean lengths of the indicator vectors.
//! \param[in] x An event index of interest.
//! \param[in] y Another event index of interest.
//! \param[out] added If (\p x, \p y) is added to result the pair is added
//! to this set.
//! \param[out] mostSignificant Maybe updated to include the co-occurrence
//! of \p x and \p y.
void testCooccurrence(const TPackedBitVectorVec& indicators,
                      const TDoubleVec& lengths,
                      std::size_t x,
                      std::size_t y,
                      TSizeSizePrUSet& added,
                      TMostSignificant& mostSignificant) {
    if (x > y) {
        std::swap(x, y);
    }
    if (added.count(std::make_pair(x, y)) == 0) {
        double nxy = indicators[x].inner(indicators[y]);
        std::size_t count = mostSignificant.count();
        std::size_t u = mostSignificant.biggest().s_X;
        std::size_t v = mostSignificant.biggest().s_Y;
        if (mostSignificant.add(SCooccurrence(nxy, lengths[x], lengths[y], x, y))) {
            if (mostSignificant.count() == count) {
                added.erase(std::make_pair(u, v));
            }
            added.insert(std::make_pair(x, y));
        }
    }
}

//! Create a reasonable initialization of the most significantly co-occurring
//! events.
//!
//! \param[in] indicators The indicator vectors for the events.
//! \param[in] lengths The Euclidean lengths of the indicator vectors.
//! \param[in] mask A mask of events to consider.
//! \param[in] projected The p projections of indicator vectors.
//! \param[out] added Filled in with ordered pairs of the seed most
//! significantly co-occurring event indices.
//! \param[out] mostSignificant Filled in with the most seed significantly
//! co-occurring event pairs.
void seed(const TPackedBitVectorVec& indicators,
          const TDoubleVec& lengths,
          TSizeVec mask,
          const TDoubleVecVec& projected,
          TSizeSizePrUSet& added,
          TMostSignificant& mostSignificant) {
    std::size_t n = mask.size();
    TDoubleVec theta(n, 0.0);
    for (std::size_t i = 0u; i < n; ++i) {
        for (std::size_t j = 0u; j < projected.size(); ++j) {
            theta[i] += pow2(projected[j][i]);
        }
        theta[i] = std::acos(std::sqrt(theta[i]));
    }
    COrderings::simultaneousSort(theta, mask);
    for (std::size_t i = 1u; i < n; ++i) {
        testCooccurrence(indicators, lengths, mask[i - 1], mask[i], added, mostSignificant);
    }
}

//! Generate a filter based on the bounds on the significance.
//!
//! \param[in] mask A mask of events to consider.
//! \param[in] theta The corresponding event angles.
//! \param[in] i The index into \p theta for which to compute the filter.
//! \param[in] bound The largest angularly separated event to include.
//! \param[out] result The indices of the events in the filter.
void computeFilter(const TSizeVec& mask, const TDoubleVec& theta, std::size_t i, double bound, TSizeVec& result) {
    result.clear();
    ptrdiff_t start = std::lower_bound(theta.begin(), theta.end(), theta[i] - bound) - theta.begin();
    ptrdiff_t end = std::upper_bound(theta.begin(), theta.end(), theta[i] + bound) - theta.begin();
    result.reserve(end - start);
    result.insert(result.end(), mask.begin() + start, mask.begin() + i);
    result.insert(result.end(), mask.begin() + i + 1, mask.begin() + end);
    std::sort(result.begin(), result.end());
}

//! Apply \p filter to \p result (set intersection).
void applyFilter(const TSizeVec& filter, TSizeVec& placeholder, TSizeVec& result) {
    placeholder.clear();
    std::set_intersection(result.begin(), result.end(), filter.begin(), filter.end(), std::back_inserter(placeholder));
    result.swap(placeholder);
}

//! A branch and bound search for the most significant co-occurring events.
//!
//! \param[in] indicators The indicator vectors for the events.
//! \param[in] lengths The Euclidean lengths of the indicator vectors.
//! \param[in] mask A mask of events to consider.
//! \param[in] p The number of projections to use.
//! \param[in] mostSignificant Filled in with the most significant co-occurring
//! events.
void searchForMostSignificantCooccurrences(const TPackedBitVectorVec& indicators,
                                           const TDoubleVec& lengths,
                                           const TSizeVec& mask,
                                           std::size_t p,
                                           TMostSignificant& mostSignificant) {
    // This uses the fact that after projecting the values using
    // f : x -> (||p^t x|| / ||x||, ||(1 - p p^t) x|| / || x ||) the
    // Euclidean separation ||f(x) - f(y)||^2 = 2 ( 1 - x^t y / ( ||x|| ||y|| ) )
    // and the significance is a monotonic increasing function of
    // x^t y / ( ||x|| ||y|| ). Since p is normalized, this projection
    // is into the unit circle so we can express all distances in terms
    // of the angle around the circle.

    std::size_t n = mask.size();

    TDoubleVecVec thetas(p, TDoubleVec(n));
    generateProjections(indicators, lengths, mask, thetas);

    TSizeSizePrUSet added;
    seed(indicators, lengths, mask, thetas, added, mostSignificant);

    TSizeVecVec masks(p, mask);
<<<<<<< HEAD
    for (std::size_t i = 0u; i < p; ++i) {
        for (std::size_t j = 0u; j < n; ++j) {
            thetas[i][j] = ::acos(thetas[i][j]);
=======
    for (std::size_t i = 0u; i < p; ++i)
    {
        for (std::size_t j = 0u; j < n; ++j)
        {
            thetas[i][j] = std::acos(thetas[i][j]);
>>>>>>> d4e4cca7
        }
        COrderings::simultaneousSort(thetas[i], masks[i]);
    }

    TSizeVec candidates;
    TSizeVec filter;
    TSizeVec placeholder;

    for (std::size_t i = 0u; i < n; ++i) {
        double lambda = mostSignificant.biggest().s_Nxy / (mostSignificant.biggest().s_Nx * mostSignificant.biggest().s_Ny);

        double bound = 2.0 * std::asin(1.0 - lambda);

        computeFilter(masks[0], thetas[0], i, bound, candidates);
        for (std::size_t j = 1u; !candidates.empty() && j < p; ++j) {
            computeFilter(masks[j], thetas[j], i, bound, filter);
            applyFilter(filter, placeholder, candidates);
        }

        for (std::size_t j = 0u; j < candidates.size(); ++j) {
            testCooccurrence(indicators, lengths, mask[i], candidates[j], added, mostSignificant);
        }
    }
}

//! Compute the significance of the coincidence of x and y as the approximate
//! probability they are independent.
//!
//! \param[in] nxy The count of co-occurrences of x and y.
//! \param[in] nx The count of occurrences of x.
//! \param[in] ny The count of occurrences of y.
//! \param[in] n The total sample size.
double significance(double nxy, double nx, double ny, double n) {
    // Here we test a nested composite hypothesis.
    //
    // Our null hypothesis H0 is that the probability of seeing x is independent
    // of y. Our alternative hypothesis H1 is that the conditional probabilities
    // are different for seeing y depending on whether or not we have seen x.
    //
    // We will use the generalized likelihood ratio test and make use of Wilk's
    // theorem to calculate the asymptotic size of the test. In order to compute
    // the likelihood we note that for each of the n samples the variable whose
    // categories are { xy, x~y, ~xy, ~x~y } is categorical with probabilities
    // { px * py, px * (1-py), (x-px) * py, (1-px) * (1-py) } under the null
    // hypothesis and { px * py|x, px * (1-py|x), (1-px) * py|~x, (1-px) * (1-py|~x) }.
    // Note it is clear that the hypotheses are composite since the parameter space
    // of H0 is the plane subset py|x = py|~x of the cube of H1. By a standard
    // result, the likelihood of a collection of counts for the different categories
    // of n samples of a categorical variable is multinomial. Using N = { nxy, nx~y,
    // n~xy, n~x~y } to denote these counts we have under the null hypothesis
    //   L(N | H0) =  n! / (nxy! * nx~y! * n~xy! * n~x~y!)
    //              * (px * py)^nxy * (px * (1-py))^nx~y
    //              * ((1-px) * py)^n~xy * ((1-px) * (1-py))^n~x~y
    //
    // Under the alternative hypothesis
    //   L(N | H1) =  n! / (nxy! * nx~y! * n~xy! * n~x~y!)
    //              * (px * py|x)^nxy * (px * (1-py|x))^nx~y
    //              * ((1-px) * py|~x)^n~xy * ((1-px) * (1-py|~x))^n~x~y
    //
    // The generalized likelihood ratio is
    //   R(N) = sup_{px,py}{ L(N | H0) } / sup_{px,py|x,py|~x}{ L(N | H1) }
    //
    // The maximum likelihood estimate for a multinomial distribution's probabilities
    // are just the respective frequencies. So noting that the normalization constants
    // cancel we have that
    //   log(R(N)) =   nxy * log(nx/n * ny/n) + nx~y * log(nx/n * (1-ny/n))
    //              + n~xy * log((1-nx/n) * ny/n) + n~x~y * log((1-nx/n) * (1-ny/n))
    //              -  nxy * log(nx/n * nxy/nx) - nx~y * log(nx/n * (1-nxy/nx))
    //              - n~xy * log((1-nx/n) * (ny-nxy)/(n-nx)) - n~x~y * log((1-nx/n) * (1-(ny-nxy)/(n-nx)))
    //
    // It is convenient to express this in slightly different terms. In particular,
    // we are interested in the case that nxy is significantly bigger than expected
    // by independence. In this case we have that nxy is expected to be nx*ny / n.
    // So define g = nxy * n / (nx*ny). We will be interested in the case that g > 1.
    // We also have that n~xy = ny - nxy, nx~y = nx - nxy and n~x~y = n - nx - ny + nxy.
    // Finally, define p_x as nx/n and p_y as ny/n. After some algebra we have
    //   log(R(N)) = n * (                   -g*p_x*p_y * log(g)
    //                    +             p_x*(1 - g*p_y) * log((1 - p_y)/(1 - g*p_y))
    //                    +             p_y*(1 - g*p_x) * log((1 - p_x)/(1 - g*p_x))
    //                    + (1 - p_x - p_y - g*p_x*p_y) * log((1 - p_x)*(1 - p_y) / (1 - p_x - p_y + g*p_x*p_y)))
    //
    // and, by Wilk's theorem, we have asymptotically
    //   -2*log(R(N)) ~ chi_1^2
    //
    // which gives us the size of the test.

    if (nx == 0.0 || ny == 0.0) {
        return 1.0;
    }

    double g = (nxy * n) / (nx * ny);

    if (g > 1.0) {
        double px = nx / n;
        double py = ny / n;

<<<<<<< HEAD
        double lambda = n * (-g * px * py * ::log(g) + px * (1.0 - g * py) * ::log((1.0 - py) / (1.0 - g * py)) +
                             py * (1.0 - g * px) * ::log((1.0 - px) / (1.0 - g * px)) +
                             (1.0 - px - py + g * px * py) * ::log((1.0 - px) * (1.0 - py) / (1.0 - px - py + g * px * py)));
=======
        double lambda = n * (  -g * px * py * std::log(g)
                             + px * (1.0 - g * py) * std::log((1.0 - py) / (1.0 - g * py))
                             + py * (1.0 - g * px) * std::log((1.0 - px) / (1.0 - g * px))
                             + (1.0 - px - py + g*px*py) * std::log((1.0 - px) * (1.0 - py) / (1.0 - px - py + g*px*py)));
>>>>>>> d4e4cca7

        boost::math::chi_squared_distribution<> chi(1.0);

        return CTools::safeCdfComplement(chi, -2.0 * lambda);
    }

    return 1.0;
}

std::string LENGTH_TAG("a");
std::string OFFSET_TAG("b");
std::string CURRENT_INDICATOR_TAG("c");
std::string INDICATOR_TAG("d");
}

CCooccurrences::CCooccurrences(std::size_t maximumLength, std::size_t indicatorWidth)
    : m_MaximumLength(maximumLength), m_Length(0), m_IndicatorWidth(indicatorWidth), m_Offset(0) {
}

bool CCooccurrences::acceptRestoreTraverser(core::CStateRestoreTraverser& traverser) {
    do {
        const std::string& name = traverser.name();
        if (name == LENGTH_TAG && core::CStringUtils::stringToType(traverser.value(), m_Length) == false) {
            LOG_ERROR("Invalid length in " << traverser.value());
            return false;
        }
        if (name == OFFSET_TAG && core::CStringUtils::stringToType(traverser.value(), m_Offset) == false) {
            LOG_ERROR("Invalid offset in " << traverser.value());
            return false;
        }
        if (core::CPersistUtils::restore(CURRENT_INDICATOR_TAG, m_CurrentIndicators, traverser) == false) {
            LOG_ERROR("Invalid indicators in " << traverser.value());
            return false;
        }
        if (core::CPersistUtils::restore(INDICATOR_TAG, m_Indicators, traverser) == false) {
            LOG_ERROR("Invalid indicators in " << traverser.value());
            return false;
        }
    } while (traverser.next());
    return true;
}

void CCooccurrences::acceptPersistInserter(core::CStatePersistInserter& inserter) const {
    inserter.insertValue(LENGTH_TAG, m_Length);
    inserter.insertValue(OFFSET_TAG, m_Offset);
    core::CPersistUtils::persist(CURRENT_INDICATOR_TAG, m_CurrentIndicators, inserter);
    core::CPersistUtils::persist(INDICATOR_TAG, m_Indicators, inserter);
}

void CCooccurrences::topNBySignificance(std::size_t X, std::size_t /*n*/, TSizeSizePrVec& /*top*/, TDoubleVec& /*significances*/) const {
    if (X >= m_Indicators.size()) {
        LOG_ERROR("Unexpected event " << X);
        return;
    }

    // TODO
}

void CCooccurrences::topNBySignificance(std::size_t n, TSizeSizePrVec& top, TDoubleVec& significances) const {
    top.clear();
    significances.clear();

    std::size_t N = m_Indicators.size();

    if (N == 0) {
        return;
    }

    std::size_t dimension = m_Indicators[0].dimension();

    TDoubleVec lengths(N);
    TSizeVec mask;
    mask.reserve(N);

    for (std::size_t i = 0u; i < N; ++i) {
        lengths[i] = m_Indicators[i].euclidean();
        if (lengths[i] > 0.0) {
            mask.push_back(i);
        }
    }

    std::size_t p = static_cast<std::size_t>(std::max(std::sqrt(static_cast<double>(dimension)), 1.0) + 0.5);

    TMostSignificant mostSignificant(n);
    searchForMostSignificantCooccurrences(m_Indicators, lengths, mask, p, mostSignificant);

    mostSignificant.sort();

    top.reserve(mostSignificant.count());
    significances.reserve(mostSignificant.count());
    for (std::size_t i = 0u; i < mostSignificant.count(); ++i) {
        const SCooccurrence& co = mostSignificant[i];
        double nxy = static_cast<double>(co.s_Nxy);
        double nx = static_cast<double>(co.s_Nx);
        double ny = static_cast<double>(co.s_Ny);
        top.emplace_back(co.s_X, co.s_Y);
        significances.push_back(significance(nxy, nx, ny, static_cast<double>(dimension)));
    }
}

void CCooccurrences::addEventStreams(std::size_t n) {
    if (n > m_Indicators.size()) {
        core::CAllocationStrategy::resize(m_Indicators, n, CPackedBitVector(m_Length, false));
    }
}

void CCooccurrences::removeEventStreams(const TSizeVec& remove) {
    for (std::size_t i = 0u; i < remove.size(); ++i) {
        std::size_t X = remove[i];
        if (X < m_Indicators.size()) {
            m_Indicators[X] = CPackedBitVector();
        }
    }
}

void CCooccurrences::recycleEventStreams(const TSizeVec& recycle) {
    for (std::size_t i = 0u; i < recycle.size(); ++i) {
        std::size_t X = recycle[i];
        if (X < m_Indicators.size()) {
            m_Indicators[X] = CPackedBitVector(m_Length, false);
        }
    }
}

void CCooccurrences::add(std::size_t X) {
    if (X >= m_Indicators.size()) {
        LOG_ERROR("Unexpected event " << X);
        return;
    }
    m_CurrentIndicators.insert(X);
}

<<<<<<< HEAD
void CCooccurrences::capture(void) {
    if (++m_Offset < m_IndicatorWidth) {
=======
void CCooccurrences::capture()
{
    if (++m_Offset < m_IndicatorWidth)
    {
>>>>>>> d4e4cca7
        return;
    }

    m_Offset = 0;
    m_Length = std::min(m_Length + 1, m_MaximumLength);

    for (std::size_t X = 0u; X < m_Indicators.size(); ++X) {
        CPackedBitVector& indicator = m_Indicators[X];
        indicator.extend(m_CurrentIndicators.count(X) > 0);
        while (indicator.dimension() > m_MaximumLength) {
            indicator.contract();
        }
    }
    m_CurrentIndicators.clear();
}

uint64_t CCooccurrences::checksum(uint64_t seed) const {
    seed = CChecksum::calculate(seed, m_MaximumLength);
    seed = CChecksum::calculate(seed, m_Length);
    seed = CChecksum::calculate(seed, m_IndicatorWidth);
    seed = CChecksum::calculate(seed, m_Offset);
    seed = CChecksum::calculate(seed, m_CurrentIndicators);
    return CChecksum::calculate(seed, m_Indicators);
}

void CCooccurrences::debugMemoryUsage(core::CMemoryUsage::TMemoryUsagePtr mem) const {
    mem->setName("CCooccurrences");
    core::CMemoryDebug::dynamicSize("m_CurrentIndicators", m_CurrentIndicators, mem);
    core::CMemoryDebug::dynamicSize("m_Indicators", m_Indicators, mem);
}

<<<<<<< HEAD
std::size_t CCooccurrences::memoryUsage(void) const {
=======
std::size_t CCooccurrences::memoryUsage() const
{
>>>>>>> d4e4cca7
    std::size_t mem = core::CMemory::dynamicSize(m_CurrentIndicators);
    mem += core::CMemory::dynamicSize(m_Indicators);
    return mem;
}
}
}<|MERGE_RESOLUTION|>--- conflicted
+++ resolved
@@ -46,28 +46,12 @@
 using TPackedBitVectorVec = std::vector<CPackedBitVector>;
 
 //! \brief Counts the (co-)occurrences of two variables.
-<<<<<<< HEAD
 struct SCooccurrence {
-    SCooccurrence(void) : s_Nxy(0.0), s_Nx(0.0), s_Ny(0.0), s_X(0), s_Y(0) {}
+    SCooccurrence() : s_Nxy(0.0), s_Nx(0.0), s_Ny(0.0), s_X(0), s_Y(0) {}
     SCooccurrence(double nxy, double nx, double ny, std::size_t x, std::size_t y) : s_Nxy(nxy), s_Nx(nx), s_Ny(ny), s_X(x), s_Y(y) {}
 
     bool operator<(const SCooccurrence& rhs) const {
         return s_Nxy * static_cast<double>(rhs.s_X) * static_cast<double>(rhs.s_Y) < rhs.s_Nxy * s_Nx * s_Ny;
-=======
-struct SCooccurrence
-{
-    SCooccurrence() :
-        s_Nxy(0.0), s_Nx(0.0), s_Ny(0.0), s_X(0), s_Y(0)
-    {}
-    SCooccurrence(double nxy, double nx, double ny, std::size_t x, std::size_t y) :
-        s_Nxy(nxy), s_Nx(nx), s_Ny(ny), s_X(x), s_Y(y)
-    {}
-
-    bool operator<(const SCooccurrence &rhs) const
-    {
-        return  s_Nxy * static_cast<double>(rhs.s_X) * static_cast<double>(rhs.s_Y)
-              < rhs.s_Nxy * s_Nx * s_Ny;
->>>>>>> d4e4cca7
     }
 
     double s_Nxy, s_Nx, s_Ny;
@@ -252,17 +236,9 @@
     seed(indicators, lengths, mask, thetas, added, mostSignificant);
 
     TSizeVecVec masks(p, mask);
-<<<<<<< HEAD
     for (std::size_t i = 0u; i < p; ++i) {
         for (std::size_t j = 0u; j < n; ++j) {
-            thetas[i][j] = ::acos(thetas[i][j]);
-=======
-    for (std::size_t i = 0u; i < p; ++i)
-    {
-        for (std::size_t j = 0u; j < n; ++j)
-        {
             thetas[i][j] = std::acos(thetas[i][j]);
->>>>>>> d4e4cca7
         }
         COrderings::simultaneousSort(thetas[i], masks[i]);
     }
@@ -359,16 +335,9 @@
         double px = nx / n;
         double py = ny / n;
 
-<<<<<<< HEAD
-        double lambda = n * (-g * px * py * ::log(g) + px * (1.0 - g * py) * ::log((1.0 - py) / (1.0 - g * py)) +
-                             py * (1.0 - g * px) * ::log((1.0 - px) / (1.0 - g * px)) +
-                             (1.0 - px - py + g * px * py) * ::log((1.0 - px) * (1.0 - py) / (1.0 - px - py + g * px * py)));
-=======
-        double lambda = n * (  -g * px * py * std::log(g)
-                             + px * (1.0 - g * py) * std::log((1.0 - py) / (1.0 - g * py))
-                             + py * (1.0 - g * px) * std::log((1.0 - px) / (1.0 - g * px))
-                             + (1.0 - px - py + g*px*py) * std::log((1.0 - px) * (1.0 - py) / (1.0 - px - py + g*px*py)));
->>>>>>> d4e4cca7
+        double lambda = n * (-g * px * py * std::log(g) + px * (1.0 - g * py) * std::log((1.0 - py) / (1.0 - g * py)) +
+                             py * (1.0 - g * px) * std::log((1.0 - px) / (1.0 - g * px)) +
+                             (1.0 - px - py + g * px * py) * std::log((1.0 - px) * (1.0 - py) / (1.0 - px - py + g * px * py)));
 
         boost::math::chi_squared_distribution<> chi(1.0);
 
@@ -501,15 +470,8 @@
     m_CurrentIndicators.insert(X);
 }
 
-<<<<<<< HEAD
-void CCooccurrences::capture(void) {
+void CCooccurrences::capture() {
     if (++m_Offset < m_IndicatorWidth) {
-=======
-void CCooccurrences::capture()
-{
-    if (++m_Offset < m_IndicatorWidth)
-    {
->>>>>>> d4e4cca7
         return;
     }
 
@@ -541,12 +503,7 @@
     core::CMemoryDebug::dynamicSize("m_Indicators", m_Indicators, mem);
 }
 
-<<<<<<< HEAD
-std::size_t CCooccurrences::memoryUsage(void) const {
-=======
-std::size_t CCooccurrences::memoryUsage() const
-{
->>>>>>> d4e4cca7
+std::size_t CCooccurrences::memoryUsage() const {
     std::size_t mem = core::CMemory::dynamicSize(m_CurrentIndicators);
     mem += core::CMemory::dynamicSize(m_Indicators);
     return mem;
