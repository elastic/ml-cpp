/*
 * Copyright Elasticsearch B.V. and/or licensed to Elasticsearch B.V. under one
 * or more contributor license agreements. Licensed under the Elastic License;
 * you may not use this file except in compliance with the Elastic License.
 */

#include <maths/CTrendComponent.h>

#include <core/CStatePersistInserter.h>
#include <core/CStateRestoreTraverser.h>
#include <core/Constants.h>
#include <core/RestoreMacros.h>

#include <maths/CChecksum.h>
#include <maths/CIntegerTools.h>
#include <maths/CLinearAlgebra.h>
#include <maths/CRegressionDetail.h>
#include <maths/CSampling.h>
#include <maths/CTools.h>

#include <boost/bind.hpp>
#include <boost/math/distributions/chi_squared.hpp>
#include <boost/math/distributions/normal.hpp>
#include <boost/range.hpp>

#include <cmath>
#include <exception>
#include <numeric>

namespace ml {
namespace maths {
namespace {
using TOptionalDoubleDoublePr = boost::optional<std::pair<double, double>>;

const double TIME_SCALES[]{144.0, 72.0, 36.0, 12.0, 4.0, 1.0, 0.25, 0.05};
const std::size_t NUMBER_MODELS{boost::size(TIME_SCALES)};
const double MAX_CONDITION{1e12};
const core_t::TTime UNSET_TIME{0};
const std::size_t NO_CHANGE_LABEL{0};
const std::size_t LEVEL_CHANGE_LABEL{1};

//! Get the desired weight for the regression model.
double modelWeight(double targetDecayRate, double modelDecayRate) {
    return targetDecayRate == modelDecayRate ? 1.0 : std::min(targetDecayRate, modelDecayRate) / std::max(targetDecayRate, modelDecayRate);
}

//! We scale the time used for the regression model to improve
//! the condition of the design matrix.
double scaleTime(core_t::TTime time, core_t::TTime origin) {
    return static_cast<double>(time - origin) / static_cast<double>(core::constants::WEEK);
}

//! Get the \p confidence interval for \p prediction and \p variance.
TOptionalDoubleDoublePr confidenceInterval(double prediction, double variance, double confidence) {
    try {
        boost::math::normal normal{prediction, std::sqrt(variance)};
        double ql{boost::math::quantile(normal, (100.0 - confidence) / 200.0)};
        double qu{boost::math::quantile(normal, (100.0 + confidence) / 200.0)};
        return std::make_pair(ql, qu);
    } catch (const std::exception& e) {
        LOG_ERROR("Failed calculating confidence interval: " << e.what() << ", prediction = " << prediction << ", variance = " << variance
                                                             << ", confidence = " << confidence);
    }
    return TOptionalDoubleDoublePr{};
}

CNaiveBayes initialProbabilityOfChangeModel(double decayRate) {
    decayRate *= TIME_SCALES[NUMBER_MODELS - 1];
    return CNaiveBayes{
        CNaiveBayesFeatureDensityFromPrior{CNormalMeanPrecConjugate::nonInformativePrior(maths_t::E_ContinuousData, decayRate)},
        decayRate,
        -20.0};
}

CNormalMeanPrecConjugate initialMagnitudeOfChangeModel(double decayRate) {
    return CNormalMeanPrecConjugate::nonInformativePrior(maths_t::E_ContinuousData, decayRate);
}

const std::string TARGET_DECAY_RATE_TAG{"a"};
const std::string FIRST_UPDATE_TAG{"b"};
const std::string LAST_UPDATE_TAG{"c"};
const std::string REGRESSION_ORIGIN_TAG{"d"};
const std::string MODEL_TAG{"e"};
const std::string PREDICTION_ERROR_VARIANCE_TAG{"f"};
const std::string VALUE_MOMENTS_TAG{"g"};
const std::string TIME_OF_LAST_LEVEL_CHANGE_TAG{"h"};
const std::string PROBABILITY_OF_LEVEL_CHANGE_MODEL_TAG{"i"};
const std::string MAGNITUDE_OF_LEVEL_CHANGE_MODEL_TAG{"j"};
const std::string WEIGHT_TAG{"a"};
const std::string REGRESSION_TAG{"b"};
const std::string RESIDUAL_MOMENTS_TAG{"c"};
}

CTrendComponent::CTrendComponent(double decayRate)
    : m_DefaultDecayRate(decayRate),
      m_TargetDecayRate(decayRate),
      m_FirstUpdate(UNSET_TIME),
      m_LastUpdate(UNSET_TIME),
      m_RegressionOrigin(UNSET_TIME),
      m_PredictionErrorVariance(0.0),
      m_TimeOfLastLevelChange(UNSET_TIME),
      m_ProbabilityOfLevelChangeModel(initialProbabilityOfChangeModel(decayRate)),
      m_MagnitudeOfLevelChangeModel(initialMagnitudeOfChangeModel(decayRate)) {
    for (std::size_t i = 0u; i < NUMBER_MODELS; ++i) {
        m_TrendModels.emplace_back(modelWeight(1.0, TIME_SCALES[i]));
    }
}

void CTrendComponent::swap(CTrendComponent& other) {
    std::swap(m_DefaultDecayRate, other.m_DefaultDecayRate);
    std::swap(m_TargetDecayRate, other.m_TargetDecayRate);
    std::swap(m_FirstUpdate, other.m_FirstUpdate);
    std::swap(m_LastUpdate, other.m_LastUpdate);
    std::swap(m_RegressionOrigin, other.m_RegressionOrigin);
    m_TrendModels.swap(other.m_TrendModels);
    std::swap(m_PredictionErrorVariance, other.m_PredictionErrorVariance);
    std::swap(m_ValueMoments, other.m_ValueMoments);
    std::swap(m_TimeOfLastLevelChange, other.m_TimeOfLastLevelChange);
    m_ProbabilityOfLevelChangeModel.swap(other.m_ProbabilityOfLevelChangeModel);
    m_MagnitudeOfLevelChangeModel.swap(other.m_MagnitudeOfLevelChangeModel);
}

void CTrendComponent::acceptPersistInserter(core::CStatePersistInserter& inserter) const {
    inserter.insertValue(TARGET_DECAY_RATE_TAG, m_TargetDecayRate);
    inserter.insertValue(FIRST_UPDATE_TAG, m_FirstUpdate);
    inserter.insertValue(LAST_UPDATE_TAG, m_LastUpdate);
    inserter.insertValue(REGRESSION_ORIGIN_TAG, m_RegressionOrigin);
    for (const auto& model : m_TrendModels) {
        inserter.insertLevel(MODEL_TAG, boost::bind(&SModel::acceptPersistInserter, &model, _1));
    }
    inserter.insertValue(PREDICTION_ERROR_VARIANCE_TAG, m_PredictionErrorVariance, core::CIEEE754::E_DoublePrecision);
    inserter.insertValue(VALUE_MOMENTS_TAG, m_ValueMoments.toDelimited());
    inserter.insertValue(TIME_OF_LAST_LEVEL_CHANGE_TAG, m_TimeOfLastLevelChange);
    inserter.insertLevel(PROBABILITY_OF_LEVEL_CHANGE_MODEL_TAG,
                         boost::bind(&CNaiveBayes::acceptPersistInserter, &m_ProbabilityOfLevelChangeModel, _1));
    inserter.insertLevel(MAGNITUDE_OF_LEVEL_CHANGE_MODEL_TAG,
                         boost::bind(&CNormalMeanPrecConjugate::acceptPersistInserter, &m_MagnitudeOfLevelChangeModel, _1));
}

bool CTrendComponent::acceptRestoreTraverser(const SDistributionRestoreParams& params, core::CStateRestoreTraverser& traverser) {
    std::size_t i{0};
    do {
        const std::string& name{traverser.name()};
        RESTORE_BUILT_IN(TARGET_DECAY_RATE_TAG, m_TargetDecayRate)
        RESTORE_BUILT_IN(FIRST_UPDATE_TAG, m_FirstUpdate)
        RESTORE_BUILT_IN(LAST_UPDATE_TAG, m_LastUpdate)
        RESTORE_BUILT_IN(REGRESSION_ORIGIN_TAG, m_RegressionOrigin)
        RESTORE(MODEL_TAG, traverser.traverseSubLevel(boost::bind(&SModel::acceptRestoreTraverser, &m_TrendModels[i++], _1)))
        RESTORE_BUILT_IN(PREDICTION_ERROR_VARIANCE_TAG, m_PredictionErrorVariance)
        RESTORE(VALUE_MOMENTS_TAG, m_ValueMoments.fromDelimited(traverser.value()))
        RESTORE_BUILT_IN(TIME_OF_LAST_LEVEL_CHANGE_TAG, m_TimeOfLastLevelChange)
        RESTORE_NO_ERROR(PROBABILITY_OF_LEVEL_CHANGE_MODEL_TAG, m_ProbabilityOfLevelChangeModel = CNaiveBayes(params, traverser))
        RESTORE_NO_ERROR(MAGNITUDE_OF_LEVEL_CHANGE_MODEL_TAG, m_MagnitudeOfLevelChangeModel = CNormalMeanPrecConjugate(params, traverser))
    } while (traverser.next());
    return true;
}

bool CTrendComponent::initialized() const {
    return m_LastUpdate != UNSET_TIME;
}

void CTrendComponent::clear() {
    m_FirstUpdate = UNSET_TIME;
    m_LastUpdate = UNSET_TIME;
    m_RegressionOrigin = UNSET_TIME;
    for (std::size_t i = 0u; i < NUMBER_MODELS; ++i) {
        m_TrendModels[i] = SModel(modelWeight(1.0, TIME_SCALES[i]));
    }
    m_PredictionErrorVariance = 0.0;
    m_ValueMoments = TMeanVarAccumulator();
    m_TimeOfLastLevelChange = UNSET_TIME;
    m_ProbabilityOfLevelChangeModel = initialProbabilityOfChangeModel(m_DefaultDecayRate);
    m_MagnitudeOfLevelChangeModel = initialMagnitudeOfChangeModel(m_DefaultDecayRate);
}

void CTrendComponent::shiftOrigin(core_t::TTime time) {
    time = CIntegerTools::floor(time, core::constants::WEEK);
    double scaledShift{scaleTime(time, m_RegressionOrigin)};
    if (scaledShift > 0.0) {
        for (auto& model : m_TrendModels) {
            model.s_Regression.shiftAbscissa(-scaledShift);
        }
        m_RegressionOrigin = time;
    }
}

void CTrendComponent::shiftSlope(double decayRate, double shift) {
    for (std::size_t i = 0u; i < NUMBER_MODELS; ++i) {
        double shift_{std::min(m_DefaultDecayRate * TIME_SCALES[i] / decayRate, 1.0) * shift};
        m_TrendModels[i].s_Regression.shiftGradient(shift_);
    }
}

void CTrendComponent::shiftLevel(core_t::TTime time, double value, double shift) {
    for (auto& model : m_TrendModels) {
        model.s_Regression.shiftOrdinate(shift);
    }
    if (m_TimeOfLastLevelChange != UNSET_TIME) {
        double dt{static_cast<double>(time - m_TimeOfLastLevelChange)};
        m_ProbabilityOfLevelChangeModel.addTrainingDataPoint(LEVEL_CHANGE_LABEL, {{dt}, {value}});
    }
    m_MagnitudeOfLevelChangeModel.addSamples({maths_t::E_SampleCountWeight}, {shift}, {{1.0}});
    m_TimeOfLastLevelChange = time;
}

void CTrendComponent::dontShiftLevel(core_t::TTime time, double value) {
    if (m_TimeOfLastLevelChange != UNSET_TIME) {
        double dt{static_cast<double>(time - m_TimeOfLastLevelChange)};
        m_ProbabilityOfLevelChangeModel.addTrainingDataPoint(NO_CHANGE_LABEL, {{dt}, {value}});
    }
}

void CTrendComponent::linearScale(double scale) {
    for (auto& model : m_TrendModels) {
        model.s_Regression.linearScale(scale);
    }
}

void CTrendComponent::add(core_t::TTime time, double value, double weight) {
    // Update the model weights: we weight the components based on the
    // relative difference in the component scale and the target scale.

    for (std::size_t i = 0u; i < NUMBER_MODELS; ++i) {
        m_TrendModels[i].s_Weight.add(modelWeight(m_TargetDecayRate, m_DefaultDecayRate * TIME_SCALES[i]));
    }

    // Update the models.

    if (m_FirstUpdate == UNSET_TIME) {
        m_RegressionOrigin = CIntegerTools::floor(time, core::constants::WEEK);
    }

    double prediction{CBasicStatistics::mean(this->value(time, 0.0))};

    double count{this->count()};
    if (count > 0.0) {
        TMeanVarAccumulator moments{CBasicStatistics::accumulator(count, prediction, m_PredictionErrorVariance)};
        moments.add(value, weight);
        m_PredictionErrorVariance = CBasicStatistics::maximumLikelihoodVariance(moments);
    }

    double scaledTime{scaleTime(time, m_RegressionOrigin)};
    for (auto& model : m_TrendModels) {
        model.s_Regression.add(scaledTime, value, weight);
        model.s_ResidualMoments.add(value - model.s_Regression.predict(scaledTime, MAX_CONDITION));
    }
    m_ValueMoments.add(value);

    m_FirstUpdate = m_FirstUpdate == UNSET_TIME ? time : std::min(m_FirstUpdate, time);
    m_LastUpdate = std::max(m_LastUpdate, time);
}

void CTrendComponent::dataType(maths_t::EDataType dataType) {
    m_ProbabilityOfLevelChangeModel.dataType(dataType);
    m_MagnitudeOfLevelChangeModel.dataType(dataType);
}

double CTrendComponent::defaultDecayRate() const {
    return m_DefaultDecayRate;
}

void CTrendComponent::decayRate(double decayRate) {
    m_TargetDecayRate = decayRate;
}

void CTrendComponent::propagateForwardsByTime(core_t::TTime interval) {
    TDoubleVec factors(this->factors(interval));
    double median{CBasicStatistics::median(factors)};
    for (std::size_t i = 0u; i < NUMBER_MODELS; ++i) {
        m_TrendModels[i].s_Weight.age(median);
        m_TrendModels[i].s_Regression.age(factors[i]);
        m_TrendModels[i].s_ResidualMoments.age(std::sqrt(factors[i]));
    }
    double interval_{static_cast<double>(interval) / static_cast<double>(core::constants::DAY)};
    m_ProbabilityOfLevelChangeModel.propagateForwardsByTime(interval_);
    m_MagnitudeOfLevelChangeModel.propagateForwardsByTime(interval_);
}

CTrendComponent::TDoubleDoublePr CTrendComponent::value(core_t::TTime time, double confidence) const {
    if (!this->initialized()) {
        return {0.0, 0.0};
    }

    double a{this->weightOfPrediction(time)};
    double b{1.0 - a};
    double scaledTime{scaleTime(time, m_RegressionOrigin)};

    TMeanAccumulator prediction_;
    {
        TDoubleVec factors(this->factors(std::abs(time - m_LastUpdate)));
        for (std::size_t i = 0u; i < NUMBER_MODELS; ++i) {
            prediction_.add(m_TrendModels[i].s_Regression.predict(scaledTime, MAX_CONDITION),
                            factors[i] * CBasicStatistics::mean(m_TrendModels[i].s_Weight));
        }
    }

    double prediction{a * CBasicStatistics::mean(prediction_) + b * CBasicStatistics::mean(m_ValueMoments)};

    if (confidence > 0.0 && m_PredictionErrorVariance > 0.0) {
        double variance{a * m_PredictionErrorVariance / std::max(this->count(), 1.0) +
                        b * CBasicStatistics::variance(m_ValueMoments) / std::max(CBasicStatistics::count(m_ValueMoments), 1.0)};
<<<<<<< HEAD
        if (auto interval = confidenceInterval(prediction, variance, confidence)) {
            return *interval;
=======
        try {
            boost::math::normal normal{prediction, std::sqrt(variance)};
            double ql{boost::math::quantile(normal, (100.0 - confidence) / 200.0)};
            double qu{boost::math::quantile(normal, (100.0 + confidence) / 200.0)};
            return {ql, qu};
        } catch (const std::exception& e) {
            LOG_ERROR(<< "Failed calculating confidence interval: " << e.what() << ", prediction = " << prediction
                      << ", variance = " << variance << ", confidence = " << confidence);
>>>>>>> 47a47bbc
        }
    }

    return {prediction, prediction};
}

CTrendComponent::TDoubleDoublePr CTrendComponent::variance(double confidence) const {
    if (!this->initialized()) {
        return {0.0, 0.0};
    }

    double variance{m_PredictionErrorVariance};

    if (confidence > 0.0 && m_PredictionErrorVariance > 0.0) {
        double df{std::max(this->count(), 2.0) - 1.0};
        try {
            boost::math::chi_squared chi{df};
            double ql{boost::math::quantile(chi, (100.0 - confidence) / 200.0)};
            double qu{boost::math::quantile(chi, (100.0 + confidence) / 200.0)};
            return {ql * variance / df, qu * variance / df};
        } catch (const std::exception& e) {
            LOG_ERROR(<< "Failed calculating confidence interval: " << e.what() << ", df = " << df << ", confidence = " << confidence);
        }
    }

    return {variance, variance};
}

void CTrendComponent::forecast(core_t::TTime startTime,
                               core_t::TTime endTime,
                               core_t::TTime step,
                               double confidence,
                               const TSeasonalForecast& seasonal,
                               const TWriteForecastResult& writer) const {
    if (endTime < startTime) {
        LOG_ERROR(<< "Bad forecast range: [" << startTime << "," << endTime << "]");
        return;
    }
    if (confidence < 0.0 || confidence >= 100.0) {
        LOG_ERROR(<< "Bad confidence interval: " << confidence << "%");
        return;
    }

    endTime = startTime + CIntegerTools::ceil(endTime - startTime, step);

<<<<<<< HEAD
    LOG_TRACE("forecasting = " << this->print());
=======
    core_t::TTime steps{(endTime - startTime) / step};
    result.resize(steps, TDouble3Vec(3));

    LOG_TRACE(<< "forecasting = " << this->print());
>>>>>>> 47a47bbc

    TDoubleVec factors(this->factors(step));
    TDoubleVec modelWeights(this->initialForecastModelWeights());
    TDoubleVec errorWeights(this->initialForecastErrorWeights());
    TRegressionArrayVec models(NUMBER_MODELS);
    TMatrixVec modelCovariances(NUMBER_MODELS);
    TDoubleVec residualVariances(NUMBER_MODELS);
    for (std::size_t i = 0u; i < NUMBER_MODELS; ++i) {
<<<<<<< HEAD
        const SModel& model{m_TrendModels[i]};
        model.s_Regression.parameters(models[i], MAX_CONDITION);
        model.s_Regression.covariances(m_PredictionErrorVariance, modelCovariances[i], MAX_CONDITION);
        modelCovariances[i] /= std::max(model.s_Regression.count(), 1.0);
        residualVariances[i] =
            CTools::pow2(CBasicStatistics::mean(model.s_ResidualMoments)) + CBasicStatistics::variance(model.s_ResidualMoments);
        LOG_TRACE("params      = " << core::CContainerPrinter::print(models[i]));
        LOG_TRACE("covariances = " << modelCovariances[i].toDelimited())
        LOG_TRACE("variances   = " << residualVariances[i]);
=======
        m_Models[i].s_Regression.parameters(models[i], MAX_CONDITION);
        m_Models[i].s_Regression.covariances(m_PredictionErrorVariance, modelCovariances[i], MAX_CONDITION);
        modelCovariances[i] /= std::max(m_Models[i].s_Regression.count(), 1.0);
        residualVariances[i] = std::pow(CBasicStatistics::mean(m_Models[i].s_ResidualMoments), 2.0) +
                               CBasicStatistics::variance(m_Models[i].s_ResidualMoments);
        LOG_TRACE(<< "params      = " << core::CContainerPrinter::print(models[i]));
        LOG_TRACE(<< "covariances = " << modelCovariances[i].toDelimited())
>>>>>>> 47a47bbc
    }
    LOG_TRACE(<< "long time variance = " << CBasicStatistics::variance(m_ValueMoments));

    CForecastLevel level{m_ProbabilityOfLevelChangeModel, m_MagnitudeOfLevelChangeModel, m_TimeOfLastLevelChange};

    TDoubleVec variances(NUMBER_MODELS + 1);
    for (core_t::TTime time = startTime; time < endTime; time += step) {
        double scaledDt{scaleTime(time, startTime)};
        TVector times({0.0, scaledDt, scaledDt * scaledDt});

        double a{this->weightOfPrediction(time)};
        double b{1.0 - a};

        for (std::size_t j = 0u; j < NUMBER_MODELS; ++j) {
            modelWeights[j] *= factors[j];
            errorWeights[j] *= CTools::pow2(factors[j]);
        }

        for (std::size_t j = 0u; j < NUMBER_MODELS; ++j) {
            variances[j] = times.inner(modelCovariances[j] * times) + residualVariances[j];
        }
        variances[NUMBER_MODELS] = CBasicStatistics::variance(m_ValueMoments);
        for (auto v = variances.rbegin(); v != variances.rend(); ++v) {
            *v = *std::min_element(variances.rbegin(), v + 1);
        }
        TMeanAccumulator variance_;
        for (std::size_t j = 0u; j < NUMBER_MODELS; ++j) {
            variance_.add(variances[j], errorWeights[j]);
        }

        double prediction{this->value(modelWeights, models, scaleTime(time, m_RegressionOrigin))};
        TDouble3Vec seasonal_(seasonal(time));
        TDouble3Vec level_(level.forecast(time, seasonal_[1] + prediction, confidence));

        double ql{0.0};
        double qu{0.0};
        double variance{a * CBasicStatistics::mean(variance_) + b * CBasicStatistics::variance(m_ValueMoments)};
<<<<<<< HEAD
        if (auto interval = confidenceInterval(0.0, variance, confidence)) {
            boost::tie(ql, qu) = *interval;
=======
        try {
            boost::math::normal normal{0.0, std::sqrt(variance)};
            ql = boost::math::quantile(normal, (100.0 - confidence) / 200.0);
            qu = boost::math::quantile(normal, (100.0 + confidence) / 200.0);
        } catch (const std::exception& e) {
            LOG_ERROR(<< "Failed calculating confidence interval: " << e.what() << ", variance = " << variance
                      << ", confidence = " << confidence);
>>>>>>> 47a47bbc
        }

        writer(time,
               {level_[0] + seasonal_[0] + prediction + ql,
                level_[1] + seasonal_[1] + prediction,
                level_[2] + seasonal_[2] + prediction + qu});
    }
}

core_t::TTime CTrendComponent::observedInterval() const {
    return m_LastUpdate - m_FirstUpdate;
}

double CTrendComponent::parameters() const {
    return static_cast<double>(TRegression::N);
}

uint64_t CTrendComponent::checksum(uint64_t seed) const {
    seed = CChecksum::calculate(seed, m_TargetDecayRate);
    seed = CChecksum::calculate(seed, m_FirstUpdate);
    seed = CChecksum::calculate(seed, m_LastUpdate);
    seed = CChecksum::calculate(seed, m_TrendModels);
    seed = CChecksum::calculate(seed, m_PredictionErrorVariance);
    seed = CChecksum::calculate(seed, m_ValueMoments);
    seed = CChecksum::calculate(seed, m_TimeOfLastLevelChange);
    seed = CChecksum::calculate(seed, m_ProbabilityOfLevelChangeModel);
    return CChecksum::calculate(seed, m_MagnitudeOfLevelChangeModel);
}

std::string CTrendComponent::print() const {
    std::ostringstream result;
    result << "\n===\n";
    result << "Trend Models:";
    for (const auto& model : m_TrendModels) {
        result << "\n" << model.s_Regression.print();
    }
    result << "\n===\n";
    result << "Probability of Change Model:";
    result << m_ProbabilityOfLevelChangeModel.print();
    result << "===\n";
    result << "Magnitude of Change Model:";
    result << m_MagnitudeOfLevelChangeModel.print();
    return result.str();
}

CTrendComponent::TDoubleVec CTrendComponent::factors(core_t::TTime interval) const {
    TDoubleVec result(NUMBER_MODELS);
    double factor{m_DefaultDecayRate * static_cast<double>(interval) / static_cast<double>(core::constants::DAY)};
    for (std::size_t i = 0u; i < NUMBER_MODELS; ++i) {
        result[i] = std::exp(-TIME_SCALES[i] * factor);
    }
    return result;
}

CTrendComponent::TDoubleVec CTrendComponent::initialForecastModelWeights() const {
    TDoubleVec result(NUMBER_MODELS);
    for (std::size_t i = 0u; i < NUMBER_MODELS; ++i) {
        result[i] = std::exp(static_cast<double>(NUMBER_MODELS / 2) - static_cast<double>(i));
    }
    return result;
}

CTrendComponent::TDoubleVec CTrendComponent::initialForecastErrorWeights() const {
    TDoubleVec result(NUMBER_MODELS + 1);
    for (std::size_t i = 0u; i < NUMBER_MODELS; ++i) {
        result[i] = std::exp(static_cast<double>(NUMBER_MODELS / 2) - static_cast<double>(i));
    }
    result[NUMBER_MODELS] = result[NUMBER_MODELS - 1] / std::exp(1.0);
    return result;
}

double CTrendComponent::count() const {
    TMeanAccumulator result;
    for (const auto& model : m_TrendModels) {
        result.add(CTools::fastLog(model.s_Regression.count()), CBasicStatistics::mean(model.s_Weight));
    }
    return std::exp(CBasicStatistics::mean(result));
}

double CTrendComponent::value(const TDoubleVec& weights, const TRegressionArrayVec& models, double time) const {
    TMeanAccumulator prediction;
    for (std::size_t i = 0u; i < models.size(); ++i) {
        prediction.add(CRegression::predict(models[i], time), weights[i]);
    }
    return CBasicStatistics::mean(prediction);
}

double CTrendComponent::weightOfPrediction(core_t::TTime time) const {
    double interval{static_cast<double>(m_LastUpdate - m_FirstUpdate)};
    if (interval == 0.0) {
        return 0.0;
    }

    double extrapolateInterval{static_cast<double>(CBasicStatistics::max(time - m_LastUpdate, m_FirstUpdate - time, core_t::TTime(0)))};
    if (extrapolateInterval == 0.0) {
        return 1.0;
    }

    return CTools::logisticFunction(extrapolateInterval / interval, 0.1, 1.0, -1.0);
}

CTrendComponent::SModel::SModel(double weight) {
    s_Weight.add(weight, 0.01);
}

void CTrendComponent::SModel::acceptPersistInserter(core::CStatePersistInserter& inserter) const {
    inserter.insertValue(WEIGHT_TAG, s_Weight.toDelimited());
    inserter.insertLevel(REGRESSION_TAG, boost::bind(&TRegression::acceptPersistInserter, &s_Regression, _1));
    inserter.insertValue(RESIDUAL_MOMENTS_TAG, s_ResidualMoments.toDelimited());
}

bool CTrendComponent::SModel::acceptRestoreTraverser(core::CStateRestoreTraverser& traverser) {
    do {
        const std::string& name{traverser.name()};
        RESTORE(WEIGHT_TAG, s_Weight.fromDelimited(traverser.value()))
        RESTORE(REGRESSION_TAG, traverser.traverseSubLevel(boost::bind(&TRegression::acceptRestoreTraverser, &s_Regression, _1)))
        RESTORE(RESIDUAL_MOMENTS_TAG, s_ResidualMoments.fromDelimited(traverser.value()))
    } while (traverser.next());
    return true;
}

uint64_t CTrendComponent::SModel::checksum(uint64_t seed) const {
    seed = CChecksum::calculate(seed, s_Weight);
    seed = CChecksum::calculate(seed, s_Regression);
    return CChecksum::calculate(seed, s_ResidualMoments);
}

CTrendComponent::CForecastLevel::CForecastLevel(const CNaiveBayes& probability,
                                                const CNormalMeanPrecConjugate& magnitude,
                                                core_t::TTime timeOfLastChange,
                                                std::size_t numberPaths)
    : m_Probability(probability),
      m_Magnitude(magnitude),
      m_Levels(numberPaths),
      m_TimesOfLastChange(numberPaths, timeOfLastChange),
      m_ProbabilitiesOfChange(numberPaths, 0.0) {
    m_Uniform01.reserve(numberPaths);
}

CTrendComponent::TDouble3Vec CTrendComponent::CForecastLevel::forecast(core_t::TTime time, double prediction, double confidence) {
    TDouble3Vec result{0.0, 0.0, 0.0};

    if (m_Probability.initialized()) {
        CSampling::uniformSample(0.0, 1.0, m_Levels.size(), m_Uniform01);
        bool reorder{false};
        for (std::size_t i = 0u; i < m_Levels.size(); ++i) {
            double dt{static_cast<double>(time - m_TimesOfLastChange[i])};
            double x = m_Levels[i] + prediction;
            double p{m_Probability.classProbability(LEVEL_CHANGE_LABEL, {{dt}, {x}})};
            m_ProbabilitiesOfChange[i] = std::max(m_ProbabilitiesOfChange[i], p);
            if (m_Uniform01[i] < m_ProbabilitiesOfChange[i]) {
                double stepMean{m_Magnitude.marginalLikelihoodMean()};
                double stepVariance{m_Magnitude.marginalLikelihoodVariance()};
                m_Levels[i] += CSampling::normalSample(m_Rng, stepMean, stepVariance);
                m_TimesOfLastChange[i] = time;
                m_ProbabilitiesOfChange[i] = 0.0;
                reorder = true;
            }
        }
        if (reorder) {
            COrderings::simultaneousSort(m_Levels, m_TimesOfLastChange, m_ProbabilitiesOfChange);
        }

        double rollouts{static_cast<double>(m_Levels.size())};
        std::size_t lower{std::min(static_cast<std::size_t>((100.0 - confidence) / 200.0 * rollouts + 0.5), m_Levels.size())};
        std::size_t upper{std::min(static_cast<std::size_t>((100.0 + confidence) / 200.0 * rollouts + 0.5), m_Levels.size() - 1)};

        result[0] = m_Levels[lower];
        result[1] = CBasicStatistics::median(m_Levels);
        result[2] = m_Levels[upper];
    }

    return result;
}
}
}<|MERGE_RESOLUTION|>--- conflicted
+++ resolved
@@ -299,19 +299,8 @@
     if (confidence > 0.0 && m_PredictionErrorVariance > 0.0) {
         double variance{a * m_PredictionErrorVariance / std::max(this->count(), 1.0) +
                         b * CBasicStatistics::variance(m_ValueMoments) / std::max(CBasicStatistics::count(m_ValueMoments), 1.0)};
-<<<<<<< HEAD
         if (auto interval = confidenceInterval(prediction, variance, confidence)) {
             return *interval;
-=======
-        try {
-            boost::math::normal normal{prediction, std::sqrt(variance)};
-            double ql{boost::math::quantile(normal, (100.0 - confidence) / 200.0)};
-            double qu{boost::math::quantile(normal, (100.0 + confidence) / 200.0)};
-            return {ql, qu};
-        } catch (const std::exception& e) {
-            LOG_ERROR(<< "Failed calculating confidence interval: " << e.what() << ", prediction = " << prediction
-                      << ", variance = " << variance << ", confidence = " << confidence);
->>>>>>> 47a47bbc
         }
     }
 
@@ -357,14 +346,7 @@
 
     endTime = startTime + CIntegerTools::ceil(endTime - startTime, step);
 
-<<<<<<< HEAD
-    LOG_TRACE("forecasting = " << this->print());
-=======
-    core_t::TTime steps{(endTime - startTime) / step};
-    result.resize(steps, TDouble3Vec(3));
-
-    LOG_TRACE(<< "forecasting = " << this->print());
->>>>>>> 47a47bbc
+     LOG_TRACE(<< "forecasting = " << this->print());
 
     TDoubleVec factors(this->factors(step));
     TDoubleVec modelWeights(this->initialForecastModelWeights());
@@ -373,7 +355,6 @@
     TMatrixVec modelCovariances(NUMBER_MODELS);
     TDoubleVec residualVariances(NUMBER_MODELS);
     for (std::size_t i = 0u; i < NUMBER_MODELS; ++i) {
-<<<<<<< HEAD
         const SModel& model{m_TrendModels[i]};
         model.s_Regression.parameters(models[i], MAX_CONDITION);
         model.s_Regression.covariances(m_PredictionErrorVariance, modelCovariances[i], MAX_CONDITION);
@@ -383,15 +364,6 @@
         LOG_TRACE("params      = " << core::CContainerPrinter::print(models[i]));
         LOG_TRACE("covariances = " << modelCovariances[i].toDelimited())
         LOG_TRACE("variances   = " << residualVariances[i]);
-=======
-        m_Models[i].s_Regression.parameters(models[i], MAX_CONDITION);
-        m_Models[i].s_Regression.covariances(m_PredictionErrorVariance, modelCovariances[i], MAX_CONDITION);
-        modelCovariances[i] /= std::max(m_Models[i].s_Regression.count(), 1.0);
-        residualVariances[i] = std::pow(CBasicStatistics::mean(m_Models[i].s_ResidualMoments), 2.0) +
-                               CBasicStatistics::variance(m_Models[i].s_ResidualMoments);
-        LOG_TRACE(<< "params      = " << core::CContainerPrinter::print(models[i]));
-        LOG_TRACE(<< "covariances = " << modelCovariances[i].toDelimited())
->>>>>>> 47a47bbc
     }
     LOG_TRACE(<< "long time variance = " << CBasicStatistics::variance(m_ValueMoments));
 
@@ -429,18 +401,8 @@
         double ql{0.0};
         double qu{0.0};
         double variance{a * CBasicStatistics::mean(variance_) + b * CBasicStatistics::variance(m_ValueMoments)};
-<<<<<<< HEAD
         if (auto interval = confidenceInterval(0.0, variance, confidence)) {
             boost::tie(ql, qu) = *interval;
-=======
-        try {
-            boost::math::normal normal{0.0, std::sqrt(variance)};
-            ql = boost::math::quantile(normal, (100.0 - confidence) / 200.0);
-            qu = boost::math::quantile(normal, (100.0 + confidence) / 200.0);
-        } catch (const std::exception& e) {
-            LOG_ERROR(<< "Failed calculating confidence interval: " << e.what() << ", variance = " << variance
-                      << ", confidence = " << confidence);
->>>>>>> 47a47bbc
         }
 
         writer(time,
