--- conflicted
+++ resolved
@@ -311,12 +311,8 @@
     }
     for (std::size_t i = 0u; i < NUMBER_MODELS; ++i) {
         if (weights[i] > MINIMUM_WEIGHT_TO_USE_MODEL_FOR_PREDICTION * Z) {
-<<<<<<< HEAD
-            prediction_.add(m_TrendModels[i].s_Regression.predict(scaledTime, MAX_CONDITION), weights[i]);
-=======
-            prediction_.add(m_Models[i].s_Regression.predict(scaledTime, MAX_CONDITION),
+            prediction_.add(m_TrendModels[i].s_Regression.predict(scaledTime, MAX_CONDITION),
                             weights[i]);
->>>>>>> d25dbafe
         }
     }
 
