--- conflicted
+++ resolved
@@ -180,12 +180,7 @@
     inserter.insertLevel(COMPONENTS_6_3_TAG, boost::bind(&CComponents::acceptPersistInserter, &m_Components, _1));
 }
 
-<<<<<<< HEAD
-CTimeSeriesDecomposition* CTimeSeriesDecomposition::clone(void) const {
-=======
-CTimeSeriesDecomposition *CTimeSeriesDecomposition::clone() const
-{
->>>>>>> d4e4cca7
+CTimeSeriesDecomposition* CTimeSeriesDecomposition::clone() const {
     return new CTimeSeriesDecomposition{*this};
 }
 
@@ -194,21 +189,11 @@
     m_Components.decayRate(decayRate);
 }
 
-<<<<<<< HEAD
-double CTimeSeriesDecomposition::decayRate(void) const {
+double CTimeSeriesDecomposition::decayRate() const {
     return m_Components.decayRate();
 }
 
-bool CTimeSeriesDecomposition::initialized(void) const {
-=======
-double CTimeSeriesDecomposition::decayRate() const
-{
-    return m_Components.decayRate();
-}
-
-bool CTimeSeriesDecomposition::initialized() const
-{
->>>>>>> d4e4cca7
+bool CTimeSeriesDecomposition::initialized() const {
     return m_Components.initialized();
 }
 
@@ -349,12 +334,7 @@
     return std::min(value - baseline.first, 0.0) + std::max(value - baseline.second, 0.0);
 }
 
-<<<<<<< HEAD
-double CTimeSeriesDecomposition::meanVariance(void) const {
-=======
-double CTimeSeriesDecomposition::meanVariance() const
-{
->>>>>>> d4e4cca7
+double CTimeSeriesDecomposition::meanVariance() const {
     return m_Components.meanVarianceScale() * m_Components.meanVariance();
 }
 
@@ -424,43 +404,20 @@
     core::CMemoryDebug::dynamicSize("m_Components", m_Components, mem);
 }
 
-<<<<<<< HEAD
-std::size_t CTimeSeriesDecomposition::memoryUsage(void) const {
+std::size_t CTimeSeriesDecomposition::memoryUsage() const {
     return core::CMemory::dynamicSize(m_Mediator) + core::CMemory::dynamicSize(m_PeriodicityTest) +
            core::CMemory::dynamicSize(m_CalendarCyclicTest) + core::CMemory::dynamicSize(m_Components);
 }
 
-std::size_t CTimeSeriesDecomposition::staticSize(void) const {
+std::size_t CTimeSeriesDecomposition::staticSize() const {
     return sizeof(*this);
 }
 
-const maths_t::TSeasonalComponentVec& CTimeSeriesDecomposition::seasonalComponents(void) const {
+const maths_t::TSeasonalComponentVec& CTimeSeriesDecomposition::seasonalComponents() const {
     return m_Components.seasonal();
 }
 
-void CTimeSeriesDecomposition::initializeMediator(void) {
-=======
-std::size_t CTimeSeriesDecomposition::memoryUsage() const
-{
-    return  core::CMemory::dynamicSize(m_Mediator)
-          + core::CMemory::dynamicSize(m_PeriodicityTest)
-          + core::CMemory::dynamicSize(m_CalendarCyclicTest)
-          + core::CMemory::dynamicSize(m_Components);
-}
-
-std::size_t CTimeSeriesDecomposition::staticSize() const
-{
-    return sizeof(*this);
-}
-
-const maths_t::TSeasonalComponentVec &CTimeSeriesDecomposition::seasonalComponents() const
-{
-    return m_Components.seasonal();
-}
-
-void CTimeSeriesDecomposition::initializeMediator()
-{
->>>>>>> d4e4cca7
+void CTimeSeriesDecomposition::initializeMediator() {
     m_Mediator = boost::make_shared<CMediator>();
     m_Mediator->registerHandler(m_PeriodicityTest);
     m_Mediator->registerHandler(m_CalendarCyclicTest);
@@ -515,12 +472,7 @@
     return (seasonal == E_Diurnal && diurnal) || (seasonal == E_NonDiurnal && !diurnal);
 }
 
-<<<<<<< HEAD
-core_t::TTime CTimeSeriesDecomposition::lastValueTime(void) const {
-=======
-core_t::TTime CTimeSeriesDecomposition::lastValueTime() const
-{
->>>>>>> d4e4cca7
+core_t::TTime CTimeSeriesDecomposition::lastValueTime() const {
     return m_LastValueTime;
 }
 
