/*
 * Copyright Elasticsearch B.V. and/or licensed to Elasticsearch B.V. under one
 * or more contributor license agreements. Licensed under the Elastic License
 * 2.0 and the following additional limitation. Functionality enabled by the
 * files subject to the Elastic License 2.0 may only be used in production when
 * invoked by an Elasticsearch process with a license key installed that permits
 * use of machine learning features. You may not use this file except in
 * compliance with the Elastic License 2.0 and the foregoing additional
 * limitation.
 */

#include <maths/common/CBayesianOptimisation.h>

#include <core/CContainerPrinter.h>
#include <core/CIEEE754.h>
#include <core/CJsonStateRestoreTraverser.h>
#include <core/CMemory.h>
#include <core/CPersistUtils.h>
#include <core/RestoreMacros.h>

#include <maths/common/CBasicStatistics.h>
#include <maths/common/CChecksum.h>
#include <maths/common/CLbfgs.h>
#include <maths/common/CLinearAlgebraEigen.h>
#include <maths/common/CLinearAlgebraShims.h>
#include <maths/common/CMathsFuncs.h>
#include <maths/common/CSampling.h>
#include <maths/common/CTools.h>

#include <boost/math/constants/constants.hpp>
#include <boost/math/distributions/normal.hpp>
#include <boost/optional/optional_io.hpp>

#include <exception>
#include <limits>

namespace ml {
namespace maths {
namespace common {
namespace {
<<<<<<< HEAD
using TMeanAccumulator = common::CBasicStatistics::SSampleMean<double>::TAccumulator;
=======
using TMeanAccumulator = CBasicStatistics::SSampleMean<double>::TAccumulator;
using TMeanVarAccumulator = CBasicStatistics::SSampleMeanVar<double>::TAccumulator;
using TMinAccumulator =
    CBasicStatistics::COrderStatisticsHeap<std::pair<double, CBayesianOptimisation::TVector>>;
>>>>>>> aa3a0a8d

const std::string VERSION_7_5_TAG{"7.5"};
const std::string MIN_BOUNDARY_TAG{"min_boundary"};
const std::string MAX_BOUNDARY_TAG{"max_boundary"};
const std::string ERROR_VARIANCES_TAG{"error_variances"};
const std::string KERNEL_PARAMETERS_TAG{"kernel_parameters"};
const std::string MIN_KERNEL_COORDINATE_DISTANCE_SCALES_TAG{"min_kernel_coordinate_distance_scales"};
const std::string FUNCTION_MEAN_VALUES_TAG{"function_mean_values"};
const std::string RANGE_SHIFT_TAG{"range_shift"};
const std::string RANGE_SCALE_TAG{"range_scale"};
const std::string RESTARTS_TAG{"restarts"};
const std::string RNG_TAG{"rng"};

// The kernel we use is v * I + a(0)^2 * O(I). We fall back to random search when
// a(0)^2 < eps * v since for small eps and a reasonable number of dimensions the
// expected improvement will be constant in the space we search. We don't terminate
// altogether because it is possible that the function we're interpolating has a
// narrow deep valley that the Gaussian Process hasn't sampled.
const double MINIMUM_KERNEL_SCALE_FOR_EXPECTATION_MAXIMISATION{1e-8};

//! A version of the normal c.d.f. which is stable across our target platforms.
double stableNormCdf(double z) {
    return CTools::stable(CTools::safeCdf(boost::math::normal{0.0, 1.0}, z));
}

//! A version of the normal p.d.f. which is stable across our target platforms.
double stableNormPdf(double z) {
    return CTools::stable(CTools::safePdf(boost::math::normal{0.0, 1.0}, z));
}

double integrate1dKernel(double theta1, double x) {
    double c{std::sqrt(CTools::pow2(theta1) + MINIMUM_KERNEL_SCALE_FOR_EXPECTATION_MAXIMISATION)};
    return CTools::stable(boost::math::constants::root_pi<double>() *
                          (std::erf(c * (1 - x)) + std::erf(c * x)) / (2 * c));
}

double integrate1dKernelProduct(double theta1, double xit, double xjt) {
    double c{std::sqrt(CTools::pow2(theta1) + MINIMUM_KERNEL_SCALE_FOR_EXPECTATION_MAXIMISATION)};
    return CTools::stable(
        boost::math::constants::root_half_pi<double>() / (2 * c) *
        CTools::stableExp(-0.5 * CTools::pow2(c) * CTools::pow2(xit - xjt)) *
        (CTools::stable(std::erf(c / boost::math::constants::root_two<double>() * (xit + xjt))) -
         CTools::stable(std::erf(c / boost::math::constants::root_two<double>() *
                                 (xit + xjt - 2)))));
}
}

CBayesianOptimisation::CBayesianOptimisation(TDoubleDoublePrVec parameterBounds,
                                             std::size_t restarts)
    : m_Restarts{restarts}, m_MinBoundary(parameterBounds.size()),
      m_MaxBoundary(parameterBounds.size()),
      m_KernelParameters(parameterBounds.size() + 1),
      m_MinimumKernelCoordinateDistanceScale(parameterBounds.size()) {

    m_KernelParameters.setOnes();
    m_MinimumKernelCoordinateDistanceScale.setConstant(
        parameterBounds.size(), MINIMUM_KERNEL_COORDINATE_DISTANCE_SCALE);

    for (std::size_t i = 0; i < parameterBounds.size(); ++i) {
        m_MinBoundary(i) = parameterBounds[i].first;
        m_MaxBoundary(i) = parameterBounds[i].second;
    }
}

CBayesianOptimisation::CBayesianOptimisation(core::CStateRestoreTraverser& traverser) {
    if (traverser.traverseSubLevel(std::bind(&CBayesianOptimisation::acceptRestoreTraverser,
                                             this, std::placeholders::_1)) == false) {
        throw std::runtime_error{"failed to restore Bayesian optimisation"};
    }
}

void CBayesianOptimisation::add(TVector x, double fx, double vx) {
    m_FunctionMeanValues.emplace_back(x.cwiseQuotient(m_MaxBoundary - m_MinBoundary),
                                      m_RangeScale * (fx - m_RangeShift));
    m_ErrorVariances.push_back(CTools::pow2(m_RangeScale) * vx);
}

void CBayesianOptimisation::explainedErrorVariance(double vx) {
    m_ExplainedErrorVariance = CTools::pow2(m_RangeScale) * vx;
}

std::pair<CBayesianOptimisation::TVector, CBayesianOptimisation::TVector>
CBayesianOptimisation::boundingBox() const {
    return {m_MinBoundary, m_MaxBoundary};
}

std::pair<CBayesianOptimisation::TVector, CBayesianOptimisation::TOptionalDouble>
CBayesianOptimisation::maximumExpectedImprovement(double negligibleExpectedImprovement) {

    // Reapply conditioning and recompute the maximum likelihood kernel parameters.
    this->maximumLikelihoodKernel();

    TVector xmax;
    double fmax{-1.0};

    TEIFunc minusEI;
    TEIGradientFunc minusEIGradient;
    std::tie(minusEI, minusEIGradient) = this->minusExpectedImprovementAndGradient();

    // Use random restarts inside the constraint bounding box.
    TVector interpolate(m_MinBoundary.size());
    TDoubleVec interpolates;
    CSampling::uniformSample(m_Rng, 0.0, 1.0, 10 * m_Restarts * interpolate.size(), interpolates);

    TVector a{m_MinBoundary.cwiseQuotient(m_MaxBoundary - m_MinBoundary)};
    TVector b{m_MaxBoundary.cwiseQuotient(m_MaxBoundary - m_MinBoundary)};
    TVector x;
    TMeanAccumulator rho_;
    TMinAccumulator probes{m_Restarts};

    for (int i = 0; i < interpolate.size(); ++i) {
        interpolate(i) = interpolates[i];
    }
    xmax = a + interpolate.cwiseProduct(b - a);

    if (CTools::pow2(m_KernelParameters(0)) <
        MINIMUM_KERNEL_SCALE_FOR_EXPECTATION_MAXIMISATION * this->meanErrorVariance()) {

        for (std::size_t i = interpolate.size(); i < interpolates.size(); /**/) {
            for (int j = 0; j < interpolate.size(); ++i, ++j) {
                interpolate(j) = interpolates[i];
            }
            x = a + interpolate.cwiseProduct(b - a);
            if (this->dissimilarity(x) > this->dissimilarity(xmax)) {
                xmax = x;
            }
        }

    } else {

        for (std::size_t i = 0; i < interpolates.size(); /**/) {
            for (int j = 0; j < interpolate.size(); ++i, ++j) {
                interpolate(j) = interpolates[i];
            }
            x = a + interpolate.cwiseProduct(b - a);
            double fx{minusEI(x)};
            LOG_TRACE(<< "x = " << x.transpose() << " EI(x) = " << fx);

            if (-fx > fmax + negligibleExpectedImprovement ||
                this->dissimilarity(x) > this->dissimilarity(xmax)) {
                xmax = x;
                fmax = -fx;
            }
            rho_.add(std::fabs(fx));
            if (-fx > negligibleExpectedImprovement) {
                probes.add({fx, std::move(x)});
            }
        }

        // We set rho to give the constraint and objective approximately equal priority
        // in the following constrained optimisation problem.
        double rho{CBasicStatistics::mean(rho_)};
        LOG_TRACE(<< "rho = " << rho);

        CLbfgs<TVector> lbfgs{10};

        TVector xcand;
        double fcand;
        for (auto& x0 : probes) {
            LOG_TRACE(<< "x0 = " << x0.second.transpose());
            std::tie(xcand, fcand) = lbfgs.constrainedMinimize(
                minusEI, minusEIGradient, a, b, std::move(x0.second), rho);
            LOG_TRACE(<< "xcand = " << xcand.transpose() << " EI(cand) = " << fcand);
            if (-fcand > fmax + negligibleExpectedImprovement ||
                this->dissimilarity(xcand) > this->dissimilarity(xmax)) {
                std::tie(xmax, fmax) = std::make_pair(std::move(xcand), -fcand);
            }
        }
    }

    TOptionalDouble expectedImprovement;
    if (fmax >= 0.0 && CMathsFuncs::isFinite(fmax)) {
        expectedImprovement = fmax / m_RangeScale;
    }

    xmax = xmax.cwiseProduct(m_MaxBoundary - m_MinBoundary);
    LOG_TRACE(<< "best = " << xmax.transpose() << " EI(best) = " << expectedImprovement);

    return {std::move(xmax), expectedImprovement};
}

double CBayesianOptimisation::evaluate(const TVector& input) const {
    return this->evaluate(this->kinvf(), input);
}

double CBayesianOptimisation::evaluate(const TVector& Kinvf, const TVector& input) const {
    TVector Kxn;
    std::tie(Kxn, std::ignore) = this->kernelCovariates(
        m_KernelParameters, input.cwiseQuotient(m_MaxBoundary - m_MinBoundary),
        this->meanErrorVariance());
    return Kxn.transpose() * Kinvf;
}

double CBayesianOptimisation::evaluate1D(const TVector& Kinvf, double input, int dimension) const {
    auto prodXt = [this](const TVector& x, int t) -> double {
        double prod{1.0};
        for (int d = 0; d < m_MinBoundary.size(); ++d) {
            if (d != t) {
                prod *= integrate1dKernel(m_KernelParameters(d + 1), x(d));
            }
        }
        return prod;
    };

    double sum{0.0};
    input = (input - m_MinBoundary(dimension)) /
            (m_MaxBoundary(dimension) - m_MinBoundary(dimension));
    for (std::size_t i = 0; i < m_FunctionMeanValues.size(); ++i) {
        TVector x{this->transformTo01(m_FunctionMeanValues[i].first)};
        sum += Kinvf(static_cast<int>(i)) *
               CTools::stableExp(-(CTools::pow2(m_KernelParameters[dimension + 1]) +
                                   MINIMUM_KERNEL_COORDINATE_DISTANCE_SCALE) *
                                 CTools::pow2(input - x(dimension))) *
               prodXt(x, dimension);
    }

    // We rewrite theta_0^2 sum - f_0 as (theta + f) * (theta - f) where
    // theta = theta_0 sum^(1/2) and f = f_0^(1/2) because it has better
    // numerics.
    double theta{m_KernelParameters(0) * std::sqrt(sum)};
    double f{std::sqrt(this->anovaConstantFactor(Kinvf))};
    return (theta + f) * (theta - f);
}

double CBayesianOptimisation::evaluate1D(double input, int dimension) const {
    if (dimension < 0 || dimension > m_MinBoundary.size()) {
        LOG_ERROR(<< "Input error: dimension " << dimension << " is out of bounds. "
                  << "It should be between 0 and " << m_MinBoundary.size() << ".");
        return 0.0;
    }
    return this->evaluate1D(this->kinvf(), input, dimension);
}

double CBayesianOptimisation::anovaConstantFactor(const TVector& Kinvf) const {
    double sum{0.0};
    for (std::size_t i = 0; i < m_FunctionMeanValues.size(); ++i) {
        double prod{1.0};
        TVector x{this->transformTo01(m_FunctionMeanValues[i].first)};
        for (int d = 0; d < x.size(); ++d) {
            prod *= integrate1dKernel(m_KernelParameters(d + 1), x(d));
        }
        sum += Kinvf(i) * prod;
    }
    return CTools::pow2(m_KernelParameters(0)) * sum;
}

double CBayesianOptimisation::anovaConstantFactor() const {
    return this->anovaConstantFactor(this->kinvf());
}

double CBayesianOptimisation::anovaTotalVariance(const TVector& Kinvf) const {
    auto prodIj = [&Kinvf, this](std::size_t i, std::size_t j) -> double {
        TVector xi{this->transformTo01(m_FunctionMeanValues[i].first)};
        TVector xj{this->transformTo01(m_FunctionMeanValues[j].first)};
        double prod{1.0};
        for (int d = 0; d < xi.size(); ++d) {
            prod *= integrate1dKernelProduct(m_KernelParameters[d + 1], xi(d), xj(d));
        }
        return Kinvf(static_cast<int>(i)) * Kinvf(static_cast<int>(j)) * prod;
    };

    double sum{0.0};
    for (std::size_t i = 0; i < m_FunctionMeanValues.size(); ++i) {
        sum += prodIj(i, i);
        for (std::size_t j = 0; j < i; ++j) {
            sum += 2.0 * prodIj(i, j);
        }
    }

    // We rewrite theta_0^4 sum - f_0^2 as (theta^2 + f_0) * (theta^2 - f_0)
    // where theta^2 = theta_0^2 sum^(1/2) because it has better numerics.
    double theta2{CTools::pow2(m_KernelParameters(0)) * std::sqrt(sum)};
    double f0{this->anovaConstantFactor(Kinvf)};
    double variance{(theta2 + f0) * (theta2 - f0)};
    return std::max(0.0, variance);
}

double CBayesianOptimisation::anovaTotalCoefficientOfVariation() {
    this->precondition();
    return std::sqrt(this->anovaTotalVariance()) * m_RangeScale / m_RangeShift;
}

double CBayesianOptimisation::anovaTotalVariance() const {
    return this->anovaTotalVariance(this->kinvf());
}

double CBayesianOptimisation::anovaMainEffect(const TVector& Kinvf, int dimension) const {
    auto prodXt = [this](const TVector& x, int t) -> double {
        double prod{1.0};
        for (int d = 0; d < m_MinBoundary.size(); ++d) {
            if (d != t) {
                prod *= integrate1dKernel(m_KernelParameters(d + 1), x(d));
            }
        }
        return prod;
    };
    double sum1{0.0};
    double sum2{0.0};
    for (std::size_t i = 0; i < m_FunctionMeanValues.size(); ++i) {
        TVector xi{this->transformTo01(m_FunctionMeanValues[i].first)};
        for (std::size_t j = 0; j < m_FunctionMeanValues.size(); ++j) {
            TVector xj{this->transformTo01(m_FunctionMeanValues[j].first)};
            sum1 += Kinvf(static_cast<int>(i)) * Kinvf(static_cast<int>(j)) *
                    prodXt(xi, dimension) * prodXt(xj, dimension) *
                    integrate1dKernelProduct(m_KernelParameters(dimension + 1),
                                             xi(dimension), xj(dimension));
        }
        sum2 += Kinvf(static_cast<int>(i)) *
                integrate1dKernel(m_KernelParameters(dimension + 1), xi(dimension)) *
                prodXt(xi, dimension);
    }
    double theta02{CTools::pow2(m_KernelParameters(0))};
    double theta04{CTools::pow2(theta02)};
    double f0{this->anovaConstantFactor()};
    double f02{CTools::pow2(f0)};
    double scale{std::max(1.0, theta04)}; // prevent cancellation errors
    return scale * (theta04 * sum1 / scale - 2 * theta02 * sum2 * f0 / scale + f02 / scale);
}

double CBayesianOptimisation::anovaMainEffect(int dimension) const {
    if (dimension < 0 || dimension > m_MinBoundary.size()) {
        LOG_ERROR(<< "Input error: dimension " << dimension << " is out of bounds. "
                  << "It should be between 0 and " << m_MinBoundary.size() << ".");
        return 0.0;
    }
    return this->anovaMainEffect(this->kinvf(), dimension);
}

CBayesianOptimisation::TDoubleDoublePrVec CBayesianOptimisation::anovaMainEffects() const {
    TDoubleDoublePrVec mainEffects;
    mainEffects.reserve(static_cast<std::size_t>(m_MinBoundary.size()));
    TVector Kinvf{this->kinvf()};
    double f0{this->anovaConstantFactor(Kinvf)};
    double totalVariance(this->anovaTotalVariance(Kinvf));
    for (int i = 0; i < m_MinBoundary.size(); ++i) {
        double effect{this->anovaMainEffect(Kinvf, i)};
        mainEffects.emplace_back(effect, effect / totalVariance);
    }
    LOG_TRACE(<< "GP ANOVA constant " << f0 << " variance " << totalVariance
              << "\nmain effects " << core::CContainerPrinter::print(mainEffects)
              << "\nkernel parameters " << m_KernelParameters.transpose());
    return mainEffects;
}

void CBayesianOptimisation::kernelParameters(const TVector& parameters) {
    if (m_KernelParameters.size() == parameters.size()) {
        m_KernelParameters = parameters;
    }
}

std::pair<CBayesianOptimisation::TLikelihoodFunc, CBayesianOptimisation::TLikelihoodGradientFunc>
CBayesianOptimisation::minusLikelihoodAndGradient() const {

    TVector f{this->function()};
    double v{this->meanErrorVariance()};
    TVector ones;
    TVector gradient;
    TMatrix K;
    TVector Kinvf;
    TMatrix Kinv;
    TMatrix dKdai;

    auto minusLogLikelihood = [=](const TVector& a) mutable -> double {
        K = this->kernel(a, v);
        Eigen::LDLT<Eigen::MatrixXd> Kldl{K};
        Kinvf = Kldl.solve(f);
        // We can only determine values up to eps * "max diagonal". If the diagonal
        // has a zero it blows up the determinant term. In practice, we know the
        // kernel can't be singular by construction so we perturb the diagonal by
        // the numerical error in such a way as to recover a non-singular matrix.
        // (Note that the solve routine deals with the zero for us.)
        double eps{std::numeric_limits<double>::epsilon() * Kldl.vectorD().maxCoeff()};
        return 0.5 * (f.transpose() * Kinvf +
                      Kldl.vectorD().cwiseMax(eps).array().log().sum());
    };

    auto minusLogLikelihoodGradient = [=](const TVector& a) mutable -> TVector {
        K = this->kernel(a, v);
        Eigen::LDLT<Eigen::MatrixXd> Kldl{K};

        Kinvf = Kldl.solve(f);

        ones = TVector::Ones(f.size());
        Kinv = Kldl.solve(TMatrix::Identity(f.size(), f.size()));

        K.diagonal() -= v * ones;

        gradient = TVector::Zero(a.size());
        for (int i = 0; i < Kinvf.size(); ++i) {
            double di{(Kinvf(i) * Kinvf.transpose() - Kinv.row(i)) * K.col(i)};
            gradient(0) -= di / a(0);
        }
        for (int i = 1; i < a.size(); ++i) {
            dKdai = this->dKerneld(a, i);
            for (int j = 0; j < Kinvf.size(); ++j) {
                double di{(Kinvf(j) * Kinvf.transpose() - Kinv.row(j)) * dKdai.col(j)};
                gradient(i) += 0.5 * di;
            }
        }

        return gradient;
    };

    return {std::move(minusLogLikelihood), std::move(minusLogLikelihoodGradient)};
}

std::pair<CBayesianOptimisation::TEIFunc, CBayesianOptimisation::TEIGradientFunc>
CBayesianOptimisation::minusExpectedImprovementAndGradient() const {

    TMatrix K{this->kernel(m_KernelParameters, this->meanErrorVariance())};
    Eigen::LDLT<Eigen::MatrixXd> Kldl{K};
    TVector Kinvf{Kldl.solve(this->function())};
    double vx{this->meanErrorVariance()};

    TVector Kxn;
    TVector KinvKxn;
    TVector muGradient;
    TVector sigmaGradient;
    TVector dKxndx;
    TVector zGradient;

    double fmin{
        std::min_element(m_FunctionMeanValues.begin(), m_FunctionMeanValues.end(),
                         [](const TVectorDoublePr& lhs, const TVectorDoublePr& rhs) {
                             return lhs.second < rhs.second;
                         })
            ->second};

    auto EI = [=](const TVector& x) mutable -> double {
        double Kxx;
        std::tie(Kxn, Kxx) = this->kernelCovariates(m_KernelParameters, x, vx);

        double sigma{Kxx - Kxn.transpose() * Kldl.solve(Kxn)};

        if (sigma <= 0.0) {
            return 0.0;
        }

        double mu{Kxn.transpose() * Kinvf};
        sigma = std::sqrt(sigma);

        double z{(fmin - mu) / sigma};
        double cdfz{stableNormCdf(z)};
        double pdfz{stableNormPdf(z)};
        return -sigma * (z * cdfz + pdfz);
    };

    auto EIGradient = [=](const TVector& x) mutable -> TVector {
        double Kxx;
        std::tie(Kxn, Kxx) = this->kernelCovariates(m_KernelParameters, x, vx);

        KinvKxn = Kldl.solve(Kxn);
        double sigma{Kxx - Kxn.transpose() * KinvKxn};

        if (sigma <= 0.0) {
            return las::zero(x);
        }

        double mu{Kxn.transpose() * Kinvf};
        sigma = std::sqrt(sigma);

        double z{(fmin - mu) / sigma};
        double cdfz{stableNormCdf(z)};
        double pdfz{stableNormPdf(z)};

        muGradient.resize(x.size());
        sigmaGradient.resize(x.size());
        for (int i = 0; i < x.size(); ++i) {
            dKxndx.resize(Kxn.size());
            for (int j = 0; j < Kxn.size(); ++j) {
                const TVector& xj{m_FunctionMeanValues[j].first};
                dKxndx(j) = 2.0 *
                            (m_MinimumKernelCoordinateDistanceScale(0) +
                             CTools::pow2(m_KernelParameters(i + 1))) *
                            (xj(i) - x(i)) * Kxn(j);
            }
            muGradient(i) = Kinvf.transpose() * dKxndx;
            sigmaGradient(i) = -2.0 * KinvKxn.transpose() * dKxndx;
        }
        sigmaGradient /= 2.0 * sigma;

        zGradient = ((mu - fmin) / CTools::pow2(sigma)) * sigmaGradient - muGradient / sigma;

        return -(z * cdfz + pdfz) * sigmaGradient - sigma * cdfz * zGradient;
    };

    return {std::move(EI), std::move(EIGradient)};
}

const CBayesianOptimisation::TVector& CBayesianOptimisation::maximumLikelihoodKernel() {

    // Use random restarts of L-BFGS to find maximum likelihood parameters.

    this->precondition();

    std::size_t n(m_KernelParameters.size());

    // We restart optimization with initial guess on different scales for global probing.
    TDoubleVec scales;
    scales.reserve(10 * (m_Restarts - 1) * n);
    CSampling::uniformSample(m_Rng, CTools::stableLog(0.2), CTools::stableLog(5.0),
                             10 * (m_Restarts - 1) * n, scales);

    TLikelihoodFunc l;
    TLikelihoodGradientFunc g;
    std::tie(l, g) = this->minusLikelihoodAndGradient();

    TMinAccumulator probes{m_Restarts - 1};

    TVector scale{n};
    for (std::size_t i = 0; i < scales.size(); /**/) {
        TVector a{m_KernelParameters};
        for (std::size_t j = 0; j < n; ++i, ++j) {
            scale(j) = CTools::stableExp(scales[i]);
        }
        a.array() *= scale.array();
        double la{l(a)};
        probes.add({la, std::move(a)});
    }

    CLbfgs<TVector> lbfgs{10};

    double lmax;
    TVector amax;
    std::tie(amax, lmax) = lbfgs.minimize(l, g, m_KernelParameters, 1e-8, 75);

    double la;
    TVector a;
    for (auto& a0 : probes) {
        std::tie(a, la) = lbfgs.minimize(l, g, std::move(a0.second), 1e-8, 75);
        if (COrderings::lexicographical_compare(la, a, lmax, amax)) {
            lmax = la;
            amax = std::move(a);
        }
    }

    // Ensure that kernel lengths are always positive. It shouldn't change the results
    // but improves traceability.
    m_KernelParameters = amax.cwiseAbs();
    LOG_TRACE(<< "kernel parameters = " << m_KernelParameters.transpose());
    LOG_TRACE(<< "likelihood = " << -lmax);

    return m_KernelParameters;
}

void CBayesianOptimisation::precondition() {

    // The Gaussian process expects the data to be centred. We also scale the variance.
    // This is useful if one wants to threshold values such as EI but the scale of the
    // function values is very different for example if we're modelling the loss surface
    // for different loss functions.

    for (auto& value : m_FunctionMeanValues) {
        value.second = m_RangeShift + value.second / m_RangeScale;
    }
    for (auto& variance : m_ErrorVariances) {
        variance /= CTools::pow2(m_RangeScale);
    }
    m_ExplainedErrorVariance /= CTools::pow2(m_RangeScale);

    TMeanVarAccumulator valueMoments;
    for (const auto& value : m_FunctionMeanValues) {
        valueMoments.add(value.second);
    }

    m_RangeShift = CBasicStatistics::mean(valueMoments);
    m_RangeScale = CBasicStatistics::variance(valueMoments) == 0.0
                       ? 1.0
                       : 1.0 / std::sqrt(CBasicStatistics::variance(valueMoments));

    for (auto& value : m_FunctionMeanValues) {
        value.second = m_RangeScale * (value.second - m_RangeShift);
    }
    for (auto& variance : m_ErrorVariances) {
        variance *= CTools::pow2(m_RangeScale);
    }
    m_ExplainedErrorVariance *= CTools::pow2(m_RangeScale);
}

CBayesianOptimisation::TVector CBayesianOptimisation::function() const {
    TVector result(m_FunctionMeanValues.size());
    for (std::size_t i = 0; i < m_FunctionMeanValues.size(); ++i) {
        result(i) = m_FunctionMeanValues[i].second;
    }
    return result;
}

double CBayesianOptimisation::meanErrorVariance() const {

    // So what are we doing here? When we supply function values we also supply their
    // error variance. Typically these might be the mean test loss function across
    // folds and their variance for a particular choice of hyperparameters. Sticking
    // with this example, the variance allows us to estimate the error w.r.t. the
    // true generalisation error due to finite sample size. We can think of the source
    // of this variance as being due to two effects: one which shifts the loss values
    // in each fold (this might be due to some folds simply having more hard examples)
    // and another which permutes the order of loss values. A shift in the loss function
    // is not something we wish to capture in the GP: it shouldn't materially affect
    // where to choose points to test since any sensible optimisation strategy should
    // only care about the difference in loss between points, which is unaffected by a
    // shift. More formally, if we assume the shift and permutation errors are independent
    // we have for losses l_i, mean loss per fold m_i and mean loss for a given set of
    // hyperparameters m that the variance is
    //
    //   sum_i{ (l_i - m)^2 } = sum_i{ (l_i - m_i + m_i - m)^2 }
    //                        = sum_i{ (l_i - m_i)^2 } + sum_i{ (m_i - m)^2 }
    //                        = "permutation variance" + "shift variance"          (1)
    //
    // with the cross-term expected to be small by independence. (Note, the independence
    // assumption is reasonable if one assumes that the shift is due to mismatch in hard
    // examples since the we choose folds independently at random.) We can estimate the
    // shift variance by looking at mean loss over all distinct hyperparameter settings
    // and we assume it is supplied as the parameter m_ExplainedErrorVariance. It should
    // also be smaller than the variance by construction although for numerical stability
    // we prevent the difference becoming too small. As discussed, here we wish return
    // the permutation variance which we get by rearranging (1).

    TMeanAccumulator variance;
    variance.add(m_ErrorVariances);
    return CBasicStatistics::mean(variance) -
           std::min(m_ExplainedErrorVariance, 0.99 * CBasicStatistics::mean(variance));
}

CBayesianOptimisation::TMatrix CBayesianOptimisation::dKerneld(const TVector& a, int k) const {
    TMatrix result{m_FunctionMeanValues.size(), m_FunctionMeanValues.size()};
    for (std::size_t i = 0; i < m_FunctionMeanValues.size(); ++i) {
        result(i, i) = 0.0;
        const TVector& xi{m_FunctionMeanValues[i].first};
        for (std::size_t j = 0; j < i; ++j) {
            const TVector& xj{m_FunctionMeanValues[j].first};
            result(i, j) = result(j, i) = 2.0 * a(k) *
                                          CTools::pow2(xi(k - 1) - xj(k - 1)) *
                                          this->kernel(a, xi, xj);
        }
    }
    return result;
}

CBayesianOptimisation::TMatrix CBayesianOptimisation::kernel(const TVector& a, double v) const {
    TMatrix result{m_FunctionMeanValues.size(), m_FunctionMeanValues.size()};
    for (std::size_t i = 0; i < m_FunctionMeanValues.size(); ++i) {
        result(i, i) = CTools::pow2(a(0)) + v;
        const TVector& xi{m_FunctionMeanValues[i].first};
        for (std::size_t j = 0; j < i; ++j) {
            const TVector& xj{m_FunctionMeanValues[j].first};
            result(i, j) = result(j, i) = this->kernel(a, xi, xj);
        }
    }
    return result;
}

CBayesianOptimisation::TVectorDoublePr
CBayesianOptimisation::kernelCovariates(const TVector& a, const TVector& x, double vx) const {
    double Kxx{CTools::pow2(a(0)) + vx};
    TVector Kxn(m_FunctionMeanValues.size());
    for (std::size_t i = 0; i < m_FunctionMeanValues.size(); ++i) {
        Kxn(i) = this->kernel(a, x, m_FunctionMeanValues[i].first);
    }
    return {std::move(Kxn), Kxx};
}

double CBayesianOptimisation::kernel(const TVector& a, const TVector& x, const TVector& y) const {
    return CTools::pow2(a(0)) *
           CTools::stableExp(-(x - y).transpose() * (m_MinimumKernelCoordinateDistanceScale +
                                                     a.tail(a.size() - 1).cwiseAbs2())
                                                        .cwiseProduct(x - y));
}

CBayesianOptimisation::TVector CBayesianOptimisation::kinvf() const {
    TVector Kinvf;
    TMatrix K{this->kernel(m_KernelParameters, this->meanErrorVariance())};
    Kinvf = K.ldlt().solve(this->function());
    return Kinvf;
}

CBayesianOptimisation::TVector CBayesianOptimisation::transformTo01(const TVector& x) const {
    return x - m_MinBoundary.cwiseQuotient(m_MaxBoundary - m_MinBoundary);
}

double CBayesianOptimisation::dissimilarity(const TVector& x) const {
    // This is used as a fallback when GP is very unsure we can actually make progress,
    // i.e. EI is miniscule. In this case we fallback to a different strategy to break
    // ties at the probes we used for the GP. We use two criteria:
    //   1. The average distance to points we already tried: we prefer evaluation points
    //      where the density of points is low,
    //   2. The minimum distance to any point we've already tried: we assume the loss
    //      is fairly smooth (to bother trying to do better than random search) so any
    //      existing point tells us accurately what the loss will be in its immediate
    //      neighbourhood and running there again is duplicate work.
    double sum{0.0};
    double min{std::numeric_limits<double>::max()};
    for (const auto& y : m_FunctionMeanValues) {
        double dxy{las::distance(x, y.first)};
        sum += dxy;
        min += std::min(min, dxy);
    }
    return sum / static_cast<double>(m_FunctionMeanValues.size()) + min;
}

void CBayesianOptimisation::acceptPersistInserter(core::CStatePersistInserter& inserter) const {
    try {
        core::CPersistUtils::persist(VERSION_7_5_TAG, "", inserter);
        inserter.insertValue(RNG_TAG, m_Rng.toString());
        core::CPersistUtils::persist(MIN_BOUNDARY_TAG, m_MinBoundary, inserter);
        core::CPersistUtils::persist(MAX_BOUNDARY_TAG, m_MaxBoundary, inserter);
        core::CPersistUtils::persist(ERROR_VARIANCES_TAG, m_ErrorVariances, inserter);
        core::CPersistUtils::persist(KERNEL_PARAMETERS_TAG, m_KernelParameters, inserter);
        core::CPersistUtils::persist(MIN_KERNEL_COORDINATE_DISTANCE_SCALES_TAG,
                                     m_MinimumKernelCoordinateDistanceScale, inserter);
        core::CPersistUtils::persist(FUNCTION_MEAN_VALUES_TAG, m_FunctionMeanValues, inserter);
        core::CPersistUtils::persist(RANGE_SCALE_TAG, m_RangeScale, inserter);
        core::CPersistUtils::persist(RANGE_SHIFT_TAG, m_RangeShift, inserter);
        core::CPersistUtils::persist(RESTARTS_TAG, m_Restarts, inserter);
    } catch (std::exception& e) {
        LOG_ERROR(<< "Failed to persist state! " << e.what());
    }
}

bool CBayesianOptimisation::acceptRestoreTraverser(core::CStateRestoreTraverser& traverser) {
    if (traverser.name() == VERSION_7_5_TAG) {
        try {
            do {
                const std::string& name = traverser.name();
                RESTORE(RNG_TAG, m_Rng.fromString(traverser.value()))
                RESTORE(MIN_BOUNDARY_TAG,
                        core::CPersistUtils::restore(MIN_BOUNDARY_TAG, m_MinBoundary, traverser))
                RESTORE(MAX_BOUNDARY_TAG,
                        core::CPersistUtils::restore(MAX_BOUNDARY_TAG, m_MaxBoundary, traverser))
                RESTORE(ERROR_VARIANCES_TAG,
                        core::CPersistUtils::restore(ERROR_VARIANCES_TAG,
                                                     m_ErrorVariances, traverser))
                RESTORE(RANGE_SHIFT_TAG,
                        core::CPersistUtils::restore(RANGE_SHIFT_TAG, m_RangeShift, traverser))
                RESTORE(RANGE_SCALE_TAG,
                        core::CPersistUtils::restore(RANGE_SCALE_TAG, m_RangeScale, traverser))
                RESTORE(RESTARTS_TAG,
                        core::CPersistUtils::restore(RESTARTS_TAG, m_Restarts, traverser))
                RESTORE(KERNEL_PARAMETERS_TAG,
                        core::CPersistUtils::restore(KERNEL_PARAMETERS_TAG,
                                                     m_KernelParameters, traverser))
                RESTORE(MIN_KERNEL_COORDINATE_DISTANCE_SCALES_TAG,
                        core::CPersistUtils::restore(
                            MIN_KERNEL_COORDINATE_DISTANCE_SCALES_TAG,
                            m_MinimumKernelCoordinateDistanceScale, traverser))
                RESTORE(FUNCTION_MEAN_VALUES_TAG,
                        core::CPersistUtils::restore(FUNCTION_MEAN_VALUES_TAG,
                                                     m_FunctionMeanValues, traverser))
            } while (traverser.next());
        } catch (std::exception& e) {
            LOG_ERROR(<< "Failed to restore state! " << e.what());
            return false;
        }

        this->checkRestoredInvariants();

        return true;
    }
    LOG_ERROR(<< "Input error: unsupported state serialization version. Currently supported version: "
              << VERSION_7_5_TAG);
    return false;
}

std::uint64_t CBayesianOptimisation::checksum(std::uint64_t seed) const {
    seed = common::CChecksum::calculate(seed, m_Rng);
    seed = common::CChecksum::calculate(seed, m_Restarts);
    seed = common::CChecksum::calculate(seed, m_RangeShift);
    seed = common::CChecksum::calculate(seed, m_RangeScale);
    seed = common::CChecksum::calculate(seed, m_ExplainedErrorVariance);
    seed = common::CChecksum::calculate(seed, m_MinBoundary);
    seed = common::CChecksum::calculate(seed, m_MaxBoundary);
    seed = common::CChecksum::calculate(seed, m_FunctionMeanValues);
    seed = common::CChecksum::calculate(seed, m_ErrorVariances);
    seed = common::CChecksum::calculate(seed, m_KernelParameters);
    return common::CChecksum::calculate(seed, m_MinimumKernelCoordinateDistanceScale);
}

void CBayesianOptimisation::checkRestoredInvariants() const {
    VIOLATES_INVARIANT(m_FunctionMeanValues.size(), !=, m_ErrorVariances.size());
    VIOLATES_INVARIANT(m_MinBoundary.size(), !=, m_MaxBoundary.size());
    VIOLATES_INVARIANT(m_KernelParameters.size(), !=, m_MinBoundary.size() + 1);
    VIOLATES_INVARIANT(m_MinimumKernelCoordinateDistanceScale.size(), !=,
                       m_MinBoundary.size());
    for (const auto& point : m_FunctionMeanValues) {
        VIOLATES_INVARIANT(point.first.size(), !=, m_MinBoundary.size());
    }
}

std::size_t CBayesianOptimisation::memoryUsage() const {
    std::size_t mem{core::CMemory::dynamicSize(m_MinBoundary)};
    mem += core::CMemory::dynamicSize(m_MaxBoundary);
    mem += core::CMemory::dynamicSize(m_FunctionMeanValues);
    mem += core::CMemory::dynamicSize(m_ErrorVariances);
    mem += core::CMemory::dynamicSize(m_KernelParameters);
    mem += core::CMemory::dynamicSize(m_MinimumKernelCoordinateDistanceScale);
    return mem;
}

std::size_t CBayesianOptimisation::estimateMemoryUsage(std::size_t numberParameters,
                                                       std::size_t numberRounds) {
    std::size_t boundaryMemoryUsage{2 * numberParameters * sizeof(double)};
    std::size_t functionMeanValuesMemoryUsage{numberRounds * sizeof(TVectorDoublePr)};
    std::size_t errorVariancesMemoryUsage{numberRounds * sizeof(double)};
    std::size_t kernelParametersMemoryUsage{(numberParameters + 1) * sizeof(double)};
    std::size_t minimumKernelCoordinateDistanceScale{numberParameters * sizeof(double)};
    return sizeof(CBayesianOptimisation) + boundaryMemoryUsage +
           functionMeanValuesMemoryUsage + errorVariancesMemoryUsage +
           kernelParametersMemoryUsage + minimumKernelCoordinateDistanceScale;
}

const std::size_t CBayesianOptimisation::RESTARTS{10};
const double CBayesianOptimisation::NEGLIGIBLE_EXPECTED_IMPROVEMENT{1e-12};
const double CBayesianOptimisation::MINIMUM_KERNEL_COORDINATE_DISTANCE_SCALE{1e-3};
}
}
}<|MERGE_RESOLUTION|>--- conflicted
+++ resolved
@@ -38,14 +38,10 @@
 namespace maths {
 namespace common {
 namespace {
-<<<<<<< HEAD
-using TMeanAccumulator = common::CBasicStatistics::SSampleMean<double>::TAccumulator;
-=======
 using TMeanAccumulator = CBasicStatistics::SSampleMean<double>::TAccumulator;
 using TMeanVarAccumulator = CBasicStatistics::SSampleMeanVar<double>::TAccumulator;
 using TMinAccumulator =
     CBasicStatistics::COrderStatisticsHeap<std::pair<double, CBayesianOptimisation::TVector>>;
->>>>>>> aa3a0a8d
 
 const std::string VERSION_7_5_TAG{"7.5"};
 const std::string MIN_BOUNDARY_TAG{"min_boundary"};
@@ -809,17 +805,17 @@
 }
 
 std::uint64_t CBayesianOptimisation::checksum(std::uint64_t seed) const {
-    seed = common::CChecksum::calculate(seed, m_Rng);
-    seed = common::CChecksum::calculate(seed, m_Restarts);
-    seed = common::CChecksum::calculate(seed, m_RangeShift);
-    seed = common::CChecksum::calculate(seed, m_RangeScale);
-    seed = common::CChecksum::calculate(seed, m_ExplainedErrorVariance);
-    seed = common::CChecksum::calculate(seed, m_MinBoundary);
-    seed = common::CChecksum::calculate(seed, m_MaxBoundary);
-    seed = common::CChecksum::calculate(seed, m_FunctionMeanValues);
-    seed = common::CChecksum::calculate(seed, m_ErrorVariances);
-    seed = common::CChecksum::calculate(seed, m_KernelParameters);
-    return common::CChecksum::calculate(seed, m_MinimumKernelCoordinateDistanceScale);
+    seed = CChecksum::calculate(seed, m_Rng);
+    seed = CChecksum::calculate(seed, m_Restarts);
+    seed = CChecksum::calculate(seed, m_RangeShift);
+    seed = CChecksum::calculate(seed, m_RangeScale);
+    seed = CChecksum::calculate(seed, m_ExplainedErrorVariance);
+    seed = CChecksum::calculate(seed, m_MinBoundary);
+    seed = CChecksum::calculate(seed, m_MaxBoundary);
+    seed = CChecksum::calculate(seed, m_FunctionMeanValues);
+    seed = CChecksum::calculate(seed, m_ErrorVariances);
+    seed = CChecksum::calculate(seed, m_KernelParameters);
+    return CChecksum::calculate(seed, m_MinimumKernelCoordinateDistanceScale);
 }
 
 void CBayesianOptimisation::checkRestoredInvariants() const {
