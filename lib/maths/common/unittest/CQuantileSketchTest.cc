/*
 * Copyright Elasticsearch B.V. and/or licensed to Elasticsearch B.V. under one
 * or more contributor license agreements. Licensed under the Elastic License
 * 2.0 and the following additional limitation. Functionality enabled by the
 * files subject to the Elastic License 2.0 may only be used in production when
 * invoked by an Elasticsearch process with a license key installed that permits
 * use of machine learning features. You may not use this file except in
 * compliance with the Elastic License 2.0 and the foregoing additional
 * limitation.
 */

#include <core/CLogger.h>
#include <core/CMemory.h>
#include <core/CRapidXmlParser.h>
#include <core/CRapidXmlStatePersistInserter.h>
#include <core/CRapidXmlStateRestoreTraverser.h>
#include <core/CStopWatch.h>

#include <maths/common/CBasicStatistics.h>
#include <maths/common/CQuantileSketch.h>

#include <test/BoostTestCloseAbsolute.h>
#include <test/CRandomNumbers.h>

#include <boost/test/unit_test.hpp>

#include <algorithm>

BOOST_AUTO_TEST_SUITE(CQuantileSketchTest)

using namespace ml;

namespace {

using TDoubleVec = std::vector<double>;
using TDoubleVecVec = std::vector<TDoubleVec>;
using TMeanAccumulator = maths::common::CBasicStatistics::SSampleMean<double>::TAccumulator;

template<typename SKETCH>
void testSketch(SKETCH sketch,
                TDoubleVec& samples,
                double maxBias,
                double maxError,
                TMeanAccumulator& meanBias,
                TMeanAccumulator& meanError) {
    sketch = std::for_each(samples.begin(), samples.end(), sketch);
    LOG_TRACE(<< "sketch = " << sketch.knots());

    std::size_t N = samples.size();
    std::sort(samples.begin(), samples.end());

    TMeanAccumulator bias;
    TMeanAccumulator error;
    for (std::size_t i = 1; i < 20; ++i) {
        double q = static_cast<double>(i) / 20.0;
        double xq = samples[static_cast<std::size_t>(static_cast<double>(N) * q)];
        double sq;
        BOOST_TEST_REQUIRE(sketch.quantile(100.0 * q, sq));
        bias.add(xq - sq);
        error.add(std::fabs(xq - sq));
    }

    double min;
    double max;
    sketch.quantile(0.0, min);
    sketch.quantile(100.0, max);
    double scale = max - min;

    LOG_TRACE(<< "bias = " << maths::common::CBasicStatistics::mean(bias)
              << ", error " << maths::common::CBasicStatistics::mean(error));
    BOOST_TEST_REQUIRE(std::fabs(maths::common::CBasicStatistics::mean(bias)) < maxBias);
    BOOST_TEST_REQUIRE(maths::common::CBasicStatistics::mean(error) < maxError);

    meanBias += maths::common::CBasicStatistics::momentsAccumulator(
        maths::common::CBasicStatistics::count(bias),
        maths::common::CBasicStatistics::mean(bias) / scale);
    meanError += maths::common::CBasicStatistics::momentsAccumulator(
        maths::common::CBasicStatistics::count(error),
        maths::common::CBasicStatistics::mean(error) / scale);
}
}

BOOST_AUTO_TEST_CASE(testAdd) {
    maths::common::CQuantileSketch sketch(maths::common::CQuantileSketch::E_Linear, 5);

    // Test adding a point.
    sketch.add(1.2);
    BOOST_TEST_REQUIRE(sketch.checkInvariants());

    // Test adding a weighted point.
    sketch.add(0.9, 3.0);
    BOOST_TEST_REQUIRE(sketch.checkInvariants());

    // Test add via operator().
    TDoubleVec x{1.8, 2.1};
    sketch = std::for_each(x.begin(), x.end(), sketch);
    BOOST_TEST_REQUIRE(sketch.checkInvariants());

    LOG_DEBUG(<< "sketch = " << sketch.knots());
    BOOST_REQUIRE_EQUAL(6.0, sketch.count());
    BOOST_REQUIRE_EQUAL("[(1.2, 1), (0.9, 3), (1.8, 1), (2.1, 1)]",
                        core::CContainerPrinter::print(sketch.knots()));
}

BOOST_AUTO_TEST_CASE(testReduce) {

    LOG_DEBUG(<< "**** Linear ****");
    {
        maths::common::CQuantileSketch sketch(maths::common::CQuantileSketch::E_Linear, 6);

        // Test duplicate points.

<<<<<<< HEAD
        double points[][2] = {{5.0, 1.0}, {0.4, 2.0}, {0.4, 1.0}, {1.0, 1.0},
                              {1.2, 2.0}, {1.2, 1.5}, {5.0, 1.0}};
        for (std::size_t i = 0; i < std::size(points); ++i) {
            sketch.add(points[i][0], points[i][1]);
=======
        TDoubleVecVec points{{5.0, 1.0}, {0.4, 2.0}, {0.4, 1.0}, {1.0, 1.0},
                             {1.2, 2.0}, {1.2, 1.5}, {5.0, 1.0}};
        for (auto& point : points) {
            sketch.add(point[0], point[1]);
>>>>>>> 65237006
            BOOST_TEST_REQUIRE(sketch.checkInvariants());
        }

        LOG_DEBUG(<< "sketch = " << sketch.knots());
        BOOST_REQUIRE_EQUAL("[(0.4, 3), (1, 1), (1.2, 3.5), (5, 2)]",
                            core::CContainerPrinter::print(sketch.knots()));

        // Regular compress (merging two point).

        sketch.add(0.1);
        sketch.add(0.2);
        sketch.add(0.0);
        LOG_DEBUG(<< "sketch = " << sketch.knots());
        BOOST_REQUIRE_EQUAL("[(0, 1), (0.15, 2), (0.4, 3), (1, 1), (1.2, 3.5), (5, 2)]",
                            core::CContainerPrinter::print(sketch.knots()));
    }
    {
        // Multiple points compressed at once.

        maths::common::CQuantileSketch sketch(maths::common::CQuantileSketch::E_Linear, 30);

        for (std::size_t i = 0; i <= 30; ++i) {
            sketch.add(static_cast<double>(i));
            BOOST_TEST_REQUIRE(sketch.checkInvariants());
        }
        LOG_DEBUG(<< "sketch = " << sketch.knots());
        BOOST_REQUIRE_EQUAL("[(0, 1), (1, 1), (2, 1), (3, 1), (4, 1),"
                            " (5.5, 2), (7, 1), (8, 1), (9, 1), (10, 1),"
                            " (11, 1), (12, 1), (13.5, 2), (15, 1), (16, 1),"
                            " (17, 1), (18, 1), (19, 1), (20, 1), (21, 1),"
                            " (22.5, 2), (24, 1), (25, 1), (26, 1), (27, 1),"
                            " (28, 1), (29, 1), (30, 1)]",
                            core::CContainerPrinter::print(sketch.knots()));
    }
    {
        // Test the quantiles are reasonable at a compression ratio of 2:1.

        TDoubleVec points{1.0,  2.0,  40.0, 13.0, 5.0,  6.0,  4.0,
                          7.0,  15.0, 17.0, 19.0, 44.0, 42.0, 3.0,
                          46.0, 48.0, 50.0, 21.0, 23.0, 52.0};
        TDoubleVec cdf{5.0,  10.0, 15.0, 20.0, 25.0, 30.0, 35.0,
                       40.0, 45.0, 50.0, 55.0, 60.0, 65.0, 70.0,
                       75.0, 80.0, 85.0, 90.0, 95.0, 100.0};

        maths::common::CQuantileSketch sketch(maths::common::CQuantileSketch::E_Linear, 10);
<<<<<<< HEAD
        for (std::size_t i = 0; i < std::size(points); ++i) {
=======
        for (std::size_t i = 0; i < points.size(); ++i) {
>>>>>>> 65237006
            sketch.add(points[i]);
            BOOST_TEST_REQUIRE(sketch.checkInvariants());
            if ((i + 1) % 5 == 0) {
                LOG_DEBUG(<< "sketch = " << sketch.knots());
            }
        }

        std::sort(points.begin(), points.end());
        TMeanAccumulator error;
<<<<<<< HEAD
        for (std::size_t i = 0; i < std::size(cdf); ++i) {
=======
        for (std::size_t i = 0; i < cdf.size(); ++i) {
>>>>>>> 65237006
            double x;
            BOOST_TEST_REQUIRE(sketch.quantile(cdf[i], x));
            LOG_DEBUG(<< "expected quantile = " << points[i] << ", actual quantile = " << x);
            BOOST_REQUIRE_CLOSE_ABSOLUTE(points[i], x, 10.0);
            error.add(std::fabs(points[i] - x));
        }
        LOG_DEBUG(<< "error = " << maths::common::CBasicStatistics::mean(error));
        BOOST_TEST_REQUIRE(maths::common::CBasicStatistics::mean(error) < 1.5);
    }

    LOG_DEBUG(<< "**** Piecewise Constant ****");
    {
        maths::common::CQuantileSketch sketch(
            maths::common::CQuantileSketch::E_PiecewiseConstant, 6);

        // Test duplicate points.

<<<<<<< HEAD
        double points[][2] = {{5.0, 1.0}, {0.4, 2.0}, {0.4, 1.0}, {1.0, 1.0},
                              {1.2, 2.0}, {1.2, 1.5}, {5.0, 1.0}};
        for (std::size_t i = 0; i < std::size(points); ++i) {
            sketch.add(points[i][0], points[i][1]);
=======
        TDoubleVecVec points{{5.0, 1.0}, {0.4, 2.0}, {0.4, 1.0}, {1.0, 1.0},
                             {1.2, 2.0}, {1.2, 1.5}, {5.0, 1.0}};
        for (auto& point : points) {
            sketch.add(point[0], point[1]);
>>>>>>> 65237006
            BOOST_TEST_REQUIRE(sketch.checkInvariants());
        }

        LOG_DEBUG(<< "sketch = " << sketch.knots());
        BOOST_REQUIRE_EQUAL("[(0.4, 3), (1, 1), (1.2, 3.5), (5, 2)]",
                            core::CContainerPrinter::print(sketch.knots()));

        // Regular compress (merging two point).

        sketch.add(0.1);
        sketch.add(0.2);
        sketch.add(0.0);
        LOG_DEBUG(<< "sketch = " << sketch.knots());
        BOOST_REQUIRE_EQUAL("[(0, 1), (0.2, 2), (0.4, 3), (1, 1), (1.2, 3.5), (5, 2)]",
                            core::CContainerPrinter::print(sketch.knots()));
    }
    {
        // Multiple points compressed at once.

        maths::common::CQuantileSketch sketch(
            maths::common::CQuantileSketch::E_PiecewiseConstant, 30);

        for (std::size_t i = 0; i <= 30; ++i) {
            sketch.add(static_cast<double>(i));
            BOOST_TEST_REQUIRE(sketch.checkInvariants());
        }
        LOG_DEBUG(<< "sketch = " << sketch.knots());
        BOOST_REQUIRE_EQUAL("[(0, 1), (1, 1), (2, 1), (3, 1), (4, 1),"
                            " (6, 2), (7, 1), (8, 1), (9, 1), (10, 1),"
                            " (11, 1), (12, 1), (13, 1), (14, 1), (15, 1),"
                            " (16, 1), (17, 1), (18, 1), (19, 1), (20, 1),"
                            " (21, 1), (23, 3), (25, 1), (26, 1), (27, 1),"
                            " (28, 1), (29, 1), (30, 1)]",
                            core::CContainerPrinter::print(sketch.knots()));
    }
    {
        // Test the quantiles are reasonable at a compression ratio of 2:1.

        TDoubleVec points{1.0,  2.0,  40.0, 13.0, 5.0,  6.0,  4.0,
                          7.0,  15.0, 17.0, 19.0, 44.0, 42.0, 3.0,
                          46.0, 48.0, 50.0, 21.0, 23.0, 52.0};
        TDoubleVec cdf{5.0,  10.0, 15.0, 20.0, 25.0, 30.0, 35.0,
                       40.0, 45.0, 50.0, 55.0, 60.0, 65.0, 70.0,
                       75.0, 80.0, 85.0, 90.0, 95.0, 100.0};

        maths::common::CQuantileSketch sketch(
            maths::common::CQuantileSketch::E_PiecewiseConstant, 10);
        for (const auto& point : points) {
            sketch.add(point);
            BOOST_TEST_REQUIRE(sketch.checkInvariants());
        }

        std::sort(points.begin(), points.end());
        TMeanAccumulator error;
        for (std::size_t i = 0; i < cdf.size(); ++i) {
            double x;
            BOOST_TEST_REQUIRE(sketch.quantile(cdf[i], x));
            LOG_DEBUG(<< "expected quantile = " << points[i] << ", actual quantile = " << x);
            BOOST_REQUIRE_CLOSE_ABSOLUTE(points[i], x, 10.0);
            error.add(std::fabs(points[i] - x));
        }
        LOG_DEBUG(<< "error = " << maths::common::CBasicStatistics::mean(error));
        BOOST_TEST_REQUIRE(maths::common::CBasicStatistics::mean(error) < 1.8);
    }
}

BOOST_AUTO_TEST_CASE(testMerge) {
    {
        // Simple merge no reduction.

        maths::common::CQuantileSketch sketch1(maths::common::CQuantileSketch::E_Linear, 20);
        maths::common::CQuantileSketch sketch2(maths::common::CQuantileSketch::E_Linear, 10);

        sketch1.add(2.0);
        sketch1.add(1.0);
        sketch1.add(3.1, 2.0);
        sketch1.add(1.1);
        sketch1.add(1.0, 1.5);
        sketch2.add(3.0);
        sketch2.add(5.1);
        sketch2.add(1.0, 1.1);
        sketch2.add(5.1);

        sketch1 += sketch2;
        LOG_DEBUG(<< "merged sketch = " << sketch1.knots());
        BOOST_REQUIRE_EQUAL("[(1, 3.6), (1.1, 1), (2, 1), (3, 1), (3.1, 2), (5.1, 2)]",
                            core::CContainerPrinter::print(sketch1.knots()));
    }

    {
        // Test the quantiles are reasonable at a compression ratio of 2:1.

        TDoubleVec points{1.0,  2.0,  40.0, 13.0, 5.0,  6.0,  4.0,
                          7.0,  15.0, 17.0, 19.0, 44.0, 42.0, 3.0,
                          46.0, 48.0, 50.0, 21.0, 23.0, 52.0};
        TDoubleVec cdf{5.0,  10.0, 15.0, 20.0, 25.0, 30.0, 35.0,
                       40.0, 45.0, 50.0, 55.0, 60.0, 65.0, 70.0,
                       75.0, 80.0, 85.0, 90.0, 95.0, 100.0};

        maths::common::CQuantileSketch sketch1(maths::common::CQuantileSketch::E_Linear, 10);
        maths::common::CQuantileSketch sketch2(maths::common::CQuantileSketch::E_Linear, 10);
<<<<<<< HEAD
        for (std::size_t i = 0; i < std::size(points); i += 2) {
=======
        for (std::size_t i = 0; i < points.size(); i += 2) {
>>>>>>> 65237006
            sketch1.add(points[i]);
            sketch2.add(points[i + 1]);
        }
        LOG_DEBUG(<< "sketch 1 = " << sketch1.knots());
        LOG_DEBUG(<< "sketch 2 = " << sketch2.knots());

        maths::common::CQuantileSketch sketch3 = sketch1 + sketch2;
        LOG_DEBUG(<< "merged sketch = " << sketch3.knots());

        std::sort(points.begin(), points.end());
        TMeanAccumulator error;
<<<<<<< HEAD
        for (std::size_t i = 0; i < std::size(cdf); ++i) {
=======
        for (std::size_t i = 0; i < cdf.size(); ++i) {
>>>>>>> 65237006
            double x;
            BOOST_TEST_REQUIRE(sketch3.quantile(cdf[i], x));
            LOG_DEBUG(<< "expected quantile = " << points[i] << ", actual quantile = " << x);
            BOOST_REQUIRE_CLOSE_ABSOLUTE(points[i], x, 10.0);
            error.add(std::fabs(points[i] - x));
        }
        LOG_DEBUG(<< "error = " << maths::common::CBasicStatistics::mean(error));
        BOOST_TEST_REQUIRE(maths::common::CBasicStatistics::mean(error) < 1.8);
    }
}

BOOST_AUTO_TEST_CASE(testMedian) {

    LOG_DEBUG(<< "**** Exact ****");

    // Test that the quantiles have zero error when the number of distinct
    // values is less than the sketch size.

    {
        maths::common::CQuantileSketch sketch(
            maths::common::CQuantileSketch::E_PiecewiseConstant, 10);

        double median;
        BOOST_TEST_REQUIRE(!sketch.quantile(50.0, median));

        sketch.add(1.0);
        BOOST_TEST_REQUIRE(sketch.quantile(50.0, median));
        BOOST_REQUIRE_EQUAL(1.0, median);

        // [1.0, 2.0]
        sketch.add(2.0);
        BOOST_TEST_REQUIRE(sketch.quantile(50.0, median));
        BOOST_REQUIRE_EQUAL(1.5, median);

        // [1.0, 2.0, 3.0]
        sketch.add(3.0);
        BOOST_TEST_REQUIRE(sketch.quantile(50.0, median));
        BOOST_REQUIRE_EQUAL(2.0, median);

        // [1.0, 2.0, 3.0, 4.0, 5.0, 6.0, 7.0, 8.0, 9.0]
        sketch.add(8.0);
        sketch.add(4.0);
        sketch.add(7.0);
        sketch.add(6.0);
        sketch.add(9.0);
        sketch.add(5.0);
        BOOST_TEST_REQUIRE(sketch.quantile(50.0, median));
        BOOST_REQUIRE_EQUAL(5.0, median);
    }

    test::CRandomNumbers rng;

    TDoubleVec samples;

    for (std::size_t n = 1; n <= 200; ++n) {
        maths::common::CQuantileSketch sketch(maths::common::CQuantileSketch::E_Linear, 220);

        rng.generateLogNormalSamples(0.0, 3.0, n, samples);

        for (auto sample : samples) {
            sketch.add(sample);
        }

        double expectedMedian{maths::common::CBasicStatistics::median(samples)};
        double actualMedian;
        sketch.quantile(50.0, actualMedian);
        if (n % 10 == 0) {
            LOG_DEBUG(<< "expectedMedian = " << expectedMedian
                      << ", actualMedian = " << actualMedian);
        }

        BOOST_REQUIRE_CLOSE_ABSOLUTE(expectedMedian, actualMedian, 1e-6);
    }

    LOG_DEBUG(<< "**** Approximate ****");

    TDoubleVec maximumBias(2);
    TDoubleVec maximumError(2);
    maximumBias[maths::common::CQuantileSketch::E_PiecewiseConstant] = 0.2;
    maximumError[maths::common::CQuantileSketch::E_PiecewiseConstant] = 1.1;
    maximumBias[maths::common::CQuantileSketch::E_Linear] = 0.02;
    maximumError[maths::common::CQuantileSketch::E_Linear] = 0.3;

    for (auto interpolation : {maths::common::CQuantileSketch::E_PiecewiseConstant,
                               maths::common::CQuantileSketch::E_Linear}) {
        TMeanAccumulator bias;
        TMeanAccumulator error;
        for (std::size_t t = 0; t < 500; ++t) {
            rng.generateUniformSamples(0.0, 100.0, 501, samples);
            maths::common::CQuantileSketch sketch(interpolation, 30);
            sketch = std::for_each(samples.begin(), samples.end(), sketch);
            std::sort(samples.begin(), samples.end());
            double expectedMedian = samples[250];
            double actualMedian;
            sketch.quantile(50.0, actualMedian);
            BOOST_TEST_REQUIRE(std::fabs(actualMedian - expectedMedian) < 6.7);
            bias.add(actualMedian - expectedMedian);
            error.add(std::fabs(actualMedian - expectedMedian));
        }

        LOG_DEBUG(<< "bias  = " << maths::common::CBasicStatistics::mean(bias));
        LOG_DEBUG(<< "error = " << maths::common::CBasicStatistics::mean(error));
        BOOST_TEST_REQUIRE(std::fabs(maths::common::CBasicStatistics::mean(bias)) <
                           maximumBias[interpolation]);
        BOOST_TEST_REQUIRE(maths::common::CBasicStatistics::mean(error) <
                           maximumError[interpolation]);
    }
}

BOOST_AUTO_TEST_CASE(testMad) {

    // Check some edge cases and also accuracy verses exact values
    // some random data.

    test::CRandomNumbers rng;

    double mad = 0.0;

    for (auto interpolation : {maths::common::CQuantileSketch::E_PiecewiseConstant,
                               maths::common::CQuantileSketch::E_Linear}) {
        maths::common::CQuantileSketch sketch(interpolation, 10);

        BOOST_TEST_REQUIRE(!sketch.mad(mad));

        sketch.add(1.0);
        BOOST_TEST_REQUIRE(sketch.mad(mad));
        LOG_DEBUG(<< "MAD = " << mad);
        BOOST_REQUIRE_EQUAL(0.0, mad);

        sketch.add(2.0);
        BOOST_TEST_REQUIRE(sketch.mad(mad));
        LOG_DEBUG(<< "MAD = " << mad);
        BOOST_REQUIRE_EQUAL(0.5, mad);
    }

    TDoubleVec samples;
    for (auto interpolation : {maths::common::CQuantileSketch::E_PiecewiseConstant,
                               maths::common::CQuantileSketch::E_Linear}) {
        TMeanAccumulator error;

        for (std::size_t t = 0; t < 500; ++t) {
            rng.generateNormalSamples(10.0, 10.0, 101, samples);

            maths::common::CQuantileSketch sketch(interpolation, 20);

            for (auto sample : samples) {
                sketch.add(sample);
            }
            BOOST_TEST_REQUIRE(sketch.mad(mad));

            std::nth_element(samples.begin(), samples.begin() + 50, samples.end());
            double median = samples[50];
            for (auto& sample : samples) {
                sample = std::fabs(sample - median);
            }
            std::nth_element(samples.begin(), samples.begin() + 50, samples.end());
            double expectedMad = samples[50];

            if (t % 50 == 0) {
                LOG_DEBUG(<< "expected MAD = " << expectedMad << " actual MAD = " << mad);
            }

            error.add(std::fabs(mad - expectedMad));
            BOOST_REQUIRE_CLOSE_ABSOLUTE(expectedMad, mad, 0.2 * expectedMad);
        }

        LOG_DEBUG(<< "error = " << maths::common::CBasicStatistics::mean(error));
        BOOST_TEST_REQUIRE(maths::common::CBasicStatistics::mean(error) < 0.082);
    }
}

BOOST_AUTO_TEST_CASE(testPropagateForwardByTime) {

    // Check that the count is reduced and the invariants still hold.

    test::CRandomNumbers rng;

    TDoubleVec samples;
    rng.generateUniformSamples(0.0, 20.0, 100, samples);

    maths::common::CQuantileSketch sketch(
        maths::common::CQuantileSketch::E_PiecewiseConstant, 20);
    sketch = std::for_each(samples.begin(), samples.end(), sketch);

    sketch.age(0.9);
    BOOST_REQUIRE_CLOSE_ABSOLUTE(90.0, sketch.count(), 1e-6);
    BOOST_TEST_REQUIRE(sketch.checkInvariants());
}

BOOST_AUTO_TEST_CASE(testQuantileAccuracy) {

    // Test on a variety of random data sets versus the corresponding
    // quantile in the raw data.

    test::CRandomNumbers rng;

    LOG_DEBUG(<< "**** Uniform ****");
    {
        auto testUniform = [rng](const maths::common::CQuantileSketch& sketch) mutable {
            TMeanAccumulator meanBias;
            TMeanAccumulator meanError;
            for (double t = 1.0; t <= 50.0; t += 1.0) {
                TDoubleVec samples;
                rng.generateUniformSamples(0.0, 20.0 * t, 1000, samples);
                testSketch(sketch, samples, 0.10 * t, 0.12 * t, meanBias, meanError);
            }
            LOG_DEBUG(<< "mean bias = " << maths::common::CBasicStatistics::mean(meanBias)
                      << ", mean error = " << maths::common::CBasicStatistics::mean(meanError));
            BOOST_TEST_REQUIRE(
                std::fabs(maths::common::CBasicStatistics::mean(meanBias)) < 0.0005);
            BOOST_TEST_REQUIRE(maths::common::CBasicStatistics::mean(meanError) < 0.003);
        };

        maths::common::CQuantileSketch sketch{maths::common::CQuantileSketch::E_Linear, 20};
        maths::common::CFastQuantileSketch fastSketch{
            maths::common::CQuantileSketch::E_Linear, 20};
        LOG_DEBUG(<< "** sketch **");
        testUniform(sketch);
        LOG_DEBUG(<< "** fast sketch **");
        testUniform(fastSketch);
    }

    LOG_DEBUG(<< "**** Normal ****");
    {
        auto testNormal = [rng](const maths::common::CQuantileSketch& sketch) mutable {
            TMeanAccumulator meanBias;
            TMeanAccumulator meanError;
            for (double t = 1.0; t <= 50.0; t += 1.0) {
                TDoubleVec samples;
                rng.generateNormalSamples(20.0 * (t - 1.0), 20.0 * t, 1000, samples);
                testSketch(sketch, samples, 0.03 * t, 0.1 * t, meanBias, meanError);
            }
            LOG_DEBUG(<< "mean bias = " << maths::common::CBasicStatistics::mean(meanBias)
                      << ", mean error = " << maths::common::CBasicStatistics::mean(meanError));
            BOOST_TEST_REQUIRE(
                std::fabs(maths::common::CBasicStatistics::mean(meanBias)) < 0.0005);
            BOOST_TEST_REQUIRE(maths::common::CBasicStatistics::mean(meanError) < 0.002);
        };

        maths::common::CQuantileSketch sketch{maths::common::CQuantileSketch::E_Linear, 20};
        maths::common::CFastQuantileSketch fastSketch{
            maths::common::CQuantileSketch::E_Linear, 20};
        LOG_DEBUG(<< "** sketch **");
        testNormal(sketch);
        LOG_DEBUG(<< "** fast sketch **");
        testNormal(fastSketch);
    }

    LOG_DEBUG(<< "**** Log-Normal ****");
    {
        auto testLogNormal = [&](const maths::common::CQuantileSketch& sketch) {
            TMeanAccumulator meanBias;
            TMeanAccumulator meanError;
            for (double t = 1.0; t <= 50.0; t += 1.0) {
                TDoubleVec samples;
                rng.generateLogNormalSamples(0.03 * (t - 1.0), 0.12 * t, 1000, samples);
                testSketch(sketch, samples, 0.05 * t, 0.1 * t, meanBias, meanError);
            }
            LOG_DEBUG(<< "mean bias = " << maths::common::CBasicStatistics::mean(meanBias)
                      << ", mean error = " << maths::common::CBasicStatistics::mean(meanError));
            BOOST_TEST_REQUIRE(
                std::fabs(maths::common::CBasicStatistics::mean(meanBias)) < 0.0002);
            BOOST_TEST_REQUIRE(maths::common::CBasicStatistics::mean(meanError) < 0.0004);
        };

        maths::common::CQuantileSketch sketch{maths::common::CQuantileSketch::E_Linear, 20};
        maths::common::CFastQuantileSketch fastSketch{
            maths::common::CQuantileSketch::E_Linear, 20};
        LOG_DEBUG(<< "** sketch **");
        testLogNormal(sketch);
        LOG_DEBUG(<< "** fast sketch **");
        testLogNormal(fastSketch);
    }

    LOG_DEBUG(<< "**** Mixture ****");
    {
        auto testMixture = [rng](const maths::common::CQuantileSketch& sketch,
                                 double maxBias, double maxError,
                                 double maxMeanBias, double maxMeanError) mutable {
            TMeanAccumulator meanBias;
            TMeanAccumulator meanError;
            for (double t = 1.0; t < 50.0; ++t) {
                TDoubleVecVec samples_(4);
                rng.generateNormalSamples(10.0 * (t - 1.0), 20.0 * t, 400, samples_[0]);
                rng.generateNormalSamples(20.0 * (t - 1.0), 20.0 * t, 600, samples_[1]);
                rng.generateNormalSamples(100.0 * (t - 1.0), 40.0 * t, 400, samples_[2]);
                rng.generateUniformSamples(500.0 * (t - 1.0), 550.0 * t, 600, samples_[3]);
                TDoubleVec samples;
                for (std::size_t i = 0; i < 4; ++i) {
                    samples.insert(samples.end(), samples_[i].begin(),
                                   samples_[i].end());
                }
                rng.random_shuffle(samples.begin(), samples.end());
                testSketch(sketch, samples, maxBias * t, maxError * t, meanBias, meanError);
            }
            LOG_DEBUG(<< "mean bias = " << maths::common::CBasicStatistics::mean(meanBias)
                      << ", mean error = " << maths::common::CBasicStatistics::mean(meanError));
            BOOST_TEST_REQUIRE(std::fabs(maths::common::CBasicStatistics::mean(meanBias)) <
                               maxMeanBias);
            BOOST_TEST_REQUIRE(maths::common::CBasicStatistics::mean(meanError) < maxMeanError);
        };

        maths::common::CQuantileSketch linearSketch{
            maths::common::CQuantileSketch::E_Linear, 40};
        maths::common::CFastQuantileSketch fastLinearSketch{
            maths::common::CQuantileSketch::E_Linear, 40};
        maths::common::CQuantileSketch piecewiseSketch{
            maths::common::CQuantileSketch::E_PiecewiseConstant, 40};
        maths::common::CFastQuantileSketch fastPiecewiseSketch{
            maths::common::CQuantileSketch::E_PiecewiseConstant, 40};

        LOG_DEBUG(<< "** linear sketch **");
        testMixture(linearSketch, 60, 62, 0.021, 0.021);
        LOG_DEBUG(<< "** fast linear sketch **");
        testMixture(fastLinearSketch, 60, 62, 0.021, 0.021);
        LOG_DEBUG(<< "** piecewise sketch **");
        testMixture(linearSketch, 55, 56, 0.021, 0.021);
        LOG_DEBUG(<< "** fast piecewise sketch **");
        testMixture(fastLinearSketch, 55, 56, 0.021, 0.021);
    }
}

BOOST_AUTO_TEST_CASE(testCdf) {

    // Test that quantile and c.d.f. are mutual inverses.

    test::CRandomNumbers rng;

    LOG_DEBUG(<< "**** Exact ****");
    {
        TDoubleVec values{1.3, 5.2, 0.3, 0.7, 6.9, 10.3, 0.1, -2.9, 9.3, 0.0};

        {
            maths::common::CQuantileSketch sketch(
                maths::common::CQuantileSketch::E_PiecewiseConstant, 10);
            sketch = std::for_each(values.begin(), values.end(), sketch);
            for (std::size_t i = 0; i < 10; ++i) {
                double x;
                sketch.quantile(10.0 * static_cast<double>(i) + 5.0, x);
                double f;
                sketch.cdf(x, f);
                LOG_DEBUG(<< "x = " << x
                          << ", f(exact) = " << static_cast<double>(i) / 10.0 + 0.05
                          << ", f(actual) = " << f);
                BOOST_REQUIRE_CLOSE_ABSOLUTE(static_cast<double>(i) / 10.0 + 0.05, f, 1e-6);
            }
        }
        {
            maths::common::CQuantileSketch sketch(maths::common::CQuantileSketch::E_Linear, 10);
            sketch = std::for_each(values.begin(), values.end(), sketch);
            for (std::size_t i = 0; i < 10; ++i) {
                double x;
                sketch.quantile(10.0 * static_cast<double>(i) + 5.0, x);
                double f;
                sketch.cdf(x, f);
                LOG_DEBUG(<< "x = " << x
                          << ", f(exact) = " << static_cast<double>(i) / 10.0 + 0.05
                          << ", f(actual) = " << f);
                BOOST_REQUIRE_CLOSE_ABSOLUTE(static_cast<double>(i) / 10.0 + 0.05, f, 1e-6);
            }

            double x;
            sketch.quantile(99.0, x);
            double f;
            sketch.cdf(x, f);
            LOG_DEBUG(<< "x = " << x << ", f(exact) = 0.99, f(actual) = " << f);
            BOOST_REQUIRE_CLOSE_ABSOLUTE(0.99, f, 1e-6);
        }
    }

    LOG_DEBUG(<< "**** Uniform ****");
    auto exactCdf = [](const TDoubleVec& samples, double x) {
        return static_cast<double>((std::upper_bound(samples.begin(), samples.end(), x) -
                                    samples.begin())) /
               static_cast<double>(samples.size());
    };
    TMeanAccumulator meanBias;
    TMeanAccumulator meanError;
    for (std::size_t t = 0; t < 5; ++t) {
        LOG_DEBUG(<< "test " << t + 1);
        TDoubleVec samples;
        rng.generateUniformSamples(0.0, 20.0 * static_cast<double>(t + 1), 1000, samples);
        maths::common::CQuantileSketch sketch(maths::common::CQuantileSketch::E_Linear, 20);
        sketch = std::for_each(samples.begin(), samples.end(), sketch);
        std::sort(samples.begin(), samples.end());
        for (std::size_t i = 0; i <= 100; ++i) {
            double x;
            sketch.quantile(static_cast<double>(i), x);
            double f;
            sketch.cdf(x, f);
            if (i % 10 == 0) {
                LOG_DEBUG(<< "  U[0, " << 20.0 * static_cast<double>(t + 1) << "]"
                          << ", x = " << x << ", f(expected) = "
                          << static_cast<double>(i) / 100.0 << ", f(actual) = " << f
                          << ", f(exact) = " << exactCdf(samples, x));
            }
            BOOST_REQUIRE_CLOSE_ABSOLUTE(static_cast<double>(i) / 100.0, f, 1e-6);
            meanBias.add(f - exactCdf(samples, x));
            meanError.add(std::fabs(f - exactCdf(samples, x)));
        }
    }

    LOG_DEBUG(<< "mean bias  = " << maths::common::CBasicStatistics::mean(meanBias));
    LOG_DEBUG(<< "mean error = " << maths::common::CBasicStatistics::mean(meanError));
    BOOST_TEST_REQUIRE(std::fabs(maths::common::CBasicStatistics::mean(meanBias)) < 0.0002);
    BOOST_TEST_REQUIRE(maths::common::CBasicStatistics::mean(meanError) < 0.0025);
}

BOOST_AUTO_TEST_CASE(testFastSketchPerformance) {

    // Check that the fast sketch with the same reduction factor produces
    // identical results.

    test::CRandomNumbers generator;
    TDoubleVec samples;
    generator.generateUniformSamples(0.0, 5000.0, 1500000, samples);
    maths::common::CQuantileSketch sketch{maths::common::CQuantileSketch::E_Linear, 75};
    maths::common::CFastQuantileSketch fastSketch{maths::common::CQuantileSketch::E_Linear, 75};

    core::CStopWatch watch{true};
    std::for_each(samples.begin(), samples.end(), sketch);
    auto lap = watch.lap();
    LOG_DEBUG(<< "sketch duration = " << lap);

    std::for_each(samples.begin(), samples.end(), fastSketch);
    LOG_DEBUG(<< "fast sketch duration = " << watch.lap() - lap);

    LOG_DEBUG(<< "sketch memory usage = " << core::CMemory::dynamicSize(&sketch));
    LOG_DEBUG(<< "fast sketch memory usage = " << core::CMemory::dynamicSize(&fastSketch));
    BOOST_TEST_REQUIRE(2 * core::CMemory::dynamicSize(&sketch) >
                       core::CMemory::dynamicSize(&fastSketch));
}

BOOST_AUTO_TEST_CASE(testPersist) {

    // Test that persist then restore is idempotent.

    test::CRandomNumbers generator;
    TDoubleVec samples;
    generator.generateUniformSamples(0.0, 5000.0, 500, samples);

    maths::common::CQuantileSketch origSketch{maths::common::CQuantileSketch::E_Linear, 100};
    for (const auto& sample : samples) {
        origSketch.add(sample);
    }

    std::string origXml;
    {
        core::CRapidXmlStatePersistInserter inserter("root");
        origSketch.acceptPersistInserter(inserter);
        inserter.toXml(origXml);
    }

    LOG_DEBUG(<< "quantile sketch XML representation:\n" << origXml);

    maths::common::CQuantileSketch restoredSketch{
        maths::common::CQuantileSketch::E_Linear, 100};
    {
        core::CRapidXmlParser parser;
        BOOST_TEST_REQUIRE(parser.parseStringIgnoreCdata(origXml));
        core::CRapidXmlStateRestoreTraverser traverser(parser);
        BOOST_TEST_REQUIRE(traverser.traverseSubLevel([&](auto& traverser_) {
            return restoredSketch.acceptRestoreTraverser(traverser_);
        }));
    }

    // Checksums should agree.
    BOOST_REQUIRE_EQUAL(origSketch.checksum(), restoredSketch.checksum());

    // The persist then restore should be idempotent.
    std::string newXml;
    {
        core::CRapidXmlStatePersistInserter inserter("root");
        restoredSketch.acceptPersistInserter(inserter);
        inserter.toXml(newXml);
    }
    BOOST_REQUIRE_EQUAL(origXml, newXml);
}

BOOST_AUTO_TEST_SUITE_END()<|MERGE_RESOLUTION|>--- conflicted
+++ resolved
@@ -110,17 +110,10 @@
 
         // Test duplicate points.
 
-<<<<<<< HEAD
-        double points[][2] = {{5.0, 1.0}, {0.4, 2.0}, {0.4, 1.0}, {1.0, 1.0},
-                              {1.2, 2.0}, {1.2, 1.5}, {5.0, 1.0}};
-        for (std::size_t i = 0; i < std::size(points); ++i) {
-            sketch.add(points[i][0], points[i][1]);
-=======
         TDoubleVecVec points{{5.0, 1.0}, {0.4, 2.0}, {0.4, 1.0}, {1.0, 1.0},
                              {1.2, 2.0}, {1.2, 1.5}, {5.0, 1.0}};
-        for (auto& point : points) {
+        for (const auto& point : points) {
             sketch.add(point[0], point[1]);
->>>>>>> 65237006
             BOOST_TEST_REQUIRE(sketch.checkInvariants());
         }
 
@@ -166,11 +159,7 @@
                        75.0, 80.0, 85.0, 90.0, 95.0, 100.0};
 
         maths::common::CQuantileSketch sketch(maths::common::CQuantileSketch::E_Linear, 10);
-<<<<<<< HEAD
-        for (std::size_t i = 0; i < std::size(points); ++i) {
-=======
         for (std::size_t i = 0; i < points.size(); ++i) {
->>>>>>> 65237006
             sketch.add(points[i]);
             BOOST_TEST_REQUIRE(sketch.checkInvariants());
             if ((i + 1) % 5 == 0) {
@@ -180,11 +169,7 @@
 
         std::sort(points.begin(), points.end());
         TMeanAccumulator error;
-<<<<<<< HEAD
-        for (std::size_t i = 0; i < std::size(cdf); ++i) {
-=======
         for (std::size_t i = 0; i < cdf.size(); ++i) {
->>>>>>> 65237006
             double x;
             BOOST_TEST_REQUIRE(sketch.quantile(cdf[i], x));
             LOG_DEBUG(<< "expected quantile = " << points[i] << ", actual quantile = " << x);
@@ -202,17 +187,10 @@
 
         // Test duplicate points.
 
-<<<<<<< HEAD
-        double points[][2] = {{5.0, 1.0}, {0.4, 2.0}, {0.4, 1.0}, {1.0, 1.0},
-                              {1.2, 2.0}, {1.2, 1.5}, {5.0, 1.0}};
-        for (std::size_t i = 0; i < std::size(points); ++i) {
-            sketch.add(points[i][0], points[i][1]);
-=======
         TDoubleVecVec points{{5.0, 1.0}, {0.4, 2.0}, {0.4, 1.0}, {1.0, 1.0},
                              {1.2, 2.0}, {1.2, 1.5}, {5.0, 1.0}};
-        for (auto& point : points) {
+        for (const auto& point : points) {
             sketch.add(point[0], point[1]);
->>>>>>> 65237006
             BOOST_TEST_REQUIRE(sketch.checkInvariants());
         }
 
@@ -314,11 +292,7 @@
 
         maths::common::CQuantileSketch sketch1(maths::common::CQuantileSketch::E_Linear, 10);
         maths::common::CQuantileSketch sketch2(maths::common::CQuantileSketch::E_Linear, 10);
-<<<<<<< HEAD
-        for (std::size_t i = 0; i < std::size(points); i += 2) {
-=======
         for (std::size_t i = 0; i < points.size(); i += 2) {
->>>>>>> 65237006
             sketch1.add(points[i]);
             sketch2.add(points[i + 1]);
         }
@@ -330,11 +304,7 @@
 
         std::sort(points.begin(), points.end());
         TMeanAccumulator error;
-<<<<<<< HEAD
-        for (std::size_t i = 0; i < std::size(cdf); ++i) {
-=======
         for (std::size_t i = 0; i < cdf.size(); ++i) {
->>>>>>> 65237006
             double x;
             BOOST_TEST_REQUIRE(sketch3.quantile(cdf[i], x));
             LOG_DEBUG(<< "expected quantile = " << points[i] << ", actual quantile = " << x);
