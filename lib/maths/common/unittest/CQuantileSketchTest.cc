--- conflicted
+++ resolved
@@ -117,13 +117,8 @@
             BOOST_TEST_REQUIRE(sketch.checkInvariants());
         }
 
-<<<<<<< HEAD
-        LOG_DEBUG(<< "sketch = " << core::CContainerPrinter::print(sketch.knots()));
+        LOG_DEBUG(<< "sketch = " << sketch.knots());
         BOOST_REQUIRE_EQUAL("[(0.4, 3), (1, 1), (1.2, 3.5), (5, 2)]",
-=======
-        LOG_DEBUG(<< "sketch = " << sketch.knots());
-        BOOST_REQUIRE_EQUAL(std::string("[(0.4, 3), (1, 1), (1.2, 3.5), (5, 2)]"),
->>>>>>> 4bc55b3d
                             core::CContainerPrinter::print(sketch.knots()));
 
         // Regular compress (merging two point).
@@ -131,13 +126,8 @@
         sketch.add(0.1);
         sketch.add(0.2);
         sketch.add(0.0);
-<<<<<<< HEAD
-        LOG_DEBUG(<< "sketch = " << core::CContainerPrinter::print(sketch.knots()));
+        LOG_DEBUG(<< "sketch = " << sketch.knots());
         BOOST_REQUIRE_EQUAL("[(0, 1), (0.15, 2), (0.4, 3), (1, 1), (1.2, 3.5), (5, 2)]",
-=======
-        LOG_DEBUG(<< "sketch = " << sketch.knots());
-        BOOST_REQUIRE_EQUAL(std::string("[(0, 1), (0.15, 2), (0.4, 3), (1, 1), (1.2, 3.5), (5, 2)]"),
->>>>>>> 4bc55b3d
                             core::CContainerPrinter::print(sketch.knots()));
     }
     {
@@ -149,23 +139,13 @@
             sketch.add(static_cast<double>(i));
             BOOST_TEST_REQUIRE(sketch.checkInvariants());
         }
-<<<<<<< HEAD
-        LOG_DEBUG(<< "sketch = " << core::CContainerPrinter::print(sketch.knots()));
+        LOG_DEBUG(<< "sketch = " << sketch.knots());
         BOOST_REQUIRE_EQUAL("[(0, 1), (1, 1), (2, 1), (3, 1), (4, 1),"
                             " (5.5, 2), (7, 1), (8, 1), (9, 1), (10, 1),"
                             " (11, 1), (12, 1), (13.5, 2), (15, 1), (16, 1),"
                             " (17, 1), (18, 1), (19, 1), (20, 1), (21, 1),"
                             " (22.5, 2), (24, 1), (25, 1), (26, 1), (27, 1),"
                             " (28, 1), (29, 1), (30, 1)]",
-=======
-        LOG_DEBUG(<< "sketch = " << sketch.knots());
-        BOOST_REQUIRE_EQUAL(std::string("[(0, 1), (1, 1), (2, 1), (3, 1), (4, 1),"
-                                        " (5.5, 2), (7, 1), (8, 1), (9, 1), (10, 1),"
-                                        " (11, 1), (12, 1), (13.5, 2), (15, 1), (16, 1),"
-                                        " (17, 1), (18, 1), (19, 1), (20, 1), (21, 1),"
-                                        " (22.5, 2), (24, 1), (25, 1), (26, 1), (27, 1),"
-                                        " (28, 1), (29, 1), (30, 1)]"),
->>>>>>> 4bc55b3d
                             core::CContainerPrinter::print(sketch.knots()));
     }
     {
@@ -214,13 +194,8 @@
             BOOST_TEST_REQUIRE(sketch.checkInvariants());
         }
 
-<<<<<<< HEAD
-        LOG_DEBUG(<< "sketch = " << core::CContainerPrinter::print(sketch.knots()));
+        LOG_DEBUG(<< "sketch = " <<sketch.knots());
         BOOST_REQUIRE_EQUAL("[(0.4, 3), (1, 1), (1.2, 3.5), (5, 2)]",
-=======
-        LOG_DEBUG(<< "sketch = " << sketch.knots());
-        BOOST_REQUIRE_EQUAL(std::string("[(0.4, 3), (1, 1), (1.2, 3.5), (5, 2)]"),
->>>>>>> 4bc55b3d
                             core::CContainerPrinter::print(sketch.knots()));
 
         // Regular compress (merging two point).
@@ -228,13 +203,8 @@
         sketch.add(0.1);
         sketch.add(0.2);
         sketch.add(0.0);
-<<<<<<< HEAD
-        LOG_DEBUG(<< "sketch = " << core::CContainerPrinter::print(sketch.knots()));
+        LOG_DEBUG(<< "sketch = " << sketch.knots());
         BOOST_REQUIRE_EQUAL("[(0, 1), (0.2, 2), (0.4, 3), (1, 1), (1.2, 3.5), (5, 2)]",
-=======
-        LOG_DEBUG(<< "sketch = " << sketch.knots());
-        BOOST_REQUIRE_EQUAL(std::string("[(0, 1), (0.2, 2), (0.4, 3), (1, 1), (1.2, 3.5), (5, 2)]"),
->>>>>>> 4bc55b3d
                             core::CContainerPrinter::print(sketch.knots()));
     }
     {
@@ -247,23 +217,13 @@
             sketch.add(static_cast<double>(i));
             BOOST_TEST_REQUIRE(sketch.checkInvariants());
         }
-<<<<<<< HEAD
-        LOG_DEBUG(<< "sketch = " << core::CContainerPrinter::print(sketch.knots()));
+        LOG_DEBUG(<< "sketch = " << sketch.knots());
         BOOST_REQUIRE_EQUAL("[(0, 1), (1, 1), (2, 1), (3, 1), (4, 1),"
                             " (6, 2), (7, 1), (8, 1), (9, 1), (10, 1),"
                             " (11, 1), (12, 1), (13, 1), (14, 1), (15, 1),"
                             " (16, 1), (17, 1), (18, 1), (19, 1), (20, 1),"
                             " (21, 1), (23, 3), (25, 1), (26, 1), (27, 1),"
                             " (28, 1), (29, 1), (30, 1)]",
-=======
-        LOG_DEBUG(<< "sketch = " << sketch.knots());
-        BOOST_REQUIRE_EQUAL(std::string("[(0, 1), (1, 1), (2, 1), (3, 1), (4, 1),"
-                                        " (6, 2), (7, 1), (8, 1), (9, 1), (10, 1),"
-                                        " (11, 1), (12, 1), (13, 1), (14, 1), (15, 1),"
-                                        " (16, 1), (17, 1), (18, 1), (19, 1), (20, 1),"
-                                        " (21, 1), (23, 3), (25, 1), (26, 1), (27, 1),"
-                                        " (28, 1), (29, 1), (30, 1)]"),
->>>>>>> 4bc55b3d
                             core::CContainerPrinter::print(sketch.knots()));
     }
     {
@@ -315,14 +275,8 @@
         sketch2.add(5.1);
 
         sketch1 += sketch2;
-<<<<<<< HEAD
-        LOG_DEBUG(<< "merged sketch = "
-                  << core::CContainerPrinter::print(sketch1.knots()));
+        LOG_DEBUG(<< "merged sketch = " << sketch1.knots());
         BOOST_REQUIRE_EQUAL("[(1, 3.6), (1.1, 1), (2, 1), (3, 1), (3.1, 2), (5.1, 2)]",
-=======
-        LOG_DEBUG(<< "merged sketch = " << sketch1.knots());
-        BOOST_REQUIRE_EQUAL(std::string("[(1, 3.6), (1.1, 1), (2, 1), (3, 1), (3.1, 2), (5.1, 2)]"),
->>>>>>> 4bc55b3d
                             core::CContainerPrinter::print(sketch1.knots()));
     }
 
