--- conflicted
+++ resolved
@@ -317,13 +317,9 @@
         }
     }
 
-<<<<<<< HEAD
     // ensure that kernel lengths are always positive. It shouldn't change the results but improves tracibility
     m_KernelParameters = std::move(amax.cwiseAbs());
-=======
-    m_KernelParameters = std::move(amax);
     LOG_TRACE(<< "kernel parameters = " << m_KernelParameters.transpose());
->>>>>>> eace68f5
 
     return m_KernelParameters;
 }
