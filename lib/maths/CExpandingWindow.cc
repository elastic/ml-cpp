/*
 * Copyright Elasticsearch B.V. and/or licensed to Elasticsearch B.V. under one
 * or more contributor license agreements. Licensed under the Elastic License;
 * you may not use this file except in compliance with the Elastic License.
 */

#include <maths/CExpandingWindow.h>

#include <core/CCompressUtils.h>
#include <core/CPersistUtils.h>
#include <core/CStatePersistInserter.h>
#include <core/CStateRestoreTraverser.h>
#include <core/RestoreMacros.h>

#include <maths/CBasicStatisticsPersist.h>
#include <maths/CChecksum.h>
#include <maths/CIntegerTools.h>
#include <maths/CMathsFuncs.h>

#include <algorithm>
#include <cmath>

namespace ml {
namespace maths {
namespace {
<<<<<<< HEAD
const std::string BUCKET_LENGTH_INDEX_TAG{"a"};
const std::string BUCKET_VALUES_TAG{"b"};
const std::string START_TIME_TAG{"c"};
const std::string MEAN_OFFSET_TAG{"d"};
const std::size_t MAX_BUFFER_SIZE{5};
=======
const std::string BUCKET_LENGTH_INDEX_TAG("a");
const std::string BUCKET_VALUES_TAG("b");
const std::string START_TIME_TAG("c");
const std::string MEAN_OFFSET_TAG("d");
>>>>>>> a6e65b6e
}

CExpandingWindow::CExpandingWindow(core_t::TTime bucketLength,
                                   TTimeCRng bucketLengths,
                                   std::size_t size,
                                   double decayRate,
                                   bool deflate)
    : m_Deflate{deflate}, m_DecayRate{decayRate}, m_Size{size}, m_BucketLength{bucketLength},
      m_BucketLengths{bucketLengths}, m_BucketLengthIndex{0},
      m_StartTime{boost::numeric::bounds<core_t::TTime>::lowest()},
      m_BufferedTimeToPropagate(0.0), m_BucketValues(size % 2 == 0 ? size : size + 1) {
    m_BufferedValues.reserve(MAX_BUFFER_SIZE);
    this->deflate(true);
}

bool CExpandingWindow::acceptRestoreTraverser(core::CStateRestoreTraverser& traverser) {
    m_BucketValues.clear();
    do {
        const std::string& name = traverser.name();
        RESTORE_BUILT_IN(BUCKET_LENGTH_INDEX_TAG, m_BucketLengthIndex)
        RESTORE_BUILT_IN(START_TIME_TAG, m_StartTime)
        RESTORE(BUCKET_VALUES_TAG,
                core::CPersistUtils::restore(BUCKET_VALUES_TAG, m_BucketValues, traverser));
<<<<<<< HEAD
        RESTORE(MEAN_OFFSET_TAG, m_MeanOffset.fromDelimited(traverser.value()));
=======
        RESTORE(MEAN_OFFSET_TAG, m_MeanOffset.fromDelimited(traverser.value()))
>>>>>>> a6e65b6e
    } while (traverser.next());
    this->deflate(true);
    return true;
}

void CExpandingWindow::acceptPersistInserter(core::CStatePersistInserter& inserter) const {
    CScopeInflate inflate(*this, false);
    inserter.insertValue(BUCKET_LENGTH_INDEX_TAG, m_BucketLengthIndex);
    inserter.insertValue(START_TIME_TAG, m_StartTime);
    core::CPersistUtils::persist(BUCKET_VALUES_TAG, m_BucketValues, inserter);
    inserter.insertValue(MEAN_OFFSET_TAG, m_MeanOffset.toDelimited());
}

core_t::TTime CExpandingWindow::startTime() const {
    return m_StartTime;
}

core_t::TTime CExpandingWindow::endTime() const {
    return m_StartTime + (static_cast<core_t::TTime>(m_Size) *
                          m_BucketLengths[m_BucketLengthIndex]);
}

core_t::TTime CExpandingWindow::bucketLength() const {
    return m_BucketLengths[m_BucketLengthIndex];
}

std::size_t CExpandingWindow::size() const {
    return m_Size;
}

CExpandingWindow::TFloatMeanAccumulatorVec CExpandingWindow::values() const {
    CScopeInflate inflate(*this, false);
    return m_BucketValues;
}

CExpandingWindow::TFloatMeanAccumulatorVec
CExpandingWindow::valuesMinusPrediction(const TPredictor& predictor) const {
    CScopeInflate inflate(*this, false);

    core_t::TTime start{CIntegerTools::floor(this->startTime(), m_BucketLength)};
    core_t::TTime end{CIntegerTools::ceil(this->endTime(), m_BucketLength)};
    core_t::TTime size{static_cast<core_t::TTime>(m_BucketValues.size())};
    core_t::TTime offset{
        static_cast<core_t::TTime>(CBasicStatistics::mean(m_MeanOffset) + 0.5)};

    TFloatMeanAccumulatorVec predictions(size);
    for (core_t::TTime time = start + offset; time < end; time += m_BucketLength) {
        core_t::TTime bucket{(time - start) / m_BucketLengths[m_BucketLengthIndex]};
        if (bucket >= 0 && bucket < size) {
            predictions[bucket].add(predictor(time));
        }
    }

    TFloatMeanAccumulatorVec result(m_BucketValues);
    for (core_t::TTime i = 0; i < size; ++i) {
        if (CBasicStatistics::count(result[i]) > 0.0) {
            CBasicStatistics::moment<0>(result[i]) -=
                CBasicStatistics::mean(predictions[i]);
        }
    }

    return result;
}

void CExpandingWindow::initialize(core_t::TTime time) {
    m_StartTime = CIntegerTools::floor(time, m_BucketLengths[0]);
}

void CExpandingWindow::propagateForwardsByTime(double time) {
    if (!CMathsFuncs::isFinite(time) || time < 0.0) {
        LOG_ERROR(<< "Bad propagation time " << time);
        return;
    }
    double factor{std::exp(-m_DecayRate * time)};
    for (auto& value : m_BufferedValues) {
        value.second.age(factor);
    }
    m_BufferedTimeToPropagate += time;
}

void CExpandingWindow::add(core_t::TTime time, double value, double weight) {
    if (time >= m_StartTime) {
        if (this->needToCompress(time)) {
            CScopeInflate inflate(*this, true);
            do {
                m_BucketLengthIndex = (m_BucketLengthIndex + 1) %
                                      m_BucketLengths.size();
                auto end = m_BucketValues.begin();

                if (m_BucketLengthIndex == 0) {
                    m_StartTime = CIntegerTools::floor(time, m_BucketLengths[0]);
                } else {
                    std::size_t compression(m_BucketLengths[m_BucketLengthIndex] /
                                            m_BucketLengths[m_BucketLengthIndex - 1]);
                    for (std::size_t i = 0u; i < m_BucketValues.size();
                         i += compression, ++end) {
                        std::swap(*end, m_BucketValues[i]);
                        for (std::size_t j = 1u;
                             j < compression && i + j < m_BucketValues.size(); ++j) {
                            *end += m_BucketValues[i + j];
                        }
                    }
                }
                std::fill(end, m_BucketValues.end(), TFloatMeanAccumulator());
            } while (this->needToCompress(time));
        }

        std::size_t index((time - m_StartTime) / m_BucketLengths[m_BucketLengthIndex]);
        if (m_Deflate == false) {
            m_BucketValues[index].add(value, weight);
        } else {
            if (m_BufferedValues.empty() || index != m_BufferedValues.back().first) {
                if (m_BufferedValues.size() == MAX_BUFFER_SIZE) {
                    CScopeInflate inflate(*this, true);
                }
                m_BufferedValues.push_back({index, TFloatMeanAccumulator{}});
            }
            m_BufferedValues.back().second.add(value, weight);
        }
        m_MeanOffset.add(static_cast<double>(time % m_BucketLength));
    }
}

bool CExpandingWindow::needToCompress(core_t::TTime time) const {
    return time >= this->endTime();
}

uint64_t CExpandingWindow::checksum(uint64_t seed) const {
    CScopeInflate inflate(*this, false);
    seed = CChecksum::calculate(seed, m_BucketLengthIndex);
    seed = CChecksum::calculate(seed, m_StartTime);
    seed = CChecksum::calculate(seed, m_BucketValues);
    return CChecksum::calculate(seed, m_MeanOffset);
}

void CExpandingWindow::debugMemoryUsage(core::CMemoryUsage::TMemoryUsagePtr mem) const {
    mem->setName("CExpandingWindow");
    core::CMemoryDebug::dynamicSize("m_BucketValues", m_BucketValues, mem);
    core::CMemoryDebug::dynamicSize("m_DeflatedBucketValues", m_DeflatedBucketValues, mem);
}

std::size_t CExpandingWindow::memoryUsage() const {
    std::size_t mem{core::CMemory::dynamicSize(m_BucketValues)};
    mem += core::CMemory::dynamicSize(m_DeflatedBucketValues);
    return mem;
}

void CExpandingWindow::deflate(bool commit) const {
    if (m_Deflate && m_BucketValues.size() > 0) {
        const_cast<CExpandingWindow*>(this)->doDeflate(commit);
    }
}

void CExpandingWindow::doDeflate(bool commit) {
    if (commit) {
        bool lengthOnly{false};
        bool finish{true};
        core::CCompressUtils compressor(core::CCompressUtils::E_Deflate, lengthOnly);
        compressor.addVector(m_BucketValues);
        compressor.data(finish, m_DeflatedBucketValues);
    }
    m_BucketValues.clear();
    m_BucketValues.shrink_to_fit();
}

void CExpandingWindow::inflate(bool commit) const {
    if (m_Deflate && m_BucketValues.empty()) {
        const_cast<CExpandingWindow*>(this)->doInflate(commit);
    }
}

void CExpandingWindow::doInflate(bool commit) {
    bool lengthOnly{false};
    bool finish{true};
    core::CCompressUtils compressor(core::CCompressUtils::E_Inflate, lengthOnly);
    compressor.addVector(m_DeflatedBucketValues);
    TByteVec inflated;
    compressor.data(finish, inflated);
    m_BucketValues.resize(inflated.size() / sizeof(TFloatMeanAccumulator));
    std::copy(inflated.begin(), inflated.end(),
              reinterpret_cast<TByte*>(m_BucketValues.data()));
    double factor{std::exp(-m_DecayRate * m_BufferedTimeToPropagate)};
    for (auto& value : m_BucketValues) {
        value.age(factor);
    }
    for (auto& value : m_BufferedValues) {
        m_BucketValues[value.first] += value.second;
    }
    if (commit) {
        m_BufferedValues.clear();
        m_BufferedTimeToPropagate = 0.0;
    }
}

CExpandingWindow::CScopeInflate::CScopeInflate(const CExpandingWindow& window, bool commit)
    : m_Window{window}, m_Commit{commit} {
    m_Window.inflate(commit);
}

CExpandingWindow::CScopeInflate::~CScopeInflate() {
    m_Window.deflate(m_Commit);
}
}
}<|MERGE_RESOLUTION|>--- conflicted
+++ resolved
@@ -23,18 +23,11 @@
 namespace ml {
 namespace maths {
 namespace {
-<<<<<<< HEAD
 const std::string BUCKET_LENGTH_INDEX_TAG{"a"};
 const std::string BUCKET_VALUES_TAG{"b"};
 const std::string START_TIME_TAG{"c"};
 const std::string MEAN_OFFSET_TAG{"d"};
 const std::size_t MAX_BUFFER_SIZE{5};
-=======
-const std::string BUCKET_LENGTH_INDEX_TAG("a");
-const std::string BUCKET_VALUES_TAG("b");
-const std::string START_TIME_TAG("c");
-const std::string MEAN_OFFSET_TAG("d");
->>>>>>> a6e65b6e
 }
 
 CExpandingWindow::CExpandingWindow(core_t::TTime bucketLength,
@@ -58,11 +51,7 @@
         RESTORE_BUILT_IN(START_TIME_TAG, m_StartTime)
         RESTORE(BUCKET_VALUES_TAG,
                 core::CPersistUtils::restore(BUCKET_VALUES_TAG, m_BucketValues, traverser));
-<<<<<<< HEAD
-        RESTORE(MEAN_OFFSET_TAG, m_MeanOffset.fromDelimited(traverser.value()));
-=======
         RESTORE(MEAN_OFFSET_TAG, m_MeanOffset.fromDelimited(traverser.value()))
->>>>>>> a6e65b6e
     } while (traverser.next());
     this->deflate(true);
     return true;
