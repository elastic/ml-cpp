--- conflicted
+++ resolved
@@ -90,40 +90,20 @@
     inserter.insertLevel(BUCKETING_TAG, boost::bind(&CCalendarComponentAdaptiveBucketing::acceptPersistInserter, &m_Bucketing, _1));
 }
 
-<<<<<<< HEAD
-bool CCalendarComponent::initialized(void) const {
+bool CCalendarComponent::initialized() const {
     return this->CDecompositionComponent::initialized();
 }
 
-void CCalendarComponent::initialize(void) {
-=======
-bool CCalendarComponent::initialized() const
-{
-    return this->CDecompositionComponent::initialized();
-}
-
-void CCalendarComponent::initialize()
-{
->>>>>>> d4e4cca7
+void CCalendarComponent::initialize() {
     this->clear();
     m_Bucketing.initialize(this->maxSize());
 }
 
-<<<<<<< HEAD
-std::size_t CCalendarComponent::size(void) const {
+std::size_t CCalendarComponent::size() const {
     return m_Bucketing.size();
 }
 
-void CCalendarComponent::clear(void) {
-=======
-std::size_t CCalendarComponent::size() const
-{
-    return m_Bucketing.size();
-}
-
-void CCalendarComponent::clear()
-{
->>>>>>> d4e4cca7
+void CCalendarComponent::clear() {
     this->CDecompositionComponent::clear();
     if (m_Bucketing.initialized()) {
         m_Bucketing.clear();
@@ -147,12 +127,7 @@
     }
 }
 
-<<<<<<< HEAD
-double CCalendarComponent::decayRate(void) const {
-=======
-double CCalendarComponent::decayRate() const
-{
->>>>>>> d4e4cca7
+double CCalendarComponent::decayRate() const {
     return m_Bucketing.decayRate();
 }
 
@@ -164,12 +139,7 @@
     m_Bucketing.propagateForwardsByTime(time);
 }
 
-<<<<<<< HEAD
-CCalendarFeature CCalendarComponent::feature(void) const {
-=======
-CCalendarFeature CCalendarComponent::feature() const
-{
->>>>>>> d4e4cca7
+CCalendarFeature CCalendarComponent::feature() const {
     return m_Bucketing.feature();
 }
 
@@ -179,12 +149,7 @@
     return this->CDecompositionComponent::value(offset, n, confidence);
 }
 
-<<<<<<< HEAD
-double CCalendarComponent::meanValue(void) const {
-=======
-double CCalendarComponent::meanValue() const
-{
->>>>>>> d4e4cca7
+double CCalendarComponent::meanValue() const {
     return this->CDecompositionComponent::meanValue();
 }
 
@@ -194,21 +159,11 @@
     return this->CDecompositionComponent::variance(offset, n, confidence);
 }
 
-<<<<<<< HEAD
-double CCalendarComponent::meanVariance(void) const {
+double CCalendarComponent::meanVariance() const {
     return this->CDecompositionComponent::meanVariance();
 }
 
-double CCalendarComponent::heteroscedasticity(void) const {
-=======
-double CCalendarComponent::meanVariance() const
-{
-    return this->CDecompositionComponent::meanVariance();
-}
-
-double CCalendarComponent::heteroscedasticity() const
-{
->>>>>>> d4e4cca7
+double CCalendarComponent::heteroscedasticity() const {
     return this->CDecompositionComponent::heteroscedasticity();
 }
 
@@ -223,12 +178,7 @@
     core::CMemoryDebug::dynamicSize("m_Splines", this->splines(), mem);
 }
 
-<<<<<<< HEAD
-std::size_t CCalendarComponent::memoryUsage(void) const {
-=======
-std::size_t CCalendarComponent::memoryUsage() const
-{
->>>>>>> d4e4cca7
+std::size_t CCalendarComponent::memoryUsage() const {
     return core::CMemory::dynamicSize(m_Bucketing) + core::CMemory::dynamicSize(this->splines());
 }
 }
