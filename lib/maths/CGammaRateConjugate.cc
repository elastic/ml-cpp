/*
 * ELASTICSEARCH CONFIDENTIAL
 *
 * Copyright (c) 2016 Elasticsearch BV. All Rights Reserved.
 *
 * Notice: this software, and all information contained
 * therein, is the exclusive property of Elasticsearch BV
 * and its licensors, if any, and is protected under applicable
 * domestic and foreign law, and international treaties.
 *
 * Reproduction, republication or distribution without the
 * express written consent of Elasticsearch BV is
 * strictly prohibited.
 */

#include <maths/CGammaRateConjugate.h>

#include <core/CContainerPrinter.h>
#include <core/CLogger.h>
#include <core/CNonCopyable.h>
#include <core/CStatePersistInserter.h>
#include <core/CStateRestoreTraverser.h>
#include <core/RestoreMacros.h>

#include <maths/CBasicStatistics.h>
#include <maths/CBasicStatisticsPersist.h>
#include <maths/CChecksum.h>
#include <maths/CIntegration.h>
#include <maths/CMathsFuncs.h>
#include <maths/COrderings.h>
#include <maths/CRestoreParams.h>
#include <maths/CSolvers.h>
#include <maths/CTools.h>
#include <maths/ProbabilityAggregators.h>

#include <boost/math/distributions/beta.hpp>
#include <boost/math/distributions/gamma.hpp>
#include <boost/math/special_functions/digamma.hpp>
#include <boost/math/special_functions/gamma.hpp>
#include <boost/math/tools/roots.hpp>
#include <boost/numeric/conversion/bounds.hpp>

#include <algorithm>
#include <cmath>
#include <iomanip>
#include <numeric>
#include <sstream>
#include <string>
#include <utility>

<<<<<<< HEAD
#include <math.h>

namespace ml {
namespace maths {
=======
namespace ml
{
namespace maths
{
>>>>>>> d4e4cca7

namespace {
namespace detail {

using TDoubleDoublePr = std::pair<double, double>;
using TWeightStyleVec = maths_t::TWeightStyleVec;
using TDouble1Vec = core::CSmallVector<double, 1>;
using TDouble4Vec = core::CSmallVector<double, 4>;
using TDouble4Vec1Vec = core::CSmallVector<TDouble4Vec, 1>;
using TMeanAccumulator = CBasicStatistics::SSampleMean<CDoublePrecisionStorage>::TAccumulator;
using TMeanVarAccumulator = CBasicStatistics::SSampleMeanVar<CDoublePrecisionStorage>::TAccumulator;

const double NON_INFORMATIVE_COUNT = 3.5;

//! Compute the coefficient of variance of the sample moments.
<<<<<<< HEAD
double minimumCoefficientOfVariation(bool isInteger, double mean) {
    return std::max(MINIMUM_COEFFICIENT_OF_VARIATION, isInteger ? ::sqrt(1.0 / 12.0) / mean : 0.0);
=======
double minimumCoefficientOfVariation(bool isInteger, double mean)
{
    return std::max(MINIMUM_COEFFICIENT_OF_VARIATION,
                    isInteger ? std::sqrt(1.0 / 12.0) / mean : 0.0);
>>>>>>> d4e4cca7
}

//! Apply the minimum coefficient of variation constraint to the sample
//! variance and log sample mean.
//!
//! \param[in] isInteger True if the data are integer and false otherwise.
//! \param[in,out] logMean The mean of the log of the data.
//! \param[in,out] moments The mean and variance of the data.
void truncateVariance(bool isInteger, TMeanAccumulator& logMean, TMeanVarAccumulator& moments) {
    if (CBasicStatistics::count(moments) > 1.5) {
        // The idea is to model the impact of a small coefficient of variation
        // on the variance and the log of samples samples. Note that:
        //   mean(log(x'(i)) = 1/n * Sum_i{ log(m + (x'(i) - m)) }
        //                   = 1/n * Sum_i{ log(m) + log(1 + d(i) / m) }
        //                   ~ 1/n * Sum_i{ log(m) + d(i) / m - (d(i)/m)^2 / 2 }
        //                                                                  (1)
        //
        // where x(i) are our true samples, which are all very nearly m
        // (since their variation is tiny by assumption) and x'(i) are our
        // samples assuming minimum coefficient of variation. Finally, we
        // note that:
        //   E[d(i)] = 0
        //   E[(d(i)/m)^2] = "coefficient variation"^2                      (2)
        //
        // Because we age the data we can't rely on the fact that the estimated
        // coefficient of variance is accurately reflected in the mean of the
        // logs. The calculation of the likelihood shape is poorly conditioned
        // if mean(log(x(i))) is too close to log(mean(x(i))). A variation of
        // Jensen's inequality gives that:
        //   mean(log(x(i))) <= log(mean(x(i)))                             (3)
        //
        // (i.e. use the fact that log is concave and so is less than its tangent
        // at every point:
        //   log(x0 + x - x0) <= log(x0) + 1/x0 * (x - x0)
        //
        // set x0 in above to mean(x(i)) and note that:
        //   Sum_i( x(i) - mean(x(i)) ) = 0.
        //
        // From which (3) follows.) Together with (1) and (2) this means that
        // we should bound the mean of log(x(i)) by:
        //   log(mean(x(i))) - 1/2 * "minimum coefficient variation"^2

        double sampleDeviation = std::sqrt(CBasicStatistics::variance(moments));
        double sampleMean = std::max(std::fabs(CBasicStatistics::mean(moments)), 1e-8);
        double cov = sampleDeviation / sampleMean;
        double covMin = minimumCoefficientOfVariation(isInteger, sampleMean);
        if (cov < covMin) {
            double extraDeviation = sampleMean * (covMin - cov);
            moments.s_Moments[1] += extraDeviation * extraDeviation;
        }

        double maxLogMean = std::log(moments.s_Moments[0]) - covMin * covMin / 2.0;
        logMean.s_Moments[0] = std::min(double(logMean.s_Moments[0]), double(maxLogMean));
    }
}

//! Computes the derivative w.r.t. the shape of the marginal likelihood
//! function for gamma distributed data with known prior for the rate.
class CLikelihoodDerivativeFunction : public std::unary_function<double, double> {
public:
    CLikelihoodDerivativeFunction(double numberSamples, double target) : m_NumberSamples(numberSamples), m_Target(target) {}

    double operator()(double x) const { return boost::math::digamma(m_NumberSamples * x) - boost::math::digamma(x) - m_Target; }

private:
    double m_NumberSamples;
    double m_Target;
};

//! Compute the maximum likelihood posterior shape if possible otherwise
//! estimates the shape using the method of moments.
//!
//! \param[in] oldShape The value of the shape used to seed the root bracketing
//! loop to find the new maximum likelihood shape (this should correspond to
//! the maximum likelihood shape implied by \p oldLogMean and \p oldMoments).
//! \param[in] oldLogMean The mean of the logs of all previous samples.
//! \param[in] newLogMean The mean of the logs of all previous samples plus
//! new samples to be incorporated into the estimate.
//! \param[in] oldMoments The mean and variance of the all previous samples.
//! \param[in] newMoments The mean and variance of the all previous samples
//! plus new samples to be incorporated into the estimate.
double maximumLikelihoodShape(double oldShape,
                              const TMeanAccumulator& oldLogMean,
                              const TMeanAccumulator& newLogMean,
                              const TMeanVarAccumulator& oldMoments,
                              const TMeanVarAccumulator& newMoments) {
    if (CBasicStatistics::count(newMoments) < NON_INFORMATIVE_COUNT) {
        return oldShape;
    }

    static const double EPS = 1e-3;

    // Use large maximum growth factors for root bracketing because
    // overshooting is less costly than extra iterations to bracket
    // the root since we get cubic convergence in the solving loop.
    // The derivative of the digamma function is monotone decreasing
    // so we use a higher maximum growth factor on the upside.
    static const double MIN_DOWN_FACTOR = 0.25;
    static const double MAX_UP_FACTOR = 8.0;

    std::size_t maxIterations = 20u;

    double oldNumber = CBasicStatistics::count(oldMoments);
    double oldMean = CBasicStatistics::mean(oldMoments);

    double oldTarget = 0.0;
<<<<<<< HEAD
    if (oldNumber * oldMean > 0.0) {
        oldTarget = ::log(oldNumber * oldMean) - CBasicStatistics::mean(oldLogMean);
=======
    if (oldNumber * oldMean > 0.0)
    {
        oldTarget = std::log(oldNumber * oldMean) - CBasicStatistics::mean(oldLogMean);
>>>>>>> d4e4cca7
    }

    double newNumber = CBasicStatistics::count(newMoments);
    double newMean = CBasicStatistics::mean(newMoments);

    if (newNumber * newMean == 0.0) {
        return 0.0;
    }
    double target = std::log(newNumber * newMean) - CBasicStatistics::mean(newLogMean);

    // Fall back to method of moments if maximum-likelihood fails.
    double bestGuess = 1.0;
    if (CBasicStatistics::variance(newMoments) > 0.0) {
        bestGuess = newMean * newMean / CBasicStatistics::variance(newMoments);
    }

    // If we've estimated the shape before the old shape will typically
    // be a very good initial estimate. Otherwise, use the best guess.
    double x0 = bestGuess;
    if (oldNumber > NON_INFORMATIVE_COUNT) {
        x0 = oldShape;
    }

    TDoubleDoublePr bracket(x0, x0);

    double downFactor = 0.8;
    double upFactor = 1.4;

    if (oldNumber > NON_INFORMATIVE_COUNT) {
        // Compute, very approximately, minus the gradient of the function
        // at the old shape. We just use the chord from the origin to the
        // target value and truncate its value so the bracketing loop is
        // well behaved.
        double gradient = 1.0;
        if (oldShape > 0.0) {
            gradient = CTools::truncate(oldTarget / oldShape, EPS, 1.0);
        }

        // Choose the growth factors so we will typically bracket the root
        // in one iteration and not overshoot too much. Again we truncate
        // the values so that bracketing loop is well behaved.
<<<<<<< HEAD
        double dTarget = ::fabs(target - oldTarget);
        downFactor = CTools::truncate(1.0 - 2.0 * dTarget / gradient, MIN_DOWN_FACTOR, 1.0 - EPS);
        upFactor = CTools::truncate(1.0 + 2.0 * dTarget / gradient, 1.0 + EPS, MAX_UP_FACTOR);
=======
        double dTarget = std::fabs(target - oldTarget);
        downFactor = CTools::truncate(1.0 - 2.0 * dTarget / gradient,
                                      MIN_DOWN_FACTOR,
                                      1.0 - EPS);
        upFactor = CTools::truncate(1.0 + 2.0 * dTarget / gradient,
                                    1.0 + EPS,
                                    MAX_UP_FACTOR);
>>>>>>> d4e4cca7
    }

    CLikelihoodDerivativeFunction derivative(newNumber, target);
    double f0 = 0.0;
    TDoubleDoublePr fBracket(f0, f0);

    try {
        fBracket.first = fBracket.second = f0 = derivative(x0);

        if (f0 == 0.0) {
            // We're done.
            return x0;
        }

        // The target function is monotone decreasing. The rate at which we
        // change the down and up factors in this loop has been determined
        // empirically to give a good expected total number of evaluations
        // of the likelihood derivative function across a range of different
        // process gamma shapes and rates. In particular, the mean total
        // number of evaluations used by this function is around five.
        for (/**/; maxIterations > 0; --maxIterations) {
            if (fBracket.first < 0.0) {
                bracket.second = bracket.first;
                fBracket.second = fBracket.first;

                bracket.first *= downFactor;
                fBracket.first = derivative(bracket.first);

                downFactor = std::max(0.8 * downFactor, MIN_DOWN_FACTOR);
            } else if (fBracket.second > 0.0) {
                bracket.first = bracket.second;
                fBracket.first = fBracket.second;

                bracket.second *= upFactor;
                fBracket.second = derivative(bracket.second);

                upFactor = std::min(1.4 * upFactor, MAX_UP_FACTOR);
            } else {
                break;
            }
        }
    } catch (const std::exception& e) {
        LOG_ERROR("Failed to bracket root: " << e.what() << ", newNumber = " << newNumber << ", newMean = " << newMean
                                             << ", newLogMean = " << newLogMean << ", x0 = " << x0 << ", f(x0) = " << f0
                                             << ", bracket = " << core::CContainerPrinter::print(bracket) << ", f(bracket) = "
                                             << core::CContainerPrinter::print(fBracket) << ", bestGuess = " << bestGuess);
        return bestGuess;
    }

    if (maxIterations == 0) {
        LOG_TRACE("Failed to bracket root:"
                  << " newNumber = " << newNumber << ", newMean = " << newMean << ", newLogMean = " << newLogMean << ", x0 = " << x0
                  << ", f(x0) = " << f0 << ", bracket = " << core::CContainerPrinter::print(bracket)
                  << ", f(bracket) = " << core::CContainerPrinter::print(fBracket) << ", bestGuess = " << bestGuess);
        return bestGuess;
    }

    LOG_TRACE("newNumber = " << newNumber << ", newMean = " << newMean << ", newLogMean = " << newLogMean << ", oldTarget = " << oldTarget
                             << ", target = " << target << ", upFactor = " << upFactor << ", downFactor = " << downFactor << ", x0 = " << x0
                             << ", f(x0) = " << f0 << ", bracket = " << core::CContainerPrinter::print(bracket)
                             << ", f(bracket) = " << core::CContainerPrinter::print(fBracket));

    try {
        CEqualWithTolerance<double> tolerance(CToleranceTypes::E_AbsoluteTolerance, EPS * x0);
        CSolvers::solve(bracket.first, bracket.second, fBracket.first, fBracket.second, derivative, maxIterations, tolerance, bestGuess);
    } catch (const std::exception& e) {
        LOG_ERROR("Failed to solve: " << e.what() << ", newNumber = " << newNumber << ", x0 = " << x0 << ", f(x0) = " << f0
                                      << ", bracket = " << core::CContainerPrinter::print(bracket)
                                      << ", f(bracket) = " << core::CContainerPrinter::print(fBracket) << ", bestGuess = " << bestGuess);
        return bestGuess;
    }

    LOG_TRACE("bracket = " << core::CContainerPrinter::print(bracket));

    return (bracket.first + bracket.second) / 2.0;
}

//! Adds "weight" x "right operand" to the "left operand".
struct SPlusWeight {
    double operator()(double lhs, double rhs, double weight = 1.0) const { return lhs + weight * rhs; }
};

//! Evaluate \p func on the joint predictive distribution for \p samples
//! (integrating over the prior for the gamma rate) and aggregate the
//! results using \p aggregate.
//!
//! \param[in] weightStyles Controls the interpretation of the weight(s)
//! that are associated with each sample. See maths_t::ESampleWeightStyle
//! for more details.
//! \param[in] samples The weighted samples.
//! \param[in] func The function to evaluate.
//! \param[in] aggregate The function to aggregate the results of \p func.
//! \param[in] isNonInformative True if the prior is non-informative.
//! \param[in] offset The constant offset of the data, in particular it
//! is assumed that \p samples are distributed as Y - "offset", where Y
//! is a gamma distributed R.V.
//! \param[in] likelihoodShape The shape of the likelihood for \p samples.
//! \param[in] priorShape The shape of the gamma prior of the rate parameter
//! of the likelihood for \p samples.
//! \param[in] priorRate The rate of the gamma prior of the rate parameter
//! of the likelihood for \p samples.
//! \param[out] result Filled in with the aggregation of results of \p func.
template<typename FUNC, typename AGGREGATOR, typename RESULT>
bool evaluateFunctionOnJointDistribution(const TWeightStyleVec& weightStyles,
                                         const TDouble1Vec& samples,
                                         const TDouble4Vec1Vec& weights,
                                         FUNC func,
                                         AGGREGATOR aggregate,
                                         bool isNonInformative,
                                         double offset,
                                         double likelihoodShape,
                                         double priorShape,
                                         double priorRate,
                                         RESULT& result) {
    result = RESULT();

    if (samples.empty()) {
        LOG_ERROR("Can't compute distribution for empty sample set");
        return false;
    }

    // Computing the true joint marginal distribution of all the samples
    // by integrating the joint likelihood over the prior distribution
    // for the gamma rate is not tractable. We will approximate the joint
    // p.d.f. as follows:
    //   Integral{ Product_i{ L(x(i), a | b) } * f(b) }db
    //      ~= Product_i{ Integral{ L(x(i), a | b) * f(b) }db }.
    //
    // where,
    //   L(., a | b) is the likelihood function and
    //   f(b) is the prior for the gamma rate.
    //
    // This becomes increasingly accurate as the prior distribution narrows.

    static const double MINIMUM_GAMMA_SHAPE = 100.0;

    LOG_TRACE("likelihoodShape = " << likelihoodShape << ", priorShape = " << priorShape << ", priorRate = " << priorRate);

    try {
        if (isNonInformative) {
            // The non-informative prior is improper and effectively zero
            // everywhere. (It is acceptable to approximate all finite samples
            // as at the median of this distribution.)
            for (std::size_t i = 0u; i < samples.size(); ++i) {
                double n = maths_t::count(weightStyles, weights[i]);
                double x = samples[i] + offset;
                result = aggregate(result, func(CTools::SImproperDistribution(), x), n);
            }
        } else if (priorShape > 2 && priorShape > likelihoodShape * MINIMUM_GAMMA_SHAPE) {
            // The marginal likelihood is well approximated by a moment matched
            // gamma distribution. By considering:
            //   E[ E[X | a, b] ] = E[ a' / B ]
            //   E[ E[(X - E[X | a, b])^2 | a, b] ] = E[ a' / B^2 ]
            //
            // where,
            //   a' is the likelihood shape.
            //   B is the likelihood rate and B ~ Gamma(a, b).
            //   a and b are the prior shape and rate parameters, respectively.
            //   The outer expectation E[.] is w.r.t. the prior on B.
            //
            // It is possible to show that the moment matched gamma distribution
            // has:
            //   shape = (a - 2) / (a - 1) * a'
            //   rate = (a - 2) / b.
            //
            // We use this approximation to avoid calculating the incomplete beta
            // function, which can be very slow particularly for large alpha and
            // beta.

            double shape = (priorShape - 2.0) / (priorShape - 1.0) * likelihoodShape;
            double rate = (priorShape - 2.0) / priorRate;
            LOG_TRACE("shape = " << shape << ", rate = " << rate);

            for (std::size_t i = 0u; i < samples.size(); ++i) {
                // We assume the data are described by X = Y - u where, Y is
                // gamma distributed and u is a constant offset. This means
                // that {x(i) + u} are gamma distributed.

                double n = maths_t::count(weightStyles, weights[i]);
                double varianceScale =
                    maths_t::seasonalVarianceScale(weightStyles, weights[i]) * maths_t::countVarianceScale(weightStyles, weights[i]);

                double x = samples[i] + offset;
                LOG_TRACE("x = " << x);

                double scaledShape = shape / varianceScale;
                double scaledRate = rate / varianceScale;
                boost::math::gamma_distribution<> gamma(scaledShape, 1.0 / scaledRate);

                result = aggregate(result, func(gamma, x), n);
            }
        } else {
            // We use the fact that the random variable is Z = X / (b + X) is
            // beta distributed with parameters alpha equal to likelihoodShape
            // and beta equal to priorShape. Therefore, we can compute the
            // likelihoods by transforming the data as follows:
            //   x -> x / (b + x)
            //
            // and then using the beta distribution.

            for (std::size_t i = 0u; i < samples.size(); ++i) {
                // We assume the data are described by X = Y - u where, Y is
                // gamma distributed and u is a constant offset. This means
                // that {x(i) + u} are gamma distributed.

                double n = maths_t::count(weightStyles, weights[i]);
                double varianceScale =
                    maths_t::seasonalVarianceScale(weightStyles, weights[i]) * maths_t::countVarianceScale(weightStyles, weights[i]);
                double x = samples[i] + offset;
                double scaledLikelihoodShape = likelihoodShape / varianceScale;
                double scaledPriorRate = varianceScale * priorRate;
                boost::math::beta_distribution<> beta(scaledLikelihoodShape, priorShape);
                double z = CTools::sign(x) * std::fabs(x / (scaledPriorRate + x));
                LOG_TRACE("x = " << x << ", z = " << z);

                result = aggregate(result, func(beta, z), n);
            }
        }
    } catch (const std::exception& e) {
        LOG_ERROR("Error calculating joint distribution: "
                  << e.what() << ", offset = " << offset << ", likelihoodShape = " << likelihoodShape << ", priorShape = " << priorShape
                  << ", priorRate = " << priorRate << ", samples = " << core::CContainerPrinter::print(samples));
        return false;
    }

    LOG_TRACE("result = " << result);

    return true;
}

//! Evaluates a specified function object, which must be default constructible,
//! on the joint distribution of a set of the samples at a specified offset.
//!
//! This thin wrapper around the evaluateFunctionOnJointDistribution function
//! so that it can be integrated over the hidden variable representing the
//! actual value of a discrete datum which we assume is in the interval [n, n+1].
template<typename F>
class CEvaluateOnSamples : core::CNonCopyable {
public:
    CEvaluateOnSamples(const TWeightStyleVec& weightStyles,
                       const TDouble1Vec& samples,
                       const TDouble4Vec1Vec& weights,
                       bool isNonInformative,
                       double offset,
                       double likelihoodShape,
                       double priorShape,
                       double priorRate)
        : m_WeightStyles(weightStyles),
          m_Samples(samples),
          m_Weights(weights),
          m_IsNonInformative(isNonInformative),
          m_Offset(offset),
          m_LikelihoodShape(likelihoodShape),
          m_PriorShape(priorShape),
          m_PriorRate(priorRate) {}

    bool operator()(double x, double& result) const {
        return evaluateFunctionOnJointDistribution(m_WeightStyles,
                                                   m_Samples,
                                                   m_Weights,
                                                   F(),
                                                   SPlusWeight(),
                                                   m_IsNonInformative,
                                                   m_Offset + x,
                                                   m_LikelihoodShape,
                                                   m_PriorShape,
                                                   m_PriorRate,
                                                   result);
    }

private:
    const TWeightStyleVec& m_WeightStyles;
    const TDouble1Vec& m_Samples;
    const TDouble4Vec1Vec& m_Weights;
    bool m_IsNonInformative;
    double m_Offset;
    double m_LikelihoodShape;
    double m_PriorShape;
    double m_PriorRate;
};

//! Computes the probability of seeing less likely samples at a specified offset.
//!
//! This thin wrapper around the evaluateFunctionOnJointDistribution function
//! so that it can be integrated over the hidden variable representing the
//! actual value of a discrete datum which we assume is in the interval [n, n+1].
class CProbabilityOfLessLikelySamples : core::CNonCopyable {
public:
    CProbabilityOfLessLikelySamples(maths_t::EProbabilityCalculation calculation,
                                    const TWeightStyleVec& weightStyles,
                                    const TDouble1Vec& samples,
                                    const TDouble4Vec1Vec& weights,
                                    bool isNonInformative,
                                    double offset,
                                    double likelihoodShape,
                                    double priorShape,
                                    double priorRate)
        : m_Calculation(calculation),
          m_WeightStyles(weightStyles),
          m_Samples(samples),
          m_Weights(weights),
          m_IsNonInformative(isNonInformative),
          m_Offset(offset),
          m_LikelihoodShape(likelihoodShape),
          m_PriorShape(priorShape),
          m_PriorRate(priorRate),
          m_Tail(0) {}

    bool operator()(double x, double& result) const {
        CJointProbabilityOfLessLikelySamples probability;
        maths_t::ETail tail = maths_t::E_UndeterminedTail;

        if (!evaluateFunctionOnJointDistribution(
                m_WeightStyles,
                m_Samples,
                m_Weights,
                boost::bind<double>(CTools::CProbabilityOfLessLikelySample(m_Calculation), _1, _2, boost::ref(tail)),
                CJointProbabilityOfLessLikelySamples::SAddProbability(),
                m_IsNonInformative,
                m_Offset + x,
                m_LikelihoodShape,
                m_PriorShape,
                m_PriorRate,
                probability) ||
            !probability.calculate(result)) {
            LOG_ERROR("Failed to compute probability of less likely samples");
            return false;
        }

        m_Tail = m_Tail | tail;

        return true;
    }

<<<<<<< HEAD
    maths_t::ETail tail(void) const { return static_cast<maths_t::ETail>(m_Tail); }
=======
        maths_t::ETail tail() const
        {
            return static_cast<maths_t::ETail>(m_Tail);
        }
>>>>>>> d4e4cca7

private:
    maths_t::EProbabilityCalculation m_Calculation;
    const TWeightStyleVec& m_WeightStyles;
    const TDouble1Vec& m_Samples;
    const TDouble4Vec1Vec& m_Weights;
    bool m_IsNonInformative;
    double m_Offset;
    double m_LikelihoodShape;
    double m_PriorShape;
    double m_PriorRate;
    mutable int m_Tail;
};

//! Compute the joint marginal log likelihood function of a collection
//! of independent samples from the gamma process. This is obtained by
//! integrating over the prior distribution for the rate. In particular,
//! it can be shown that:
//!   log( L(x, a' | a, b) ) =
//!     log( Product_i{ x(i) }^(a' - 1)
//!          / Gamma(a') ^ n
//!          * b ^ a
//!          / Gamma(a)
//!          * Gamma(n * a' + a)
//!          / (b + Sum_i( x(i) ))^(n * a' + a) ).
//!
//! Here,
//!   x = {y(i) + u} and {y(i)} is the sample vector and u the constant offset.
//!   n = |x| the number of elements in the sample vector.
//!   a' is the (maximum) likelihood shape of the gamma process.
//!   a and b are the prior gamma shape and rate, respectively.
class CLogMarginalLikelihood : core::CNonCopyable {
public:
    CLogMarginalLikelihood(const TWeightStyleVec& weightStyles,
                           const TDouble1Vec& samples,
                           const TDouble4Vec1Vec& weights,
                           double offset,
                           double likelihoodShape,
                           double priorShape,
                           double priorRate)
        : m_WeightStyles(weightStyles),
          m_Samples(samples),
          m_Weights(weights),
          m_Offset(offset),
          m_LikelihoodShape(likelihoodShape),
          m_PriorShape(priorShape),
          m_PriorRate(priorRate),
          m_NumberSamples(0.0),
          m_ImpliedShape(0.0),
          m_Constant(0.0),
          m_ErrorStatus(maths_t::E_FpNoErrors) {
        this->precompute();
    }

    //! Evaluate the log marginal likelihood at the offset \p x.
    bool operator()(double x, double& result) const {
        if (m_ErrorStatus & maths_t::E_FpFailed) {
            return false;
        }

<<<<<<< HEAD
        double logSamplesSum = 0.0;
        double sampleSum = 0.0;
        double logSeasonalScaleSum = 0.0;

        try {
            for (std::size_t i = 0u; i < m_Samples.size(); ++i) {
                double n = maths_t::countForUpdate(m_WeightStyles, m_Weights[i]);
                double varianceScale = maths_t::seasonalVarianceScale(m_WeightStyles, m_Weights[i]) *
                                       maths_t::countVarianceScale(m_WeightStyles, m_Weights[i]);

                double sample = m_Samples[i] + x + m_Offset;

                if (sample <= 0.0) {
                    // Technically, the marginal likelihood is zero here
                    // so the log would be infinite. We use minus max
                    // double because log(0) = HUGE_VALUE, which causes
                    // problems for Windows. Calling code is notified
                    // when the calculation overflows and should avoid
                    // taking the exponential since this will underflow
                    // and pollute the floating point environment. This
                    // may cause issues for some library function
                    // implementations (see fe*exceptflag for more details).
                    result = boost::numeric::bounds<double>::lowest();
                    this->addErrorStatus(maths_t::E_FpOverflowed);
                    return false;
=======
        //! Evaluate the log marginal likelihood at the offset \p x.
        bool operator()(double x, double &result) const
        {
            if (m_ErrorStatus & maths_t::E_FpFailed)
            {
                return false;
            }

            double logSamplesSum = 0.0;
            double sampleSum = 0.0;
            double logSeasonalScaleSum = 0.0;

            try
            {
                for (std::size_t i = 0u; i < m_Samples.size(); ++i)
                {
                    double n = maths_t::countForUpdate(m_WeightStyles, m_Weights[i]);
                    double varianceScale =  maths_t::seasonalVarianceScale(m_WeightStyles, m_Weights[i])
                                          * maths_t::countVarianceScale(m_WeightStyles, m_Weights[i]);

                    double sample = m_Samples[i] + x + m_Offset;

                    if (sample <= 0.0)
                    {
                        // Technically, the marginal likelihood is zero here
                        // so the log would be infinite. We use minus max
                        // double because log(0) = HUGE_VALUE, which causes
                        // problems for Windows. Calling code is notified
                        // when the calculation overflows and should avoid
                        // taking the exponential since this will underflow
                        // and pollute the floating point environment. This
                        // may cause issues for some library function
                        // implementations (see fe*exceptflag for more details).
                        result = boost::numeric::bounds<double>::lowest();
                        this->addErrorStatus(maths_t::E_FpOverflowed);
                        return false;
                    }
                    logSamplesSum += n * (m_LikelihoodShape / varianceScale - 1.0) * std::log(sample);
                    sampleSum += n / varianceScale * sample;
>>>>>>> d4e4cca7
                }
                logSamplesSum += n * (m_LikelihoodShape / varianceScale - 1.0) * ::log(sample);
                sampleSum += n / varianceScale * sample;
            }
<<<<<<< HEAD
        } catch (const std::exception& e) {
            LOG_ERROR("Failed to calculate likelihood: " << e.what());
            this->addErrorStatus(maths_t::E_FpFailed);
            return false;
        }

        result = m_Constant + logSamplesSum - m_ImpliedShape * ::log(m_PriorRate + sampleSum) - logSeasonalScaleSum;

        return true;
    }

    //! Retrieve the error status for the integration.
    maths_t::EFloatingPointErrorStatus errorStatus(void) const { return m_ErrorStatus; }

private:
    //! Compute all the constants in the integrand.
    void precompute(void) {
        m_NumberSamples = 0.0;
        double logVarianceScaleSum = 0.0;
        double nResidual = 0.0;
        double logGammaScaledLikelihoodShape = 0.0;
        double scaledImpliedShape = 0.0;

        try {
            for (std::size_t i = 0u; i < m_Weights.size(); ++i) {
                double n = maths_t::countForUpdate(m_WeightStyles, m_Weights[i]);
                double varianceScale = maths_t::seasonalVarianceScale(m_WeightStyles, m_Weights[i]) *
                                       maths_t::countVarianceScale(m_WeightStyles, m_Weights[i]);
                m_NumberSamples += n;
                if (varianceScale != 1.0) {
                    logVarianceScaleSum -= m_LikelihoodShape / varianceScale * ::log(varianceScale);
                    logGammaScaledLikelihoodShape += n * boost::math::lgamma(m_LikelihoodShape / varianceScale);
                    scaledImpliedShape += n * m_LikelihoodShape / varianceScale;
                } else {
                    nResidual += n;
=======
            catch (const std::exception &e)
            {
                LOG_ERROR("Failed to calculate likelihood: " << e.what());
                this->addErrorStatus(maths_t::E_FpFailed);
                return false;
            }

            result = m_Constant
                     + logSamplesSum
                     - m_ImpliedShape * std::log(m_PriorRate + sampleSum)
                     - logSeasonalScaleSum;

            return true;
        }

        //! Retrieve the error status for the integration.
        maths_t::EFloatingPointErrorStatus errorStatus() const
        {
            return m_ErrorStatus;
        }

    private:
        //! Compute all the constants in the integrand.
        void precompute()
        {
            m_NumberSamples = 0.0;
            double logVarianceScaleSum = 0.0;
            double nResidual = 0.0;
            double logGammaScaledLikelihoodShape = 0.0;
            double scaledImpliedShape = 0.0;

            try
            {
                for (std::size_t i = 0u; i < m_Weights.size(); ++i)
                {
                     double n = maths_t::countForUpdate(m_WeightStyles, m_Weights[i]);
                     double varianceScale =  maths_t::seasonalVarianceScale(m_WeightStyles, m_Weights[i])
                                           * maths_t::countVarianceScale(m_WeightStyles, m_Weights[i]);
                     m_NumberSamples += n;
                     if (varianceScale != 1.0)
                     {
                         logVarianceScaleSum -= m_LikelihoodShape
                                               / varianceScale
                                               * std::log(varianceScale);
                         logGammaScaledLikelihoodShape +=
                                 n * boost::math::lgamma(m_LikelihoodShape / varianceScale);
                         scaledImpliedShape += n * m_LikelihoodShape / varianceScale;
                     }
                     else
                     {
                         nResidual += n;
                     }
>>>>>>> d4e4cca7
                }
            }

            m_ImpliedShape = scaledImpliedShape + nResidual * m_LikelihoodShape + m_PriorShape;

            LOG_TRACE("numberSamples = " << m_NumberSamples);

<<<<<<< HEAD
            m_Constant = m_PriorShape * ::log(m_PriorRate) - boost::math::lgamma(m_PriorShape) + logVarianceScaleSum -
                         logGammaScaledLikelihoodShape - nResidual * boost::math::lgamma(m_LikelihoodShape) +
                         boost::math::lgamma(m_ImpliedShape);
        } catch (const std::exception& e) {
            LOG_ERROR("Error calculating marginal likelihood: " << e.what());
            this->addErrorStatus(maths_t::E_FpFailed);
=======
                m_Constant = m_PriorShape * std::log(m_PriorRate)
                             - boost::math::lgamma(m_PriorShape)
                             + logVarianceScaleSum
                             - logGammaScaledLikelihoodShape
                             - nResidual * boost::math::lgamma(m_LikelihoodShape)
                             + boost::math::lgamma(m_ImpliedShape);
            }
            catch (const std::exception &e)
            {
                LOG_ERROR("Error calculating marginal likelihood: " << e.what());
                this->addErrorStatus(maths_t::E_FpFailed);
            }
>>>>>>> d4e4cca7
        }
    }

    //! Update the error status.
    void addErrorStatus(maths_t::EFloatingPointErrorStatus status) const {
        m_ErrorStatus = static_cast<maths_t::EFloatingPointErrorStatus>(m_ErrorStatus | status);
    }

private:
    const TWeightStyleVec& m_WeightStyles;
    const TDouble1Vec& m_Samples;
    const TDouble4Vec1Vec& m_Weights;
    double m_Offset;
    double m_LikelihoodShape;
    double m_PriorShape;
    double m_PriorRate;
    double m_NumberSamples;
    double m_ImpliedShape;
    double m_Constant;
    mutable maths_t::EFloatingPointErrorStatus m_ErrorStatus;
};

} // detail::

// We use short field names to reduce the state size
const std::string OFFSET_TAG("a");
const std::string LIKELIHOOD_SHAPE_TAG("b");
const std::string LOG_SAMPLES_MEAN_TAG("c");
const std::string SAMPLE_MOMENTS_TAG("d");
const std::string PRIOR_SHAPE_TAG("e");
const std::string PRIOR_RATE_TAG("f");
const std::string NUMBER_SAMPLES_TAG("g");
//const std::string MINIMUM_TAG("h"); No longer used
//const std::string MAXIMUM_TAG("i"); No longer used
const std::string DECAY_RATE_TAG("j");
const std::string EMPTY_STRING;
}

CGammaRateConjugate::CGammaRateConjugate(maths_t::EDataType dataType,
                                         double offset,
                                         double shape,
                                         double rate,
                                         double decayRate,
                                         double offsetMargin)
    : CPrior(dataType, decayRate),
      m_Offset(offset),
      m_OffsetMargin(offsetMargin),
      m_LikelihoodShape(1.0),
      m_PriorShape(shape),
      m_PriorRate(rate) {
}

CGammaRateConjugate::CGammaRateConjugate(const SDistributionRestoreParams& params,
                                         core::CStateRestoreTraverser& traverser,
                                         double offsetMargin)
    : CPrior(params.s_DataType, 0.0),
      m_Offset(0.0),
      m_OffsetMargin(offsetMargin),
      m_LikelihoodShape(1.0),
      m_PriorShape(0.0),
      m_PriorRate(0.0) {
    traverser.traverseSubLevel(boost::bind(&CGammaRateConjugate::acceptRestoreTraverser, this, _1));
}

bool CGammaRateConjugate::acceptRestoreTraverser(core::CStateRestoreTraverser& traverser) {
    do {
        const std::string& name = traverser.name();
        RESTORE_SETUP_TEARDOWN(
            DECAY_RATE_TAG, double decayRate, core::CStringUtils::stringToType(traverser.value(), decayRate), this->decayRate(decayRate))
        RESTORE_BUILT_IN(OFFSET_TAG, m_Offset)
        RESTORE_BUILT_IN(LIKELIHOOD_SHAPE_TAG, m_LikelihoodShape)
        RESTORE(LOG_SAMPLES_MEAN_TAG, m_LogSamplesMean.fromDelimited(traverser.value()))
        RESTORE(SAMPLE_MOMENTS_TAG, m_SampleMoments.fromDelimited(traverser.value()))
        RESTORE_BUILT_IN(PRIOR_SHAPE_TAG, m_PriorShape)
        RESTORE_BUILT_IN(PRIOR_RATE_TAG, m_PriorRate)
        RESTORE_SETUP_TEARDOWN(NUMBER_SAMPLES_TAG,
                               double numberSamples,
                               core::CStringUtils::stringToType(traverser.value(), numberSamples),
                               this->numberSamples(numberSamples))
    } while (traverser.next());

    return true;
}

CGammaRateConjugate
CGammaRateConjugate::nonInformativePrior(maths_t::EDataType dataType, double offset, double decayRate, double offsetMargin) {
    return CGammaRateConjugate(dataType, offset + offsetMargin, NON_INFORMATIVE_SHAPE, NON_INFORMATIVE_RATE, decayRate, offsetMargin);
}

<<<<<<< HEAD
CGammaRateConjugate::EPrior CGammaRateConjugate::type(void) const {
    return E_Gamma;
}

CGammaRateConjugate* CGammaRateConjugate::clone(void) const {
=======
CGammaRateConjugate::EPrior CGammaRateConjugate::type() const
{
    return E_Gamma;
}

CGammaRateConjugate *CGammaRateConjugate::clone() const
{
>>>>>>> d4e4cca7
    return new CGammaRateConjugate(*this);
}

void CGammaRateConjugate::setToNonInformative(double offset, double decayRate) {
    *this = nonInformativePrior(this->dataType(), offset + this->offsetMargin(), decayRate, this->offsetMargin());
}

<<<<<<< HEAD
double CGammaRateConjugate::offsetMargin(void) const {
    return m_OffsetMargin;
}

bool CGammaRateConjugate::needsOffset(void) const {
=======
double CGammaRateConjugate::offsetMargin() const
{
    return m_OffsetMargin;
}

bool CGammaRateConjugate::needsOffset() const
{
>>>>>>> d4e4cca7
    return true;
}

double CGammaRateConjugate::adjustOffset(const TWeightStyleVec& weightStyles, const TDouble1Vec& samples, const TDouble4Vec1Vec& weights) {
    COffsetCost cost(*this);
    CApplyOffset apply(*this);
    return this->adjustOffsetWithCost(weightStyles, samples, weights, cost, apply);
}

<<<<<<< HEAD
double CGammaRateConjugate::offset(void) const {
=======
double CGammaRateConjugate::offset() const
{
>>>>>>> d4e4cca7
    return m_Offset;
}

void CGammaRateConjugate::addSamples(const TWeightStyleVec& weightStyles, const TDouble1Vec& samples, const TDouble4Vec1Vec& weights) {
    if (samples.empty()) {
        return;
    }

    if (samples.size() != weights.size()) {
        LOG_ERROR("Mismatch in samples '" << core::CContainerPrinter::print(samples) << "' and weights '"
                                          << core::CContainerPrinter::print(weights) << "'");
        return;
    }

    this->adjustOffset(weightStyles, samples, weights);
    this->CPrior::addSamples(weightStyles, samples, weights);

    // We assume the data are described by X = Y - u where, Y is gamma
    // distributed and u is a constant offset.
    //
    // If y = {y(i)} denotes the sample vector, then x = {y(i) + u} are
    // gamma distributed with shape a' and rate b', and the likelihood
    // function is:
    //   likelihood(x, a' | b') ~
    //     Product_i{ b' ^ a' * x(i) ^ (a' - 1) * exp(-b' * x(i)) }.
    //
    // Note that we treat the likelihood as a function of the free parameter
    // a' for which we do not have prior distribution. Instead we estimate
    // this by maximizing the posterior marginal likelihood function for the
    // data. It can be shown that this is equivalent to solving:
    //   f(n * a' + 1) - f(a')
    //     = log( Sum_i(x(i)) ) - Sum_i( log(x(i)) ) / n             (1)
    //
    // where f(.) is the digamma function, i.e. the derivative of the log of
    // the gamma function. This means that sufficient statistics for estimating
    // a' are Sum_i( x(i) ), Sum_i( log(x(i)) ) and n the number of samples.
    // We maintain these statistics and compute a' by solving (1) after each
    // update.
    //
    // The conjugate prior for b' is gamma and the update of the posterior
    // with n independent samples comes from:
    //   likelihood(x, a' | b') * prior(b' | a, b)                   (2)
    //
    // where,
    //   prior(b' | a, b) ~ b'^(a - 1) * exp(-b * b')
    //
    // Equation (2) implies that the parameters of the prior distribution
    // update as follows:
    //   a -> a + n * a'
    //   b -> b + Sum_i( x(i) )
    //
    // Note that the weight of the sample x(i) is interpreted as its count,
    // i.e. n(i), so for example updating with {(x, 2)} is equivalent to
    // updating with {x, x}.
    //
    // Since these values can be computed on the fly from the sample mean and
    // number of samples we do not maintain separate variables for them.
    //
    // If the data are discrete then we approximate the discrete distribution
    // by saying it is uniform on the intervals [n,n+1] for each integral n.
    // This is like saying that the data are samples from:
    //   X' = X + Z
    //
    // where,
    //   Z is uniform in the interval [0,1].
    //
    // We care about the limiting behaviour of the filter, i.e. as the number
    // of samples n->inf. In this case, the uniform law of large numbers gives
    // that:
    //   Sum_i( f(x(i) + z(i)) ) -> E[ Sum_i( f(x(i) + Z) ) ]
    //
    // We use this to evaluate:
    //   mean(log(x(i) + z(i)))
    //     -> 1/n * Sum_i( (x(i) + 1) * log(x(i) + 1) - x(i) * log(x(i)) - 1 )
    //
    //   mean(x(i) + z(i))
    //     -> 1/n * Sum_i( x(i) ) + 1/2
    //
    // and
    //   var(x(i) + z(i))
    //     = Sum_i( (x(i) + z(i) - 1/n * Sum_i( x(i) + z(i) ))^2 )
    //     -> Sum_i( x(i) - 1/n * Sum_j( x(j) ) ) - n / 12

    TMeanAccumulator logSamplesMean = m_LogSamplesMean;
    TMeanVarAccumulator sampleMoments = m_SampleMoments;

    try {
        double shift = boost::math::digamma(m_LikelihoodShape);
        for (std::size_t i = 0u; i < samples.size(); ++i) {
            double n = maths_t::countForUpdate(weightStyles, weights[i]);
            double varianceScale =
                maths_t::seasonalVarianceScale(weightStyles, weights[i]) * maths_t::countVarianceScale(weightStyles, weights[i]);

            double x = samples[i] + m_Offset;
            if (!CMathsFuncs::isFinite(x) || x <= 0.0) {
                LOG_ERROR("Discarding " << x << " it's not gamma");
                continue;
            }

<<<<<<< HEAD
            double shift_ = -shift + boost::math::digamma(m_LikelihoodShape / varianceScale) + ::log(varianceScale);

            if (this->isInteger()) {
                double logxInvPlus1 = ::log(1.0 / x + 1.0);
                double logxPlus1 = ::log(x + 1.0);
                m_LogSamplesMean.add(x * logxInvPlus1 + logxPlus1 - 1.0 - shift_, n / varianceScale);
                m_SampleMoments.add(x + 0.5, n / varianceScale);
            } else {
                m_LogSamplesMean.add(::log(x) - shift_, n / varianceScale);
=======
            double shift_ = - shift
                            + boost::math::digamma(m_LikelihoodShape / varianceScale)
                            + std::log(varianceScale);

            if (this->isInteger())
            {
                double logxInvPlus1 = std::log(1.0 / x + 1.0);
                double logxPlus1 = std::log(x + 1.0);
                m_LogSamplesMean.add(x * logxInvPlus1 + logxPlus1 - 1.0 - shift_, n / varianceScale);
                m_SampleMoments.add(x + 0.5, n / varianceScale);
            }
            else
            {
                m_LogSamplesMean.add(std::log(x) - shift_, n / varianceScale);
>>>>>>> d4e4cca7
                m_SampleMoments.add(x, n / varianceScale);
            }
        }
    } catch (const std::exception& e) {
        LOG_ERROR("Failed to update likelihood: " << e.what());
        return;
    }

    // If the coefficient of variation of the data is too small we run
    // in to numerical problems. We truncate the variation by modeling
    // the impact of an actual variation (standard deviation divided by
    // mean) in the data of size MINIMUM_COEFFICIENT_OF_VARATION on the
    // sample log mean and moments. Note that if the data are integer
    // then we limit the coefficient of variation to be:
    //   "s.t.d. + (1 / 12)^(1/2)" / mean
    //
    // This is equivalent to adding on the variance of the latent
    // variable.

    detail::truncateVariance(this->isInteger(), logSamplesMean, sampleMoments);
    detail::truncateVariance(this->isInteger(), m_LogSamplesMean, m_SampleMoments);

    m_LikelihoodShape = detail::maximumLikelihoodShape(m_LikelihoodShape, logSamplesMean, m_LogSamplesMean, sampleMoments, m_SampleMoments);

    LOG_TRACE("m_Offset = " << m_Offset << ", m_LikelihoodShape = " << m_LikelihoodShape << ", m_LogSamplesMean = " << m_LogSamplesMean
                            << ", m_SampleMoments = " << m_SampleMoments << ", m_PriorShape = " << m_PriorShape
                            << ", m_PriorRate = " << m_PriorRate);

    if (this->isBad()) {
        LOG_ERROR("Update failed (" << this->debug() << ")");
        LOG_ERROR("samples = " << core::CContainerPrinter::print(samples));
        LOG_ERROR("weights = " << core::CContainerPrinter::print(weights));
        this->setToNonInformative(this->offsetMargin(), this->decayRate());
    }
}

void CGammaRateConjugate::propagateForwardsByTime(double time) {
    if (!CMathsFuncs::isFinite(time) || time < 0.0) {
        LOG_ERROR("Bad propagation time " << time);
        return;
    }

    if (this->isNonInformative()) {
        // Nothing to be done.
        return;
    }

    // We want to increase the variance of the gamma distribution while
    // holding its mean constant s.t. in the limit t -> inf var -> inf.
    // The mean and variance are a / b and a / b^2, respectively, for
    // shape a and rate b so choose a factor f in the range [0, 1] and
    // update as follows:
    //   a -> f * a
    //   b -> f * b
    //
    // Thus the mean is unchanged and variance is increased by 1 / f.
    //
    // This amounts to the following transformations of the sample moments:
    //   n -> f * n
    //   mean( x(i) ) -> mean( x(i) )
    //   mean( log(x(i) ) -> mean( log(x(i) )
    //   var( x(i) ) -> f / (f * n - 1) * var( x(i) )

    TMeanAccumulator logSamplesMean = m_LogSamplesMean;
    TMeanVarAccumulator sampleMoments = m_SampleMoments;

    double count = CBasicStatistics::count(m_LogSamplesMean);
<<<<<<< HEAD
    double alpha = ::exp(-this->decayRate() * time);
    alpha = count > detail::NON_INFORMATIVE_COUNT ? (alpha * count + (1.0 - alpha) * detail::NON_INFORMATIVE_COUNT) / count : 1.0;
    if (alpha < 1.0) {
=======
    double alpha = std::exp(-this->decayRate() * time);
    alpha = count > detail::NON_INFORMATIVE_COUNT ?
            (alpha * count + (1.0 - alpha) * detail::NON_INFORMATIVE_COUNT) / count : 1.0;
    if (alpha < 1.0)
    {
>>>>>>> d4e4cca7
        m_LogSamplesMean.age(alpha);
        m_SampleMoments.age(alpha);
        m_LikelihoodShape =
            detail::maximumLikelihoodShape(m_LikelihoodShape, logSamplesMean, m_LogSamplesMean, sampleMoments, m_SampleMoments);
    }

    this->numberSamples(this->numberSamples() * alpha);

    LOG_TRACE("m_LikelihoodShape = " << m_LikelihoodShape << ", m_LogSamplesMean = " << m_LogSamplesMean
                                     << ", m_SampleMoments = " << m_SampleMoments << ", numberSamples = " << this->numberSamples());
}

<<<<<<< HEAD
CGammaRateConjugate::TDoubleDoublePr CGammaRateConjugate::marginalLikelihoodSupport(void) const {
    return std::make_pair(-m_Offset, boost::numeric::bounds<double>::highest());
}

double CGammaRateConjugate::marginalLikelihoodMean(void) const {
=======
CGammaRateConjugate::TDoubleDoublePr CGammaRateConjugate::marginalLikelihoodSupport() const
{
    return std::make_pair(-m_Offset, boost::numeric::bounds<double>::highest());
}

double CGammaRateConjugate::marginalLikelihoodMean() const
{
>>>>>>> d4e4cca7
    return this->isInteger() ? this->mean() - 0.5 : this->mean();
}

double CGammaRateConjugate::marginalLikelihoodMode(const TWeightStyleVec& weightStyles, const TDouble4Vec& weights) const {
    double varianceScale = 1.0;
    try {
        varianceScale = maths_t::seasonalVarianceScale(weightStyles, weights) * maths_t::countVarianceScale(weightStyles, weights);
    } catch (const std::exception& e) { LOG_ERROR("Failed to get variance scale: " << e.what()); }

    if (!this->isNonInformative()) {
        // We use the fact that the marginal likelihood is the distribution
        // of the R.V. defined as:
        //   X = b * Z / (1 - Z) - u                                    (1)
        //
        // where,
        //   u is a constant offset.
        //   b is the prior rate.
        //   Z is beta distributed with alpha equal to m_LikelihoodShape
        //   and beta equal to m_PriorShape.
        //
        // So the mode occurs at the r.h.s. of (1) evaluated at the mode of Z.

        double scaledLikelihoodShape = m_LikelihoodShape / varianceScale;
        if (scaledLikelihoodShape > 1.0 && this->priorShape() > 1.0) {
            try {
                double scaledPriorRate = varianceScale * this->priorRate();
                boost::math::beta_distribution<> beta(scaledLikelihoodShape, this->priorShape());
                double mode = boost::math::mode(beta);
                return scaledPriorRate * mode / (1.0 - mode) - m_Offset;
            } catch (const std::exception& e) {
                LOG_ERROR("Failed to compute marginal likelihood mode: " << e.what() << ", likelihood shape = " << m_LikelihoodShape
                                                                         << ", prior shape = " << this->priorShape());
            }
        }
    }

    // We use the fact that for a gamma distribution:
    //   mean = a/b,
    //   mode = (a-1)/b and
    //   variance = a/b^2
    //
    // So provided mean isn't zero the mode is:
    //   (mean^2 - variance) / mean

    double mean = CBasicStatistics::mean(m_SampleMoments);
    double variance = varianceScale * CBasicStatistics::variance(m_SampleMoments);
    return std::max(mean == 0.0 ? 0.0 : mean - variance / mean, 0.0) - m_Offset;
}

double CGammaRateConjugate::marginalLikelihoodVariance(const TWeightStyleVec& weightStyles, const TDouble4Vec& weights) const {
    if (this->isNonInformative()) {
        return boost::numeric::bounds<double>::highest();
    }

    // This is just E_{B}[Var(X | B)] where B is the rate prior. There is
    // a complication due to the fact that variance is a function of both
    // X and the mean, which is a random variable. We can write Var(X | B)
    // as
    //   E[ (X - M)^2 + (M - m)^2 | B ]
    //
    // and use the fact that X conditioned on B is gamma with shape equal
    // to the maximum likelihood shape and scale equal to B and m' = a' / B.
    // The first term evaluates to a' / B^2 and the expectation of 1 / B^2
    // w.r.t. the prior is b^2 / (a-1) / (a-2). Similarly, it is possible
    // to show that Var(a' / B) = a'^2 * E[ 1.0 / B^2 - (b / (a - 1))^2]
    // whence...

    double varianceScale = 1.0;
    try {
        varianceScale = maths_t::seasonalVarianceScale(weightStyles, weights) * maths_t::countVarianceScale(weightStyles, weights);
    } catch (const std::exception& e) { LOG_ERROR("Failed to get variance scale: " << e.what()); }
    double a = this->priorShape();
    if (a <= 2.0) {
        return varianceScale * CBasicStatistics::variance(m_SampleMoments);
    }
    double b = this->priorRate();
    return varianceScale * (1.0 + m_LikelihoodShape / (a - 1.0)) * m_LikelihoodShape * b * b / (a - 1.0) / (a - 2.0);
}

CGammaRateConjugate::TDoubleDoublePr CGammaRateConjugate::marginalLikelihoodConfidenceInterval(double percentage,
                                                                                               const TWeightStyleVec& weightStyles,
                                                                                               const TDouble4Vec& weights) const {
    if (this->isNonInformative()) {
        return this->marginalLikelihoodSupport();
    }

    percentage /= 100.0;
    percentage = CTools::truncate(percentage, 0.0, 1.0);

    // We use the fact that the marginal likelihood is the distribution
    // of the R.V. defined as:
    //   X = b * Z / (1 - Z) - u
    //
    // where,
    //   u is a constant offset.
    //   b is the prior rate.
    //   Z is beta distributed with alpha equal to m_LikelihoodShape
    //   and beta equal to m_PriorShape.

    try {
        double varianceScale = maths_t::seasonalVarianceScale(weightStyles, weights) * maths_t::countVarianceScale(weightStyles, weights);
        double scaledLikelihoodShape = m_LikelihoodShape / varianceScale;
        double scaledPriorRate = varianceScale * this->priorRate();
        boost::math::beta_distribution<> beta(scaledLikelihoodShape, this->priorShape());
        double x1 = boost::math::quantile(beta, (1.0 - percentage) / 2.0);
        x1 = scaledPriorRate * x1 / (1.0 - x1) - m_Offset - (this->isInteger() ? 0.5 : 0.0);
        double x2 = x1;
        if (percentage > 0.0) {
            x2 = boost::math::quantile(beta, (1.0 + percentage) / 2.0);
            x2 = scaledPriorRate * x2 / (1.0 - x2) - m_Offset - (this->isInteger() ? 0.5 : 0.0);
        }
        LOG_TRACE("x1 = " << x1 << ", x2 = " << x2);
        return std::make_pair(x1, x2);
    } catch (const std::exception& e) { LOG_ERROR("Failed to compute confidence interval: " << e.what()); }

    return this->marginalLikelihoodSupport();
}

maths_t::EFloatingPointErrorStatus CGammaRateConjugate::jointLogMarginalLikelihood(const TWeightStyleVec& weightStyles,
                                                                                   const TDouble1Vec& samples,
                                                                                   const TDouble4Vec1Vec& weights,
                                                                                   double& result) const {
    result = 0.0;

    if (samples.empty()) {
        LOG_ERROR("Can't compute likelihood for empty sample set");
        return maths_t::E_FpFailed;
    }

    if (samples.size() != weights.size()) {
        LOG_ERROR("Mismatch in samples '" << core::CContainerPrinter::print(samples) << "' and weights '"
                                          << core::CContainerPrinter::print(weights) << "'");
        return maths_t::E_FpFailed;
    }

    if (this->isNonInformative()) {
        // The non-informative likelihood is improper and effectively
        // zero everywhere. We use minus max double because
        // log(0) = HUGE_VALUE, which causes problems for Windows.
        // Calling code is notified when the calculation overflows
        // and should avoid taking the exponential since this will
        // underflow and pollute the floating point environment. This
        // may cause issues for some library function implementations
        // (see fe*exceptflag for more details).
        result = boost::numeric::bounds<double>::lowest();
        return maths_t::E_FpOverflowed;
    }

    maths_t::EFloatingPointErrorStatus status = maths_t::E_FpFailed;
    try {
        detail::CLogMarginalLikelihood logMarginalLikelihood(
            weightStyles, samples, weights, m_Offset, m_LikelihoodShape, this->priorShape(), this->priorRate());
        if (this->isInteger()) {
            // If the data are discrete we compute the approximate expectation
            // w.r.t. to the hidden offset of the samples Z, which is uniform
            // on the interval [0,1].
            CIntegration::logGaussLegendre<CIntegration::OrderThree>(logMarginalLikelihood, 0.0, 1.0, result);
        } else {
            logMarginalLikelihood(0.0, result);
        }

        status = static_cast<maths_t::EFloatingPointErrorStatus>(logMarginalLikelihood.errorStatus() | CMathsFuncs::fpStatus(result));
        if (status & maths_t::E_FpFailed) {
            LOG_ERROR("Failed to compute log likelihood (" << this->debug() << ")");
            LOG_ERROR("samples = " << core::CContainerPrinter::print(samples));
            LOG_ERROR("weights = " << core::CContainerPrinter::print(weights));
        } else if (status & maths_t::E_FpOverflowed) {
            LOG_TRACE("Log likelihood overflowed for (" << this->debug() << ")");
            LOG_TRACE("samples = " << core::CContainerPrinter::print(samples));
            LOG_TRACE("weights = " << core::CContainerPrinter::print(weights));
        }
    } catch (const std::exception& e) { LOG_ERROR("Failed to compute likelihood: " << e.what()); }
    return status;
}

void CGammaRateConjugate::sampleMarginalLikelihood(std::size_t numberSamples, TDouble1Vec& samples) const {
    samples.clear();

    if (numberSamples == 0 || this->numberSamples() == 0.0) {
        return;
    }

    if (this->isNonInformative()) {
        // We can't sample the marginal likelihood directly so match sample
        // moments and sampled moments.

        numberSamples = std::min(numberSamples, static_cast<std::size_t>(this->numberSamples() + 0.5));
        double mean = CBasicStatistics::mean(m_SampleMoments) - m_Offset;
        double deviation = std::sqrt(CBasicStatistics::variance(m_SampleMoments));
        double root_two = boost::math::double_constants::root_two;

        switch (numberSamples) {
        case 1u:
            samples.push_back(mean);
            break;
        case 2u:
            samples.push_back(mean - deviation / root_two);
            samples.push_back(mean + deviation / root_two);
            break;
        default:
            samples.push_back(mean - deviation);
            samples.push_back(mean);
            samples.push_back(mean + deviation);
            break;
        }

        return;
    }

    // The sampling strategy is to split the marginal likelihood up into
    // equal quantiles and then compute the expectation on each quantile
    // and sample that point, i.e. effectively sample the points:
    //   { n * E[ X * I{[x_q_n(i), x_q_n((i+1))]} ] }
    //
    // where,
    //   X is a R.V. whose distribution is the marginal likelihood.
    //   I{.} is the indicator function.
    //   x_q_n(.) is the n'th quantile function.
    //   i ranges over 0 to n-1.
    //   n is the number of samples.
    //
    // This sampling strategy has various nice properties:
    //   1) The sample quantiles match as many quantiles of the distribution
    //      as possible.
    //   2) The sample mean always matches the distribution mean:
    //        Sum_i( E[X * I{[q_n(i), q_n((i+1))]}] ) = E[X * 1] = E[X]
    //      by linearity of the expectation operator and since the indicators
    //      range over the entire support for X.
    //   3) As the number of samples increase each sample moment tends
    //      asymptotically to each corresponding distribution moment.
    //
    // We use the fact that X / (b + X) = Y where Y is beta distributed
    // with alpha = a' and beta = a to derive the relationship:
    //                                                         x2/(b+x2)
    //   E[ X * I{[x1,x2]} ] =  b*a'/(a-1) * [F(x | a'+1, a-1)]
    //                                                         x1/(b+x1)
    //
    // where,
    //   a and b are the prior gamma likelihood shape and rate, respectively.
    //   a' is the likelihood shape.
    //   F(. | a'+1, a-1) is the c.d.f. of a beta random variable with
    //   alpha = a'+1 and beta = a-1.

    samples.reserve(numberSamples);

    double mean = m_LikelihoodShape * this->priorRate() / (this->priorShape() - 1.0);

    try {
        boost::math::beta_distribution<> beta1(m_LikelihoodShape, this->priorShape());
        boost::math::beta_distribution<> beta2(m_LikelihoodShape + 1.0, this->priorShape() - 1.0);

        LOG_TRACE("mean = " << mean << ", numberSamples = " << numberSamples);

        TDoubleDoublePr support = this->marginalLikelihoodSupport();

        double lastPartialExpectation = 0.0;

        for (std::size_t i = 1u; i < numberSamples; ++i) {
            double q = static_cast<double>(i) / static_cast<double>(numberSamples);
            double xq = boost::math::quantile(beta1, q);

            double partialExpectation = mean * CTools::safeCdf(beta2, xq);

            double sample = static_cast<double>(numberSamples) * (partialExpectation - lastPartialExpectation) - m_Offset;

            LOG_TRACE("sample = " << sample);

            // Sanity check the sample: should be in the distribution support.
            if (sample >= support.first && sample <= support.second) {
                samples.push_back(sample);
            } else {
                LOG_ERROR("Sample out of bounds: sample = " << sample << ", likelihoodShape = " << m_LikelihoodShape
                                                            << ", priorShape = " << this->priorShape() << ", q = " << q << ", x(q) = " << xq
                                                            << ", mean = " << mean);
            }

            lastPartialExpectation = partialExpectation;
        }

        double sample = static_cast<double>(numberSamples) * (mean - lastPartialExpectation) - m_Offset;

        LOG_TRACE("sample = " << sample);

        // Sanity check the sample: should be in the distribution support.
        if (sample >= support.first && sample <= support.second) {
            samples.push_back(sample);
        } else {
            LOG_ERROR("Sample out of bounds: sample = " << sample << ", likelihoodShape = " << m_LikelihoodShape
                                                        << ", priorShape = " << this->priorShape() << ", mean = " << mean);
        }
    } catch (const std::exception& e) {
        LOG_ERROR("Failed to sample: " << e.what() << ", likelihoodShape = " << m_LikelihoodShape << ", priorShape = " << this->priorShape()
                                       << ", mean = " << mean);
    }
}

<<<<<<< HEAD
bool CGammaRateConjugate::minusLogJointCdf(const TWeightStyleVec& weightStyles,
                                           const TDouble1Vec& samples,
                                           const TDouble4Vec1Vec& weights,
                                           double& lowerBound,
                                           double& upperBound) const {
    typedef detail::CEvaluateOnSamples<CTools::SMinusLogCdf> TMinusLogCdf;
=======
bool CGammaRateConjugate::minusLogJointCdf(const TWeightStyleVec &weightStyles,
                                           const TDouble1Vec &samples,
                                           const TDouble4Vec1Vec &weights,
                                           double &lowerBound,
                                           double &upperBound) const
{
    using TMinusLogCdf = detail::CEvaluateOnSamples<CTools::SMinusLogCdf>;
>>>>>>> d4e4cca7

    lowerBound = upperBound = 0.0;

    TMinusLogCdf minusLogCdf(
        weightStyles, samples, weights, this->isNonInformative(), m_Offset, m_LikelihoodShape, this->priorShape(), this->priorRate());

    if (this->isInteger()) {
        // If the data are discrete we compute the approximate expectation
        // w.r.t. to the hidden offset of the samples Z, which is uniform
        // on the interval [0,1].
        double value;
        if (!CIntegration::logGaussLegendre<CIntegration::OrderThree>(minusLogCdf, 0.0, 1.0, value)) {
            LOG_ERROR("Failed computing c.d.f. for " << core::CContainerPrinter::print(samples));
            return false;
        }

        lowerBound = upperBound = value;
        return true;
    }

    double value;
    if (!minusLogCdf(0.0, value)) {
        LOG_ERROR("Failed computing c.d.f. for " << core::CContainerPrinter::print(samples));
        return false;
    }

    lowerBound = upperBound = value;
    return true;
}

<<<<<<< HEAD
bool CGammaRateConjugate::minusLogJointCdfComplement(const TWeightStyleVec& weightStyles,
                                                     const TDouble1Vec& samples,
                                                     const TDouble4Vec1Vec& weights,
                                                     double& lowerBound,
                                                     double& upperBound) const {
    typedef detail::CEvaluateOnSamples<CTools::SMinusLogCdfComplement> TMinusLogCdfComplement;
=======
bool CGammaRateConjugate::minusLogJointCdfComplement(const TWeightStyleVec &weightStyles,
                                                     const TDouble1Vec &samples,
                                                     const TDouble4Vec1Vec &weights,
                                                     double &lowerBound,
                                                     double &upperBound) const
{
    using TMinusLogCdfComplement = detail::CEvaluateOnSamples<CTools::SMinusLogCdfComplement>;
>>>>>>> d4e4cca7

    lowerBound = upperBound = 0.0;

    TMinusLogCdfComplement minusLogCdfComplement(
        weightStyles, samples, weights, this->isNonInformative(), m_Offset, m_LikelihoodShape, this->priorShape(), this->priorRate());

    if (this->isInteger()) {
        // If the data are discrete we compute the approximate expectation
        // w.r.t. to the hidden offset of the samples Z, which is uniform
        // on the interval [0,1].
        double value;
        if (!CIntegration::logGaussLegendre<CIntegration::OrderThree>(minusLogCdfComplement, 0.0, 1.0, value)) {
            LOG_ERROR("Failed computing c.d.f. complement for " << core::CContainerPrinter::print(samples));
            return false;
        }

        lowerBound = upperBound = value;
        return true;
    }

    double value;
    if (!minusLogCdfComplement(0.0, value)) {
        LOG_ERROR("Failed computing c.d.f. complement for " << core::CContainerPrinter::print(samples));
        return false;
    }

    lowerBound = upperBound = value;
    return true;
}

bool CGammaRateConjugate::probabilityOfLessLikelySamples(maths_t::EProbabilityCalculation calculation,
                                                         const TWeightStyleVec& weightStyles,
                                                         const TDouble1Vec& samples,
                                                         const TDouble4Vec1Vec& weights,
                                                         double& lowerBound,
                                                         double& upperBound,
                                                         maths_t::ETail& tail) const {
    lowerBound = upperBound = 0.0;
    tail = maths_t::E_UndeterminedTail;

    detail::CProbabilityOfLessLikelySamples probability(calculation,
                                                        weightStyles,
                                                        samples,
                                                        weights,
                                                        this->isNonInformative(),
                                                        m_Offset,
                                                        m_LikelihoodShape,
                                                        this->priorShape(),
                                                        this->priorRate());

    if (this->isInteger()) {
        // If the data are discrete we compute the approximate expectation
        // w.r.t. to the hidden offset of the samples Z, which is uniform
        // on the interval [0,1].
        double value;
        if (!CIntegration::gaussLegendre<CIntegration::OrderThree>(probability, 0.0, 1.0, value)) {
            LOG_ERROR("Failed computing probability for " << core::CContainerPrinter::print(samples));
            return false;
        }

        lowerBound = upperBound = value;
        tail = probability.tail();

        return true;
    }

    double value;
    if (!probability(0.0, value)) {
        LOG_ERROR("Failed computing probability for " << core::CContainerPrinter::print(samples));
        return false;
    }

    lowerBound = upperBound = value;
    tail = probability.tail();

    return true;
}

<<<<<<< HEAD
bool CGammaRateConjugate::isNonInformative(void) const {
    return CBasicStatistics::count(m_SampleMoments) < detail::NON_INFORMATIVE_COUNT || this->priorRate() == NON_INFORMATIVE_RATE;
=======
bool CGammaRateConjugate::isNonInformative() const
{
    return    CBasicStatistics::count(m_SampleMoments) < detail::NON_INFORMATIVE_COUNT
           || this->priorRate() == NON_INFORMATIVE_RATE;
>>>>>>> d4e4cca7
}

void CGammaRateConjugate::print(const std::string& indent, std::string& result) const {
    result += core_t::LINE_ENDING + indent + "gamma ";
    if (this->isNonInformative()) {
        result += "non-informative";
        return;
    }

    try {
        if (this->priorShape() > 2.0) {
            double shape = (this->priorShape() - 2.0) / (this->priorShape() - 1.0) * m_LikelihoodShape;
            double rate = this->priorRate() / (this->priorShape() - 2.0);
            boost::math::gamma_distribution<> gamma(shape, rate);
            double mean = boost::math::mean(gamma);
            double deviation = boost::math::standard_deviation(gamma);
            result += "mean = " + core::CStringUtils::typeToStringPretty(mean - m_Offset) +
                      " sd = " + core::CStringUtils::typeToStringPretty(deviation);
            return;
        }
    } catch (const std::exception&) {}
    double mean = CBasicStatistics::mean(m_SampleMoments);
<<<<<<< HEAD
    double deviation = ::sqrt(CBasicStatistics::variance(m_SampleMoments));
    result +=
        "mean = " + core::CStringUtils::typeToStringPretty(mean - m_Offset) + " sd = " + core::CStringUtils::typeToStringPretty(deviation);
}

std::string CGammaRateConjugate::printJointDensityFunction(void) const {
    if (this->isNonInformative()) {
=======
    double deviation = std::sqrt(CBasicStatistics::variance(m_SampleMoments));
    result += "mean = " + core::CStringUtils::typeToStringPretty(mean - m_Offset)
             + " sd = " + core::CStringUtils::typeToStringPretty(deviation);
}

std::string CGammaRateConjugate::printJointDensityFunction() const
{
    if (this->isNonInformative())
    {
>>>>>>> d4e4cca7
        // The non-informative likelihood is improper 0 everywhere.
        return EMPTY_STRING;
    }

    // We'll plot the prior over a range where most of the mass is.

    static const double RANGE = 0.99;
    static const unsigned int POINTS = 51;

    boost::math::gamma_distribution<> gamma(this->priorShape(), 1.0 / this->priorRate());

    double xStart = boost::math::quantile(gamma, (1.0 - RANGE) / 2.0);
    double xEnd = boost::math::quantile(gamma, (1.0 + RANGE) / 2.0);
    double xIncrement = (xEnd - xStart) / (POINTS - 1.0);
    double x = xStart;

    std::ostringstream xCoordinates;
    std::ostringstream yCoordinates;
    xCoordinates << "x = [";
    for (unsigned int i = 0u; i < POINTS; ++i, x += xIncrement) {
        xCoordinates << x << " ";
    }
    xCoordinates << "];" << core_t::LINE_ENDING;

    std::ostringstream pdf;
    pdf << "pdf = [";
    x = xStart;
    for (unsigned int i = 0u; i < POINTS; ++i, x += xIncrement) {
        pdf << CTools::safePdf(gamma, x) << " ";
    }
    pdf << "];" << core_t::LINE_ENDING << "plot(x, pdf);";

    return xCoordinates.str() + yCoordinates.str() + pdf.str();
}

uint64_t CGammaRateConjugate::checksum(uint64_t seed) const {
    seed = this->CPrior::checksum(seed);
    seed = CChecksum::calculate(seed, m_Offset);
    seed = CChecksum::calculate(seed, m_LikelihoodShape);
    seed = CChecksum::calculate(seed, m_LogSamplesMean);
    seed = CChecksum::calculate(seed, m_SampleMoments);
    seed = CChecksum::calculate(seed, m_PriorShape);
    return CChecksum::calculate(seed, m_PriorRate);
}

void CGammaRateConjugate::debugMemoryUsage(core::CMemoryUsage::TMemoryUsagePtr mem) const {
    mem->setName("CGammaRateConjugate");
}

<<<<<<< HEAD
std::size_t CGammaRateConjugate::memoryUsage(void) const {
    return 0;
}

std::size_t CGammaRateConjugate::staticSize(void) const {
=======
std::size_t CGammaRateConjugate::memoryUsage() const
{
    return 0;
}

std::size_t CGammaRateConjugate::staticSize() const
{
>>>>>>> d4e4cca7
    return sizeof(*this);
}

void CGammaRateConjugate::acceptPersistInserter(core::CStatePersistInserter& inserter) const {
    inserter.insertValue(DECAY_RATE_TAG, this->decayRate(), core::CIEEE754::E_SinglePrecision);
    inserter.insertValue(OFFSET_TAG, m_Offset, core::CIEEE754::E_SinglePrecision);
    inserter.insertValue(LIKELIHOOD_SHAPE_TAG, m_LikelihoodShape, core::CIEEE754::E_SinglePrecision);
    inserter.insertValue(LOG_SAMPLES_MEAN_TAG, m_LogSamplesMean.toDelimited());
    inserter.insertValue(SAMPLE_MOMENTS_TAG, m_SampleMoments.toDelimited());
    inserter.insertValue(PRIOR_SHAPE_TAG, m_PriorShape, core::CIEEE754::E_SinglePrecision);
    inserter.insertValue(PRIOR_RATE_TAG, m_PriorRate, core::CIEEE754::E_SinglePrecision);
    inserter.insertValue(NUMBER_SAMPLES_TAG, this->numberSamples(), core::CIEEE754::E_SinglePrecision);
}

<<<<<<< HEAD
double CGammaRateConjugate::likelihoodShape(void) const {
    return m_LikelihoodShape;
}

double CGammaRateConjugate::likelihoodRate(void) const {
    if (this->isNonInformative()) {
=======
double CGammaRateConjugate::likelihoodShape() const
{
    return m_LikelihoodShape;
}

double CGammaRateConjugate::likelihoodRate() const
{
    if (this->isNonInformative())
    {
>>>>>>> d4e4cca7
        return 0.0;
    }

    try {
        boost::math::gamma_distribution<> gamma(this->priorShape(), 1.0 / this->priorRate());
        return boost::math::mean(gamma);
    } catch (std::exception& e) {
        LOG_ERROR("Failed to compute likelihood rate: " << e.what() << ", prior shape = " << this->priorShape()
                                                        << ", prior rate = " << this->priorRate());
    }

    return 0.0;
}

CGammaRateConjugate::TDoubleDoublePr CGammaRateConjugate::confidenceIntervalRate(double percentage) const {
    if (this->isNonInformative()) {
        return std::make_pair(boost::numeric::bounds<double>::lowest(), boost::numeric::bounds<double>::highest());
    }

    percentage /= 100.0;
    double lowerPercentile = 0.5 * (1.0 - percentage);
    double upperPercentile = 0.5 * (1.0 + percentage);

    try {
        // The prior distribution for the rate is gamma.
        boost::math::gamma_distribution<> gamma(this->priorShape(), 1.0 / this->priorRate());
        return std::make_pair(boost::math::quantile(gamma, lowerPercentile), boost::math::quantile(gamma, upperPercentile));
    } catch (const std::exception& e) {
        LOG_ERROR("Failed to compute confidence interval: " << e.what() << ", prior shape = " << this->priorShape()
                                                            << ", prior rate = " << this->priorRate());
    }

    return std::make_pair(boost::numeric::bounds<double>::lowest(), boost::numeric::bounds<double>::highest());
}

bool CGammaRateConjugate::equalTolerance(const CGammaRateConjugate& rhs, const TEqualWithTolerance& equal) const {
    LOG_DEBUG(m_LikelihoodShape << " " << rhs.m_LikelihoodShape << ", " << this->priorShape() << " " << rhs.priorShape() << ", "
                                << this->priorRate() << " " << rhs.priorRate());
    return equal(m_LikelihoodShape, rhs.m_LikelihoodShape) && equal(this->priorShape(), rhs.priorShape()) &&
           equal(this->priorRate(), rhs.priorRate());
}

<<<<<<< HEAD
double CGammaRateConjugate::mean(void) const {
    if (this->isNonInformative()) {
=======
double CGammaRateConjugate::mean() const
{
    if (this->isNonInformative())
    {
>>>>>>> d4e4cca7
        return CBasicStatistics::mean(m_SampleMoments);
    }

    // This is just E_{B}[E[X | B]] - u where B is the rate prior
    // and u is the offset. Note that X conditioned on B is gamma
    // with shape equal to the maximum likelihood shape and scale
    // equal to B. It's expectation is therefore a / B and the
    // expectation of 1 / B w.r.t. the prior is b / (a-1).

    double a = this->priorShape();
    if (a <= 1.0) {
        return CBasicStatistics::mean(m_SampleMoments) - m_Offset;
    }
    double b = this->priorRate();
    return m_LikelihoodShape * b / (a - 1.0) - m_Offset;
}

<<<<<<< HEAD
double CGammaRateConjugate::priorShape(void) const {
    return m_PriorShape + RATE_VARIANCE_SCALE * CBasicStatistics::count(m_SampleMoments) * m_LikelihoodShape;
}

double CGammaRateConjugate::priorRate(void) const {
    return m_PriorRate + RATE_VARIANCE_SCALE * CBasicStatistics::count(m_SampleMoments) * CBasicStatistics::mean(m_SampleMoments);
}

bool CGammaRateConjugate::isBad(void) const {
    return !CMathsFuncs::isFinite(m_Offset) || !CMathsFuncs::isFinite(m_LikelihoodShape) ||
           !CMathsFuncs::isFinite(CBasicStatistics::count(m_LogSamplesMean)) ||
           !CMathsFuncs::isFinite(CBasicStatistics::moment<0>(m_LogSamplesMean)) ||
           !CMathsFuncs::isFinite(CBasicStatistics::count(m_SampleMoments)) ||
           !CMathsFuncs::isFinite(CBasicStatistics::moment<0>(m_SampleMoments)) ||
           !CMathsFuncs::isFinite(CBasicStatistics::moment<1>(m_SampleMoments)) || !CMathsFuncs::isFinite(m_PriorShape) ||
           !CMathsFuncs::isFinite(m_PriorRate);
}

std::string CGammaRateConjugate::debug(void) const {
=======
double CGammaRateConjugate::priorShape() const
{
    return m_PriorShape
           + RATE_VARIANCE_SCALE
             * CBasicStatistics::count(m_SampleMoments)
             * m_LikelihoodShape;
}

double CGammaRateConjugate::priorRate() const
{
    return m_PriorRate
           + RATE_VARIANCE_SCALE
             * CBasicStatistics::count(m_SampleMoments)
             * CBasicStatistics::mean(m_SampleMoments);
}

bool CGammaRateConjugate::isBad() const
{
    return    !CMathsFuncs::isFinite(m_Offset)
           || !CMathsFuncs::isFinite(m_LikelihoodShape)
           || !CMathsFuncs::isFinite(CBasicStatistics::count(m_LogSamplesMean))
           || !CMathsFuncs::isFinite(CBasicStatistics::moment<0>(m_LogSamplesMean))
           || !CMathsFuncs::isFinite(CBasicStatistics::count(m_SampleMoments))
           || !CMathsFuncs::isFinite(CBasicStatistics::moment<0>(m_SampleMoments))
           || !CMathsFuncs::isFinite(CBasicStatistics::moment<1>(m_SampleMoments))
           || !CMathsFuncs::isFinite(m_PriorShape)
           || !CMathsFuncs::isFinite(m_PriorRate);
}

std::string CGammaRateConjugate::debug() const
{
>>>>>>> d4e4cca7
    std::ostringstream result;
    result << std::scientific << std::setprecision(15) << m_Offset << " " << m_LikelihoodShape << " " << m_LogSamplesMean << " "
           << m_SampleMoments << " " << m_PriorShape << " " << m_PriorRate;
    return result.str();
}

const double CGammaRateConjugate::NON_INFORMATIVE_SHAPE = 1.0;
const double CGammaRateConjugate::NON_INFORMATIVE_RATE = 0.0;
const double CGammaRateConjugate::RATE_VARIANCE_SCALE = 0.23;
}
}<|MERGE_RESOLUTION|>--- conflicted
+++ resolved
@@ -48,17 +48,8 @@
 #include <string>
 #include <utility>
 
-<<<<<<< HEAD
-#include <math.h>
-
 namespace ml {
 namespace maths {
-=======
-namespace ml
-{
-namespace maths
-{
->>>>>>> d4e4cca7
 
 namespace {
 namespace detail {
@@ -74,15 +65,8 @@
 const double NON_INFORMATIVE_COUNT = 3.5;
 
 //! Compute the coefficient of variance of the sample moments.
-<<<<<<< HEAD
 double minimumCoefficientOfVariation(bool isInteger, double mean) {
-    return std::max(MINIMUM_COEFFICIENT_OF_VARIATION, isInteger ? ::sqrt(1.0 / 12.0) / mean : 0.0);
-=======
-double minimumCoefficientOfVariation(bool isInteger, double mean)
-{
-    return std::max(MINIMUM_COEFFICIENT_OF_VARIATION,
-                    isInteger ? std::sqrt(1.0 / 12.0) / mean : 0.0);
->>>>>>> d4e4cca7
+    return std::max(MINIMUM_COEFFICIENT_OF_VARIATION, isInteger ? std::sqrt(1.0 / 12.0) / mean : 0.0);
 }
 
 //! Apply the minimum coefficient of variation constraint to the sample
@@ -189,14 +173,8 @@
     double oldMean = CBasicStatistics::mean(oldMoments);
 
     double oldTarget = 0.0;
-<<<<<<< HEAD
     if (oldNumber * oldMean > 0.0) {
-        oldTarget = ::log(oldNumber * oldMean) - CBasicStatistics::mean(oldLogMean);
-=======
-    if (oldNumber * oldMean > 0.0)
-    {
         oldTarget = std::log(oldNumber * oldMean) - CBasicStatistics::mean(oldLogMean);
->>>>>>> d4e4cca7
     }
 
     double newNumber = CBasicStatistics::count(newMoments);
@@ -238,19 +216,9 @@
         // Choose the growth factors so we will typically bracket the root
         // in one iteration and not overshoot too much. Again we truncate
         // the values so that bracketing loop is well behaved.
-<<<<<<< HEAD
-        double dTarget = ::fabs(target - oldTarget);
+        double dTarget = std::fabs(target - oldTarget);
         downFactor = CTools::truncate(1.0 - 2.0 * dTarget / gradient, MIN_DOWN_FACTOR, 1.0 - EPS);
         upFactor = CTools::truncate(1.0 + 2.0 * dTarget / gradient, 1.0 + EPS, MAX_UP_FACTOR);
-=======
-        double dTarget = std::fabs(target - oldTarget);
-        downFactor = CTools::truncate(1.0 - 2.0 * dTarget / gradient,
-                                      MIN_DOWN_FACTOR,
-                                      1.0 - EPS);
-        upFactor = CTools::truncate(1.0 + 2.0 * dTarget / gradient,
-                                    1.0 + EPS,
-                                    MAX_UP_FACTOR);
->>>>>>> d4e4cca7
     }
 
     CLikelihoodDerivativeFunction derivative(newNumber, target);
@@ -585,14 +553,7 @@
         return true;
     }
 
-<<<<<<< HEAD
-    maths_t::ETail tail(void) const { return static_cast<maths_t::ETail>(m_Tail); }
-=======
-        maths_t::ETail tail() const
-        {
-            return static_cast<maths_t::ETail>(m_Tail);
-        }
->>>>>>> d4e4cca7
+    maths_t::ETail tail() const { return static_cast<maths_t::ETail>(m_Tail); }
 
 private:
     maths_t::EProbabilityCalculation m_Calculation;
@@ -653,7 +614,6 @@
             return false;
         }
 
-<<<<<<< HEAD
         double logSamplesSum = 0.0;
         double sampleSum = 0.0;
         double logSeasonalScaleSum = 0.0;
@@ -679,69 +639,27 @@
                     result = boost::numeric::bounds<double>::lowest();
                     this->addErrorStatus(maths_t::E_FpOverflowed);
                     return false;
-=======
-        //! Evaluate the log marginal likelihood at the offset \p x.
-        bool operator()(double x, double &result) const
-        {
-            if (m_ErrorStatus & maths_t::E_FpFailed)
-            {
-                return false;
-            }
-
-            double logSamplesSum = 0.0;
-            double sampleSum = 0.0;
-            double logSeasonalScaleSum = 0.0;
-
-            try
-            {
-                for (std::size_t i = 0u; i < m_Samples.size(); ++i)
-                {
-                    double n = maths_t::countForUpdate(m_WeightStyles, m_Weights[i]);
-                    double varianceScale =  maths_t::seasonalVarianceScale(m_WeightStyles, m_Weights[i])
-                                          * maths_t::countVarianceScale(m_WeightStyles, m_Weights[i]);
-
-                    double sample = m_Samples[i] + x + m_Offset;
-
-                    if (sample <= 0.0)
-                    {
-                        // Technically, the marginal likelihood is zero here
-                        // so the log would be infinite. We use minus max
-                        // double because log(0) = HUGE_VALUE, which causes
-                        // problems for Windows. Calling code is notified
-                        // when the calculation overflows and should avoid
-                        // taking the exponential since this will underflow
-                        // and pollute the floating point environment. This
-                        // may cause issues for some library function
-                        // implementations (see fe*exceptflag for more details).
-                        result = boost::numeric::bounds<double>::lowest();
-                        this->addErrorStatus(maths_t::E_FpOverflowed);
-                        return false;
-                    }
-                    logSamplesSum += n * (m_LikelihoodShape / varianceScale - 1.0) * std::log(sample);
-                    sampleSum += n / varianceScale * sample;
->>>>>>> d4e4cca7
                 }
-                logSamplesSum += n * (m_LikelihoodShape / varianceScale - 1.0) * ::log(sample);
+                logSamplesSum += n * (m_LikelihoodShape / varianceScale - 1.0) * std::log(sample);
                 sampleSum += n / varianceScale * sample;
             }
-<<<<<<< HEAD
         } catch (const std::exception& e) {
             LOG_ERROR("Failed to calculate likelihood: " << e.what());
             this->addErrorStatus(maths_t::E_FpFailed);
             return false;
         }
 
-        result = m_Constant + logSamplesSum - m_ImpliedShape * ::log(m_PriorRate + sampleSum) - logSeasonalScaleSum;
+        result = m_Constant + logSamplesSum - m_ImpliedShape * std::log(m_PriorRate + sampleSum) - logSeasonalScaleSum;
 
         return true;
     }
 
     //! Retrieve the error status for the integration.
-    maths_t::EFloatingPointErrorStatus errorStatus(void) const { return m_ErrorStatus; }
+    maths_t::EFloatingPointErrorStatus errorStatus() const { return m_ErrorStatus; }
 
 private:
     //! Compute all the constants in the integrand.
-    void precompute(void) {
+    void precompute() {
         m_NumberSamples = 0.0;
         double logVarianceScaleSum = 0.0;
         double nResidual = 0.0;
@@ -755,65 +673,11 @@
                                        maths_t::countVarianceScale(m_WeightStyles, m_Weights[i]);
                 m_NumberSamples += n;
                 if (varianceScale != 1.0) {
-                    logVarianceScaleSum -= m_LikelihoodShape / varianceScale * ::log(varianceScale);
+                    logVarianceScaleSum -= m_LikelihoodShape / varianceScale * std::log(varianceScale);
                     logGammaScaledLikelihoodShape += n * boost::math::lgamma(m_LikelihoodShape / varianceScale);
                     scaledImpliedShape += n * m_LikelihoodShape / varianceScale;
                 } else {
                     nResidual += n;
-=======
-            catch (const std::exception &e)
-            {
-                LOG_ERROR("Failed to calculate likelihood: " << e.what());
-                this->addErrorStatus(maths_t::E_FpFailed);
-                return false;
-            }
-
-            result = m_Constant
-                     + logSamplesSum
-                     - m_ImpliedShape * std::log(m_PriorRate + sampleSum)
-                     - logSeasonalScaleSum;
-
-            return true;
-        }
-
-        //! Retrieve the error status for the integration.
-        maths_t::EFloatingPointErrorStatus errorStatus() const
-        {
-            return m_ErrorStatus;
-        }
-
-    private:
-        //! Compute all the constants in the integrand.
-        void precompute()
-        {
-            m_NumberSamples = 0.0;
-            double logVarianceScaleSum = 0.0;
-            double nResidual = 0.0;
-            double logGammaScaledLikelihoodShape = 0.0;
-            double scaledImpliedShape = 0.0;
-
-            try
-            {
-                for (std::size_t i = 0u; i < m_Weights.size(); ++i)
-                {
-                     double n = maths_t::countForUpdate(m_WeightStyles, m_Weights[i]);
-                     double varianceScale =  maths_t::seasonalVarianceScale(m_WeightStyles, m_Weights[i])
-                                           * maths_t::countVarianceScale(m_WeightStyles, m_Weights[i]);
-                     m_NumberSamples += n;
-                     if (varianceScale != 1.0)
-                     {
-                         logVarianceScaleSum -= m_LikelihoodShape
-                                               / varianceScale
-                                               * std::log(varianceScale);
-                         logGammaScaledLikelihoodShape +=
-                                 n * boost::math::lgamma(m_LikelihoodShape / varianceScale);
-                         scaledImpliedShape += n * m_LikelihoodShape / varianceScale;
-                     }
-                     else
-                     {
-                         nResidual += n;
-                     }
->>>>>>> d4e4cca7
                 }
             }
 
@@ -821,27 +685,12 @@
 
             LOG_TRACE("numberSamples = " << m_NumberSamples);
 
-<<<<<<< HEAD
-            m_Constant = m_PriorShape * ::log(m_PriorRate) - boost::math::lgamma(m_PriorShape) + logVarianceScaleSum -
+            m_Constant = m_PriorShape * std::log(m_PriorRate) - boost::math::lgamma(m_PriorShape) + logVarianceScaleSum -
                          logGammaScaledLikelihoodShape - nResidual * boost::math::lgamma(m_LikelihoodShape) +
                          boost::math::lgamma(m_ImpliedShape);
         } catch (const std::exception& e) {
             LOG_ERROR("Error calculating marginal likelihood: " << e.what());
             this->addErrorStatus(maths_t::E_FpFailed);
-=======
-                m_Constant = m_PriorShape * std::log(m_PriorRate)
-                             - boost::math::lgamma(m_PriorShape)
-                             + logVarianceScaleSum
-                             - logGammaScaledLikelihoodShape
-                             - nResidual * boost::math::lgamma(m_LikelihoodShape)
-                             + boost::math::lgamma(m_ImpliedShape);
-            }
-            catch (const std::exception &e)
-            {
-                LOG_ERROR("Error calculating marginal likelihood: " << e.what());
-                this->addErrorStatus(maths_t::E_FpFailed);
-            }
->>>>>>> d4e4cca7
         }
     }
 
@@ -931,21 +780,11 @@
     return CGammaRateConjugate(dataType, offset + offsetMargin, NON_INFORMATIVE_SHAPE, NON_INFORMATIVE_RATE, decayRate, offsetMargin);
 }
 
-<<<<<<< HEAD
-CGammaRateConjugate::EPrior CGammaRateConjugate::type(void) const {
+CGammaRateConjugate::EPrior CGammaRateConjugate::type() const {
     return E_Gamma;
 }
 
-CGammaRateConjugate* CGammaRateConjugate::clone(void) const {
-=======
-CGammaRateConjugate::EPrior CGammaRateConjugate::type() const
-{
-    return E_Gamma;
-}
-
-CGammaRateConjugate *CGammaRateConjugate::clone() const
-{
->>>>>>> d4e4cca7
+CGammaRateConjugate* CGammaRateConjugate::clone() const {
     return new CGammaRateConjugate(*this);
 }
 
@@ -953,21 +792,11 @@
     *this = nonInformativePrior(this->dataType(), offset + this->offsetMargin(), decayRate, this->offsetMargin());
 }
 
-<<<<<<< HEAD
-double CGammaRateConjugate::offsetMargin(void) const {
+double CGammaRateConjugate::offsetMargin() const {
     return m_OffsetMargin;
 }
 
-bool CGammaRateConjugate::needsOffset(void) const {
-=======
-double CGammaRateConjugate::offsetMargin() const
-{
-    return m_OffsetMargin;
-}
-
-bool CGammaRateConjugate::needsOffset() const
-{
->>>>>>> d4e4cca7
+bool CGammaRateConjugate::needsOffset() const {
     return true;
 }
 
@@ -977,12 +806,7 @@
     return this->adjustOffsetWithCost(weightStyles, samples, weights, cost, apply);
 }
 
-<<<<<<< HEAD
-double CGammaRateConjugate::offset(void) const {
-=======
-double CGammaRateConjugate::offset() const
-{
->>>>>>> d4e4cca7
+double CGammaRateConjugate::offset() const {
     return m_Offset;
 }
 
@@ -1082,32 +906,15 @@
                 continue;
             }
 
-<<<<<<< HEAD
-            double shift_ = -shift + boost::math::digamma(m_LikelihoodShape / varianceScale) + ::log(varianceScale);
+            double shift_ = -shift + boost::math::digamma(m_LikelihoodShape / varianceScale) + std::log(varianceScale);
 
             if (this->isInteger()) {
-                double logxInvPlus1 = ::log(1.0 / x + 1.0);
-                double logxPlus1 = ::log(x + 1.0);
-                m_LogSamplesMean.add(x * logxInvPlus1 + logxPlus1 - 1.0 - shift_, n / varianceScale);
-                m_SampleMoments.add(x + 0.5, n / varianceScale);
-            } else {
-                m_LogSamplesMean.add(::log(x) - shift_, n / varianceScale);
-=======
-            double shift_ = - shift
-                            + boost::math::digamma(m_LikelihoodShape / varianceScale)
-                            + std::log(varianceScale);
-
-            if (this->isInteger())
-            {
                 double logxInvPlus1 = std::log(1.0 / x + 1.0);
                 double logxPlus1 = std::log(x + 1.0);
                 m_LogSamplesMean.add(x * logxInvPlus1 + logxPlus1 - 1.0 - shift_, n / varianceScale);
                 m_SampleMoments.add(x + 0.5, n / varianceScale);
-            }
-            else
-            {
+            } else {
                 m_LogSamplesMean.add(std::log(x) - shift_, n / varianceScale);
->>>>>>> d4e4cca7
                 m_SampleMoments.add(x, n / varianceScale);
             }
         }
@@ -1175,17 +982,9 @@
     TMeanVarAccumulator sampleMoments = m_SampleMoments;
 
     double count = CBasicStatistics::count(m_LogSamplesMean);
-<<<<<<< HEAD
-    double alpha = ::exp(-this->decayRate() * time);
+    double alpha = std::exp(-this->decayRate() * time);
     alpha = count > detail::NON_INFORMATIVE_COUNT ? (alpha * count + (1.0 - alpha) * detail::NON_INFORMATIVE_COUNT) / count : 1.0;
     if (alpha < 1.0) {
-=======
-    double alpha = std::exp(-this->decayRate() * time);
-    alpha = count > detail::NON_INFORMATIVE_COUNT ?
-            (alpha * count + (1.0 - alpha) * detail::NON_INFORMATIVE_COUNT) / count : 1.0;
-    if (alpha < 1.0)
-    {
->>>>>>> d4e4cca7
         m_LogSamplesMean.age(alpha);
         m_SampleMoments.age(alpha);
         m_LikelihoodShape =
@@ -1198,21 +997,11 @@
                                      << ", m_SampleMoments = " << m_SampleMoments << ", numberSamples = " << this->numberSamples());
 }
 
-<<<<<<< HEAD
-CGammaRateConjugate::TDoubleDoublePr CGammaRateConjugate::marginalLikelihoodSupport(void) const {
+CGammaRateConjugate::TDoubleDoublePr CGammaRateConjugate::marginalLikelihoodSupport() const {
     return std::make_pair(-m_Offset, boost::numeric::bounds<double>::highest());
 }
 
-double CGammaRateConjugate::marginalLikelihoodMean(void) const {
-=======
-CGammaRateConjugate::TDoubleDoublePr CGammaRateConjugate::marginalLikelihoodSupport() const
-{
-    return std::make_pair(-m_Offset, boost::numeric::bounds<double>::highest());
-}
-
-double CGammaRateConjugate::marginalLikelihoodMean() const
-{
->>>>>>> d4e4cca7
+double CGammaRateConjugate::marginalLikelihoodMean() const {
     return this->isInteger() ? this->mean() - 0.5 : this->mean();
 }
 
@@ -1509,22 +1298,12 @@
     }
 }
 
-<<<<<<< HEAD
 bool CGammaRateConjugate::minusLogJointCdf(const TWeightStyleVec& weightStyles,
                                            const TDouble1Vec& samples,
                                            const TDouble4Vec1Vec& weights,
                                            double& lowerBound,
                                            double& upperBound) const {
-    typedef detail::CEvaluateOnSamples<CTools::SMinusLogCdf> TMinusLogCdf;
-=======
-bool CGammaRateConjugate::minusLogJointCdf(const TWeightStyleVec &weightStyles,
-                                           const TDouble1Vec &samples,
-                                           const TDouble4Vec1Vec &weights,
-                                           double &lowerBound,
-                                           double &upperBound) const
-{
     using TMinusLogCdf = detail::CEvaluateOnSamples<CTools::SMinusLogCdf>;
->>>>>>> d4e4cca7
 
     lowerBound = upperBound = 0.0;
 
@@ -1555,22 +1334,12 @@
     return true;
 }
 
-<<<<<<< HEAD
 bool CGammaRateConjugate::minusLogJointCdfComplement(const TWeightStyleVec& weightStyles,
                                                      const TDouble1Vec& samples,
                                                      const TDouble4Vec1Vec& weights,
                                                      double& lowerBound,
                                                      double& upperBound) const {
-    typedef detail::CEvaluateOnSamples<CTools::SMinusLogCdfComplement> TMinusLogCdfComplement;
-=======
-bool CGammaRateConjugate::minusLogJointCdfComplement(const TWeightStyleVec &weightStyles,
-                                                     const TDouble1Vec &samples,
-                                                     const TDouble4Vec1Vec &weights,
-                                                     double &lowerBound,
-                                                     double &upperBound) const
-{
     using TMinusLogCdfComplement = detail::CEvaluateOnSamples<CTools::SMinusLogCdfComplement>;
->>>>>>> d4e4cca7
 
     lowerBound = upperBound = 0.0;
 
@@ -1649,15 +1418,8 @@
     return true;
 }
 
-<<<<<<< HEAD
-bool CGammaRateConjugate::isNonInformative(void) const {
+bool CGammaRateConjugate::isNonInformative() const {
     return CBasicStatistics::count(m_SampleMoments) < detail::NON_INFORMATIVE_COUNT || this->priorRate() == NON_INFORMATIVE_RATE;
-=======
-bool CGammaRateConjugate::isNonInformative() const
-{
-    return    CBasicStatistics::count(m_SampleMoments) < detail::NON_INFORMATIVE_COUNT
-           || this->priorRate() == NON_INFORMATIVE_RATE;
->>>>>>> d4e4cca7
 }
 
 void CGammaRateConjugate::print(const std::string& indent, std::string& result) const {
@@ -1680,25 +1442,13 @@
         }
     } catch (const std::exception&) {}
     double mean = CBasicStatistics::mean(m_SampleMoments);
-<<<<<<< HEAD
-    double deviation = ::sqrt(CBasicStatistics::variance(m_SampleMoments));
+    double deviation = std::sqrt(CBasicStatistics::variance(m_SampleMoments));
     result +=
         "mean = " + core::CStringUtils::typeToStringPretty(mean - m_Offset) + " sd = " + core::CStringUtils::typeToStringPretty(deviation);
 }
 
-std::string CGammaRateConjugate::printJointDensityFunction(void) const {
+std::string CGammaRateConjugate::printJointDensityFunction() const {
     if (this->isNonInformative()) {
-=======
-    double deviation = std::sqrt(CBasicStatistics::variance(m_SampleMoments));
-    result += "mean = " + core::CStringUtils::typeToStringPretty(mean - m_Offset)
-             + " sd = " + core::CStringUtils::typeToStringPretty(deviation);
-}
-
-std::string CGammaRateConjugate::printJointDensityFunction() const
-{
-    if (this->isNonInformative())
-    {
->>>>>>> d4e4cca7
         // The non-informative likelihood is improper 0 everywhere.
         return EMPTY_STRING;
     }
@@ -1748,21 +1498,11 @@
     mem->setName("CGammaRateConjugate");
 }
 
-<<<<<<< HEAD
-std::size_t CGammaRateConjugate::memoryUsage(void) const {
+std::size_t CGammaRateConjugate::memoryUsage() const {
     return 0;
 }
 
-std::size_t CGammaRateConjugate::staticSize(void) const {
-=======
-std::size_t CGammaRateConjugate::memoryUsage() const
-{
-    return 0;
-}
-
-std::size_t CGammaRateConjugate::staticSize() const
-{
->>>>>>> d4e4cca7
+std::size_t CGammaRateConjugate::staticSize() const {
     return sizeof(*this);
 }
 
@@ -1777,24 +1517,12 @@
     inserter.insertValue(NUMBER_SAMPLES_TAG, this->numberSamples(), core::CIEEE754::E_SinglePrecision);
 }
 
-<<<<<<< HEAD
-double CGammaRateConjugate::likelihoodShape(void) const {
+double CGammaRateConjugate::likelihoodShape() const {
     return m_LikelihoodShape;
 }
 
-double CGammaRateConjugate::likelihoodRate(void) const {
+double CGammaRateConjugate::likelihoodRate() const {
     if (this->isNonInformative()) {
-=======
-double CGammaRateConjugate::likelihoodShape() const
-{
-    return m_LikelihoodShape;
-}
-
-double CGammaRateConjugate::likelihoodRate() const
-{
-    if (this->isNonInformative())
-    {
->>>>>>> d4e4cca7
         return 0.0;
     }
 
@@ -1837,15 +1565,8 @@
            equal(this->priorRate(), rhs.priorRate());
 }
 
-<<<<<<< HEAD
-double CGammaRateConjugate::mean(void) const {
+double CGammaRateConjugate::mean() const {
     if (this->isNonInformative()) {
-=======
-double CGammaRateConjugate::mean() const
-{
-    if (this->isNonInformative())
-    {
->>>>>>> d4e4cca7
         return CBasicStatistics::mean(m_SampleMoments);
     }
 
@@ -1863,16 +1584,15 @@
     return m_LikelihoodShape * b / (a - 1.0) - m_Offset;
 }
 
-<<<<<<< HEAD
-double CGammaRateConjugate::priorShape(void) const {
+double CGammaRateConjugate::priorShape() const {
     return m_PriorShape + RATE_VARIANCE_SCALE * CBasicStatistics::count(m_SampleMoments) * m_LikelihoodShape;
 }
 
-double CGammaRateConjugate::priorRate(void) const {
+double CGammaRateConjugate::priorRate() const {
     return m_PriorRate + RATE_VARIANCE_SCALE * CBasicStatistics::count(m_SampleMoments) * CBasicStatistics::mean(m_SampleMoments);
 }
 
-bool CGammaRateConjugate::isBad(void) const {
+bool CGammaRateConjugate::isBad() const {
     return !CMathsFuncs::isFinite(m_Offset) || !CMathsFuncs::isFinite(m_LikelihoodShape) ||
            !CMathsFuncs::isFinite(CBasicStatistics::count(m_LogSamplesMean)) ||
            !CMathsFuncs::isFinite(CBasicStatistics::moment<0>(m_LogSamplesMean)) ||
@@ -1882,40 +1602,7 @@
            !CMathsFuncs::isFinite(m_PriorRate);
 }
 
-std::string CGammaRateConjugate::debug(void) const {
-=======
-double CGammaRateConjugate::priorShape() const
-{
-    return m_PriorShape
-           + RATE_VARIANCE_SCALE
-             * CBasicStatistics::count(m_SampleMoments)
-             * m_LikelihoodShape;
-}
-
-double CGammaRateConjugate::priorRate() const
-{
-    return m_PriorRate
-           + RATE_VARIANCE_SCALE
-             * CBasicStatistics::count(m_SampleMoments)
-             * CBasicStatistics::mean(m_SampleMoments);
-}
-
-bool CGammaRateConjugate::isBad() const
-{
-    return    !CMathsFuncs::isFinite(m_Offset)
-           || !CMathsFuncs::isFinite(m_LikelihoodShape)
-           || !CMathsFuncs::isFinite(CBasicStatistics::count(m_LogSamplesMean))
-           || !CMathsFuncs::isFinite(CBasicStatistics::moment<0>(m_LogSamplesMean))
-           || !CMathsFuncs::isFinite(CBasicStatistics::count(m_SampleMoments))
-           || !CMathsFuncs::isFinite(CBasicStatistics::moment<0>(m_SampleMoments))
-           || !CMathsFuncs::isFinite(CBasicStatistics::moment<1>(m_SampleMoments))
-           || !CMathsFuncs::isFinite(m_PriorShape)
-           || !CMathsFuncs::isFinite(m_PriorRate);
-}
-
-std::string CGammaRateConjugate::debug() const
-{
->>>>>>> d4e4cca7
+std::string CGammaRateConjugate::debug() const {
     std::ostringstream result;
     result << std::scientific << std::setprecision(15) << m_Offset << " " << m_LikelihoodShape << " " << m_LogSamplesMean << " "
            << m_SampleMoments << " " << m_PriorShape << " " << m_PriorRate;
