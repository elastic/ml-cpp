/*
 * ELASTICSEARCH CONFIDENTIAL
 *
 * Copyright (c) 2016 Elasticsearch BV. All Rights Reserved.
 *
 * Notice: this software, and all information contained
 * therein, is the exclusive property of Elasticsearch BV
 * and its licensors, if any, and is protected under applicable
 * domestic and foreign law, and international treaties.
 *
 * Reproduction, republication or distribution without the
 * express written consent of Elasticsearch BV is
 * strictly prohibited.
 */

#include <maths/CMultimodalPrior.h>

#include <core/CContainerPrinter.h>
#include <core/CLogger.h>
#include <core/CStatePersistInserter.h>
#include <core/CStateRestoreTraverser.h>
#include <core/Constants.h>
#include <core/RestoreMacros.h>

#include <maths/CBasicStatistics.h>
#include <maths/CBasicStatisticsPersist.h>
#include <maths/CChecksum.h>
#include <maths/CClusterer.h>
#include <maths/CClustererStateSerialiser.h>
#include <maths/CIntegration.h>
#include <maths/CKMeansOnline1d.h>
#include <maths/CMathsFuncs.h>
#include <maths/CMultimodalPriorUtils.h>
#include <maths/CNormalMeanPrecConjugate.h>
#include <maths/COrderings.h>
#include <maths/CPriorStateSerialiser.h>
#include <maths/CRestoreParams.h>
#include <maths/CSampling.h>
#include <maths/CSetTools.h>
#include <maths/CSolvers.h>
#include <maths/CTools.h>
#include <maths/CToolsDetail.h>
#include <maths/ProbabilityAggregators.h>

#include <boost/bind.hpp>
#include <boost/numeric/conversion/bounds.hpp>
#include <boost/optional.hpp>
#include <boost/ref.hpp>

#include <cmath>
#include <set>

namespace ml {
namespace maths {

namespace {

using TSizeDoublePr = std::pair<std::size_t, double>;
using TSizeDoublePr2Vec = core::CSmallVector<TSizeDoublePr, 2>;
using TDoubleDoublePr = std::pair<double, double>;
using TSizeSet = std::set<std::size_t>;

const std::size_t MODE_SPLIT_NUMBER_SAMPLES(50u);
const std::size_t MODE_MERGE_NUMBER_SAMPLES(25u);

// We use short field names to reduce the state size
const std::string CLUSTERER_TAG("a");
const std::string SEED_PRIOR_TAG("b");
const std::string MODE_TAG("c");
const std::string NUMBER_SAMPLES_TAG("d");
//const std::string MINIMUM_TAG("e"); No longer used
//const std::string MAXIMUM_TAG("f"); No longer used
const std::string DECAY_RATE_TAG("g");
const std::string EMPTY_STRING;
}

//////// CMultimodalPrior Implementation ////////

CMultimodalPrior::CMultimodalPrior(maths_t::EDataType dataType,
                                   const CClusterer1d& clusterer,
                                   const CPrior& seedPrior,
                                   double decayRate /*= 0.0*/)
    : CPrior(dataType, decayRate), m_Clusterer(clusterer.clone()), m_SeedPrior(seedPrior.clone()) {
    // Register the split and merge callbacks.
    m_Clusterer->splitFunc(CModeSplitCallback(*this));
    m_Clusterer->mergeFunc(CModeMergeCallback(*this));
}

CMultimodalPrior::CMultimodalPrior(maths_t::EDataType dataType, const TMeanVarAccumulatorVec& moments, double decayRate /*= 0.0*/)
    : CPrior(dataType, decayRate), m_SeedPrior(CNormalMeanPrecConjugate::nonInformativePrior(dataType, decayRate).clone()) {
    using TNormalVec = std::vector<CNormalMeanPrecConjugate>;

    TNormalVec normals;
    normals.reserve(moments.size());
    for (const auto& moments_ : moments) {
        normals.emplace_back(dataType, moments_, decayRate);
    }

    m_Clusterer.reset(new CKMeansOnline1d(normals));

    m_Modes.reserve(normals.size());
    for (std::size_t i = 0u; i < normals.size(); ++i) {
        m_Modes.emplace_back(i, TPriorPtr(normals.back().clone()));
    }
}

CMultimodalPrior::CMultimodalPrior(maths_t::EDataType dataType, double decayRate, TPriorPtrVec& priors) : CPrior(dataType, decayRate) {
    m_Modes.reserve(priors.size());
    for (std::size_t i = 0u; i < priors.size(); ++i) {
        m_Modes.emplace_back(i, priors[i]);
    }
}

CMultimodalPrior::CMultimodalPrior(const SDistributionRestoreParams& params, core::CStateRestoreTraverser& traverser)
    : CPrior(params.s_DataType, params.s_DecayRate) {
    traverser.traverseSubLevel(boost::bind(&CMultimodalPrior::acceptRestoreTraverser, this, boost::cref(params), _1));
}

bool CMultimodalPrior::acceptRestoreTraverser(const SDistributionRestoreParams& params, core::CStateRestoreTraverser& traverser) {
    do {
        const std::string& name = traverser.name();
        RESTORE_SETUP_TEARDOWN(
            DECAY_RATE_TAG, double decayRate, core::CStringUtils::stringToType(traverser.value(), decayRate), this->decayRate(decayRate))
        RESTORE(
            CLUSTERER_TAG,
            traverser.traverseSubLevel(boost::bind<bool>(CClustererStateSerialiser(), boost::cref(params), boost::ref(m_Clusterer), _1)))
        RESTORE(SEED_PRIOR_TAG,
                traverser.traverseSubLevel(boost::bind<bool>(CPriorStateSerialiser(), boost::cref(params), boost::ref(m_SeedPrior), _1)))
        RESTORE_SETUP_TEARDOWN(MODE_TAG,
                               TMode mode,
                               traverser.traverseSubLevel(boost::bind(&TMode::acceptRestoreTraverser, &mode, boost::cref(params), _1)),
                               m_Modes.push_back(mode))
        RESTORE_SETUP_TEARDOWN(NUMBER_SAMPLES_TAG,
                               double numberSamples,
                               core::CStringUtils::stringToType(traverser.value(), numberSamples),
                               this->numberSamples(numberSamples))
    } while (traverser.next());

    if (m_Clusterer) {
        // Register the split and merge callbacks.
        m_Clusterer->splitFunc(CModeSplitCallback(*this));
        m_Clusterer->mergeFunc(CModeMergeCallback(*this));
    }

    return true;
}

CMultimodalPrior::CMultimodalPrior(const CMultimodalPrior& other)
    : CPrior(other.dataType(), other.decayRate()), m_Clusterer(other.m_Clusterer->clone()), m_SeedPrior(other.m_SeedPrior->clone()) {
    // Register the split and merge callbacks.
    m_Clusterer->splitFunc(CModeSplitCallback(*this));
    m_Clusterer->mergeFunc(CModeMergeCallback(*this));

    // Clone all the modes up front so we can implement strong exception safety.
    TModeVec modes;
    modes.reserve(other.m_Modes.size());
    for (const auto& mode : other.m_Modes) {
        modes.emplace_back(mode.s_Index, TPriorPtr(mode.s_Prior->clone()));
    }
    m_Modes.swap(modes);

    this->addSamples(other.numberSamples());
}

CMultimodalPrior& CMultimodalPrior::operator=(const CMultimodalPrior& rhs) {
    if (this != &rhs) {
        CMultimodalPrior copy(rhs);
        this->swap(copy);
    }
    return *this;
}

void CMultimodalPrior::swap(CMultimodalPrior& other) {
    this->CPrior::swap(other);

    std::swap(m_Clusterer, other.m_Clusterer);
    // The call backs for split and merge should point to the
    // appropriate priors (we don't swap the "this" pointers
    // after all). So we need to refresh them after swapping.
    m_Clusterer->splitFunc(CModeSplitCallback(*this));
    m_Clusterer->mergeFunc(CModeMergeCallback(*this));
    other.m_Clusterer->splitFunc(CModeSplitCallback(other));
    other.m_Clusterer->mergeFunc(CModeMergeCallback(other));

    std::swap(m_SeedPrior, other.m_SeedPrior);
    m_Modes.swap(other.m_Modes);
}

<<<<<<< HEAD
CMultimodalPrior::EPrior CMultimodalPrior::type(void) const {
    return E_Multimodal;
}

CMultimodalPrior* CMultimodalPrior::clone(void) const {
=======
CMultimodalPrior::EPrior CMultimodalPrior::type() const
{
    return E_Multimodal;
}

CMultimodalPrior *CMultimodalPrior::clone() const
{
>>>>>>> d4e4cca7
    return new CMultimodalPrior(*this);
}

void CMultimodalPrior::dataType(maths_t::EDataType value) {
    this->CPrior::dataType(value);
    m_Clusterer->dataType(value);
    for (const auto& mode : m_Modes) {
        mode.s_Prior->dataType(value);
    }
}

void CMultimodalPrior::decayRate(double value) {
    this->CPrior::decayRate(value);
    m_Clusterer->decayRate(value);
    for (const auto& mode : m_Modes) {
        mode.s_Prior->decayRate(value);
    }
    m_SeedPrior->decayRate(value);
}

void CMultimodalPrior::setToNonInformative(double /*offset*/, double decayRate) {
    m_Clusterer->clear();
    m_Modes.clear();
    this->decayRate(decayRate);
    this->numberSamples(0.0);
}

<<<<<<< HEAD
bool CMultimodalPrior::needsOffset(void) const {
    for (const auto& mode : m_Modes) {
        if (mode.s_Prior->needsOffset()) {
=======
bool CMultimodalPrior::needsOffset() const
{
    for (const auto &mode : m_Modes)
    {
        if (mode.s_Prior->needsOffset())
        {
>>>>>>> d4e4cca7
            return true;
        }
    }
    return false;
}

double CMultimodalPrior::adjustOffset(const TWeightStyleVec& weightStyles, const TDouble1Vec& samples, const TDouble4Vec1Vec& weights) {
    double result = 0.0;

    if (this->needsOffset()) {
        TSizeDoublePr2Vec clusters;
        for (std::size_t i = 0u; i < samples.size(); ++i) {
            m_Clusterer->cluster(samples[i], clusters);
            for (const auto& cluster : clusters) {
                auto j = std::find_if(m_Modes.begin(), m_Modes.end(), CSetTools::CIndexInSet(cluster.first));
                if (j != m_Modes.end()) {
                    result += j->s_Prior->adjustOffset(weightStyles, TDouble1Vec(1, samples[i]), TDouble4Vec1Vec(1, weights[i]));
                }
            }
        }
    }

    return result;
}

<<<<<<< HEAD
double CMultimodalPrior::offset(void) const {
=======
double CMultimodalPrior::offset() const
{
>>>>>>> d4e4cca7
    double offset = 0.0;
    for (const auto& mode : m_Modes) {
        offset = std::max(offset, mode.s_Prior->offset());
    }
    return offset;
}

void CMultimodalPrior::addSamples(const TWeightStyleVec& weightStyles_, const TDouble1Vec& samples, const TDouble4Vec1Vec& weights) {
    if (samples.empty()) {
        return;
    }

    if (samples.size() != weights.size()) {
        LOG_ERROR("Mismatch in samples '" << core::CContainerPrinter::print(samples) << "' and weights '"
                                          << core::CContainerPrinter::print(weights) << "'");
        return;
    }

    this->adjustOffset(weightStyles_, samples, weights);

    // This uses a clustering methodology (defined by m_Clusterer)
    // to assign each sample to a cluster. Each cluster has its own
    // mode in the distribution, which comprises a weight and prior
    // which are updated based on the assignment.
    //
    // The idea in separating clustering from modeling is to enable
    // different clustering methodologies to be used as appropriate
    // to the particular data set under consideration and based on
    // the runtime available.
    //
    // It is intended that approximate Bayesian schemes for multimode
    // distributions, such as the variational treatment of a mixture
    // of Gaussians, are implemented as separate priors.
    //
    // Flow through this function is as follows:
    //   1) Assign the samples to clusters.
    //   2) Find or create corresponding modes as necessary.
    //   3) Update the mode's weight and prior with the samples
    //      assigned to it.

    // Declared outside the loop to minimize the number of times it
    // is initialized.
    TWeightStyleVec weightStyles(weightStyles_);
    TDouble1Vec sample(1);
    TDouble4Vec1Vec weight(1);
    TSizeDoublePr2Vec clusters;

    std::size_t indices[maths_t::NUMBER_WEIGHT_STYLES];
    std::size_t missing = weightStyles.size() + 1;
    std::fill_n(indices, maths_t::NUMBER_WEIGHT_STYLES, missing);
    for (std::size_t i = 0u; i < weightStyles.size(); ++i) {
        indices[weightStyles[i]] = i;
    }
    std::size_t seasonal = indices[maths_t::E_SampleSeasonalVarianceScaleWeight];
    std::size_t count = indices[maths_t::E_SampleCountWeight];
    std::size_t winsorisation = indices[maths_t::E_SampleWinsorisationWeight];
    if (count == missing) {
        count = weightStyles.size();
        weightStyles.push_back(maths_t::E_SampleCountWeight);
    }

    try {
        bool hasSeasonalScale = !this->isNonInformative() && seasonal != missing;
        double mean =
            (!this->isNonInformative() && maths_t::hasSeasonalVarianceScale(weightStyles_, weights)) ? this->marginalLikelihoodMean() : 0.0;

        for (std::size_t i = 0u; i < samples.size(); ++i) {
            double x = samples[i];
            if (!CMathsFuncs::isFinite(x)) {
                LOG_ERROR("Discarding " << x);
                continue;
            }
            if (hasSeasonalScale) {
                x = mean + (x - mean) / std::sqrt(weights[i][seasonal]);
            }

            sample[0] = x;
            weight[0] = weights[i];
            weight[0].resize(weightStyles.size(), 1.0);
            if (seasonal != missing) {
                weight[0][seasonal] = 1.0;
            }

            clusters.clear();
            m_Clusterer->add(x, clusters, weight[0][count]);

            double Z = std::accumulate(
                m_Modes.begin(), m_Modes.end(), weight[0][count], [](double sum, const TMode& mode) { return sum + mode.weight(); });

            double n = 0.0;
            for (const auto& cluster : clusters) {
                auto k = std::find_if(m_Modes.begin(), m_Modes.end(), CSetTools::CIndexInSet(cluster.first));
                if (k == m_Modes.end()) {
                    LOG_TRACE("Creating mode with index " << cluster.first);
                    m_Modes.emplace_back(cluster.first, m_SeedPrior);
                    k = m_Modes.end() - 1;
                }
                weight[0][count] = cluster.second;
                if (winsorisation != missing) {
                    double& ww = weight[0][winsorisation];
                    double f = (k->weight() + cluster.second) / Z;
                    ww = std::max(1.0 - (1.0 - ww) / f, ww * f);
                }
                k->s_Prior->addSamples(weightStyles, sample, weight);
                n += maths_t::countForUpdate(weightStyles, weight[0]);
            }
            this->addSamples(n);
        }
    } catch (const std::exception& e) { LOG_ERROR("Failed to update likelihood: " << e.what()); }
}

void CMultimodalPrior::propagateForwardsByTime(double time) {
    if (!CMathsFuncs::isFinite(time) || time < 0.0) {
        LOG_ERROR("Bad propagation time " << time);
        return;
    }

    if (this->isNonInformative()) {
        // Nothing to be done.
        return;
    }

    // We want to hold the probabilities constant. Since the i'th
    // probability:
    //   p(i) = w(i) / Sum_j{ w(j) }
    //
    // where w(i) is its weight we can achieve this by multiplying
    // all weights by some factor f in the range [0, 1].

    m_Clusterer->propagateForwardsByTime(time);
    for (const auto& mode : m_Modes) {
        mode.s_Prior->propagateForwardsByTime(time);
    }

    this->numberSamples(this->numberSamples() * std::exp(-this->decayRate() * time));
    LOG_TRACE("numberSamples = " << this->numberSamples());
}

<<<<<<< HEAD
TDoubleDoublePr CMultimodalPrior::marginalLikelihoodSupport(void) const {
    return CMultimodalPriorUtils::marginalLikelihoodSupport(m_Modes);
}

double CMultimodalPrior::marginalLikelihoodMean(void) const {
=======
TDoubleDoublePr CMultimodalPrior::marginalLikelihoodSupport() const
{
    return CMultimodalPriorUtils::marginalLikelihoodSupport(m_Modes);
}

double CMultimodalPrior::marginalLikelihoodMean() const
{
>>>>>>> d4e4cca7
    return CMultimodalPriorUtils::marginalLikelihoodMean(m_Modes);
}

double CMultimodalPrior::nearestMarginalLikelihoodMean(double value) const {
    if (m_Modes.empty()) {
        return 0.0;
    }

    double mean = m_Modes[0].s_Prior->marginalLikelihoodMean();
    double distance = std::fabs(value - mean);
    double result = mean;
    for (std::size_t i = 1u; i < m_Modes.size(); ++i) {
        mean = m_Modes[i].s_Prior->marginalLikelihoodMean();
<<<<<<< HEAD
        if (::fabs(value - mean) < distance) {
            distance = ::fabs(value - mean);
=======
        if (std::fabs(value - mean) < distance)
        {
            distance = std::fabs(value - mean);
>>>>>>> d4e4cca7
            result = mean;
        }
    }
    return result;
}

double CMultimodalPrior::marginalLikelihoodMode(const TWeightStyleVec& weightStyles, const TDouble4Vec& weights) const {
    return CMultimodalPriorUtils::marginalLikelihoodMode(m_Modes, weightStyles, weights);
}

CMultimodalPrior::TDouble1Vec CMultimodalPrior::marginalLikelihoodModes(const TWeightStyleVec& weightStyles,
                                                                        const TDouble4Vec& weights) const {
    TDouble1Vec result(m_Modes.size());
    for (std::size_t i = 0u; i < m_Modes.size(); ++i) {
        result[i] = m_Modes[i].s_Prior->marginalLikelihoodMode(weightStyles, weights);
    }
    return result;
}

double CMultimodalPrior::marginalLikelihoodVariance(const TWeightStyleVec& weightStyles, const TDouble4Vec& weights) const {
    return CMultimodalPriorUtils::marginalLikelihoodVariance(m_Modes, weightStyles, weights);
}

TDoubleDoublePr CMultimodalPrior::marginalLikelihoodConfidenceInterval(double percentage,
                                                                       const TWeightStyleVec& weightStyles,
                                                                       const TDouble4Vec& weights) const {
    return CMultimodalPriorUtils::marginalLikelihoodConfidenceInterval(*this, m_Modes, percentage, weightStyles, weights);
}

maths_t::EFloatingPointErrorStatus CMultimodalPrior::jointLogMarginalLikelihood(const TWeightStyleVec& weightStyles,
                                                                                const TDouble1Vec& samples,
                                                                                const TDouble4Vec1Vec& weights,
                                                                                double& result) const {
    result = 0.0;

    if (samples.empty()) {
        LOG_ERROR("Can't compute likelihood for empty sample set");
        return maths_t::E_FpFailed;
    }

    if (samples.size() != weights.size()) {
        LOG_ERROR("Mismatch in samples '" << core::CContainerPrinter::print(samples) << "' and weights '"
                                          << core::CContainerPrinter::print(weights) << "'");
        return maths_t::E_FpFailed;
    }

    if (this->isNonInformative()) {
        // The non-informative likelihood is improper and effectively
        // zero everywhere. We use minus max double because
        // log(0) = HUGE_VALUE, which causes problems for Windows.
        // Calling code is notified when the calculation overflows
        // and should avoid taking the exponential since this will
        // underflow and pollute the floating point environment. This
        // may cause issues for some library function implementations
        // (see fe*exceptflag for more details).
        result = boost::numeric::bounds<double>::lowest();
        return maths_t::E_FpOverflowed;
    }

    return m_Modes.size() == 1 ? m_Modes[0].s_Prior->jointLogMarginalLikelihood(weightStyles, samples, weights, result)
                               : CMultimodalPriorUtils::jointLogMarginalLikelihood(m_Modes, weightStyles, samples, weights, result);
}

void CMultimodalPrior::sampleMarginalLikelihood(std::size_t numberSamples, TDouble1Vec& samples) const {
    samples.clear();

    if (numberSamples == 0 || this->numberSamples() == 0.0) {
        return;
    }

    CMultimodalPriorUtils::sampleMarginalLikelihood(m_Modes, numberSamples, samples);
}

bool CMultimodalPrior::minusLogJointCdf(const TWeightStyleVec& weightStyles,
                                        const TDouble1Vec& samples,
                                        const TDouble4Vec1Vec& weights,
                                        double& lowerBound,
                                        double& upperBound) const {
    return CMultimodalPriorUtils::minusLogJointCdf(m_Modes, weightStyles, samples, weights, lowerBound, upperBound);
}

bool CMultimodalPrior::minusLogJointCdfComplement(const TWeightStyleVec& weightStyles,
                                                  const TDouble1Vec& samples,
                                                  const TDouble4Vec1Vec& weights,
                                                  double& lowerBound,
                                                  double& upperBound) const {
    return CMultimodalPriorUtils::minusLogJointCdfComplement(m_Modes, weightStyles, samples, weights, lowerBound, upperBound);
}

bool CMultimodalPrior::probabilityOfLessLikelySamples(maths_t::EProbabilityCalculation calculation,
<<<<<<< HEAD
                                                      const TWeightStyleVec& weightStyles,
                                                      const TDouble1Vec& samples,
                                                      const TDouble4Vec1Vec& weights,
                                                      double& lowerBound,
                                                      double& upperBound,
                                                      maths_t::ETail& tail) const {
    return CMultimodalPriorUtils::probabilityOfLessLikelySamples(
        *this, m_Modes, calculation, weightStyles, samples, weights, lowerBound, upperBound, tail);
}

bool CMultimodalPrior::isNonInformative(void) const {
=======
                                                      const TWeightStyleVec &weightStyles,
                                                      const TDouble1Vec &samples,
                                                      const TDouble4Vec1Vec &weights,
                                                      double &lowerBound,
                                                      double &upperBound,
                                                      maths_t::ETail &tail) const
{
    return CMultimodalPriorUtils::probabilityOfLessLikelySamples(*this, m_Modes,
                                                                 calculation,
                                                                 weightStyles,
                                                                 samples,
                                                                 weights,
                                                                 lowerBound, upperBound, tail);
}

bool CMultimodalPrior::isNonInformative() const
{
>>>>>>> d4e4cca7
    return CMultimodalPriorUtils::isNonInformative(m_Modes);
}

void CMultimodalPrior::print(const std::string& indent, std::string& result) const {
    CMultimodalPriorUtils::print(m_Modes, indent, result);
}

<<<<<<< HEAD
std::string CMultimodalPrior::printJointDensityFunction(void) const {
=======
std::string CMultimodalPrior::printJointDensityFunction() const
{
>>>>>>> d4e4cca7
    return "Not supported";
}

uint64_t CMultimodalPrior::checksum(uint64_t seed) const {
    seed = this->CPrior::checksum(seed);
    seed = CChecksum::calculate(seed, m_Clusterer);
    seed = CChecksum::calculate(seed, m_SeedPrior);
    return CChecksum::calculate(seed, m_Modes);
}

void CMultimodalPrior::debugMemoryUsage(core::CMemoryUsage::TMemoryUsagePtr mem) const {
    mem->setName("CMultimodalPrior");
    core::CMemoryDebug::dynamicSize("m_Clusterer", m_Clusterer, mem);
    core::CMemoryDebug::dynamicSize("m_SeedPrior", m_SeedPrior, mem);
    core::CMemoryDebug::dynamicSize("m_Modes", m_Modes, mem);
}

<<<<<<< HEAD
std::size_t CMultimodalPrior::memoryUsage(void) const {
=======
std::size_t CMultimodalPrior::memoryUsage() const
{
>>>>>>> d4e4cca7
    std::size_t mem = core::CMemory::dynamicSize(m_Clusterer);
    mem += core::CMemory::dynamicSize(m_SeedPrior);
    mem += core::CMemory::dynamicSize(m_Modes);
    return mem;
}

<<<<<<< HEAD
std::size_t CMultimodalPrior::staticSize(void) const {
=======
std::size_t CMultimodalPrior::staticSize() const
{
>>>>>>> d4e4cca7
    return sizeof(*this);
}

void CMultimodalPrior::acceptPersistInserter(core::CStatePersistInserter& inserter) const {
    inserter.insertLevel(CLUSTERER_TAG, boost::bind<void>(CClustererStateSerialiser(), boost::cref(*m_Clusterer), _1));
    inserter.insertLevel(SEED_PRIOR_TAG, boost::bind<void>(CPriorStateSerialiser(), boost::cref(*m_SeedPrior), _1));
    for (std::size_t i = 0u; i < m_Modes.size(); ++i) {
        inserter.insertLevel(MODE_TAG, boost::bind(&TMode::acceptPersistInserter, &m_Modes[i], _1));
    }
    inserter.insertValue(DECAY_RATE_TAG, this->decayRate(), core::CIEEE754::E_SinglePrecision);
    inserter.insertValue(NUMBER_SAMPLES_TAG, this->numberSamples(), core::CIEEE754::E_SinglePrecision);
}

<<<<<<< HEAD
std::size_t CMultimodalPrior::numberModes(void) const {
=======
std::size_t CMultimodalPrior::numberModes() const
{
>>>>>>> d4e4cca7
    return m_Modes.size();
}

bool CMultimodalPrior::checkInvariants(const std::string& tag) const {
    bool result = true;

    if (m_Modes.size() != m_Clusterer->numberClusters()) {
        LOG_ERROR(tag << "# modes = " << m_Modes.size() << ", # clusters = " << m_Clusterer->numberClusters());
        result = false;
    }

    double numberSamples = this->numberSamples();
    double modeSamples = 0.0;
    for (const auto& mode : m_Modes) {
        if (!m_Clusterer->hasCluster(mode.s_Index)) {
            LOG_ERROR(tag << "Expected cluster for = " << mode.s_Index);
            result = false;
        }
        modeSamples += mode.s_Prior->numberSamples();
    }

    CEqualWithTolerance<double> equal(CToleranceTypes::E_AbsoluteTolerance | CToleranceTypes::E_RelativeTolerance, 1e-3);
    if (!equal(modeSamples, numberSamples)) {
        LOG_ERROR(tag << "Sum mode samples = " << modeSamples << ", total samples = " << numberSamples);
        result = false;
    }

    return result;
}

<<<<<<< HEAD
bool CMultimodalPrior::participatesInModelSelection(void) const {
    return m_Modes.size() > 1;
}

double CMultimodalPrior::unmarginalizedParameters(void) const {
    return std::max(static_cast<double>(m_Modes.size()), 1.0) - 1.0;
}

std::string CMultimodalPrior::debugWeights(void) const {
=======
bool CMultimodalPrior::participatesInModelSelection() const
{
    return m_Modes.size() > 1;
}

double CMultimodalPrior::unmarginalizedParameters() const
{
    return std::max(static_cast<double>(m_Modes.size()), 1.0) - 1.0;
}

std::string CMultimodalPrior::debugWeights() const
{
>>>>>>> d4e4cca7
    return TMode::debugWeights(m_Modes);
}

////////// CMultimodalPrior::CModeSplitCallback Implementation //////////

CMultimodalPrior::CModeSplitCallback::CModeSplitCallback(CMultimodalPrior& prior) : m_Prior(&prior) {
}

void CMultimodalPrior::CModeSplitCallback::
operator()(std::size_t sourceIndex, std::size_t leftSplitIndex, std::size_t rightSplitIndex) const {
    LOG_TRACE("Splitting mode with index " << sourceIndex);

    TModeVec& modes = m_Prior->m_Modes;

    // Remove the split mode.
    auto mode = std::find_if(modes.begin(), modes.end(), CSetTools::CIndexInSet(sourceIndex));
    double numberSamples = mode != modes.end() ? mode->weight() : 0.0;
    modes.erase(mode);

    double pLeft = m_Prior->m_Clusterer->probability(leftSplitIndex);
    double pRight = m_Prior->m_Clusterer->probability(rightSplitIndex);
    double Z = (pLeft + pRight);
    if (Z > 0.0) {
        pLeft /= Z;
        pRight /= Z;
    }
    LOG_TRACE("# samples = " << numberSamples << ", pLeft = " << pLeft << ", pRight = " << pRight);

    // Create the child modes.

    LOG_TRACE("Creating mode with index " << leftSplitIndex);
    modes.emplace_back(leftSplitIndex, m_Prior->m_SeedPrior);
    {
        TDoubleVec samples;
        if (!m_Prior->m_Clusterer->sample(leftSplitIndex, MODE_SPLIT_NUMBER_SAMPLES, samples)) {
            LOG_ERROR("Couldn't find cluster for " << leftSplitIndex);
        }
        LOG_TRACE("samples = " << core::CContainerPrinter::print(samples));

        double nl = pLeft * numberSamples;
        double ns = std::min(nl, 4.0);
        double n = static_cast<double>(samples.size());
        LOG_TRACE("# left = " << nl);

        double seedWeight = ns / n;
        TDouble4Vec1Vec weights(samples.size(), TDouble4Vec{seedWeight});
        modes.back().s_Prior->addSamples(TWeights::COUNT, samples, weights);

        double weight = (nl - ns) / n;
        if (weight > 0.0) {
            weights.assign(weights.size(), TDouble4Vec{weight});
            modes.back().s_Prior->addSamples(TWeights::COUNT, samples, weights);
            LOG_TRACE(modes.back().s_Prior->print());
        }
    }

    LOG_TRACE("Creating mode with index " << rightSplitIndex);
    modes.emplace_back(rightSplitIndex, m_Prior->m_SeedPrior);
    {
        TDoubleVec samples;
        if (!m_Prior->m_Clusterer->sample(rightSplitIndex, MODE_SPLIT_NUMBER_SAMPLES, samples)) {
            LOG_ERROR("Couldn't find cluster for " << rightSplitIndex)
        }
        LOG_TRACE("samples = " << core::CContainerPrinter::print(samples));

        double nr = pRight * numberSamples;
        double ns = std::min(nr, 4.0);
        double n = static_cast<double>(samples.size());
        LOG_TRACE("# right = " << nr);

        double seedWeight = ns / n;
        TDouble4Vec1Vec weights(samples.size(), TDouble4Vec{seedWeight});
        modes.back().s_Prior->addSamples(TWeights::COUNT, samples, weights);

        double weight = (nr - ns) / n;
        if (weight > 0.0) {
            weights.assign(weights.size(), TDouble4Vec{weight});
            modes.back().s_Prior->addSamples(TWeights::COUNT, samples, weights);
            LOG_TRACE(modes.back().s_Prior->print());
        }
    }

    if (!m_Prior->checkInvariants("SPLIT: ")) {
        LOG_ERROR("# samples = " << numberSamples << ", # modes = " << modes.size() << ", pLeft = " << pLeft << ", pRight = " << pRight);
    }

    LOG_TRACE("Split mode");
}

////////// CMultimodalPrior::CModeMergeCallback Implementation //////////

CMultimodalPrior::CModeMergeCallback::CModeMergeCallback(CMultimodalPrior& prior) : m_Prior(&prior) {
}

void CMultimodalPrior::CModeMergeCallback::
operator()(std::size_t leftMergeIndex, std::size_t rightMergeIndex, std::size_t targetIndex) const {
    LOG_TRACE("Merging modes with indices " << leftMergeIndex << " " << rightMergeIndex);

    TModeVec& modes = m_Prior->m_Modes;

    // Create the new mode.
    TMode newMode(targetIndex, m_Prior->m_SeedPrior);

    double wl = 0.0;
    double wr = 0.0;
    double n = 0.0;
    std::size_t nl = 0;
    std::size_t nr = 0;
    TDouble1Vec samples;

    auto leftMode = std::find_if(modes.begin(), modes.end(), CSetTools::CIndexInSet(leftMergeIndex));
    if (leftMode != modes.end()) {
        wl = leftMode->s_Prior->numberSamples();
        n += wl;
        TDouble1Vec leftSamples;
        leftMode->s_Prior->sampleMarginalLikelihood(MODE_MERGE_NUMBER_SAMPLES, leftSamples);
        nl = leftSamples.size();
        samples.insert(samples.end(), leftSamples.begin(), leftSamples.end());
    } else {
        LOG_ERROR("Couldn't find mode for " << leftMergeIndex);
    }

    auto rightMode = std::find_if(modes.begin(), modes.end(), CSetTools::CIndexInSet(rightMergeIndex));
    if (rightMode != modes.end()) {
        wr = rightMode->s_Prior->numberSamples();
        n += wr;
        TDouble1Vec rightSamples;
        rightMode->s_Prior->sampleMarginalLikelihood(MODE_MERGE_NUMBER_SAMPLES, rightSamples);
        nr = rightSamples.size();
        samples.insert(samples.end(), rightSamples.begin(), rightSamples.end());
    } else {
        LOG_ERROR("Couldn't find mode for " << rightMergeIndex);
    }

    if (n > 0.0) {
        double nl_ = static_cast<double>(nl);
        double nr_ = static_cast<double>(nr);
        double Z = (nl_ * wl + nr_ * wr) / (nl_ + nr_);
        wl /= Z;
        wr /= Z;
    }

    LOG_TRACE("samples = " << core::CContainerPrinter::print(samples));
    LOG_TRACE("n = " << n << ", wl = " << wl << ", wr = " << wr);

    double ns = std::min(n, 4.0);
    double s = static_cast<double>(samples.size());

    double seedWeight = ns / s;
    TDouble4Vec1Vec weights;
    weights.reserve(samples.size());
    weights.resize(nl, TDouble1Vec{wl * seedWeight});
    weights.resize(nl + nr, TDouble1Vec{wr * seedWeight});
    newMode.s_Prior->addSamples(TWeights::COUNT, samples, weights);

    double weight = (n - ns) / s;
    if (weight > 0.0) {
        for (std::size_t i = 0u; i < weights.size(); ++i) {
            weights[i][0] *= weight / seedWeight;
        }
        newMode.s_Prior->addSamples(TWeights::COUNT, samples, weights);
    }

    // Remove the merged modes.
    TSizeSet mergedIndices;
    mergedIndices.insert(leftMergeIndex);
    mergedIndices.insert(rightMergeIndex);
    modes.erase(std::remove_if(modes.begin(), modes.end(), CSetTools::CIndexInSet(mergedIndices)), modes.end());

    // Add the new mode.
    LOG_TRACE("Creating mode with index " << targetIndex);
    modes.push_back(newMode);

    m_Prior->checkInvariants("MERGE: ");

    LOG_TRACE("Merged modes");
}
}
}<|MERGE_RESOLUTION|>--- conflicted
+++ resolved
@@ -186,21 +186,11 @@
     m_Modes.swap(other.m_Modes);
 }
 
-<<<<<<< HEAD
-CMultimodalPrior::EPrior CMultimodalPrior::type(void) const {
+CMultimodalPrior::EPrior CMultimodalPrior::type() const {
     return E_Multimodal;
 }
 
-CMultimodalPrior* CMultimodalPrior::clone(void) const {
-=======
-CMultimodalPrior::EPrior CMultimodalPrior::type() const
-{
-    return E_Multimodal;
-}
-
-CMultimodalPrior *CMultimodalPrior::clone() const
-{
->>>>>>> d4e4cca7
+CMultimodalPrior* CMultimodalPrior::clone() const {
     return new CMultimodalPrior(*this);
 }
 
@@ -228,18 +218,9 @@
     this->numberSamples(0.0);
 }
 
-<<<<<<< HEAD
-bool CMultimodalPrior::needsOffset(void) const {
+bool CMultimodalPrior::needsOffset() const {
     for (const auto& mode : m_Modes) {
         if (mode.s_Prior->needsOffset()) {
-=======
-bool CMultimodalPrior::needsOffset() const
-{
-    for (const auto &mode : m_Modes)
-    {
-        if (mode.s_Prior->needsOffset())
-        {
->>>>>>> d4e4cca7
             return true;
         }
     }
@@ -265,12 +246,7 @@
     return result;
 }
 
-<<<<<<< HEAD
-double CMultimodalPrior::offset(void) const {
-=======
-double CMultimodalPrior::offset() const
-{
->>>>>>> d4e4cca7
+double CMultimodalPrior::offset() const {
     double offset = 0.0;
     for (const auto& mode : m_Modes) {
         offset = std::max(offset, mode.s_Prior->offset());
@@ -409,21 +385,11 @@
     LOG_TRACE("numberSamples = " << this->numberSamples());
 }
 
-<<<<<<< HEAD
-TDoubleDoublePr CMultimodalPrior::marginalLikelihoodSupport(void) const {
+TDoubleDoublePr CMultimodalPrior::marginalLikelihoodSupport() const {
     return CMultimodalPriorUtils::marginalLikelihoodSupport(m_Modes);
 }
 
-double CMultimodalPrior::marginalLikelihoodMean(void) const {
-=======
-TDoubleDoublePr CMultimodalPrior::marginalLikelihoodSupport() const
-{
-    return CMultimodalPriorUtils::marginalLikelihoodSupport(m_Modes);
-}
-
-double CMultimodalPrior::marginalLikelihoodMean() const
-{
->>>>>>> d4e4cca7
+double CMultimodalPrior::marginalLikelihoodMean() const {
     return CMultimodalPriorUtils::marginalLikelihoodMean(m_Modes);
 }
 
@@ -437,14 +403,8 @@
     double result = mean;
     for (std::size_t i = 1u; i < m_Modes.size(); ++i) {
         mean = m_Modes[i].s_Prior->marginalLikelihoodMean();
-<<<<<<< HEAD
-        if (::fabs(value - mean) < distance) {
-            distance = ::fabs(value - mean);
-=======
-        if (std::fabs(value - mean) < distance)
-        {
+        if (std::fabs(value - mean) < distance) {
             distance = std::fabs(value - mean);
->>>>>>> d4e4cca7
             result = mean;
         }
     }
@@ -535,7 +495,6 @@
 }
 
 bool CMultimodalPrior::probabilityOfLessLikelySamples(maths_t::EProbabilityCalculation calculation,
-<<<<<<< HEAD
                                                       const TWeightStyleVec& weightStyles,
                                                       const TDouble1Vec& samples,
                                                       const TDouble4Vec1Vec& weights,
@@ -546,26 +505,7 @@
         *this, m_Modes, calculation, weightStyles, samples, weights, lowerBound, upperBound, tail);
 }
 
-bool CMultimodalPrior::isNonInformative(void) const {
-=======
-                                                      const TWeightStyleVec &weightStyles,
-                                                      const TDouble1Vec &samples,
-                                                      const TDouble4Vec1Vec &weights,
-                                                      double &lowerBound,
-                                                      double &upperBound,
-                                                      maths_t::ETail &tail) const
-{
-    return CMultimodalPriorUtils::probabilityOfLessLikelySamples(*this, m_Modes,
-                                                                 calculation,
-                                                                 weightStyles,
-                                                                 samples,
-                                                                 weights,
-                                                                 lowerBound, upperBound, tail);
-}
-
-bool CMultimodalPrior::isNonInformative() const
-{
->>>>>>> d4e4cca7
+bool CMultimodalPrior::isNonInformative() const {
     return CMultimodalPriorUtils::isNonInformative(m_Modes);
 }
 
@@ -573,12 +513,7 @@
     CMultimodalPriorUtils::print(m_Modes, indent, result);
 }
 
-<<<<<<< HEAD
-std::string CMultimodalPrior::printJointDensityFunction(void) const {
-=======
-std::string CMultimodalPrior::printJointDensityFunction() const
-{
->>>>>>> d4e4cca7
+std::string CMultimodalPrior::printJointDensityFunction() const {
     return "Not supported";
 }
 
@@ -596,24 +531,14 @@
     core::CMemoryDebug::dynamicSize("m_Modes", m_Modes, mem);
 }
 
-<<<<<<< HEAD
-std::size_t CMultimodalPrior::memoryUsage(void) const {
-=======
-std::size_t CMultimodalPrior::memoryUsage() const
-{
->>>>>>> d4e4cca7
+std::size_t CMultimodalPrior::memoryUsage() const {
     std::size_t mem = core::CMemory::dynamicSize(m_Clusterer);
     mem += core::CMemory::dynamicSize(m_SeedPrior);
     mem += core::CMemory::dynamicSize(m_Modes);
     return mem;
 }
 
-<<<<<<< HEAD
-std::size_t CMultimodalPrior::staticSize(void) const {
-=======
-std::size_t CMultimodalPrior::staticSize() const
-{
->>>>>>> d4e4cca7
+std::size_t CMultimodalPrior::staticSize() const {
     return sizeof(*this);
 }
 
@@ -627,12 +552,7 @@
     inserter.insertValue(NUMBER_SAMPLES_TAG, this->numberSamples(), core::CIEEE754::E_SinglePrecision);
 }
 
-<<<<<<< HEAD
-std::size_t CMultimodalPrior::numberModes(void) const {
-=======
-std::size_t CMultimodalPrior::numberModes() const
-{
->>>>>>> d4e4cca7
+std::size_t CMultimodalPrior::numberModes() const {
     return m_Modes.size();
 }
 
@@ -663,30 +583,15 @@
     return result;
 }
 
-<<<<<<< HEAD
-bool CMultimodalPrior::participatesInModelSelection(void) const {
+bool CMultimodalPrior::participatesInModelSelection() const {
     return m_Modes.size() > 1;
 }
 
-double CMultimodalPrior::unmarginalizedParameters(void) const {
+double CMultimodalPrior::unmarginalizedParameters() const {
     return std::max(static_cast<double>(m_Modes.size()), 1.0) - 1.0;
 }
 
-std::string CMultimodalPrior::debugWeights(void) const {
-=======
-bool CMultimodalPrior::participatesInModelSelection() const
-{
-    return m_Modes.size() > 1;
-}
-
-double CMultimodalPrior::unmarginalizedParameters() const
-{
-    return std::max(static_cast<double>(m_Modes.size()), 1.0) - 1.0;
-}
-
-std::string CMultimodalPrior::debugWeights() const
-{
->>>>>>> d4e4cca7
+std::string CMultimodalPrior::debugWeights() const {
     return TMode::debugWeights(m_Modes);
 }
 
