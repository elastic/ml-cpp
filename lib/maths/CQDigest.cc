/*
 * ELASTICSEARCH CONFIDENTIAL
 *
 * Copyright (c) 2016 Elasticsearch BV. All Rights Reserved.
 *
 * Notice: this software, and all information contained
 * therein, is the exclusive property of Elasticsearch BV
 * and its licensors, if any, and is protected under applicable
 * domestic and foreign law, and international treaties.
 *
 * Reproduction, republication or distribution without the
 * express written consent of Elasticsearch BV is
 * strictly prohibited.
 */

#include <maths/CQDigest.h>

#include <core/CContainerPrinter.h>
#include <core/CLogger.h>
#include <core/CStatePersistInserter.h>
#include <core/CStateRestoreTraverser.h>
#include <core/RestoreMacros.h>

#include <maths/CChecksum.h>

#include <boost/bind.hpp>
#include <boost/math/distributions/beta.hpp>
#include <boost/random/mersenne_twister.hpp>
#include <boost/random/uniform_int_distribution.hpp>
#include <boost/tuple/tuple.hpp>

#include <algorithm>
#include <cmath>
#include <functional>
#include <iterator>
#include <limits>
#include <sstream>

<<<<<<< HEAD
#include <math.h>

namespace ml {
namespace maths {
=======
namespace ml
{
namespace maths
{
>>>>>>> d4e4cca7

namespace {
std::string EMPTY_STRING;
}

const std::string CQDigest::K_TAG("a");
const std::string CQDigest::N_TAG("b");
const std::string CQDigest::NODE_TAG("c");

CQDigest::CQDigest(uint64_t k, double decayRate)
    : m_K(k), m_N(0u), m_Root(0), m_NodeAllocator(static_cast<std::size_t>(3 * m_K + 2)), m_DecayRate(decayRate) {
    m_Root = &m_NodeAllocator.create(CNode(0, 1, 0, 0));
}

void CQDigest::acceptPersistInserter(core::CStatePersistInserter& inserter) const {
    inserter.insertValue(K_TAG, m_K);
    inserter.insertValue(N_TAG, m_N);

    // Note the tree is serialized flat in pre-order.
    m_Root->persistRecursive(NODE_TAG, inserter);
}

bool CQDigest::acceptRestoreTraverser(core::CStateRestoreTraverser& traverser) {
    std::size_t nodeCount = 0u;

    do {
        const std::string& name = traverser.name();
        RESTORE_BUILT_IN(K_TAG, m_K)
        RESTORE_BUILT_IN(N_TAG, m_N)
        if (name == NODE_TAG) {
            CNode node;
            if (traverser.traverseSubLevel(boost::bind(&CNode::acceptRestoreTraverser, &node, _1)) == false) {
                LOG_ERROR("Failed to restore NODE_TAG, got " << traverser.value());
            }
            if (nodeCount++ == 0) {
                m_Root = &m_NodeAllocator.create(node);
            } else {
                m_Root->insert(m_NodeAllocator, node);
            }
            continue;
        }
    } while (traverser.next());

    return true;
}

void CQDigest::add(uint32_t value, uint64_t n) {
    LOG_TRACE("Adding = " << value);

    m_N += n;

    CNode* expanded = m_Root->expand(m_NodeAllocator, value);
    if (expanded) {
        m_Root = expanded;
    }

    // If we already have the leaf node then incrementing a
    // leaf node count can't cause us to violate any constraints
    // so there is no need to compress unless we incremented
    // floor(n/k), in which case we need to compress the whole
    // tree. Otherwise, we can get away with just compressing
    // the path from the leaf to the root.

    CNode& leaf = m_Root->insert(m_NodeAllocator, CNode(value, value, n, n));
    if (expanded || (m_N / m_K) != ((m_N - n) / m_K)) {
        // Compress the whole tree.
        this->compress();
    } else if (leaf.count() == n) {
        // Compress the path to the new leaf.
        TNodePtrVec compress(1u, &leaf);
        this->compress(compress);
    }

    //this->checkInvariants();
}

void CQDigest::merge(const CQDigest& digest) {
    TNodePtrVec nodes;
    digest.m_Root->postOrder(nodes);

    CNode* expanded = m_Root->expand(m_NodeAllocator, digest.m_Root->max());
    if (expanded) {
        m_Root = expanded;
    }

    for (const auto& node : nodes) {
        m_N += node->count();
        m_Root->insert(m_NodeAllocator, *node);
    }

    // Compress the whole tree.
    this->compress();

    //this->checkInvariants();
}

void CQDigest::propagateForwardsByTime(double time) {
    if (time < 0.0) {
        LOG_ERROR("Can't propagate quantiles backwards in time");
        return;
    }

    double alpha = std::exp(-m_DecayRate * time);

    m_N = m_Root->age(alpha);

    // Compress the whole tree.
    this->compress();
}

<<<<<<< HEAD
bool CQDigest::scale(double factor) {
    typedef boost::tuple<uint32_t, uint32_t, uint64_t> TUInt32UInt32UInt64Tr;
    typedef std::vector<TUInt32UInt32UInt64Tr> TUInt32UInt32UInt64TrVec;
=======
bool CQDigest::scale(double factor)
{
    using TUInt32UInt32UInt64Tr = boost::tuple<uint32_t, uint32_t, uint64_t>;
    using TUInt32UInt32UInt64TrVec = std::vector<TUInt32UInt32UInt64Tr>;
>>>>>>> d4e4cca7

    if (factor <= 0.0) {
        LOG_ERROR("Scaling factor must be positive");
        return false;
    }

    if (factor == 1.0) {
        // Nothing to do.
        return true;
    }

    if (m_N == 0) {
        // Nothing to do.
        return true;
    }

    // Get a sketch of the current q-digest.
    TNodePtrVec nodes;
    m_Root->postOrder(nodes);
    std::sort(nodes.begin(), nodes.end(), SLevelLess());
    TUInt32UInt32UInt64TrVec sketch;
    sketch.reserve(nodes.size());
    for (const auto& node : nodes) {
        sketch.emplace_back(node->min(), node->max(), node->count());
    }

    // Start again from scratch.
    this->clear();

    // Reinsert the scaled summary values.
    boost::random::mt11213b generator;
    for (std::size_t i = 0u; i < sketch.size(); ++i) {
        const TUInt32UInt32UInt64Tr& node = sketch[i];

        uint32_t min = node.get<0>();
        uint32_t max = node.get<1>();
        uint32_t span = max - min + 1;
        uint64_t count = node.get<2>() / span;
        uint64_t remainder = node.get<2>() - count * span;
        LOG_TRACE("min = " << min << ", max = " << max << ", count = " << count << ", remainder = " << remainder);

        if (count > 0) {
            for (uint32_t j = 0u; j < span; ++j) {
                this->add(static_cast<uint32_t>(factor * static_cast<double>(min + j) + 0.5), count);
            }
        }
        if (remainder > 0) {
            boost::random::uniform_int_distribution<uint32_t> uniform(0u, span - 1);
            for (uint64_t j = 0u; j < remainder; ++j) {
                this->add(static_cast<uint32_t>(factor * static_cast<double>(min + uniform(generator)) + 0.5));
            }
        }
    }

    return true;
}

<<<<<<< HEAD
void CQDigest::clear(void) {
=======
void CQDigest::clear()
{
>>>>>>> d4e4cca7
    // Release all current nodes.
    TNodePtrVec nodes;
    m_Root->postOrder(nodes);
    for (const auto& node : nodes) {
        m_N -= node->count();
    }

    // Reset root to its initial state and sanity check total count.
    m_Root = &m_NodeAllocator.create(CNode(0, 1, 0, 0));
    if (m_N != 0) {
        LOG_ERROR("Inconsistency - sum of node counts did not equal N");
        m_N = 0;
    }
}

bool CQDigest::quantile(double q, uint32_t& result) const {
    result = 0u;

    if (m_N == 0) {
        LOG_ERROR("Can't compute quantiles on empty set");
        return false;
    }

    // Compute the count fraction we need to the left of the value.
    uint64_t n = static_cast<uint64_t>(q * static_cast<double>(m_N) + 0.5);

    result = m_Root->quantile(0, n);

    return true;
}

bool CQDigest::quantileSublevelSetSupremum(double f, uint32_t& result) const {
    result = 0;
    if (m_N == 0) {
        LOG_ERROR("Can't compute level set for empty set");
        return false;
    }
    if (f <= 0.0) {
        m_Root->sublevelSetSupremum(-1, result);
        return true;
    }
    if (f > 1.0) {
        m_Root->superlevelSetInfimum(m_Root->max() + 1, result);
        return true;
    }

    uint64_t n = static_cast<uint64_t>(f * static_cast<double>(m_N) + 0.5);
    m_Root->quantileSublevelSetSupremum(n, 0, result);
    return true;
}

double CQDigest::cdfQuantile(double n, double p, double q) {
    if (q == 0.5) {
        return p;
    }

    // This accounts for the fact that we have a finite sample size
    // when computing the fraction f corresponding to a c.d.f value
    // of p.
    //
    // We use a Bayesian approach. The count of events with fraction
    // f is binomially distributed. Therefore, if we assume a non-
    // informative beta prior we can get a posterior distribution
    // for the true fraction simply by setting:
    //   alpha = alpha + p * n
    //   beta  = beta + n * (1 - p).

    static const double ONE_THIRD = 1.0 / 3.0;

    try {
        double a = n * p + ONE_THIRD;
        double b = n * (1.0 - p) + ONE_THIRD;
        boost::math::beta_distribution<> beta(a, b);
        return boost::math::quantile(beta, q);
    } catch (const std::exception& e) {
        LOG_ERROR("Failed to calculate c.d.f. quantile: " << e.what() << ", n = " << n << ", p = " << p << ", q = " << q);
    }
    return p;
}

bool CQDigest::cdf(uint32_t x, double confidence, double& lowerBound, double& upperBound) const {
    lowerBound = 0.0;
    upperBound = 0.0;

    if (m_N == 0) {
        LOG_ERROR("Can't compute c.d.f. for empty set");
        return false;
    }

    uint64_t l = 0ull;
    m_Root->cdfLowerBound(x, l);
    lowerBound = static_cast<double>(l) / static_cast<double>(m_N);
    if (confidence > 0.0) {
        lowerBound = cdfQuantile(static_cast<double>(m_N), lowerBound, (100.0 - confidence) / 200.0);
    }

    uint64_t u = 0ull;
    m_Root->cdfUpperBound(x, u);
    upperBound = static_cast<double>(u) / static_cast<double>(m_N);
    if (confidence > 0.0) {
        upperBound = cdfQuantile(static_cast<double>(m_N), upperBound, (100.0 + confidence) / 200.0);
    }

    return true;
}

void CQDigest::pdf(uint32_t x, double confidence, double& lowerBound, double& upperBound) const {
    lowerBound = 0.0;
    upperBound = 0.0;

    if (m_N == 0) {
        return;
    }

    uint32_t infimum = 0u;
    m_Root->superlevelSetInfimum(x, infimum);

    uint32_t supremum = std::numeric_limits<uint32_t>::max();
    m_Root->sublevelSetSupremum(static_cast<int64_t>(x), supremum);

    double infimumLowerBound;
    double infimumUpperBound;
    this->cdf(infimum, confidence, infimumLowerBound, infimumUpperBound);

    double supremumLowerBound;
    double supremumUpperBound;
    this->cdf(supremum, confidence, supremumLowerBound, supremumUpperBound);

    lowerBound = std::max(supremumLowerBound - infimumUpperBound, 0.0) / std::max(static_cast<double>(supremum - infimum), 1.0);
    upperBound = std::max(supremumUpperBound - infimumLowerBound, 0.0) / std::max(static_cast<double>(supremum - infimum), 1.0);

    LOG_TRACE("x = " << x << ", supremum = " << supremum << ", infimum = " << infimum << ", cdf(supremum) = [" << supremumLowerBound << ","
                     << supremumUpperBound << "]"
                     << ", cdf(infimum) = [" << infimumLowerBound << "," << infimumUpperBound << "]"
                     << ", pdf = [" << lowerBound << "," << upperBound << "]");
}

void CQDigest::sublevelSetSupremum(uint32_t x, uint32_t& result) const {
    m_Root->sublevelSetSupremum(static_cast<int64_t>(x), result);
}

void CQDigest::superlevelSetInfimum(uint32_t x, uint32_t& result) const {
    m_Root->superlevelSetInfimum(x, result);
}

void CQDigest::summary(TUInt32UInt64PrVec& result) const {
    result.clear();

    if (m_N == 0) {
        return;
    }

    TNodePtrVec nodes;
    m_Root->postOrder(nodes);

    result.reserve(nodes.size());

    uint32_t last = nodes[0]->max();
    uint64_t count = nodes[0]->count();
    for (std::size_t i = 1u; i < nodes.size(); ++i) {
        if (nodes[i]->max() != last) {
            result.emplace_back(last, count);
            last = nodes[i]->max();
        }

        count += nodes[i]->count();
    }

    // Check if any count is aligned with the root max.
    if (result.empty() || result.back().second < count) {
        result.emplace_back(m_Root->max(), count);
    }

    if (result.back().second != m_N) {
        LOG_ERROR("Got " << result.back().second << " expected " << m_N);
    }
}

<<<<<<< HEAD
uint64_t CQDigest::n(void) const {
    return m_N;
}

uint64_t CQDigest::k(void) const {
=======
uint64_t CQDigest::n() const
{
    return m_N;
}

uint64_t CQDigest::k() const
{
>>>>>>> d4e4cca7
    return m_K;
}

uint64_t CQDigest::checksum(uint64_t seed) const {
    seed = CChecksum::calculate(seed, m_K);
    seed = CChecksum::calculate(seed, m_N);
    seed = CChecksum::calculate(seed, m_DecayRate);
    TUInt32UInt64PrVec summary;
    this->summary(summary);
    return CChecksum::calculate(seed, summary);
}

<<<<<<< HEAD
bool CQDigest::checkInvariants(void) const {
=======
bool CQDigest::checkInvariants() const
{
>>>>>>> d4e4cca7
    // These are:
    //   1) |Q| <= 3 * k.
    //   2) Subtree count at the root = n
    //   2) The node invariants are satisfied.

    if (m_Root->size() > 3 * m_K) {
        LOG_ERROR("|Q| = " << m_Root->size() << " 3k = " << 3 * m_K);
        return false;
    }

    if (m_Root->subtreeCount() != m_N) {
        LOG_ERROR("Bad count: " << m_Root->subtreeCount() << ", n = " << m_N);
        return false;
    }

    return m_Root->checkInvariants(m_N / m_K);
}

<<<<<<< HEAD
std::string CQDigest::print(void) const {
=======
std::string CQDigest::print() const
{
>>>>>>> d4e4cca7
    std::ostringstream result;

    TNodePtrVec nodes;
    m_Root->postOrder(nodes);

    result << m_N << " | " << m_K << " | {";
    for (const auto& node : nodes) {
        result << " \"" << node->print() << ',' << node->count() << ',' << node->subtreeCount() << '"';
    }
    result << " }";

    return result.str();
}

<<<<<<< HEAD
void CQDigest::compress(void) {
    for (std::size_t i = 0u; i < 3 * m_K + 2; ++i) {
=======
void CQDigest::compress()
{
    for (std::size_t i = 0u; i < 3 * m_K + 2; ++i)
    {
>>>>>>> d4e4cca7
        TNodePtrVec compress;
        m_Root->postOrder(compress);
        if (!this->compress(compress)) {
            return;
        }
    }
    LOG_ERROR("Failed to compress tree");
}

bool CQDigest::compress(TNodePtrVec& compress) {
    bool compressed = false;

    std::make_heap(compress.begin(), compress.end(), SLevelLess());

    while (!compress.empty()) {
        CNode& node = *compress.front();

        std::pop_heap(compress.begin(), compress.end(), SLevelLess());
        compress.pop_back();

        if (CNode* parent = node.compress(m_NodeAllocator, m_N / m_K)) {
            compressed = true;

            compress.push_back(parent);
            std::push_heap(compress.begin(), compress.end(), SLevelLess());
        }
    }

    return compressed;
}

bool CQDigest::SLevelLess::operator()(const CNode* lhs, const CNode* rhs) const {
    return lhs->span() > rhs->span() || (lhs->span() == rhs->span() && lhs->max() > rhs->max());
}

bool CQDigest::SPostLess::operator()(const CNode* lhs, const CNode* rhs) const {
    return lhs->max() < rhs->max() || (lhs->max() == rhs->max() && lhs->span() < rhs->span());
}

const std::string CQDigest::CNode::MIN_TAG("a");
const std::string CQDigest::CNode::MAX_TAG("b");
const std::string CQDigest::CNode::COUNT_TAG("c");

<<<<<<< HEAD
CQDigest::CNode::CNode(void)
    : m_Ancestor(0), m_Descendants(), m_Min(0xDEADBEEF), m_Max(0xDEADBEEF), m_Count(0xDEADBEEF), m_SubtreeCount(0xDEADBEEF) {
}

CQDigest::CNode::CNode(uint32_t min, uint32_t max, uint64_t count, uint64_t subtreeCount)
    : m_Ancestor(0), m_Descendants(), m_Min(min), m_Max(max), m_Count(count), m_SubtreeCount(subtreeCount) {
}

std::size_t CQDigest::CNode::size(void) const {
=======
CQDigest::CNode::CNode() :
        m_Ancestor(0),
        m_Descendants(),
        m_Min(0xDEADBEEF),
        m_Max(0xDEADBEEF),
        m_Count(0xDEADBEEF),
        m_SubtreeCount(0xDEADBEEF)
{
}

CQDigest::CNode::CNode(uint32_t min,
                       uint32_t max,
                       uint64_t count,
                       uint64_t subtreeCount) :
        m_Ancestor(0),
        m_Descendants(),
        m_Min(min),
        m_Max(max),
        m_Count(count),
        m_SubtreeCount(subtreeCount)
{
}

std::size_t CQDigest::CNode::size() const
{
>>>>>>> d4e4cca7
    std::size_t size = 1u;

    for (const auto& descendant : m_Descendants) {
        size += descendant->size();
    }

    return size;
}

uint32_t CQDigest::CNode::quantile(uint64_t leftCount, uint64_t n) const {
    // We need to find the smallest node in post-order where
    // the left count is greater than n. At each level we visit
    // the smallest, in post order, node in the q-digest for
    // which the left count is greater than n. Terminating when
    // this node doesn't have any descendants.

    for (const auto& descendant : m_Descendants) {
        uint64_t count = descendant->subtreeCount();
        if (leftCount + count >= n) {
            return descendant->quantile(leftCount, n);
        }
        leftCount += count;
    }

    return m_Max;
}

bool CQDigest::CNode::quantileSublevelSetSupremum(uint64_t n, uint64_t leftCount, uint32_t& result) const {
    // We are looking for the right end of the rightmost node
    // whose count together with those nodes to the left is
    // is less than n.

    if (leftCount + m_SubtreeCount < n) {
        result = std::max(result, m_Max);
        return true;
    }

    leftCount += m_SubtreeCount;
    for (auto i = m_Descendants.rbegin(); i != m_Descendants.rend(); ++i) {
        leftCount -= (*i)->subtreeCount();
        if (leftCount + (*i)->count() < n && (*i)->quantileSublevelSetSupremum(n, leftCount, result)) {
            break;
        }
    }

    return false;
}

void CQDigest::CNode::cdfLowerBound(uint32_t x, uint64_t& result) const {
    // The lower bound is the sum of the counts at the nodes
    // for which the maximum value is less than or equal to x.

    if (m_Max <= x) {
        result += m_SubtreeCount;
    } else {
        for (const auto& descendant : m_Descendants) {
            descendant->cdfLowerBound(x, result);
        }
    }
}

void CQDigest::CNode::cdfUpperBound(uint32_t x, uint64_t& result) const {
    // The upper bound is the sum of the counts at the nodes
    // for which the minimum value is less than or equal to x.

    if (m_Max <= x) {
        result += m_SubtreeCount;
    } else if (m_Min <= x) {
        result += m_Count;
        for (const auto& descendant : m_Descendants) {
            descendant->cdfUpperBound(x, result);
        }
    }
}

void CQDigest::CNode::sublevelSetSupremum(const int64_t x, uint32_t& result) const {
    for (auto i = m_Descendants.rbegin(); i != m_Descendants.rend(); ++i) {
        if (static_cast<int64_t>((*i)->max()) > x) {
            result = std::min(result, (*i)->max());
        } else {
            (*i)->sublevelSetSupremum(x, result);
            break;
        }
    }
    if (static_cast<int64_t>(m_Max) > x && m_Count > 0) {
        result = std::min(result, m_Max);
    }
}

void CQDigest::CNode::superlevelSetInfimum(uint32_t x, uint32_t& result) const {
    for (const auto& descendant : m_Descendants) {
        if (descendant->max() < x) {
            result = std::max(result, descendant->max());
        } else {
            descendant->superlevelSetInfimum(x, result);
            break;
        }
    }
    if (m_Max < x && m_Count > 0) {
        result = std::max(result, m_Max);
    }
}

void CQDigest::CNode::postOrder(TNodePtrVec& nodes) const {
    for (const auto& descendant : m_Descendants) {
        descendant->postOrder(nodes);
    }
    nodes.push_back(const_cast<CNode*>(this));
}

CQDigest::CNode* CQDigest::CNode::expand(CNodeAllocator& allocator, const uint32_t& value) {
    if (m_Max >= value) {
        // No expansion necessary.
        return 0;
    }

    CNode* result = m_Count == 0 ? this : &allocator.create(CNode(m_Min, m_Max, 0, 0));
    uint32_t levelSpan = result->span();
    do {
        result->m_Max += levelSpan;
        levelSpan <<= 1;
    } while (result->m_Max < value);

    if (result != this) {
        m_Ancestor = result;
        result->m_Descendants.push_back(this);
        result->m_SubtreeCount += m_SubtreeCount;
    }

    return result;
}

CQDigest::CNode& CQDigest::CNode::insert(CNodeAllocator& allocator, const CNode& node) {
    m_SubtreeCount += node.subtreeCount();

    if (*this == node) {
        m_Count += node.count();
        return *this;
    }

    auto next = std::lower_bound(m_Descendants.begin(), m_Descendants.end(), &node, SPostLess());

    // If it exists the ancestor will be after the node
    // in post order.
    for (auto i = next; i != m_Descendants.end(); ++i) {
        if ((*i)->isAncestor(node) || **i == node) {
            return (*i)->insert(allocator, node);
        }
    }

    // This is the lowest ancestor in the q-digest. Insert
    // the node below it in post order and move descendants
    // if necessary.
    CNode& newNode = allocator.create(node);
    newNode.m_Ancestor = this;
    m_Descendants.insert(next, &newNode);
    if (!newNode.isLeaf()) {
        newNode.takeDescendants(*this);
    }

    return newNode;
}

CQDigest::CNode* CQDigest::CNode::compress(CNodeAllocator& allocator, uint64_t compressionFactor) {
    if (!m_Ancestor) {
        // The node is no longer in the q-digest.
        return 0;
    }

    // Warning this function zeros m_Ancestor copy up front.
    CNode* ancestor = m_Ancestor;

    // Get the sibling of this node if it exists.
    CNode* sibling = ancestor->sibling(*this);

    uint64_t count = (ancestor->isParent(*this) ? ancestor->count() : 0ull) + this->count() + (sibling ? sibling->count() : 0ull);

    // Check if we should compress this node.
    if (count >= compressionFactor) {
        return 0;
    }

    if (ancestor->isParent(*this)) {
        ancestor->m_Count = count;
        this->detach(allocator);
        if (sibling) {
            sibling->detach(allocator);
        }
        return ancestor;
    }

    // We'll recycle this node for the parent.

    m_Count = count;
    this->isLeftChild() ? m_Max += this->span() : m_Min -= this->span();
    this->takeDescendants(*ancestor);
    if (sibling) {
        sibling->detach(allocator);
    }

    return this;
}

uint64_t CQDigest::CNode::age(double factor) {
    m_SubtreeCount = 0u;

<<<<<<< HEAD
    for (auto&& descendant : m_Descendants) {
=======
    for (auto &descendant : m_Descendants)
    {
>>>>>>> d4e4cca7
        m_SubtreeCount += descendant->age(factor);
    }

    if (m_Count > 0) {
        m_Count = static_cast<uint64_t>(std::max(static_cast<double>(m_Count) * factor + 0.5, 1.0));
    }
    m_SubtreeCount += m_Count;

    return m_SubtreeCount;
}

<<<<<<< HEAD
uint32_t CQDigest::CNode::span(void) const {
    return m_Max - m_Min + 1u;
}

uint32_t CQDigest::CNode::min(void) const {
    return m_Min;
}

uint32_t CQDigest::CNode::max(void) const {
    return m_Max;
}

const uint64_t& CQDigest::CNode::count(void) const {
    return m_Count;
}

const uint64_t& CQDigest::CNode::subtreeCount(void) const {
=======
uint32_t CQDigest::CNode::span() const
{
    return m_Max - m_Min + 1u;
}

uint32_t CQDigest::CNode::min() const
{
    return m_Min;
}

uint32_t CQDigest::CNode::max() const
{
    return m_Max;
}

const uint64_t &CQDigest::CNode::count() const
{
    return m_Count;
}

const uint64_t &CQDigest::CNode::subtreeCount() const
{
>>>>>>> d4e4cca7
    return m_SubtreeCount;
}

void CQDigest::CNode::persistRecursive(const std::string& nodeTag, core::CStatePersistInserter& inserter) const {
    inserter.insertLevel(NODE_TAG, boost::bind(&CNode::acceptPersistInserter, this, _1));

    // Note the tree is serialized flat in pre-order.
    for (const auto& descendant : m_Descendants) {
        descendant->persistRecursive(nodeTag, inserter);
    }
}

void CQDigest::CNode::acceptPersistInserter(core::CStatePersistInserter& inserter) const {
    inserter.insertValue(MIN_TAG, m_Min);
    inserter.insertValue(MAX_TAG, m_Max);
    inserter.insertValue(COUNT_TAG, m_Count);
}

bool CQDigest::CNode::acceptRestoreTraverser(core::CStateRestoreTraverser& traverser) {
    do {
        const std::string& name = traverser.name();
        if (name == MIN_TAG) {
            if (core::CStringUtils::stringToType(traverser.value(), m_Min) == false) {
                LOG_ERROR("Invalid min in " << traverser.value());
                return false;
            }
        }
        if (name == MAX_TAG) {
            if (core::CStringUtils::stringToType(traverser.value(), m_Max) == false) {
                LOG_ERROR("Invalid max in " << traverser.value());
                return false;
            }
        }
        if (name == COUNT_TAG) {
            if (core::CStringUtils::stringToType(traverser.value(), m_Count) == false) {
                LOG_ERROR("Invalid count in " << traverser.value());
                return false;
            }
            m_SubtreeCount = m_Count;
        }
    } while (traverser.next());

    return true;
}

bool CQDigest::CNode::checkInvariants(uint64_t compressionFactor) const {
    // 1) span is a power of 2
    // 2) q-digest connectivity is consistent.
    // 3) subtree counts are consistent.
    // 4) if node != leaf count(node) <= floor(n/k)
    // 5) count(parent) + count(left) + count(right) > floor(n/k)

    // Subtracting 1 will flip all the bits to the right of the last 1 in the
    // current binary representation.  If the span is a power of 2 then it will
    // only have 1 bit set, so span minus 1 will have completely different bits
    // set to span.  Then an inclusive OR and an exclusive OR of span and span
    // minus 1 will be identical.  If span is not a power of 2 then subtracting
    // 1 will leave some set bits set, meaning the OR and XOR give different
    // results.
    uint32_t span(this->span());
    uint32_t spanMinusOne(span - 1);
    if ((span | spanMinusOne) != (span ^ spanMinusOne)) {
        LOG_ERROR("Bad span: " << this->print());
        return false;
    }

    SPostLess postLess;
    uint64_t subtreeCount = m_Count;

    for (std::size_t i = 0u; i < m_Descendants.size(); ++i) {
        if (m_Descendants[i]->m_Ancestor != this) {
            LOG_ERROR("Bad connectivity: " << this->print() << " -> " << m_Descendants[i]->print() << " <- "
                                           << m_Descendants[i]->m_Ancestor->print());
        }
        if (!this->isAncestor(*m_Descendants[i])) {
            LOG_ERROR("Bad connectivity: " << this->print() << " -> " << m_Descendants[i]->print());
            return false;
        }
        if (i + 1u < m_Descendants.size() && !postLess(m_Descendants[i], m_Descendants[i + 1u])) {
            LOG_ERROR("Bad order: " << m_Descendants[i]->print() << " >= " << m_Descendants[i + 1u]->print());
            return false;
        }
        if (!m_Descendants[i]->checkInvariants(compressionFactor)) {
            return false;
        }
        subtreeCount += m_Descendants[i]->subtreeCount();
    }

    if (subtreeCount != m_SubtreeCount) {
        LOG_ERROR("Bad subtree count: expected " << subtreeCount << " got " << m_SubtreeCount);
        return false;
    }

    if (!this->isLeaf() && !this->isRoot() && m_Count > compressionFactor) {
        LOG_ERROR("Bad count: " << m_Count << ", floor(n/k) = " << compressionFactor);
        return false;
    }

    if (!this->isRoot()) {
        const CNode* sibling = m_Ancestor->sibling(*this);
        uint64_t count = m_Count + (sibling ? sibling->count() : 0ull) + (m_Ancestor->isParent(*this) ? m_Ancestor->count() : 0ull);
        if (count < compressionFactor) {
            LOG_ERROR("Bad triple count: " << count << ", floor(n/k) = " << compressionFactor);
            return false;
        }
    }

    return true;
}

<<<<<<< HEAD
std::string CQDigest::CNode::print(void) const {
=======
std::string CQDigest::CNode::print() const
{
>>>>>>> d4e4cca7
    std::ostringstream result;
    result << '[' << m_Min << ',' << m_Max << ']';
    return result.str();
}

bool CQDigest::CNode::operator==(const CNode& node) const {
    return m_Min == node.m_Min && m_Max == node.m_Max;
}

<<<<<<< HEAD
std::size_t CQDigest::CNode::numberDescendants(void) const {
    return m_Descendants.size();
}

CQDigest::TNodePtrVecCItr CQDigest::CNode::beginDescendants(void) const {
    return m_Descendants.begin();
}

CQDigest::TNodePtrVecCItr CQDigest::CNode::endDescendants(void) const {
=======
std::size_t CQDigest::CNode::numberDescendants() const
{
    return m_Descendants.size();
}

CQDigest::TNodePtrVecCItr CQDigest::CNode::beginDescendants() const
{
    return m_Descendants.begin();
}

CQDigest::TNodePtrVecCItr CQDigest::CNode::endDescendants() const
{
>>>>>>> d4e4cca7
    return m_Descendants.end();
}

CQDigest::CNode* CQDigest::CNode::sibling(const CNode& node) const {
    uint32_t min = node.min();
    node.isLeftChild() ? min += node.span() : min -= node.span();
    uint32_t max = node.max();
    node.isLeftChild() ? max += node.span() : max -= node.span();
    CNode sibling(min, max, 0u, 0u);

    auto next = std::lower_bound(m_Descendants.begin(), m_Descendants.end(), &sibling, SPostLess());

    if (next != m_Descendants.end() && (*next)->isSibling(node)) {
        return *next;
    }

    return 0;
}

bool CQDigest::CNode::isSibling(const CNode& node) const {
    // Check if the nodes are on the same level and share a parent.
    return this->span() == node.span() && (this->isLeftChild() ? m_Max + 1u == node.m_Min : m_Min == node.m_Max + 1u);
}

bool CQDigest::CNode::isParent(const CNode& node) const {
    // Check is ancestor and is in level above.
    return this->isAncestor(node) && this->span() == 2 * node.span();
}

bool CQDigest::CNode::isAncestor(const CNode& node) const {
    // Check for inclusion of node range.
    return (m_Min < node.m_Min && m_Max >= node.m_Max) || (m_Min <= node.m_Min && m_Max > node.m_Max);
}

<<<<<<< HEAD
bool CQDigest::CNode::isRoot(void) const {
    return m_Ancestor == 0;
}

bool CQDigest::CNode::isLeaf(void) const {
    return this->span() == 1;
}

bool CQDigest::CNode::isLeftChild(void) const {
=======
bool CQDigest::CNode::isRoot() const
{
    return m_Ancestor == 0;
}

bool CQDigest::CNode::isLeaf() const
{
    return this->span() == 1;
}

bool CQDigest::CNode::isLeftChild() const
{
>>>>>>> d4e4cca7
    // The left child nodes are always an even multiple of the
    // level range from the start of the overall range and the
    // right child nodes an odd multiple. To reduce storage we
    // pass in the start of the overall range.

    return (m_Min / this->span()) % 2 == 0;
}

void CQDigest::CNode::detach(CNodeAllocator& allocator) {
    m_Ancestor->removeDescendant(*this);
    m_Ancestor->takeDescendants(*this);
    m_Ancestor = 0;
    allocator.release(*this);
}

void CQDigest::CNode::removeDescendant(CNode& node) {
    // Remove node from the descendants.
    m_Descendants.erase(std::remove(m_Descendants.begin(), m_Descendants.end(), &node), m_Descendants.end());
}

bool CQDigest::CNode::takeDescendants(CNode& node) {
    if (node.numberDescendants() == 0) {
        return false;
    }

    if (!this->isAncestor(node)) {
        // Find our descendants among the descendants of node.
        TNodePtrVec nodesToTake;
        TNodePtrVec nodesToLeave;
        for (auto i = node.beginDescendants(); i != node.endDescendants(); ++i) {
            if (this->isAncestor(**i)) {
                nodesToTake.push_back(*i);
                (*i)->m_Ancestor = this;
                m_SubtreeCount += (*i)->subtreeCount();
            } else {
                nodesToLeave.push_back(*i);
            }
        }

        // Merge the descendants.
        TNodePtrVec descendants;
        descendants.reserve(m_Descendants.size() + nodesToTake.size());
        std::merge(m_Descendants.begin(),
                   m_Descendants.end(),
                   nodesToTake.begin(),
                   nodesToTake.end(),
                   std::back_inserter(descendants),
                   SPostLess());

        // Update the node's descendants.
        nodesToLeave.swap(node.m_Descendants);

        // Write the result back to this node.
        descendants.swap(m_Descendants);

        return !nodesToTake.empty();
    }

    for (auto i = node.beginDescendants(); i != node.endDescendants(); ++i) {
        (*i)->m_Ancestor = this;
    }

    // Merge the descendants.
    TNodePtrVec descendants;
    descendants.reserve(m_Descendants.size() + node.numberDescendants());
    std::merge(m_Descendants.begin(),
               m_Descendants.end(),
               node.beginDescendants(),
               node.endDescendants(),
               std::back_inserter(descendants),
               SPostLess());

    // Clear out the node's descendants.
    TNodePtrVec empty;
    empty.swap(node.m_Descendants);

    // Write the result back to this node.
    descendants.swap(m_Descendants);

    return true;
}

CQDigest::CNodeAllocator::CNodeAllocator(std::size_t size) {
    m_Nodes.push_back(TNodeVec());
    m_Nodes.back().reserve(size);
    m_FreeNodes.push_back(TNodePtrVec());
}

CQDigest::CNode& CQDigest::CNodeAllocator::create(const CNode& node) {
    if (m_FreeNodes.front().empty()) {
        // Add a new collection if necessary. This should
        // only happen when merging two q-digests.
        std::size_t size = m_Nodes.back().size();
        if (size == m_Nodes.back().capacity()) {
            m_Nodes.push_back(TNodeVec());
            m_Nodes.back().reserve(size);
            m_FreeNodes.push_back(TNodePtrVec());
            LOG_TRACE("Added new block " << m_Nodes.size());
        }

        TNodeVec& nodes = m_Nodes.back();
        nodes.resize(nodes.size() + 1u);
        nodes.back() = node;
        return nodes.back();
    }

    CNode* freeNode = m_FreeNodes.front().back();
    *freeNode = node;
    m_FreeNodes.front().pop_back();
    return *freeNode;
}

void CQDigest::CNodeAllocator::release(CNode& node) {
    std::size_t block = this->findBlock(node);
    if (block >= m_FreeNodes.size()) {
        LOG_ABORT("Bad block address = " << block << ", max = " << m_FreeNodes.size() - 1u);
    }

    m_FreeNodes[block].push_back(&node);

    if (m_Nodes.size() > 1u) {
        auto nodeItr = m_Nodes.begin();
        std::advance(nodeItr, block);

        // Remove the block if none of its nodes are in use.
        if (m_FreeNodes[block].size() > nodeItr->size()) {
            LOG_TRACE("Removing block " << block);
            m_FreeNodes.erase(m_FreeNodes.begin() + block);
            m_Nodes.erase(nodeItr);
        }
    }
}

std::size_t CQDigest::CNodeAllocator::findBlock(const CNode& node) const {
    std::size_t result = 0u;

    if (m_Nodes.size() == 1u) {
        return result;
    }

    const auto le = std::less_equal<const CNode*>();

    for (auto i = m_Nodes.begin(); i != m_Nodes.end(); ++i, ++result) {
        auto first = i->begin();
        auto last = i->end();
        if (first == last) {
            continue;
        }

        --last;
        if (le(&(*first), &node) && le(&node, &(*last))) {
            break;
        }
    }

    return result;
}
}
}<|MERGE_RESOLUTION|>--- conflicted
+++ resolved
@@ -36,17 +36,8 @@
 #include <limits>
 #include <sstream>
 
-<<<<<<< HEAD
-#include <math.h>
-
 namespace ml {
 namespace maths {
-=======
-namespace ml
-{
-namespace maths
-{
->>>>>>> d4e4cca7
 
 namespace {
 std::string EMPTY_STRING;
@@ -157,16 +148,9 @@
     this->compress();
 }
 
-<<<<<<< HEAD
 bool CQDigest::scale(double factor) {
-    typedef boost::tuple<uint32_t, uint32_t, uint64_t> TUInt32UInt32UInt64Tr;
-    typedef std::vector<TUInt32UInt32UInt64Tr> TUInt32UInt32UInt64TrVec;
-=======
-bool CQDigest::scale(double factor)
-{
     using TUInt32UInt32UInt64Tr = boost::tuple<uint32_t, uint32_t, uint64_t>;
     using TUInt32UInt32UInt64TrVec = std::vector<TUInt32UInt32UInt64Tr>;
->>>>>>> d4e4cca7
 
     if (factor <= 0.0) {
         LOG_ERROR("Scaling factor must be positive");
@@ -224,12 +208,7 @@
     return true;
 }
 
-<<<<<<< HEAD
-void CQDigest::clear(void) {
-=======
-void CQDigest::clear()
-{
->>>>>>> d4e4cca7
+void CQDigest::clear() {
     // Release all current nodes.
     TNodePtrVec nodes;
     m_Root->postOrder(nodes);
@@ -408,21 +387,11 @@
     }
 }
 
-<<<<<<< HEAD
-uint64_t CQDigest::n(void) const {
+uint64_t CQDigest::n() const {
     return m_N;
 }
 
-uint64_t CQDigest::k(void) const {
-=======
-uint64_t CQDigest::n() const
-{
-    return m_N;
-}
-
-uint64_t CQDigest::k() const
-{
->>>>>>> d4e4cca7
+uint64_t CQDigest::k() const {
     return m_K;
 }
 
@@ -435,12 +404,7 @@
     return CChecksum::calculate(seed, summary);
 }
 
-<<<<<<< HEAD
-bool CQDigest::checkInvariants(void) const {
-=======
-bool CQDigest::checkInvariants() const
-{
->>>>>>> d4e4cca7
+bool CQDigest::checkInvariants() const {
     // These are:
     //   1) |Q| <= 3 * k.
     //   2) Subtree count at the root = n
@@ -459,12 +423,7 @@
     return m_Root->checkInvariants(m_N / m_K);
 }
 
-<<<<<<< HEAD
-std::string CQDigest::print(void) const {
-=======
-std::string CQDigest::print() const
-{
->>>>>>> d4e4cca7
+std::string CQDigest::print() const {
     std::ostringstream result;
 
     TNodePtrVec nodes;
@@ -479,15 +438,8 @@
     return result.str();
 }
 
-<<<<<<< HEAD
-void CQDigest::compress(void) {
+void CQDigest::compress() {
     for (std::size_t i = 0u; i < 3 * m_K + 2; ++i) {
-=======
-void CQDigest::compress()
-{
-    for (std::size_t i = 0u; i < 3 * m_K + 2; ++i)
-    {
->>>>>>> d4e4cca7
         TNodePtrVec compress;
         m_Root->postOrder(compress);
         if (!this->compress(compress)) {
@@ -531,8 +483,7 @@
 const std::string CQDigest::CNode::MAX_TAG("b");
 const std::string CQDigest::CNode::COUNT_TAG("c");
 
-<<<<<<< HEAD
-CQDigest::CNode::CNode(void)
+CQDigest::CNode::CNode()
     : m_Ancestor(0), m_Descendants(), m_Min(0xDEADBEEF), m_Max(0xDEADBEEF), m_Count(0xDEADBEEF), m_SubtreeCount(0xDEADBEEF) {
 }
 
@@ -540,34 +491,7 @@
     : m_Ancestor(0), m_Descendants(), m_Min(min), m_Max(max), m_Count(count), m_SubtreeCount(subtreeCount) {
 }
 
-std::size_t CQDigest::CNode::size(void) const {
-=======
-CQDigest::CNode::CNode() :
-        m_Ancestor(0),
-        m_Descendants(),
-        m_Min(0xDEADBEEF),
-        m_Max(0xDEADBEEF),
-        m_Count(0xDEADBEEF),
-        m_SubtreeCount(0xDEADBEEF)
-{
-}
-
-CQDigest::CNode::CNode(uint32_t min,
-                       uint32_t max,
-                       uint64_t count,
-                       uint64_t subtreeCount) :
-        m_Ancestor(0),
-        m_Descendants(),
-        m_Min(min),
-        m_Max(max),
-        m_Count(count),
-        m_SubtreeCount(subtreeCount)
-{
-}
-
-std::size_t CQDigest::CNode::size() const
-{
->>>>>>> d4e4cca7
+std::size_t CQDigest::CNode::size() const {
     std::size_t size = 1u;
 
     for (const auto& descendant : m_Descendants) {
@@ -774,12 +698,7 @@
 uint64_t CQDigest::CNode::age(double factor) {
     m_SubtreeCount = 0u;
 
-<<<<<<< HEAD
-    for (auto&& descendant : m_Descendants) {
-=======
-    for (auto &descendant : m_Descendants)
-    {
->>>>>>> d4e4cca7
+    for (auto& descendant : m_Descendants) {
         m_SubtreeCount += descendant->age(factor);
     }
 
@@ -791,48 +710,23 @@
     return m_SubtreeCount;
 }
 
-<<<<<<< HEAD
-uint32_t CQDigest::CNode::span(void) const {
+uint32_t CQDigest::CNode::span() const {
     return m_Max - m_Min + 1u;
 }
 
-uint32_t CQDigest::CNode::min(void) const {
+uint32_t CQDigest::CNode::min() const {
     return m_Min;
 }
 
-uint32_t CQDigest::CNode::max(void) const {
+uint32_t CQDigest::CNode::max() const {
     return m_Max;
 }
 
-const uint64_t& CQDigest::CNode::count(void) const {
+const uint64_t& CQDigest::CNode::count() const {
     return m_Count;
 }
 
-const uint64_t& CQDigest::CNode::subtreeCount(void) const {
-=======
-uint32_t CQDigest::CNode::span() const
-{
-    return m_Max - m_Min + 1u;
-}
-
-uint32_t CQDigest::CNode::min() const
-{
-    return m_Min;
-}
-
-uint32_t CQDigest::CNode::max() const
-{
-    return m_Max;
-}
-
-const uint64_t &CQDigest::CNode::count() const
-{
-    return m_Count;
-}
-
-const uint64_t &CQDigest::CNode::subtreeCount() const
-{
->>>>>>> d4e4cca7
+const uint64_t& CQDigest::CNode::subtreeCount() const {
     return m_SubtreeCount;
 }
 
@@ -943,12 +837,7 @@
     return true;
 }
 
-<<<<<<< HEAD
-std::string CQDigest::CNode::print(void) const {
-=======
-std::string CQDigest::CNode::print() const
-{
->>>>>>> d4e4cca7
+std::string CQDigest::CNode::print() const {
     std::ostringstream result;
     result << '[' << m_Min << ',' << m_Max << ']';
     return result.str();
@@ -958,30 +847,15 @@
     return m_Min == node.m_Min && m_Max == node.m_Max;
 }
 
-<<<<<<< HEAD
-std::size_t CQDigest::CNode::numberDescendants(void) const {
+std::size_t CQDigest::CNode::numberDescendants() const {
     return m_Descendants.size();
 }
 
-CQDigest::TNodePtrVecCItr CQDigest::CNode::beginDescendants(void) const {
+CQDigest::TNodePtrVecCItr CQDigest::CNode::beginDescendants() const {
     return m_Descendants.begin();
 }
 
-CQDigest::TNodePtrVecCItr CQDigest::CNode::endDescendants(void) const {
-=======
-std::size_t CQDigest::CNode::numberDescendants() const
-{
-    return m_Descendants.size();
-}
-
-CQDigest::TNodePtrVecCItr CQDigest::CNode::beginDescendants() const
-{
-    return m_Descendants.begin();
-}
-
-CQDigest::TNodePtrVecCItr CQDigest::CNode::endDescendants() const
-{
->>>>>>> d4e4cca7
+CQDigest::TNodePtrVecCItr CQDigest::CNode::endDescendants() const {
     return m_Descendants.end();
 }
 
@@ -1016,30 +890,15 @@
     return (m_Min < node.m_Min && m_Max >= node.m_Max) || (m_Min <= node.m_Min && m_Max > node.m_Max);
 }
 
-<<<<<<< HEAD
-bool CQDigest::CNode::isRoot(void) const {
+bool CQDigest::CNode::isRoot() const {
     return m_Ancestor == 0;
 }
 
-bool CQDigest::CNode::isLeaf(void) const {
+bool CQDigest::CNode::isLeaf() const {
     return this->span() == 1;
 }
 
-bool CQDigest::CNode::isLeftChild(void) const {
-=======
-bool CQDigest::CNode::isRoot() const
-{
-    return m_Ancestor == 0;
-}
-
-bool CQDigest::CNode::isLeaf() const
-{
-    return this->span() == 1;
-}
-
-bool CQDigest::CNode::isLeftChild() const
-{
->>>>>>> d4e4cca7
+bool CQDigest::CNode::isLeftChild() const {
     // The left child nodes are always an even multiple of the
     // level range from the start of the overall range and the
     // right child nodes an odd multiple. To reduce storage we
