--- conflicted
+++ resolved
@@ -56,19 +56,10 @@
     double fac = 2.0;
     double t2 = -2.0 * lambda * lambda;
     double termbf = 0.0;
-<<<<<<< HEAD
     for (std::size_t j = 1; j <= 100; ++j) {
-        double term = fac * ::exp(t2 * static_cast<double>(j * j));
-        sum += term;
-        if (::fabs(term) <= EPS1 * termbf || ::fabs(term) <= EPS2 * sum) {
-=======
-    for (std::size_t j = 1; j <= 100; ++j)
-    {
         double term = fac * std::exp(t2 * static_cast<double>(j * j));
         sum += term;
-        if (std::fabs(term) <= EPS1 * termbf || std::fabs(term) <= EPS2 * sum)
-        {
->>>>>>> d4e4cca7
+        if (std::fabs(term) <= EPS1 * termbf || std::fabs(term) <= EPS2 * sum) {
             return sum;
         }
         fac = -fac;
@@ -145,20 +136,9 @@
         D = std::max(D, std::fabs(Fx - Fy));
     }
 
-<<<<<<< HEAD
-    double neff = ::sqrt(static_cast<double>(nx) * static_cast<double>(ny) / static_cast<double>(nx + ny));
+    double neff = std::sqrt(static_cast<double>(nx) * static_cast<double>(ny) / static_cast<double>(nx + ny));
     double result = significance((neff + 0.12 + 0.11 / neff) * D);
     LOG_TRACE("nx = " << nx << ", ny = " << ny << ", D = " << D << ", significance = " << result);
-=======
-    double neff = std::sqrt(  static_cast<double>(nx)
-                         * static_cast<double>(ny)
-                         / static_cast<double>(nx + ny));
-    double result = significance((neff + 0.12 + 0.11/neff) * D);
-    LOG_TRACE("nx = " << nx
-              << ", ny = " << ny
-              << ", D = " << D
-              << ", significance = " << result);
->>>>>>> d4e4cca7
     return result;
 }
 
@@ -193,14 +173,8 @@
     }
 }
 
-<<<<<<< HEAD
 void CStatisticalTests::CCramerVonMises::addF(double f) {
-    typedef std::vector<double> TDoubleVec;
-=======
-void CStatisticalTests::CCramerVonMises::addF(double f)
-{
     using TDoubleVec = std::vector<double>;
->>>>>>> d4e4cca7
 
     if (m_F.size() == m_Size) {
         TDoubleVec ff;
@@ -225,15 +199,8 @@
     }
 }
 
-<<<<<<< HEAD
-double CStatisticalTests::CCramerVonMises::pValue(void) const {
+double CStatisticalTests::CCramerVonMises::pValue() const {
     if (CBasicStatistics::count(m_T) == 0.0) {
-=======
-double CStatisticalTests::CCramerVonMises::pValue() const
-{
-    if (CBasicStatistics::count(m_T) == 0.0)
-    {
->>>>>>> d4e4cca7
         return 1.0;
     }
 
@@ -269,13 +236,8 @@
         //   m = ab/(b-a) * log(f(b)/f(a))
         //   c = b/(b-a) * log(f(b)/f(a)) + log(f(a))
 
-<<<<<<< HEAD
-        double m = a * b / (b - a) * ::log((fb) / (fa));
-        double c = b / (b - a) * ::log((fb) / (fa)) + ::log(fa);
-=======
-        double m = a*b / (b - a) * std::log((fb) / (fa));
+        double m = a * b / (b - a) * std::log((fb) / (fa));
         double c = b / (b - a) * std::log((fb) / (fa)) + std::log(fa);
->>>>>>> d4e4cca7
 
         double p = 1.0 - std::exp(-m / t + c);
         LOG_TRACE("p = 1.0 - exp(" << -m << " / T + " << c << ") = " << p);
