--- conflicted
+++ resolved
@@ -403,15 +403,10 @@
 
 //////// CHandler ////////
 
-<<<<<<< HEAD
-CTimeSeriesDecompositionDetail::CHandler::CHandler(void) : m_Mediator{0} {
-}
-CTimeSeriesDecompositionDetail::CHandler::~CHandler(void) {
-}
-=======
-CTimeSeriesDecompositionDetail::CHandler::CHandler() : m_Mediator{0} {}
-CTimeSeriesDecompositionDetail::CHandler::~CHandler() {}
->>>>>>> d4e4cca7
+CTimeSeriesDecompositionDetail::CHandler::CHandler() : m_Mediator{0} {
+}
+CTimeSeriesDecompositionDetail::CHandler::~CHandler() {
+}
 
 void CTimeSeriesDecompositionDetail::CHandler::handle(const SAddValue& /*message*/) {
 }
@@ -429,12 +424,7 @@
     m_Mediator = mediator;
 }
 
-<<<<<<< HEAD
-CTimeSeriesDecompositionDetail::CMediator* CTimeSeriesDecompositionDetail::CHandler::mediator(void) const {
-=======
-CTimeSeriesDecompositionDetail::CMediator *CTimeSeriesDecompositionDetail::CHandler::mediator() const
-{
->>>>>>> d4e4cca7
+CTimeSeriesDecompositionDetail::CMediator* CTimeSeriesDecompositionDetail::CHandler::mediator() const {
     return m_Mediator;
 }
 
@@ -457,12 +447,7 @@
     core::CMemoryDebug::dynamicSize("m_Handlers", m_Handlers, mem);
 }
 
-<<<<<<< HEAD
-std::size_t CTimeSeriesDecompositionDetail::CMediator::memoryUsage(void) const {
-=======
-std::size_t CTimeSeriesDecompositionDetail::CMediator::memoryUsage() const
-{
->>>>>>> d4e4cca7
+std::size_t CTimeSeriesDecompositionDetail::CMediator::memoryUsage() const {
     return core::CMemory::dynamicSize(m_Handlers);
 }
 
@@ -535,15 +520,8 @@
 
     switch (m_Machine.state()) {
     case PT_TEST:
-<<<<<<< HEAD
-        for (auto&& window : m_Windows) {
+        for (auto& window : m_Windows) {
             if (window) {
-=======
-        for (auto &window : m_Windows)
-        {
-            if (window)
-            {
->>>>>>> d4e4cca7
                 window->add(time, value, weight);
             }
         }
@@ -614,12 +592,7 @@
     core::CMemoryDebug::dynamicSize("m_Windows", m_Windows, mem);
 }
 
-<<<<<<< HEAD
-std::size_t CTimeSeriesDecompositionDetail::CPeriodicityTest::memoryUsage(void) const {
-=======
-std::size_t CTimeSeriesDecompositionDetail::CPeriodicityTest::memoryUsage() const
-{
->>>>>>> d4e4cca7
+std::size_t CTimeSeriesDecompositionDetail::CPeriodicityTest::memoryUsage() const {
     std::size_t usage{core::CMemory::dynamicSize(m_Windows)};
     if (m_Machine.state() == PT_INITIAL) {
         usage += this->extraMemoryOnInitialization();
@@ -627,12 +600,7 @@
     return usage;
 }
 
-<<<<<<< HEAD
-std::size_t CTimeSeriesDecompositionDetail::CPeriodicityTest::extraMemoryOnInitialization(void) const {
-=======
-std::size_t CTimeSeriesDecompositionDetail::CPeriodicityTest::extraMemoryOnInitialization() const
-{
->>>>>>> d4e4cca7
+std::size_t CTimeSeriesDecompositionDetail::CPeriodicityTest::extraMemoryOnInitialization() const {
     static std::size_t result{0};
     if (result == 0) {
         for (auto i : {E_Short, E_Long}) {
@@ -850,12 +818,7 @@
     core::CMemoryDebug::dynamicSize("m_Test", m_Test, mem);
 }
 
-<<<<<<< HEAD
-std::size_t CTimeSeriesDecompositionDetail::CCalendarTest::memoryUsage(void) const {
-=======
-std::size_t CTimeSeriesDecompositionDetail::CCalendarTest::memoryUsage() const
-{
->>>>>>> d4e4cca7
+std::size_t CTimeSeriesDecompositionDetail::CCalendarTest::memoryUsage() const {
     std::size_t usage{core::CMemory::dynamicSize(m_Test)};
     if (m_Machine.state() == CC_INITIAL) {
         usage += this->extraMemoryOnInitialization();
@@ -863,12 +826,7 @@
     return usage;
 }
 
-<<<<<<< HEAD
-std::size_t CTimeSeriesDecompositionDetail::CCalendarTest::extraMemoryOnInitialization(void) const {
-=======
-std::size_t CTimeSeriesDecompositionDetail::CCalendarTest::extraMemoryOnInitialization() const
-{
->>>>>>> d4e4cca7
+std::size_t CTimeSeriesDecompositionDetail::CCalendarTest::extraMemoryOnInitialization() const {
     static std::size_t result{0};
     if (result == 0) {
         TCalendarCyclicTestPtr test(new CCalendarCyclicTest(m_DecayRate));
@@ -1238,12 +1196,7 @@
     }
 }
 
-<<<<<<< HEAD
-double CTimeSeriesDecompositionDetail::CComponents::decayRate(void) const {
-=======
-double CTimeSeriesDecompositionDetail::CComponents::decayRate() const
-{
->>>>>>> d4e4cca7
+double CTimeSeriesDecompositionDetail::CComponents::decayRate() const {
     return m_DecayRate;
 }
 
@@ -1261,63 +1214,30 @@
     m_MomentsMinusTrend.age(factor);
 }
 
-<<<<<<< HEAD
-bool CTimeSeriesDecompositionDetail::CComponents::initialized(void) const {
+bool CTimeSeriesDecompositionDetail::CComponents::initialized() const {
     return m_UsingTrendForPrediction && m_Trend.initialized()
                ? true
                : (m_Seasonal && m_Calendar ? m_Seasonal->initialized() || m_Calendar->initialized()
                                            : (m_Seasonal ? m_Seasonal->initialized() : (m_Calendar ? m_Calendar->initialized() : false)));
 }
 
-const CTrendComponent& CTimeSeriesDecompositionDetail::CComponents::trend(void) const {
+const CTrendComponent& CTimeSeriesDecompositionDetail::CComponents::trend() const {
     return m_Trend;
 }
 
-const TSeasonalComponentVec& CTimeSeriesDecompositionDetail::CComponents::seasonal(void) const {
+const TSeasonalComponentVec& CTimeSeriesDecompositionDetail::CComponents::seasonal() const {
     return m_Seasonal ? m_Seasonal->s_Components : NO_SEASONAL_COMPONENTS;
 }
 
-const maths_t::TCalendarComponentVec& CTimeSeriesDecompositionDetail::CComponents::calendar(void) const {
+const maths_t::TCalendarComponentVec& CTimeSeriesDecompositionDetail::CComponents::calendar() const {
     return m_Calendar ? m_Calendar->s_Components : NO_CALENDAR_COMPONENTS;
 }
 
-bool CTimeSeriesDecompositionDetail::CComponents::usingTrendForPrediction(void) const {
+bool CTimeSeriesDecompositionDetail::CComponents::usingTrendForPrediction() const {
     return m_UsingTrendForPrediction;
 }
 
-CPeriodicityHypothesisTestsConfig CTimeSeriesDecompositionDetail::CComponents::periodicityTestConfig(void) const {
-=======
-bool CTimeSeriesDecompositionDetail::CComponents::initialized() const
-{
-    return m_UsingTrendForPrediction && m_Trend.initialized() ? true :
-          (m_Seasonal && m_Calendar ? m_Seasonal->initialized() || m_Calendar->initialized() :
-          (m_Seasonal ? m_Seasonal->initialized() :
-          (m_Calendar ? m_Calendar->initialized() : false)));
-}
-
-const CTrendComponent &CTimeSeriesDecompositionDetail::CComponents::trend() const
-{
-    return m_Trend;
-}
-
-const TSeasonalComponentVec &CTimeSeriesDecompositionDetail::CComponents::seasonal() const
-{
-    return m_Seasonal ? m_Seasonal->s_Components : NO_SEASONAL_COMPONENTS;
-}
-
-const maths_t::TCalendarComponentVec &CTimeSeriesDecompositionDetail::CComponents::calendar() const
-{
-    return m_Calendar ? m_Calendar->s_Components : NO_CALENDAR_COMPONENTS;
-}
-
-bool CTimeSeriesDecompositionDetail::CComponents::usingTrendForPrediction() const
-{
-    return m_UsingTrendForPrediction;
-}
-
-CPeriodicityHypothesisTestsConfig CTimeSeriesDecompositionDetail::CComponents::periodicityTestConfig() const
-{
->>>>>>> d4e4cca7
+CPeriodicityHypothesisTestsConfig CTimeSeriesDecompositionDetail::CComponents::periodicityTestConfig() const {
     CPeriodicityHypothesisTestsConfig result;
     for (const auto& component : this->seasonal()) {
         const CSeasonalTime& time{component.time()};
@@ -1337,25 +1257,13 @@
                                : 0.0;
 }
 
-<<<<<<< HEAD
-double CTimeSeriesDecompositionDetail::CComponents::meanVariance(void) const {
+double CTimeSeriesDecompositionDetail::CComponents::meanVariance() const {
     return this->initialized() ? ((m_UsingTrendForPrediction ? CBasicStatistics::mean(this->trend().variance(0.0)) : 0.0) +
                                   meanOf(&CSeasonalComponent::meanVariance, this->seasonal()))
                                : 0.0;
 }
 
-double CTimeSeriesDecompositionDetail::CComponents::meanVarianceScale(void) const {
-=======
-double CTimeSeriesDecompositionDetail::CComponents::meanVariance() const
-{
-    return this->initialized() ? ( (m_UsingTrendForPrediction ?
-                                    CBasicStatistics::mean(this->trend().variance(0.0)) : 0.0)
-                                  + meanOf(&CSeasonalComponent::meanVariance, this->seasonal())) : 0.0;
-}
-
-double CTimeSeriesDecompositionDetail::CComponents::meanVarianceScale() const
-{
->>>>>>> d4e4cca7
+double CTimeSeriesDecompositionDetail::CComponents::meanVarianceScale() const {
     return CBasicStatistics::mean(m_MeanVarianceScale);
 }
 
@@ -1381,32 +1289,15 @@
     core::CMemoryDebug::dynamicSize("m_Calendar", m_Calendar, mem);
 }
 
-<<<<<<< HEAD
-std::size_t CTimeSeriesDecompositionDetail::CComponents::memoryUsage(void) const {
+std::size_t CTimeSeriesDecompositionDetail::CComponents::memoryUsage() const {
     return core::CMemory::dynamicSize(m_Trend) + core::CMemory::dynamicSize(m_Seasonal) + core::CMemory::dynamicSize(m_Calendar);
 }
 
-std::size_t CTimeSeriesDecompositionDetail::CComponents::size(void) const {
+std::size_t CTimeSeriesDecompositionDetail::CComponents::size() const {
     return (m_Seasonal ? m_Seasonal->size() : 0) + (m_Calendar ? m_Calendar->size() : 0);
 }
 
-std::size_t CTimeSeriesDecompositionDetail::CComponents::maxSize(void) const {
-=======
-std::size_t CTimeSeriesDecompositionDetail::CComponents::memoryUsage() const
-{
-    return  core::CMemory::dynamicSize(m_Trend)
-          + core::CMemory::dynamicSize(m_Seasonal)
-          + core::CMemory::dynamicSize(m_Calendar);
-}
-
-std::size_t CTimeSeriesDecompositionDetail::CComponents::size() const
-{
-    return (m_Seasonal ? m_Seasonal->size() : 0) + (m_Calendar ? m_Calendar->size() : 0);
-}
-
-std::size_t CTimeSeriesDecompositionDetail::CComponents::maxSize() const
-{
->>>>>>> d4e4cca7
+std::size_t CTimeSeriesDecompositionDetail::CComponents::maxSize() const {
     return MAXIMUM_COMPONENTS * m_SeasonalComponentSize;
 }
 
@@ -1486,18 +1377,9 @@
     return true;
 }
 
-<<<<<<< HEAD
-void CTimeSeriesDecompositionDetail::CComponents::clearComponentErrors(void) {
+void CTimeSeriesDecompositionDetail::CComponents::clearComponentErrors() {
     if (m_Seasonal) {
         for (auto& errors : m_Seasonal->s_PredictionErrors) {
-=======
-void CTimeSeriesDecompositionDetail::CComponents::clearComponentErrors()
-{
-    if (m_Seasonal)
-    {
-        for (auto &errors : m_Seasonal->s_PredictionErrors)
-        {
->>>>>>> d4e4cca7
             errors.clear();
         }
     }
@@ -1592,21 +1474,11 @@
     m_Components.notifyOnNewComponents(&m_Watcher);
 }
 
-<<<<<<< HEAD
-CTimeSeriesDecompositionDetail::CComponents::CScopeNotifyOnStateChange::~CScopeNotifyOnStateChange(void) {
+CTimeSeriesDecompositionDetail::CComponents::CScopeNotifyOnStateChange::~CScopeNotifyOnStateChange() {
     m_Components.notifyOnNewComponents(0);
 }
 
-bool CTimeSeriesDecompositionDetail::CComponents::CScopeNotifyOnStateChange::changed(void) const {
-=======
-CTimeSeriesDecompositionDetail::CComponents::CScopeNotifyOnStateChange::~CScopeNotifyOnStateChange()
-{
-    m_Components.notifyOnNewComponents(0);
-}
-
-bool CTimeSeriesDecompositionDetail::CComponents::CScopeNotifyOnStateChange::changed() const
-{
->>>>>>> d4e4cca7
+bool CTimeSeriesDecompositionDetail::CComponents::CScopeNotifyOnStateChange::changed() const {
     return m_Watcher;
 }
 
@@ -1625,16 +1497,9 @@
     return true;
 }
 
-<<<<<<< HEAD
-std::string CTimeSeriesDecompositionDetail::CComponents::CComponentErrors::toDelimited(void) const {
+std::string CTimeSeriesDecompositionDetail::CComponents::CComponentErrors::toDelimited() const {
     return m_MeanErrorWithComponent.toDelimited() + CBasicStatistics::EXTERNAL_DELIMITER + m_MeanErrorWithoutComponent.toDelimited() +
            CBasicStatistics::EXTERNAL_DELIMITER;
-=======
-std::string CTimeSeriesDecompositionDetail::CComponents::CComponentErrors::toDelimited() const
-{
-    return  m_MeanErrorWithComponent.toDelimited() + CBasicStatistics::EXTERNAL_DELIMITER
-          + m_MeanErrorWithoutComponent.toDelimited() + CBasicStatistics::EXTERNAL_DELIMITER;
->>>>>>> d4e4cca7
 }
 
 void CTimeSeriesDecompositionDetail::CComponents::CComponentErrors::add(double error, double prediction, double weight) {
@@ -1644,12 +1509,7 @@
     m_MeanErrorWithoutComponent.add(errorWithoutComponent, weight);
 }
 
-<<<<<<< HEAD
-void CTimeSeriesDecompositionDetail::CComponents::CComponentErrors::clear(void) {
-=======
-void CTimeSeriesDecompositionDetail::CComponents::CComponentErrors::clear()
-{
->>>>>>> d4e4cca7
+void CTimeSeriesDecompositionDetail::CComponents::CComponentErrors::clear() {
     m_MeanErrorWithComponent = TFloatMeanAccumulator();
     m_MeanErrorWithoutComponent = TFloatMeanAccumulator();
 }
@@ -1732,12 +1592,7 @@
     }
 }
 
-<<<<<<< HEAD
-std::size_t CTimeSeriesDecompositionDetail::CComponents::SSeasonal::size(void) const {
-=======
-std::size_t CTimeSeriesDecompositionDetail::CComponents::SSeasonal::size() const
-{
->>>>>>> d4e4cca7
+std::size_t CTimeSeriesDecompositionDetail::CComponents::SSeasonal::size() const {
     std::size_t result{0};
     for (const auto& component : s_Components) {
         result += component.size();
@@ -1800,18 +1655,9 @@
     }
 }
 
-<<<<<<< HEAD
-bool CTimeSeriesDecompositionDetail::CComponents::SSeasonal::initialized(void) const {
+bool CTimeSeriesDecompositionDetail::CComponents::SSeasonal::initialized() const {
     for (const auto& component : s_Components) {
         if (component.initialized()) {
-=======
-bool CTimeSeriesDecompositionDetail::CComponents::SSeasonal::initialized() const
-{
-    for (const auto &component : s_Components)
-    {
-        if (component.initialized())
-        {
->>>>>>> d4e4cca7
             return true;
         }
     }
@@ -1848,41 +1694,20 @@
             }
         }
 
-<<<<<<< HEAD
         CSetTools::simultaneousRemoveIf(remove, s_Components, s_PredictionErrors, [](bool remove_) { return remove_; });
 
         for (auto& shift : shifts) {
             if (windowed.count(shift.first) > 0) {
-                for (auto&& component : s_Components) {
+                for (auto& component : s_Components) {
                     if (shift.first == component.time().window()) {
-=======
-        CSetTools::simultaneousRemoveIf(
-                remove, s_Components, s_PredictionErrors, [](bool remove_) { return remove_; });
-
-        for (auto &shift : shifts)
-        {
-            if (windowed.count(shift.first) > 0)
-            {
-                for (auto &component : s_Components)
-                {
-                    if (shift.first == component.time().window())
-                    {
->>>>>>> d4e4cca7
                         component.shiftLevel(shift.second);
                         break;
                     }
                 }
             } else {
                 bool fallback = true;
-<<<<<<< HEAD
-                for (auto&& component : s_Components) {
+                for (auto& component : s_Components) {
                     if (!component.time().windowed()) {
-=======
-                for (auto &component : s_Components)
-                {
-                    if (!component.time().windowed())
-                    {
->>>>>>> d4e4cca7
                         component.shiftLevel(shift.second);
                         fallback = false;
                         break;
@@ -1891,24 +1716,11 @@
                 if (fallback) {
                     TTimeTimePrVec shifted;
                     shifted.reserve(s_Components.size());
-<<<<<<< HEAD
-                    for (auto&& component : s_Components) {
+                    for (auto& component : s_Components) {
                         const CSeasonalTime& time_ = component.time();
                         if (std::find_if(shifted.begin(), shifted.end(), [&time_](const TTimeTimePr& window) {
                                 return !(time_.windowEnd() <= window.first || time_.windowStart() >= window.second);
                             }) == shifted.end()) {
-=======
-                    for (auto &component : s_Components)
-                    {
-                        const CSeasonalTime &time_ = component.time();
-                        if (std::find_if(shifted.begin(), shifted.end(),
-                                         [&time_](const TTimeTimePr &window)
-                                         {
-                                             return !(   time_.windowEnd() <= window.first
-                                                      || time_.windowStart() >= window.second);
-                                         }) == shifted.end())
-                        {
->>>>>>> d4e4cca7
                             component.shiftLevel(shift.second);
                         }
                     }
@@ -1937,12 +1749,7 @@
     core::CMemoryDebug::dynamicSize("s_PredictionErrors", s_PredictionErrors, mem);
 }
 
-<<<<<<< HEAD
-std::size_t CTimeSeriesDecompositionDetail::CComponents::SSeasonal::memoryUsage(void) const {
-=======
-std::size_t CTimeSeriesDecompositionDetail::CComponents::SSeasonal::memoryUsage() const
-{
->>>>>>> d4e4cca7
+std::size_t CTimeSeriesDecompositionDetail::CComponents::SSeasonal::memoryUsage() const {
     return core::CMemory::dynamicSize(s_Components) + core::CMemory::dynamicSize(s_PredictionErrors);
 }
 
@@ -1993,12 +1800,7 @@
     }
 }
 
-<<<<<<< HEAD
-std::size_t CTimeSeriesDecompositionDetail::CComponents::SCalendar::size(void) const {
-=======
-std::size_t CTimeSeriesDecompositionDetail::CComponents::SCalendar::size() const
-{
->>>>>>> d4e4cca7
+std::size_t CTimeSeriesDecompositionDetail::CComponents::SCalendar::size() const {
     std::size_t result{0};
     for (const auto& component : s_Components) {
         result += component.size();
@@ -2048,18 +1850,9 @@
     }
 }
 
-<<<<<<< HEAD
-bool CTimeSeriesDecompositionDetail::CComponents::SCalendar::initialized(void) const {
+bool CTimeSeriesDecompositionDetail::CComponents::SCalendar::initialized() const {
     for (const auto& component : s_Components) {
         if (component.initialized()) {
-=======
-bool CTimeSeriesDecompositionDetail::CComponents::SCalendar::initialized() const
-{
-    for (const auto &component : s_Components)
-    {
-        if (component.initialized())
-        {
->>>>>>> d4e4cca7
             return true;
         }
     }
@@ -2092,12 +1885,7 @@
     core::CMemoryDebug::dynamicSize("s_PredictionErrors", s_PredictionErrors, mem);
 }
 
-<<<<<<< HEAD
-std::size_t CTimeSeriesDecompositionDetail::CComponents::SCalendar::memoryUsage(void) const {
-=======
-std::size_t CTimeSeriesDecompositionDetail::CComponents::SCalendar::memoryUsage() const
-{
->>>>>>> d4e4cca7
+std::size_t CTimeSeriesDecompositionDetail::CComponents::SCalendar::memoryUsage() const {
     return core::CMemory::dynamicSize(s_Components) + core::CMemory::dynamicSize(s_PredictionErrors);
 }
 }
