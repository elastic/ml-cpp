/*
 * Copyright Elasticsearch B.V. and/or licensed to Elasticsearch B.V. under one
 * or more contributor license agreements. Licensed under the Elastic License;
 * you may not use this file except in compliance with the Elastic License.
 */

#include <maths/CTimeSeriesDecompositionDetail.h>

#include <core/CContainerPrinter.h>
#include <core/CLogger.h>
#include <core/CMemory.h>
#include <core/CPersistUtils.h>
#include <core/CStatePersistInserter.h>
#include <core/CStateRestoreTraverser.h>
#include <core/CTimezone.h>
#include <core/Constants.h>
#include <core/RestoreMacros.h>

#include <maths/CBasicStatistics.h>
#include <maths/CBasicStatisticsPersist.h>
#include <maths/CCalendarComponent.h>
#include <maths/CChecksum.h>
#include <maths/CExpandingWindow.h>
#include <maths/CIntegerTools.h>
#include <maths/CLinearAlgebra.h>
#include <maths/CLinearAlgebraPersist.h>
#include <maths/CPeriodicityHypothesisTests.h>
#include <maths/CRegressionDetail.h>
#include <maths/CSampling.h>
#include <maths/CSeasonalComponentAdaptiveBucketing.h>
#include <maths/CSeasonalTime.h>
#include <maths/CSetTools.h>
#include <maths/CStatisticalTests.h>
#include <maths/CTimeSeriesDecomposition.h>
#include <maths/CTools.h>
#include <maths/Constants.h>

#include <boost/bind.hpp>
#include <boost/config.hpp>
#include <boost/container/flat_map.hpp>
#include <boost/container/flat_set.hpp>
#include <boost/math/distributions/normal.hpp>
#include <boost/numeric/conversion/bounds.hpp>
#include <boost/range.hpp>

#include <algorithm>
#include <cmath>
#include <numeric>
#include <string>
#include <vector>

namespace ml {
namespace maths {
namespace {

using TDoubleDoublePr = maths_t::TDoubleDoublePr;
using TSeasonalComponentVec = maths_t::TSeasonalComponentVec;
using TCalendarComponentVec = maths_t::TCalendarComponentVec;
using TBoolVec = std::vector<bool>;
using TDoubleVec = std::vector<double>;
using TSizeVec = std::vector<std::size_t>;
using TSizeVecVec = std::vector<TSizeVec>;
using TStrVec = std::vector<std::string>;
using TTimeVec = std::vector<core_t::TTime>;
using TTimeTimePr = std::pair<core_t::TTime, core_t::TTime>;
using TTimeTimePrVec = std::vector<TTimeTimePr>;
using TTimeTimePrDoubleFMap = boost::container::flat_map<TTimeTimePr, double>;
using TTimeTimePrSizeFMap = boost::container::flat_map<TTimeTimePr, std::size_t>;
using TComponent5Vec = CPeriodicityHypothesisTestsResult::TComponent5Vec;
using TSeasonalComponentPtrVec = std::vector<CSeasonalComponent*>;
using TCalendarComponentPtrVec = std::vector<CCalendarComponent*>;

const core_t::TTime DAY = core::constants::DAY;
const core_t::TTime WEEK = core::constants::WEEK;
const core_t::TTime MONTH = 4 * WEEK;

//! Compute the mean of \p mean of \p components.
template<typename MEAN_FUNCTION>
double meanOf(MEAN_FUNCTION mean, const TSeasonalComponentVec& components) {
    // We can choose to partition the trend model into windows.
    // In particular, we check for the presence of weekday/end
    // patterns. In this function we want to compute the sum of
    // the mean average of the different components: we use an
    // additive decomposition of the trend. However, if we have
    // detected a partition we want to average the models for
    // the different windows.

    using TMeanAccumulator = CBasicStatistics::SSampleMean<double>::TAccumulator;

    double unwindowed{0.0};
    TTimeTimePrDoubleFMap windows;
    windows.reserve(components.size());
    for (const auto& component : components) {
        if (component.initialized()) {
            TTimeTimePr window{component.time().window()};
            if (window.second - window.first == component.time().windowRepeat()) {
                unwindowed += (component.*mean)();
            } else {
                windows[window] += (component.*mean)();
            }
        }
    }

    TMeanAccumulator windowed;
    for (const auto& window : windows) {
        double weight{static_cast<double>(window.first.second - window.first.first)};
        windowed.add(window.second, weight);
    }

    return unwindowed + CBasicStatistics::mean(windowed);
}

//! Compute the values to add to the trend and each component.
//!
//! \param[in] trend The long term trend.
//! \param[in] seasonal The seasonal components.
//! \param[in] calendar The calendar components.
//! \param[in] time The time of value to decompose.
//! \param[in] deltas The delta offset to apply to the difference
//! between each component value and its mean, used to minimize
//! slope in the longer periods.
//! \param[in,out] decomposition Updated to contain the value to
//! add to each by component.
//! \param[out] predictions Filled in with the component predictions.
//! \param[out] referenceError Filled in with the error w.r.t. the trend.
//! \param[out] error Filled in with the prediction error.
//! \param[out] scale Filled in with the normalization scaling.
void decompose(const CTrendComponent& trend,
               const TSeasonalComponentPtrVec& seasonal,
               const TCalendarComponentPtrVec& calendar,
               core_t::TTime time,
               const TDoubleVec& deltas,
               TDoubleVec& decomposition,
               TDoubleVec& predictions,
               double& referenceError,
               double& error,
               double& scale) {
    std::size_t m{seasonal.size()};
    std::size_t n{calendar.size()};

    double x0{CBasicStatistics::mean(trend.value(time, 0.0))};
    TDoubleVec x(m + n);
    double xhat{x0};
    for (std::size_t i = 0u; i < m; ++i) {
        x[i] = CBasicStatistics::mean(seasonal[i]->value(time, 0.0));
        xhat += x[i];
    }
    for (std::size_t i = m; i < m + n; ++i) {
        x[i] = CBasicStatistics::mean(calendar[i - m]->value(time, 0.0));
        xhat += x[i];
    }

    // Note we are adding on the a proportion of the error to the
    // target value for each component. This constant controls the
    // proportion of the overall error we add. There is no need
    // to arrange for the sum error added to all components to be
    // equal to the actual error to avoid bias: noise will still
    // average down to zero (since the errors will be both positive
    // and negative). It will however affect the variance in the
    // limit the trend has been fit. This can be thought of as a
    // trade off between the rate at which each component reacts
    // to errors verses the error variance in the steady state with
    // smaller values of Z corresponding to greater responsiveness.
    double Z{std::max(0.5 * static_cast<double>(m + n + 1), 1.0)};

    error = decomposition[0] - xhat;
    referenceError = decomposition[0] - x0;
    decomposition[0] = x0 + (decomposition[0] - xhat) / Z;
    for (std::size_t i = 0u; i < m; ++i) {
        predictions[i] = x[i] - seasonal[i]->meanValue();
        decomposition[i + 1] = x[i] + (decomposition[i + 1] - xhat) / Z + deltas[i];
    }
    for (std::size_t i = m; i < m + n; ++i) {
        predictions[i] = x[i] - calendar[i - m]->meanValue();
        decomposition[i + 1] = x[i] + (decomposition[i + 1] - xhat) / Z;
    }

    // Because we add in more than the prediction error across the
    // different components, i.e. because Z < m + n + 1, we end up
    // with a bias in our variance estimates. We can mostly correct
    // the bias by scaling the variance estimate, but need to calculate
    // the scale.
    scale = Z / static_cast<double>(m + n + 1);
}

//! Propagate a test forwards to account for \p end - \p start
//! elapsed time in steps or size \p step.
template<typename T>
void stepwisePropagateForwards(core_t::TTime step,
                               core_t::TTime start,
                               core_t::TTime end,
                               const T& target) {
    if (target) {
        start = CIntegerTools::floor(start, step);
        end = CIntegerTools::floor(end, step);
        if (end > start) {
            double time{static_cast<double>(end - start) / static_cast<double>(step)};
            target->propagateForwardsByTime(time);
        }
    }
}

// Periodicity Test State Machine

// States
const std::size_t PT_INITIAL = 0;
const std::size_t PT_TEST = 1;
const std::size_t PT_NOT_TESTING = 2;
const std::size_t PT_ERROR = 3;
const TStrVec PT_STATES{"INITIAL", "TEST", "NOT_TESTING", "ERROR"};
// Alphabet
const std::size_t PT_NEW_VALUE = 0;
const std::size_t PT_RESET = 1;
const TStrVec PT_ALPHABET{"NEW_VALUE", "RESET"};
// Transition Function
const TSizeVecVec PT_TRANSITION_FUNCTION{
    TSizeVec{PT_TEST, PT_TEST, PT_NOT_TESTING, PT_ERROR},
    TSizeVec{PT_INITIAL, PT_INITIAL, PT_NOT_TESTING, PT_INITIAL}};

// Calendar Cyclic Test State Machine

// States
const std::size_t CC_INITIAL = 0;
const std::size_t CC_TEST = 1;
const std::size_t CC_NOT_TESTING = 2;
const std::size_t CC_ERROR = 3;
const TStrVec CC_STATES{"INITIAL", "TEST", "NOT_TESTING", "ERROR"};
// Alphabet
const std::size_t CC_NEW_VALUE = 0;
const std::size_t CC_RESET = 1;
const TStrVec CC_ALPHABET{"NEW_VALUE", "RESET"};
// Transition Function
const TSizeVecVec CC_TRANSITION_FUNCTION{
    TSizeVec{CC_TEST, CC_TEST, CC_NOT_TESTING, CC_ERROR},
    TSizeVec{CC_INITIAL, CC_INITIAL, CC_NOT_TESTING, CC_INITIAL}};

// Components State Machine

// States
const std::size_t SC_NEW_COMPONENTS = 0;
const std::size_t SC_NORMAL = 1;
const std::size_t SC_DISABLED = 2;
const std::size_t SC_ERROR = 3;
const TStrVec SC_STATES{"NEW_COMPONENTS", "NORMAL", "DISABLED", "ERROR"};
// Alphabet
const std::size_t SC_ADDED_COMPONENTS = 0;
const std::size_t SC_INTERPOLATED = 1;
const std::size_t SC_RESET = 2;
const TStrVec SC_ALPHABET{"ADDED_COMPONENTS", "INTERPOLATED", "RESET"};
// Transition Function
const TSizeVecVec SC_TRANSITION_FUNCTION{
    TSizeVec{SC_NEW_COMPONENTS, SC_NEW_COMPONENTS, SC_DISABLED, SC_ERROR},
    TSizeVec{SC_NORMAL, SC_NORMAL, SC_DISABLED, SC_ERROR},
    TSizeVec{SC_NORMAL, SC_NORMAL, SC_NORMAL, SC_NORMAL}};

const std::string VERSION_6_3_TAG("6.3");
const std::string VERSION_6_4_TAG("6.4");

// Periodicity Test Tags
// Version 6.3
const std::string PERIODICITY_TEST_MACHINE_6_3_TAG{"a"};
const std::string SHORT_WINDOW_6_3_TAG{"b"};
const std::string LONG_WINDOW_6_3_TAG{"c"};
// Old versions can't be restored.

// Calendar Cyclic Test Tags
// Version 6.3
const std::string CALENDAR_TEST_MACHINE_6_3_TAG{"a"};
const std::string LAST_MONTH_6_3_TAG{"b"};
const std::string CALENDAR_TEST_6_3_TAG{"c"};
// These work for all versions.

// Components Tags
// Version 6.4
const std::string COMPONENT_6_4_TAG{"f"};
const std::string ERRORS_6_4_TAG{"g"};
// Version 6.3
const std::string COMPONENTS_MACHINE_6_3_TAG{"a"};
const std::string DECAY_RATE_6_3_TAG{"b"};
const std::string TREND_6_3_TAG{"c"};
const std::string SEASONAL_6_3_TAG{"d"};
const std::string CALENDAR_6_3_TAG{"e"};
const std::string COMPONENT_6_3_TAG{"f"};
const std::string MEAN_VARIANCE_SCALE_6_3_TAG{"h"};
const std::string MOMENTS_6_3_TAG{"i"};
const std::string MOMENTS_MINUS_TREND_6_3_TAG{"j"};
const std::string USING_TREND_FOR_PREDICTION_6_3_TAG{"k"};
// Version < 6.3
const std::string COMPONENTS_MACHINE_OLD_TAG{"a"};
const std::string TREND_OLD_TAG{"b"};
const std::string SEASONAL_OLD_TAG{"c"};
const std::string CALENDAR_OLD_TAG{"d"};
const std::string COMPONENT_OLD_TAG{"e"};
const std::string REGRESSION_OLD_TAG{"g"};
const std::string VARIANCE_OLD_TAG{"h"};
const std::string TIME_ORIGIN_OLD_TAG{"i"};
const std::string LAST_UPDATE_OLD_TAG{"j"};

//////////////////////// Upgrade to Version 6.3 ////////////////////////

const double MODEL_WEIGHT_UPGRADING_TO_VERSION_6p3{48.0};

bool upgradeTrendModelToVersion6p3(const core_t::TTime bucketLength,
                                   CTrendComponent& trend,
                                   core::CStateRestoreTraverser& traverser) {
    using TRegression = CRegression::CLeastSquaresOnline<3, double>;

    TRegression regression;
    double variance{0.0};
    core_t::TTime origin{0};
    core_t::TTime lastUpdate{0};
    do {
        const std::string& name{traverser.name()};
        RESTORE(REGRESSION_OLD_TAG,
                traverser.traverseSubLevel(boost::bind(
                    &TRegression::acceptRestoreTraverser, &regression, _1)))
        RESTORE_BUILT_IN(VARIANCE_OLD_TAG, variance)
        RESTORE_BUILT_IN(TIME_ORIGIN_OLD_TAG, origin)
        RESTORE_BUILT_IN(LAST_UPDATE_OLD_TAG, lastUpdate)
    } while (traverser.next());

    // Generate some samples from the old trend model.

    double weight{MODEL_WEIGHT_UPGRADING_TO_VERSION_6p3 *
                  static_cast<double>(bucketLength) / static_cast<double>(4 * WEEK)};

    CPRNG::CXorOShiro128Plus rng;
    for (core_t::TTime time = lastUpdate - 4 * WEEK; time < lastUpdate; time += bucketLength) {
        double time_{static_cast<double>(time - origin) / static_cast<double>(WEEK)};
        double sample{regression.predict(time_) + CSampling::normalSample(rng, 0.0, variance)};
        trend.add(time, sample, weight);
    }

    return true;
}

////////////////////////////////////////////////////////////////////////

// Constants
const std::size_t MAXIMUM_COMPONENTS{8};
const TSeasonalComponentVec NO_SEASONAL_COMPONENTS;
const TCalendarComponentVec NO_CALENDAR_COMPONENTS;
}

//////// SMessage ////////

CTimeSeriesDecompositionDetail::SMessage::SMessage(core_t::TTime time, core_t::TTime lastTime)
    : s_Time{time}, s_LastTime{lastTime} {
}

//////// SAddValue ////////

CTimeSeriesDecompositionDetail::SAddValue::SAddValue(core_t::TTime time,
                                                     core_t::TTime lastTime,
                                                     double value,
                                                     const maths_t::TDoubleWeightsAry& weights,
                                                     double trend,
                                                     double seasonal,
                                                     double calendar,
                                                     const TPredictor& predictor,
                                                     const CPeriodicityHypothesisTestsConfig& periodicityTestConfig)
    : SMessage{time, lastTime}, s_Value{value}, s_Weights{weights}, s_Trend{trend},
      s_Seasonal{seasonal}, s_Calendar{calendar}, s_Predictor{predictor},
      s_PeriodicityTestConfig{periodicityTestConfig} {
}

//////// SDetectedSeasonal ////////

CTimeSeriesDecompositionDetail::SDetectedSeasonal::SDetectedSeasonal(
    core_t::TTime time,
    core_t::TTime lastTime,
    const CPeriodicityHypothesisTestsResult& result,
    const CExpandingWindow& window,
    const TPredictor& predictor)
    : SMessage{time, lastTime}, s_Result{result}, s_Window{window}, s_Predictor{predictor} {
}

//////// SDetectedCalendar ////////

CTimeSeriesDecompositionDetail::SDetectedCalendar::SDetectedCalendar(core_t::TTime time,
                                                                     core_t::TTime lastTime,
                                                                     CCalendarFeature feature)
    : SMessage{time, lastTime}, s_Feature{feature} {
}

//////// SNewComponent ////////

CTimeSeriesDecompositionDetail::SNewComponents::SNewComponents(core_t::TTime time,
                                                               core_t::TTime lastTime,
                                                               EComponent component)
    : SMessage{time, lastTime}, s_Component{component} {
}

//////// CHandler ////////

CTimeSeriesDecompositionDetail::CHandler::CHandler() : m_Mediator{nullptr} {
}
CTimeSeriesDecompositionDetail::CHandler::~CHandler() {
}

void CTimeSeriesDecompositionDetail::CHandler::handle(const SAddValue& /*message*/) {
}

void CTimeSeriesDecompositionDetail::CHandler::handle(const SDetectedSeasonal& /*message*/) {
}

void CTimeSeriesDecompositionDetail::CHandler::handle(const SDetectedCalendar& /*message*/) {
}

void CTimeSeriesDecompositionDetail::CHandler::handle(const SNewComponents& /*message*/) {
}

void CTimeSeriesDecompositionDetail::CHandler::mediator(CMediator* mediator) {
    m_Mediator = mediator;
}

CTimeSeriesDecompositionDetail::CMediator*
CTimeSeriesDecompositionDetail::CHandler::mediator() const {
    return m_Mediator;
}

//////// CMediator ////////

template<typename M>
void CTimeSeriesDecompositionDetail::CMediator::forward(const M& message) const {
    for (CHandler& handler : m_Handlers) {
        handler.handle(message);
    }
}

void CTimeSeriesDecompositionDetail::CMediator::registerHandler(CHandler& handler) {
    m_Handlers.push_back(boost::ref(handler));
    handler.mediator(this);
}

void CTimeSeriesDecompositionDetail::CMediator::debugMemoryUsage(core::CMemoryUsage::TMemoryUsagePtr mem) const {
    mem->setName("CMediator");
    core::CMemoryDebug::dynamicSize("m_Handlers", m_Handlers, mem);
}

std::size_t CTimeSeriesDecompositionDetail::CMediator::memoryUsage() const {
    return core::CMemory::dynamicSize(m_Handlers);
}

//////// CPeriodicityTest ////////

CTimeSeriesDecompositionDetail::CPeriodicityTest::CPeriodicityTest(double decayRate,
                                                                   core_t::TTime bucketLength)
    : m_Machine{core::CStateMachine::create(
          PT_ALPHABET,
          PT_STATES,
          PT_TRANSITION_FUNCTION,
          bucketLength > LONG_BUCKET_LENGTHS.back() ? PT_NOT_TESTING : PT_INITIAL)},
      m_DecayRate{decayRate}, m_BucketLength{bucketLength} {
}

CTimeSeriesDecompositionDetail::CPeriodicityTest::CPeriodicityTest(const CPeriodicityTest& other,
                                                                   bool isForForecast)
    : m_Machine{other.m_Machine}, m_DecayRate{other.m_DecayRate}, m_BucketLength{
                                                                      other.m_BucketLength} {
    // Note that m_Windows is an array.
    for (std::size_t i = 0u; !isForForecast && i < other.m_Windows.size(); ++i) {
        if (other.m_Windows[i]) {
            m_Windows[i] = std::make_shared<CExpandingWindow>(*other.m_Windows[i]);
        }
    }
}

bool CTimeSeriesDecompositionDetail::CPeriodicityTest::acceptRestoreTraverser(
    core::CStateRestoreTraverser& traverser) {
    do {
        const std::string& name{traverser.name()};
        RESTORE(PERIODICITY_TEST_MACHINE_6_3_TAG,
                traverser.traverseSubLevel(boost::bind(
                    &core::CStateMachine::acceptRestoreTraverser, &m_Machine, _1)))
        RESTORE_SETUP_TEARDOWN(
            SHORT_WINDOW_6_3_TAG, m_Windows[E_Short].reset(this->newWindow(E_Short)),
            m_Windows[E_Short] && traverser.traverseSubLevel(boost::bind(
                                      &CExpandingWindow::acceptRestoreTraverser,
                                      m_Windows[E_Short].get(), _1)),
            /**/)
        RESTORE_SETUP_TEARDOWN(
            LONG_WINDOW_6_3_TAG, m_Windows[E_Long].reset(this->newWindow(E_Long)),
            m_Windows[E_Long] &&
                traverser.traverseSubLevel(boost::bind(&CExpandingWindow::acceptRestoreTraverser,
                                                       m_Windows[E_Long].get(), _1)),
            /**/)
    } while (traverser.next());
    return true;
}

void CTimeSeriesDecompositionDetail::CPeriodicityTest::acceptPersistInserter(
    core::CStatePersistInserter& inserter) const {
    inserter.insertLevel(
        PERIODICITY_TEST_MACHINE_6_3_TAG,
        boost::bind(&core::CStateMachine::acceptPersistInserter, &m_Machine, _1));
    if (m_Windows[E_Short]) {
        inserter.insertLevel(SHORT_WINDOW_6_3_TAG,
                             boost::bind(&CExpandingWindow::acceptPersistInserter,
                                         m_Windows[E_Short].get(), _1));
    }
    if (m_Windows[E_Long]) {
        inserter.insertLevel(LONG_WINDOW_6_3_TAG,
                             boost::bind(&CExpandingWindow::acceptPersistInserter,
                                         m_Windows[E_Long].get(), _1));
    }
}

void CTimeSeriesDecompositionDetail::CPeriodicityTest::swap(CPeriodicityTest& other) {
    std::swap(m_Machine, other.m_Machine);
    std::swap(m_DecayRate, other.m_DecayRate);
    std::swap(m_BucketLength, other.m_BucketLength);
    m_Windows[E_Short].swap(other.m_Windows[E_Short]);
    m_Windows[E_Long].swap(other.m_Windows[E_Long]);
}

void CTimeSeriesDecompositionDetail::CPeriodicityTest::handle(const SAddValue& message) {
    core_t::TTime time{message.s_Time};
    double value{message.s_Value};
    const maths_t::TDoubleWeightsAry& weights{message.s_Weights};
    double weight{maths_t::countForUpdate(weights)};

    this->test(message);

    switch (m_Machine.state()) {
    case PT_TEST:
        for (auto& window : m_Windows) {
            if (window) {
                window->add(time, value, weight);
            }
        }
        break;
    case PT_NOT_TESTING:
        break;
    case PT_INITIAL:
        this->apply(PT_NEW_VALUE, message);
        this->handle(message);
        break;
    default:
        LOG_ERROR(<< "Test in a bad state: " << m_Machine.state());
        this->apply(PT_RESET, message);
        break;
    }
}

void CTimeSeriesDecompositionDetail::CPeriodicityTest::handle(const SNewComponents& /*message*/) {
    // This can be a no-op because we always maintain the raw time
    // series values in the windows and apply corrections for other
    // components only when we test.
}

void CTimeSeriesDecompositionDetail::CPeriodicityTest::test(const SAddValue& message) {
    core_t::TTime time{message.s_Time};
    core_t::TTime lastTime{message.s_LastTime};
    const TPredictor& predictor{message.s_Predictor};
    const CPeriodicityHypothesisTestsConfig& config{message.s_PeriodicityTestConfig};

    switch (m_Machine.state()) {
    case PT_TEST:
        for (auto i : {E_Short, E_Long}) {
            if (this->shouldTest(i, time)) {
                const auto& window = m_Windows[i];
                TFloatMeanAccumulatorVec values(window->valuesMinusPrediction(predictor));
                core_t::TTime start{CIntegerTools::floor(window->startTime(), m_BucketLength)};
                core_t::TTime bucketLength{window->bucketLength()};
                CPeriodicityHypothesisTestsResult result{
                    testForPeriods(config, start, bucketLength, values)};
                if (result.periodic()) {
                    this->mediator()->forward(SDetectedSeasonal{
                        time, lastTime, result, *window, predictor});
                }
            }
        }
        break;
    case PT_NOT_TESTING:
    case PT_INITIAL:
        break;
    default:
        LOG_ERROR(<< "Test in a bad state: " << m_Machine.state());
        this->apply(PT_RESET, message);
        break;
    }
}

void CTimeSeriesDecompositionDetail::CPeriodicityTest::clear(ETest test, core_t::TTime time) {
    if (m_Windows[test] != nullptr) {
        m_Windows[test].reset(this->newWindow(test));
        m_Windows[test]->initialize(time);
    }
}

void CTimeSeriesDecompositionDetail::CPeriodicityTest::propagateForwards(core_t::TTime start,
                                                                         core_t::TTime end) {
    stepwisePropagateForwards(DAY, start, end, m_Windows[E_Short]);
    stepwisePropagateForwards(WEEK, start, end, m_Windows[E_Long]);
}

uint64_t CTimeSeriesDecompositionDetail::CPeriodicityTest::checksum(uint64_t seed) const {
    seed = CChecksum::calculate(seed, m_Machine);
    seed = CChecksum::calculate(seed, m_DecayRate);
    seed = CChecksum::calculate(seed, m_BucketLength);
    return CChecksum::calculate(seed, m_Windows);
}

void CTimeSeriesDecompositionDetail::CPeriodicityTest::debugMemoryUsage(
    core::CMemoryUsage::TMemoryUsagePtr mem) const {
    mem->setName("CPeriodicityTest");
    core::CMemoryDebug::dynamicSize("m_Windows", m_Windows, mem);
}

std::size_t CTimeSeriesDecompositionDetail::CPeriodicityTest::memoryUsage() const {
    std::size_t usage{core::CMemory::dynamicSize(m_Windows)};
    if (m_Machine.state() == PT_INITIAL) {
        usage += this->extraMemoryOnInitialization();
    }
    return usage;
}

std::size_t CTimeSeriesDecompositionDetail::CPeriodicityTest::extraMemoryOnInitialization() const {
    static std::size_t result{0};
    if (result == 0) {
        for (auto i : {E_Short, E_Long}) {
            TExpandingWindowPtr window(this->newWindow(i));
            result += core::CMemory::dynamicSize(window);
        }
    }
    return result;
}

void CTimeSeriesDecompositionDetail::CPeriodicityTest::apply(std::size_t symbol,
                                                             const SMessage& message) {
    core_t::TTime time{message.s_Time};

    std::size_t old{m_Machine.state()};
    m_Machine.apply(symbol);
    std::size_t state{m_Machine.state()};

    if (state != old) {
        LOG_TRACE(<< PT_STATES[old] << "," << PT_ALPHABET[symbol] << " -> "
                  << PT_STATES[state]);

        auto initialize = [this](core_t::TTime time_) {
            for (auto i : {E_Short, E_Long}) {
                m_Windows[i].reset(this->newWindow(i));
                if (m_Windows[i]) {
                    // Since all permitted bucket lengths are divisors
                    // of longer ones, this finds the unique rightmost
                    // time which is an integer multiple of all windows'
                    // bucket lengths. It is important to align start
                    // times so that we try the short test first when
                    // testing for shorter periods.
                    time_ = CIntegerTools::floor(time_, m_Windows[i]->bucketLength());
                }
            }
            for (auto& window : m_Windows) {
                if (window) {
                    window->initialize(time_);
                }
            }
        };

        switch (state) {
        case PT_TEST:
            if (std::all_of(m_Windows.begin(), m_Windows.end(),
                            [](const TExpandingWindowPtr& window) {
                                return window == nullptr;
                            })) {
                initialize(time);
            }
            break;
        case PT_INITIAL:
            initialize(time);
            break;
        case PT_NOT_TESTING:
            m_Windows[0].reset();
            m_Windows[1].reset();
            break;
        default:
            LOG_ERROR(<< "Test in a bad state: " << state);
            this->apply(PT_RESET, message);
            break;
        }
    }
}

bool CTimeSeriesDecompositionDetail::CPeriodicityTest::shouldTest(ETest test,
                                                                  core_t::TTime time) const {
    // We need to test more frequently than we compress because it
    // only happens each 336 buckets and would significantly delay
    // when we first detect short periodic components for longer
    // bucket lengths otherwise.
    auto scheduledTest = [&]() {
        if (test != E_Long || m_Windows[E_Short] == nullptr) {
            core_t::TTime length{time - m_Windows[test]->startTime()};
            for (auto lengthToTest : {3 * DAY, 1 * WEEK, 2 * WEEK}) {
                if (length >= lengthToTest && length < lengthToTest + m_BucketLength) {
                    return true;
                }
            }
        }
        return false;
    };
    return m_Windows[test] && (m_Windows[test]->needToCompress(time) || scheduledTest());
}

CExpandingWindow* CTimeSeriesDecompositionDetail::CPeriodicityTest::newWindow(ETest test) const {

    using TTimeCRng = CExpandingWindow::TTimeCRng;

    auto newWindow = [this](const TTimeVec& bucketLengths) {
        if (m_BucketLength <= bucketLengths.back()) {
            std::ptrdiff_t a{std::lower_bound(bucketLengths.begin(),
                                              bucketLengths.end(), m_BucketLength) -
                             bucketLengths.begin()};
            std::size_t b{bucketLengths.size()};
            TTimeCRng bucketLengths_(bucketLengths, a, b);
            return new CExpandingWindow(m_BucketLength, bucketLengths_, 336, m_DecayRate);
        }
        return static_cast<CExpandingWindow*>(nullptr);
    };

    switch (test) {
    case E_Short:
        return newWindow(SHORT_BUCKET_LENGTHS);
    case E_Long:
        return newWindow(LONG_BUCKET_LENGTHS);
    }
    return nullptr;
}

const TTimeVec CTimeSeriesDecompositionDetail::CPeriodicityTest::SHORT_BUCKET_LENGTHS{
    1, 5, 10, 30, 60, 300, 600, 1800, 3600};
const TTimeVec CTimeSeriesDecompositionDetail::CPeriodicityTest::LONG_BUCKET_LENGTHS{
    7200, 21600, 43200, 86400, 172800, 345600};

//////// CCalendarCyclic ////////

CTimeSeriesDecompositionDetail::CCalendarTest::CCalendarTest(double decayRate,
                                                             core_t::TTime bucketLength)
    : m_Machine{core::CStateMachine::create(CC_ALPHABET,
                                            CC_STATES,
                                            CC_TRANSITION_FUNCTION,
                                            bucketLength > DAY ? CC_NOT_TESTING : CC_INITIAL)},
      m_DecayRate{decayRate}, m_LastMonth{} {
}

CTimeSeriesDecompositionDetail::CCalendarTest::CCalendarTest(const CCalendarTest& other,
                                                             bool isForForecast)
    : m_Machine{other.m_Machine}, m_DecayRate{other.m_DecayRate},
      m_LastMonth{other.m_LastMonth}, m_Test{!isForForecast && other.m_Test
                                                 ? std::make_shared<CCalendarCyclicTest>(
                                                       *other.m_Test)
                                                 : 0} {
}

bool CTimeSeriesDecompositionDetail::CCalendarTest::acceptRestoreTraverser(core::CStateRestoreTraverser& traverser) {
    do {
        const std::string& name{traverser.name()};
        RESTORE(CALENDAR_TEST_MACHINE_6_3_TAG,
                traverser.traverseSubLevel(boost::bind(
                    &core::CStateMachine::acceptRestoreTraverser, &m_Machine, _1)))
        RESTORE_BUILT_IN(LAST_MONTH_6_3_TAG, m_LastMonth);
        RESTORE_SETUP_TEARDOWN(
            CALENDAR_TEST_6_3_TAG,
            m_Test = std::make_shared<CCalendarCyclicTest>(m_DecayRate),
            traverser.traverseSubLevel(boost::bind(
                &CCalendarCyclicTest::acceptRestoreTraverser, m_Test.get(), _1)),
            /**/)
    } while (traverser.next());
    return true;
}

void CTimeSeriesDecompositionDetail::CCalendarTest::acceptPersistInserter(
    core::CStatePersistInserter& inserter) const {
    inserter.insertLevel(
        CALENDAR_TEST_MACHINE_6_3_TAG,
        boost::bind(&core::CStateMachine::acceptPersistInserter, &m_Machine, _1));
    inserter.insertValue(LAST_MONTH_6_3_TAG, m_LastMonth);
    if (m_Test) {
        inserter.insertLevel(CALENDAR_TEST_6_3_TAG,
                             boost::bind(&CCalendarCyclicTest::acceptPersistInserter,
                                         m_Test.get(), _1));
    }
}

void CTimeSeriesDecompositionDetail::CCalendarTest::swap(CCalendarTest& other) {
    std::swap(m_Machine, other.m_Machine);
    std::swap(m_DecayRate, other.m_DecayRate);
    std::swap(m_LastMonth, other.m_LastMonth);
    m_Test.swap(other.m_Test);
}

void CTimeSeriesDecompositionDetail::CCalendarTest::handle(const SAddValue& message) {
    core_t::TTime time{message.s_Time};
    double error{message.s_Value - message.s_Trend - message.s_Seasonal -
                 message.s_Calendar};
    const maths_t::TDoubleWeightsAry& weights{message.s_Weights};

    this->test(message);

    switch (m_Machine.state()) {
    case CC_TEST:
        m_Test->add(time, error, maths_t::countForUpdate(weights));
        break;
    case CC_NOT_TESTING:
        break;
    case CC_INITIAL:
        this->apply(CC_NEW_VALUE, message);
        this->handle(message);
        break;
    default:
        LOG_ERROR(<< "Test in a bad state: " << m_Machine.state());
        this->apply(CC_RESET, message);
        break;
    }
}

void CTimeSeriesDecompositionDetail::CCalendarTest::handle(const SNewComponents& message) {
    if (m_Machine.state() != CC_NOT_TESTING) {
        switch (message.s_Component) {
        case SNewComponents::E_GeneralSeasonal:
        case SNewComponents::E_DiurnalSeasonal:
            this->apply(CC_RESET, message);
            break;
        case SNewComponents::E_CalendarCyclic:
            break;
        }
    }
}

void CTimeSeriesDecompositionDetail::CCalendarTest::test(const SMessage& message) {
    core_t::TTime time{message.s_Time};
    core_t::TTime lastTime{message.s_LastTime};

    if (this->shouldTest(time)) {
        switch (m_Machine.state()) {
        case CC_TEST: {
            if (CCalendarCyclicTest::TOptionalFeature feature = m_Test->test()) {
                this->mediator()->forward(SDetectedCalendar(time, lastTime, *feature));
            }
            break;
        }
        case CC_NOT_TESTING:
        case CC_INITIAL:
            break;
        default:
            LOG_ERROR(<< "Test in a bad state: " << m_Machine.state());
            this->apply(CC_RESET, message);
            break;
        }
    }
}

void CTimeSeriesDecompositionDetail::CCalendarTest::propagateForwards(core_t::TTime start,
                                                                      core_t::TTime end) {
    stepwisePropagateForwards(DAY, start, end, m_Test);
}

uint64_t CTimeSeriesDecompositionDetail::CCalendarTest::checksum(uint64_t seed) const {
    seed = CChecksum::calculate(seed, m_Machine);
    seed = CChecksum::calculate(seed, m_DecayRate);
    seed = CChecksum::calculate(seed, m_LastMonth);
    return CChecksum::calculate(seed, m_Test);
}

void CTimeSeriesDecompositionDetail::CCalendarTest::debugMemoryUsage(
    core::CMemoryUsage::TMemoryUsagePtr mem) const {
    mem->setName("CCalendarTest");
    core::CMemoryDebug::dynamicSize("m_Test", m_Test, mem);
}

std::size_t CTimeSeriesDecompositionDetail::CCalendarTest::memoryUsage() const {
    std::size_t usage{core::CMemory::dynamicSize(m_Test)};
    if (m_Machine.state() == CC_INITIAL) {
        usage += this->extraMemoryOnInitialization();
    }
    return usage;
}

std::size_t CTimeSeriesDecompositionDetail::CCalendarTest::extraMemoryOnInitialization() const {
    static std::size_t result{0};
    if (result == 0) {
        TCalendarCyclicTestPtr test(new CCalendarCyclicTest(m_DecayRate));
        result = core::CMemory::dynamicSize(test);
    }
    return result;
}

void CTimeSeriesDecompositionDetail::CCalendarTest::apply(std::size_t symbol,
                                                          const SMessage& message) {
    core_t::TTime time{message.s_Time};

    std::size_t old{m_Machine.state()};
    m_Machine.apply(symbol);
    std::size_t state{m_Machine.state()};

    if (state != old) {
        LOG_TRACE(<< CC_STATES[old] << "," << CC_ALPHABET[symbol] << " -> "
                  << CC_STATES[state]);

        switch (state) {
        case CC_TEST:
            if (!m_Test) {
                m_Test = std::make_shared<CCalendarCyclicTest>(m_DecayRate);
                m_LastMonth = this->month(time) + 2;
            }
            break;
        case CC_NOT_TESTING:
        case CC_INITIAL:
            m_Test.reset();
            m_LastMonth = int{};
            break;
        default:
            LOG_ERROR(<< "Test in a bad state: " << state);
            this->apply(CC_RESET, message);
            break;
        }
    }
}

bool CTimeSeriesDecompositionDetail::CCalendarTest::shouldTest(core_t::TTime time) {
    int month{this->month(time)};
    if (month == (m_LastMonth + 1) % 12) {
        m_LastMonth = month;
        return true;
    }
    return false;
}

int CTimeSeriesDecompositionDetail::CCalendarTest::month(core_t::TTime time) const {
    int dummy;
    int month;
    core::CTimezone::instance().dateFields(time, dummy, dummy, dummy, month, dummy, dummy);
    return month;
}

//////// CComponents ////////

CTimeSeriesDecompositionDetail::CComponents::CComponents(double decayRate,
                                                         core_t::TTime bucketLength,
                                                         std::size_t seasonalComponentSize)
    : m_Machine{core::CStateMachine::create(SC_ALPHABET, SC_STATES, SC_TRANSITION_FUNCTION, SC_NORMAL)},
      m_DecayRate{decayRate}, m_BucketLength{bucketLength}, m_SeasonalComponentSize{seasonalComponentSize},
      m_CalendarComponentSize{seasonalComponentSize / 3}, m_Trend{decayRate},
      m_UsingTrendForPrediction{false}, m_Watcher{nullptr} {
}

CTimeSeriesDecompositionDetail::CComponents::CComponents(const CComponents& other)
    : m_Machine{other.m_Machine}, m_DecayRate{other.m_DecayRate},
      m_BucketLength{other.m_BucketLength}, m_SeasonalComponentSize{other.m_SeasonalComponentSize},
      m_CalendarComponentSize{other.m_CalendarComponentSize}, m_Trend{other.m_Trend},
      m_Seasonal{other.m_Seasonal ? new SSeasonal{*other.m_Seasonal} : nullptr},
      m_Calendar{other.m_Calendar ? new SCalendar{*other.m_Calendar} : nullptr},
      m_MeanVarianceScale{other.m_MeanVarianceScale}, m_Moments{other.m_Moments},
      m_MomentsMinusTrend{other.m_MomentsMinusTrend},
      m_UsingTrendForPrediction{other.m_UsingTrendForPrediction}, m_Watcher{nullptr} {
}

bool CTimeSeriesDecompositionDetail::CComponents::acceptRestoreTraverser(
    const SDistributionRestoreParams& params,
    core::CStateRestoreTraverser& traverser) {
    if (traverser.name() == VERSION_6_3_TAG) {
        while (traverser.next()) {
            const std::string& name{traverser.name()};
            RESTORE(COMPONENTS_MACHINE_6_3_TAG,
                    traverser.traverseSubLevel(boost::bind(
                        &core::CStateMachine::acceptRestoreTraverser, &m_Machine, _1)));
            RESTORE_BUILT_IN(DECAY_RATE_6_3_TAG, m_DecayRate);
            RESTORE(TREND_6_3_TAG, traverser.traverseSubLevel(boost::bind(
                                       &CTrendComponent::acceptRestoreTraverser,
                                       &m_Trend, boost::cref(params), _1)))
            RESTORE_SETUP_TEARDOWN(
                SEASONAL_6_3_TAG, m_Seasonal.reset(new SSeasonal),
                traverser.traverseSubLevel(
                    boost::bind(&SSeasonal::acceptRestoreTraverser,
                                m_Seasonal.get(), m_DecayRate, m_BucketLength, _1)),
                /**/)
            RESTORE_SETUP_TEARDOWN(
                CALENDAR_6_3_TAG, m_Calendar.reset(new SCalendar),
                traverser.traverseSubLevel(
                    boost::bind(&SCalendar::acceptRestoreTraverser,
                                m_Calendar.get(), m_DecayRate, m_BucketLength, _1)),
                /**/)
            RESTORE(MEAN_VARIANCE_SCALE_6_3_TAG,
                    m_MeanVarianceScale.fromDelimited(traverser.value()))
            RESTORE(MOMENTS_6_3_TAG, m_Moments.fromDelimited(traverser.value()));
            RESTORE(MOMENTS_MINUS_TREND_6_3_TAG,
                    m_MomentsMinusTrend.fromDelimited(traverser.value()));
            RESTORE_BUILT_IN(USING_TREND_FOR_PREDICTION_6_3_TAG, m_UsingTrendForPrediction)
        }

        this->decayRate(m_DecayRate);
    } else {
        // There is no version string this is historic state.
        do {
            const std::string& name{traverser.name()};
            RESTORE(COMPONENTS_MACHINE_OLD_TAG,
                    traverser.traverseSubLevel(boost::bind(
                        &core::CStateMachine::acceptRestoreTraverser, &m_Machine, _1)));
            RESTORE_SETUP_TEARDOWN(TREND_OLD_TAG,
                                   /**/,
                                   traverser.traverseSubLevel(boost::bind(
                                       upgradeTrendModelToVersion6p3,
                                       m_BucketLength, boost::ref(m_Trend), _1)),
                                   m_UsingTrendForPrediction = true)
            RESTORE_SETUP_TEARDOWN(
                SEASONAL_OLD_TAG, m_Seasonal.reset(new SSeasonal),
                traverser.traverseSubLevel(
                    boost::bind(&SSeasonal::acceptRestoreTraverser,
                                m_Seasonal.get(), m_DecayRate, m_BucketLength, _1)),
                /**/)
            RESTORE_SETUP_TEARDOWN(
                CALENDAR_OLD_TAG, m_Calendar.reset(new SCalendar),
                traverser.traverseSubLevel(
                    boost::bind(&SCalendar::acceptRestoreTraverser,
                                m_Calendar.get(), m_DecayRate, m_BucketLength, _1)),
                /**/)
        } while (traverser.next());

        m_MeanVarianceScale.add(1.0, MODEL_WEIGHT_UPGRADING_TO_VERSION_6p3);
    }
    return true;
}

void CTimeSeriesDecompositionDetail::CComponents::acceptPersistInserter(
    core::CStatePersistInserter& inserter) const {

    inserter.insertValue(VERSION_6_3_TAG, "");
    inserter.insertLevel(
        COMPONENTS_MACHINE_6_3_TAG,
        boost::bind(&core::CStateMachine::acceptPersistInserter, &m_Machine, _1));
    inserter.insertValue(DECAY_RATE_6_3_TAG, m_DecayRate, core::CIEEE754::E_SinglePrecision);
    inserter.insertLevel(TREND_6_3_TAG, boost::bind(&CTrendComponent::acceptPersistInserter,
                                                    m_Trend, _1));
    if (m_Seasonal) {
        inserter.insertLevel(SEASONAL_6_3_TAG, boost::bind(&SSeasonal::acceptPersistInserter,
                                                           m_Seasonal.get(), _1));
    }
    if (m_Calendar) {
        inserter.insertLevel(CALENDAR_6_3_TAG, boost::bind(&SCalendar::acceptPersistInserter,
                                                           m_Calendar.get(), _1));
    }
    inserter.insertValue(MEAN_VARIANCE_SCALE_6_3_TAG, m_MeanVarianceScale.toDelimited());
    inserter.insertValue(MOMENTS_6_3_TAG, m_Moments.toDelimited());
    inserter.insertValue(MOMENTS_MINUS_TREND_6_3_TAG, m_MomentsMinusTrend.toDelimited());
    inserter.insertValue(USING_TREND_FOR_PREDICTION_6_3_TAG, m_UsingTrendForPrediction);
}

void CTimeSeriesDecompositionDetail::CComponents::swap(CComponents& other) {
    std::swap(m_Machine, other.m_Machine);
    std::swap(m_DecayRate, other.m_DecayRate);
    std::swap(m_BucketLength, other.m_BucketLength);
    std::swap(m_SeasonalComponentSize, other.m_SeasonalComponentSize);
    std::swap(m_CalendarComponentSize, other.m_CalendarComponentSize);
    m_Trend.swap(other.m_Trend);
    m_Seasonal.swap(other.m_Seasonal);
    m_Calendar.swap(other.m_Calendar);
    std::swap(m_MeanVarianceScale, other.m_MeanVarianceScale);
    std::swap(m_Moments, other.m_Moments);
    std::swap(m_MomentsMinusTrend, other.m_MomentsMinusTrend);
    std::swap(m_UsingTrendForPrediction, other.m_UsingTrendForPrediction);
}

void CTimeSeriesDecompositionDetail::CComponents::handle(const SAddValue& message) {
    switch (m_Machine.state()) {
    case SC_NORMAL:
    case SC_NEW_COMPONENTS: {
        this->interpolate(message);

        core_t::TTime time{message.s_Time};
        double value{message.s_Value};
        double trend{message.s_Trend};
        double seasonal{message.s_Seasonal};
        double calendar{message.s_Calendar};
        const maths_t::TDoubleWeightsAry& weights{message.s_Weights};

        TSeasonalComponentPtrVec seasonalComponents;
        TCalendarComponentPtrVec calendarComponents;
        TComponentErrorsPtrVec seasonalErrors;
        TComponentErrorsPtrVec calendarErrors;
        TDoubleVec deltas;

        if (m_Seasonal) {
            m_Seasonal->componentsErrorsAndDeltas(time, seasonalComponents,
                                                  seasonalErrors, deltas);
        }
        if (m_Calendar) {
            m_Calendar->componentsAndErrors(time, calendarComponents, calendarErrors);
        }

        double weight{maths_t::countForUpdate(weights)};
        std::size_t m{seasonalComponents.size()};
        std::size_t n{calendarComponents.size()};

        TDoubleVec values(m + n + 1, value);
        TDoubleVec predictions(m + n, 0.0);
        double referenceError;
        double error;
        double scale;
        decompose(m_Trend, seasonalComponents, calendarComponents, time, deltas,
                  values, predictions, referenceError, error, scale);

        TDoubleVec variances(m + n + 1, 0.0);
        if (m_UsingTrendForPrediction) {
            variances[0] = CBasicStatistics::mean(m_Trend.variance(0.0));
        }
        for (std::size_t i = 1u; i <= m; ++i) {
            variances[i] = CBasicStatistics::mean(
                seasonalComponents[i - 1]->variance(time, 0.0));
        }
        for (std::size_t i = m + 1; i <= m + n; ++i) {
            variances[i] = CBasicStatistics::mean(
                calendarComponents[i - m - 1]->variance(time, 0.0));
        }
        double variance{std::accumulate(variances.begin(), variances.end(), 0.0)};
        double expectedVarianceIncrease{1.0 / static_cast<double>(m + n + 1)};

        bool mayUseTrendForPrediction{m_Trend.observedInterval() > 6 * m_BucketLength};

        m_Trend.add(time, values[0], weight);
        m_Trend.dontShiftLevel(time, value);
        for (std::size_t i = 1u; i <= m; ++i) {
            CSeasonalComponent* component{seasonalComponents[i - 1]};
            CComponentErrors* error_{seasonalErrors[i - 1]};
            double varianceIncrease{variances[i] / variance / expectedVarianceIncrease};
            component->add(time, values[i], weight);
            error_->add(referenceError, error, predictions[i - 1], varianceIncrease, weight);
        }
        for (std::size_t i = m + 1; i <= m + n; ++i) {
            CCalendarComponent* component{calendarComponents[i - m - 1]};
            CComponentErrors* error_{calendarErrors[i - m - 1]};
            double varianceIncrease{variances[i] / variance / expectedVarianceIncrease};
            component->add(time, values[i], weight);
            error_->add(referenceError, error, predictions[i - 1], varianceIncrease, weight);
        }

        m_MeanVarianceScale.add(scale, weight);
        m_Moments.add(value - seasonal - calendar, weight);
        m_MomentsMinusTrend.add(value - trend - seasonal - calendar, weight);

        if (mayUseTrendForPrediction && !m_UsingTrendForPrediction) {
            double v0{CBasicStatistics::variance(m_Moments)};
            double v1{CBasicStatistics::variance(m_MomentsMinusTrend)};
            double df0{CBasicStatistics::count(m_Moments) - 1.0};
            double df1{CBasicStatistics::count(m_MomentsMinusTrend) - m_Trend.parameters()};
            if (df0 > 0.0 && df1 > 0.0 && v0 > 0.0) {
                double relativeLogSignificance{
                    CTools::fastLog(CStatisticalTests::leftTailFTest(v1 / v0, df1, df0)) /
                    LOG_COMPONENT_STATISTICALLY_SIGNIFICANCE};
                double vt{*std::max_element(
                              boost::begin(COMPONENT_SIGNIFICANT_VARIANCE_REDUCTION),
                              boost::end(COMPONENT_SIGNIFICANT_VARIANCE_REDUCTION)) *
                          v0};
                double p{CTools::logisticFunction(relativeLogSignificance, 0.1, 1.0) *
                         (vt > v1 ? CTools::logisticFunction(vt / v1, 1.0, 1.0, +1.0)
                                  : CTools::logisticFunction(v1 / vt, 0.1, 1.0, -1.0))};
                m_UsingTrendForPrediction = (p >= 0.25);
                if (m_UsingTrendForPrediction) {
                    LOG_DEBUG(<< "Detected trend at " << time);
                }
                *m_Watcher = m_UsingTrendForPrediction;
            }
        }
    } break;
    case SC_DISABLED:
        break;
    default:
        LOG_ERROR(<< "Components in a bad state: " << m_Machine.state());
        this->apply(SC_RESET, message);
        break;
    }
}

void CTimeSeriesDecompositionDetail::CComponents::handle(const SDetectedSeasonal& message) {
    if (this->size() + m_SeasonalComponentSize > this->maxSize()) {
        return;
    }

    switch (m_Machine.state()) {
    case SC_NORMAL:
    case SC_NEW_COMPONENTS: {
        if (!m_Seasonal) {
            m_Seasonal.reset(new SSeasonal);
        }

        core_t::TTime time{message.s_Time};
        core_t::TTime lastTime{message.s_LastTime};
        const CPeriodicityHypothesisTestsResult& result{message.s_Result};
        const CExpandingWindow& window{message.s_Window};
        const TPredictor& predictor{message.s_Predictor};

        TSeasonalComponentVec& components{m_Seasonal->s_Components};
        TComponentErrorsVec& errors{m_Seasonal->s_PredictionErrors};

        if (!this->addSeasonalComponents(result, window, predictor, m_Trend,
                                         components, errors)) {
            break;
        }
        if (m_Watcher) {
            *m_Watcher = true;
        }
        LOG_DEBUG(<< "Detected seasonal components at " << time);

        m_UsingTrendForPrediction = true;
        this->clearComponentErrors();
        this->apply(SC_ADDED_COMPONENTS, message);
        this->mediator()->forward(
            SNewComponents(time, lastTime, SNewComponents::E_GeneralSeasonal));
        break;
    }
    case SC_DISABLED:
        break;
    default:
        LOG_ERROR(<< "Components in a bad state: " << m_Machine.state());
        this->apply(SC_RESET, message);
        break;
    }
}

void CTimeSeriesDecompositionDetail::CComponents::handle(const SDetectedCalendar& message) {
    if (this->size() + m_CalendarComponentSize > this->maxSize()) {
        return;
    }

    switch (m_Machine.state()) {
    case SC_NORMAL:
    case SC_NEW_COMPONENTS: {
        if (!m_Calendar) {
            m_Calendar.reset(new SCalendar);
        }

        core_t::TTime time{message.s_Time};
        core_t::TTime lastTime{message.s_LastTime};
        CCalendarFeature feature{message.s_Feature};

        if (m_Calendar->haveComponent(feature)) {
            break;
        }

        TCalendarComponentVec& components{m_Calendar->s_Components};
        TComponentErrorsVec& errors{m_Calendar->s_PredictionErrors};

        this->addCalendarComponent(feature, time, components, errors);
        this->apply(SC_ADDED_COMPONENTS, message);
        this->mediator()->forward(
            SNewComponents(time, lastTime, SNewComponents::E_CalendarCyclic));
        break;
    }
    case SC_DISABLED:
        break;
    default:
        LOG_ERROR(<< "Components in a bad state: " << m_Machine.state());
        this->apply(SC_RESET, message);
        break;
    }
}

void CTimeSeriesDecompositionDetail::CComponents::useTrendForPrediction(void) {
    m_UsingTrendForPrediction = true;
}

void CTimeSeriesDecompositionDetail::CComponents::shiftLevel(core_t::TTime time,
                                                             double value,
                                                             double shift) {
    m_Trend.shiftLevel(time, value, shift);
}

void CTimeSeriesDecompositionDetail::CComponents::linearScale(core_t::TTime time, double scale) {
    m_Trend.linearScale(scale);
    if (m_Seasonal) {
        m_Seasonal->linearScale(time, scale);
    }
    if (m_Calendar) {
        m_Calendar->linearScale(time, scale);
    }
}

void CTimeSeriesDecompositionDetail::CComponents::interpolate(const SMessage& message) {
    core_t::TTime time{message.s_Time};
    core_t::TTime lastTime{message.s_LastTime};

    std::size_t state{m_Machine.state()};

    switch (state) {
    case SC_NORMAL:
    case SC_NEW_COMPONENTS:
        this->canonicalize(time);
        if (this->shouldInterpolate(time, lastTime)) {
            LOG_TRACE(<< "Interpolating values at " << time);

            if (m_Seasonal) {
                m_Seasonal->interpolate(time, lastTime, true);
            }
            if (m_Calendar) {
                m_Calendar->interpolate(time, lastTime, true);
            }

            this->apply(SC_INTERPOLATED, message);
        }
        break;
    case SC_DISABLED:
        break;
    default:
        LOG_ERROR(<< "Components in a bad state: " << state);
        this->apply(SC_RESET, message);
        break;
    }
}

void CTimeSeriesDecompositionDetail::CComponents::interpolateForForecast(core_t::TTime time) {
    if (this->shouldInterpolate(time, time - m_BucketLength)) {
        if (m_Seasonal) {
            m_Seasonal->interpolate(time, time - m_BucketLength, false);
        }
        if (m_Calendar) {
            m_Calendar->interpolate(time, time - m_BucketLength, true);
        }
    }
}

void CTimeSeriesDecompositionDetail::CComponents::dataType(maths_t::EDataType dataType) {
    m_Trend.dataType(dataType);
}

void CTimeSeriesDecompositionDetail::CComponents::decayRate(double decayRate) {
    m_DecayRate = decayRate;
    m_Trend.decayRate(decayRate);
    if (m_Seasonal) {
        m_Seasonal->decayRate(decayRate);
    }
    if (m_Calendar) {
        m_Calendar->decayRate(decayRate);
    }
}

double CTimeSeriesDecompositionDetail::CComponents::decayRate() const {
    return m_DecayRate;
}

void CTimeSeriesDecompositionDetail::CComponents::propagateForwards(core_t::TTime start,
                                                                    core_t::TTime end) {
    m_Trend.propagateForwardsByTime(end - start);
    if (m_Seasonal) {
        m_Seasonal->propagateForwards(start, end);
    }
    if (m_Calendar) {
        m_Calendar->propagateForwards(start, end);
    }
    double factor{std::exp(-m_DecayRate * static_cast<double>(end - start) /
                           static_cast<double>(DAY))};
    m_MeanVarianceScale.age(factor);
    m_Moments.age(factor);
    m_MomentsMinusTrend.age(factor);
}

bool CTimeSeriesDecompositionDetail::CComponents::initialized() const {
    return m_UsingTrendForPrediction && m_Trend.initialized()
               ? true
               : (m_Seasonal && m_Calendar
                      ? m_Seasonal->initialized() || m_Calendar->initialized()
                      : (m_Seasonal ? m_Seasonal->initialized()
                                    : (m_Calendar ? m_Calendar->initialized() : false)));
}

const CTrendComponent& CTimeSeriesDecompositionDetail::CComponents::trend() const {
    return m_Trend;
}

const TSeasonalComponentVec& CTimeSeriesDecompositionDetail::CComponents::seasonal() const {
    return m_Seasonal ? m_Seasonal->s_Components : NO_SEASONAL_COMPONENTS;
}

const maths_t::TCalendarComponentVec&
CTimeSeriesDecompositionDetail::CComponents::calendar() const {
    return m_Calendar ? m_Calendar->s_Components : NO_CALENDAR_COMPONENTS;
}

bool CTimeSeriesDecompositionDetail::CComponents::usingTrendForPrediction() const {
    return m_UsingTrendForPrediction;
}

CPeriodicityHypothesisTestsConfig
CTimeSeriesDecompositionDetail::CComponents::periodicityTestConfig() const {
    CPeriodicityHypothesisTestsConfig result;
    for (const auto& component : this->seasonal()) {
        const CSeasonalTime& time{component.time()};
        result.hasDaily(result.hasDaily() || time.period() == DAY);
        result.hasWeekend(result.hasWeekend() || time.hasWeekend());
        result.hasWeekly(result.hasWeekly() || time.period() == WEEK);
        if (time.hasWeekend()) {
            result.startOfWeek(time.windowRepeatStart());
        }
    }
    return result;
}

double CTimeSeriesDecompositionDetail::CComponents::meanValue(core_t::TTime time) const {
    return this->initialized()
               ? ((m_UsingTrendForPrediction
                       ? CBasicStatistics::mean(m_Trend.value(time, 0.0))
                       : 0.0) +
                  meanOf(&CSeasonalComponent::meanValue, this->seasonal()))
               : 0.0;
}

double CTimeSeriesDecompositionDetail::CComponents::meanVariance() const {
    return this->initialized()
               ? ((m_UsingTrendForPrediction
                       ? CBasicStatistics::mean(this->trend().variance(0.0))
                       : 0.0) +
                  meanOf(&CSeasonalComponent::meanVariance, this->seasonal()))
               : 0.0;
}

double CTimeSeriesDecompositionDetail::CComponents::meanVarianceScale() const {
    return CBasicStatistics::mean(m_MeanVarianceScale);
}

uint64_t CTimeSeriesDecompositionDetail::CComponents::checksum(uint64_t seed) const {
    seed = CChecksum::calculate(seed, m_Machine);
    seed = CChecksum::calculate(seed, m_DecayRate);
    seed = CChecksum::calculate(seed, m_BucketLength);
    seed = CChecksum::calculate(seed, m_SeasonalComponentSize);
    seed = CChecksum::calculate(seed, m_CalendarComponentSize);
    seed = CChecksum::calculate(seed, m_Trend);
    seed = CChecksum::calculate(seed, m_Seasonal);
    seed = CChecksum::calculate(seed, m_Calendar);
    seed = CChecksum::calculate(seed, m_MeanVarianceScale);
    seed = CChecksum::calculate(seed, m_Moments);
    seed = CChecksum::calculate(seed, m_MomentsMinusTrend);
    return CChecksum::calculate(seed, m_UsingTrendForPrediction);
}

void CTimeSeriesDecompositionDetail::CComponents::debugMemoryUsage(core::CMemoryUsage::TMemoryUsagePtr mem) const {
    mem->setName("CComponents");
    core::CMemoryDebug::dynamicSize("m_Trend", m_Trend, mem);
    core::CMemoryDebug::dynamicSize("m_Seasonal", m_Seasonal, mem);
    core::CMemoryDebug::dynamicSize("m_Calendar", m_Calendar, mem);
}

std::size_t CTimeSeriesDecompositionDetail::CComponents::memoryUsage() const {
    return core::CMemory::dynamicSize(m_Trend) + core::CMemory::dynamicSize(m_Seasonal) +
           core::CMemory::dynamicSize(m_Calendar);
}

std::size_t CTimeSeriesDecompositionDetail::CComponents::size() const {
    return (m_Seasonal ? m_Seasonal->size() : 0) + (m_Calendar ? m_Calendar->size() : 0);
}

std::size_t CTimeSeriesDecompositionDetail::CComponents::maxSize() const {
    return MAXIMUM_COMPONENTS * m_SeasonalComponentSize;
}

bool CTimeSeriesDecompositionDetail::CComponents::addSeasonalComponents(
    const CPeriodicityHypothesisTestsResult& result,
    const CExpandingWindow& window,
    const TPredictor& predictor,
    CTrendComponent& trend,
    TSeasonalComponentVec& components,
    TComponentErrorsVec& errors) const {
    using TSeasonalTimePtr = std::shared_ptr<CSeasonalTime>;
    using TSeasonalTimePtrVec = std::vector<TSeasonalTimePtr>;

    TSeasonalTimePtrVec newSeasonalTimes;

    for (const auto& candidate_ : result.components()) {
        TSeasonalTimePtr seasonalTime(candidate_.seasonalTime());
        if (std::find_if(components.begin(), components.end(),
                         [&seasonalTime](const CSeasonalComponent& component) {
                             return component.time().excludes(*seasonalTime);
                         }) == components.end()) {
            LOG_DEBUG(<< "Detected '" << candidate_.s_Description << "'");
            newSeasonalTimes.push_back(seasonalTime);
        }
    }

    if (newSeasonalTimes.size() > 0) {
        for (const auto& seasonalTime : newSeasonalTimes) {
            components.erase(
                std::remove_if(components.begin(), components.end(),
                               [&seasonalTime](const CSeasonalComponent& component) {
                                   return seasonalTime->excludes(component.time());
                               }),
                components.end());
        }

        std::sort(newSeasonalTimes.begin(), newSeasonalTimes.end(),
                  maths::COrderings::SLess());

        core_t::TTime startTime{window.startTime()};
        core_t::TTime endTime{window.endTime()};
        core_t::TTime dt{window.bucketLength()};

        TFloatMeanAccumulatorVec values;
        for (const auto& seasonalTime : newSeasonalTimes) {
            values = window.valuesMinusPrediction(predictor);
            if (seasonalTime->windowed()) {
                core_t::TTime time{startTime + dt / 2};
                for (auto& value : values) {
                    if (!seasonalTime->inWindow(time)) {
                        value = TFloatMeanAccumulator{};
                    }
                    time += dt;
                }
            }
            double bucketLength{static_cast<double>(m_BucketLength)};
            core_t::TTime period{seasonalTime->period()};
            auto boundaryCondition = period > seasonalTime->windowLength()
                                         ? CSplineTypes::E_Natural
                                         : CSplineTypes::E_Periodic;

            CSeasonalComponent candidate{*seasonalTime, m_SeasonalComponentSize,
                                         m_DecayRate, bucketLength, boundaryCondition};
            candidate.initialize(startTime, endTime, values);
            candidate.interpolate(CIntegerTools::floor(endTime, period));
            this->reweightOutliers(
                startTime, dt,
                [&candidate](core_t::TTime time) {
                    return CBasicStatistics::mean(candidate.value(time, 0.0));
                },
                values);

            components.emplace_back(*seasonalTime, m_SeasonalComponentSize,
                                    m_DecayRate, bucketLength, boundaryCondition);
            components.back().initialize(startTime, endTime, values);
            components.back().interpolate(CIntegerTools::floor(endTime, period));
        }

        CTrendComponent candidate{trend.defaultDecayRate()};
        values = window.valuesMinusPrediction(predictor);
        this->fit(startTime, dt, values, candidate);
        this->reweightOutliers(startTime, dt,
                               [&candidate](core_t::TTime time) {
                                   return CBasicStatistics::mean(candidate.value(time, 0.0));
                               },
                               values);

        CTrendComponent trend_{trend.defaultDecayRate()};
        this->fit(startTime, dt, values, trend_);
        trend.swap(trend_);

        errors.resize(components.size());
        COrderings::simultaneousSort(
            components, errors,
            [](const CSeasonalComponent& lhs, const CSeasonalComponent& rhs) {
                return lhs.time() < rhs.time();
            });
    }

    return newSeasonalTimes.size() > 0;
}

bool CTimeSeriesDecompositionDetail::CComponents::addCalendarComponent(
    const CCalendarFeature& feature,
    core_t::TTime time,
    maths_t::TCalendarComponentVec& components,
    TComponentErrorsVec& errors) const {
    double bucketLength{static_cast<double>(m_BucketLength)};
    components.emplace_back(feature, m_CalendarComponentSize, m_DecayRate,
                            bucketLength, CSplineTypes::E_Natural);
    components.back().initialize();
    errors.resize(components.size());
    LOG_DEBUG(<< "Detected feature '" << feature.print() << "' at " << time);
    return true;
}

void CTimeSeriesDecompositionDetail::CComponents::reweightOutliers(
    core_t::TTime startTime,
    core_t::TTime dt,
    TPredictor predictor,
    TFloatMeanAccumulatorVec& values) const {
    using TMinAccumulator =
        CBasicStatistics::COrderStatisticsHeap<std::pair<double, std::size_t>>;
    using TMeanAccumulator = CBasicStatistics::SSampleMean<double>::TAccumulator;

    double numberValues{std::accumulate(
        values.begin(), values.end(), 0.0, [](double n, const TFloatMeanAccumulator& value) {
            return n + (CBasicStatistics::count(value) > 0.0 ? 1.0 : 0.0);
        })};
    double numberOutliers{SEASONAL_OUTLIER_FRACTION * numberValues};

    TMinAccumulator outliers{static_cast<std::size_t>(2.0 * numberOutliers)};
    TMeanAccumulator meanDifference;
    core_t::TTime time = startTime + dt / 2;
    for (std::size_t i = 0; i < values.size(); ++i, time += dt) {
        if (CBasicStatistics::count(values[i]) > 0.0) {
            double difference{std::fabs(CBasicStatistics::mean(values[i]) - predictor(time))};
            outliers.add({-difference, i});
            meanDifference.add(difference);
        }
    }
    outliers.sort();
    TMeanAccumulator meanDifferenceOfOutliers;
    for (std::size_t i = 0u; i < static_cast<std::size_t>(numberOutliers); ++i) {
        meanDifferenceOfOutliers.add(-outliers[i].first);
    }
    meanDifference -= meanDifferenceOfOutliers;
    for (std::size_t i = 0; i < outliers.count(); ++i) {
        if (-outliers[i].first > SEASONAL_OUTLIER_DIFFERENCE_THRESHOLD *
                                     CBasicStatistics::mean(meanDifference)) {
            double weight{SEASONAL_OUTLIER_WEIGHT +
                          (1.0 - SEASONAL_OUTLIER_WEIGHT) *
                              CTools::logisticFunction(static_cast<double>(i) / numberOutliers,
                                                       0.1, 1.0)};
            CBasicStatistics::count(values[outliers[i].second]) *= weight;
        }
    }
}

void CTimeSeriesDecompositionDetail::CComponents::fit(core_t::TTime startTime,
                                                      core_t::TTime dt,
                                                      const TFloatMeanAccumulatorVec& values,
                                                      CTrendComponent& trend) const {
    core_t::TTime time{startTime + dt / 2};
    for (const auto& value : values) {
        // Because we test before the window is fully compressed we can
        // get a run of unset values at the end of the window, we should
        // just ignore these.
        if (CBasicStatistics::count(value) > 0.0) {
            trend.add(time, CBasicStatistics::mean(value), CBasicStatistics::count(value));
            trend.propagateForwardsByTime(dt);
        }
        time += dt;
    }
};

void CTimeSeriesDecompositionDetail::CComponents::clearComponentErrors() {
    if (m_Seasonal) {
        for (auto& errors : m_Seasonal->s_PredictionErrors) {
            errors.clear();
        }
    }
    if (m_Calendar) {
        for (auto& errors : m_Calendar->s_PredictionErrors) {
            errors.clear();
        }
    }
}

void CTimeSeriesDecompositionDetail::CComponents::apply(std::size_t symbol,
                                                        const SMessage& message) {
    if (symbol == SC_RESET) {
        m_Trend.clear();
        m_Seasonal.reset();
        m_Calendar.reset();
    }

    std::size_t old{m_Machine.state()};
    m_Machine.apply(symbol);
    std::size_t state{m_Machine.state()};

    if (state != old) {
        LOG_TRACE(<< SC_STATES[old] << "," << SC_ALPHABET[symbol] << " -> "
                  << SC_STATES[state]);

        switch (state) {
        case SC_NORMAL:
        case SC_NEW_COMPONENTS:
            this->interpolate(message);
            break;
        case SC_DISABLED:
            m_Trend.clear();
            m_Seasonal.reset();
            m_Calendar.reset();
            break;
        default:
            LOG_ERROR(<< "Components in a bad state: " << m_Machine.state());
            this->apply(SC_RESET, message);
            break;
        }
    }
}

bool CTimeSeriesDecompositionDetail::CComponents::shouldInterpolate(core_t::TTime time,
                                                                    core_t::TTime last) {
    return m_Machine.state() == SC_NEW_COMPONENTS ||
           (m_Seasonal && m_Seasonal->shouldInterpolate(time, last)) ||
           (m_Calendar && m_Calendar->shouldInterpolate(time, last));
}

void CTimeSeriesDecompositionDetail::CComponents::shiftOrigin(core_t::TTime time) {
    time -= static_cast<core_t::TTime>(static_cast<double>(DAY) / m_DecayRate / 2.0);
    m_Trend.shiftOrigin(time);
    if (m_Seasonal) {
        m_Seasonal->shiftOrigin(time);
    }
}

void CTimeSeriesDecompositionDetail::CComponents::canonicalize(core_t::TTime time) {
    using TMinMaxAccumulator = CBasicStatistics::CMinMax<double>;

    this->shiftOrigin(time);

    if (m_Seasonal && m_Seasonal->prune(time, m_BucketLength)) {
        m_Seasonal.reset();
    }
    if (m_Calendar && m_Calendar->prune(time, m_BucketLength)) {
        m_Calendar.reset();
    }

    if (m_Seasonal) {
        TSeasonalComponentVec& seasonal{m_Seasonal->s_Components};

        double slope{0.0};
        TTimeTimePrDoubleFMap windowSlopes;
        windowSlopes.reserve(seasonal.size());

        for (auto& component : seasonal) {
            if (component.slopeAccurate(time)) {
                double si{component.slope()};
                if (component.time().windowed()) {
                    windowSlopes[component.time().window()] += si;
                } else {
                    slope += si;
                    component.shiftSlope(-si);
                }
            }
        }
        TMinMaxAccumulator windowedSlope;
        for (const auto& windowSlope : windowSlopes) {
            windowedSlope.add(windowSlope.second);
        }
        slope += windowedSlope.signMargin();
        LOG_TRACE(<< "slope = " << slope);

        for (auto& component : seasonal) {
            if (component.slopeAccurate(time) && component.time().windowed()) {
                component.shiftSlope(-windowedSlope.signMargin());
            }
        }

        if (slope != 0.0) {
            m_Trend.shiftSlope(m_DecayRate, slope);
        }
    }
}

void CTimeSeriesDecompositionDetail::CComponents::notifyOnNewComponents(bool* watcher) {
    m_Watcher = watcher;
}

CTimeSeriesDecompositionDetail::CComponents::CScopeNotifyOnStateChange::CScopeNotifyOnStateChange(CComponents& components)
    : m_Components{components}, m_Watcher{false} {
    m_Components.notifyOnNewComponents(&m_Watcher);
}

CTimeSeriesDecompositionDetail::CComponents::CScopeNotifyOnStateChange::~CScopeNotifyOnStateChange() {
    m_Components.notifyOnNewComponents(nullptr);
}

bool CTimeSeriesDecompositionDetail::CComponents::CScopeNotifyOnStateChange::changed() const {
    return m_Watcher;
}

bool CTimeSeriesDecompositionDetail::CComponents::CComponentErrors::fromDelimited(const std::string& str_) {
    std::string str{str_};
    std::size_t n{str.find(CBasicStatistics::EXTERNAL_DELIMITER)};
    if (m_MeanErrors.fromDelimited(str.substr(0, n)) == false) {
        LOG_ERROR(<< "Failed to parse '" << str << "'");
        return false;
    }
    str = str.substr(n + 1);
    if (m_MaxVarianceIncrease.fromDelimited(str) == false) {
        LOG_ERROR(<< "Failed to parse '" << str << "'");
        return false;
    }
    return true;
}

std::string CTimeSeriesDecompositionDetail::CComponents::CComponentErrors::toDelimited() const {
    return m_MeanErrors.toDelimited() + CBasicStatistics::EXTERNAL_DELIMITER +
           m_MaxVarianceIncrease.toDelimited();
}

void CTimeSeriesDecompositionDetail::CComponents::CComponentErrors::add(double referenceError,
                                                                        double error,
                                                                        double prediction,
                                                                        double varianceIncrease,
                                                                        double weight) {
<<<<<<< HEAD
    TVector errors;
    errors(0) = pow2(referenceError);
    errors(1) = pow2(error);
    errors(2) = pow2(error - prediction);
    m_MeanErrors.add(this->winsorise(errors), weight);
    m_MaxVarianceIncrease.add(varianceIncrease);
=======
    double errorWithComponent{winsorise(CTools::pow2(error), m_MeanErrorWithComponent)};
    double errorWithoutComponent{winsorise(CTools::pow2(error - prediction),
                                           m_MeanErrorWithoutComponent)};
    m_MeanErrorWithComponent.add(errorWithComponent, weight);
    m_MeanErrorWithoutComponent.add(errorWithoutComponent, weight);
>>>>>>> d219beab
}

void CTimeSeriesDecompositionDetail::CComponents::CComponentErrors::clear() {
    m_MeanErrors = TVectorMeanAccumulator{};
    m_MaxVarianceIncrease = TMaxAccumulator{};
}

bool CTimeSeriesDecompositionDetail::CComponents::CComponentErrors::remove(double minimumCountToRemove) const {
    double count{CBasicStatistics::count(m_MeanErrors)};
    if (count > minimumCountToRemove) {
        double referenceError{CBasicStatistics::mean(m_MeanErrors)(0)};
        double errorWithComponent{CBasicStatistics::mean(m_MeanErrors)(1)};
        double errorWithoutComponent{CBasicStatistics::mean(m_MeanErrors)(2)};
        return errorWithComponent > referenceError ||
               (errorWithoutComponent < 1.2 * errorWithComponent &&
                m_MaxVarianceIncrease[0] < 1.2);
    }
    return false;
}

void CTimeSeriesDecompositionDetail::CComponents::CComponentErrors::age(double factor) {
    m_MeanErrors.age(factor);
    m_MaxVarianceIncrease.age(factor);
}

uint64_t CTimeSeriesDecompositionDetail::CComponents::CComponentErrors::checksum(uint64_t seed) const {
    seed = CChecksum::calculate(seed, m_MeanErrors);
    return CChecksum::calculate(seed, m_MaxVarianceIncrease);
}

CTimeSeriesDecompositionDetail::CComponents::CComponentErrors::TVector
CTimeSeriesDecompositionDetail::CComponents::CComponentErrors::winsorise(const TVector& squareError) const {
    return CBasicStatistics::count(m_MeanErrors) > 10.0
               ? min(squareError, 36.0 * CBasicStatistics::mean(m_MeanErrors))
               : squareError;
}

bool CTimeSeriesDecompositionDetail::CComponents::SSeasonal::acceptRestoreTraverser(
    double decayRate,
    core_t::TTime bucketLength_,
    core::CStateRestoreTraverser& traverser) {
    double bucketLength{static_cast<double>(bucketLength_)};
    if (traverser.name() == VERSION_6_4_TAG) {
        while (traverser.next()) {
            const std::string& name{traverser.name()};
            RESTORE_NO_ERROR(COMPONENT_6_4_TAG,
                             s_Components.emplace_back(decayRate, bucketLength, traverser))
            RESTORE(ERRORS_6_4_TAG,
                    core::CPersistUtils::restore(ERRORS_6_4_TAG, s_PredictionErrors, traverser))
        }
    } else if (traverser.name() == VERSION_6_3_TAG) {
        while (traverser.next()) {
            const std::string& name{traverser.name()};
            RESTORE_NO_ERROR(COMPONENT_6_3_TAG,
                             s_Components.emplace_back(decayRate, bucketLength, traverser))
        }
    } else {
        // There is no version string this is historic state.
        do {
            const std::string& name{traverser.name()};
            RESTORE_NO_ERROR(COMPONENT_OLD_TAG,
                             s_Components.emplace_back(decayRate, bucketLength, traverser))
        } while (traverser.next());
    }
    return true;
}

void CTimeSeriesDecompositionDetail::CComponents::SSeasonal::acceptPersistInserter(
    core::CStatePersistInserter& inserter) const {
    inserter.insertValue(VERSION_6_4_TAG, "");
    for (const auto& component : s_Components) {
        inserter.insertLevel(COMPONENT_6_4_TAG, boost::bind(&CSeasonalComponent::acceptPersistInserter,
                                                            &component, _1));
    }
    core::CPersistUtils::persist(ERRORS_6_4_TAG, s_PredictionErrors, inserter);
}

void CTimeSeriesDecompositionDetail::CComponents::SSeasonal::decayRate(double decayRate) {
    for (auto& component : s_Components) {
        component.decayRate(decayRate);
    }
}

void CTimeSeriesDecompositionDetail::CComponents::SSeasonal::propagateForwards(core_t::TTime start,
                                                                               core_t::TTime end) {
    for (std::size_t i = 0u; i < s_Components.size(); ++i) {
        core_t::TTime period{s_Components[i].time().period()};
        core_t::TTime a{CIntegerTools::floor(start, period)};
        core_t::TTime b{CIntegerTools::floor(end, period)};
        if (b > a) {
            double time{static_cast<double>(b - a) /
                        static_cast<double>(CTools::truncate(period, DAY, WEEK))};
            s_Components[i].propagateForwardsByTime(time);
            s_PredictionErrors[i].age(std::exp(-s_Components[i].decayRate() * time));
        }
    }
}

std::size_t CTimeSeriesDecompositionDetail::CComponents::SSeasonal::size() const {
    std::size_t result{0};
    for (const auto& component : s_Components) {
        result += component.size();
    }
    return result;
}

void CTimeSeriesDecompositionDetail::CComponents::SSeasonal::componentsErrorsAndDeltas(
    core_t::TTime time,
    TSeasonalComponentPtrVec& components,
    TComponentErrorsPtrVec& errors,
    TDoubleVec& deltas) {
    std::size_t n{s_Components.size()};

    components.reserve(n);
    errors.reserve(n);

    for (std::size_t i = 0u; i < n; ++i) {
        if (s_Components[i].time().inWindow(time)) {
            components.push_back(&s_Components[i]);
            errors.push_back(&s_PredictionErrors[i]);
        }
    }

    deltas.resize(components.size(), 0.0);
    for (std::size_t i = 1u; i < components.size(); ++i) {
        core_t::TTime period{components[i]->time().period()};
        for (int j{static_cast<int>(i - 1)}; j > -1; --j) {
            core_t::TTime period_{components[j]->time().period()};
            if (period % period_ == 0) {
                double value{CBasicStatistics::mean(components[j]->value(time, 0.0)) -
                             components[j]->meanValue()};
                double delta{0.1 * components[i]->delta(time, period_, value)};
                deltas[j] += delta;
                deltas[i] -= delta;
                break;
            }
        }
    }
}

bool CTimeSeriesDecompositionDetail::CComponents::SSeasonal::shouldInterpolate(
    core_t::TTime time,
    core_t::TTime last) const {
    for (const auto& component : s_Components) {
        core_t::TTime period{component.time().period()};
        core_t::TTime a{CIntegerTools::floor(last, period)};
        core_t::TTime b{CIntegerTools::floor(time, period)};
        if (b > a) {
            return true;
        }
    }
    return false;
}

void CTimeSeriesDecompositionDetail::CComponents::SSeasonal::interpolate(core_t::TTime time,
                                                                         core_t::TTime lastTime,
                                                                         bool refine) {
    for (auto& component : s_Components) {
        core_t::TTime period{component.time().period()};
        core_t::TTime a{CIntegerTools::floor(lastTime, period)};
        core_t::TTime b{CIntegerTools::floor(time, period)};
        if (b > a || !component.initialized()) {
            component.interpolate(b, refine);
        }
    }
}

bool CTimeSeriesDecompositionDetail::CComponents::SSeasonal::initialized() const {
    for (const auto& component : s_Components) {
        if (component.initialized()) {
            return true;
        }
    }
    return false;
}

bool CTimeSeriesDecompositionDetail::CComponents::SSeasonal::prune(core_t::TTime time,
                                                                   core_t::TTime bucketLength) {
    std::size_t n = s_Components.size();

    if (n > 1) {
        TTimeTimePrSizeFMap windowed;
        windowed.reserve(n);
        for (const auto& component : s_Components) {
            const CSeasonalTime& time_ = component.time();
            if (time_.windowed()) {
                ++windowed[time_.window()];
            }
        }

        TBoolVec remove(n, false);
        TTimeTimePrDoubleFMap shifts;
        shifts.reserve(n);
        for (std::size_t i = 0u; i < n; ++i) {
            const CSeasonalTime& time_ = s_Components[i].time();
            auto j = windowed.find(time_.window());
            if (j == windowed.end() || j->second > 1) {
                if (s_PredictionErrors[i].remove(5 * time_.period() / bucketLength)) {
                    LOG_DEBUG(<< "Removing seasonal component"
                              << " with period '" << time_.period() << "' at " << time);
                    remove[i] = true;
                    shifts[time_.window()] += s_Components[i].meanValue();
                    --j->second;
                }
            }
        }

        CSetTools::simultaneousRemoveIf(remove, s_Components, s_PredictionErrors,
                                        [](bool remove_) { return remove_; });

        for (auto& shift : shifts) {
            if (windowed.count(shift.first) > 0) {
                for (auto& component : s_Components) {
                    if (shift.first == component.time().window()) {
                        component.shiftLevel(shift.second);
                        break;
                    }
                }
            } else {
                bool fallback = true;
                for (auto& component : s_Components) {
                    if (!component.time().windowed()) {
                        component.shiftLevel(shift.second);
                        fallback = false;
                        break;
                    }
                }
                if (fallback) {
                    TTimeTimePrVec shifted;
                    shifted.reserve(s_Components.size());
                    for (auto& component : s_Components) {
                        const CSeasonalTime& time_ = component.time();
                        auto containsWindow = [&time_](const TTimeTimePr& window) {
                            return !(time_.windowEnd() <= window.first ||
                                     time_.windowStart() >= window.second);
                        };
                        if (std::find_if(shifted.begin(), shifted.end(),
                                         containsWindow) == shifted.end()) {
                            component.shiftLevel(shift.second);
                        }
                    }
                }
            }
        }
    }

    return s_Components.empty();
}

void CTimeSeriesDecompositionDetail::CComponents::SSeasonal::shiftOrigin(core_t::TTime time) {
    for (auto& component : s_Components) {
        component.shiftOrigin(time);
    }
}

void CTimeSeriesDecompositionDetail::CComponents::SSeasonal::linearScale(core_t::TTime time,
                                                                         double scale) {
    for (auto& component : s_Components) {
        component.linearScale(time, scale);
    }
}

uint64_t CTimeSeriesDecompositionDetail::CComponents::SSeasonal::checksum(uint64_t seed) const {
    seed = CChecksum::calculate(seed, s_Components);
    return CChecksum::calculate(seed, s_PredictionErrors);
}

void CTimeSeriesDecompositionDetail::CComponents::SSeasonal::debugMemoryUsage(
    core::CMemoryUsage::TMemoryUsagePtr mem) const {
    mem->setName("SSeasonal");
    core::CMemoryDebug::dynamicSize("s_Components", s_Components, mem);
    core::CMemoryDebug::dynamicSize("s_PredictionErrors", s_PredictionErrors, mem);
}

std::size_t CTimeSeriesDecompositionDetail::CComponents::SSeasonal::memoryUsage() const {
    return core::CMemory::dynamicSize(s_Components) +
           core::CMemory::dynamicSize(s_PredictionErrors);
}

bool CTimeSeriesDecompositionDetail::CComponents::SCalendar::acceptRestoreTraverser(
    double decayRate,
    core_t::TTime bucketLength_,
    core::CStateRestoreTraverser& traverser) {
    double bucketLength{static_cast<double>(bucketLength_)};
    if (traverser.name() == VERSION_6_4_TAG) {
        while (traverser.next()) {
            const std::string& name{traverser.name()};
            RESTORE_NO_ERROR(COMPONENT_6_4_TAG,
                             s_Components.emplace_back(decayRate, bucketLength, traverser))
            RESTORE(ERRORS_6_4_TAG,
                    core::CPersistUtils::restore(ERRORS_6_4_TAG, s_PredictionErrors, traverser))
        }
    } else if (traverser.name() == VERSION_6_3_TAG) {
        while (traverser.next()) {
            const std::string& name{traverser.name()};
            RESTORE_NO_ERROR(COMPONENT_6_3_TAG,
                             s_Components.emplace_back(decayRate, bucketLength, traverser))
        }
    } else {
        // There is no version string this is historic state.
        do {
            const std::string& name{traverser.name()};
            RESTORE_NO_ERROR(COMPONENT_OLD_TAG,
                             s_Components.emplace_back(decayRate, bucketLength, traverser))
        } while (traverser.next());
    }
    return true;
}

void CTimeSeriesDecompositionDetail::CComponents::SCalendar::acceptPersistInserter(
    core::CStatePersistInserter& inserter) const {
    inserter.insertValue(VERSION_6_4_TAG, "");
    for (const auto& component : s_Components) {
        inserter.insertLevel(COMPONENT_6_4_TAG, boost::bind(&CCalendarComponent::acceptPersistInserter,
                                                            &component, _1));
    }
    core::CPersistUtils::persist(ERRORS_6_4_TAG, s_PredictionErrors, inserter);
}

void CTimeSeriesDecompositionDetail::CComponents::SCalendar::decayRate(double decayRate) {
    for (auto& component : s_Components) {
        component.decayRate(decayRate);
    }
}

void CTimeSeriesDecompositionDetail::CComponents::SCalendar::propagateForwards(core_t::TTime start,
                                                                               core_t::TTime end) {
    for (std::size_t i = 0u; i < s_Components.size(); ++i) {
        core_t::TTime a{CIntegerTools::floor(start, MONTH)};
        core_t::TTime b{CIntegerTools::floor(end, MONTH)};
        if (b > a) {
            double time{static_cast<double>(b - a) / static_cast<double>(MONTH)};
            s_Components[i].propagateForwardsByTime(time);
            s_PredictionErrors[i].age(std::exp(-s_Components[i].decayRate() * time));
        }
    }
}

std::size_t CTimeSeriesDecompositionDetail::CComponents::SCalendar::size() const {
    std::size_t result{0};
    for (const auto& component : s_Components) {
        result += component.size();
    }
    return result;
}

bool CTimeSeriesDecompositionDetail::CComponents::SCalendar::haveComponent(CCalendarFeature feature) const {
    for (const auto& component : s_Components) {
        if (component.feature() == feature) {
            return true;
        }
    }
    return false;
}

void CTimeSeriesDecompositionDetail::CComponents::SCalendar::componentsAndErrors(
    core_t::TTime time,
    TCalendarComponentPtrVec& components,
    TComponentErrorsPtrVec& errors) {
    std::size_t n = s_Components.size();
    components.reserve(n);
    errors.reserve(n);
    for (std::size_t i = 0u; i < n; ++i) {
        if (s_Components[i].feature().inWindow(time)) {
            components.push_back(&s_Components[i]);
            errors.push_back(&s_PredictionErrors[i]);
        }
    }
}

bool CTimeSeriesDecompositionDetail::CComponents::SCalendar::shouldInterpolate(
    core_t::TTime time,
    core_t::TTime last) const {
    for (const auto& component : s_Components) {
        CCalendarFeature feature = component.feature();
        if (!feature.inWindow(time) && feature.inWindow(last)) {
            return true;
        }
    }
    return false;
}

void CTimeSeriesDecompositionDetail::CComponents::SCalendar::interpolate(core_t::TTime time,
                                                                         core_t::TTime lastTime,
                                                                         bool refine) {
    for (auto& component : s_Components) {
        CCalendarFeature feature = component.feature();
        if (!feature.inWindow(time) && feature.inWindow(lastTime)) {
            component.interpolate(time - feature.offset(time), refine);
        }
    }
}

bool CTimeSeriesDecompositionDetail::CComponents::SCalendar::initialized() const {
    for (const auto& component : s_Components) {
        if (component.initialized()) {
            return true;
        }
    }
    return false;
}

bool CTimeSeriesDecompositionDetail::CComponents::SCalendar::prune(core_t::TTime time,
                                                                   core_t::TTime bucketLength) {
    TBoolVec remove(s_Components.size(), false);
    for (std::size_t i = 0u; i < s_Components.size(); ++i) {
        if (s_PredictionErrors[i].remove(5 * s_Components[i].feature().window() / bucketLength)) {
            LOG_DEBUG(<< "Removing calendar component"
                      << " '" << s_Components[i].feature().print() << "' at " << time);
            remove[i] = true;
        }
    }

    CSetTools::simultaneousRemoveIf(remove, s_Components, s_PredictionErrors,
                                    [](bool remove_) { return remove_; });

    return s_Components.empty();
}

void CTimeSeriesDecompositionDetail::CComponents::SCalendar::linearScale(core_t::TTime time,
                                                                         double scale) {
    for (auto& component : s_Components) {
        component.linearScale(time, scale);
    }
}

uint64_t CTimeSeriesDecompositionDetail::CComponents::SCalendar::checksum(uint64_t seed) const {
    seed = CChecksum::calculate(seed, s_Components);
    return CChecksum::calculate(seed, s_PredictionErrors);
}

void CTimeSeriesDecompositionDetail::CComponents::SCalendar::debugMemoryUsage(
    core::CMemoryUsage::TMemoryUsagePtr mem) const {
    mem->setName("SCalendar");
    core::CMemoryDebug::dynamicSize("s_Components", s_Components, mem);
    core::CMemoryDebug::dynamicSize("s_PredictionErrors", s_PredictionErrors, mem);
}

std::size_t CTimeSeriesDecompositionDetail::CComponents::SCalendar::memoryUsage() const {
    return core::CMemory::dynamicSize(s_Components) +
           core::CMemory::dynamicSize(s_PredictionErrors);
}
}
}<|MERGE_RESOLUTION|>--- conflicted
+++ resolved
@@ -1777,20 +1777,12 @@
                                                                         double prediction,
                                                                         double varianceIncrease,
                                                                         double weight) {
-<<<<<<< HEAD
     TVector errors;
-    errors(0) = pow2(referenceError);
-    errors(1) = pow2(error);
-    errors(2) = pow2(error - prediction);
+    errors(0) = CTools::pow2(referenceError);
+    errors(1) = CTools::pow2(error);
+    errors(2) = CTools::pow2(error - prediction);
     m_MeanErrors.add(this->winsorise(errors), weight);
     m_MaxVarianceIncrease.add(varianceIncrease);
-=======
-    double errorWithComponent{winsorise(CTools::pow2(error), m_MeanErrorWithComponent)};
-    double errorWithoutComponent{winsorise(CTools::pow2(error - prediction),
-                                           m_MeanErrorWithoutComponent)};
-    m_MeanErrorWithComponent.add(errorWithComponent, weight);
-    m_MeanErrorWithoutComponent.add(errorWithoutComponent, weight);
->>>>>>> d219beab
 }
 
 void CTimeSeriesDecompositionDetail::CComponents::CComponentErrors::clear() {
