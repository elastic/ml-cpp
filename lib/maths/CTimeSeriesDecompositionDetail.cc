/*
 * Copyright Elasticsearch B.V. and/or licensed to Elasticsearch B.V. under one
 * or more contributor license agreements. Licensed under the Elastic License;
 * you may not use this file except in compliance with the Elastic License.
 */

#include <maths/CTimeSeriesDecompositionDetail.h>

#include <core/CContainerPrinter.h>
#include <core/CLogger.h>
#include <core/CMemory.h>
#include <core/CPersistUtils.h>
#include <core/CStatePersistInserter.h>
#include <core/CStateRestoreTraverser.h>
#include <core/CTimeUtils.h>
#include <core/CTimezone.h>
#include <core/Constants.h>
#include <core/RestoreMacros.h>

#include <maths/CBasicStatistics.h>
#include <maths/CBasicStatisticsPersist.h>
#include <maths/CCalendarComponent.h>
#include <maths/CChecksum.h>
#include <maths/CExpandingWindow.h>
#include <maths/CIntegerTools.h>
#include <maths/CLeastSquaresOnlineRegressionDetail.h>
#include <maths/CLinearAlgebra.h>
#include <maths/CLinearAlgebraPersist.h>
#include <maths/CPeriodicityHypothesisTests.h>
#include <maths/CSampling.h>
#include <maths/CSeasonalComponentAdaptiveBucketing.h>
#include <maths/CSeasonalTime.h>
#include <maths/CSetTools.h>
#include <maths/CStatisticalTests.h>
#include <maths/CTimeSeriesDecomposition.h>
#include <maths/CTimeSeriesSegmentation.h>
#include <maths/CTools.h>
#include <maths/Constants.h>

#include <boost/config.hpp>
#include <boost/container/flat_map.hpp>
#include <boost/container/flat_set.hpp>
#include <boost/math/distributions/normal.hpp>
#include <boost/numeric/conversion/bounds.hpp>

#include <algorithm>
#include <cmath>
#include <map>
#include <numeric>
#include <string>
#include <vector>

namespace ml {
namespace maths {
namespace {

using TDoubleDoublePr = maths_t::TDoubleDoublePr;
using TSeasonalComponentVec = maths_t::TSeasonalComponentVec;
using TCalendarComponentVec = maths_t::TCalendarComponentVec;
using TBoolVec = std::vector<bool>;
using TDoubleVec = std::vector<double>;
using TSizeVec = std::vector<std::size_t>;
using TSizeVecVec = std::vector<TSizeVec>;
using TSizeSizeMap = std::map<std::size_t, std::size_t>;
using TStrVec = std::vector<std::string>;
using TTimeVec = std::vector<core_t::TTime>;
using TTimeTimePr = std::pair<core_t::TTime, core_t::TTime>;
using TTimeTimePrVec = std::vector<TTimeTimePr>;
using TTimeTimePrDoubleFMap = boost::container::flat_map<TTimeTimePr, double>;
using TTimeTimePrSizeFMap = boost::container::flat_map<TTimeTimePr, std::size_t>;
using TFloatMeanAccumulator = CBasicStatistics::SSampleMean<CFloatStorage>::TAccumulator;
using TFloatMeanAccumulatorVec = std::vector<TFloatMeanAccumulator>;
using TComponent5Vec = CPeriodicityHypothesisTestsResult::TComponent5Vec;
using TSeasonalComponentPtrVec = std::vector<CSeasonalComponent*>;
using TCalendarComponentPtrVec = std::vector<CCalendarComponent*>;

const core_t::TTime DAY{core::constants::DAY};
const core_t::TTime WEEK{core::constants::WEEK};
const core_t::TTime MONTH{4 * WEEK};

//! We scale the time used for the regression model to improve
//! the condition of the design matrix.
double scaleTime(core_t::TTime time, core_t::TTime origin) {
    return static_cast<double>(time - origin) / static_cast<double>(WEEK);
}

//! Get the aging factor to apply for \p dt elapsed time.
double ageFactor(double decayRate, core_t::TTime dt, core_t::TTime scale = DAY) {
    return std::exp(-decayRate * static_cast<double>(dt) / static_cast<double>(scale));
}

//! Compute the mean of \p mean of \p components.
template<typename MEAN_FUNCTION>
double meanOf(MEAN_FUNCTION mean, const TSeasonalComponentVec& components) {
    // We can choose to partition the trend model into windows.
    // In particular, we check for the presence of weekday/end
    // patterns. In this function we want to compute the sum of
    // the mean average of the different components: we use an
    // additive decomposition of the trend. However, if we have
    // detected a partition we want to average the models for
    // the different windows.

    using TMeanAccumulator = CBasicStatistics::SSampleMean<double>::TAccumulator;

    double unwindowed{0.0};
    TTimeTimePrDoubleFMap windows;
    windows.reserve(components.size());
    for (const auto& component : components) {
        if (component.initialized()) {
            TTimeTimePr window{component.time().window()};
            if (window.second - window.first == component.time().windowRepeat()) {
                unwindowed += (component.*mean)();
            } else {
                windows[window] += (component.*mean)();
            }
        }
    }

    TMeanAccumulator windowed;
    for (const auto& window : windows) {
        double weight{static_cast<double>(window.first.second - window.first.first)};
        windowed.add(window.second, weight);
    }

    return unwindowed + CBasicStatistics::mean(windowed);
}

//! Compute the values to add to the trend and each component.
//!
//! \param[in] trend The long term trend prediction.
//! \param[in] seasonal The seasonal components.
//! \param[in] calendar The calendar components.
//! \param[in] time The time of value to decompose.
//! \param[in] deltas The delta offset to apply to the difference
//! between each component value and its mean, used to minimize
//! slope in the longer periods.
//! \param[in,out] decomposition Updated to contain the value to
//! add to each by component.
//! \param[out] predictions Filled in with the component predictions.
//! \param[out] referenceError Filled in with the error w.r.t. the trend.
//! \param[out] error Filled in with the prediction error.
//! \param[out] scale Filled in with the normalization scaling.
void decompose(double trend,
               const TSeasonalComponentPtrVec& seasonal,
               const TCalendarComponentPtrVec& calendar,
               const core_t::TTime time,
               const TDoubleVec& deltas,
               double gain,
               TDoubleVec& decomposition,
               TDoubleVec& predictions,
               double& referenceError,
               double& error,
               double& scale) {
    std::size_t m{seasonal.size()};
    std::size_t n{calendar.size()};

    double x0{trend};
    TDoubleVec x(m + n);
    double xhat{x0};
    for (std::size_t i = 0u; i < m; ++i) {
        x[i] = CBasicStatistics::mean(seasonal[i]->value(time, 0.0));
        xhat += x[i];
    }
    for (std::size_t i = m; i < m + n; ++i) {
        x[i] = CBasicStatistics::mean(calendar[i - m]->value(time, 0.0));
        xhat += x[i];
    }

    // Note we are adding on the a proportion of the error to the
    // target value for each component. This constant controls the
    // proportion of the overall error we add. There is no need
    // to arrange for the sum error added to all components to be
    // equal to the actual error to avoid bias: noise will still
    // average down to zero (since the errors will be both positive
    // and negative). It will however affect the variance in the
    // limit the trend has been fit. This can be thought of as a
    // trade off between the rate at which each component reacts
    // to errors verses the error variance in the steady state with
    // smaller values of Z corresponding to greater responsiveness.
    double Z{std::max(static_cast<double>(m + n + 1) / gain, 1.0)};

    error = decomposition[0] - xhat;
    referenceError = decomposition[0] - x0;
    decomposition[0] = x0 + (decomposition[0] - xhat) / Z;
    for (std::size_t i = 0u; i < m; ++i) {
        predictions[i] = x[i] - seasonal[i]->meanValue();
        decomposition[i + 1] = x[i] + (decomposition[i + 1] - xhat) / Z + deltas[i];
    }
    for (std::size_t i = m; i < m + n; ++i) {
        predictions[i] = x[i] - calendar[i - m]->meanValue();
        decomposition[i + 1] = x[i] + (decomposition[i + 1] - xhat) / Z;
    }

    // Because we add in more than the prediction error across the
    // different components, i.e. because Z < m + n + 1, we end up
    // with a bias in our variance estimates. We can mostly correct
    // the bias by scaling the variance estimate, but need to calculate
    // the scale.
    scale = Z / static_cast<double>(m + n + 1);
}

//! Propagate \p target forwards to account for \p end - \p start elapsed
//! time in steps or size \p step.
template<typename PTR>
double stepwisePropagateForwards(const PTR& target,
                                 core_t::TTime start,
                                 core_t::TTime end,
                                 core_t::TTime step,
                                 double scale = 1.0) {
    double time{0.0};
    if (target) {
        start = CIntegerTools::floor(start, step);
        end = CIntegerTools::floor(end, step);
        if (end > start) {
            time = scale * static_cast<double>(end - start) / static_cast<double>(step);
            target->propagateForwardsByTime(time);
        }
    }
    return time;
}

// Periodicity Test State Machine

// States
const std::size_t PT_INITIAL = 0;
const std::size_t PT_TEST = 1;
const std::size_t PT_NOT_TESTING = 2;
const std::size_t PT_ERROR = 3;
const TStrVec PT_STATES{"INITIAL", "TEST", "NOT_TESTING", "ERROR"};
// Alphabet
const std::size_t PT_NEW_VALUE = 0;
const std::size_t PT_RESET = 1;
const TStrVec PT_ALPHABET{"NEW_VALUE", "RESET"};
// Transition Function
const TSizeVecVec PT_TRANSITION_FUNCTION{
    TSizeVec{PT_TEST, PT_TEST, PT_NOT_TESTING, PT_ERROR},
    TSizeVec{PT_INITIAL, PT_INITIAL, PT_NOT_TESTING, PT_INITIAL}};

// Calendar Cyclic Test State Machine

// States
const std::size_t CC_INITIAL = 0;
const std::size_t CC_TEST = 1;
const std::size_t CC_NOT_TESTING = 2;
const std::size_t CC_ERROR = 3;
const TStrVec CC_STATES{"INITIAL", "TEST", "NOT_TESTING", "ERROR"};
// Alphabet
const std::size_t CC_NEW_VALUE = 0;
const std::size_t CC_RESET = 1;
const TStrVec CC_ALPHABET{"NEW_VALUE", "RESET"};
// Transition Function
const TSizeVecVec CC_TRANSITION_FUNCTION{
    TSizeVec{CC_TEST, CC_TEST, CC_NOT_TESTING, CC_ERROR},
    TSizeVec{CC_INITIAL, CC_INITIAL, CC_NOT_TESTING, CC_INITIAL}};

// Components State Machine

// States
const std::size_t SC_NEW_COMPONENTS = 0;
const std::size_t SC_NORMAL = 1;
const std::size_t SC_DISABLED = 2;
const std::size_t SC_ERROR = 3;
const TStrVec SC_STATES{"NEW_COMPONENTS", "NORMAL", "DISABLED", "ERROR"};
// Alphabet
const std::size_t SC_ADDED_COMPONENTS = 0;
const std::size_t SC_INTERPOLATED = 1;
const std::size_t SC_RESET = 2;
const TStrVec SC_ALPHABET{"ADDED_COMPONENTS", "INTERPOLATED", "RESET"};
// Transition Function
const TSizeVecVec SC_TRANSITION_FUNCTION{
    TSizeVec{SC_NEW_COMPONENTS, SC_NEW_COMPONENTS, SC_DISABLED, SC_ERROR},
    TSizeVec{SC_NORMAL, SC_NORMAL, SC_DISABLED, SC_ERROR},
    TSizeVec{SC_NORMAL, SC_NORMAL, SC_NORMAL, SC_NORMAL}};

const std::string VERSION_6_3_TAG("6.3");
const std::string VERSION_6_4_TAG("6.4");

// Periodicity Test Tags
const core::TPersistenceTag LINEAR_SCALES_7_2_TAG{"d", "linear_scales"};
// Version 6.3
const core::TPersistenceTag PERIODICITY_TEST_MACHINE_6_3_TAG{"a", "periodicity_test_machine"};
const core::TPersistenceTag SHORT_WINDOW_6_3_TAG{"b", "short_window"};
const core::TPersistenceTag LONG_WINDOW_6_3_TAG{"c", "long_window"};
// Old versions can't be restored.

// Calendar Cyclic Test Tags
// Version 6.3
const core::TPersistenceTag CALENDAR_TEST_MACHINE_6_3_TAG{"a", "calendar_test_machine"};
const core::TPersistenceTag LAST_MONTH_6_3_TAG{"b", "last_month"};
const core::TPersistenceTag CALENDAR_TEST_6_3_TAG{"c", "calendar_test"};
// These work for all versions.

// Components Tags
// Version 6.5
const core::TPersistenceTag TESTING_FOR_CHANGE_6_5_TAG{"m", "testing_for_change"};
// Version 6.4
const core::TPersistenceTag COMPONENT_6_4_TAG{"f", "component"};
const core::TPersistenceTag ERRORS_6_4_TAG{"g", "errors"};
const core::TPersistenceTag REGRESSION_ORIGIN_6_4_TAG{"a", "regression_origin"};
const core::TPersistenceTag MEAN_SUM_AMPLITUDES_6_4_TAG{"b", "mean_sum_amplitudes"};
const core::TPersistenceTag MEAN_SUM_AMPLITUDES_TREND_6_4_TAG{"c", "mean_sum_amplitudes_trend"};
// Version 6.3
const core::TPersistenceTag COMPONENTS_MACHINE_6_3_TAG{"a", "components_machine"};
const core::TPersistenceTag DECAY_RATE_6_3_TAG{"b", "decay_rate"};
const core::TPersistenceTag TREND_6_3_TAG{"c", "trend"};
const core::TPersistenceTag SEASONAL_6_3_TAG{"d", "seasonal"};
const core::TPersistenceTag CALENDAR_6_3_TAG{"e", "calendar"};
const core::TPersistenceTag COMPONENT_6_3_TAG{"f", "component"};
const core::TPersistenceTag MEAN_VARIANCE_SCALE_6_3_TAG{"h", "mean_variance_scale"};
const core::TPersistenceTag MOMENTS_6_3_TAG{"i", "moments"};
const core::TPersistenceTag MOMENTS_MINUS_TREND_6_3_TAG{"j", "moments_minus_trend"};
const core::TPersistenceTag USING_TREND_FOR_PREDICTION_6_3_TAG{"k", "using_trend_for_prediction"};
const core::TPersistenceTag GAIN_CONTROLLER_6_3_TAG{"l", "gain_controller"};
// Version < 6.3
const std::string COMPONENTS_MACHINE_OLD_TAG{"a"};
const std::string TREND_OLD_TAG{"b"};
const std::string SEASONAL_OLD_TAG{"c"};
const std::string CALENDAR_OLD_TAG{"d"};
const std::string COMPONENT_OLD_TAG{"e"};
const std::string REGRESSION_OLD_TAG{"g"};
const std::string VARIANCE_OLD_TAG{"h"};
const std::string TIME_ORIGIN_OLD_TAG{"i"};
const std::string LAST_UPDATE_OLD_TAG{"j"};

//////////////////////// Upgrade to Version 6.3 ////////////////////////

const double MODEL_WEIGHT_UPGRADING_TO_VERSION_6_3{48.0};

bool upgradeTrendModelToVersion_6_3(const core_t::TTime bucketLength,
                                    const core_t::TTime lastValueTime,
                                    CTrendComponent& trend,
                                    core::CStateRestoreTraverser& traverser) {
    using TRegression = CLeastSquaresOnlineRegression<3, double>;

    TRegression regression;
    double variance{0.0};
    core_t::TTime origin{0};
    do {
        const std::string& name{traverser.name()};
        RESTORE(REGRESSION_OLD_TAG, traverser.traverseSubLevel(std::bind(
                                        &TRegression::acceptRestoreTraverser,
                                        &regression, std::placeholders::_1)))
        RESTORE_BUILT_IN(VARIANCE_OLD_TAG, variance)
        RESTORE_BUILT_IN(TIME_ORIGIN_OLD_TAG, origin)
    } while (traverser.next());

    // Generate some samples from the old trend model.

    double weight{MODEL_WEIGHT_UPGRADING_TO_VERSION_6_3 *
                  static_cast<double>(bucketLength) / static_cast<double>(4 * WEEK)};

    CPRNG::CXorOShiro128Plus rng;
    for (core_t::TTime time = lastValueTime - 4 * WEEK; time < lastValueTime;
         time += bucketLength) {
        double time_{static_cast<double>(time - origin) / static_cast<double>(WEEK)};
        double sample{regression.predict(time_) + CSampling::normalSample(rng, 0.0, variance)};
        trend.add(time, sample, weight);
    }

    return true;
}

// This implements the mapping from restored states to their best
// equivalents; specifically:
// SC_NEW_COMPONENTS |-> SC_NEW_COMPONENTS
// SC_NORMAL |-> SC_NORMAL
// SC_FORECASTING |-> SC_NORMAL
// SC_DISABLED |-> SC_DISABLED
// SC_ERROR |-> SC_ERROR
// Note that we don't try and restore the periodicity test state
// (see CTimeSeriesDecomposition::acceptRestoreTraverser) and the
// calendar test state is unchanged.
const TSizeSizeMap SC_STATES_UPGRADING_TO_VERSION_6_3{{0, 0}, {1, 1}, {2, 1}, {3, 2}, {4, 3}};

////////////////////////////////////////////////////////////////////////

// Constants
const std::size_t MAXIMUM_COMPONENTS{8};
const TSeasonalComponentVec NO_SEASONAL_COMPONENTS;
const TCalendarComponentVec NO_CALENDAR_COMPONENTS;
}

//////// SMessage ////////

CTimeSeriesDecompositionDetail::SMessage::SMessage(core_t::TTime time, core_t::TTime lastTime)
    : s_Time{time}, s_LastTime{lastTime} {
}

//////// SAddValue ////////

CTimeSeriesDecompositionDetail::SAddValue::SAddValue(core_t::TTime time,
                                                     core_t::TTime lastTime,
                                                     double value,
                                                     const maths_t::TDoubleWeightsAry& weights,
                                                     double trend,
                                                     double seasonal,
                                                     double calendar,
                                                     const TPredictor& predictor,
                                                     const CPeriodicityHypothesisTestsConfig& periodicityTestConfig)
    : SMessage{time, lastTime}, s_Value{value}, s_Weights{weights}, s_Trend{trend},
      s_Seasonal{seasonal}, s_Calendar{calendar}, s_Predictor{predictor},
      s_PeriodicityTestConfig{periodicityTestConfig} {
}

//////// SDetectedSeasonal ////////

CTimeSeriesDecompositionDetail::SDetectedSeasonal::SDetectedSeasonal(
    core_t::TTime time,
    core_t::TTime lastTime,
    const CPeriodicityHypothesisTestsResult& result,
    const CExpandingWindow& window,
    const TPredictor& predictor)
    : SMessage{time, lastTime}, s_Result{result}, s_Window{window}, s_Predictor{predictor} {
}

//////// SDetectedCalendar ////////

CTimeSeriesDecompositionDetail::SDetectedCalendar::SDetectedCalendar(core_t::TTime time,
                                                                     core_t::TTime lastTime,
                                                                     CCalendarFeature feature)
    : SMessage{time, lastTime}, s_Feature{feature} {
}

//////// SNewComponent ////////

CTimeSeriesDecompositionDetail::SNewComponents::SNewComponents(core_t::TTime time,
                                                               core_t::TTime lastTime,
                                                               EComponent component)
    : SMessage{time, lastTime}, s_Component{component} {
}

//////// CHandler ////////

void CTimeSeriesDecompositionDetail::CHandler::handle(const SAddValue& /*message*/) {
}

void CTimeSeriesDecompositionDetail::CHandler::handle(const SDetectedSeasonal& /*message*/) {
}

void CTimeSeriesDecompositionDetail::CHandler::handle(const SDetectedCalendar& /*message*/) {
}

void CTimeSeriesDecompositionDetail::CHandler::handle(const SNewComponents& /*message*/) {
}

void CTimeSeriesDecompositionDetail::CHandler::mediator(CMediator* mediator) {
    m_Mediator = mediator;
}

CTimeSeriesDecompositionDetail::CMediator*
CTimeSeriesDecompositionDetail::CHandler::mediator() const {
    return m_Mediator;
}

//////// CMediator ////////

template<typename M>
void CTimeSeriesDecompositionDetail::CMediator::forward(const M& message) const {
    for (CHandler& handler : m_Handlers) {
        handler.handle(message);
    }
}

void CTimeSeriesDecompositionDetail::CMediator::registerHandler(CHandler& handler) {
    m_Handlers.push_back(std::ref(handler));
    handler.mediator(this);
}

void CTimeSeriesDecompositionDetail::CMediator::debugMemoryUsage(
    const core::CMemoryUsage::TMemoryUsagePtr& mem) const {
    mem->setName("CMediator");
    core::CMemoryDebug::dynamicSize("m_Handlers", m_Handlers, mem);
}

std::size_t CTimeSeriesDecompositionDetail::CMediator::memoryUsage() const {
    return core::CMemory::dynamicSize(m_Handlers);
}

//////// CPeriodicityTest ////////

CTimeSeriesDecompositionDetail::CPeriodicityTest::CPeriodicityTest(double decayRate,
                                                                   core_t::TTime bucketLength)
    : m_Machine{core::CStateMachine::create(
          PT_ALPHABET,
          PT_STATES,
          PT_TRANSITION_FUNCTION,
          bucketLength > LONGEST_BUCKET_LENGTH ? PT_NOT_TESTING : PT_INITIAL)},
      m_DecayRate{decayRate}, m_BucketLength{bucketLength} {
}

CTimeSeriesDecompositionDetail::CPeriodicityTest::CPeriodicityTest(const CPeriodicityTest& other,
                                                                   bool isForForecast)
    : CHandler(), m_Machine{other.m_Machine}, m_DecayRate{other.m_DecayRate},
      m_BucketLength{other.m_BucketLength} {
    // Note that m_Windows is an array.
    for (std::size_t i = 0u; !isForForecast && i < other.m_Windows.size(); ++i) {
        if (other.m_Windows[i] != nullptr) {
            m_Windows[i] = std::make_unique<CExpandingWindow>(*other.m_Windows[i]);
        }
    }
}

bool CTimeSeriesDecompositionDetail::CPeriodicityTest::acceptRestoreTraverser(
    core::CStateRestoreTraverser& traverser) {
    do {
        const std::string& name{traverser.name()};
        RESTORE(PERIODICITY_TEST_MACHINE_6_3_TAG,
                traverser.traverseSubLevel([this](core::CStateRestoreTraverser& traverser_) {
                    return m_Machine.acceptRestoreTraverser(traverser_);
                }))
        RESTORE_SETUP_TEARDOWN(
            SHORT_WINDOW_6_3_TAG, m_Windows[E_Short].reset(this->newWindow(E_Short)),
            m_Windows[E_Short] && traverser.traverseSubLevel(std::bind(
                                      &CExpandingWindow::acceptRestoreTraverser,
                                      m_Windows[E_Short].get(), std::placeholders::_1)),
            /**/)
        RESTORE_SETUP_TEARDOWN(
            LONG_WINDOW_6_3_TAG, m_Windows[E_Long].reset(this->newWindow(E_Long)),
            m_Windows[E_Long] && traverser.traverseSubLevel(std::bind(
                                     &CExpandingWindow::acceptRestoreTraverser,
                                     m_Windows[E_Long].get(), std::placeholders::_1)),
            /**/)
        RESTORE(LINEAR_SCALES_7_2_TAG,
                core::CPersistUtils::restore(LINEAR_SCALES_7_2_TAG, m_LinearScales, traverser))
    } while (traverser.next());
    return true;
}

void CTimeSeriesDecompositionDetail::CPeriodicityTest::acceptPersistInserter(
    core::CStatePersistInserter& inserter) const {
    inserter.insertLevel(PERIODICITY_TEST_MACHINE_6_3_TAG,
                         std::bind(&core::CStateMachine::acceptPersistInserter,
                                   &m_Machine, std::placeholders::_1));
    if (m_Windows[E_Short] != nullptr) {
        inserter.insertLevel(SHORT_WINDOW_6_3_TAG,
                             std::bind(&CExpandingWindow::acceptPersistInserter,
                                       m_Windows[E_Short].get(), std::placeholders::_1));
    }
    if (m_Windows[E_Long] != nullptr) {
        inserter.insertLevel(LONG_WINDOW_6_3_TAG,
                             std::bind(&CExpandingWindow::acceptPersistInserter,
                                       m_Windows[E_Long].get(), std::placeholders::_1));
    }
    core::CPersistUtils::persist(LINEAR_SCALES_7_2_TAG, m_LinearScales, inserter);
}

void CTimeSeriesDecompositionDetail::CPeriodicityTest::swap(CPeriodicityTest& other) {
    std::swap(m_Machine, other.m_Machine);
    std::swap(m_DecayRate, other.m_DecayRate);
    std::swap(m_BucketLength, other.m_BucketLength);
    m_Windows[E_Short].swap(other.m_Windows[E_Short]);
    m_Windows[E_Long].swap(other.m_Windows[E_Long]);
}

void CTimeSeriesDecompositionDetail::CPeriodicityTest::handle(const SAddValue& message) {

    core_t::TTime time{message.s_Time};
    double value{message.s_Value};
    const maths_t::TDoubleWeightsAry& weights{message.s_Weights};
    double weight{maths_t::countForUpdate(weights)};

    this->test(message);

    switch (m_Machine.state()) {
    case PT_TEST:
        for (auto& window : m_Windows) {
            if (window != nullptr) {
                window->add(time, value, weight);
            }
        }
        break;
    case PT_NOT_TESTING:
        break;
    case PT_INITIAL:
        this->apply(PT_NEW_VALUE, message);
        this->handle(message);
        break;
    default:
        LOG_ERROR(<< "Test in a bad state: " << m_Machine.state());
        this->apply(PT_RESET, message);
        break;
    }
}

void CTimeSeriesDecompositionDetail::CPeriodicityTest::handle(const SNewComponents& /*message*/) {
    // This can be a no-op because we always maintain the raw time
    // series values in the windows and apply corrections for other
    // components only when we test.
}

void CTimeSeriesDecompositionDetail::CPeriodicityTest::test(const SAddValue& message) {
    core_t::TTime time{message.s_Time};
    core_t::TTime lastTime{message.s_LastTime};
    const TPredictor& predictor{message.s_Predictor};
    const CPeriodicityHypothesisTestsConfig& config{message.s_PeriodicityTestConfig};

    switch (m_Machine.state()) {
    case PT_TEST:
        for (auto i : {E_Short, E_Long}) {
            if (this->shouldTest(i, time)) {

                this->pruneLinearScales();

                const auto& window = m_Windows[i];

                TFloatMeanAccumulatorVec values(
                    window->valuesMinusPrediction(this->scaledPredictor(predictor)));

                core_t::TTime start{CIntegerTools::floor(window->startTime(), m_BucketLength)};
                core_t::TTime bucketLength{window->bucketLength()};
                CPeriodicityHypothesisTestsResult result{
                    testForPeriods(config, start, bucketLength, values)};
                result.remove([i](const CPeriodicityHypothesisTestsResult::SComponent& component) {
                    return i == E_Long && component.s_Period <= WEEK;
                });

                if (result.periodic()) {
                    this->mediator()->forward(SDetectedSeasonal{
                        time, lastTime, result, *window, predictor});
                }
            }
        }
        break;
    case PT_NOT_TESTING:
    case PT_INITIAL:
        break;
    default:
        LOG_ERROR(<< "Test in a bad state: " << m_Machine.state());
        this->apply(PT_RESET, message);
        break;
    }
}

void CTimeSeriesDecompositionDetail::CPeriodicityTest::linearScale(core_t::TTime time,
                                                                   double scale) {
    m_LinearScales.emplace_back(time, scale);
}

void CTimeSeriesDecompositionDetail::CPeriodicityTest::shiftTime(core_t::TTime dt) {
    for (auto& window : m_Windows) {
        if (window != nullptr) {
            window->shiftTime(dt);
        }
    }
}

void CTimeSeriesDecompositionDetail::CPeriodicityTest::propagateForwards(core_t::TTime start,
                                                                         core_t::TTime end) {
    stepwisePropagateForwards(m_Windows[E_Short], start, end, DAY);
    stepwisePropagateForwards(m_Windows[E_Long], start, end, WEEK);
}

CTimeSeriesDecompositionDetail::TFloatMeanAccumulatorVec
CTimeSeriesDecompositionDetail::CPeriodicityTest::windowValues(const TPredictor& predictor) const {
    TFloatMeanAccumulatorVec result;
    for (auto i : {E_Short, E_Long}) {
        if (m_Windows[i] != nullptr) {
            result = m_Windows[i]->valuesMinusPrediction(this->scaledPredictor(predictor));
            break;
        }
    }
    return result;
}

uint64_t CTimeSeriesDecompositionDetail::CPeriodicityTest::checksum(uint64_t seed) const {
    seed = CChecksum::calculate(seed, m_Machine);
    seed = CChecksum::calculate(seed, m_DecayRate);
    seed = CChecksum::calculate(seed, m_BucketLength);
    seed = CChecksum::calculate(seed, m_Windows);
    return CChecksum::calculate(seed, m_LinearScales);
}

void CTimeSeriesDecompositionDetail::CPeriodicityTest::debugMemoryUsage(
    const core::CMemoryUsage::TMemoryUsagePtr& mem) const {
    mem->setName("CPeriodicityTest");
    core::CMemoryDebug::dynamicSize("m_Windows", m_Windows, mem);
    core::CMemoryDebug::dynamicSize("m_LinearScales", m_LinearScales, mem);
}

std::size_t CTimeSeriesDecompositionDetail::CPeriodicityTest::memoryUsage() const {
    std::size_t usage{core::CMemory::dynamicSize(m_Windows)};
    if (m_Machine.state() == PT_INITIAL) {
        usage += this->extraMemoryOnInitialization();
    }
    return usage + core::CMemory::dynamicSize(m_LinearScales);
}

std::size_t CTimeSeriesDecompositionDetail::CPeriodicityTest::extraMemoryOnInitialization() const {
    static std::size_t result{0};
    if (result == 0) {
        for (auto i : {E_Short, E_Long}) {
            TExpandingWindowPtr window(this->newWindow(i, false));
            // The 0.3 is a rule-of-thumb estimate of the worst case
            // compression ratio we achieve on the test state.
            result += static_cast<std::size_t>(
                0.3 * static_cast<double>(core::CMemory::dynamicSize(window)));
        }
    }
    return result;
}

void CTimeSeriesDecompositionDetail::CPeriodicityTest::apply(std::size_t symbol,
                                                             const SMessage& message) {
    core_t::TTime time{message.s_Time};

    std::size_t old{m_Machine.state()};
    m_Machine.apply(symbol);
    std::size_t state{m_Machine.state()};

    if (state != old) {
        LOG_TRACE(<< PT_STATES[old] << "," << PT_ALPHABET[symbol] << " -> "
                  << PT_STATES[state]);

        auto initialize = [this](core_t::TTime time_) {
            for (auto i : {E_Short, E_Long}) {
                m_Windows[i].reset(this->newWindow(i));
                if (m_Windows[i] != nullptr) {
                    // Since all permitted bucket lengths are divisors
                    // of longer ones, this finds the unique rightmost
                    // time which is an integer multiple of all windows'
                    // bucket lengths. It is important to align start
                    // times so that we try the short test first when
                    // testing for shorter periods.
                    time_ = CIntegerTools::floor(time_, m_Windows[i]->bucketLength());
                }
            }
            for (auto& window : m_Windows) {
                if (window != nullptr) {
                    window->initialize(time_);
                }
            }
        };

        switch (state) {
        case PT_TEST:
            if (std::all_of(m_Windows.begin(), m_Windows.end(),
                            [](const TExpandingWindowPtr& window) {
                                return window == nullptr;
                            })) {
                initialize(time);
            }
            break;
        case PT_INITIAL:
            initialize(time);
            break;
        case PT_NOT_TESTING:
            m_Windows[0].reset();
            m_Windows[1].reset();
            break;
        default:
            LOG_ERROR(<< "Test in a bad state: " << state);
            this->apply(PT_RESET, message);
            break;
        }
    }
}

CExpandingWindow*
CTimeSeriesDecompositionDetail::CPeriodicityTest::newWindow(ETest test, bool deflate) const {

    using TTimeCRng = CExpandingWindow::TTimeCRng;

    // The choice of 336 is somewhat arbitrary since we scan over a
    // range of bucket lengths so consider multiple window durations.
    // However, this is divisible by 6 and is the number of hours in
    // two weeks. Together with the bucket lengths we use this means
    // we will typically get window lengths which are a whole number
    // of hours and are usually a multiple of one weeks. The testing
    // makes the best use of data when the true period is a divisor
    // of the window length and this improves the odds for the most
    // common seasonalities we observe.
    static const core_t::TTime TARGET_SIZE{336};
    static const TTimeVec SHORT{1,    5,    10,   30,    60,    300,  600,
                                1800, 3600, 7200, 21600, 43200, 86400};
    static const TTimeVec LONG{7200,  21600,  43200,
                               86400, 172800, LONGEST_BUCKET_LENGTH};

    auto newWindow = [&](const TTimeVec& buckets, core_t::TTime maxLength) {
        if (m_BucketLength <= buckets.back()) {
            // Find the next longer permitted bucket length.
            auto a = std::lower_bound(buckets.begin(), buckets.end(), m_BucketLength);
            // Compute the window length in buckets which doesn't exceed
            // the maximum length and is great than the minimum number of
            // buckets to test.
            core_t::TTime size{
                std::min(TARGET_SIZE, maxLength / buckets[a - buckets.begin()])};
            // Find the longest bucket length such that the window length
            // doesn't exceed the maximum length.
            auto b = std::find_if(a + 1, buckets.end(), [&](core_t::TTime l) {
                return size * l > maxLength;
            });
            return new CExpandingWindow(
                m_BucketLength,
                TTimeCRng(buckets, a - buckets.begin(), b - buckets.begin()),
                size, m_DecayRate, deflate);
        }
        return static_cast<CExpandingWindow*>(nullptr);
    };

    switch (test) {
    case E_Short:
        return newWindow(SHORT, 7200 * TARGET_SIZE);
    case E_Long:
        return newWindow(LONG, LONGEST_BUCKET_LENGTH * TARGET_SIZE);
    }
    return nullptr;
}

bool CTimeSeriesDecompositionDetail::CPeriodicityTest::shouldTest(ETest test,
                                                                  core_t::TTime time) const {
    // We need to test more frequently than we compress because it
    // would significantly delay when we first detect short periodic
    // components for longer bucket lengths otherwise.
    auto scheduledTest = [&]() {
        if (test == E_Short) {
            core_t::TTime length{time - m_Windows[test]->startTime()};
            for (auto schedule : {3 * DAY, 1 * WEEK, 2 * WEEK}) {
                if (length >= schedule && length < schedule + m_BucketLength) {
                    return true;
                }
            }
        }
        return false;
    };
    return m_Windows[test] != nullptr &&
           (m_Windows[test]->needToCompress(time) || scheduledTest());
}

CTimeSeriesDecompositionDetail::TPredictor
CTimeSeriesDecompositionDetail::CPeriodicityTest::scaledPredictor(const TPredictor& predictor) const {
    return [&predictor, this](core_t::TTime time) {
        auto i = std::lower_bound(m_LinearScales.begin(), m_LinearScales.end(), time,
                                  [](const TTimeDoublePr& lhs, core_t::TTime rhs) {
                                      return lhs.first < rhs;
                                  });
        return std::accumulate(i, m_LinearScales.end(), 1.0,
                               [](double quotient, const TTimeDoublePr& scale) {
                                   return quotient / scale.second;
                               }) *
               predictor(time);
    };
}

void CTimeSeriesDecompositionDetail::CPeriodicityTest::pruneLinearScales() {
    core_t::TTime cutoff{std::numeric_limits<core_t::TTime>::max()};
    for (const auto& window : m_Windows) {
        if (window != nullptr) {
            cutoff = std::min(cutoff, window->startTime());
        }
    }
    m_LinearScales.erase(std::remove_if(m_LinearScales.begin(), m_LinearScales.end(),
                                        [cutoff](const TTimeDoublePr& scale) {
                                            return scale.first < cutoff;
                                        }),
                         m_LinearScales.end());
}

const core_t::TTime CTimeSeriesDecompositionDetail::CPeriodicityTest::LONGEST_BUCKET_LENGTH{345600};

//////// CCalendarCyclic ////////

CTimeSeriesDecompositionDetail::CCalendarTest::CCalendarTest(double decayRate,
                                                             core_t::TTime bucketLength)
    : m_Machine{core::CStateMachine::create(CC_ALPHABET,
                                            CC_STATES,
                                            CC_TRANSITION_FUNCTION,
                                            bucketLength > DAY ? CC_NOT_TESTING : CC_INITIAL)},
      m_DecayRate{decayRate}, m_LastMonth{} {
}

CTimeSeriesDecompositionDetail::CCalendarTest::CCalendarTest(const CCalendarTest& other,
                                                             bool isForForecast)
    : CHandler(), m_Machine{other.m_Machine}, m_DecayRate{other.m_DecayRate},
      m_LastMonth{other.m_LastMonth}, m_Test{!isForForecast && other.m_Test
                                                 ? std::make_unique<CCalendarCyclicTest>(
                                                       *other.m_Test)
                                                 : nullptr} {
}

bool CTimeSeriesDecompositionDetail::CCalendarTest::acceptRestoreTraverser(core::CStateRestoreTraverser& traverser) {
    do {
        const std::string& name{traverser.name()};
        RESTORE(CALENDAR_TEST_MACHINE_6_3_TAG,
                traverser.traverseSubLevel([this](core::CStateRestoreTraverser& traverser_) {
                    return m_Machine.acceptRestoreTraverser(traverser_);
                }))
        RESTORE_BUILT_IN(LAST_MONTH_6_3_TAG, m_LastMonth);
        RESTORE_SETUP_TEARDOWN(
            CALENDAR_TEST_6_3_TAG,
            m_Test = std::make_unique<CCalendarCyclicTest>(m_DecayRate),
            traverser.traverseSubLevel(std::bind(&CCalendarCyclicTest::acceptRestoreTraverser,
                                                 m_Test.get(), std::placeholders::_1)),
            /**/)
    } while (traverser.next());
    return true;
}

void CTimeSeriesDecompositionDetail::CCalendarTest::acceptPersistInserter(
    core::CStatePersistInserter& inserter) const {
    inserter.insertLevel(CALENDAR_TEST_MACHINE_6_3_TAG,
                         std::bind(&core::CStateMachine::acceptPersistInserter,
                                   &m_Machine, std::placeholders::_1));
    inserter.insertValue(LAST_MONTH_6_3_TAG, m_LastMonth);
    if (m_Test != nullptr) {
        inserter.insertLevel(CALENDAR_TEST_6_3_TAG,
                             std::bind(&CCalendarCyclicTest::acceptPersistInserter,
                                       m_Test.get(), std::placeholders::_1));
    }
}

void CTimeSeriesDecompositionDetail::CCalendarTest::swap(CCalendarTest& other) {
    std::swap(m_Machine, other.m_Machine);
    std::swap(m_DecayRate, other.m_DecayRate);
    std::swap(m_LastMonth, other.m_LastMonth);
    m_Test.swap(other.m_Test);
}

void CTimeSeriesDecompositionDetail::CCalendarTest::handle(const SAddValue& message) {
    core_t::TTime time{message.s_Time};
    double error{message.s_Value - message.s_Trend - message.s_Seasonal -
                 message.s_Calendar};
    const maths_t::TDoubleWeightsAry& weights{message.s_Weights};

    this->test(message);

    switch (m_Machine.state()) {
    case CC_TEST:
        m_Test->add(time, error, maths_t::countForUpdate(weights));
        break;
    case CC_NOT_TESTING:
        break;
    case CC_INITIAL:
        this->apply(CC_NEW_VALUE, message);
        this->handle(message);
        break;
    default:
        LOG_ERROR(<< "Test in a bad state: " << m_Machine.state());
        this->apply(CC_RESET, message);
        break;
    }
}

void CTimeSeriesDecompositionDetail::CCalendarTest::handle(const SNewComponents& message) {
    if (m_Machine.state() != CC_NOT_TESTING) {
        switch (message.s_Component) {
        case SNewComponents::E_GeneralSeasonal:
        case SNewComponents::E_DiurnalSeasonal:
            this->apply(CC_RESET, message);
            break;
        case SNewComponents::E_CalendarCyclic:
            break;
        }
    }
}

void CTimeSeriesDecompositionDetail::CCalendarTest::test(const SMessage& message) {
    core_t::TTime time{message.s_Time};
    core_t::TTime lastTime{message.s_LastTime};

    if (this->shouldTest(time)) {
        switch (m_Machine.state()) {
        case CC_TEST: {
            if (CCalendarCyclicTest::TOptionalFeature feature = m_Test->test()) {
                this->mediator()->forward(SDetectedCalendar(time, lastTime, *feature));
            }
            break;
        }
        case CC_NOT_TESTING:
        case CC_INITIAL:
            break;
        default:
            LOG_ERROR(<< "Test in a bad state: " << m_Machine.state());
            this->apply(CC_RESET, message);
            break;
        }
    }
}

void CTimeSeriesDecompositionDetail::CCalendarTest::propagateForwards(core_t::TTime start,
                                                                      core_t::TTime end) {
    stepwisePropagateForwards(m_Test, start, end, DAY);
}

uint64_t CTimeSeriesDecompositionDetail::CCalendarTest::checksum(uint64_t seed) const {
    seed = CChecksum::calculate(seed, m_Machine);
    seed = CChecksum::calculate(seed, m_DecayRate);
    seed = CChecksum::calculate(seed, m_LastMonth);
    return CChecksum::calculate(seed, m_Test);
}

void CTimeSeriesDecompositionDetail::CCalendarTest::debugMemoryUsage(
    const core::CMemoryUsage::TMemoryUsagePtr& mem) const {
    mem->setName("CCalendarTest");
    core::CMemoryDebug::dynamicSize("m_Test", m_Test, mem);
}

std::size_t CTimeSeriesDecompositionDetail::CCalendarTest::memoryUsage() const {
    std::size_t usage{core::CMemory::dynamicSize(m_Test)};
    if (m_Machine.state() == CC_INITIAL) {
        usage += this->extraMemoryOnInitialization();
    }
    return usage;
}

std::size_t CTimeSeriesDecompositionDetail::CCalendarTest::extraMemoryOnInitialization() const {
    static std::size_t result{0};
    if (result == 0) {
        TCalendarCyclicTestPtr test = std::make_unique<CCalendarCyclicTest>(m_DecayRate);
        result = core::CMemory::dynamicSize(test);
    }
    return result;
}

void CTimeSeriesDecompositionDetail::CCalendarTest::apply(std::size_t symbol,
                                                          const SMessage& message) {
    core_t::TTime time{message.s_Time};

    std::size_t old{m_Machine.state()};
    m_Machine.apply(symbol);
    std::size_t state{m_Machine.state()};

    if (state != old) {
        LOG_TRACE(<< CC_STATES[old] << "," << CC_ALPHABET[symbol] << " -> "
                  << CC_STATES[state]);

        switch (state) {
        case CC_TEST:
            if (m_Test == nullptr) {
                m_Test = std::make_unique<CCalendarCyclicTest>(m_DecayRate);
                m_LastMonth = this->month(time) + 2;
            }
            break;
        case CC_NOT_TESTING:
        case CC_INITIAL:
            m_Test.reset();
            m_LastMonth = int{};
            break;
        default:
            LOG_ERROR(<< "Test in a bad state: " << state);
            this->apply(CC_RESET, message);
            break;
        }
    }
}

bool CTimeSeriesDecompositionDetail::CCalendarTest::shouldTest(core_t::TTime time) {
    int month{this->month(time)};
    if (month == (m_LastMonth + 1) % 12) {
        m_LastMonth = month;
        return true;
    }
    return false;
}

int CTimeSeriesDecompositionDetail::CCalendarTest::month(core_t::TTime time) const {
    int dummy;
    int month;
    core::CTimezone::instance().dateFields(time, dummy, dummy, dummy, month, dummy, dummy);
    return month;
}

//////// CComponents ////////

CTimeSeriesDecompositionDetail::CComponents::CComponents(double decayRate,
                                                         core_t::TTime bucketLength,
                                                         std::size_t seasonalComponentSize)
    : m_Machine{core::CStateMachine::create(SC_ALPHABET, SC_STATES, SC_TRANSITION_FUNCTION, SC_NORMAL)},
      m_DecayRate{decayRate}, m_BucketLength{bucketLength}, m_SeasonalComponentSize{seasonalComponentSize},
      m_CalendarComponentSize{seasonalComponentSize / 3}, m_Trend{decayRate},
      m_ComponentChangeCallback{[](TFloatMeanAccumulatorVec) {}} {
}

CTimeSeriesDecompositionDetail::CComponents::CComponents(const CComponents& other)
    : CHandler{}, m_Machine{other.m_Machine}, m_DecayRate{other.m_DecayRate},
      m_BucketLength{other.m_BucketLength}, m_GainController{other.m_GainController},
      m_SeasonalComponentSize{other.m_SeasonalComponentSize},
      m_CalendarComponentSize{other.m_CalendarComponentSize}, m_Trend{other.m_Trend},
      m_Seasonal{other.m_Seasonal ? std::make_unique<CSeasonal>(*other.m_Seasonal) : nullptr},
      m_Calendar{other.m_Calendar ? std::make_unique<CCalendar>(*other.m_Calendar) : nullptr},
      m_MeanVarianceScale{other.m_MeanVarianceScale},
      m_PredictionErrorWithoutTrend{other.m_PredictionErrorWithoutTrend},
      m_PredictionErrorWithTrend{other.m_PredictionErrorWithTrend},
      m_ComponentChangeCallback{[](TFloatMeanAccumulatorVec) {}},
      m_UsingTrendForPrediction{other.m_UsingTrendForPrediction} {
}

bool CTimeSeriesDecompositionDetail::CComponents::acceptRestoreTraverser(
    const SDistributionRestoreParams& params,
    core_t::TTime lastValueTime,
    core::CStateRestoreTraverser& traverser) {
    if (traverser.name() == VERSION_6_3_TAG) {
        while (traverser.next()) {
            const std::string& name{traverser.name()};
            RESTORE(COMPONENTS_MACHINE_6_3_TAG,
                    traverser.traverseSubLevel([this](core::CStateRestoreTraverser& traverser_) {
                        return m_Machine.acceptRestoreTraverser(traverser_);
                    }))
            RESTORE_BUILT_IN(DECAY_RATE_6_3_TAG, m_DecayRate);
            RESTORE(GAIN_CONTROLLER_6_3_TAG,
                    traverser.traverseSubLevel(
                        std::bind(&CGainController::acceptRestoreTraverser,
                                  &m_GainController, std::placeholders::_1)))
            RESTORE(TREND_6_3_TAG, traverser.traverseSubLevel(std::bind(
                                       &CTrendComponent::acceptRestoreTraverser, &m_Trend,
                                       std::cref(params), std::placeholders::_1)))
            RESTORE_SETUP_TEARDOWN(
                SEASONAL_6_3_TAG, m_Seasonal = std::make_unique<CSeasonal>(),
                traverser.traverseSubLevel(
                    std::bind(&CSeasonal::acceptRestoreTraverser, m_Seasonal.get(),
                              m_DecayRate, m_BucketLength, std::placeholders::_1)),
                /**/)
            RESTORE_SETUP_TEARDOWN(
                CALENDAR_6_3_TAG, m_Calendar = std::make_unique<CCalendar>(),
                traverser.traverseSubLevel(
                    std::bind(&CCalendar::acceptRestoreTraverser, m_Calendar.get(),
                              m_DecayRate, m_BucketLength, std::placeholders::_1)),
                /**/)
            RESTORE(MEAN_VARIANCE_SCALE_6_3_TAG,
                    m_MeanVarianceScale.fromDelimited(traverser.value()))
            RESTORE(MOMENTS_6_3_TAG,
                    m_PredictionErrorWithoutTrend.fromDelimited(traverser.value()));
            RESTORE(MOMENTS_MINUS_TREND_6_3_TAG,
                    m_PredictionErrorWithTrend.fromDelimited(traverser.value()));
            RESTORE_BUILT_IN(TESTING_FOR_CHANGE_6_5_TAG, m_TestingForChange)
            RESTORE_BUILT_IN(USING_TREND_FOR_PREDICTION_6_3_TAG, m_UsingTrendForPrediction)
        }

        this->decayRate(m_DecayRate);
    } else {
        // There is no version string this is historic state.
        do {
            const std::string& name{traverser.name()};
            RESTORE(COMPONENTS_MACHINE_OLD_TAG,
                    traverser.traverseSubLevel([this](core::CStateRestoreTraverser& traverser_) {
                        return m_Machine.acceptRestoreTraverser(
                            traverser_, SC_STATES_UPGRADING_TO_VERSION_6_3);
                    }))
            RESTORE_SETUP_TEARDOWN(TREND_OLD_TAG,
                                   /**/,
                                   traverser.traverseSubLevel(std::bind(
                                       upgradeTrendModelToVersion_6_3, m_BucketLength, lastValueTime,
                                       std::ref(m_Trend), std::placeholders::_1)),
                                   m_UsingTrendForPrediction = true)
            RESTORE_SETUP_TEARDOWN(
                SEASONAL_OLD_TAG, m_Seasonal = std::make_unique<CSeasonal>(),
                traverser.traverseSubLevel(
                    std::bind(&CSeasonal::acceptRestoreTraverser, m_Seasonal.get(),
                              m_DecayRate, m_BucketLength, std::placeholders::_1)),
                /**/)
            RESTORE_SETUP_TEARDOWN(
                CALENDAR_OLD_TAG, m_Calendar = std::make_unique<CCalendar>(),
                traverser.traverseSubLevel(
                    std::bind(&CCalendar::acceptRestoreTraverser, m_Calendar.get(),
                              m_DecayRate, m_BucketLength, std::placeholders::_1)),
                /**/)
        } while (traverser.next());

        m_MeanVarianceScale.add(1.0, MODEL_WEIGHT_UPGRADING_TO_VERSION_6_3);
    }
    return true;
}

void CTimeSeriesDecompositionDetail::CComponents::acceptPersistInserter(
    core::CStatePersistInserter& inserter) const {

    inserter.insertValue(VERSION_6_3_TAG, "");
    inserter.insertLevel(COMPONENTS_MACHINE_6_3_TAG,
                         std::bind(&core::CStateMachine::acceptPersistInserter,
                                   &m_Machine, std::placeholders::_1));
    inserter.insertValue(DECAY_RATE_6_3_TAG, m_DecayRate, core::CIEEE754::E_SinglePrecision);
    inserter.insertLevel(GAIN_CONTROLLER_6_3_TAG,
                         std::bind(&CGainController::acceptPersistInserter,
                                   &m_GainController, std::placeholders::_1));
    inserter.insertLevel(TREND_6_3_TAG, std::bind(&CTrendComponent::acceptPersistInserter,
                                                  m_Trend, std::placeholders::_1));
    if (m_Seasonal) {
        inserter.insertLevel(SEASONAL_6_3_TAG,
                             std::bind(&CSeasonal::acceptPersistInserter,
                                       m_Seasonal.get(), std::placeholders::_1));
    }
    if (m_Calendar) {
        inserter.insertLevel(CALENDAR_6_3_TAG,
                             std::bind(&CCalendar::acceptPersistInserter,
                                       m_Calendar.get(), std::placeholders::_1));
    }
    inserter.insertValue(MEAN_VARIANCE_SCALE_6_3_TAG, m_MeanVarianceScale.toDelimited());
    inserter.insertValue(MOMENTS_6_3_TAG, m_PredictionErrorWithoutTrend.toDelimited());
    inserter.insertValue(MOMENTS_MINUS_TREND_6_3_TAG,
                         m_PredictionErrorWithTrend.toDelimited());
    inserter.insertValue(TESTING_FOR_CHANGE_6_5_TAG, m_TestingForChange);
    inserter.insertValue(USING_TREND_FOR_PREDICTION_6_3_TAG, m_UsingTrendForPrediction);
}

void CTimeSeriesDecompositionDetail::CComponents::swap(CComponents& other) {
    std::swap(m_Machine, other.m_Machine);
    std::swap(m_DecayRate, other.m_DecayRate);
    std::swap(m_BucketLength, other.m_BucketLength);
    std::swap(m_SeasonalComponentSize, other.m_SeasonalComponentSize);
    std::swap(m_CalendarComponentSize, other.m_CalendarComponentSize);
    m_Trend.swap(other.m_Trend);
    m_Seasonal.swap(other.m_Seasonal);
    m_Calendar.swap(other.m_Calendar);
    std::swap(m_GainController, other.m_GainController);
    std::swap(m_MeanVarianceScale, other.m_MeanVarianceScale);
    std::swap(m_PredictionErrorWithoutTrend, other.m_PredictionErrorWithoutTrend);
    std::swap(m_TestingForChange, other.m_TestingForChange);
    std::swap(m_PredictionErrorWithTrend, other.m_PredictionErrorWithTrend);
    std::swap(m_UsingTrendForPrediction, other.m_UsingTrendForPrediction);
}

void CTimeSeriesDecompositionDetail::CComponents::handle(const SAddValue& message) {
    switch (m_Machine.state()) {
    case SC_NORMAL:
    case SC_NEW_COMPONENTS: {
        this->interpolate(message);

        core_t::TTime time{message.s_Time};
        double value{message.s_Value};
        double trend{message.s_Trend};
        const maths_t::TDoubleWeightsAry& weights{message.s_Weights};

        TSeasonalComponentPtrVec seasonalComponents;
        TCalendarComponentPtrVec calendarComponents;
        TComponentErrorsPtrVec seasonalErrors;
        TComponentErrorsPtrVec calendarErrors;
        TDoubleVec deltas;

        if (m_Seasonal) {
            m_Seasonal->componentsErrorsAndDeltas(time, seasonalComponents,
                                                  seasonalErrors, deltas);
        }
        if (m_Calendar) {
            m_Calendar->componentsAndErrors(time, calendarComponents, calendarErrors);
        }

        double weight{maths_t::countForUpdate(weights)};
        std::size_t m{seasonalComponents.size()};
        std::size_t n{calendarComponents.size()};

        TDoubleVec values(m + n + 1, value);
        TDoubleVec predictions(m + n, 0.0);
        double referenceError;
        double error;
        double scale;
        decompose(trend, seasonalComponents, calendarComponents, time, deltas,
                  m_GainController.gain(), values, predictions, referenceError,
                  error, scale);

        TDoubleVec variances(m + n + 1, 0.0);
        if (m_UsingTrendForPrediction) {
            variances[0] = CBasicStatistics::mean(m_Trend.variance(0.0));
        }
        for (std::size_t i = 1u; i <= m; ++i) {
            variances[i] = CBasicStatistics::mean(
                seasonalComponents[i - 1]->variance(time, 0.0));
        }
        for (std::size_t i = m + 1; i <= m + n; ++i) {
            variances[i] = CBasicStatistics::mean(
                calendarComponents[i - m - 1]->variance(time, 0.0));
        }
        double variance{std::accumulate(variances.begin(), variances.end(), 0.0)};
        double expectedVarianceIncrease{1.0 / static_cast<double>(m + n + 1)};

        bool testForTrend{(m_TestingForChange == false) &&
                          (m_UsingTrendForPrediction == false) &&
                          (m_Trend.observedInterval() > 6 * m_BucketLength)};

        m_Trend.add(time, values[0], weight);
        m_Trend.dontShiftLevel(time, value);
        for (std::size_t i = 1; i <= m; ++i) {
            CSeasonalComponent* component{seasonalComponents[i - 1]};
            CComponentErrors* error_{seasonalErrors[i - 1]};
            double varianceIncrease{variance == 0.0 ? 1.0 : variances[i] / variance / expectedVarianceIncrease};
            component->add(time, values[i], weight);
            error_->add(referenceError, error, predictions[i - 1], varianceIncrease, weight);
        }
        for (std::size_t i = m + 1; i <= m + n; ++i) {
            CCalendarComponent* component{calendarComponents[i - m - 1]};
            CComponentErrors* error_{calendarErrors[i - m - 1]};
            double varianceIncrease{variance == 0.0 ? 1.0 : variances[i] / variance / expectedVarianceIncrease};
            component->add(time, values[i], weight);
            error_->add(referenceError, error, predictions[i - 1], varianceIncrease, weight);
        }

        m_MeanVarianceScale.add(scale, weight);
        m_PredictionErrorWithoutTrend.add(error + trend, weight);
        m_PredictionErrorWithTrend.add(error, weight);
        m_GainController.add(time, predictions);

        if (testForTrend && this->shouldUseTrendForPrediction()) {
            LOG_DEBUG(<< "Detected trend at " << time);
            m_ComponentChangeCallback({});
            m_ModelAnnotationCallback("Detected trend");
        }
    } break;
    case SC_DISABLED:
        break;
    default:
        LOG_ERROR(<< "Components in a bad state: " << m_Machine.state());
        this->apply(SC_RESET, message);
        break;
    }
}

void CTimeSeriesDecompositionDetail::CComponents::handle(const SDetectedSeasonal& message) {
    if (this->size() + m_SeasonalComponentSize > this->maxSize()) {
        return;
    }

    switch (m_Machine.state()) {
    case SC_NORMAL:
    case SC_NEW_COMPONENTS: {
        if (m_Seasonal == nullptr) {
            m_Seasonal = std::make_unique<CSeasonal>();
        }

        core_t::TTime time{message.s_Time};
        core_t::TTime lastTime{message.s_LastTime};
        const CPeriodicityHypothesisTestsResult& result{message.s_Result};
        const CExpandingWindow& window{message.s_Window};
        const TPredictor& predictor{message.s_Predictor};

        if (this->addSeasonalComponents(result, window, predictor)) {
            LOG_DEBUG(<< "Detected seasonal components at " << time);
            m_UsingTrendForPrediction = true;
            this->clearComponentErrors();
            this->apply(SC_ADDED_COMPONENTS, message);
            this->mediator()->forward(
                SNewComponents(time, lastTime, SNewComponents::E_GeneralSeasonal));
        }
        break;
    }
    case SC_DISABLED:
        break;
    default:
        LOG_ERROR(<< "Components in a bad state: " << m_Machine.state());
        this->apply(SC_RESET, message);
        break;
    }
}

void CTimeSeriesDecompositionDetail::CComponents::handle(const SDetectedCalendar& message) {
    if (this->size() + m_CalendarComponentSize > this->maxSize()) {
        return;
    }

    switch (m_Machine.state()) {
    case SC_NORMAL:
    case SC_NEW_COMPONENTS: {
        if (!m_Calendar) {
            m_Calendar = std::make_unique<CCalendar>();
        }

        core_t::TTime time{message.s_Time};
        core_t::TTime lastTime{message.s_LastTime};
        CCalendarFeature feature{message.s_Feature};

        if (m_Calendar->haveComponent(feature)) {
            break;
        }

        LOG_DEBUG(<< "Detected feature '" << feature.print() << "' at " << time);
        this->addCalendarComponent(feature);
        this->apply(SC_ADDED_COMPONENTS, message);
        this->mediator()->forward(
            SNewComponents(time, lastTime, SNewComponents::E_CalendarCyclic));
        break;
    }
    case SC_DISABLED:
        break;
    default:
        LOG_ERROR(<< "Components in a bad state: " << m_Machine.state());
        this->apply(SC_RESET, message);
        break;
    }
}

void CTimeSeriesDecompositionDetail::CComponents::testingForChange(bool value) {
    m_TestingForChange = value;
}

void CTimeSeriesDecompositionDetail::CComponents::shiftLevel(core_t::TTime time,
                                                             double value,
                                                             double shift) {
    m_Trend.shiftLevel(time, value, shift);
}

void CTimeSeriesDecompositionDetail::CComponents::linearScale(core_t::TTime time, double scale) {
    m_Trend.linearScale(scale);
    if (m_Seasonal) {
        m_Seasonal->linearScale(time, scale);
    }
    if (m_Calendar) {
        m_Calendar->linearScale(time, scale);
    }
}

void CTimeSeriesDecompositionDetail::CComponents::interpolateForForecast(core_t::TTime time) {
    if (this->shouldInterpolate(time, time - m_BucketLength)) {
        if (m_Seasonal) {
            m_Seasonal->interpolate(time, time - m_BucketLength, false);
        }
        if (m_Calendar) {
            m_Calendar->interpolate(time, time - m_BucketLength, true);
        }
    }
}

void CTimeSeriesDecompositionDetail::CComponents::dataType(maths_t::EDataType dataType) {
    m_Trend.dataType(dataType);
}

void CTimeSeriesDecompositionDetail::CComponents::decayRate(double decayRate) {
    m_DecayRate = decayRate;
    m_Trend.decayRate(decayRate);
    if (m_Seasonal) {
        m_Seasonal->decayRate(decayRate);
    }
    if (m_Calendar) {
        m_Calendar->decayRate(decayRate);
    }
}

double CTimeSeriesDecompositionDetail::CComponents::decayRate() const {
    return m_DecayRate;
}

void CTimeSeriesDecompositionDetail::CComponents::propagateForwards(core_t::TTime start,
                                                                    core_t::TTime end) {
    m_Trend.propagateForwardsByTime(end - start);
    if (m_Seasonal) {
        m_Seasonal->propagateForwards(start, end);
    }
    if (m_Calendar) {
        m_Calendar->propagateForwards(start, end);
    }
    double factor{ageFactor(m_DecayRate, end - start)};
    m_MeanVarianceScale.age(factor);
    m_PredictionErrorWithTrend.age(factor);
    m_PredictionErrorWithoutTrend.age(factor);
    m_GainController.age(factor);
}

bool CTimeSeriesDecompositionDetail::CComponents::initialized() const {
    return m_UsingTrendForPrediction && m_Trend.initialized()
               ? true
               : (m_Seasonal && m_Calendar
                      ? m_Seasonal->initialized() || m_Calendar->initialized()
                      : (m_Seasonal ? m_Seasonal->initialized()
                                    : (m_Calendar ? m_Calendar->initialized() : false)));
}

const CTrendComponent& CTimeSeriesDecompositionDetail::CComponents::trend() const {
    return m_Trend;
}

const TSeasonalComponentVec& CTimeSeriesDecompositionDetail::CComponents::seasonal() const {
    return m_Seasonal ? m_Seasonal->components() : NO_SEASONAL_COMPONENTS;
}

const maths_t::TCalendarComponentVec&
CTimeSeriesDecompositionDetail::CComponents::calendar() const {
    return m_Calendar ? m_Calendar->components() : NO_CALENDAR_COMPONENTS;
}

bool CTimeSeriesDecompositionDetail::CComponents::usingTrendForPrediction() const {
    return m_UsingTrendForPrediction;
}

void CTimeSeriesDecompositionDetail::CComponents::useTrendForPrediction() {
    m_UsingTrendForPrediction = true;
}

CPeriodicityHypothesisTestsConfig
CTimeSeriesDecompositionDetail::CComponents::periodicityTestConfig() const {
    CPeriodicityHypothesisTestsConfig result;
    for (const auto& component : this->seasonal()) {
        const CSeasonalTime& time{component.time()};
        result.hasDaily(result.hasDaily() || time.period() == DAY);
        result.hasWeekend(result.hasWeekend() || time.hasWeekend());
        result.hasWeekly(result.hasWeekly() || time.period() == WEEK);
        if (time.hasWeekend()) {
            result.startOfWeek(time.windowRepeatStart());
        }
    }
    return result;
}

double CTimeSeriesDecompositionDetail::CComponents::meanValue(core_t::TTime time) const {
    return this->initialized()
               ? ((m_UsingTrendForPrediction
                       ? CBasicStatistics::mean(m_Trend.value(time, 0.0))
                       : 0.0) +
                  meanOf(&CSeasonalComponent::meanValue, this->seasonal()))
               : 0.0;
}

double CTimeSeriesDecompositionDetail::CComponents::meanVariance() const {
    return this->initialized()
               ? ((m_UsingTrendForPrediction
                       ? CBasicStatistics::mean(this->trend().variance(0.0))
                       : 0.0) +
                  meanOf(&CSeasonalComponent::meanVariance, this->seasonal()))
               : 0.0;
}

double CTimeSeriesDecompositionDetail::CComponents::meanVarianceScale() const {
    return CBasicStatistics::mean(m_MeanVarianceScale);
}

uint64_t CTimeSeriesDecompositionDetail::CComponents::checksum(uint64_t seed) const {
    seed = CChecksum::calculate(seed, m_Machine);
    seed = CChecksum::calculate(seed, m_DecayRate);
    seed = CChecksum::calculate(seed, m_BucketLength);
    seed = CChecksum::calculate(seed, m_SeasonalComponentSize);
    seed = CChecksum::calculate(seed, m_CalendarComponentSize);
    seed = CChecksum::calculate(seed, m_Trend);
    seed = CChecksum::calculate(seed, m_Seasonal);
    seed = CChecksum::calculate(seed, m_Calendar);
    seed = CChecksum::calculate(seed, m_MeanVarianceScale);
    seed = CChecksum::calculate(seed, m_PredictionErrorWithoutTrend);
    seed = CChecksum::calculate(seed, m_PredictionErrorWithTrend);
    seed = CChecksum::calculate(seed, m_GainController);
    seed = CChecksum::calculate(seed, m_TestingForChange);
    return CChecksum::calculate(seed, m_UsingTrendForPrediction);
}

void CTimeSeriesDecompositionDetail::CComponents::debugMemoryUsage(
    const core::CMemoryUsage::TMemoryUsagePtr& mem) const {
    mem->setName("CComponents");
    core::CMemoryDebug::dynamicSize("m_Trend", m_Trend, mem);
    core::CMemoryDebug::dynamicSize("m_Seasonal", m_Seasonal, mem);
    core::CMemoryDebug::dynamicSize("m_Calendar", m_Calendar, mem);
}

std::size_t CTimeSeriesDecompositionDetail::CComponents::memoryUsage() const {
    return core::CMemory::dynamicSize(m_Trend) + core::CMemory::dynamicSize(m_Seasonal) +
           core::CMemory::dynamicSize(m_Calendar);
}

std::size_t CTimeSeriesDecompositionDetail::CComponents::size() const {
    return (m_Seasonal ? m_Seasonal->size() : 0) + (m_Calendar ? m_Calendar->size() : 0);
}

std::size_t CTimeSeriesDecompositionDetail::CComponents::maxSize() const {
    return MAXIMUM_COMPONENTS * m_SeasonalComponentSize;
}

bool CTimeSeriesDecompositionDetail::CComponents::addSeasonalComponents(
    const CPeriodicityHypothesisTestsResult& result,
    const CExpandingWindow& window,
    const TPredictor& predictor) {
    using TSeasonalTimePtr = std::unique_ptr<CSeasonalTime>;
    using TSeasonalTimePtrBoolPr = std::pair<TSeasonalTimePtr, bool>;
    using TSeasonalTimePtrBoolPrVec = std::vector<TSeasonalTimePtrBoolPr>;

    TSeasonalTimePtrBoolPrVec newComponents;
    const TSeasonalComponentVec& components{m_Seasonal->components()};

    // Find the components to add to the decomposition.
    for (const auto& candidate : result.components()) {
        TSeasonalTimePtr seasonalTime(candidate.seasonalTime());
        if (std::find_if(components.begin(), components.end(),
                         [&seasonalTime](const CSeasonalComponent& component) {
                             return component.time().excludes(*seasonalTime);
                         }) == components.end()) {
            LOG_DEBUG(<< "Detected '" << candidate.s_Description << "'");
<<<<<<< HEAD
            m_ModelAnnotationCallback("Detected periodicity with period " +
                                      std::to_string(candidate.s_Period));
=======
            m_ModelAnnotationCallback(
                time, "Detected periodicity with period " +
                          core::CTimeUtils::durationToString(candidate.s_Period));
>>>>>>> 62964fad
            newComponents.emplace_back(std::move(seasonalTime), candidate.s_PiecewiseScaled);
        }
    }

    if (newComponents.size() > 0) {
        // Remove any components which have been superseded.
        for (const auto& component : newComponents) {
            m_Seasonal->removeExcludedComponents(*component.first);
        }

        std::sort(newComponents.begin(), newComponents.end(), maths::COrderings::SLess());

        core_t::TTime startTime{window.startTime()};
        core_t::TTime endTime{window.endTime()};
        core_t::TTime dt{window.bucketLength()};

        TFloatMeanAccumulatorVec values(window.valuesMinusPrediction(predictor));
        TDoubleVec shifts(values.size());
        std::transform(values.begin(), values.end(), shifts.begin(),
                       [](const TFloatMeanAccumulator& value) {
                           return CBasicStatistics::mean(value);
                       });
        result.removeTrend(values);
        TFloatMeanAccumulator level{std::accumulate(values.begin(), values.end(),
                                                    TFloatMeanAccumulator{})};
        for (std::size_t i = 0; i < shifts.size(); ++i) {
            shifts[i] = CBasicStatistics::mean(values[i]) -
                        CBasicStatistics::mean(level) - shifts[i];
        }

        for (auto& component : newComponents) {

            TSeasonalTimePtr seasonalTime;
            bool piecewiseConstantLinearScaling;
            std::tie(seasonalTime, piecewiseConstantLinearScaling) = std::move(component);
            core_t::TTime period{seasonalTime->period()};

            // Extract the values, minus the prediction of existing components,
            // ignoring any values which fall outside the window of the component
            // to add.
            values = window.valuesMinusPrediction(predictor);
            if (seasonalTime->windowed()) {
                core_t::TTime time{startTime + dt / 2};
                for (auto& value : values) {
                    if (seasonalTime->inWindow(time) == false) {
                        value = TFloatMeanAccumulator{};
                    }
                    time += dt;
                }
            }
            if (piecewiseConstantLinearScaling) {
                this->adjustValuesForPiecewiseConstantScaling(period / dt, values);
            }
            for (std::size_t i = 0; i < values.size(); ++i) {
                if (CBasicStatistics::count(values[i]) > 0.0) {
                    CBasicStatistics::moment<0>(values[i]) += shifts[i];
                }
            }

            // If we see multiple repeats of the component in the window we use
            // a periodic boundary condition, which ensures that the prediction
            // at the repeat is continuous.
            auto boundaryCondition = period > seasonalTime->windowLength()
                                         ? CSplineTypes::E_Natural
                                         : CSplineTypes::E_Periodic;

            // Re-weight outlier values with respect to the predictions of the
            // new seasonal component.
            double bucketLength{static_cast<double>(m_BucketLength)};
            CSeasonalComponent newComponent{*seasonalTime, m_SeasonalComponentSize,
                                            m_DecayRate, bucketLength, boundaryCondition};
            newComponent.initialize(startTime, endTime, values);
            newComponent.interpolate(CIntegerTools::floor(endTime, period));
            this->reweightOutliers(
                startTime, dt,
                [&newComponent](core_t::TTime time) {
                    return CBasicStatistics::mean(newComponent.value(time, 0.0));
                },
                values);

            // Add the new seasonal component.
            m_Seasonal->add(*seasonalTime, m_SeasonalComponentSize, m_DecayRate,
                            bucketLength, boundaryCondition, startTime, endTime, values);
        }

        m_Seasonal->refreshForNewComponents();

        TDoubleVec predictions;
        m_GainController.clear();
        for (core_t::TTime time = startTime; time < endTime; time += m_BucketLength) {
            predictions.clear();
            if (m_Seasonal) {
                m_Seasonal->appendPredictions(time, predictions);
            }
            if (m_Calendar) {
                m_Calendar->appendPredictions(time, predictions);
            }
            m_GainController.seed(predictions);
            m_GainController.age(ageFactor(m_DecayRate, m_BucketLength));
        }

        values = window.valuesMinusPrediction(predictor);
        result.removeDiscontinuities(values);
        CTrendComponent newTrend{m_Trend.defaultDecayRate()};
        this->fitTrend(startTime, dt, values, newTrend);
        this->reweightOutliers(startTime, dt,
                               [&newTrend](core_t::TTime time) {
                                   return CBasicStatistics::mean(newTrend.value(time, 0.0));
                               },
                               values);

        // TODO Resetting the trend is bad from a forecast perspective so we
        // should avoid it if the difference is small.
        newTrend = CTrendComponent{m_Trend.defaultDecayRate()};
        this->fitTrend(startTime, dt, values, newTrend);
        m_Trend.swap(newTrend);

        // Callback passing the residuals.
        core_t::TTime time{startTime + dt / 2};
        for (auto& value : values) {
            if (CBasicStatistics::count(value) > 0.0) {
                CBasicStatistics::moment<0>(value) -=
                    CBasicStatistics::mean(m_Trend.value(time, 0.0));
            }
            time += dt;
        }
        m_ComponentChangeCallback(std::move(values));
    }

    return newComponents.size() > 0;
}

bool CTimeSeriesDecompositionDetail::CComponents::addCalendarComponent(const CCalendarFeature& feature) {
    double bucketLength{static_cast<double>(m_BucketLength)};
    m_Calendar->add(feature, m_CalendarComponentSize, m_DecayRate, bucketLength);
    m_ModelAnnotationCallback("Detected calendar feature: " + feature.print());
    return true;
}

void CTimeSeriesDecompositionDetail::CComponents::adjustValuesForPiecewiseConstantScaling(
    std::size_t period,
    TFloatMeanAccumulatorVec& values) const {

    // Periodicity testing detected piecewise constant linear scaling
    // of the underlying seasonal component. Here, we adjust all values
    // so the scaling is constant and equal to the average scaling for
    // the last populated period.

    using TMeanAccumulator = CBasicStatistics::SSampleMean<double>::TAccumulator;

    TDoubleVec trend;
    TDoubleVec scales;
    TSizeVec segmentation(
        CTimeSeriesSegmentation::piecewiseLinearScaledPeriodic(values, period));
    std::tie(trend, scales) = CTimeSeriesSegmentation::piecewiseLinearScaledPeriodic(
        values, period, segmentation);
    LOG_TRACE(<< "trend = " << core::CContainerPrinter::print(trend));
    LOG_TRACE(<< "scales = " << core::CContainerPrinter::print(scales));
    LOG_TRACE(<< "segmentation = " << core::CContainerPrinter::print(segmentation));
    values = CTimeSeriesSegmentation::removePiecewiseLinearScaledPeriodic(
        values, segmentation, trend, scales);
    TMeanAccumulator scale;
    for (std::size_t i = scales.size(), j = period + 1; i > 0 && j > 0; --i) {
        std::size_t a{segmentation[i - 1]};
        std::size_t b{segmentation[i]};
        for (std::size_t k = a; k < b && j > 0; --j, ++k) {
            if (CBasicStatistics::count(values[k]) > 0.0) {
                scale.add(scales[i - 1]);
            }
        }
    }
    LOG_TRACE(<< "scale = " << CBasicStatistics::mean(scale));
    for (std::size_t i = 0; i < values.size(); ++i) {
        CBasicStatistics::moment<0>(values[i]) += CBasicStatistics::mean(scale) *
                                                  trend[i % trend.size()];
    }
}

void CTimeSeriesDecompositionDetail::CComponents::reweightOutliers(
    core_t::TTime startTime,
    core_t::TTime dt,
    TPredictor predictor,
    TFloatMeanAccumulatorVec& values) const {
    using TMinAccumulator =
        CBasicStatistics::COrderStatisticsHeap<std::pair<double, std::size_t>>;
    using TMeanAccumulator = CBasicStatistics::SSampleMean<double>::TAccumulator;

    double numberValues{std::accumulate(
        values.begin(), values.end(), 0.0, [](double n, const TFloatMeanAccumulator& value) {
            return n + (CBasicStatistics::count(value) > 0.0 ? 1.0 : 0.0);
        })};
    double numberOutliers{SEASONAL_OUTLIER_FRACTION * numberValues};

    if (numberOutliers > 1.0) {

        TMinAccumulator outliers{static_cast<std::size_t>(2.0 * numberOutliers)};
        TMeanAccumulator meanDifference;
        core_t::TTime time{startTime + dt / 2};
        for (std::size_t i = 0; i < values.size(); ++i, time += dt) {
            if (CBasicStatistics::count(values[i]) > 0.0) {
                double difference{
                    std::fabs(CBasicStatistics::mean(values[i]) - predictor(time))};
                outliers.add({-difference, i});
                meanDifference.add(difference);
            }
        }
        outliers.sort();
        TMeanAccumulator meanDifferenceOfOutliers;
        for (std::size_t i = 0u; i < static_cast<std::size_t>(numberOutliers); ++i) {
            meanDifferenceOfOutliers.add(-outliers[i].first);
        }
        meanDifference -= meanDifferenceOfOutliers;
        for (std::size_t i = 0; i < outliers.count(); ++i) {
            if (-outliers[i].first > SEASONAL_OUTLIER_DIFFERENCE_THRESHOLD *
                                         CBasicStatistics::mean(meanDifference)) {
                double weight{SEASONAL_OUTLIER_WEIGHT +
                              (1.0 - SEASONAL_OUTLIER_WEIGHT) *
                                  CTools::logisticFunction(static_cast<double>(i) / numberOutliers,
                                                           0.1, 1.0)};
                CBasicStatistics::count(values[outliers[i].second]) *= weight;
            }
        }
    }
}

void CTimeSeriesDecompositionDetail::CComponents::fitTrend(core_t::TTime startTime,
                                                           core_t::TTime dt,
                                                           const TFloatMeanAccumulatorVec& values,
                                                           CTrendComponent& trend) const {
    core_t::TTime time{startTime + dt / 2};
    for (const auto& value : values) {
        // Because we test before the window is fully compressed we can
        // get a run of unset values at the end of the window, we should
        // just ignore these.
        if (CBasicStatistics::count(value) > 0.0) {
            trend.add(time, CBasicStatistics::mean(value), CBasicStatistics::count(value));
            trend.propagateForwardsByTime(dt);
        }
        time += dt;
    }
}

void CTimeSeriesDecompositionDetail::CComponents::clearComponentErrors() {
    if (m_Seasonal) {
        m_Seasonal->clearPredictionErrors();
    }
    if (m_Calendar) {
        m_Calendar->clearPredictionErrors();
    }
}

void CTimeSeriesDecompositionDetail::CComponents::apply(std::size_t symbol,
                                                        const SMessage& message) {
    if (symbol == SC_RESET) {
        m_Trend.clear();
        m_Seasonal.reset();
        m_Calendar.reset();
    }

    std::size_t old{m_Machine.state()};
    m_Machine.apply(symbol);
    std::size_t state{m_Machine.state()};

    if (state != old) {
        LOG_TRACE(<< SC_STATES[old] << "," << SC_ALPHABET[symbol] << " -> "
                  << SC_STATES[state]);

        switch (state) {
        case SC_NORMAL:
        case SC_NEW_COMPONENTS:
            this->interpolate(message);
            break;
        case SC_DISABLED:
            m_Trend.clear();
            m_Seasonal.reset();
            m_Calendar.reset();
            break;
        default:
            LOG_ERROR(<< "Components in a bad state: " << m_Machine.state());
            this->apply(SC_RESET, message);
            break;
        }
    }
}

bool CTimeSeriesDecompositionDetail::CComponents::shouldUseTrendForPrediction() {
    double v0{CBasicStatistics::variance(m_PredictionErrorWithoutTrend)};
    double v1{CBasicStatistics::variance(m_PredictionErrorWithTrend)};
    double df0{CBasicStatistics::count(m_PredictionErrorWithoutTrend) - 1.0};
    double df1{CBasicStatistics::count(m_PredictionErrorWithTrend) - m_Trend.parameters()};
    if (df0 > 0.0 && df1 > 0.0 && v0 > 0.0) {
        double relativeLogSignificance{
            CTools::fastLog(CStatisticalTests::leftTailFTest(v1 / v0, df1, df0)) /
            LOG_COMPONENT_STATISTICALLY_SIGNIFICANCE};
        double vt{*std::max_element(std::begin(COMPONENT_SIGNIFICANT_VARIANCE_REDUCTION),
                                    std::end(COMPONENT_SIGNIFICANT_VARIANCE_REDUCTION)) *
                  v0};
        double p{CTools::logisticFunction(relativeLogSignificance, 0.1, 1.0) *
                 (vt > v1 ? CTools::logisticFunction(vt / v1, 1.0, 1.0, +1.0)
                          : CTools::logisticFunction(v1 / vt, 0.1, 1.0, -1.0))};
        m_UsingTrendForPrediction = (p >= 0.25);
    }
    return m_UsingTrendForPrediction;
}

bool CTimeSeriesDecompositionDetail::CComponents::shouldInterpolate(core_t::TTime time,
                                                                    core_t::TTime last) {
    return m_Machine.state() == SC_NEW_COMPONENTS ||
           (m_Seasonal && m_Seasonal->shouldInterpolate(time, last)) ||
           (m_Calendar && m_Calendar->shouldInterpolate(time, last));
}

void CTimeSeriesDecompositionDetail::CComponents::interpolate(const SMessage& message) {
    core_t::TTime time{message.s_Time};
    core_t::TTime lastTime{message.s_LastTime};

    std::size_t state{m_Machine.state()};

    switch (state) {
    case SC_NORMAL:
    case SC_NEW_COMPONENTS:
        this->canonicalize(time);
        if (this->shouldInterpolate(time, lastTime)) {
            LOG_TRACE(<< "Interpolating values at " << time);

            // Remove components that contain invalid (not finite) values,
            // along with the associated prediction errors and signal that the
            // set of components has been modified.
            if (m_Seasonal) {
                if (m_Seasonal->removeComponentsWithBadValues(time)) {
                    m_ComponentChangeCallback({});
                }
                m_Seasonal->interpolate(time, lastTime, true);
            }
            if (m_Calendar) {
                if (m_Calendar->removeComponentsWithBadValues(time)) {
                    m_ComponentChangeCallback({});
                }
                m_Calendar->interpolate(time, lastTime, true);
            }

            this->apply(SC_INTERPOLATED, message);
        }
        break;
    case SC_DISABLED:
        break;
    default:
        LOG_ERROR(<< "Components in a bad state: " << state);
        this->apply(SC_RESET, message);
        break;
    }
}

void CTimeSeriesDecompositionDetail::CComponents::shiftOrigin(core_t::TTime time) {
    time -= static_cast<core_t::TTime>(static_cast<double>(DAY) / m_DecayRate / 2.0);
    m_Trend.shiftOrigin(time);
    if (m_Seasonal) {
        m_Seasonal->shiftOrigin(time);
    }
    m_GainController.shiftOrigin(time);
}

void CTimeSeriesDecompositionDetail::CComponents::canonicalize(core_t::TTime time) {

    this->shiftOrigin(time);

    if (m_Seasonal && m_Seasonal->prune(time, m_BucketLength)) {
        m_Seasonal.reset();
    }
    if (m_Calendar && m_Calendar->prune(time, m_BucketLength)) {
        m_Calendar.reset();
    }

    if (m_Seasonal) {
        TSeasonalComponentVec& seasonal{m_Seasonal->components()};
        double slope{0.0};
        for (auto& component : seasonal) {
            if (component.slopeAccurate(time)) {
                double slope_{component.slope()};
                slope += slope_;
                component.shiftSlope(time, -slope_);
            }
        }
        if (slope != 0.0) {
            m_Trend.shiftSlope(time, slope);
        }
    }
}

CTimeSeriesDecompositionDetail::CComponents::CScopeAttachComponentChangeCallback::CScopeAttachComponentChangeCallback(
    CComponents& components,
    TComponentChangeCallback componentChangeCallback,
    maths_t::TModelAnnotationCallback modelAnnotationCallback)
    : m_Components{components} {
    components.m_ComponentChangeCallback = std::move(componentChangeCallback);
    components.m_ModelAnnotationCallback = std::move(modelAnnotationCallback);
}

CTimeSeriesDecompositionDetail::CComponents::CScopeAttachComponentChangeCallback::~CScopeAttachComponentChangeCallback() {
    m_Components.m_ComponentChangeCallback = [](TFloatMeanAccumulatorVec) {};
    m_Components.m_ModelAnnotationCallback = {};
}

bool CTimeSeriesDecompositionDetail::CComponents::CGainController::acceptRestoreTraverser(
    core::CStateRestoreTraverser& traverser) {
    do {
        const std::string& name{traverser.name()};
        RESTORE_BUILT_IN(REGRESSION_ORIGIN_6_4_TAG, m_RegressionOrigin)
        RESTORE(MEAN_SUM_AMPLITUDES_6_4_TAG,
                m_MeanSumAmplitudes.fromDelimited(traverser.value()))
        RESTORE(MEAN_SUM_AMPLITUDES_TREND_6_4_TAG,
                traverser.traverseSubLevel(
                    std::bind(&TRegression::acceptRestoreTraverser,
                              &m_MeanSumAmplitudesTrend, std::placeholders::_1)))
    } while (traverser.next());
    return true;
}

void CTimeSeriesDecompositionDetail::CComponents::CGainController::acceptPersistInserter(
    core::CStatePersistInserter& inserter) const {
    inserter.insertValue(REGRESSION_ORIGIN_6_4_TAG, m_RegressionOrigin);
    inserter.insertValue(MEAN_SUM_AMPLITUDES_6_4_TAG, m_MeanSumAmplitudes.toDelimited());
    inserter.insertLevel(MEAN_SUM_AMPLITUDES_TREND_6_4_TAG,
                         std::bind(&TRegression::acceptPersistInserter,
                                   &m_MeanSumAmplitudesTrend, std::placeholders::_1));
}

void CTimeSeriesDecompositionDetail::CComponents::CGainController::clear() {
    m_RegressionOrigin = 0;
    m_MeanSumAmplitudes = TFloatMeanAccumulator{};
    m_MeanSumAmplitudesTrend = TRegression{};
}

double CTimeSeriesDecompositionDetail::CComponents::CGainController::gain() const {
    if (m_MeanSumAmplitudesTrend.count() > 0.0) {
        TRegression::TArray params;
        m_MeanSumAmplitudesTrend.parameters(params);
        if (params[1] > 0.01 * CBasicStatistics::mean(m_MeanSumAmplitudes)) {
            return 1.0;
        }
    }
    return 3.0;
}

void CTimeSeriesDecompositionDetail::CComponents::CGainController::seed(const TDoubleVec& predictions) {
    m_MeanSumAmplitudes.add(std::accumulate(
        predictions.begin(), predictions.end(), 0.0,
        [](double sum, double prediction) { return sum + std::fabs(prediction); }));
}

void CTimeSeriesDecompositionDetail::CComponents::CGainController::add(core_t::TTime time,
                                                                       const TDoubleVec& predictions) {
    if (predictions.size() > 0) {
        m_MeanSumAmplitudes.add(std::accumulate(
            predictions.begin(), predictions.end(), 0.0, [](double sum, double prediction) {
                return sum + std::fabs(prediction);
            }));
        m_MeanSumAmplitudesTrend.add(scaleTime(time, m_RegressionOrigin),
                                     CBasicStatistics::mean(m_MeanSumAmplitudes),
                                     CBasicStatistics::count(m_MeanSumAmplitudes));
    }
}

void CTimeSeriesDecompositionDetail::CComponents::CGainController::age(double factor) {
    m_MeanSumAmplitudes.age(factor);
    m_MeanSumAmplitudesTrend.age(factor);
}

void CTimeSeriesDecompositionDetail::CComponents::CGainController::shiftOrigin(core_t::TTime time) {
    time = CIntegerTools::floor(time, WEEK);
    if (time > m_RegressionOrigin) {
        m_MeanSumAmplitudesTrend.shiftAbscissa(-scaleTime(time, m_RegressionOrigin));
        m_RegressionOrigin = time;
    }
}

uint64_t CTimeSeriesDecompositionDetail::CComponents::CGainController::checksum(uint64_t seed) const {
    seed = CChecksum::calculate(seed, m_RegressionOrigin);
    seed = CChecksum::calculate(seed, m_MeanSumAmplitudes);
    return CChecksum::calculate(seed, m_MeanSumAmplitudesTrend);
}

bool CTimeSeriesDecompositionDetail::CComponents::CComponentErrors::fromDelimited(const std::string& str_) {
    std::string str{str_};
    std::size_t n{str.find(CBasicStatistics::EXTERNAL_DELIMITER)};
    if (m_MeanErrors.fromDelimited(str.substr(0, n)) == false) {
        LOG_ERROR(<< "Failed to parse '" << str << "'");
        return false;
    }
    str = str.substr(n + 1);
    if (m_MaxVarianceIncrease.fromDelimited(str) == false) {
        LOG_ERROR(<< "Failed to parse '" << str << "'");
        return false;
    }
    return true;
}

std::string CTimeSeriesDecompositionDetail::CComponents::CComponentErrors::toDelimited() const {
    return m_MeanErrors.toDelimited() + CBasicStatistics::EXTERNAL_DELIMITER +
           m_MaxVarianceIncrease.toDelimited();
}

void CTimeSeriesDecompositionDetail::CComponents::CComponentErrors::add(double referenceError,
                                                                        double error,
                                                                        double prediction,
                                                                        double varianceIncrease,
                                                                        double weight) {
    TVector errors;
    errors(0) = CTools::pow2(referenceError);
    errors(1) = CTools::pow2(error);
    errors(2) = CTools::pow2(error + prediction);
    m_MeanErrors.add(this->winsorise(errors), weight);
    m_MaxVarianceIncrease.add(varianceIncrease);
}

void CTimeSeriesDecompositionDetail::CComponents::CComponentErrors::clear() {
    m_MeanErrors = TVectorMeanAccumulator{};
    m_MaxVarianceIncrease = TMaxAccumulator{};
}

bool CTimeSeriesDecompositionDetail::CComponents::CComponentErrors::remove(core_t::TTime bucketLength,
                                                                           core_t::TTime period) const {
    double history{CBasicStatistics::count(m_MeanErrors) * static_cast<double>(bucketLength)};
    double referenceError{CBasicStatistics::mean(m_MeanErrors)(0)};
    double errorWithComponent{CBasicStatistics::mean(m_MeanErrors)(1)};
    double errorWithoutComponent{CBasicStatistics::mean(m_MeanErrors)(2)};
    return (history > static_cast<double>(WEEK) && errorWithComponent > referenceError) ||
           (history > 5.0 * static_cast<double>(period) && m_MaxVarianceIncrease[0] < 1.2 &&
            errorWithoutComponent < 1.2 * errorWithComponent);
}

void CTimeSeriesDecompositionDetail::CComponents::CComponentErrors::age(double factor) {
    m_MeanErrors.age(factor);
    m_MaxVarianceIncrease.age(factor);
}

uint64_t CTimeSeriesDecompositionDetail::CComponents::CComponentErrors::checksum(uint64_t seed) const {
    seed = CChecksum::calculate(seed, m_MeanErrors);
    return CChecksum::calculate(seed, m_MaxVarianceIncrease);
}

CTimeSeriesDecompositionDetail::CComponents::CComponentErrors::TVector
CTimeSeriesDecompositionDetail::CComponents::CComponentErrors::winsorise(const TVector& squareError) const {
    return CBasicStatistics::count(m_MeanErrors) > 10.0
               ? min(squareError, CFloatStorage{36} * CBasicStatistics::mean(m_MeanErrors))
               : squareError;
}

bool CTimeSeriesDecompositionDetail::CComponents::CSeasonal::acceptRestoreTraverser(
    double decayRate,
    core_t::TTime bucketLength_,
    core::CStateRestoreTraverser& traverser) {
    double bucketLength{static_cast<double>(bucketLength_)};
    if (traverser.name() == VERSION_6_4_TAG) {
        while (traverser.next()) {
            const std::string& name{traverser.name()};
            RESTORE_NO_ERROR(COMPONENT_6_4_TAG,
                             m_Components.emplace_back(decayRate, bucketLength, traverser))
            RESTORE(ERRORS_6_4_TAG,
                    core::CPersistUtils::restore(ERRORS_6_4_TAG, m_PredictionErrors, traverser))
        }
    } else if (traverser.name() == VERSION_6_3_TAG) {
        while (traverser.next()) {
            const std::string& name{traverser.name()};
            RESTORE_NO_ERROR(COMPONENT_6_3_TAG,
                             m_Components.emplace_back(decayRate, bucketLength, traverser))
        }
        m_PredictionErrors.resize(m_Components.size());
    } else {
        // There is no version string this is historic state.
        do {
            const std::string& name{traverser.name()};
            RESTORE_NO_ERROR(COMPONENT_OLD_TAG,
                             m_Components.emplace_back(decayRate, bucketLength, traverser))
        } while (traverser.next());
        m_PredictionErrors.resize(m_Components.size());
    }
    return true;
}

void CTimeSeriesDecompositionDetail::CComponents::CSeasonal::acceptPersistInserter(
    core::CStatePersistInserter& inserter) const {
    inserter.insertValue(VERSION_6_4_TAG, "");
    for (const auto& component : m_Components) {
        inserter.insertLevel(COMPONENT_6_4_TAG,
                             std::bind(&CSeasonalComponent::acceptPersistInserter,
                                       &component, std::placeholders::_1));
    }
    core::CPersistUtils::persist(ERRORS_6_4_TAG, m_PredictionErrors, inserter);
}

void CTimeSeriesDecompositionDetail::CComponents::CSeasonal::decayRate(double decayRate) {
    for (auto& component : m_Components) {
        component.decayRate(decayRate);
    }
}

bool CTimeSeriesDecompositionDetail::CComponents::CSeasonal::removeComponentsWithBadValues(core_t::TTime time) {

    TBoolVec remove(m_Components.size(), false);
    bool anyBadComponentsFound{false};
    for (std::size_t i = 0u; i < m_Components.size(); ++i) {
        const CSeasonalTime& time_{m_Components[i].time()};
        if (m_Components[i].isBad()) {
            LOG_DEBUG(<< "Removing seasonal component"
                      << " with period '" << time_.period() << "' at " << time
                      << ". Invalid values detected.");
            remove[i] = true;
            anyBadComponentsFound |= true;
        }
    }

    if (anyBadComponentsFound) {
        CSetTools::simultaneousRemoveIf(remove, m_Components, m_PredictionErrors,
                                        [](bool remove_) { return remove_; });

        return true;
    }
    return false;
}

void CTimeSeriesDecompositionDetail::CComponents::CSeasonal::propagateForwards(core_t::TTime start,
                                                                               core_t::TTime end) {
    for (std::size_t i = 0u; i < m_Components.size(); ++i) {
        core_t::TTime period{m_Components[i].time().period()};
        double time{stepwisePropagateForwards(
            &m_Components[i], start, end, CTools::truncate(period, DAY, WEEK), 1.0 / 3.0)};
        if (time > 0.0) {
            m_PredictionErrors[i].age(std::exp(-m_Components[i].decayRate() * time));
        }
    }
}

void CTimeSeriesDecompositionDetail::CComponents::CSeasonal::clearPredictionErrors() {
    for (auto& errors : m_PredictionErrors) {
        errors.clear();
    }
}

std::size_t CTimeSeriesDecompositionDetail::CComponents::CSeasonal::size() const {
    std::size_t result{0};
    for (const auto& component : m_Components) {
        result += component.size();
    }
    return result;
}

const maths_t::TSeasonalComponentVec&
CTimeSeriesDecompositionDetail::CComponents::CSeasonal::components() const {
    return m_Components;
}

maths_t::TSeasonalComponentVec&
CTimeSeriesDecompositionDetail::CComponents::CSeasonal::components() {
    return m_Components;
}

void CTimeSeriesDecompositionDetail::CComponents::CSeasonal::componentsErrorsAndDeltas(
    core_t::TTime time,
    TSeasonalComponentPtrVec& components,
    TComponentErrorsPtrVec& errors,
    TDoubleVec& deltas) {
    std::size_t n{m_Components.size()};

    components.reserve(n);
    errors.reserve(n);

    for (std::size_t i = 0u; i < n; ++i) {
        if (m_Components[i].time().inWindow(time)) {
            components.push_back(&m_Components[i]);
            errors.push_back(&m_PredictionErrors[i]);
        }
    }

    deltas.resize(components.size(), 0.0);
    for (std::size_t i = 1u; i < components.size(); ++i) {
        core_t::TTime period{components[i]->time().period()};
        for (int j{static_cast<int>(i - 1)}; j > -1; --j) {
            core_t::TTime period_{components[j]->time().period()};
            if (period % period_ == 0) {
                double value{CBasicStatistics::mean(components[j]->value(time, 0.0)) -
                             components[j]->meanValue()};
                double delta{0.1 * components[i]->delta(time, period_, value)};
                deltas[j] += delta;
                deltas[i] -= delta;
                break;
            }
        }
    }
}

void CTimeSeriesDecompositionDetail::CComponents::CSeasonal::appendPredictions(
    core_t::TTime time,
    TDoubleVec& predictions) const {
    predictions.reserve(predictions.size() + m_Components.size());
    for (const auto& component : m_Components) {
        if (component.time().inWindow(time)) {
            predictions.push_back(CBasicStatistics::mean(component.value(time, 0.0)) -
                                  component.meanValue());
        }
    }
}

bool CTimeSeriesDecompositionDetail::CComponents::CSeasonal::shouldInterpolate(
    core_t::TTime time,
    core_t::TTime last) const {
    for (const auto& component : m_Components) {
        core_t::TTime period{component.time().period()};
        core_t::TTime a{CIntegerTools::floor(last, period)};
        core_t::TTime b{CIntegerTools::floor(time, period)};
        if (b > a) {
            return true;
        }
    }
    return false;
}

void CTimeSeriesDecompositionDetail::CComponents::CSeasonal::interpolate(core_t::TTime time,
                                                                         core_t::TTime lastTime,
                                                                         bool refine) {
    for (auto& component : m_Components) {
        core_t::TTime period{component.time().period()};
        core_t::TTime a{CIntegerTools::floor(lastTime, period)};
        core_t::TTime b{CIntegerTools::floor(time, period)};
        if (b > a || !component.initialized()) {
            component.interpolate(b, refine);
        }
    }
}

bool CTimeSeriesDecompositionDetail::CComponents::CSeasonal::initialized() const {
    for (const auto& component : m_Components) {
        if (component.initialized()) {
            return true;
        }
    }
    return false;
}

void CTimeSeriesDecompositionDetail::CComponents::CSeasonal::add(
    const CSeasonalTime& seasonalTime,
    std::size_t size,
    double decayRate,
    double bucketLength,
    CSplineTypes::EBoundaryCondition boundaryCondition,
    core_t::TTime startTime,
    core_t::TTime endTime,
    const TFloatMeanAccumulatorVec& values) {
    m_Components.emplace_back(seasonalTime, size, decayRate, bucketLength, boundaryCondition);
    m_Components.back().initialize(startTime, endTime, values);
    m_Components.back().interpolate(CIntegerTools::floor(endTime, seasonalTime.period()));
}

void CTimeSeriesDecompositionDetail::CComponents::CSeasonal::refreshForNewComponents() {
    m_PredictionErrors.resize(m_Components.size());
    COrderings::simultaneousSort(
        m_Components, m_PredictionErrors,
        [](const CSeasonalComponent& lhs, const CSeasonalComponent& rhs) {
            return lhs.time() < rhs.time();
        });
}

void CTimeSeriesDecompositionDetail::CComponents::CSeasonal::removeExcludedComponents(
    const CSeasonalTime& time) {
    m_Components.erase(std::remove_if(m_Components.begin(), m_Components.end(),
                                      [&time](const CSeasonalComponent& component) {
                                          return time.excludes(component.time());
                                      }),
                       m_Components.end());
}

bool CTimeSeriesDecompositionDetail::CComponents::CSeasonal::prune(core_t::TTime time,
                                                                   core_t::TTime bucketLength) {
    std::size_t n{m_Components.size()};

    if (n > 1) {
        TTimeTimePrSizeFMap windowed;
        windowed.reserve(n);
        for (const auto& component : m_Components) {
            const CSeasonalTime& time_{component.time()};
            if (time_.windowed()) {
                ++windowed[time_.window()];
            }
        }

        TBoolVec remove(n, false);
        TTimeTimePrDoubleFMap shifts;
        shifts.reserve(n);
        for (std::size_t i = 0u; i < n; ++i) {
            const CSeasonalTime& time_{m_Components[i].time()};
            auto j = windowed.find(time_.window());
            if (j == windowed.end() || j->second > 1) {
                if (m_PredictionErrors[i].remove(bucketLength, time_.period())) {
                    LOG_DEBUG(<< "Removing seasonal component"
                              << " with period '" << time_.period() << "' at " << time);
                    remove[i] = true;
                    shifts[time_.window()] += m_Components[i].meanValue();
                    --j->second;
                }
            }
        }

        CSetTools::simultaneousRemoveIf(remove, m_Components, m_PredictionErrors,
                                        [](bool remove_) { return remove_; });

        for (auto& shift : shifts) {
            if (windowed.count(shift.first) > 0) {
                for (auto& component : m_Components) {
                    if (shift.first == component.time().window()) {
                        component.shiftLevel(shift.second);
                        break;
                    }
                }
            } else {
                bool fallback = true;
                for (auto& component : m_Components) {
                    if (!component.time().windowed()) {
                        component.shiftLevel(shift.second);
                        fallback = false;
                        break;
                    }
                }
                if (fallback) {
                    TTimeTimePrVec shifted;
                    shifted.reserve(m_Components.size());
                    for (auto& component : m_Components) {
                        const CSeasonalTime& time_ = component.time();
                        auto containsWindow = [&time_](const TTimeTimePr& window) {
                            return !(time_.windowEnd() <= window.first ||
                                     time_.windowStart() >= window.second);
                        };
                        if (std::find_if(shifted.begin(), shifted.end(),
                                         containsWindow) == shifted.end()) {
                            component.shiftLevel(shift.second);
                        }
                    }
                }
            }
        }
    }

    return m_Components.empty();
}

void CTimeSeriesDecompositionDetail::CComponents::CSeasonal::shiftOrigin(core_t::TTime time) {
    for (auto& component : m_Components) {
        component.shiftOrigin(time);
    }
}

void CTimeSeriesDecompositionDetail::CComponents::CSeasonal::linearScale(core_t::TTime time,
                                                                         double scale) {
    for (std::size_t i = 0; i < m_Components.size(); ++i) {
        m_Components[i].linearScale(time, scale);
        m_PredictionErrors[i].clear();
    }
}

uint64_t CTimeSeriesDecompositionDetail::CComponents::CSeasonal::checksum(uint64_t seed) const {
    seed = CChecksum::calculate(seed, m_Components);
    return CChecksum::calculate(seed, m_PredictionErrors);
}

void CTimeSeriesDecompositionDetail::CComponents::CSeasonal::debugMemoryUsage(
    const core::CMemoryUsage::TMemoryUsagePtr& mem) const {
    mem->setName("CSeasonal");
    core::CMemoryDebug::dynamicSize("m_Components", m_Components, mem);
    core::CMemoryDebug::dynamicSize("m_PredictionErrors", m_PredictionErrors, mem);
}

std::size_t CTimeSeriesDecompositionDetail::CComponents::CSeasonal::memoryUsage() const {
    return core::CMemory::dynamicSize(m_Components) +
           core::CMemory::dynamicSize(m_PredictionErrors);
}

bool CTimeSeriesDecompositionDetail::CComponents::CCalendar::acceptRestoreTraverser(
    double decayRate,
    core_t::TTime bucketLength_,
    core::CStateRestoreTraverser& traverser) {
    double bucketLength{static_cast<double>(bucketLength_)};
    if (traverser.name() == VERSION_6_4_TAG) {
        while (traverser.next()) {
            const std::string& name{traverser.name()};
            RESTORE_NO_ERROR(COMPONENT_6_4_TAG,
                             m_Components.emplace_back(decayRate, bucketLength, traverser))
            RESTORE(ERRORS_6_4_TAG,
                    core::CPersistUtils::restore(ERRORS_6_4_TAG, m_PredictionErrors, traverser))
        }
    } else if (traverser.name() == VERSION_6_3_TAG) {
        while (traverser.next()) {
            const std::string& name{traverser.name()};
            RESTORE_NO_ERROR(COMPONENT_6_3_TAG,
                             m_Components.emplace_back(decayRate, bucketLength, traverser))
        }
        m_PredictionErrors.resize(m_Components.size());
    } else {
        // There is no version string this is historic state.
        do {
            const std::string& name{traverser.name()};
            RESTORE_NO_ERROR(COMPONENT_OLD_TAG,
                             m_Components.emplace_back(decayRate, bucketLength, traverser))
        } while (traverser.next());
        m_PredictionErrors.resize(m_Components.size());
    }
    return true;
}

void CTimeSeriesDecompositionDetail::CComponents::CCalendar::acceptPersistInserter(
    core::CStatePersistInserter& inserter) const {
    inserter.insertValue(VERSION_6_4_TAG, "");
    for (const auto& component : m_Components) {
        inserter.insertLevel(COMPONENT_6_4_TAG,
                             std::bind(&CCalendarComponent::acceptPersistInserter,
                                       &component, std::placeholders::_1));
    }
    core::CPersistUtils::persist(ERRORS_6_4_TAG, m_PredictionErrors, inserter);
}

void CTimeSeriesDecompositionDetail::CComponents::CCalendar::decayRate(double decayRate) {
    for (auto& component : m_Components) {
        component.decayRate(decayRate);
    }
}

void CTimeSeriesDecompositionDetail::CComponents::CCalendar::propagateForwards(core_t::TTime start,
                                                                               core_t::TTime end) {
    for (std::size_t i = 0u; i < m_Components.size(); ++i) {
        double time{stepwisePropagateForwards(&m_Components[i], start, end, MONTH, 1.0 / 3.0)};
        if (time > 0.0) {
            m_PredictionErrors[i].age(std::exp(-m_Components[i].decayRate() * time));
        }
    }
}

void CTimeSeriesDecompositionDetail::CComponents::CCalendar::clearPredictionErrors() {
    for (auto& errors : m_PredictionErrors) {
        errors.clear();
    }
}

std::size_t CTimeSeriesDecompositionDetail::CComponents::CCalendar::size() const {
    std::size_t result{0};
    for (const auto& component : m_Components) {
        result += component.size();
    }
    return result;
}

const maths_t::TCalendarComponentVec&
CTimeSeriesDecompositionDetail::CComponents::CCalendar::components() const {
    return m_Components;
}

bool CTimeSeriesDecompositionDetail::CComponents::CCalendar::haveComponent(CCalendarFeature feature) const {
    for (const auto& component : m_Components) {
        if (component.feature() == feature) {
            return true;
        }
    }
    return false;
}

void CTimeSeriesDecompositionDetail::CComponents::CCalendar::componentsAndErrors(
    core_t::TTime time,
    TCalendarComponentPtrVec& components,
    TComponentErrorsPtrVec& errors) {
    std::size_t n = m_Components.size();
    components.reserve(n);
    errors.reserve(n);
    for (std::size_t i = 0u; i < n; ++i) {
        if (m_Components[i].feature().inWindow(time)) {
            components.push_back(&m_Components[i]);
            errors.push_back(&m_PredictionErrors[i]);
        }
    }
}

void CTimeSeriesDecompositionDetail::CComponents::CCalendar::appendPredictions(
    core_t::TTime time,
    TDoubleVec& predictions) const {
    predictions.reserve(predictions.size() + m_Components.size());
    for (const auto& component : m_Components) {
        if (component.feature().inWindow(time)) {
            predictions.push_back(CBasicStatistics::mean(component.value(time, 0.0)) -
                                  component.meanValue());
        }
    }
}

bool CTimeSeriesDecompositionDetail::CComponents::CCalendar::shouldInterpolate(
    core_t::TTime time,
    core_t::TTime last) const {
    for (const auto& component : m_Components) {
        CCalendarFeature feature = component.feature();
        if (!feature.inWindow(time) && feature.inWindow(last)) {
            return true;
        }
    }
    return false;
}

void CTimeSeriesDecompositionDetail::CComponents::CCalendar::interpolate(core_t::TTime time,
                                                                         core_t::TTime lastTime,
                                                                         bool refine) {
    for (auto& component : m_Components) {
        CCalendarFeature feature = component.feature();
        if (!feature.inWindow(time) && feature.inWindow(lastTime)) {
            component.interpolate(time - feature.offset(time), refine);
        }
    }
}

bool CTimeSeriesDecompositionDetail::CComponents::CCalendar::initialized() const {
    for (const auto& component : m_Components) {
        if (component.initialized()) {
            return true;
        }
    }
    return false;
}

bool CTimeSeriesDecompositionDetail::CComponents::CCalendar::prune(core_t::TTime time,
                                                                   core_t::TTime bucketLength) {
    TBoolVec remove(m_Components.size(), false);
    for (std::size_t i = 0u; i < m_Components.size(); ++i) {
        if (m_PredictionErrors[i].remove(bucketLength, m_Components[i].feature().window())) {
            LOG_DEBUG(<< "Removing calendar component"
                      << " '" << m_Components[i].feature().print() << "' at " << time);
            remove[i] = true;
        }
    }

    CSetTools::simultaneousRemoveIf(remove, m_Components, m_PredictionErrors,
                                    [](bool remove_) { return remove_; });

    return m_Components.empty();
}

bool CTimeSeriesDecompositionDetail::CComponents::CCalendar::removeComponentsWithBadValues(core_t::TTime time) {

    TBoolVec remove(m_Components.size(), false);
    bool anyBadComponentsFound{false};
    for (std::size_t i = 0u; i < m_Components.size(); ++i) {
        if (m_Components[i].isBad()) {
            LOG_DEBUG(<< "Removing calendar component"
                      << " '" << m_Components[i].feature().print() << "' at "
                      << time << ". Invalid value detected.");
            remove[i] = true;
            anyBadComponentsFound |= true;
        }
    }

    if (anyBadComponentsFound) {
        CSetTools::simultaneousRemoveIf(remove, m_Components, m_PredictionErrors,
                                        [](bool remove_) { return remove_; });
        return true;
    }

    return false;
}

void CTimeSeriesDecompositionDetail::CComponents::CCalendar::add(const CCalendarFeature& feature,
                                                                 std::size_t size,
                                                                 double decayRate,
                                                                 double bucketLength) {
    m_Components.emplace_back(feature, size, decayRate, bucketLength, CSplineTypes::E_Natural);
    m_Components.back().initialize();
    m_PredictionErrors.resize(m_Components.size());
}

void CTimeSeriesDecompositionDetail::CComponents::CCalendar::linearScale(core_t::TTime time,
                                                                         double scale) {
    for (auto& component : m_Components) {
        component.linearScale(time, scale);
    }
}

uint64_t CTimeSeriesDecompositionDetail::CComponents::CCalendar::checksum(uint64_t seed) const {
    seed = CChecksum::calculate(seed, m_Components);
    return CChecksum::calculate(seed, m_PredictionErrors);
}

void CTimeSeriesDecompositionDetail::CComponents::CCalendar::debugMemoryUsage(
    const core::CMemoryUsage::TMemoryUsagePtr& mem) const {
    mem->setName("CCalendar");
    core::CMemoryDebug::dynamicSize("m_Components", m_Components, mem);
    core::CMemoryDebug::dynamicSize("m_PredictionErrors", m_PredictionErrors, mem);
}

std::size_t CTimeSeriesDecompositionDetail::CComponents::CCalendar::memoryUsage() const {
    return core::CMemory::dynamicSize(m_Components) +
           core::CMemory::dynamicSize(m_PredictionErrors);
}
}
}<|MERGE_RESOLUTION|>--- conflicted
+++ resolved
@@ -1565,14 +1565,9 @@
                              return component.time().excludes(*seasonalTime);
                          }) == components.end()) {
             LOG_DEBUG(<< "Detected '" << candidate.s_Description << "'");
-<<<<<<< HEAD
-            m_ModelAnnotationCallback("Detected periodicity with period " +
-                                      std::to_string(candidate.s_Period));
-=======
             m_ModelAnnotationCallback(
-                time, "Detected periodicity with period " +
-                          core::CTimeUtils::durationToString(candidate.s_Period));
->>>>>>> 62964fad
+                "Detected periodicity with period " +
+                core::CTimeUtils::durationToString(candidate.s_Period));
             newComponents.emplace_back(std::move(seasonalTime), candidate.s_PiecewiseScaled);
         }
     }
