/*
 * Copyright Elasticsearch B.V. and/or licensed to Elasticsearch B.V. under one
 * or more contributor license agreements. Licensed under the Elastic License;
 * you may not use this file except in compliance with the Elastic License.
 */

#include <maths/CTimeSeriesDecompositionDetail.h>

#include <core/CContainerPrinter.h>
#include <core/CLogger.h>
#include <core/CMemory.h>
#include <core/Constants.h>
#include <core/CPersistUtils.h>
#include <core/CStatePersistInserter.h>
#include <core/CStateRestoreTraverser.h>
#include <core/CTimezone.h>
#include <core/RestoreMacros.h>

#include <maths/CBasicStatistics.h>
#include <maths/CBasicStatisticsPersist.h>
#include <maths/CCalendarComponent.h>
#include <maths/CChecksum.h>
#include <maths/CExpandingWindow.h>
#include <maths/CIntegerTools.h>
#include <maths/CLinearAlgebra.h>
#include <maths/CLinearAlgebraPersist.h>
#include <maths/CPeriodicityHypothesisTests.h>
#include <maths/CRegressionDetail.h>
#include <maths/CSampling.h>
#include <maths/CSeasonalComponentAdaptiveBucketing.h>
#include <maths/CSeasonalTime.h>
#include <maths/CSetTools.h>
#include <maths/CStatisticalTests.h>
#include <maths/CTimeSeriesDecomposition.h>

#include <boost/config.hpp>
#include <boost/bind.hpp>
#include <boost/config.hpp>
#include <boost/container/flat_map.hpp>
#include <boost/container/flat_set.hpp>
#include <boost/make_shared.hpp>
#include <boost/math/distributions/normal.hpp>
#include <boost/numeric/conversion/bounds.hpp>
#include <boost/range.hpp>

#include <algorithm>
#include <cmath>
#include <string>
#include <vector>

namespace ml
{
namespace maths
{
namespace
{

using TDoubleDoublePr = maths_t::TDoubleDoublePr;
using TSeasonalComponentVec = maths_t::TSeasonalComponentVec;
using TCalendarComponentVec = maths_t::TCalendarComponentVec;
using TBoolVec = std::vector<bool>;
using TDoubleVec = std::vector<double>;
using TSizeVec = std::vector<std::size_t>;
using TSizeVecVec = std::vector<TSizeVec>;
using TStrVec = std::vector<std::string>;
using TTimeVec = std::vector<core_t::TTime>;
using TTimeTimePr = std::pair<core_t::TTime, core_t::TTime>;
using TTimeTimePrVec = std::vector<TTimeTimePr>;
using TTimeTimePrDoubleFMap = boost::container::flat_map<TTimeTimePr, double>;
using TTimeTimePrSizeFMap = boost::container::flat_map<TTimeTimePr, std::size_t>;
using TComponent5Vec = CPeriodicityHypothesisTestsResult::TComponent5Vec;
using TSeasonalComponentPtrVec = std::vector<CSeasonalComponent*>;
using TCalendarComponentPtrVec = std::vector<CCalendarComponent*>;

const core_t::TTime DAY   = core::constants::DAY;
const core_t::TTime WEEK  = core::constants::WEEK;
const core_t::TTime MONTH = 4 * WEEK;

//! Get the square of \p x.
double pow2(double x)
{
    return x * x;
}

//! Compute the mean of \p mean of \p components.
template<typename MEAN_FUNCTION>
double meanOf(MEAN_FUNCTION mean, const TSeasonalComponentVec &components)
{
    // We can choose to partition the trend model into windows.
    // In particular, we check for the presence of weekday/end
    // patterns. In this function we want to compute the sum of
    // the mean average of the different components: we use an
    // additive decomposition of the trend. However, if we have
    // detected a partition we want to average the models for
    // the different windows.

    using TMeanAccumulator = CBasicStatistics::SSampleMean<double>::TAccumulator;

    double unwindowed{0.0};
    TTimeTimePrDoubleFMap windows;
    windows.reserve(components.size());
    for (const auto &component : components)
    {
        if (component.initialized())
        {
            TTimeTimePr window{component.time().window()};
            if (window.second - window.first == component.time().windowRepeat())
            {
                unwindowed += (component.*mean)();
            }
            else
            {
                windows[window] += (component.*mean)();
            }
        }
    }

    TMeanAccumulator windowed;
    for (const auto &window : windows)
    {
        double weight{static_cast<double>(
                          window.first.second - window.first.first)};
        windowed.add(window.second, weight);
    }

    return unwindowed + CBasicStatistics::mean(windowed);
}

//! Compute the values to add to the trend and each component.
//!
//! \param[in] trend The long term trend.
//! \param[in] seasonal The seasonal components.
//! \param[in] calendar The calendar components.
//! \param[in] time The time of value to decompose.
//! \param[in] deltas The delta offset to apply to the difference
//! between each component value and its mean, used to minimize
//! slope in the longer periods.
//! \param[in,out] decomposition Updated to contain the value to
//! add to each by component.
//! \param[out] predictions Filled in with the component predictions.
//! \param[out] error Filled in with the prediction error.
//! \param[out] scale Filled in with the normalization scaling.
void decompose(const CTrendComponent &trend,
               const TSeasonalComponentPtrVec &seasonal,
               const TCalendarComponentPtrVec &calendar,
               core_t::TTime time,
               const TDoubleVec &deltas,
               TDoubleVec &decomposition,
               TDoubleVec &predictions,
               double &error,
               double &scale)
{
    std::size_t m{seasonal.size()};
    std::size_t n{calendar.size()};

    double x0{CBasicStatistics::mean(trend.value(time, 0.0))};
    TDoubleVec x(m + n);
    double xhat{x0};
    for (std::size_t i = 0u; i < m; ++i)
    {
        x[i]  = CBasicStatistics::mean(seasonal[i]->value(time, 0.0));
        xhat += x[i];
    }
    for (std::size_t i = m; i < m + n; ++i)
    {
        x[i]  = CBasicStatistics::mean(calendar[i - m]->value(time, 0.0));
        xhat += x[i];
    }

    // Note we are adding on the a proportion of the error to the
    // target value for each component. This constant controls the
    // proportion of the overall error we add. There is no need
    // to arrange for the sum error added to all components to be
    // equal to the actual error to avoid bias: noise will still
    // average down to zero (since the errors will be both positive
    // and negative). It will however affect the variance in the
    // limit the trend has been fit. This can be thought of as a
    // trade off between the rate at which each component reacts
    // to errors verses the error variance in the steady state with
    // smaller values of Z corresponding to greater responsiveness.
    double Z{std::max(0.5 * static_cast<double>(m + n + 1), 1.0)};

    error = decomposition[0] - xhat;
    decomposition[0] = x0 + (decomposition[0] - xhat) / Z;
    for (std::size_t i = 0u; i < m; ++i)
    {
        predictions[i] = x[i] - seasonal[i]->meanValue();
        decomposition[i + 1] = x[i] + (decomposition[i + 1] - xhat) / Z + deltas[i];
    }
    for (std::size_t i = m; i < m + n; ++i)
    {
        predictions[i] = x[i] - calendar[i - m]->meanValue();
        decomposition[i + 1] = x[i] + (decomposition[i + 1] - xhat) / Z;
    }

    // Because we add in more than the prediction error across the
    // different components, i.e. because Z < m + n + 1, we end up
    // with a bias in our variance estimates. We can mostly correct
    // the bias by scaling the variance estimate, but need to calculate
    // the scale.
    scale = Z / static_cast<double>(m + n + 1);
}

//! Propagate a test forwards to account for \p end - \p start
//! elapsed time in steps or size \p step.
template<typename T>
void stepwisePropagateForwards(core_t::TTime step,
                               core_t::TTime start,
                               core_t::TTime end,
                               const T &target)
{
    if (target)
    {
        start = CIntegerTools::floor(start, step);
        end   = CIntegerTools::floor(end, step);
        if (end > start)
        {
            double time{static_cast<double>(end - start) / static_cast<double>(step)};
            target->propagateForwardsByTime(time);
        }
    }
}

//! Apply the common shift to the slope of \p trend.
void shiftSlope(const TTimeTimePrDoubleFMap &slopes,
                double decayRate,
                CTrendComponent &trend)
{
    CBasicStatistics::CMinMax<double> minmax;
    for (const auto &slope : slopes)
    {
        minmax.add(slope.second);
    }
    double shift{minmax.signMargin()};
    if (shift != 0.0)
    {
        trend.shiftSlope(decayRate, shift);
    }
}

// Periodicity Test State Machine

// States
const std::size_t PT_INITIAL     = 0;
const std::size_t PT_TEST        = 1;
const std::size_t PT_NOT_TESTING = 2;
const std::size_t PT_ERROR       = 3;
const TStrVec PT_STATES{"INITIAL", "TEST", "NOT_TESTING", "ERROR" };
// Alphabet
const std::size_t PT_NEW_VALUE = 0;
const std::size_t PT_RESET     = 1;
const TStrVec PT_ALPHABET{"NEW_VALUE", "RESET"};
// Transition Function
const TSizeVecVec PT_TRANSITION_FUNCTION
    {
        TSizeVec{PT_TEST,    PT_TEST,    PT_NOT_TESTING, PT_ERROR  },
        TSizeVec{PT_INITIAL, PT_INITIAL, PT_NOT_TESTING, PT_INITIAL}
    };

// Calendar Cyclic Test State Machine

// States
const std::size_t CC_INITIAL     = 0;
const std::size_t CC_TEST        = 1;
const std::size_t CC_NOT_TESTING = 2;
const std::size_t CC_ERROR       = 3;
const TStrVec CC_STATES{"INITIAL", "TEST", "NOT_TESTING", "ERROR"};
// Alphabet
const std::size_t CC_NEW_VALUE = 0;
const std::size_t CC_RESET     = 1;
const TStrVec CC_ALPHABET{"NEW_VALUE", "RESET"};
// Transition Function
const TSizeVecVec CC_TRANSITION_FUNCTION
    {
        TSizeVec{CC_TEST,    CC_TEST,    CC_NOT_TESTING, CC_ERROR  },
        TSizeVec{CC_INITIAL, CC_INITIAL, CC_NOT_TESTING, CC_INITIAL}
    };

// Components State Machine

// States
const std::size_t SC_NEW_COMPONENTS = 0;
const std::size_t SC_NORMAL         = 1;
const std::size_t SC_DISABLED       = 2;
const std::size_t SC_ERROR          = 3;
const TStrVec SC_STATES{"NEW_COMPONENTS", "NORMAL", "DISABLED", "ERROR"};
// Alphabet
const std::size_t SC_ADDED_COMPONENTS = 0;
const std::size_t SC_INTERPOLATED     = 1;
const std::size_t SC_RESET            = 2;
const TStrVec SC_ALPHABET{"ADDED_COMPONENTS", "INTERPOLATED", "RESET"};
// Transition Function
const TSizeVecVec SC_TRANSITION_FUNCTION
    {
        TSizeVec{SC_NEW_COMPONENTS, SC_NEW_COMPONENTS, SC_DISABLED, SC_ERROR },
        TSizeVec{SC_NORMAL,         SC_NORMAL,         SC_DISABLED, SC_ERROR },
        TSizeVec{SC_NORMAL,         SC_NORMAL,         SC_NORMAL,   SC_NORMAL}
    };

const std::string VERSION_6_3_TAG("6.3");

// Periodicity Test Tags
// Version 6.3
const std::string PERIODICITY_TEST_MACHINE_6_3_TAG{"a"};
const std::string SHORT_WINDOW_6_3_TAG{"b"};
const std::string LONG_WINDOW_6_3_TAG{"c"};
// Old versions can't be restored.

// Calendar Cyclic Test Tags
// Version 6.3
const std::string CALENDAR_TEST_MACHINE_6_3_TAG{"a"};
const std::string LAST_MONTH_6_3_TAG{"b"};
const std::string CALENDAR_TEST_6_3_TAG{"c"};
// These work for all versions.

// Components Tags
// Version 6.3
const std::string COMPONENTS_MACHINE_6_3_TAG{"a"};
const std::string DECAY_RATE_6_3_TAG{"b"};
const std::string TREND_6_3_TAG{"c"};
const std::string SEASONAL_6_3_TAG{"d"};
const std::string CALENDAR_6_3_TAG{"e"};
const std::string COMPONENT_6_3_TAG{"f"};
const std::string ERRORS_6_3_TAG{"g"};
const std::string MEAN_VARIANCE_SCALE_6_3_TAG{"h"};
const std::string MOMENTS_6_3_TAG{"i"};
const std::string MOMENTS_MINUS_TREND_6_3_TAG{"j"};
const std::string USING_TREND_FOR_PREDICTION_6_3_TAG{"k"};
// Version < 6.3
const std::string COMPONENTS_MACHINE_OLD_TAG{"a"};
const std::string TREND_OLD_TAG{"b"};
const std::string SEASONAL_OLD_TAG{"c"};
const std::string CALENDAR_OLD_TAG{"d"};
const std::string COMPONENT_OLD_TAG{"e"};
const std::string ERRORS_OLD_TAG{"f"};
const std::string REGRESSION_OLD_TAG{"g"};
const std::string VARIANCE_OLD_TAG{"h"};
const std::string TIME_ORIGIN_OLD_TAG{"i"};
const std::string LAST_UPDATE_OLD_TAG{"j"};

//////////////////////// Upgrade to Version 6.3 ////////////////////////

const double MODEL_WEIGHT_UPGRADING_TO_VERSION_6p3{48.0};

bool upgradeTrendModelToVersion6p3(const core_t::TTime bucketLength,
                                   CTrendComponent &trend,
                                   core::CStateRestoreTraverser &traverser)
{
    using TRegression = CRegression::CLeastSquaresOnline<3, double>;

    TRegression regression;
    double variance{0.0};
    core_t::TTime origin{0};
    core_t::TTime lastUpdate{0};
    do
    {
        const std::string &name{traverser.name()};
        RESTORE(REGRESSION_OLD_TAG, traverser.traverseSubLevel(boost::bind(
                                            &TRegression::acceptRestoreTraverser, &regression, _1)))
        RESTORE_BUILT_IN(VARIANCE_OLD_TAG, variance)
        RESTORE_BUILT_IN(TIME_ORIGIN_OLD_TAG, origin)
        RESTORE_BUILT_IN(LAST_UPDATE_OLD_TAG, lastUpdate)
    }
    while (traverser.next());

    // Generate some samples from the old trend model.

    double weight{MODEL_WEIGHT_UPGRADING_TO_VERSION_6p3 * static_cast<double>(bucketLength)
                                                        / static_cast<double>(4 * WEEK)};

    CPRNG::CXorOShiro128Plus rng;
    for (core_t::TTime time = lastUpdate - 4 * WEEK;
         time < lastUpdate;
         time += bucketLength)
    {
        double time_{static_cast<double>(time - origin) / static_cast<double>(WEEK)};
        double sample{  regression.predict(time_)
                      + CSampling::normalSample(rng, 0.0, variance)};
        trend.add(time, sample, weight);
    }

    return true;
}

////////////////////////////////////////////////////////////////////////

// Constants
const core_t::TTime FOREVER{boost::numeric::bounds<core_t::TTime>::highest()};
const std::size_t MAXIMUM_COMPONENTS{8};
const TSeasonalComponentVec NO_SEASONAL_COMPONENTS;
const TCalendarComponentVec NO_CALENDAR_COMPONENTS;

}

//////// SMessage ////////

CTimeSeriesDecompositionDetail::SMessage::SMessage(core_t::TTime time, core_t::TTime lastTime) :
        s_Time{time}, s_LastTime{lastTime}
{}

//////// SAddValue ////////

CTimeSeriesDecompositionDetail::SAddValue::SAddValue(core_t::TTime time,
                                                     core_t::TTime lastTime,
                                                     double value,
                                                     const maths_t::TWeightStyleVec &weightStyles,
                                                     const maths_t::TDouble4Vec &weights,
                                                     double trend,
                                                     double seasonal,
                                                     double calendar,
                                                     const TPredictor &predictor,
                                                     const CPeriodicityHypothesisTestsConfig &periodicityTestConfig) :
        SMessage{time, lastTime},
        s_Value{value},
        s_WeightStyles{weightStyles},
        s_Weights{weights},
        s_Trend{trend},
        s_Seasonal{seasonal},
        s_Calendar{calendar},
        s_Predictor{predictor},
        s_PeriodicityTestConfig{periodicityTestConfig}
{}

//////// SDetectedSeasonal ////////

CTimeSeriesDecompositionDetail::SDetectedSeasonal::SDetectedSeasonal(core_t::TTime time,
                                                                     core_t::TTime lastTime,
                                                                     const CPeriodicityHypothesisTestsResult &result,
                                                                     const CExpandingWindow &window,
                                                                     const TPredictor &predictor) :
        SMessage{time, lastTime},
        s_Result{result},
        s_Window{window},
        s_Predictor{predictor}
{}

//////// SDetectedCalendar ////////

CTimeSeriesDecompositionDetail::SDetectedCalendar::SDetectedCalendar(core_t::TTime time,
                                                                     core_t::TTime lastTime,
                                                                     CCalendarFeature feature) :
        SMessage{time, lastTime}, s_Feature{feature}
{}

//////// SNewComponent ////////

CTimeSeriesDecompositionDetail::SNewComponents::SNewComponents(core_t::TTime time,
                                                               core_t::TTime lastTime,
                                                               EComponent component) :
        SMessage{time, lastTime}, s_Component{component}
{}

//////// CHandler ////////

CTimeSeriesDecompositionDetail::CHandler::CHandler(void) : m_Mediator{0} {}
CTimeSeriesDecompositionDetail::CHandler::~CHandler(void) {}

void CTimeSeriesDecompositionDetail::CHandler::handle(const SAddValue &/*message*/) {}

void CTimeSeriesDecompositionDetail::CHandler::handle(const SDetectedSeasonal &/*message*/) {}

void CTimeSeriesDecompositionDetail::CHandler::handle(const SDetectedCalendar &/*message*/) {}

void CTimeSeriesDecompositionDetail::CHandler::handle(const SNewComponents &/*message*/) {}

void CTimeSeriesDecompositionDetail::CHandler::mediator(CMediator *mediator)
{
    m_Mediator = mediator;
}

CTimeSeriesDecompositionDetail::CMediator *CTimeSeriesDecompositionDetail::CHandler::mediator(void) const
{
    return m_Mediator;
}

//////// CMediator ////////

template<typename M>
void CTimeSeriesDecompositionDetail::CMediator::forward(const M &message) const
{
    for (CHandler &handler : m_Handlers)
    {
        handler.handle(message);
    }
}

void CTimeSeriesDecompositionDetail::CMediator::registerHandler(CHandler &handler)
{
    m_Handlers.push_back(boost::ref(handler));
    handler.mediator(this);
}

void CTimeSeriesDecompositionDetail::CMediator::debugMemoryUsage(core::CMemoryUsage::TMemoryUsagePtr mem) const
{
    mem->setName("CMediator");
    core::CMemoryDebug::dynamicSize("m_Handlers", m_Handlers, mem);
}

std::size_t CTimeSeriesDecompositionDetail::CMediator::memoryUsage(void) const
{
    return core::CMemory::dynamicSize(m_Handlers);
}

//////// CPeriodicityTest ////////

CTimeSeriesDecompositionDetail::CPeriodicityTest::CPeriodicityTest(double decayRate,
                                                                   core_t::TTime bucketLength) :
        m_Machine{core::CStateMachine::create(
                      PT_ALPHABET, PT_STATES, PT_TRANSITION_FUNCTION,
                      bucketLength > LONG_BUCKET_LENGTHS.back() ? PT_NOT_TESTING : PT_INITIAL)},
        m_DecayRate{decayRate},
        m_BucketLength{bucketLength}
{}

CTimeSeriesDecompositionDetail::CPeriodicityTest::CPeriodicityTest(const CPeriodicityTest &other) :
        m_Machine{other.m_Machine},
        m_DecayRate{other.m_DecayRate},
        m_BucketLength{other.m_BucketLength}
{
    // Note that m_Windows is an array.
    for (std::size_t i = 0u; i < other.m_Windows.size(); ++i)
    {
        if (other.m_Windows[i])
        {
            m_Windows[i] = boost::make_shared<CExpandingWindow>(*other.m_Windows[i]);
        }
    }
}

bool CTimeSeriesDecompositionDetail::CPeriodicityTest::acceptRestoreTraverser(core::CStateRestoreTraverser &traverser)
{
    do
    {
        const std::string &name{traverser.name()};
        RESTORE(PERIODICITY_TEST_MACHINE_6_3_TAG, traverser.traverseSubLevel(
                    boost::bind(&core::CStateMachine::acceptRestoreTraverser, &m_Machine, _1)))
        RESTORE_SETUP_TEARDOWN(SHORT_WINDOW_6_3_TAG,
                               m_Windows[E_Short].reset(this->newWindow(E_Short)),
                               m_Windows[E_Short] && traverser.traverseSubLevel(
                                                       boost::bind(&CExpandingWindow::acceptRestoreTraverser,
                                                                   m_Windows[E_Short].get(), _1)),
                               /**/)
        RESTORE_SETUP_TEARDOWN(LONG_WINDOW_6_3_TAG,
                               m_Windows[E_Long].reset(this->newWindow(E_Long)),
                               m_Windows[E_Long] && traverser.traverseSubLevel(
                                                      boost::bind(&CExpandingWindow::acceptRestoreTraverser,
                                                                  m_Windows[E_Long].get(), _1)),
                               /**/)
    }
    while (traverser.next());
    return true;
}

void CTimeSeriesDecompositionDetail::CPeriodicityTest::acceptPersistInserter(core::CStatePersistInserter &inserter) const
{
    inserter.insertLevel(PERIODICITY_TEST_MACHINE_6_3_TAG,
                         boost::bind(&core::CStateMachine::acceptPersistInserter, &m_Machine, _1));
    if (m_Windows[E_Short])
    {
        inserter.insertLevel(SHORT_WINDOW_6_3_TAG, boost::bind(
                &CExpandingWindow::acceptPersistInserter, m_Windows[E_Short].get(), _1));
    }
    if (m_Windows[E_Long])
    {
        inserter.insertLevel(LONG_WINDOW_6_3_TAG, boost::bind(
                &CExpandingWindow::acceptPersistInserter, m_Windows[E_Long].get(), _1));
    }
}

void CTimeSeriesDecompositionDetail::CPeriodicityTest::swap(CPeriodicityTest &other)
{
    std::swap(m_Machine, other.m_Machine);
    std::swap(m_DecayRate, other.m_DecayRate);
    std::swap(m_BucketLength, other.m_BucketLength);
    m_Windows[E_Short].swap(other.m_Windows[E_Short]);
    m_Windows[E_Long].swap(other.m_Windows[E_Long]);
}

void CTimeSeriesDecompositionDetail::CPeriodicityTest::handle(const SAddValue &message)
{
    core_t::TTime time{message.s_Time};
    double value{message.s_Value};
    const maths_t::TWeightStyleVec &weightStyles{message.s_WeightStyles};
    const maths_t::TDouble4Vec &weights{message.s_Weights};
    double weight{maths_t::countForUpdate(weightStyles, weights)};

    this->test(message);

    switch (m_Machine.state())
    {
    case PT_TEST:
        for (auto &&window : m_Windows)
        {
            if (window)
            {
                window->add(time, value, weight);
            }
        }
        break;
    case PT_NOT_TESTING:
        break;
    case PT_INITIAL:
        this->apply(PT_NEW_VALUE, message);
        this->handle(message);
        break;
    default:
        LOG_ERROR("Test in a bad state: " << m_Machine.state());
        this->apply(PT_RESET, message);
        break;
    }
}

void CTimeSeriesDecompositionDetail::CPeriodicityTest::handle(const SNewComponents &/*message*/)
{
    // This can be a no-op because we always maintain the raw time
    // series values in the windows and apply corrections for other
    // components only when we test.
}

void CTimeSeriesDecompositionDetail::CPeriodicityTest::test(const SAddValue &message)
{
    core_t::TTime time{message.s_Time};
    core_t::TTime lastTime{message.s_LastTime};
    const TPredictor &predictor{message.s_Predictor};
    const CPeriodicityHypothesisTestsConfig &config{message.s_PeriodicityTestConfig};

    switch (m_Machine.state())
    {
    case PT_TEST:
        for (const auto &window : m_Windows)
        {
            if (this->shouldTest(window, time))
            {
                TFloatMeanAccumulatorVec values(window->valuesMinusPrediction(predictor));
                core_t::TTime start{CIntegerTools::floor(window->startTime(), m_BucketLength)};
                core_t::TTime bucketLength{window->bucketLength()};
                CPeriodicityHypothesisTestsResult result{testForPeriods(config, start, bucketLength, values)};
                if (result.periodic())
                {
                    this->mediator()->forward(SDetectedSeasonal{time, lastTime, result, *window, predictor});
                }
            }
        }
        break;
    case PT_NOT_TESTING:
    case PT_INITIAL:
        break;
    default:
        LOG_ERROR("Test in a bad state: " << m_Machine.state());
        this->apply(PT_RESET, message);
        break;
    }
}

void CTimeSeriesDecompositionDetail::CPeriodicityTest::propagateForwards(core_t::TTime start,
                                                                         core_t::TTime end)
{
    stepwisePropagateForwards(DAY,  start, end, m_Windows[E_Short]);
    stepwisePropagateForwards(WEEK, start, end, m_Windows[E_Long]);
}

uint64_t CTimeSeriesDecompositionDetail::CPeriodicityTest::checksum(uint64_t seed) const
{
    seed = CChecksum::calculate(seed, m_Machine);
    seed = CChecksum::calculate(seed, m_DecayRate);
    seed = CChecksum::calculate(seed, m_BucketLength);
    return CChecksum::calculate(seed, m_Windows);
}

void CTimeSeriesDecompositionDetail::CPeriodicityTest::debugMemoryUsage(core::CMemoryUsage::TMemoryUsagePtr mem) const
{
    mem->setName("CPeriodicityTest");
    core::CMemoryDebug::dynamicSize("m_Windows", m_Windows, mem);
}

std::size_t CTimeSeriesDecompositionDetail::CPeriodicityTest::memoryUsage(void) const
{
    std::size_t usage{core::CMemory::dynamicSize(m_Windows)};
    if (m_Machine.state() == PT_INITIAL)
    {
        usage += this->extraMemoryOnInitialization();
    }
    return usage;
}

std::size_t CTimeSeriesDecompositionDetail::CPeriodicityTest::extraMemoryOnInitialization(void) const
{
    static std::size_t result{0};
    if (result == 0)
    {
        for (auto i : {E_Short, E_Long})
        {
            TExpandingWindowPtr window(this->newWindow(i));
            result += core::CMemory::dynamicSize(window);
        }
    }
    return result;
}

void CTimeSeriesDecompositionDetail::CPeriodicityTest::apply(std::size_t symbol,
                                                             const SMessage &message)
{
    core_t::TTime time{message.s_Time};

    std::size_t old{m_Machine.state()};
    m_Machine.apply(symbol);
    std::size_t state{m_Machine.state()};

    if (state != old)
    {
        LOG_TRACE(PT_STATES[old] << "," << PT_ALPHABET[symbol] << " -> " << PT_STATES[state]);

        auto initialize = [this](core_t::TTime time_)
            {
                for (auto i : {E_Short, E_Long})
                {
                    m_Windows[i].reset(this->newWindow(i));
                    if (m_Windows[i])
                    {
                        m_Windows[i]->initialize(time_);
                    }
                }
            };

        switch (state)
        {
        case PT_TEST:
            if (std::all_of(m_Windows.begin(), m_Windows.end(),
                            [](const TExpandingWindowPtr &window) { return !window; }))
            {
                initialize(time);
            }
            break;
        case PT_INITIAL:
            initialize(time);
            break;
        case PT_NOT_TESTING:
            m_Windows[0].reset();
            m_Windows[1].reset();
            break;
        default:
            LOG_ERROR("Test in a bad state: " << state);
            this->apply(PT_RESET, message);
            break;
        }
    }
}

bool CTimeSeriesDecompositionDetail::CPeriodicityTest::shouldTest(const TExpandingWindowPtr &window,
                                                                  core_t::TTime time) const
{
    // We need to test more frequently than when we compress, because
    // this only happens after we've seen 336 buckets, this would thus
    // significantly delay when we first detect a daily periodic for
    // longer bucket lengths otherwise.

    auto shouldTest = [this, time](const TExpandingWindowPtr &window_)
        {
            core_t::TTime length{time - window_->startTime()};
            for (auto lengthToTest : {3 * DAY, 1 * WEEK, 2 * WEEK})
            {
                if (length >= lengthToTest && length < lengthToTest + m_BucketLength)
                {
                    return true;
                }
            }
            return false;
        };
    return window && (window->needToCompress(time) || shouldTest(window));
}

CExpandingWindow *CTimeSeriesDecompositionDetail::CPeriodicityTest::newWindow(ETest test) const
{
    using TTimeCRng = CExpandingWindow::TTimeCRng;

    auto newWindow = [this](const TTimeVec &bucketLengths)
        {
            if (m_BucketLength <= bucketLengths.back())
            {
                std::ptrdiff_t a{std::lower_bound(bucketLengths.begin(),
                                                  bucketLengths.end(),
                                                  m_BucketLength) - bucketLengths.begin()};
                std::size_t b{bucketLengths.size()};
                TTimeCRng bucketLengths_(bucketLengths, a, b);
                return new CExpandingWindow(m_BucketLength, bucketLengths_, 336, m_DecayRate);
            }
            return static_cast<CExpandingWindow*>(0);
        };

    switch (test)
    {
    case E_Short: return newWindow(SHORT_BUCKET_LENGTHS);
    case E_Long:  return newWindow(LONG_BUCKET_LENGTHS);
    }
    return 0;
}

const TTimeVec CTimeSeriesDecompositionDetail::CPeriodicityTest::SHORT_BUCKET_LENGTHS
    {
        1, 5, 10, 30, 60, 300, 600, 1800, 3600
    };
const TTimeVec CTimeSeriesDecompositionDetail::CPeriodicityTest::LONG_BUCKET_LENGTHS
    {
        7200, 21600, 43200, 86400, 172800, 345600
    };

//////// CCalendarCyclic ////////

CTimeSeriesDecompositionDetail::CCalendarTest::CCalendarTest(double decayRate,
                                                             core_t::TTime bucketLength) :
        m_Machine{core::CStateMachine::create(CC_ALPHABET, CC_STATES, CC_TRANSITION_FUNCTION,
                                              bucketLength > DAY ? CC_NOT_TESTING : CC_INITIAL)},
        m_DecayRate{decayRate},
        m_LastMonth{}
{}

CTimeSeriesDecompositionDetail::CCalendarTest::CCalendarTest(const CCalendarTest &other) :
        m_Machine{other.m_Machine},
        m_DecayRate{other.m_DecayRate},
        m_LastMonth{other.m_LastMonth},
        m_Test{other.m_Test ? new CCalendarCyclicTest(*other.m_Test) : 0}
{}

bool CTimeSeriesDecompositionDetail::CCalendarTest::acceptRestoreTraverser(core::CStateRestoreTraverser &traverser)
{
    do
    {
        const std::string &name{traverser.name()};
        RESTORE(CALENDAR_TEST_MACHINE_6_3_TAG, traverser.traverseSubLevel(
                    boost::bind(&core::CStateMachine::acceptRestoreTraverser, &m_Machine, _1)))
        RESTORE_BUILT_IN(LAST_MONTH_6_3_TAG, m_LastMonth);
        RESTORE_SETUP_TEARDOWN(CALENDAR_TEST_6_3_TAG,
                               m_Test.reset(new CCalendarCyclicTest(m_DecayRate)),
                               traverser.traverseSubLevel(
                                   boost::bind(&CCalendarCyclicTest::acceptRestoreTraverser, m_Test.get(), _1)),
                               /**/)
    }
    while (traverser.next());
    return true;
}

void CTimeSeriesDecompositionDetail::CCalendarTest::acceptPersistInserter(core::CStatePersistInserter &inserter) const
{
    inserter.insertLevel(CALENDAR_TEST_MACHINE_6_3_TAG,
                         boost::bind(&core::CStateMachine::acceptPersistInserter, &m_Machine, _1));
    inserter.insertValue(LAST_MONTH_6_3_TAG, m_LastMonth);
    if (m_Test)
    {
        inserter.insertLevel(CALENDAR_TEST_6_3_TAG, boost::bind(
                                 &CCalendarCyclicTest::acceptPersistInserter, m_Test.get(), _1));
    }
}

void CTimeSeriesDecompositionDetail::CCalendarTest::swap(CCalendarTest &other)
{
    std::swap(m_Machine, other.m_Machine);
    std::swap(m_DecayRate, other.m_DecayRate);
    std::swap(m_LastMonth, other.m_LastMonth);
    m_Test.swap(other.m_Test);
}

void CTimeSeriesDecompositionDetail::CCalendarTest::handle(const SAddValue &message)
{
    core_t::TTime time{message.s_Time};
    double error{message.s_Value - message.s_Trend - message.s_Seasonal - message.s_Calendar};
    const maths_t::TWeightStyleVec &weightStyles{message.s_WeightStyles};
    const maths_t::TDouble4Vec &weights{message.s_Weights};

    this->test(message);

    switch (m_Machine.state())
    {
    case CC_TEST:
        m_Test->add(time, error, maths_t::countForUpdate(weightStyles, weights));
        break;
    case CC_NOT_TESTING:
        break;
    case CC_INITIAL:
        this->apply(CC_NEW_VALUE, message);
        this->handle(message);
        break;
    default:
        LOG_ERROR("Test in a bad state: " << m_Machine.state());
        this->apply(CC_RESET, message);
        break;
    }
}

void CTimeSeriesDecompositionDetail::CCalendarTest::handle(const SNewComponents &message)
{
    if (m_Machine.state() != CC_NOT_TESTING)
    {
        switch (message.s_Component)
        {
        case SNewComponents::E_GeneralSeasonal:
        case SNewComponents::E_DiurnalSeasonal:
            this->apply(CC_RESET, message);
            break;
        case SNewComponents::E_CalendarCyclic:
            break;
        }
    }
}

void CTimeSeriesDecompositionDetail::CCalendarTest::test(const SMessage &message)
{
    core_t::TTime time{message.s_Time};
    core_t::TTime lastTime{message.s_LastTime};

    if (this->shouldTest(time))
    {
        switch (m_Machine.state())
        {
        case CC_TEST:
        {
            if (CCalendarCyclicTest::TOptionalFeature feature = m_Test->test())
            {
                this->mediator()->forward(SDetectedCalendar(time, lastTime, *feature));
            }
            break;
        }
        case CC_NOT_TESTING:
        case CC_INITIAL:
            break;
        default:
            LOG_ERROR("Test in a bad state: " << m_Machine.state());
            this->apply(CC_RESET, message);
            break;
        }
    }
}

void CTimeSeriesDecompositionDetail::CCalendarTest::propagateForwards(core_t::TTime start,
                                                                      core_t::TTime end)
{
    stepwisePropagateForwards(DAY, start, end, m_Test);
}

uint64_t CTimeSeriesDecompositionDetail::CCalendarTest::checksum(uint64_t seed) const
{
    seed = CChecksum::calculate(seed, m_Machine);
    seed = CChecksum::calculate(seed, m_DecayRate);
    seed = CChecksum::calculate(seed, m_LastMonth);
    return CChecksum::calculate(seed, m_Test);
}

void CTimeSeriesDecompositionDetail::CCalendarTest::debugMemoryUsage(core::CMemoryUsage::TMemoryUsagePtr mem) const
{
    mem->setName("CCalendarTest");
    core::CMemoryDebug::dynamicSize("m_Test", m_Test, mem);
}

std::size_t CTimeSeriesDecompositionDetail::CCalendarTest::memoryUsage(void) const
{
    std::size_t usage{core::CMemory::dynamicSize(m_Test)};
    if (m_Machine.state() == CC_INITIAL)
    {
        usage += this->extraMemoryOnInitialization();
    }
    return usage;
}

std::size_t CTimeSeriesDecompositionDetail::CCalendarTest::extraMemoryOnInitialization(void) const
{
    static std::size_t result{0};
    if (result == 0)
    {
        TCalendarCyclicTestPtr test(new CCalendarCyclicTest(m_DecayRate));
        result = core::CMemory::dynamicSize(test);
    }
    return result;
}

void CTimeSeriesDecompositionDetail::CCalendarTest::apply(std::size_t symbol, const SMessage &message)
{
    core_t::TTime time{message.s_Time};

    std::size_t old{m_Machine.state()};
    m_Machine.apply(symbol);
    std::size_t state{m_Machine.state()};

    if (state != old)
    {
        LOG_TRACE(CC_STATES[old] << "," << CC_ALPHABET[symbol] << " -> " << CC_STATES[state]);

        switch (state)
        {
        case CC_TEST:
            if (!m_Test)
            {
                m_Test.reset(new CCalendarCyclicTest(m_DecayRate));
                m_LastMonth = this->month(time) + 2;
            }
            break;
        case CC_NOT_TESTING:
        case CC_INITIAL:
            m_Test.reset();
            m_LastMonth = int{};
            break;
        default:
            LOG_ERROR("Test in a bad state: " << state);
            this->apply(CC_RESET, message);
            break;
        }
    }
}

bool CTimeSeriesDecompositionDetail::CCalendarTest::shouldTest(core_t::TTime time)
{
    int month{this->month(time)};
    if (month == (m_LastMonth + 1) % 12)
    {
        m_LastMonth = month;
        return true;
    }
    return false;
}

int CTimeSeriesDecompositionDetail::CCalendarTest::month(core_t::TTime time) const
{
    int dummy;
    int month;
    core::CTimezone::instance().dateFields(time, dummy, dummy, dummy, month, dummy, dummy);
    return month;
}

//////// CComponents ////////

CTimeSeriesDecompositionDetail::CComponents::CComponents(double decayRate,
                                                         core_t::TTime bucketLength,
                                                         std::size_t seasonalComponentSize) :
        m_Machine{core::CStateMachine::create(SC_ALPHABET, SC_STATES, SC_TRANSITION_FUNCTION, SC_NORMAL)},
        m_DecayRate{decayRate},
        m_BucketLength{bucketLength},
        m_SeasonalComponentSize{seasonalComponentSize},
        m_CalendarComponentSize{seasonalComponentSize / 3},
        m_Trend{decayRate},
        m_UsingTrendForPrediction{false},
        m_Watcher{0}
{}

CTimeSeriesDecompositionDetail::CComponents::CComponents(const CComponents &other) :
        m_Machine{other.m_Machine},
        m_DecayRate{other.m_DecayRate},
        m_BucketLength{other.m_BucketLength},
        m_SeasonalComponentSize{other.m_SeasonalComponentSize},
        m_CalendarComponentSize{other.m_CalendarComponentSize},
        m_Trend{other.m_Trend},
        m_Seasonal{other.m_Seasonal ? new SSeasonal{*other.m_Seasonal} : 0},
        m_Calendar{other.m_Calendar ? new SCalendar{*other.m_Calendar} : 0},
        m_MeanVarianceScale{other.m_MeanVarianceScale},
        m_Moments{other.m_Moments},
        m_MomentsMinusTrend{other.m_MomentsMinusTrend},
        m_UsingTrendForPrediction{other.m_UsingTrendForPrediction},
        m_Watcher{0}
{}

bool CTimeSeriesDecompositionDetail::CComponents::acceptRestoreTraverser(core::CStateRestoreTraverser &traverser)
{
    if (traverser.name() == VERSION_6_3_TAG)
    {
        while (traverser.next())
        {
            const std::string &name{traverser.name()};
            RESTORE(COMPONENTS_MACHINE_6_3_TAG, traverser.traverseSubLevel(
                        boost::bind(&core::CStateMachine::acceptRestoreTraverser, &m_Machine, _1)));
            RESTORE_BUILT_IN(DECAY_RATE_6_3_TAG, m_DecayRate);
            RESTORE(TREND_6_3_TAG, traverser.traverseSubLevel(boost::bind(
                                           &CTrendComponent::acceptRestoreTraverser, &m_Trend, _1)))
            RESTORE_SETUP_TEARDOWN(SEASONAL_6_3_TAG,
                                   m_Seasonal.reset(new SSeasonal),
                                   traverser.traverseSubLevel(boost::bind(
                                           &SSeasonal::acceptRestoreTraverser,
                                           m_Seasonal.get(), m_DecayRate, m_BucketLength, _1)),
                                   /**/)
            RESTORE_SETUP_TEARDOWN(CALENDAR_6_3_TAG,
                                   m_Calendar.reset(new SCalendar),
                                   traverser.traverseSubLevel(boost::bind(
                                           &SCalendar::acceptRestoreTraverser,
                                           m_Calendar.get(), m_DecayRate, m_BucketLength, _1)),
                                   /**/)
            RESTORE(MEAN_VARIANCE_SCALE_6_3_TAG, m_MeanVarianceScale.fromDelimited(traverser.value()))
            RESTORE(MOMENTS_6_3_TAG, m_Moments.fromDelimited(traverser.value()));
            RESTORE(MOMENTS_MINUS_TREND_6_3_TAG, m_MomentsMinusTrend.fromDelimited(traverser.value()));
            RESTORE_BUILT_IN(USING_TREND_FOR_PREDICTION_6_3_TAG, m_UsingTrendForPrediction)
        }

        this->decayRate(m_DecayRate);
    }
    else
    {
        // There is no version string this is historic state.
        do
        {
            const std::string &name{traverser.name()};
            RESTORE(COMPONENTS_MACHINE_OLD_TAG, traverser.traverseSubLevel(
                        boost::bind(&core::CStateMachine::acceptRestoreTraverser, &m_Machine, _1)));
            RESTORE_SETUP_TEARDOWN(TREND_OLD_TAG,
                                   /**/,
                                   traverser.traverseSubLevel(boost::bind(
                                           upgradeTrendModelToVersion6p3,
                                           m_BucketLength, boost::ref(m_Trend), _1)),
                                   m_UsingTrendForPrediction = true)
            RESTORE_SETUP_TEARDOWN(SEASONAL_OLD_TAG,
                                   m_Seasonal.reset(new SSeasonal),
                                   traverser.traverseSubLevel(boost::bind(
                                           &SSeasonal::acceptRestoreTraverser,
                                           m_Seasonal.get(), m_DecayRate, m_BucketLength, _1)),
                                   /**/)
            RESTORE_SETUP_TEARDOWN(CALENDAR_OLD_TAG,
                                   m_Calendar.reset(new SCalendar),
                                   traverser.traverseSubLevel(boost::bind(
                                           &SCalendar::acceptRestoreTraverser,
                                           m_Calendar.get(), m_DecayRate, m_BucketLength, _1)),
                                   /**/)
        }
        while (traverser.next());

        m_MeanVarianceScale.add(1.0, MODEL_WEIGHT_UPGRADING_TO_VERSION_6p3);
    }
    return true;
}

void CTimeSeriesDecompositionDetail::CComponents::acceptPersistInserter(core::CStatePersistInserter &inserter) const
{
    inserter.insertValue(VERSION_6_3_TAG, "");
    inserter.insertLevel(COMPONENTS_MACHINE_6_3_TAG,
                         boost::bind(&core::CStateMachine::acceptPersistInserter, &m_Machine, _1));
    inserter.insertValue(DECAY_RATE_6_3_TAG, m_DecayRate, core::CIEEE754::E_SinglePrecision);
    inserter.insertLevel(TREND_6_3_TAG, boost::bind(&CTrendComponent::acceptPersistInserter, m_Trend, _1));
    if (m_Seasonal)
    {
        inserter.insertLevel(SEASONAL_6_3_TAG, boost::bind(&SSeasonal::acceptPersistInserter, m_Seasonal.get(), _1));
    }
    if (m_Calendar)
    {
        inserter.insertLevel(CALENDAR_6_3_TAG, boost::bind(&SCalendar::acceptPersistInserter, m_Calendar.get(), _1));
    }
    inserter.insertValue(MEAN_VARIANCE_SCALE_6_3_TAG, m_MeanVarianceScale.toDelimited());
    inserter.insertValue(MOMENTS_6_3_TAG, m_Moments.toDelimited());
    inserter.insertValue(MOMENTS_MINUS_TREND_6_3_TAG, m_MomentsMinusTrend.toDelimited());
    inserter.insertValue(USING_TREND_FOR_PREDICTION_6_3_TAG, m_UsingTrendForPrediction);
}

void CTimeSeriesDecompositionDetail::CComponents::swap(CComponents &other)
{
    std::swap(m_Machine, other.m_Machine);
    std::swap(m_DecayRate, other.m_DecayRate);
    std::swap(m_BucketLength, other.m_BucketLength);
    std::swap(m_SeasonalComponentSize, other.m_SeasonalComponentSize);
    std::swap(m_CalendarComponentSize, other.m_CalendarComponentSize);
    m_Trend.swap(other.m_Trend);
    m_Seasonal.swap(other.m_Seasonal);
    m_Calendar.swap(other.m_Calendar);
    std::swap(m_MeanVarianceScale, other.m_MeanVarianceScale);
    std::swap(m_Moments, other.m_Moments);
    std::swap(m_MomentsMinusTrend, other.m_MomentsMinusTrend);
    std::swap(m_UsingTrendForPrediction, other.m_UsingTrendForPrediction);
}

void CTimeSeriesDecompositionDetail::CComponents::handle(const SAddValue &message)
{
    switch (m_Machine.state())
    {
    case SC_NORMAL:
    case SC_NEW_COMPONENTS:
        {
            this->interpolate(message);

            core_t::TTime time{message.s_Time};
            double value{message.s_Value};
            double trend{message.s_Trend};
            double seasonal{message.s_Seasonal};
            double calendar{message.s_Calendar};
            const maths_t::TWeightStyleVec &weightStyles{message.s_WeightStyles};
            const maths_t::TDouble4Vec &weights{message.s_Weights};

            TSeasonalComponentPtrVec seasonalComponents;
            TCalendarComponentPtrVec calendarComponents;
            TComponentErrorsPtrVec seasonalErrors;
            TComponentErrorsPtrVec calendarErrors;
            TDoubleVec deltas;

            if (m_Seasonal)
            {
                m_Seasonal->componentsErrorsAndDeltas(time, seasonalComponents, seasonalErrors, deltas);
            }
            if (m_Calendar)
            {
                m_Calendar->componentsAndErrors(time, calendarComponents, calendarErrors);
            }

            double weight{maths_t::countForUpdate(weightStyles, weights)};
            std::size_t m{seasonalComponents.size()};
            std::size_t n{calendarComponents.size()};

            TDoubleVec values(m + n + 1, value);
            TDoubleVec predictions(m + n);
            double error;
            double scale;
            decompose(m_Trend, seasonalComponents, calendarComponents,
                      time, deltas, values, predictions, error, scale);

<<<<<<< HEAD
            if (m_Trend)
            {
                TMeanVarAccumulator moments{
                        CBasicStatistics::momentsAccumulator(trend.count(),
                                                             CBasicStatistics::mean(trend.prediction(time, 0.0)),
                                                             m_Trend->s_Variance)};
                moments.add(values[0], weight);
                double t{trend.time(time)};

                // Note this condition can change as a result adding the new
                // value we need to check before as well.
                bool sufficientHistoryBeforeUpdate{m_Trend->s_Regression.sufficientHistoryToPredict()};
                TVector paramsDrift(m_Trend->s_Regression.parameters(t));

                m_Trend->s_Regression.add(t, values[0], weight);
                m_Trend->s_Variance = CBasicStatistics::maximumLikelihoodVariance(moments);

                paramsDrift -= TVector(m_Trend->s_Regression.parameters(t));

                if (   sufficientHistoryBeforeUpdate
                    && m_Trend->s_Regression.sufficientHistoryToPredict()
                    && m_Trend->s_LastUpdate != UNSET_LAST_UPDATE)
                {
                    double interval{regressionTime(time, m_Trend->s_LastUpdate)};
                    m_Trend->s_ParameterProcess.add(interval, paramsDrift, TVector(weight * interval));
                }
                m_Trend->s_LastUpdate = time;
            }
=======
            core_t::TTime observedInterval{m_Trend.observedInterval()};

            m_Trend.add(time, values[0], weight);
>>>>>>> a5e28fac
            for (std::size_t i = 1u; i <= m; ++i)
            {
                CSeasonalComponent *component{seasonalComponents[i - 1]};
                CComponentErrors *error_{seasonalErrors[i - 1]};
                double wi{weight / component->time().fractionInWindow()};
                component->add(time, values[i], wi);
                error_->add(error, predictions[i - 1], wi);
            }
            for (std::size_t i = m + 1; i <= m + n; ++i)
            {
                CCalendarComponent *component{calendarComponents[i - m - 1]};
                CComponentErrors *error_{calendarErrors[i - m - 1]};
                component->add(time, values[i], weight);
                error_->add(error, predictions[i - 1], weight);
            }

            m_MeanVarianceScale.add(scale, weight);
            m_Moments.add(value - seasonal - calendar, weight);
            m_MomentsMinusTrend.add(value - trend - seasonal - calendar, weight);

            if (!m_UsingTrendForPrediction && observedInterval > 6 * m_BucketLength)
            {
                double v0{CBasicStatistics::variance(m_Moments)};
                double v1{CBasicStatistics::variance(m_MomentsMinusTrend)};
                double df0{CBasicStatistics::count(m_Moments) - 1.0};
                double df1{CBasicStatistics::count(m_MomentsMinusTrend) - m_Trend.parameters()};
                m_UsingTrendForPrediction =
                        v1 < SIGNIFICANT_VARIANCE_REDUCTION[0] * v0
                     && df0 > 0.0 && df1 > 0.0
                     && CStatisticalTests::leftTailFTest(v1 / v0, df1, df0) <= MAXIMUM_SIGNIFICANCE;
                *m_Watcher = m_UsingTrendForPrediction;
            }
        }
        break;
    case SC_DISABLED:
        break;
    default:
        LOG_ERROR("Components in a bad state: " << m_Machine.state());
        this->apply(SC_RESET, message);
        break;
    }
}

void CTimeSeriesDecompositionDetail::CComponents::handle(const SDetectedSeasonal &message)
{
    if (this->size() + m_SeasonalComponentSize > this->maxSize())
    {
        return;
    }

    switch (m_Machine.state())
    {
    case SC_NORMAL:
    case SC_NEW_COMPONENTS:
    {
        if (!m_Seasonal)
        {
            m_Seasonal.reset(new SSeasonal);
        }

        core_t::TTime time{message.s_Time};
        core_t::TTime lastTime{message.s_LastTime};
        const CPeriodicityHypothesisTestsResult &result{message.s_Result};
        const CExpandingWindow &window{message.s_Window};
        const TPredictor &predictor{message.s_Predictor};

        TSeasonalComponentVec &components{m_Seasonal->s_Components};
        TComponentErrorsVec &errors{m_Seasonal->s_PredictionErrors};

        if (!this->addSeasonalComponents(result, window, predictor, m_Trend, components, errors))
        {
            break;
        }
        if (m_Watcher)
        {
            *m_Watcher = true;
        }
        LOG_DEBUG("Detected seasonal components at " << time);

        m_UsingTrendForPrediction = true;
        this->clearComponentErrors();
        this->apply(SC_ADDED_COMPONENTS, message);
        this->mediator()->forward(SNewComponents(time, lastTime, SNewComponents::E_GeneralSeasonal));
        break;
    }
    case SC_DISABLED:
        break;
    default:
        LOG_ERROR("Components in a bad state: " << m_Machine.state());
        this->apply(SC_RESET, message);
        break;
    }
}

void CTimeSeriesDecompositionDetail::CComponents::handle(const SDetectedCalendar &message)
{
    if (this->size() + m_CalendarComponentSize > this->maxSize())
    {
        return;
    }

    switch (m_Machine.state())
    {
    case SC_NORMAL:
    case SC_NEW_COMPONENTS:
    {
        if (!m_Calendar)
        {
            m_Calendar.reset(new SCalendar);
        }

        core_t::TTime time{message.s_Time};
        core_t::TTime lastTime{message.s_LastTime};
        CCalendarFeature feature{message.s_Feature};

        if (m_Calendar->haveComponent(feature))
        {
            break;
        }

        TCalendarComponentVec &components{m_Calendar->s_Components};
        TComponentErrorsVec &errors{m_Calendar->s_PredictionErrors};

        this->addCalendarComponent(feature, time, components, errors);
        this->apply(SC_ADDED_COMPONENTS, message);
        this->mediator()->forward(SNewComponents(time, lastTime, SNewComponents::E_CalendarCyclic));
        break;
    }
    case SC_DISABLED:
        break;
    default:
        LOG_ERROR("Components in a bad state: " << m_Machine.state());
        this->apply(SC_RESET, message);
        break;
    }
}

void CTimeSeriesDecompositionDetail::CComponents::interpolate(const SMessage &message, bool refine)
{
    core_t::TTime time{message.s_Time};
    core_t::TTime lastTime{message.s_LastTime};

    std::size_t state{m_Machine.state()};

    switch (state)
    {
    case SC_NORMAL:
    case SC_NEW_COMPONENTS:
        this->canonicalize(time);
        if (this->shouldInterpolate(time, lastTime))
        {
            LOG_TRACE("Interpolating values at " << time);

            if (m_Seasonal)
            {
                m_Seasonal->interpolate(time, lastTime, refine);
            }
            if (m_Calendar)
            {
                m_Calendar->interpolate(time, lastTime, refine);
            }

            this->apply(SC_INTERPOLATED, message);
        }
        break;
    case SC_DISABLED:
        break;
    default:
        LOG_ERROR("Components in a bad state: " << state);
        this->apply(SC_RESET, message);
        break;
    }
}

void CTimeSeriesDecompositionDetail::CComponents::decayRate(double decayRate)
{
    m_DecayRate = decayRate;
    m_Trend.decayRate(decayRate);
    if (m_Seasonal)
    {
        m_Seasonal->decayRate(decayRate);
    }
    if (m_Calendar)
    {
        m_Calendar->decayRate(decayRate);
    }
}

double CTimeSeriesDecompositionDetail::CComponents::decayRate(void) const
{
    return m_DecayRate;
}

void CTimeSeriesDecompositionDetail::CComponents::propagateForwards(core_t::TTime start,
                                                                    core_t::TTime end)
{
    m_Trend.propagateForwardsByTime(end - start);
    if (m_Seasonal)
    {
        m_Seasonal->propagateForwards(start, end);
    }
    if (m_Calendar)
    {
        m_Calendar->propagateForwards(start, end);
    }
    double factor{std::exp(-m_DecayRate * static_cast<double>(end - start)
                                        / static_cast<double>(DAY))};
    m_MeanVarianceScale.age(factor);
    m_Moments.age(factor);
    m_MomentsMinusTrend.age(factor);
}

bool CTimeSeriesDecompositionDetail::CComponents::initialized(void) const
{
    return m_UsingTrendForPrediction && m_Trend.initialized() ? true :
          (m_Seasonal && m_Calendar ? m_Seasonal->initialized() || m_Calendar->initialized() :
          (m_Seasonal ? m_Seasonal->initialized() :
          (m_Calendar ? m_Calendar->initialized() : false)));
}

const CTrendComponent &CTimeSeriesDecompositionDetail::CComponents::trend(void) const
{
    return m_Trend;
}

const TSeasonalComponentVec &CTimeSeriesDecompositionDetail::CComponents::seasonal(void) const
{
    return m_Seasonal ? m_Seasonal->s_Components : NO_SEASONAL_COMPONENTS;
}

const maths_t::TCalendarComponentVec &CTimeSeriesDecompositionDetail::CComponents::calendar(void) const
{
    return m_Calendar ? m_Calendar->s_Components : NO_CALENDAR_COMPONENTS;
}

bool CTimeSeriesDecompositionDetail::CComponents::usingTrendForPrediction(void) const
{
    return m_UsingTrendForPrediction;
}

CPeriodicityHypothesisTestsConfig CTimeSeriesDecompositionDetail::CComponents::periodicityTestConfig(void) const
{
    CPeriodicityHypothesisTestsConfig result;
    for (const auto &component : this->seasonal())
    {
        const CSeasonalTime &time{component.time()};
        result.hasDaily(  result.hasDaily()   || time.period() == DAY);
        result.hasWeekend(result.hasWeekend() || time.hasWeekend());
        result.hasWeekly( result.hasWeekly()  || time.period() == WEEK);
        if (time.hasWeekend())
        {
            result.startOfWeek(time.windowRepeatStart());
        }
    }
    return result;
}

double CTimeSeriesDecompositionDetail::CComponents::meanValue(core_t::TTime time) const
{
    return this->initialized() ? ( (m_UsingTrendForPrediction ?
                                    CBasicStatistics::mean(m_Trend.value(time, 0.0)) : 0.0)
                                  + meanOf(&CSeasonalComponent::meanValue, this->seasonal())) : 0.0;
}

double CTimeSeriesDecompositionDetail::CComponents::meanVariance(void) const
{
    return this->initialized() ? ( (m_UsingTrendForPrediction ?
                                    CBasicStatistics::mean(this->trend().variance(0.0)) : 0.0)
                                  + meanOf(&CSeasonalComponent::meanVariance, this->seasonal())) : 0.0;
}

double CTimeSeriesDecompositionDetail::CComponents::meanVarianceScale(void) const
{
    return CBasicStatistics::mean(m_MeanVarianceScale);
}

uint64_t CTimeSeriesDecompositionDetail::CComponents::checksum(uint64_t seed) const
{
    seed = CChecksum::calculate(seed, m_Machine);
    seed = CChecksum::calculate(seed, m_DecayRate);
    seed = CChecksum::calculate(seed, m_BucketLength);
    seed = CChecksum::calculate(seed, m_SeasonalComponentSize);
    seed = CChecksum::calculate(seed, m_CalendarComponentSize);
    seed = CChecksum::calculate(seed, m_Trend);
    seed = CChecksum::calculate(seed, m_Seasonal);
    seed = CChecksum::calculate(seed, m_Calendar);
    seed = CChecksum::calculate(seed, m_MeanVarianceScale);
    seed = CChecksum::calculate(seed, m_Moments);
    seed = CChecksum::calculate(seed, m_MomentsMinusTrend);
    return CChecksum::calculate(seed, m_UsingTrendForPrediction);
}

void CTimeSeriesDecompositionDetail::CComponents::debugMemoryUsage(core::CMemoryUsage::TMemoryUsagePtr mem) const
{
    mem->setName("CComponents");
    core::CMemoryDebug::dynamicSize("m_Trend", m_Trend, mem);
    core::CMemoryDebug::dynamicSize("m_Seasonal", m_Seasonal, mem);
    core::CMemoryDebug::dynamicSize("m_Calendar", m_Calendar, mem);
}

std::size_t CTimeSeriesDecompositionDetail::CComponents::memoryUsage(void) const
{
    return  core::CMemory::dynamicSize(m_Trend)
          + core::CMemory::dynamicSize(m_Seasonal)
          + core::CMemory::dynamicSize(m_Calendar);
}

std::size_t CTimeSeriesDecompositionDetail::CComponents::size(void) const
{
    return (m_Seasonal ? m_Seasonal->size() : 0) + (m_Calendar ? m_Calendar->size() : 0);
}

std::size_t CTimeSeriesDecompositionDetail::CComponents::maxSize(void) const
{
    return MAXIMUM_COMPONENTS * m_SeasonalComponentSize;
}

bool CTimeSeriesDecompositionDetail::CComponents::addSeasonalComponents(const CPeriodicityHypothesisTestsResult &result,
                                                                        const CExpandingWindow &window,
                                                                        const TPredictor &predictor,
                                                                        CTrendComponent &trend,
                                                                        TSeasonalComponentVec &components,
                                                                        TComponentErrorsVec &errors) const
{
    using TSeasonalTimePtr = boost::shared_ptr<CSeasonalTime>;
    using TSeasonalTimePtrVec = std::vector<TSeasonalTimePtr>;

    TSeasonalTimePtrVec newSeasonalTimes;

    for (const auto &candidate_ : result.components())
    {
        TSeasonalTimePtr seasonalTime(candidate_.seasonalTime());
        if (std::find_if(components.begin(), components.end(),
                         [&seasonalTime](const CSeasonalComponent &component)
                         {
                             return component.time().excludes(*seasonalTime);
                         }) == components.end())
        {
            LOG_DEBUG("Detected '" << candidate_.s_Description << "'");
            newSeasonalTimes.push_back(seasonalTime);
        }
    }

    if (newSeasonalTimes.size() > 0)
    {
        for (const auto &seasonalTime : newSeasonalTimes)
        {
            components.erase(std::remove_if(components.begin(), components.end(),
                                            [&seasonalTime](const CSeasonalComponent &component)
                                            {
                                                return seasonalTime->excludes(component.time());
                                            }), components.end());
        }

        std::sort(newSeasonalTimes.begin(), newSeasonalTimes.end(), maths::COrderings::SLess());

        TFloatMeanAccumulatorVec values;
        for (const auto &seasonalTime : newSeasonalTimes)
        {
            values = window.valuesMinusPrediction(predictor);
            components.emplace_back(*seasonalTime, m_SeasonalComponentSize,
                                    m_DecayRate, static_cast<double>(m_BucketLength),
                                    CSplineTypes::E_Natural);
            components.back().initialize(window.startTime(), window.endTime(), values);
            components.back().interpolate(CIntegerTools::floor(window.endTime(),
                                                               seasonalTime->period()));
        }

        CTrendComponent windowTrend{trend.defaultDecayRate()};
        values = window.valuesMinusPrediction(predictor);
        core_t::TTime time{window.startTime() + window.bucketLength() / 2};
        for (const auto &value : values)
        {
            // Because we now test before the window is fully compressed
            // we can get a run of unset values at the end of the window,
            // we should just ignore these.
            if (CBasicStatistics::count(value) > 0.0)
            {
                windowTrend.add(time, CBasicStatistics::mean(value), CBasicStatistics::count(value));
                windowTrend.propagateForwardsByTime(window.bucketLength());
            }
            time += window.bucketLength();
        }
        trend.swap(windowTrend);

        errors.resize(components.size());
        COrderings::simultaneousSort(components, errors,
                                     [](const CSeasonalComponent &lhs, const CSeasonalComponent &rhs)
                                     {
                                         return lhs.time() < rhs.time();
                                     });
    }

    return newSeasonalTimes.size() > 0;
}

bool CTimeSeriesDecompositionDetail::CComponents::addCalendarComponent(const CCalendarFeature &feature,
                                                                       core_t::TTime time,
                                                                       maths_t::TCalendarComponentVec &components,
                                                                       TComponentErrorsVec &errors) const
{
    double bucketLength{static_cast<double>(m_BucketLength)};
    components.emplace_back(feature, m_CalendarComponentSize,
                            m_DecayRate, bucketLength, CSplineTypes::E_Natural);
    components.back().initialize();
    errors.resize(components.size());
    LOG_DEBUG("Detected feature '" << feature.print() << "' at " << time);
    return true;
}

void CTimeSeriesDecompositionDetail::CComponents::clearComponentErrors(void)
{
    if (m_Seasonal)
    {
        for (auto &errors : m_Seasonal->s_PredictionErrors)
        {
            errors.clear();
        }
    }
    if (m_Calendar)
    {
        for (auto &errors : m_Calendar->s_PredictionErrors)
        {
            errors.clear();
        }
    }
}

void CTimeSeriesDecompositionDetail::CComponents::apply(std::size_t symbol, const SMessage &message)
{
    if (symbol == SC_RESET)
    {
        m_Trend.clear();
        m_Seasonal.reset();
        m_Calendar.reset();
    }

    std::size_t old{m_Machine.state()};
    m_Machine.apply(symbol);
    std::size_t state{m_Machine.state()};

    if (state != old)
    {
        LOG_TRACE(SC_STATES[old] << "," << SC_ALPHABET[symbol] << " -> " << SC_STATES[state]);

        switch (state)
        {
        case SC_NORMAL:
        case SC_NEW_COMPONENTS:
            this->interpolate(message);
            break;
        case SC_DISABLED:
            m_Trend.clear();
            m_Seasonal.reset();
            m_Calendar.reset();
            break;
        default:
            LOG_ERROR("Components in a bad state: " << m_Machine.state());
            this->apply(SC_RESET, message);
            break;
        }
    }
}

bool CTimeSeriesDecompositionDetail::CComponents::shouldInterpolate(core_t::TTime time,
                                                                    core_t::TTime last)
{
    return   m_Machine.state() == SC_NEW_COMPONENTS
          || (m_Seasonal && m_Seasonal->shouldInterpolate(time, last))
          || (m_Calendar && m_Calendar->shouldInterpolate(time, last));
}

void CTimeSeriesDecompositionDetail::CComponents::shiftOrigin(core_t::TTime time)
{
    time -= static_cast<core_t::TTime>(static_cast<double>(DAY) / m_DecayRate / 2.0);
    m_Trend.shiftOrigin(time);
    if (m_Seasonal)
    {
        m_Seasonal->shiftOrigin(time);
    }
}

void CTimeSeriesDecompositionDetail::CComponents::canonicalize(core_t::TTime time)
{
    this->shiftOrigin(time);

    if (m_Seasonal && m_Seasonal->prune(time, m_BucketLength))
    {
        m_Seasonal.reset();
    }
    if (m_Calendar && m_Calendar->prune(time, m_BucketLength))
    {
        m_Calendar.reset();
    }

    if (m_Seasonal)
    {
        TSeasonalComponentVec &seasonal{m_Seasonal->s_Components};

        TTimeTimePrDoubleFMap slope;
        slope.reserve(seasonal.size());

        for (auto &component : seasonal)
        {
            if (component.slopeAccurate(time))
            {
                const CSeasonalTime &time_{component.time()};
                double si{component.slope()};
                component.shiftSlope(-si);
                slope[time_.window()] += si;
            }
        }

        LOG_TRACE("slope = " << core::CContainerPrinter::print(slope));
        shiftSlope(slope, m_DecayRate, m_Trend);
    }
}

void CTimeSeriesDecompositionDetail::CComponents::notifyOnNewComponents(bool *watcher)
{
    m_Watcher = watcher;
}

CTimeSeriesDecompositionDetail::CComponents::CScopeNotifyOnStateChange::CScopeNotifyOnStateChange(CComponents &components) :
        m_Components{components}, m_Watcher{false}
{
    m_Components.notifyOnNewComponents(&m_Watcher);
}

CTimeSeriesDecompositionDetail::CComponents::CScopeNotifyOnStateChange::~CScopeNotifyOnStateChange(void)
{
    m_Components.notifyOnNewComponents(0);
}

bool CTimeSeriesDecompositionDetail::CComponents::CScopeNotifyOnStateChange::changed(void) const
{
    return m_Watcher;
}

bool CTimeSeriesDecompositionDetail::CComponents::CComponentErrors::fromDelimited(const std::string &str)
{
    TFloatMeanAccumulator *state[] =
        {
            &m_MeanErrorWithComponent,
            &m_MeanErrorWithoutComponent
        };

    std::string suffix = str;
    for (std::size_t i = 0u, n = 0; i < 2; ++i, suffix = suffix.substr(n + 1))
    {
        n = suffix.find(CBasicStatistics::EXTERNAL_DELIMITER);
        if (!state[i]->fromDelimited(suffix.substr(0, n)))
        {
            LOG_ERROR("Failed to parse '" << str << "'");
            return false;
        }
    }

    return true;
}

std::string CTimeSeriesDecompositionDetail::CComponents::CComponentErrors::toDelimited(void) const
{
    return  m_MeanErrorWithComponent.toDelimited() + CBasicStatistics::EXTERNAL_DELIMITER
          + m_MeanErrorWithoutComponent.toDelimited() + CBasicStatistics::EXTERNAL_DELIMITER;
}

void CTimeSeriesDecompositionDetail::CComponents::CComponentErrors::add(double error,
                                                                        double prediction,
                                                                        double weight)
{
    double errorWithComponent{winsorise(pow2(error), m_MeanErrorWithComponent)};
    double errorWithoutComponent{winsorise(pow2(error - prediction), m_MeanErrorWithoutComponent)};
    m_MeanErrorWithComponent.add(errorWithComponent, weight);
    m_MeanErrorWithoutComponent.add(errorWithoutComponent, weight);
}

void CTimeSeriesDecompositionDetail::CComponents::CComponentErrors::clear(void)
{
    m_MeanErrorWithComponent = TFloatMeanAccumulator();
    m_MeanErrorWithoutComponent = TFloatMeanAccumulator();
}

bool CTimeSeriesDecompositionDetail::CComponents::CComponentErrors::remove(core_t::TTime bucketLength,
                                                                           CSeasonalComponent &seasonal) const
{
    double count{CBasicStatistics::count(m_MeanErrorWithComponent)};
    double errorWithComponent{CBasicStatistics::mean(m_MeanErrorWithComponent)};
    double errorWithoutComponent{CBasicStatistics::mean(m_MeanErrorWithoutComponent)};
    return   count > static_cast<double>(10 * seasonal.time().period() / bucketLength)
          && std::max(  errorWithoutComponent
                      / errorWithComponent, seasonal.heteroscedasticity()) < 1.5;
}

bool CTimeSeriesDecompositionDetail::CComponents::CComponentErrors::remove(core_t::TTime bucketLength,
                                                                           CCalendarComponent &calendar) const
{
    double count{CBasicStatistics::count(m_MeanErrorWithComponent)};
    double errorWithComponent{CBasicStatistics::mean(m_MeanErrorWithComponent)};
    double errorWithoutComponent{CBasicStatistics::mean(m_MeanErrorWithoutComponent)};
    return   count > static_cast<double>(5 * calendar.feature().window() / bucketLength)
          && std::max(  errorWithoutComponent
                      / errorWithComponent, calendar.heteroscedasticity()) < 1.5;
}

void CTimeSeriesDecompositionDetail::CComponents::CComponentErrors::age(double factor)
{
    m_MeanErrorWithComponent.age(factor);
    m_MeanErrorWithoutComponent.age(factor);
}

uint64_t CTimeSeriesDecompositionDetail::CComponents::CComponentErrors::checksum(uint64_t seed) const
{
    seed = CChecksum::calculate(seed, m_MeanErrorWithComponent);
    return CChecksum::calculate(seed, m_MeanErrorWithoutComponent);
}

double CTimeSeriesDecompositionDetail::CComponents::CComponentErrors::winsorise(double squareError,
                                                                                const TFloatMeanAccumulator &variance)
{
    return CBasicStatistics::count(variance) > 10.0 ?
           std::min(squareError, 36.0 * CBasicStatistics::mean(variance)) : squareError;
}

bool CTimeSeriesDecompositionDetail::CComponents::SSeasonal::acceptRestoreTraverser(double decayRate,
                                                                                    core_t::TTime bucketLength_,
                                                                                    core::CStateRestoreTraverser &traverser)
{
    double bucketLength{static_cast<double>(bucketLength_)};
    if (traverser.name() == VERSION_6_3_TAG)
    {
        while (traverser.next())
        {
            const std::string &name{traverser.name()};
            RESTORE_NO_ERROR(COMPONENT_6_3_TAG, s_Components.emplace_back(
                                                    decayRate, bucketLength, traverser))
            RESTORE(ERRORS_6_3_TAG, core::CPersistUtils::restore(
                                        ERRORS_6_3_TAG, s_PredictionErrors, traverser))
        }
    }
    else
    {
        // There is no version string this is historic state.
        do
        {
            const std::string &name{traverser.name()};
            RESTORE_NO_ERROR(COMPONENT_OLD_TAG, s_Components.emplace_back(
                                                    decayRate, bucketLength, traverser))
            RESTORE(ERRORS_OLD_TAG, core::CPersistUtils::restore(
                                        ERRORS_OLD_TAG, s_PredictionErrors, traverser))
        }
        while (traverser.next());
    }
    return true;
}

void CTimeSeriesDecompositionDetail::CComponents::SSeasonal::acceptPersistInserter(core::CStatePersistInserter &inserter) const
{
    inserter.insertValue(VERSION_6_3_TAG, "");
    for (const auto &component : s_Components)
    {
        inserter.insertLevel(COMPONENT_6_3_TAG, boost::bind(
                &CSeasonalComponent::acceptPersistInserter, &component, _1));
    }
    core::CPersistUtils::persist(ERRORS_6_3_TAG, s_PredictionErrors, inserter);
}

void CTimeSeriesDecompositionDetail::CComponents::SSeasonal::decayRate(double decayRate)
{
    for (auto &component : s_Components)
    {
        component.decayRate(decayRate);
    }
}

void CTimeSeriesDecompositionDetail::CComponents::SSeasonal::propagateForwards(core_t::TTime start,
                                                                               core_t::TTime end)
{
    for (std::size_t i = 0u; i < s_Components.size(); ++i)
    {
        core_t::TTime period{s_Components[i].time().period()};
        core_t::TTime a{CIntegerTools::floor(start, period)};
        core_t::TTime b{CIntegerTools::floor(end, period)};
        if (b > a)
        {
            double time{  static_cast<double>(b - a)
                        / static_cast<double>(CTools::truncate(period, DAY, WEEK))};
            s_Components[i].propagateForwardsByTime(time);
            s_PredictionErrors[i].age(std::exp(-s_Components[i].decayRate() * time));
        }
    }
}

std::size_t CTimeSeriesDecompositionDetail::CComponents::SSeasonal::size(void) const
{
    std::size_t result{0};
    for (const auto &component : s_Components)
    {
        result += component.size();
    }
    return result;
}

void CTimeSeriesDecompositionDetail::CComponents::SSeasonal::componentsErrorsAndDeltas(core_t::TTime time,
                                                                                       TSeasonalComponentPtrVec &components,
                                                                                       TComponentErrorsPtrVec &errors,
                                                                                       TDoubleVec &deltas)
{
    std::size_t n{s_Components.size()};

    components.reserve(n);
    errors.reserve(n);

    for (std::size_t i = 0u; i < n; ++i)
    {
        if (s_Components[i].time().inWindow(time))
        {
            components.push_back(&s_Components[i]);
            errors.push_back(&s_PredictionErrors[i]);
        }
    }

    deltas.resize(components.size(), 0.0);
    for (std::size_t i = 1u; i < components.size(); ++i)
    {
        int j{static_cast<int>(i - 1)};
        for (core_t::TTime period{components[i]->time().period()}; j > -1; --j)
        {
            core_t::TTime period_{components[j]->time().period()};
            if (period % period_ == 0)
            {
                double value{CBasicStatistics::mean(components[j]->value(time, 0.0))};
                double delta{0.2 * components[i]->delta(time, period_, value)};
                deltas[j] += delta;
                deltas[i] -= delta;
                break;
            }
        }
    }
}

bool CTimeSeriesDecompositionDetail::CComponents::SSeasonal::shouldInterpolate(core_t::TTime time,
                                                                               core_t::TTime last) const
{
    for (const auto &component : s_Components)
    {
        core_t::TTime period{component.time().period()};
        core_t::TTime a{CIntegerTools::floor(last, period)};
        core_t::TTime b{CIntegerTools::floor(time, period)};
        if (b > a)
        {
            return true;
        }
    }
    return false;
}

void CTimeSeriesDecompositionDetail::CComponents::SSeasonal::interpolate(core_t::TTime time,
                                                                         core_t::TTime last,
                                                                         bool refine)
{
    for (auto &component : s_Components)
    {
        core_t::TTime period{component.time().period()};
        core_t::TTime a{CIntegerTools::floor(last, period)};
        core_t::TTime b{CIntegerTools::floor(time, period)};
        if (b > a || !component.initialized())
        {
            component.interpolate(b, refine);
        }
    }
}

bool CTimeSeriesDecompositionDetail::CComponents::SSeasonal::initialized(void) const
{
    for (const auto &component : s_Components)
    {
        if (component.initialized())
        {
            return true;
        }
    }
    return false;
}

bool CTimeSeriesDecompositionDetail::CComponents::SSeasonal::prune(core_t::TTime time,
                                                                   core_t::TTime bucketLength)
{
    std::size_t n = s_Components.size();

    if (n > 1)
    {
        TTimeTimePrSizeFMap windowed;
        windowed.reserve(n);
        for (const auto &component : s_Components)
        {
            const CSeasonalTime &time_ = component.time();
            if (time_.windowed())
            {
                ++windowed[time_.window()];
            }
        }

        TBoolVec remove(n, false);
        TTimeTimePrDoubleFMap shifts;
        shifts.reserve(n);
        for (std::size_t i = 0u; i < n; ++i)
        {
            const CSeasonalTime &time_ = s_Components[i].time();
            auto j = windowed.find(time_.window());
            if (j == windowed.end() || j->second > 1)
            {
                if (s_PredictionErrors[i].remove(bucketLength, s_Components[i]))
                {
                    LOG_DEBUG("Removing seasonal component"
                              << " with period '" << time_.period() << "' at " << time);
                    remove[i] = true;
                    shifts[time_.window()] += s_Components[i].meanValue();
                    --j->second;
                }
            }
        }

        CSetTools::simultaneousRemoveIf(
                remove, s_Components, s_PredictionErrors, [](bool remove_) { return remove_; });

        for (auto &shift : shifts)
        {
            if (windowed.count(shift.first) > 0)
            {
                for (auto &&component : s_Components)
                {
                    if (shift.first == component.time().window())
                    {
                        component.shiftLevel(shift.second);
                        break;
                    }
                }
            }
            else
            {
                bool fallback = true;
                for (auto &&component : s_Components)
                {
                    if (!component.time().windowed())
                    {
                        component.shiftLevel(shift.second);
                        fallback = false;
                        break;
                    }
                }
                if (fallback)
                {
                    TTimeTimePrVec shifted;
                    shifted.reserve(s_Components.size());
                    for (auto &&component : s_Components)
                    {
                        const CSeasonalTime &time_ = component.time();
                        if (std::find_if(shifted.begin(), shifted.end(),
                                         [&time_](const TTimeTimePr &window)
                                         {
                                             return !(   time_.windowEnd() <= window.first
                                                      || time_.windowStart() >= window.second);
                                         }) == shifted.end())
                        {
                            component.shiftLevel(shift.second);
                        }
                    }
                }
            }
        }
    }

    return s_Components.empty();
}

void CTimeSeriesDecompositionDetail::CComponents::SSeasonal::shiftOrigin(core_t::TTime time)
{
    for (auto &component : s_Components)
    {
        component.shiftOrigin(time);
    }
}

uint64_t CTimeSeriesDecompositionDetail::CComponents::SSeasonal::checksum(uint64_t seed) const
{
    seed = CChecksum::calculate(seed, s_Components);
    return CChecksum::calculate(seed, s_PredictionErrors);
}

void CTimeSeriesDecompositionDetail::CComponents::SSeasonal::debugMemoryUsage(core::CMemoryUsage::TMemoryUsagePtr mem) const
{
    mem->setName("SSeasonal");
    core::CMemoryDebug::dynamicSize("s_Components", s_Components, mem);
    core::CMemoryDebug::dynamicSize("s_PredictionErrors", s_PredictionErrors, mem);
}

std::size_t CTimeSeriesDecompositionDetail::CComponents::SSeasonal::memoryUsage(void) const
{
    return core::CMemory::dynamicSize(s_Components) + core::CMemory::dynamicSize(s_PredictionErrors);
}

bool CTimeSeriesDecompositionDetail::CComponents::SCalendar::acceptRestoreTraverser(double decayRate,
                                                                                    core_t::TTime bucketLength_,
                                                                                    core::CStateRestoreTraverser &traverser)
{
    double bucketLength{static_cast<double>(bucketLength_)};
    if (traverser.name() == VERSION_6_3_TAG)
    {
        while (traverser.next())
        {
            const std::string &name{traverser.name()};
            RESTORE_NO_ERROR(COMPONENT_6_3_TAG, s_Components.emplace_back(
                                                    decayRate, bucketLength, traverser))
            RESTORE(ERRORS_6_3_TAG, core::CPersistUtils::restore(
                                        ERRORS_6_3_TAG, s_PredictionErrors, traverser))
        }
    }
    else
    {
        // There is no version string this is historic state.
        do
        {
            const std::string &name{traverser.name()};
            RESTORE_NO_ERROR(COMPONENT_OLD_TAG, s_Components.emplace_back(
                                                    decayRate, bucketLength, traverser))
            RESTORE(ERRORS_OLD_TAG, core::CPersistUtils::restore(
                                        ERRORS_OLD_TAG, s_PredictionErrors, traverser))
        }
        while (traverser.next());
    }
    return true;
}

void CTimeSeriesDecompositionDetail::CComponents::SCalendar::acceptPersistInserter(core::CStatePersistInserter &inserter) const
{
    inserter.insertValue(VERSION_6_3_TAG, "");
    for (const auto &component : s_Components)
    {
        inserter.insertLevel(COMPONENT_6_3_TAG, boost::bind(
                &CCalendarComponent::acceptPersistInserter, &component, _1));
    }
    core::CPersistUtils::persist(ERRORS_6_3_TAG, s_PredictionErrors, inserter);
}

void CTimeSeriesDecompositionDetail::CComponents::SCalendar::decayRate(double decayRate)
{
    for (auto &component : s_Components)
    {
        component.decayRate(decayRate);
    }
}

void CTimeSeriesDecompositionDetail::CComponents::SCalendar::propagateForwards(core_t::TTime start,
                                                                               core_t::TTime end)
{
    for (std::size_t i = 0u; i < s_Components.size(); ++i)
    {
        core_t::TTime a{CIntegerTools::floor(start, MONTH)};
        core_t::TTime b{CIntegerTools::floor(end, MONTH)};
        if (b > a)
        {
            double time{static_cast<double>(b - a) / static_cast<double>(MONTH)};
            s_Components[i].propagateForwardsByTime(time);
            s_PredictionErrors[i].age(std::exp(-s_Components[i].decayRate() * time));
        }
    }
}

std::size_t CTimeSeriesDecompositionDetail::CComponents::SCalendar::size(void) const
{
    std::size_t result{0};
    for (const auto &component : s_Components)
    {
        result += component.size();
    }
    return result;
}

bool CTimeSeriesDecompositionDetail::CComponents::SCalendar::haveComponent(CCalendarFeature feature) const
{
    for (const auto &component : s_Components)
    {
        if (component.feature() == feature)
        {
            return true;
        }
    }
    return false;
}

void CTimeSeriesDecompositionDetail::CComponents::SCalendar::componentsAndErrors(core_t::TTime time,
                                                                                 TCalendarComponentPtrVec &components,
                                                                                 TComponentErrorsPtrVec &errors)
{
    std::size_t n = s_Components.size();
    components.reserve(n);
    errors.reserve(n);
    for (std::size_t i = 0u; i < n; ++i)
    {
        if (s_Components[i].feature().inWindow(time))
        {
            components.push_back(&s_Components[i]);
            errors.push_back(&s_PredictionErrors[i]);
        }
    }
}

bool CTimeSeriesDecompositionDetail::CComponents::SCalendar::shouldInterpolate(core_t::TTime time,
                                                                               core_t::TTime last) const
{
    for (const auto &component : s_Components)
    {
        CCalendarFeature feature = component.feature();
        if (!feature.inWindow(time) && feature.inWindow(last))
        {
            return true;
        }
    }
    return false;
}

void CTimeSeriesDecompositionDetail::CComponents::SCalendar::interpolate(core_t::TTime time,
                                                                         core_t::TTime last,
                                                                         bool refine)
{
    for (auto &component : s_Components)
    {
        CCalendarFeature feature = component.feature();
        if (!feature.inWindow(time) && feature.inWindow(last))
        {
            component.interpolate(time - feature.offset(time), refine);
        }
    }
}

bool CTimeSeriesDecompositionDetail::CComponents::SCalendar::initialized(void) const
{
    for (const auto &component : s_Components)
    {
        if (component.initialized())
        {
            return true;
        }
    }
    return false;
}

bool CTimeSeriesDecompositionDetail::CComponents::SCalendar::prune(core_t::TTime time,
                                                                   core_t::TTime bucketLength)
{
    TBoolVec remove(s_Components.size(), false);
    for (std::size_t i = 0u; i < s_Components.size(); ++i)
    {
        if (s_PredictionErrors[i].remove(bucketLength, s_Components[i]))
        {
            LOG_DEBUG("Removing calendar component"
                      << " '" << s_Components[i].feature().print() << "' at " << time);
            remove[i] = true;
        }
    }

    CSetTools::simultaneousRemoveIf(
            remove, s_Components, s_PredictionErrors, [](bool remove_) { return remove_; });

    return s_Components.empty();
}

uint64_t CTimeSeriesDecompositionDetail::CComponents::SCalendar::checksum(uint64_t seed) const
{
    seed = CChecksum::calculate(seed, s_Components);
    return CChecksum::calculate(seed, s_PredictionErrors);
}

void CTimeSeriesDecompositionDetail::CComponents::SCalendar::debugMemoryUsage(core::CMemoryUsage::TMemoryUsagePtr mem) const
{
    mem->setName("SCalendar");
    core::CMemoryDebug::dynamicSize("s_Components", s_Components, mem);
    core::CMemoryDebug::dynamicSize("s_PredictionErrors", s_PredictionErrors, mem);
}

std::size_t CTimeSeriesDecompositionDetail::CComponents::SCalendar::memoryUsage(void) const
{
    return core::CMemory::dynamicSize(s_Components) + core::CMemory::dynamicSize(s_PredictionErrors);
}

}
}<|MERGE_RESOLUTION|>--- conflicted
+++ resolved
@@ -1201,40 +1201,9 @@
             decompose(m_Trend, seasonalComponents, calendarComponents,
                       time, deltas, values, predictions, error, scale);
 
-<<<<<<< HEAD
-            if (m_Trend)
-            {
-                TMeanVarAccumulator moments{
-                        CBasicStatistics::momentsAccumulator(trend.count(),
-                                                             CBasicStatistics::mean(trend.prediction(time, 0.0)),
-                                                             m_Trend->s_Variance)};
-                moments.add(values[0], weight);
-                double t{trend.time(time)};
-
-                // Note this condition can change as a result adding the new
-                // value we need to check before as well.
-                bool sufficientHistoryBeforeUpdate{m_Trend->s_Regression.sufficientHistoryToPredict()};
-                TVector paramsDrift(m_Trend->s_Regression.parameters(t));
-
-                m_Trend->s_Regression.add(t, values[0], weight);
-                m_Trend->s_Variance = CBasicStatistics::maximumLikelihoodVariance(moments);
-
-                paramsDrift -= TVector(m_Trend->s_Regression.parameters(t));
-
-                if (   sufficientHistoryBeforeUpdate
-                    && m_Trend->s_Regression.sufficientHistoryToPredict()
-                    && m_Trend->s_LastUpdate != UNSET_LAST_UPDATE)
-                {
-                    double interval{regressionTime(time, m_Trend->s_LastUpdate)};
-                    m_Trend->s_ParameterProcess.add(interval, paramsDrift, TVector(weight * interval));
-                }
-                m_Trend->s_LastUpdate = time;
-            }
-=======
             core_t::TTime observedInterval{m_Trend.observedInterval()};
 
             m_Trend.add(time, values[0], weight);
->>>>>>> a5e28fac
             for (std::size_t i = 1u; i <= m; ++i)
             {
                 CSeasonalComponent *component{seasonalComponents[i - 1]};
