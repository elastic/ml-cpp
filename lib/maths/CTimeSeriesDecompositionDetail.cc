/*
 * Copyright Elasticsearch B.V. and/or licensed to Elasticsearch B.V. under one
 * or more contributor license agreements. Licensed under the Elastic License;
 * you may not use this file except in compliance with the Elastic License.
 */

#include <maths/CTimeSeriesDecompositionDetail.h>

#include <core/CContainerPrinter.h>
#include <core/CLogger.h>
#include <core/CMemory.h>
#include <core/CPersistUtils.h>
#include <core/CStatePersistInserter.h>
#include <core/CStateRestoreTraverser.h>
#include <core/CTimezone.h>
#include <core/Constants.h>
#include <core/RestoreMacros.h>

#include <maths/CBasicStatistics.h>
#include <maths/CBasicStatisticsPersist.h>
#include <maths/CCalendarComponent.h>
#include <maths/CChecksum.h>
#include <maths/CExpandingWindow.h>
#include <maths/CIntegerTools.h>
#include <maths/CLinearAlgebra.h>
#include <maths/CLinearAlgebraPersist.h>
#include <maths/CPeriodicityHypothesisTests.h>
#include <maths/CRegressionDetail.h>
#include <maths/CSampling.h>
#include <maths/CSeasonalComponentAdaptiveBucketing.h>
#include <maths/CSeasonalTime.h>
#include <maths/CSetTools.h>
#include <maths/CStatisticalTests.h>
#include <maths/CTimeSeriesDecomposition.h>
#include <maths/Constants.h>

#include <boost/bind.hpp>
#include <boost/config.hpp>
#include <boost/container/flat_map.hpp>
#include <boost/container/flat_set.hpp>
#include <boost/math/distributions/normal.hpp>
#include <boost/numeric/conversion/bounds.hpp>
#include <boost/range.hpp>

#include <algorithm>
#include <cmath>
#include <numeric>
#include <string>
#include <vector>

namespace ml {
namespace maths {
namespace {

using TDoubleDoublePr = maths_t::TDoubleDoublePr;
using TSeasonalComponentVec = maths_t::TSeasonalComponentVec;
using TCalendarComponentVec = maths_t::TCalendarComponentVec;
using TBoolVec = std::vector<bool>;
using TDoubleVec = std::vector<double>;
using TSizeVec = std::vector<std::size_t>;
using TSizeVecVec = std::vector<TSizeVec>;
using TStrVec = std::vector<std::string>;
using TTimeVec = std::vector<core_t::TTime>;
using TTimeTimePr = std::pair<core_t::TTime, core_t::TTime>;
using TTimeTimePrVec = std::vector<TTimeTimePr>;
using TTimeTimePrDoubleFMap = boost::container::flat_map<TTimeTimePr, double>;
using TTimeTimePrSizeFMap = boost::container::flat_map<TTimeTimePr, std::size_t>;
using TComponent5Vec = CPeriodicityHypothesisTestsResult::TComponent5Vec;
using TSeasonalComponentPtrVec = std::vector<CSeasonalComponent*>;
using TCalendarComponentPtrVec = std::vector<CCalendarComponent*>;

const core_t::TTime DAY = core::constants::DAY;
const core_t::TTime WEEK = core::constants::WEEK;
const core_t::TTime MONTH = 4 * WEEK;

//! Get the square of \p x.
double pow2(double x) {
    return x * x;
}

//! Compute the mean of \p mean of \p components.
template<typename MEAN_FUNCTION>
double meanOf(MEAN_FUNCTION mean, const TSeasonalComponentVec& components) {
    // We can choose to partition the trend model into windows.
    // In particular, we check for the presence of weekday/end
    // patterns. In this function we want to compute the sum of
    // the mean average of the different components: we use an
    // additive decomposition of the trend. However, if we have
    // detected a partition we want to average the models for
    // the different windows.

    using TMeanAccumulator = CBasicStatistics::SSampleMean<double>::TAccumulator;

    double unwindowed{0.0};
    TTimeTimePrDoubleFMap windows;
    windows.reserve(components.size());
    for (const auto& component : components) {
        if (component.initialized()) {
            TTimeTimePr window{component.time().window()};
            if (window.second - window.first == component.time().windowRepeat()) {
                unwindowed += (component.*mean)();
            } else {
                windows[window] += (component.*mean)();
            }
        }
    }

    TMeanAccumulator windowed;
    for (const auto& window : windows) {
        double weight{static_cast<double>(window.first.second - window.first.first)};
        windowed.add(window.second, weight);
    }

    return unwindowed + CBasicStatistics::mean(windowed);
}

//! Compute the values to add to the trend and each component.
//!
//! \param[in] trend The long term trend.
//! \param[in] seasonal The seasonal components.
//! \param[in] calendar The calendar components.
//! \param[in] time The time of value to decompose.
//! \param[in] deltas The delta offset to apply to the difference
//! between each component value and its mean, used to minimize
//! slope in the longer periods.
//! \param[in,out] decomposition Updated to contain the value to
//! add to each by component.
//! \param[out] predictions Filled in with the component predictions.
//! \param[out] error Filled in with the prediction error.
//! \param[out] scale Filled in with the normalization scaling.
void decompose(const CTrendComponent& trend,
               const TSeasonalComponentPtrVec& seasonal,
               const TCalendarComponentPtrVec& calendar,
               core_t::TTime time,
               const TDoubleVec& deltas,
               TDoubleVec& decomposition,
               TDoubleVec& predictions,
               double& error,
               double& scale) {
    std::size_t m{seasonal.size()};
    std::size_t n{calendar.size()};

    double x0{CBasicStatistics::mean(trend.value(time, 0.0))};
    TDoubleVec x(m + n);
    double xhat{x0};
    for (std::size_t i = 0u; i < m; ++i) {
        x[i] = CBasicStatistics::mean(seasonal[i]->value(time, 0.0));
        xhat += x[i];
    }
    for (std::size_t i = m; i < m + n; ++i) {
        x[i] = CBasicStatistics::mean(calendar[i - m]->value(time, 0.0));
        xhat += x[i];
    }

    // Note we are adding on the a proportion of the error to the
    // target value for each component. This constant controls the
    // proportion of the overall error we add. There is no need
    // to arrange for the sum error added to all components to be
    // equal to the actual error to avoid bias: noise will still
    // average down to zero (since the errors will be both positive
    // and negative). It will however affect the variance in the
    // limit the trend has been fit. This can be thought of as a
    // trade off between the rate at which each component reacts
    // to errors verses the error variance in the steady state with
    // smaller values of Z corresponding to greater responsiveness.
    double Z{std::max(0.5 * static_cast<double>(m + n + 1), 1.0)};

    error = decomposition[0] - xhat;
    decomposition[0] = x0 + (decomposition[0] - xhat) / Z;
    for (std::size_t i = 0u; i < m; ++i) {
        predictions[i] = x[i] - seasonal[i]->meanValue();
        decomposition[i + 1] = x[i] + (decomposition[i + 1] - xhat) / Z + deltas[i];
    }
    for (std::size_t i = m; i < m + n; ++i) {
        predictions[i] = x[i] - calendar[i - m]->meanValue();
        decomposition[i + 1] = x[i] + (decomposition[i + 1] - xhat) / Z;
    }

    // Because we add in more than the prediction error across the
    // different components, i.e. because Z < m + n + 1, we end up
    // with a bias in our variance estimates. We can mostly correct
    // the bias by scaling the variance estimate, but need to calculate
    // the scale.
    scale = Z / static_cast<double>(m + n + 1);
}

//! Propagate a test forwards to account for \p end - \p start
//! elapsed time in steps or size \p step.
template<typename T>
void stepwisePropagateForwards(core_t::TTime step,
                               core_t::TTime start,
                               core_t::TTime end,
                               const T& target) {
    if (target) {
        start = CIntegerTools::floor(start, step);
        end = CIntegerTools::floor(end, step);
        if (end > start) {
            double time{static_cast<double>(end - start) / static_cast<double>(step)};
            target->propagateForwardsByTime(time);
        }
    }
}

// Periodicity Test State Machine

// States
const std::size_t PT_INITIAL = 0;
const std::size_t PT_TEST = 1;
const std::size_t PT_NOT_TESTING = 2;
const std::size_t PT_ERROR = 3;
const TStrVec PT_STATES{"INITIAL", "TEST", "NOT_TESTING", "ERROR"};
// Alphabet
const std::size_t PT_NEW_VALUE = 0;
const std::size_t PT_RESET = 1;
const TStrVec PT_ALPHABET{"NEW_VALUE", "RESET"};
// Transition Function
const TSizeVecVec PT_TRANSITION_FUNCTION{
    TSizeVec{PT_TEST, PT_TEST, PT_NOT_TESTING, PT_ERROR},
    TSizeVec{PT_INITIAL, PT_INITIAL, PT_NOT_TESTING, PT_INITIAL}};

// Calendar Cyclic Test State Machine

// States
const std::size_t CC_INITIAL = 0;
const std::size_t CC_TEST = 1;
const std::size_t CC_NOT_TESTING = 2;
const std::size_t CC_ERROR = 3;
const TStrVec CC_STATES{"INITIAL", "TEST", "NOT_TESTING", "ERROR"};
// Alphabet
const std::size_t CC_NEW_VALUE = 0;
const std::size_t CC_RESET = 1;
const TStrVec CC_ALPHABET{"NEW_VALUE", "RESET"};
// Transition Function
const TSizeVecVec CC_TRANSITION_FUNCTION{
    TSizeVec{CC_TEST, CC_TEST, CC_NOT_TESTING, CC_ERROR},
    TSizeVec{CC_INITIAL, CC_INITIAL, CC_NOT_TESTING, CC_INITIAL}};

// Components State Machine

// States
const std::size_t SC_NEW_COMPONENTS = 0;
const std::size_t SC_NORMAL = 1;
const std::size_t SC_DISABLED = 2;
const std::size_t SC_ERROR = 3;
const TStrVec SC_STATES{"NEW_COMPONENTS", "NORMAL", "DISABLED", "ERROR"};
// Alphabet
const std::size_t SC_ADDED_COMPONENTS = 0;
const std::size_t SC_INTERPOLATED = 1;
const std::size_t SC_RESET = 2;
const TStrVec SC_ALPHABET{"ADDED_COMPONENTS", "INTERPOLATED", "RESET"};
// Transition Function
const TSizeVecVec SC_TRANSITION_FUNCTION{
    TSizeVec{SC_NEW_COMPONENTS, SC_NEW_COMPONENTS, SC_DISABLED, SC_ERROR},
    TSizeVec{SC_NORMAL, SC_NORMAL, SC_DISABLED, SC_ERROR},
    TSizeVec{SC_NORMAL, SC_NORMAL, SC_NORMAL, SC_NORMAL}};

const std::string VERSION_6_3_TAG("6.3");

// Periodicity Test Tags
// Version 6.3
const std::string PERIODICITY_TEST_MACHINE_6_3_TAG{"a"};
const std::string SHORT_WINDOW_6_3_TAG{"b"};
const std::string LONG_WINDOW_6_3_TAG{"c"};
// Old versions can't be restored.

// Calendar Cyclic Test Tags
// Version 6.3
const std::string CALENDAR_TEST_MACHINE_6_3_TAG{"a"};
const std::string LAST_MONTH_6_3_TAG{"b"};
const std::string CALENDAR_TEST_6_3_TAG{"c"};
// These work for all versions.

// Components Tags
// Version 6.3
const std::string COMPONENTS_MACHINE_6_3_TAG{"a"};
const std::string DECAY_RATE_6_3_TAG{"b"};
const std::string TREND_6_3_TAG{"c"};
const std::string SEASONAL_6_3_TAG{"d"};
const std::string CALENDAR_6_3_TAG{"e"};
const std::string COMPONENT_6_3_TAG{"f"};
const std::string ERRORS_6_3_TAG{"g"};
const std::string MEAN_VARIANCE_SCALE_6_3_TAG{"h"};
const std::string MOMENTS_6_3_TAG{"i"};
const std::string MOMENTS_MINUS_TREND_6_3_TAG{"j"};
const std::string USING_TREND_FOR_PREDICTION_6_3_TAG{"k"};
// Version < 6.3
const std::string COMPONENTS_MACHINE_OLD_TAG{"a"};
const std::string TREND_OLD_TAG{"b"};
const std::string SEASONAL_OLD_TAG{"c"};
const std::string CALENDAR_OLD_TAG{"d"};
const std::string COMPONENT_OLD_TAG{"e"};
const std::string ERRORS_OLD_TAG{"f"};
const std::string REGRESSION_OLD_TAG{"g"};
const std::string VARIANCE_OLD_TAG{"h"};
const std::string TIME_ORIGIN_OLD_TAG{"i"};
const std::string LAST_UPDATE_OLD_TAG{"j"};

//////////////////////// Upgrade to Version 6.3 ////////////////////////

const double MODEL_WEIGHT_UPGRADING_TO_VERSION_6p3{48.0};

bool upgradeTrendModelToVersion6p3(const core_t::TTime bucketLength,
                                   CTrendComponent& trend,
                                   core::CStateRestoreTraverser& traverser) {
    using TRegression = CRegression::CLeastSquaresOnline<3, double>;

    TRegression regression;
    double variance{0.0};
    core_t::TTime origin{0};
    core_t::TTime lastUpdate{0};
    do {
        const std::string& name{traverser.name()};
        RESTORE(REGRESSION_OLD_TAG,
                traverser.traverseSubLevel(boost::bind(
                    &TRegression::acceptRestoreTraverser, &regression, _1)))
        RESTORE_BUILT_IN(VARIANCE_OLD_TAG, variance)
        RESTORE_BUILT_IN(TIME_ORIGIN_OLD_TAG, origin)
        RESTORE_BUILT_IN(LAST_UPDATE_OLD_TAG, lastUpdate)
    } while (traverser.next());

    // Generate some samples from the old trend model.

    double weight{MODEL_WEIGHT_UPGRADING_TO_VERSION_6p3 *
                  static_cast<double>(bucketLength) / static_cast<double>(4 * WEEK)};

    CPRNG::CXorOShiro128Plus rng;
    for (core_t::TTime time = lastUpdate - 4 * WEEK; time < lastUpdate; time += bucketLength) {
        double time_{static_cast<double>(time - origin) / static_cast<double>(WEEK)};
        double sample{regression.predict(time_) + CSampling::normalSample(rng, 0.0, variance)};
        trend.add(time, sample, weight);
    }

    return true;
}

////////////////////////////////////////////////////////////////////////

// Constants
const core_t::TTime FOREVER{boost::numeric::bounds<core_t::TTime>::highest()};
const std::size_t MAXIMUM_COMPONENTS{8};
const TSeasonalComponentVec NO_SEASONAL_COMPONENTS;
const TCalendarComponentVec NO_CALENDAR_COMPONENTS;
}

//////// SMessage ////////

CTimeSeriesDecompositionDetail::SMessage::SMessage(core_t::TTime time, core_t::TTime lastTime)
    : s_Time{time}, s_LastTime{lastTime} {
}

//////// SAddValue ////////

CTimeSeriesDecompositionDetail::SAddValue::SAddValue(core_t::TTime time,
                                                     core_t::TTime lastTime,
                                                     double value,
                                                     const maths_t::TDoubleWeightsAry& weights,
                                                     double trend,
                                                     double seasonal,
                                                     double calendar,
                                                     const TPredictor& predictor,
                                                     const CPeriodicityHypothesisTestsConfig& periodicityTestConfig)
    : SMessage{time, lastTime}, s_Value{value}, s_Weights{weights}, s_Trend{trend},
      s_Seasonal{seasonal}, s_Calendar{calendar}, s_Predictor{predictor},
      s_PeriodicityTestConfig{periodicityTestConfig} {
}

//////// SDetectedSeasonal ////////

CTimeSeriesDecompositionDetail::SDetectedSeasonal::SDetectedSeasonal(
    core_t::TTime time,
    core_t::TTime lastTime,
    const CPeriodicityHypothesisTestsResult& result,
    const CExpandingWindow& window,
    const TPredictor& predictor)
    : SMessage{time, lastTime}, s_Result{result}, s_Window{window}, s_Predictor{predictor} {
}

//////// SDetectedCalendar ////////

CTimeSeriesDecompositionDetail::SDetectedCalendar::SDetectedCalendar(core_t::TTime time,
                                                                     core_t::TTime lastTime,
                                                                     CCalendarFeature feature)
    : SMessage{time, lastTime}, s_Feature{feature} {
}

//////// SNewComponent ////////

CTimeSeriesDecompositionDetail::SNewComponents::SNewComponents(core_t::TTime time,
                                                               core_t::TTime lastTime,
                                                               EComponent component)
    : SMessage{time, lastTime}, s_Component{component} {
}

//////// CHandler ////////

CTimeSeriesDecompositionDetail::CHandler::CHandler() : m_Mediator{nullptr} {
}
CTimeSeriesDecompositionDetail::CHandler::~CHandler() {
}

void CTimeSeriesDecompositionDetail::CHandler::handle(const SAddValue& /*message*/) {
}

void CTimeSeriesDecompositionDetail::CHandler::handle(const SDetectedSeasonal& /*message*/) {
}

void CTimeSeriesDecompositionDetail::CHandler::handle(const SDetectedCalendar& /*message*/) {
}

void CTimeSeriesDecompositionDetail::CHandler::handle(const SNewComponents& /*message*/) {
}

void CTimeSeriesDecompositionDetail::CHandler::mediator(CMediator* mediator) {
    m_Mediator = mediator;
}

CTimeSeriesDecompositionDetail::CMediator*
CTimeSeriesDecompositionDetail::CHandler::mediator() const {
    return m_Mediator;
}

//////// CMediator ////////

template<typename M>
void CTimeSeriesDecompositionDetail::CMediator::forward(const M& message) const {
    for (CHandler& handler : m_Handlers) {
        handler.handle(message);
    }
}

void CTimeSeriesDecompositionDetail::CMediator::registerHandler(CHandler& handler) {
    m_Handlers.push_back(boost::ref(handler));
    handler.mediator(this);
}

void CTimeSeriesDecompositionDetail::CMediator::debugMemoryUsage(core::CMemoryUsage::TMemoryUsagePtr mem) const {
    mem->setName("CMediator");
    core::CMemoryDebug::dynamicSize("m_Handlers", m_Handlers, mem);
}

std::size_t CTimeSeriesDecompositionDetail::CMediator::memoryUsage() const {
    return core::CMemory::dynamicSize(m_Handlers);
}

//////// CPeriodicityTest ////////

CTimeSeriesDecompositionDetail::CPeriodicityTest::CPeriodicityTest(double decayRate,
                                                                   core_t::TTime bucketLength)
    : m_Machine{core::CStateMachine::create(
          PT_ALPHABET,
          PT_STATES,
          PT_TRANSITION_FUNCTION,
          bucketLength > LONG_BUCKET_LENGTHS.back() ? PT_NOT_TESTING : PT_INITIAL)},
      m_DecayRate{decayRate}, m_BucketLength{bucketLength} {
}

CTimeSeriesDecompositionDetail::CPeriodicityTest::CPeriodicityTest(const CPeriodicityTest& other,
                                                                   bool isForForecast)
    : m_Machine{other.m_Machine}, m_DecayRate{other.m_DecayRate}, m_BucketLength{
                                                                      other.m_BucketLength} {
    // Note that m_Windows is an array.
    for (std::size_t i = 0u; !isForForecast && i < other.m_Windows.size(); ++i) {
        if (other.m_Windows[i]) {
            m_Windows[i] = std::make_shared<CExpandingWindow>(*other.m_Windows[i]);
        }
    }
}

bool CTimeSeriesDecompositionDetail::CPeriodicityTest::acceptRestoreTraverser(
    core::CStateRestoreTraverser& traverser) {
    do {
        const std::string& name{traverser.name()};
        RESTORE(PERIODICITY_TEST_MACHINE_6_3_TAG,
                traverser.traverseSubLevel(boost::bind(
                    &core::CStateMachine::acceptRestoreTraverser, &m_Machine, _1)))
        RESTORE_SETUP_TEARDOWN(
            SHORT_WINDOW_6_3_TAG, m_Windows[E_Short].reset(this->newWindow(E_Short)),
            m_Windows[E_Short] && traverser.traverseSubLevel(boost::bind(
                                      &CExpandingWindow::acceptRestoreTraverser,
                                      m_Windows[E_Short].get(), _1)),
            /**/)
        RESTORE_SETUP_TEARDOWN(
            LONG_WINDOW_6_3_TAG, m_Windows[E_Long].reset(this->newWindow(E_Long)),
            m_Windows[E_Long] &&
                traverser.traverseSubLevel(boost::bind(&CExpandingWindow::acceptRestoreTraverser,
                                                       m_Windows[E_Long].get(), _1)),
            /**/)
    } while (traverser.next());
    return true;
}

void CTimeSeriesDecompositionDetail::CPeriodicityTest::acceptPersistInserter(
    core::CStatePersistInserter& inserter) const {
    inserter.insertLevel(
        PERIODICITY_TEST_MACHINE_6_3_TAG,
        boost::bind(&core::CStateMachine::acceptPersistInserter, &m_Machine, _1));
    if (m_Windows[E_Short]) {
        inserter.insertLevel(SHORT_WINDOW_6_3_TAG,
                             boost::bind(&CExpandingWindow::acceptPersistInserter,
                                         m_Windows[E_Short].get(), _1));
    }
    if (m_Windows[E_Long]) {
        inserter.insertLevel(LONG_WINDOW_6_3_TAG,
                             boost::bind(&CExpandingWindow::acceptPersistInserter,
                                         m_Windows[E_Long].get(), _1));
    }
}

void CTimeSeriesDecompositionDetail::CPeriodicityTest::swap(CPeriodicityTest& other) {
    std::swap(m_Machine, other.m_Machine);
    std::swap(m_DecayRate, other.m_DecayRate);
    std::swap(m_BucketLength, other.m_BucketLength);
    m_Windows[E_Short].swap(other.m_Windows[E_Short]);
    m_Windows[E_Long].swap(other.m_Windows[E_Long]);
}

void CTimeSeriesDecompositionDetail::CPeriodicityTest::handle(const SAddValue& message) {
    core_t::TTime time{message.s_Time};
    double value{message.s_Value};
    const maths_t::TDoubleWeightsAry& weights{message.s_Weights};
    double weight{maths_t::countForUpdate(weights)};

    this->test(message);

    switch (m_Machine.state()) {
    case PT_TEST:
        for (auto& window : m_Windows) {
            if (window) {
                window->add(time, value, weight);
            }
        }
        break;
    case PT_NOT_TESTING:
        break;
    case PT_INITIAL:
        this->apply(PT_NEW_VALUE, message);
        this->handle(message);
        break;
    default:
        LOG_ERROR(<< "Test in a bad state: " << m_Machine.state());
        this->apply(PT_RESET, message);
        break;
    }
}

void CTimeSeriesDecompositionDetail::CPeriodicityTest::handle(const SNewComponents& /*message*/) {
    // This can be a no-op because we always maintain the raw time
    // series values in the windows and apply corrections for other
    // components only when we test.
}

void CTimeSeriesDecompositionDetail::CPeriodicityTest::test(const SAddValue& message) {
    core_t::TTime time{message.s_Time};
    core_t::TTime lastTime{message.s_LastTime};
    const TPredictor& predictor{message.s_Predictor};
    const CPeriodicityHypothesisTestsConfig& config{message.s_PeriodicityTestConfig};

    switch (m_Machine.state()) {
    case PT_TEST:
        for (auto i : {E_Short, E_Long}) {
            if (this->shouldTest(i, time)) {
                const auto& window = m_Windows[i];
                TFloatMeanAccumulatorVec values(window->valuesMinusPrediction(predictor));
                core_t::TTime start{CIntegerTools::floor(window->startTime(), m_BucketLength)};
                core_t::TTime bucketLength{window->bucketLength()};
                CPeriodicityHypothesisTestsResult result{
                    testForPeriods(config, start, bucketLength, values)};
                if (result.periodic()) {
                    this->mediator()->forward(SDetectedSeasonal{
                        time, lastTime, result, *window, predictor});
                }
            }
        }
        break;
    case PT_NOT_TESTING:
    case PT_INITIAL:
        break;
    default:
        LOG_ERROR(<< "Test in a bad state: " << m_Machine.state());
        this->apply(PT_RESET, message);
        break;
    }
}

void CTimeSeriesDecompositionDetail::CPeriodicityTest::propagateForwards(core_t::TTime start,
                                                                         core_t::TTime end) {
    stepwisePropagateForwards(DAY, start, end, m_Windows[E_Short]);
    stepwisePropagateForwards(WEEK, start, end, m_Windows[E_Long]);
}

uint64_t CTimeSeriesDecompositionDetail::CPeriodicityTest::checksum(uint64_t seed) const {
    seed = CChecksum::calculate(seed, m_Machine);
    seed = CChecksum::calculate(seed, m_DecayRate);
    seed = CChecksum::calculate(seed, m_BucketLength);
    return CChecksum::calculate(seed, m_Windows);
}

void CTimeSeriesDecompositionDetail::CPeriodicityTest::debugMemoryUsage(
    core::CMemoryUsage::TMemoryUsagePtr mem) const {
    mem->setName("CPeriodicityTest");
    core::CMemoryDebug::dynamicSize("m_Windows", m_Windows, mem);
}

std::size_t CTimeSeriesDecompositionDetail::CPeriodicityTest::memoryUsage() const {
    std::size_t usage{core::CMemory::dynamicSize(m_Windows)};
    if (m_Machine.state() == PT_INITIAL) {
        usage += this->extraMemoryOnInitialization();
    }
    return usage;
}

std::size_t CTimeSeriesDecompositionDetail::CPeriodicityTest::extraMemoryOnInitialization() const {
    static std::size_t result{0};
    if (result == 0) {
        for (auto i : {E_Short, E_Long}) {
            TExpandingWindowPtr window(this->newWindow(i));
            result += core::CMemory::dynamicSize(window);
        }
    }
    return result;
}

void CTimeSeriesDecompositionDetail::CPeriodicityTest::apply(std::size_t symbol,
                                                             const SMessage& message) {
    core_t::TTime time{message.s_Time};

    std::size_t old{m_Machine.state()};
    m_Machine.apply(symbol);
    std::size_t state{m_Machine.state()};

    if (state != old) {
        LOG_TRACE(<< PT_STATES[old] << "," << PT_ALPHABET[symbol] << " -> "
                  << PT_STATES[state]);

        auto initialize = [this](core_t::TTime time_) {
            for (auto i : {E_Short, E_Long}) {
                m_Windows[i].reset(this->newWindow(i));
                if (m_Windows[i]) {
                    // Since all permitted bucket lengths are divisors
                    // of longer ones, this finds the unique rightmost
                    // time which is an integer multiple of all windows'
                    // bucket lengths. It is important to align start
                    // times so that we try the short test first when
                    // testing for shorter periods.
                    time_ = CIntegerTools::floor(time_, m_Windows[i]->bucketLength());
                }
            }
            for (auto& window : m_Windows) {
                if (window) {
                    window->initialize(time_);
                }
            }
        };

        switch (state) {
        case PT_TEST:
            if (std::all_of(m_Windows.begin(), m_Windows.end(),
                            [](const TExpandingWindowPtr& window) {
                                return window == nullptr;
                            })) {
                initialize(time);
            }
            break;
        case PT_INITIAL:
            initialize(time);
            break;
        case PT_NOT_TESTING:
            m_Windows[0].reset();
            m_Windows[1].reset();
            break;
        default:
            LOG_ERROR(<< "Test in a bad state: " << state);
            this->apply(PT_RESET, message);
            break;
        }
    }
}

bool CTimeSeriesDecompositionDetail::CPeriodicityTest::shouldTest(ETest test,
                                                                  core_t::TTime time) const {
    // We need to test more frequently than we compress because it
    // only happens each 336 buckets and would significantly delay
    // when we first detect short periodic components for longer
    // bucket lengths otherwise.
    auto scheduledTest = [&]() {
        if (test != E_Long || m_Windows[E_Short] == nullptr) {
            core_t::TTime length{time - m_Windows[test]->startTime()};
            for (auto lengthToTest : {3 * DAY, 1 * WEEK, 2 * WEEK}) {
                if (length >= lengthToTest && length < lengthToTest + m_BucketLength) {
                    return true;
                }
            }
        }
        return false;
    };
    return m_Windows[test] && (m_Windows[test]->needToCompress(time) || scheduledTest());
}

CExpandingWindow* CTimeSeriesDecompositionDetail::CPeriodicityTest::newWindow(ETest test) const {

    using TTimeCRng = CExpandingWindow::TTimeCRng;

    auto newWindow = [this](const TTimeVec& bucketLengths) {
        if (m_BucketLength <= bucketLengths.back()) {
            std::ptrdiff_t a{std::lower_bound(bucketLengths.begin(),
                                              bucketLengths.end(), m_BucketLength) -
                             bucketLengths.begin()};
            std::size_t b{bucketLengths.size()};
            TTimeCRng bucketLengths_(bucketLengths, a, b);
            return new CExpandingWindow(m_BucketLength, bucketLengths_, 336, m_DecayRate);
        }
        return static_cast<CExpandingWindow*>(nullptr);
    };

    switch (test) {
    case E_Short:
        return newWindow(SHORT_BUCKET_LENGTHS);
    case E_Long:
        return newWindow(LONG_BUCKET_LENGTHS);
    }
    return nullptr;
}

const TTimeVec CTimeSeriesDecompositionDetail::CPeriodicityTest::SHORT_BUCKET_LENGTHS{
    1, 5, 10, 30, 60, 300, 600, 1800, 3600};
const TTimeVec CTimeSeriesDecompositionDetail::CPeriodicityTest::LONG_BUCKET_LENGTHS{
    7200, 21600, 43200, 86400, 172800, 345600};

//////// CCalendarCyclic ////////

CTimeSeriesDecompositionDetail::CCalendarTest::CCalendarTest(double decayRate,
                                                             core_t::TTime bucketLength)
    : m_Machine{core::CStateMachine::create(CC_ALPHABET,
                                            CC_STATES,
                                            CC_TRANSITION_FUNCTION,
                                            bucketLength > DAY ? CC_NOT_TESTING : CC_INITIAL)},
      m_DecayRate{decayRate}, m_LastMonth{} {
}

CTimeSeriesDecompositionDetail::CCalendarTest::CCalendarTest(const CCalendarTest& other,
                                                             bool isForForecast)
    : m_Machine{other.m_Machine}, m_DecayRate{other.m_DecayRate},
      m_LastMonth{other.m_LastMonth}, m_Test{!isForForecast && other.m_Test
                                                 ? std::make_shared<CCalendarCyclicTest>(
                                                       *other.m_Test)
                                                 : 0} {
}

bool CTimeSeriesDecompositionDetail::CCalendarTest::acceptRestoreTraverser(core::CStateRestoreTraverser& traverser) {
    do {
        const std::string& name{traverser.name()};
        RESTORE(CALENDAR_TEST_MACHINE_6_3_TAG,
                traverser.traverseSubLevel(boost::bind(
                    &core::CStateMachine::acceptRestoreTraverser, &m_Machine, _1)))
        RESTORE_BUILT_IN(LAST_MONTH_6_3_TAG, m_LastMonth);
        RESTORE_SETUP_TEARDOWN(
            CALENDAR_TEST_6_3_TAG,
            m_Test = std::make_shared<CCalendarCyclicTest>(m_DecayRate),
            traverser.traverseSubLevel(boost::bind(
                &CCalendarCyclicTest::acceptRestoreTraverser, m_Test.get(), _1)),
            /**/)
    } while (traverser.next());
    return true;
}

void CTimeSeriesDecompositionDetail::CCalendarTest::acceptPersistInserter(
    core::CStatePersistInserter& inserter) const {
    inserter.insertLevel(
        CALENDAR_TEST_MACHINE_6_3_TAG,
        boost::bind(&core::CStateMachine::acceptPersistInserter, &m_Machine, _1));
    inserter.insertValue(LAST_MONTH_6_3_TAG, m_LastMonth);
    if (m_Test) {
        inserter.insertLevel(CALENDAR_TEST_6_3_TAG,
                             boost::bind(&CCalendarCyclicTest::acceptPersistInserter,
                                         m_Test.get(), _1));
    }
}

void CTimeSeriesDecompositionDetail::CCalendarTest::swap(CCalendarTest& other) {
    std::swap(m_Machine, other.m_Machine);
    std::swap(m_DecayRate, other.m_DecayRate);
    std::swap(m_LastMonth, other.m_LastMonth);
    m_Test.swap(other.m_Test);
}

void CTimeSeriesDecompositionDetail::CCalendarTest::handle(const SAddValue& message) {
    core_t::TTime time{message.s_Time};
    double error{message.s_Value - message.s_Trend - message.s_Seasonal -
                 message.s_Calendar};
    const maths_t::TDoubleWeightsAry& weights{message.s_Weights};

    this->test(message);

    switch (m_Machine.state()) {
    case CC_TEST:
        m_Test->add(time, error, maths_t::countForUpdate(weights));
        break;
    case CC_NOT_TESTING:
        break;
    case CC_INITIAL:
        this->apply(CC_NEW_VALUE, message);
        this->handle(message);
        break;
    default:
        LOG_ERROR(<< "Test in a bad state: " << m_Machine.state());
        this->apply(CC_RESET, message);
        break;
    }
}

void CTimeSeriesDecompositionDetail::CCalendarTest::handle(const SNewComponents& message) {
    if (m_Machine.state() != CC_NOT_TESTING) {
        switch (message.s_Component) {
        case SNewComponents::E_GeneralSeasonal:
        case SNewComponents::E_DiurnalSeasonal:
            this->apply(CC_RESET, message);
            break;
        case SNewComponents::E_CalendarCyclic:
            break;
        }
    }
}

void CTimeSeriesDecompositionDetail::CCalendarTest::test(const SMessage& message) {
    core_t::TTime time{message.s_Time};
    core_t::TTime lastTime{message.s_LastTime};

    if (this->shouldTest(time)) {
        switch (m_Machine.state()) {
        case CC_TEST: {
            if (CCalendarCyclicTest::TOptionalFeature feature = m_Test->test()) {
                this->mediator()->forward(SDetectedCalendar(time, lastTime, *feature));
            }
            break;
        }
        case CC_NOT_TESTING:
        case CC_INITIAL:
            break;
        default:
            LOG_ERROR(<< "Test in a bad state: " << m_Machine.state());
            this->apply(CC_RESET, message);
            break;
        }
    }
}

void CTimeSeriesDecompositionDetail::CCalendarTest::propagateForwards(core_t::TTime start,
                                                                      core_t::TTime end) {
    stepwisePropagateForwards(DAY, start, end, m_Test);
}

uint64_t CTimeSeriesDecompositionDetail::CCalendarTest::checksum(uint64_t seed) const {
    seed = CChecksum::calculate(seed, m_Machine);
    seed = CChecksum::calculate(seed, m_DecayRate);
    seed = CChecksum::calculate(seed, m_LastMonth);
    return CChecksum::calculate(seed, m_Test);
}

void CTimeSeriesDecompositionDetail::CCalendarTest::debugMemoryUsage(
    core::CMemoryUsage::TMemoryUsagePtr mem) const {
    mem->setName("CCalendarTest");
    core::CMemoryDebug::dynamicSize("m_Test", m_Test, mem);
}

std::size_t CTimeSeriesDecompositionDetail::CCalendarTest::memoryUsage() const {
    std::size_t usage{core::CMemory::dynamicSize(m_Test)};
    if (m_Machine.state() == CC_INITIAL) {
        usage += this->extraMemoryOnInitialization();
    }
    return usage;
}

std::size_t CTimeSeriesDecompositionDetail::CCalendarTest::extraMemoryOnInitialization() const {
    static std::size_t result{0};
    if (result == 0) {
        TCalendarCyclicTestPtr test(new CCalendarCyclicTest(m_DecayRate));
        result = core::CMemory::dynamicSize(test);
    }
    return result;
}

void CTimeSeriesDecompositionDetail::CCalendarTest::apply(std::size_t symbol,
                                                          const SMessage& message) {
    core_t::TTime time{message.s_Time};

    std::size_t old{m_Machine.state()};
    m_Machine.apply(symbol);
    std::size_t state{m_Machine.state()};

    if (state != old) {
        LOG_TRACE(<< CC_STATES[old] << "," << CC_ALPHABET[symbol] << " -> "
                  << CC_STATES[state]);

        switch (state) {
        case CC_TEST:
            if (!m_Test) {
                m_Test = std::make_shared<CCalendarCyclicTest>(m_DecayRate);
                m_LastMonth = this->month(time) + 2;
            }
            break;
        case CC_NOT_TESTING:
        case CC_INITIAL:
            m_Test.reset();
            m_LastMonth = int{};
            break;
        default:
            LOG_ERROR(<< "Test in a bad state: " << state);
            this->apply(CC_RESET, message);
            break;
        }
    }
}

bool CTimeSeriesDecompositionDetail::CCalendarTest::shouldTest(core_t::TTime time) {
    int month{this->month(time)};
    if (month == (m_LastMonth + 1) % 12) {
        m_LastMonth = month;
        return true;
    }
    return false;
}

int CTimeSeriesDecompositionDetail::CCalendarTest::month(core_t::TTime time) const {
    int dummy;
    int month;
    core::CTimezone::instance().dateFields(time, dummy, dummy, dummy, month, dummy, dummy);
    return month;
}

//////// CComponents ////////

CTimeSeriesDecompositionDetail::CComponents::CComponents(double decayRate,
                                                         core_t::TTime bucketLength,
                                                         std::size_t seasonalComponentSize)
    : m_Machine{core::CStateMachine::create(SC_ALPHABET, SC_STATES, SC_TRANSITION_FUNCTION, SC_NORMAL)},
      m_DecayRate{decayRate}, m_BucketLength{bucketLength}, m_SeasonalComponentSize{seasonalComponentSize},
      m_CalendarComponentSize{seasonalComponentSize / 3}, m_Trend{decayRate},
      m_UsingTrendForPrediction{false}, m_Watcher{nullptr} {
}

CTimeSeriesDecompositionDetail::CComponents::CComponents(const CComponents& other)
    : m_Machine{other.m_Machine}, m_DecayRate{other.m_DecayRate},
      m_BucketLength{other.m_BucketLength}, m_SeasonalComponentSize{other.m_SeasonalComponentSize},
      m_CalendarComponentSize{other.m_CalendarComponentSize}, m_Trend{other.m_Trend},
      m_Seasonal{other.m_Seasonal ? new SSeasonal{*other.m_Seasonal} : nullptr},
      m_Calendar{other.m_Calendar ? new SCalendar{*other.m_Calendar} : nullptr},
      m_MeanVarianceScale{other.m_MeanVarianceScale}, m_Moments{other.m_Moments},
      m_MomentsMinusTrend{other.m_MomentsMinusTrend},
      m_UsingTrendForPrediction{other.m_UsingTrendForPrediction}, m_Watcher{nullptr} {
}

bool CTimeSeriesDecompositionDetail::CComponents::acceptRestoreTraverser(
    const SDistributionRestoreParams& params,
    core::CStateRestoreTraverser& traverser) {
    if (traverser.name() == VERSION_6_3_TAG) {
        while (traverser.next()) {
            const std::string& name{traverser.name()};
            RESTORE(COMPONENTS_MACHINE_6_3_TAG,
                    traverser.traverseSubLevel(boost::bind(
                        &core::CStateMachine::acceptRestoreTraverser, &m_Machine, _1)));
            RESTORE_BUILT_IN(DECAY_RATE_6_3_TAG, m_DecayRate);
            RESTORE(TREND_6_3_TAG, traverser.traverseSubLevel(boost::bind(
                                       &CTrendComponent::acceptRestoreTraverser,
                                       &m_Trend, boost::cref(params), _1)))
            RESTORE_SETUP_TEARDOWN(
                SEASONAL_6_3_TAG, m_Seasonal.reset(new SSeasonal),
                traverser.traverseSubLevel(
                    boost::bind(&SSeasonal::acceptRestoreTraverser,
                                m_Seasonal.get(), m_DecayRate, m_BucketLength, _1)),
                /**/)
            RESTORE_SETUP_TEARDOWN(
                CALENDAR_6_3_TAG, m_Calendar.reset(new SCalendar),
                traverser.traverseSubLevel(
                    boost::bind(&SCalendar::acceptRestoreTraverser,
                                m_Calendar.get(), m_DecayRate, m_BucketLength, _1)),
                /**/)
            RESTORE(MEAN_VARIANCE_SCALE_6_3_TAG,
                    m_MeanVarianceScale.fromDelimited(traverser.value()))
            RESTORE(MOMENTS_6_3_TAG, m_Moments.fromDelimited(traverser.value()));
            RESTORE(MOMENTS_MINUS_TREND_6_3_TAG,
                    m_MomentsMinusTrend.fromDelimited(traverser.value()));
            RESTORE_BUILT_IN(USING_TREND_FOR_PREDICTION_6_3_TAG, m_UsingTrendForPrediction)
        }

        this->decayRate(m_DecayRate);
    } else {
        // There is no version string this is historic state.
        do {
            const std::string& name{traverser.name()};
            RESTORE(COMPONENTS_MACHINE_OLD_TAG,
                    traverser.traverseSubLevel(boost::bind(
                        &core::CStateMachine::acceptRestoreTraverser, &m_Machine, _1)));
            RESTORE_SETUP_TEARDOWN(TREND_OLD_TAG,
                                   /**/,
                                   traverser.traverseSubLevel(boost::bind(
                                       upgradeTrendModelToVersion6p3,
                                       m_BucketLength, boost::ref(m_Trend), _1)),
                                   m_UsingTrendForPrediction = true)
            RESTORE_SETUP_TEARDOWN(
                SEASONAL_OLD_TAG, m_Seasonal.reset(new SSeasonal),
                traverser.traverseSubLevel(
                    boost::bind(&SSeasonal::acceptRestoreTraverser,
                                m_Seasonal.get(), m_DecayRate, m_BucketLength, _1)),
                /**/)
            RESTORE_SETUP_TEARDOWN(
                CALENDAR_OLD_TAG, m_Calendar.reset(new SCalendar),
                traverser.traverseSubLevel(
                    boost::bind(&SCalendar::acceptRestoreTraverser,
                                m_Calendar.get(), m_DecayRate, m_BucketLength, _1)),
                /**/)
        } while (traverser.next());

        m_MeanVarianceScale.add(1.0, MODEL_WEIGHT_UPGRADING_TO_VERSION_6p3);
    }
    return true;
}

void CTimeSeriesDecompositionDetail::CComponents::acceptPersistInserter(
    core::CStatePersistInserter& inserter) const {

    inserter.insertValue(VERSION_6_3_TAG, "");
    inserter.insertLevel(
        COMPONENTS_MACHINE_6_3_TAG,
        boost::bind(&core::CStateMachine::acceptPersistInserter, &m_Machine, _1));
    inserter.insertValue(DECAY_RATE_6_3_TAG, m_DecayRate, core::CIEEE754::E_SinglePrecision);
    inserter.insertLevel(TREND_6_3_TAG, boost::bind(&CTrendComponent::acceptPersistInserter,
                                                    m_Trend, _1));
    if (m_Seasonal) {
        inserter.insertLevel(SEASONAL_6_3_TAG, boost::bind(&SSeasonal::acceptPersistInserter,
                                                           m_Seasonal.get(), _1));
    }
    if (m_Calendar) {
        inserter.insertLevel(CALENDAR_6_3_TAG, boost::bind(&SCalendar::acceptPersistInserter,
                                                           m_Calendar.get(), _1));
    }
    inserter.insertValue(MEAN_VARIANCE_SCALE_6_3_TAG, m_MeanVarianceScale.toDelimited());
    inserter.insertValue(MOMENTS_6_3_TAG, m_Moments.toDelimited());
    inserter.insertValue(MOMENTS_MINUS_TREND_6_3_TAG, m_MomentsMinusTrend.toDelimited());
    inserter.insertValue(USING_TREND_FOR_PREDICTION_6_3_TAG, m_UsingTrendForPrediction);
}

void CTimeSeriesDecompositionDetail::CComponents::swap(CComponents& other) {
    std::swap(m_Machine, other.m_Machine);
    std::swap(m_DecayRate, other.m_DecayRate);
    std::swap(m_BucketLength, other.m_BucketLength);
    std::swap(m_SeasonalComponentSize, other.m_SeasonalComponentSize);
    std::swap(m_CalendarComponentSize, other.m_CalendarComponentSize);
    m_Trend.swap(other.m_Trend);
    m_Seasonal.swap(other.m_Seasonal);
    m_Calendar.swap(other.m_Calendar);
    std::swap(m_MeanVarianceScale, other.m_MeanVarianceScale);
    std::swap(m_Moments, other.m_Moments);
    std::swap(m_MomentsMinusTrend, other.m_MomentsMinusTrend);
    std::swap(m_UsingTrendForPrediction, other.m_UsingTrendForPrediction);
}

void CTimeSeriesDecompositionDetail::CComponents::handle(const SAddValue& message) {
    switch (m_Machine.state()) {
    case SC_NORMAL:
    case SC_NEW_COMPONENTS: {
        this->interpolate(message);

        core_t::TTime time{message.s_Time};
        double value{message.s_Value};
        double trend{message.s_Trend};
        double seasonal{message.s_Seasonal};
        double calendar{message.s_Calendar};
        const maths_t::TDoubleWeightsAry& weights{message.s_Weights};

        TSeasonalComponentPtrVec seasonalComponents;
        TCalendarComponentPtrVec calendarComponents;
        TComponentErrorsPtrVec seasonalErrors;
        TComponentErrorsPtrVec calendarErrors;
        TDoubleVec deltas;

        if (m_Seasonal) {
            m_Seasonal->componentsErrorsAndDeltas(time, seasonalComponents,
                                                  seasonalErrors, deltas);
        }
        if (m_Calendar) {
            m_Calendar->componentsAndErrors(time, calendarComponents, calendarErrors);
        }

        double weight{maths_t::countForUpdate(weights)};
        std::size_t m{seasonalComponents.size()};
        std::size_t n{calendarComponents.size()};

        TDoubleVec values(m + n + 1, value);
        TDoubleVec predictions(m + n);
        double error;
        double scale;
        decompose(m_Trend, seasonalComponents, calendarComponents, time, deltas,
                  values, predictions, error, scale);

        core_t::TTime observedInterval{m_Trend.observedInterval()};

        m_Trend.add(time, values[0], weight);
        m_Trend.dontShiftLevel(time, value);
        for (std::size_t i = 1u; i <= m; ++i) {
            CSeasonalComponent* component{seasonalComponents[i - 1]};
            CComponentErrors* error_{seasonalErrors[i - 1]};
            component->add(time, values[i], weight);
            error_->add(error, predictions[i - 1], weight);
        }
        for (std::size_t i = m + 1; i <= m + n; ++i) {
            CCalendarComponent* component{calendarComponents[i - m - 1]};
            CComponentErrors* error_{calendarErrors[i - m - 1]};
            component->add(time, values[i], weight);
            error_->add(error, predictions[i - 1], weight);
        }

        m_MeanVarianceScale.add(scale, weight);
        m_Moments.add(value - seasonal - calendar, weight);
        m_MomentsMinusTrend.add(value - trend - seasonal - calendar, weight);

        if (!m_UsingTrendForPrediction && observedInterval > 6 * m_BucketLength) {
            double v0{CBasicStatistics::variance(m_Moments)};
            double v1{CBasicStatistics::variance(m_MomentsMinusTrend)};
            double df0{CBasicStatistics::count(m_Moments) - 1.0};
            double df1{CBasicStatistics::count(m_MomentsMinusTrend) - m_Trend.parameters()};
<<<<<<< HEAD
            m_UsingTrendForPrediction =
                v1 < SIGNIFICANT_VARIANCE_REDUCTION[0] * v0 && df0 > 0.0 && df1 > 0.0 &&
                CStatisticalTests::leftTailFTest(v1 / v0, df1, df0) <= MAXIMUM_SIGNIFICANCE;
            if (m_UsingTrendForPrediction) {
                LOG_DEBUG("Detected trend at " << time);
            }
            *m_Watcher = m_UsingTrendForPrediction;
=======
            if (df0 > 0.0 && df1 > 0.0 && v0 > 0.0) {
                double relativeLogSignificance{
                    CTools::fastLog(CStatisticalTests::leftTailFTest(v1 / v0, df1, df0)) /
                    LOG_COMPONENT_STATISTICALLY_SIGNIFICANCE};
                double vt{*std::max_element(
                              boost::begin(COMPONENT_SIGNIFICANT_VARIANCE_REDUCTION),
                              boost::end(COMPONENT_SIGNIFICANT_VARIANCE_REDUCTION)) *
                          v0};
                double p{CTools::logisticFunction(relativeLogSignificance, 0.1, 1.0) *
                         (vt > v1 ? CTools::logisticFunction(vt / v1, 1.0, 1.0, +1.0)
                                  : CTools::logisticFunction(v1 / vt, 0.1, 1.0, -1.0))};
                m_UsingTrendForPrediction = (p >= 0.25);
                *m_Watcher = m_UsingTrendForPrediction;
            }
>>>>>>> d5211a76
        }
    } break;
    case SC_DISABLED:
        break;
    default:
        LOG_ERROR(<< "Components in a bad state: " << m_Machine.state());
        this->apply(SC_RESET, message);
        break;
    }
}

void CTimeSeriesDecompositionDetail::CComponents::handle(const SDetectedSeasonal& message) {
    if (this->size() + m_SeasonalComponentSize > this->maxSize()) {
        return;
    }

    switch (m_Machine.state()) {
    case SC_NORMAL:
    case SC_NEW_COMPONENTS: {
        if (!m_Seasonal) {
            m_Seasonal.reset(new SSeasonal);
        }

        core_t::TTime time{message.s_Time};
        core_t::TTime lastTime{message.s_LastTime};
        const CPeriodicityHypothesisTestsResult& result{message.s_Result};
        const CExpandingWindow& window{message.s_Window};
        const TPredictor& predictor{message.s_Predictor};

        TSeasonalComponentVec& components{m_Seasonal->s_Components};
        TComponentErrorsVec& errors{m_Seasonal->s_PredictionErrors};

        if (!this->addSeasonalComponents(result, window, predictor, m_Trend,
                                         components, errors)) {
            break;
        }
        if (m_Watcher) {
            *m_Watcher = true;
        }
        LOG_DEBUG(<< "Detected seasonal components at " << time);

        m_UsingTrendForPrediction = true;
        this->clearComponentErrors();
        this->apply(SC_ADDED_COMPONENTS, message);
        this->mediator()->forward(
            SNewComponents(time, lastTime, SNewComponents::E_GeneralSeasonal));
        break;
    }
    case SC_DISABLED:
        break;
    default:
        LOG_ERROR(<< "Components in a bad state: " << m_Machine.state());
        this->apply(SC_RESET, message);
        break;
    }
}

void CTimeSeriesDecompositionDetail::CComponents::handle(const SDetectedCalendar& message) {
    if (this->size() + m_CalendarComponentSize > this->maxSize()) {
        return;
    }

    switch (m_Machine.state()) {
    case SC_NORMAL:
    case SC_NEW_COMPONENTS: {
        if (!m_Calendar) {
            m_Calendar.reset(new SCalendar);
        }

        core_t::TTime time{message.s_Time};
        core_t::TTime lastTime{message.s_LastTime};
        CCalendarFeature feature{message.s_Feature};

        if (m_Calendar->haveComponent(feature)) {
            break;
        }

        TCalendarComponentVec& components{m_Calendar->s_Components};
        TComponentErrorsVec& errors{m_Calendar->s_PredictionErrors};

        this->addCalendarComponent(feature, time, components, errors);
        this->apply(SC_ADDED_COMPONENTS, message);
        this->mediator()->forward(
            SNewComponents(time, lastTime, SNewComponents::E_CalendarCyclic));
        break;
    }
    case SC_DISABLED:
        break;
    default:
        LOG_ERROR(<< "Components in a bad state: " << m_Machine.state());
        this->apply(SC_RESET, message);
        break;
    }
}

void CTimeSeriesDecompositionDetail::CComponents::useTrendForPrediction(void) {
    m_UsingTrendForPrediction = true;
}

void CTimeSeriesDecompositionDetail::CComponents::shiftLevel(core_t::TTime time,
                                                             double value,
                                                             double shift) {
    m_Trend.shiftLevel(time, value, shift);
}

void CTimeSeriesDecompositionDetail::CComponents::linearScale(core_t::TTime time, double scale) {
    m_Trend.linearScale(scale);
    if (m_Seasonal) {
        m_Seasonal->linearScale(time, scale);
    }
    if (m_Calendar) {
        m_Calendar->linearScale(time, scale);
    }
}

void CTimeSeriesDecompositionDetail::CComponents::interpolate(const SMessage& message) {
    core_t::TTime time{message.s_Time};
    core_t::TTime lastTime{message.s_LastTime};

    std::size_t state{m_Machine.state()};

    switch (state) {
    case SC_NORMAL:
    case SC_NEW_COMPONENTS:
        this->canonicalize(time);
        if (this->shouldInterpolate(time, lastTime)) {
            LOG_TRACE(<< "Interpolating values at " << time);

            if (m_Seasonal) {
                m_Seasonal->interpolate(time, lastTime, true);
            }
            if (m_Calendar) {
                m_Calendar->interpolate(time, lastTime, true);
            }

            this->apply(SC_INTERPOLATED, message);
        }
        break;
    case SC_DISABLED:
        break;
    default:
        LOG_ERROR(<< "Components in a bad state: " << state);
        this->apply(SC_RESET, message);
        break;
    }
}

void CTimeSeriesDecompositionDetail::CComponents::interpolateForForecast(core_t::TTime time) {
    if (this->shouldInterpolate(time, time - m_BucketLength)) {
        if (m_Seasonal) {
            m_Seasonal->interpolate(time, time - m_BucketLength, false);
        }
        if (m_Calendar) {
            m_Calendar->interpolate(time, time - m_BucketLength, true);
        }
    }
}

void CTimeSeriesDecompositionDetail::CComponents::dataType(maths_t::EDataType dataType) {
    m_Trend.dataType(dataType);
}

void CTimeSeriesDecompositionDetail::CComponents::decayRate(double decayRate) {
    m_DecayRate = decayRate;
    m_Trend.decayRate(decayRate);
    if (m_Seasonal) {
        m_Seasonal->decayRate(decayRate);
    }
    if (m_Calendar) {
        m_Calendar->decayRate(decayRate);
    }
}

double CTimeSeriesDecompositionDetail::CComponents::decayRate() const {
    return m_DecayRate;
}

void CTimeSeriesDecompositionDetail::CComponents::propagateForwards(core_t::TTime start,
                                                                    core_t::TTime end) {
    m_Trend.propagateForwardsByTime(end - start);
    if (m_Seasonal) {
        m_Seasonal->propagateForwards(start, end);
    }
    if (m_Calendar) {
        m_Calendar->propagateForwards(start, end);
    }
    double factor{std::exp(-m_DecayRate * static_cast<double>(end - start) /
                           static_cast<double>(DAY))};
    m_MeanVarianceScale.age(factor);
    m_Moments.age(factor);
    m_MomentsMinusTrend.age(factor);
}

bool CTimeSeriesDecompositionDetail::CComponents::initialized() const {
    return m_UsingTrendForPrediction && m_Trend.initialized()
               ? true
               : (m_Seasonal && m_Calendar
                      ? m_Seasonal->initialized() || m_Calendar->initialized()
                      : (m_Seasonal ? m_Seasonal->initialized()
                                    : (m_Calendar ? m_Calendar->initialized() : false)));
}

const CTrendComponent& CTimeSeriesDecompositionDetail::CComponents::trend() const {
    return m_Trend;
}

const TSeasonalComponentVec& CTimeSeriesDecompositionDetail::CComponents::seasonal() const {
    return m_Seasonal ? m_Seasonal->s_Components : NO_SEASONAL_COMPONENTS;
}

const maths_t::TCalendarComponentVec&
CTimeSeriesDecompositionDetail::CComponents::calendar() const {
    return m_Calendar ? m_Calendar->s_Components : NO_CALENDAR_COMPONENTS;
}

bool CTimeSeriesDecompositionDetail::CComponents::usingTrendForPrediction() const {
    return m_UsingTrendForPrediction;
}

CPeriodicityHypothesisTestsConfig
CTimeSeriesDecompositionDetail::CComponents::periodicityTestConfig() const {
    CPeriodicityHypothesisTestsConfig result;
    for (const auto& component : this->seasonal()) {
        const CSeasonalTime& time{component.time()};
        result.hasDaily(result.hasDaily() || time.period() == DAY);
        result.hasWeekend(result.hasWeekend() || time.hasWeekend());
        result.hasWeekly(result.hasWeekly() || time.period() == WEEK);
        if (time.hasWeekend()) {
            result.startOfWeek(time.windowRepeatStart());
        }
    }
    return result;
}

double CTimeSeriesDecompositionDetail::CComponents::meanValue(core_t::TTime time) const {
    return this->initialized()
               ? ((m_UsingTrendForPrediction
                       ? CBasicStatistics::mean(m_Trend.value(time, 0.0))
                       : 0.0) +
                  meanOf(&CSeasonalComponent::meanValue, this->seasonal()))
               : 0.0;
}

double CTimeSeriesDecompositionDetail::CComponents::meanVariance() const {
    return this->initialized()
               ? ((m_UsingTrendForPrediction
                       ? CBasicStatistics::mean(this->trend().variance(0.0))
                       : 0.0) +
                  meanOf(&CSeasonalComponent::meanVariance, this->seasonal()))
               : 0.0;
}

double CTimeSeriesDecompositionDetail::CComponents::meanVarianceScale() const {
    return CBasicStatistics::mean(m_MeanVarianceScale);
}

uint64_t CTimeSeriesDecompositionDetail::CComponents::checksum(uint64_t seed) const {
    seed = CChecksum::calculate(seed, m_Machine);
    seed = CChecksum::calculate(seed, m_DecayRate);
    seed = CChecksum::calculate(seed, m_BucketLength);
    seed = CChecksum::calculate(seed, m_SeasonalComponentSize);
    seed = CChecksum::calculate(seed, m_CalendarComponentSize);
    seed = CChecksum::calculate(seed, m_Trend);
    seed = CChecksum::calculate(seed, m_Seasonal);
    seed = CChecksum::calculate(seed, m_Calendar);
    seed = CChecksum::calculate(seed, m_MeanVarianceScale);
    seed = CChecksum::calculate(seed, m_Moments);
    seed = CChecksum::calculate(seed, m_MomentsMinusTrend);
    return CChecksum::calculate(seed, m_UsingTrendForPrediction);
}

void CTimeSeriesDecompositionDetail::CComponents::debugMemoryUsage(core::CMemoryUsage::TMemoryUsagePtr mem) const {
    mem->setName("CComponents");
    core::CMemoryDebug::dynamicSize("m_Trend", m_Trend, mem);
    core::CMemoryDebug::dynamicSize("m_Seasonal", m_Seasonal, mem);
    core::CMemoryDebug::dynamicSize("m_Calendar", m_Calendar, mem);
}

std::size_t CTimeSeriesDecompositionDetail::CComponents::memoryUsage() const {
    return core::CMemory::dynamicSize(m_Trend) + core::CMemory::dynamicSize(m_Seasonal) +
           core::CMemory::dynamicSize(m_Calendar);
}

std::size_t CTimeSeriesDecompositionDetail::CComponents::size() const {
    return (m_Seasonal ? m_Seasonal->size() : 0) + (m_Calendar ? m_Calendar->size() : 0);
}

std::size_t CTimeSeriesDecompositionDetail::CComponents::maxSize() const {
    return MAXIMUM_COMPONENTS * m_SeasonalComponentSize;
}

bool CTimeSeriesDecompositionDetail::CComponents::addSeasonalComponents(
    const CPeriodicityHypothesisTestsResult& result,
    const CExpandingWindow& window,
    const TPredictor& predictor,
    CTrendComponent& trend,
    TSeasonalComponentVec& components,
    TComponentErrorsVec& errors) const {
    using TSeasonalTimePtr = std::shared_ptr<CSeasonalTime>;
    using TSeasonalTimePtrVec = std::vector<TSeasonalTimePtr>;

    TSeasonalTimePtrVec newSeasonalTimes;

    for (const auto& candidate_ : result.components()) {
        TSeasonalTimePtr seasonalTime(candidate_.seasonalTime());
        if (std::find_if(components.begin(), components.end(),
                         [&seasonalTime](const CSeasonalComponent& component) {
                             return component.time().excludes(*seasonalTime);
                         }) == components.end()) {
            LOG_DEBUG(<< "Detected '" << candidate_.s_Description << "'");
            newSeasonalTimes.push_back(seasonalTime);
        }
    }

    if (newSeasonalTimes.size() > 0) {
        for (const auto& seasonalTime : newSeasonalTimes) {
            components.erase(
                std::remove_if(components.begin(), components.end(),
                               [&seasonalTime](const CSeasonalComponent& component) {
                                   return seasonalTime->excludes(component.time());
                               }),
                components.end());
        }

        std::sort(newSeasonalTimes.begin(), newSeasonalTimes.end(),
                  maths::COrderings::SLess());

        core_t::TTime startTime{window.startTime()};
        core_t::TTime endTime{window.endTime()};
        core_t::TTime dt{window.bucketLength()};

        TFloatMeanAccumulatorVec values;
        for (const auto& seasonalTime : newSeasonalTimes) {
            values = window.valuesMinusPrediction(predictor);
            if (seasonalTime->windowed()) {
                core_t::TTime time{startTime + dt / 2};
                for (auto& value : values) {
                    if (!seasonalTime->inWindow(time)) {
                        value = TFloatMeanAccumulator{};
                    }
                    time += dt;
                }
            }
            double bucketLength{static_cast<double>(m_BucketLength)};
            core_t::TTime period{seasonalTime->period()};
            auto boundaryCondition = period > seasonalTime->windowLength()
                                         ? CSplineTypes::E_Natural
                                         : CSplineTypes::E_Periodic;

            CSeasonalComponent candidate{*seasonalTime, m_SeasonalComponentSize,
                                         m_DecayRate, bucketLength, boundaryCondition};
            candidate.initialize(startTime, endTime, values);
            candidate.interpolate(CIntegerTools::floor(endTime, period));
            this->reweightOutliers(
                startTime, dt,
                [&candidate](core_t::TTime time) {
                    return CBasicStatistics::mean(candidate.value(time, 0.0));
                },
                values);

            components.emplace_back(*seasonalTime, m_SeasonalComponentSize,
                                    m_DecayRate, bucketLength, boundaryCondition);
            components.back().initialize(startTime, endTime, values);
            components.back().interpolate(CIntegerTools::floor(endTime, period));
        }

        CTrendComponent candidate{trend.defaultDecayRate()};
        values = window.valuesMinusPrediction(predictor);
        this->fit(startTime, dt, values, candidate);
        this->reweightOutliers(startTime, dt,
                               [&candidate](core_t::TTime time) {
                                   return CBasicStatistics::mean(candidate.value(time, 0.0));
                               },
                               values);

        CTrendComponent trend_{trend.defaultDecayRate()};
        this->fit(startTime, dt, values, trend_);
        trend.swap(trend_);

        errors.resize(components.size());
        COrderings::simultaneousSort(
            components, errors,
            [](const CSeasonalComponent& lhs, const CSeasonalComponent& rhs) {
                return lhs.time() < rhs.time();
            });
    }

    return newSeasonalTimes.size() > 0;
}

bool CTimeSeriesDecompositionDetail::CComponents::addCalendarComponent(
    const CCalendarFeature& feature,
    core_t::TTime time,
    maths_t::TCalendarComponentVec& components,
    TComponentErrorsVec& errors) const {
    double bucketLength{static_cast<double>(m_BucketLength)};
    components.emplace_back(feature, m_CalendarComponentSize, m_DecayRate,
                            bucketLength, CSplineTypes::E_Natural);
    components.back().initialize();
    errors.resize(components.size());
    LOG_DEBUG(<< "Detected feature '" << feature.print() << "' at " << time);
    return true;
}

void CTimeSeriesDecompositionDetail::CComponents::reweightOutliers(
    core_t::TTime startTime,
    core_t::TTime dt,
    TPredictor predictor,
    TFloatMeanAccumulatorVec& values) const {
    using TMinAccumulator =
        CBasicStatistics::COrderStatisticsHeap<std::pair<double, std::size_t>>;
    using TMeanAccumulator = CBasicStatistics::SSampleMean<double>::TAccumulator;

    double numberValues{std::accumulate(
        values.begin(), values.end(), 0.0, [](double n, const TFloatMeanAccumulator& value) {
            return n + (CBasicStatistics::count(value) > 0.0 ? 1.0 : 0.0);
        })};
    double numberOutliers{SEASONAL_OUTLIER_FRACTION * numberValues};

    TMinAccumulator outliers{static_cast<std::size_t>(2.0 * numberOutliers)};
    TMeanAccumulator meanDifference;
    core_t::TTime time = startTime + dt / 2;
    for (std::size_t i = 0; i < values.size(); ++i, time += dt) {
        if (CBasicStatistics::count(values[i]) > 0.0) {
            double difference{std::fabs(CBasicStatistics::mean(values[i]) - predictor(time))};
            outliers.add({-difference, i});
            meanDifference.add(difference);
        }
    }
    outliers.sort();
    TMeanAccumulator meanDifferenceOfOutliers;
    for (std::size_t i = 0u; i < static_cast<std::size_t>(numberOutliers); ++i) {
        meanDifferenceOfOutliers.add(-outliers[i].first);
    }
    meanDifference -= meanDifferenceOfOutliers;
    for (std::size_t i = 0; i < outliers.count(); ++i) {
        if (-outliers[i].first > SEASONAL_OUTLIER_DIFFERENCE_THRESHOLD *
                                     CBasicStatistics::mean(meanDifference)) {
            double weight{SEASONAL_OUTLIER_WEIGHT +
                          (1.0 - SEASONAL_OUTLIER_WEIGHT) *
                              CTools::logisticFunction(static_cast<double>(i) / numberOutliers,
                                                       0.1, 1.0)};
            CBasicStatistics::count(values[outliers[i].second]) *= weight;
        }
    }
}

void CTimeSeriesDecompositionDetail::CComponents::fit(core_t::TTime startTime,
                                                      core_t::TTime dt,
                                                      const TFloatMeanAccumulatorVec& values,
                                                      CTrendComponent& trend) const {
    core_t::TTime time{startTime + dt / 2};
    for (const auto& value : values) {
        // Because we test before the window is fully compressed we can
        // get a run of unset values at the end of the window, we should
        // just ignore these.
        if (CBasicStatistics::count(value) > 0.0) {
            trend.add(time, CBasicStatistics::mean(value), CBasicStatistics::count(value));
            trend.propagateForwardsByTime(dt);
        }
        time += dt;
    }
};

void CTimeSeriesDecompositionDetail::CComponents::clearComponentErrors() {
    if (m_Seasonal) {
        for (auto& errors : m_Seasonal->s_PredictionErrors) {
            errors.clear();
        }
    }
    if (m_Calendar) {
        for (auto& errors : m_Calendar->s_PredictionErrors) {
            errors.clear();
        }
    }
}

void CTimeSeriesDecompositionDetail::CComponents::apply(std::size_t symbol,
                                                        const SMessage& message) {
    if (symbol == SC_RESET) {
        m_Trend.clear();
        m_Seasonal.reset();
        m_Calendar.reset();
    }

    std::size_t old{m_Machine.state()};
    m_Machine.apply(symbol);
    std::size_t state{m_Machine.state()};

    if (state != old) {
        LOG_TRACE(<< SC_STATES[old] << "," << SC_ALPHABET[symbol] << " -> "
                  << SC_STATES[state]);

        switch (state) {
        case SC_NORMAL:
        case SC_NEW_COMPONENTS:
            this->interpolate(message);
            break;
        case SC_DISABLED:
            m_Trend.clear();
            m_Seasonal.reset();
            m_Calendar.reset();
            break;
        default:
            LOG_ERROR(<< "Components in a bad state: " << m_Machine.state());
            this->apply(SC_RESET, message);
            break;
        }
    }
}

bool CTimeSeriesDecompositionDetail::CComponents::shouldInterpolate(core_t::TTime time,
                                                                    core_t::TTime last) {
    return m_Machine.state() == SC_NEW_COMPONENTS ||
           (m_Seasonal && m_Seasonal->shouldInterpolate(time, last)) ||
           (m_Calendar && m_Calendar->shouldInterpolate(time, last));
}

void CTimeSeriesDecompositionDetail::CComponents::shiftOrigin(core_t::TTime time) {
    time -= static_cast<core_t::TTime>(static_cast<double>(DAY) / m_DecayRate / 2.0);
    m_Trend.shiftOrigin(time);
    if (m_Seasonal) {
        m_Seasonal->shiftOrigin(time);
    }
}

void CTimeSeriesDecompositionDetail::CComponents::canonicalize(core_t::TTime time) {
    using TMinMaxAccumulator = CBasicStatistics::CMinMax<double>;

    this->shiftOrigin(time);

    if (m_Seasonal && m_Seasonal->prune(time, m_BucketLength)) {
        m_Seasonal.reset();
    }
    if (m_Calendar && m_Calendar->prune(time, m_BucketLength)) {
        m_Calendar.reset();
    }

    if (m_Seasonal) {
        TSeasonalComponentVec& seasonal{m_Seasonal->s_Components};

        double slope{0.0};
        TTimeTimePrDoubleFMap windowSlopes;
        windowSlopes.reserve(seasonal.size());

        for (auto& component : seasonal) {
            if (component.slopeAccurate(time)) {
                double si{component.slope()};
                if (component.time().windowed()) {
                    windowSlopes[component.time().window()] += si;
                } else {
                    slope += si;
                    component.shiftSlope(-si);
                }
            }
        }
        TMinMaxAccumulator windowedSlope;
        for (const auto& windowSlope : windowSlopes) {
            windowedSlope.add(windowSlope.second);
        }
        slope += windowedSlope.signMargin();
        LOG_TRACE(<< "slope = " << slope);

        for (auto& component : seasonal) {
            if (component.slopeAccurate(time) && component.time().windowed()) {
                component.shiftSlope(-windowedSlope.signMargin());
            }
        }

        if (slope != 0.0) {
            m_Trend.shiftSlope(m_DecayRate, slope);
        }
    }
}

void CTimeSeriesDecompositionDetail::CComponents::notifyOnNewComponents(bool* watcher) {
    m_Watcher = watcher;
}

CTimeSeriesDecompositionDetail::CComponents::CScopeNotifyOnStateChange::CScopeNotifyOnStateChange(CComponents& components)
    : m_Components{components}, m_Watcher{false} {
    m_Components.notifyOnNewComponents(&m_Watcher);
}

CTimeSeriesDecompositionDetail::CComponents::CScopeNotifyOnStateChange::~CScopeNotifyOnStateChange() {
    m_Components.notifyOnNewComponents(nullptr);
}

bool CTimeSeriesDecompositionDetail::CComponents::CScopeNotifyOnStateChange::changed() const {
    return m_Watcher;
}

bool CTimeSeriesDecompositionDetail::CComponents::CComponentErrors::fromDelimited(const std::string& str) {
    TFloatMeanAccumulator* state[] = {&m_MeanErrorWithComponent, &m_MeanErrorWithoutComponent};
    std::string suffix = str;
    for (std::size_t i = 0u, n = 0; i < 2; ++i, suffix = suffix.substr(n + 1)) {
        n = suffix.find(CBasicStatistics::EXTERNAL_DELIMITER);
        if (!state[i]->fromDelimited(suffix.substr(0, n))) {
            LOG_ERROR(<< "Failed to parse '" << str << "'");
            return false;
        }
    }
    return true;
}

std::string CTimeSeriesDecompositionDetail::CComponents::CComponentErrors::toDelimited() const {
    return m_MeanErrorWithComponent.toDelimited() + CBasicStatistics::EXTERNAL_DELIMITER +
           m_MeanErrorWithoutComponent.toDelimited() + CBasicStatistics::EXTERNAL_DELIMITER;
}

void CTimeSeriesDecompositionDetail::CComponents::CComponentErrors::add(double error,
                                                                        double prediction,
                                                                        double weight) {
    double errorWithComponent{winsorise(pow2(error), m_MeanErrorWithComponent)};
    double errorWithoutComponent{winsorise(pow2(error - prediction), m_MeanErrorWithoutComponent)};
    m_MeanErrorWithComponent.add(errorWithComponent, weight);
    m_MeanErrorWithoutComponent.add(errorWithoutComponent, weight);
}

void CTimeSeriesDecompositionDetail::CComponents::CComponentErrors::clear() {
    m_MeanErrorWithComponent = TFloatMeanAccumulator();
    m_MeanErrorWithoutComponent = TFloatMeanAccumulator();
}

bool CTimeSeriesDecompositionDetail::CComponents::CComponentErrors::remove(
    core_t::TTime bucketLength,
    CSeasonalComponent& seasonal) const {
    double count{CBasicStatistics::count(m_MeanErrorWithComponent)};
    double errorWithComponent{CBasicStatistics::mean(m_MeanErrorWithComponent)};
    double errorWithoutComponent{CBasicStatistics::mean(m_MeanErrorWithoutComponent)};
    return count > static_cast<double>(10 * seasonal.time().period() / bucketLength) &&
           std::max(errorWithoutComponent / errorWithComponent,
                    seasonal.heteroscedasticity()) < 1.5;
}

bool CTimeSeriesDecompositionDetail::CComponents::CComponentErrors::remove(
    core_t::TTime bucketLength,
    CCalendarComponent& calendar) const {
    double count{CBasicStatistics::count(m_MeanErrorWithComponent)};
    double errorWithComponent{CBasicStatistics::mean(m_MeanErrorWithComponent)};
    double errorWithoutComponent{CBasicStatistics::mean(m_MeanErrorWithoutComponent)};
    return count > static_cast<double>(5 * calendar.feature().window() / bucketLength) &&
           std::max(errorWithoutComponent / errorWithComponent,
                    calendar.heteroscedasticity()) < 1.5;
}

void CTimeSeriesDecompositionDetail::CComponents::CComponentErrors::age(double factor) {
    m_MeanErrorWithComponent.age(factor);
    m_MeanErrorWithoutComponent.age(factor);
}

uint64_t CTimeSeriesDecompositionDetail::CComponents::CComponentErrors::checksum(uint64_t seed) const {
    seed = CChecksum::calculate(seed, m_MeanErrorWithComponent);
    return CChecksum::calculate(seed, m_MeanErrorWithoutComponent);
}

double CTimeSeriesDecompositionDetail::CComponents::CComponentErrors::winsorise(
    double squareError,
    const TFloatMeanAccumulator& variance) {
    return CBasicStatistics::count(variance) > 10.0
               ? std::min(squareError, 36.0 * CBasicStatistics::mean(variance))
               : squareError;
}

bool CTimeSeriesDecompositionDetail::CComponents::SSeasonal::acceptRestoreTraverser(
    double decayRate,
    core_t::TTime bucketLength_,
    core::CStateRestoreTraverser& traverser) {
    double bucketLength{static_cast<double>(bucketLength_)};
    if (traverser.name() == VERSION_6_3_TAG) {
        while (traverser.next()) {
            const std::string& name{traverser.name()};
            RESTORE_NO_ERROR(COMPONENT_6_3_TAG,
                             s_Components.emplace_back(decayRate, bucketLength, traverser))
            RESTORE(ERRORS_6_3_TAG,
                    core::CPersistUtils::restore(ERRORS_6_3_TAG, s_PredictionErrors, traverser))
        }
    } else {
        // There is no version string this is historic state.
        do {
            const std::string& name{traverser.name()};
            RESTORE_NO_ERROR(COMPONENT_OLD_TAG,
                             s_Components.emplace_back(decayRate, bucketLength, traverser))
            RESTORE(ERRORS_OLD_TAG,
                    core::CPersistUtils::restore(ERRORS_OLD_TAG, s_PredictionErrors, traverser))
        } while (traverser.next());
    }
    return true;
}

void CTimeSeriesDecompositionDetail::CComponents::SSeasonal::acceptPersistInserter(
    core::CStatePersistInserter& inserter) const {
    inserter.insertValue(VERSION_6_3_TAG, "");
    for (const auto& component : s_Components) {
        inserter.insertLevel(COMPONENT_6_3_TAG, boost::bind(&CSeasonalComponent::acceptPersistInserter,
                                                            &component, _1));
    }
    core::CPersistUtils::persist(ERRORS_6_3_TAG, s_PredictionErrors, inserter);
}

void CTimeSeriesDecompositionDetail::CComponents::SSeasonal::decayRate(double decayRate) {
    for (auto& component : s_Components) {
        component.decayRate(decayRate);
    }
}

void CTimeSeriesDecompositionDetail::CComponents::SSeasonal::propagateForwards(core_t::TTime start,
                                                                               core_t::TTime end) {
    for (std::size_t i = 0u; i < s_Components.size(); ++i) {
        core_t::TTime period{s_Components[i].time().period()};
        core_t::TTime a{CIntegerTools::floor(start, period)};
        core_t::TTime b{CIntegerTools::floor(end, period)};
        if (b > a) {
            double time{static_cast<double>(b - a) /
                        static_cast<double>(CTools::truncate(period, DAY, WEEK))};
            s_Components[i].propagateForwardsByTime(time);
            s_PredictionErrors[i].age(std::exp(-s_Components[i].decayRate() * time));
        }
    }
}

std::size_t CTimeSeriesDecompositionDetail::CComponents::SSeasonal::size() const {
    std::size_t result{0};
    for (const auto& component : s_Components) {
        result += component.size();
    }
    return result;
}

void CTimeSeriesDecompositionDetail::CComponents::SSeasonal::componentsErrorsAndDeltas(
    core_t::TTime time,
    TSeasonalComponentPtrVec& components,
    TComponentErrorsPtrVec& errors,
    TDoubleVec& deltas) {
    std::size_t n{s_Components.size()};

    components.reserve(n);
    errors.reserve(n);

    for (std::size_t i = 0u; i < n; ++i) {
        if (s_Components[i].time().inWindow(time)) {
            components.push_back(&s_Components[i]);
            errors.push_back(&s_PredictionErrors[i]);
        }
    }

    deltas.resize(components.size(), 0.0);
    for (std::size_t i = 1u; i < components.size(); ++i) {
        int j{static_cast<int>(i - 1)};
        for (core_t::TTime period{components[i]->time().period()}; j > -1; --j) {
            core_t::TTime period_{components[j]->time().period()};
            if (period % period_ == 0) {
                double value{CBasicStatistics::mean(components[j]->value(time, 0.0))};
                double delta{0.2 * components[i]->delta(time, period_, value)};
                deltas[j] += delta;
                deltas[i] -= delta;
                break;
            }
        }
    }
}

bool CTimeSeriesDecompositionDetail::CComponents::SSeasonal::shouldInterpolate(
    core_t::TTime time,
    core_t::TTime last) const {
    for (const auto& component : s_Components) {
        core_t::TTime period{component.time().period()};
        core_t::TTime a{CIntegerTools::floor(last, period)};
        core_t::TTime b{CIntegerTools::floor(time, period)};
        if (b > a) {
            return true;
        }
    }
    return false;
}

void CTimeSeriesDecompositionDetail::CComponents::SSeasonal::interpolate(core_t::TTime time,
                                                                         core_t::TTime last,
                                                                         bool refine) {
    for (auto& component : s_Components) {
        core_t::TTime period{component.time().period()};
        core_t::TTime a{CIntegerTools::floor(last, period)};
        core_t::TTime b{CIntegerTools::floor(time, period)};
        if (b > a || !component.initialized()) {
            component.interpolate(b, refine);
        }
    }
}

bool CTimeSeriesDecompositionDetail::CComponents::SSeasonal::initialized() const {
    for (const auto& component : s_Components) {
        if (component.initialized()) {
            return true;
        }
    }
    return false;
}

bool CTimeSeriesDecompositionDetail::CComponents::SSeasonal::prune(core_t::TTime time,
                                                                   core_t::TTime bucketLength) {
    std::size_t n = s_Components.size();

    if (n > 1) {
        TTimeTimePrSizeFMap windowed;
        windowed.reserve(n);
        for (const auto& component : s_Components) {
            const CSeasonalTime& time_ = component.time();
            if (time_.windowed()) {
                ++windowed[time_.window()];
            }
        }

        TBoolVec remove(n, false);
        TTimeTimePrDoubleFMap shifts;
        shifts.reserve(n);
        for (std::size_t i = 0u; i < n; ++i) {
            const CSeasonalTime& time_ = s_Components[i].time();
            auto j = windowed.find(time_.window());
            if (j == windowed.end() || j->second > 1) {
                if (s_PredictionErrors[i].remove(bucketLength, s_Components[i])) {
                    LOG_DEBUG(<< "Removing seasonal component"
                              << " with period '" << time_.period() << "' at " << time);
                    remove[i] = true;
                    shifts[time_.window()] += s_Components[i].meanValue();
                    --j->second;
                }
            }
        }

        CSetTools::simultaneousRemoveIf(remove, s_Components, s_PredictionErrors,
                                        [](bool remove_) { return remove_; });

        for (auto& shift : shifts) {
            if (windowed.count(shift.first) > 0) {
                for (auto& component : s_Components) {
                    if (shift.first == component.time().window()) {
                        component.shiftLevel(shift.second);
                        break;
                    }
                }
            } else {
                bool fallback = true;
                for (auto& component : s_Components) {
                    if (!component.time().windowed()) {
                        component.shiftLevel(shift.second);
                        fallback = false;
                        break;
                    }
                }
                if (fallback) {
                    TTimeTimePrVec shifted;
                    shifted.reserve(s_Components.size());
                    for (auto& component : s_Components) {
                        const CSeasonalTime& time_ = component.time();
                        auto containsWindow = [&time_](const TTimeTimePr& window) {
                            return !(time_.windowEnd() <= window.first ||
                                     time_.windowStart() >= window.second);
                        };
                        if (std::find_if(shifted.begin(), shifted.end(),
                                         containsWindow) == shifted.end()) {
                            component.shiftLevel(shift.second);
                        }
                    }
                }
            }
        }
    }

    return s_Components.empty();
}

void CTimeSeriesDecompositionDetail::CComponents::SSeasonal::shiftOrigin(core_t::TTime time) {
    for (auto& component : s_Components) {
        component.shiftOrigin(time);
    }
}

void CTimeSeriesDecompositionDetail::CComponents::SSeasonal::linearScale(core_t::TTime time,
                                                                         double scale) {
    for (auto& component : s_Components) {
        component.linearScale(time, scale);
    }
}

uint64_t CTimeSeriesDecompositionDetail::CComponents::SSeasonal::checksum(uint64_t seed) const {
    seed = CChecksum::calculate(seed, s_Components);
    return CChecksum::calculate(seed, s_PredictionErrors);
}

void CTimeSeriesDecompositionDetail::CComponents::SSeasonal::debugMemoryUsage(
    core::CMemoryUsage::TMemoryUsagePtr mem) const {
    mem->setName("SSeasonal");
    core::CMemoryDebug::dynamicSize("s_Components", s_Components, mem);
    core::CMemoryDebug::dynamicSize("s_PredictionErrors", s_PredictionErrors, mem);
}

std::size_t CTimeSeriesDecompositionDetail::CComponents::SSeasonal::memoryUsage() const {
    return core::CMemory::dynamicSize(s_Components) +
           core::CMemory::dynamicSize(s_PredictionErrors);
}

bool CTimeSeriesDecompositionDetail::CComponents::SCalendar::acceptRestoreTraverser(
    double decayRate,
    core_t::TTime bucketLength_,
    core::CStateRestoreTraverser& traverser) {
    double bucketLength{static_cast<double>(bucketLength_)};
    if (traverser.name() == VERSION_6_3_TAG) {
        while (traverser.next()) {
            const std::string& name{traverser.name()};
            RESTORE_NO_ERROR(COMPONENT_6_3_TAG,
                             s_Components.emplace_back(decayRate, bucketLength, traverser))
            RESTORE(ERRORS_6_3_TAG,
                    core::CPersistUtils::restore(ERRORS_6_3_TAG, s_PredictionErrors, traverser))
        }
    } else {
        // There is no version string this is historic state.
        do {
            const std::string& name{traverser.name()};
            RESTORE_NO_ERROR(COMPONENT_OLD_TAG,
                             s_Components.emplace_back(decayRate, bucketLength, traverser))
            RESTORE(ERRORS_OLD_TAG,
                    core::CPersistUtils::restore(ERRORS_OLD_TAG, s_PredictionErrors, traverser))
        } while (traverser.next());
    }
    return true;
}

void CTimeSeriesDecompositionDetail::CComponents::SCalendar::acceptPersistInserter(
    core::CStatePersistInserter& inserter) const {
    inserter.insertValue(VERSION_6_3_TAG, "");
    for (const auto& component : s_Components) {
        inserter.insertLevel(COMPONENT_6_3_TAG, boost::bind(&CCalendarComponent::acceptPersistInserter,
                                                            &component, _1));
    }
    core::CPersistUtils::persist(ERRORS_6_3_TAG, s_PredictionErrors, inserter);
}

void CTimeSeriesDecompositionDetail::CComponents::SCalendar::decayRate(double decayRate) {
    for (auto& component : s_Components) {
        component.decayRate(decayRate);
    }
}

void CTimeSeriesDecompositionDetail::CComponents::SCalendar::propagateForwards(core_t::TTime start,
                                                                               core_t::TTime end) {
    for (std::size_t i = 0u; i < s_Components.size(); ++i) {
        core_t::TTime a{CIntegerTools::floor(start, MONTH)};
        core_t::TTime b{CIntegerTools::floor(end, MONTH)};
        if (b > a) {
            double time{static_cast<double>(b - a) / static_cast<double>(MONTH)};
            s_Components[i].propagateForwardsByTime(time);
            s_PredictionErrors[i].age(std::exp(-s_Components[i].decayRate() * time));
        }
    }
}

std::size_t CTimeSeriesDecompositionDetail::CComponents::SCalendar::size() const {
    std::size_t result{0};
    for (const auto& component : s_Components) {
        result += component.size();
    }
    return result;
}

bool CTimeSeriesDecompositionDetail::CComponents::SCalendar::haveComponent(CCalendarFeature feature) const {
    for (const auto& component : s_Components) {
        if (component.feature() == feature) {
            return true;
        }
    }
    return false;
}

void CTimeSeriesDecompositionDetail::CComponents::SCalendar::componentsAndErrors(
    core_t::TTime time,
    TCalendarComponentPtrVec& components,
    TComponentErrorsPtrVec& errors) {
    std::size_t n = s_Components.size();
    components.reserve(n);
    errors.reserve(n);
    for (std::size_t i = 0u; i < n; ++i) {
        if (s_Components[i].feature().inWindow(time)) {
            components.push_back(&s_Components[i]);
            errors.push_back(&s_PredictionErrors[i]);
        }
    }
}

bool CTimeSeriesDecompositionDetail::CComponents::SCalendar::shouldInterpolate(
    core_t::TTime time,
    core_t::TTime last) const {
    for (const auto& component : s_Components) {
        CCalendarFeature feature = component.feature();
        if (!feature.inWindow(time) && feature.inWindow(last)) {
            return true;
        }
    }
    return false;
}

void CTimeSeriesDecompositionDetail::CComponents::SCalendar::interpolate(core_t::TTime time,
                                                                         core_t::TTime last,
                                                                         bool refine) {
    for (auto& component : s_Components) {
        CCalendarFeature feature = component.feature();
        if (!feature.inWindow(time) && feature.inWindow(last)) {
            component.interpolate(time - feature.offset(time), refine);
        }
    }
}

bool CTimeSeriesDecompositionDetail::CComponents::SCalendar::initialized() const {
    for (const auto& component : s_Components) {
        if (component.initialized()) {
            return true;
        }
    }
    return false;
}

bool CTimeSeriesDecompositionDetail::CComponents::SCalendar::prune(core_t::TTime time,
                                                                   core_t::TTime bucketLength) {
    TBoolVec remove(s_Components.size(), false);
    for (std::size_t i = 0u; i < s_Components.size(); ++i) {
        if (s_PredictionErrors[i].remove(bucketLength, s_Components[i])) {
            LOG_DEBUG(<< "Removing calendar component"
                      << " '" << s_Components[i].feature().print() << "' at " << time);
            remove[i] = true;
        }
    }

    CSetTools::simultaneousRemoveIf(remove, s_Components, s_PredictionErrors,
                                    [](bool remove_) { return remove_; });

    return s_Components.empty();
}

void CTimeSeriesDecompositionDetail::CComponents::SCalendar::linearScale(core_t::TTime time,
                                                                         double scale) {
    for (auto& component : s_Components) {
        component.linearScale(time, scale);
    }
}

uint64_t CTimeSeriesDecompositionDetail::CComponents::SCalendar::checksum(uint64_t seed) const {
    seed = CChecksum::calculate(seed, s_Components);
    return CChecksum::calculate(seed, s_PredictionErrors);
}

void CTimeSeriesDecompositionDetail::CComponents::SCalendar::debugMemoryUsage(
    core::CMemoryUsage::TMemoryUsagePtr mem) const {
    mem->setName("SCalendar");
    core::CMemoryDebug::dynamicSize("s_Components", s_Components, mem);
    core::CMemoryDebug::dynamicSize("s_PredictionErrors", s_PredictionErrors, mem);
}

std::size_t CTimeSeriesDecompositionDetail::CComponents::SCalendar::memoryUsage() const {
    return core::CMemory::dynamicSize(s_Components) +
           core::CMemory::dynamicSize(s_PredictionErrors);
}
}
}<|MERGE_RESOLUTION|>--- conflicted
+++ resolved
@@ -1118,15 +1118,6 @@
             double v1{CBasicStatistics::variance(m_MomentsMinusTrend)};
             double df0{CBasicStatistics::count(m_Moments) - 1.0};
             double df1{CBasicStatistics::count(m_MomentsMinusTrend) - m_Trend.parameters()};
-<<<<<<< HEAD
-            m_UsingTrendForPrediction =
-                v1 < SIGNIFICANT_VARIANCE_REDUCTION[0] * v0 && df0 > 0.0 && df1 > 0.0 &&
-                CStatisticalTests::leftTailFTest(v1 / v0, df1, df0) <= MAXIMUM_SIGNIFICANCE;
-            if (m_UsingTrendForPrediction) {
-                LOG_DEBUG("Detected trend at " << time);
-            }
-            *m_Watcher = m_UsingTrendForPrediction;
-=======
             if (df0 > 0.0 && df1 > 0.0 && v0 > 0.0) {
                 double relativeLogSignificance{
                     CTools::fastLog(CStatisticalTests::leftTailFTest(v1 / v0, df1, df0)) /
@@ -1139,9 +1130,11 @@
                          (vt > v1 ? CTools::logisticFunction(vt / v1, 1.0, 1.0, +1.0)
                                   : CTools::logisticFunction(v1 / vt, 0.1, 1.0, -1.0))};
                 m_UsingTrendForPrediction = (p >= 0.25);
+                if (m_UsingTrendForPrediction) {
+                    LOG_DEBUG("Detected trend at " << time);
+                }
                 *m_Watcher = m_UsingTrendForPrediction;
             }
->>>>>>> d5211a76
         }
     } break;
     case SC_DISABLED:
