/*
 * Copyright Elasticsearch B.V. and/or licensed to Elasticsearch B.V. under one
 * or more contributor license agreements. Licensed under the Elastic License;
 * you may not use this file except in compliance with the Elastic License.
 */

#include <maths/CTimeSeriesDecompositionDetail.h>

#include <core/CContainerPrinter.h>
#include <core/CLogger.h>
#include <core/CMemory.h>
#include <core/CPersistUtils.h>
#include <core/CStatePersistInserter.h>
#include <core/CStateRestoreTraverser.h>
#include <core/CTimezone.h>
#include <core/Constants.h>
#include <core/RestoreMacros.h>

#include <maths/CBasicStatistics.h>
#include <maths/CBasicStatisticsPersist.h>
#include <maths/CCalendarComponent.h>
#include <maths/CChecksum.h>
#include <maths/CExpandingWindow.h>
#include <maths/CIntegerTools.h>
#include <maths/CLinearAlgebra.h>
#include <maths/CLinearAlgebraPersist.h>
#include <maths/CPeriodicityHypothesisTests.h>
#include <maths/CRegressionDetail.h>
#include <maths/CSampling.h>
#include <maths/CSeasonalComponentAdaptiveBucketing.h>
#include <maths/CSeasonalTime.h>
#include <maths/CSetTools.h>
#include <maths/CStatisticalTests.h>
#include <maths/CTimeSeriesDecomposition.h>

#include <boost/bind.hpp>
#include <boost/config.hpp>
#include <boost/container/flat_map.hpp>
#include <boost/container/flat_set.hpp>
#include <boost/make_shared.hpp>
#include <boost/math/distributions/normal.hpp>
#include <boost/numeric/conversion/bounds.hpp>
#include <boost/range.hpp>

#include <algorithm>
#include <cmath>
#include <string>
#include <vector>

namespace ml {
namespace maths {
namespace {

using TDoubleDoublePr = maths_t::TDoubleDoublePr;
using TSeasonalComponentVec = maths_t::TSeasonalComponentVec;
using TCalendarComponentVec = maths_t::TCalendarComponentVec;
using TBoolVec = std::vector<bool>;
using TDoubleVec = std::vector<double>;
using TSizeVec = std::vector<std::size_t>;
using TSizeVecVec = std::vector<TSizeVec>;
using TStrVec = std::vector<std::string>;
using TTimeVec = std::vector<core_t::TTime>;
using TTimeTimePr = std::pair<core_t::TTime, core_t::TTime>;
using TTimeTimePrVec = std::vector<TTimeTimePr>;
using TTimeTimePrDoubleFMap = boost::container::flat_map<TTimeTimePr, double>;
using TTimeTimePrSizeFMap = boost::container::flat_map<TTimeTimePr, std::size_t>;
using TComponent5Vec = CPeriodicityHypothesisTestsResult::TComponent5Vec;
using TSeasonalComponentPtrVec = std::vector<CSeasonalComponent*>;
using TCalendarComponentPtrVec = std::vector<CCalendarComponent*>;

const core_t::TTime DAY = core::constants::DAY;
const core_t::TTime WEEK = core::constants::WEEK;
const core_t::TTime MONTH = 4 * WEEK;

//! Get the square of \p x.
double pow2(double x) {
    return x * x;
}

//! Compute the mean of \p mean of \p components.
template<typename MEAN_FUNCTION>
double meanOf(MEAN_FUNCTION mean, const TSeasonalComponentVec& components) {
    // We can choose to partition the trend model into windows.
    // In particular, we check for the presence of weekday/end
    // patterns. In this function we want to compute the sum of
    // the mean average of the different components: we use an
    // additive decomposition of the trend. However, if we have
    // detected a partition we want to average the models for
    // the different windows.

    using TMeanAccumulator = CBasicStatistics::SSampleMean<double>::TAccumulator;

    double unwindowed{0.0};
    TTimeTimePrDoubleFMap windows;
    windows.reserve(components.size());
    for (const auto& component : components) {
        if (component.initialized()) {
            TTimeTimePr window{component.time().window()};
            if (window.second - window.first == component.time().windowRepeat()) {
                unwindowed += (component.*mean)();
            } else {
                windows[window] += (component.*mean)();
            }
        }
    }

    TMeanAccumulator windowed;
    for (const auto& window : windows) {
        double weight{static_cast<double>(window.first.second - window.first.first)};
        windowed.add(window.second, weight);
    }

    return unwindowed + CBasicStatistics::mean(windowed);
}

//! Compute the values to add to the trend and each component.
//!
//! \param[in] trend The long term trend.
//! \param[in] seasonal The seasonal components.
//! \param[in] calendar The calendar components.
//! \param[in] time The time of value to decompose.
//! \param[in] deltas The delta offset to apply to the difference
//! between each component value and its mean, used to minimize
//! slope in the longer periods.
//! \param[in,out] decomposition Updated to contain the value to
//! add to each by component.
//! \param[out] predictions Filled in with the component predictions.
//! \param[out] error Filled in with the prediction error.
//! \param[out] scale Filled in with the normalization scaling.
void decompose(const CTrendComponent& trend,
               const TSeasonalComponentPtrVec& seasonal,
               const TCalendarComponentPtrVec& calendar,
               core_t::TTime time,
               const TDoubleVec& deltas,
               TDoubleVec& decomposition,
               TDoubleVec& predictions,
               double& error,
               double& scale) {
    std::size_t m{seasonal.size()};
    std::size_t n{calendar.size()};

    double x0{CBasicStatistics::mean(trend.value(time, 0.0))};
    TDoubleVec x(m + n);
    double xhat{x0};
    for (std::size_t i = 0u; i < m; ++i) {
        x[i] = CBasicStatistics::mean(seasonal[i]->value(time, 0.0));
        xhat += x[i];
    }
    for (std::size_t i = m; i < m + n; ++i) {
        x[i] = CBasicStatistics::mean(calendar[i - m]->value(time, 0.0));
        xhat += x[i];
    }

    // Note we are adding on the a proportion of the error to the
    // target value for each component. This constant controls the
    // proportion of the overall error we add. There is no need
    // to arrange for the sum error added to all components to be
    // equal to the actual error to avoid bias: noise will still
    // average down to zero (since the errors will be both positive
    // and negative). It will however affect the variance in the
    // limit the trend has been fit. This can be thought of as a
    // trade off between the rate at which each component reacts
    // to errors verses the error variance in the steady state with
    // smaller values of Z corresponding to greater responsiveness.
    double Z{std::max(0.5 * static_cast<double>(m + n + 1), 1.0)};

    error = decomposition[0] - xhat;
    decomposition[0] = x0 + (decomposition[0] - xhat) / Z;
    for (std::size_t i = 0u; i < m; ++i) {
        predictions[i] = x[i] - seasonal[i]->meanValue();
        decomposition[i + 1] = x[i] + (decomposition[i + 1] - xhat) / Z + deltas[i];
    }
    for (std::size_t i = m; i < m + n; ++i) {
        predictions[i] = x[i] - calendar[i - m]->meanValue();
        decomposition[i + 1] = x[i] + (decomposition[i + 1] - xhat) / Z;
    }

    // Because we add in more than the prediction error across the
    // different components, i.e. because Z < m + n + 1, we end up
    // with a bias in our variance estimates. We can mostly correct
    // the bias by scaling the variance estimate, but need to calculate
    // the scale.
    scale = Z / static_cast<double>(m + n + 1);
}

//! Propagate a test forwards to account for \p end - \p start
//! elapsed time in steps or size \p step.
template<typename T>
void stepwisePropagateForwards(core_t::TTime step, core_t::TTime start, core_t::TTime end, const T& target) {
    if (target) {
        start = CIntegerTools::floor(start, step);
        end = CIntegerTools::floor(end, step);
        if (end > start) {
            double time{static_cast<double>(end - start) / static_cast<double>(step)};
            target->propagateForwardsByTime(time);
        }
    }
}

//! Apply the common shift to the slope of \p trend.
void shiftSlope(const TTimeTimePrDoubleFMap& slopes, double decayRate, CTrendComponent& trend) {
    CBasicStatistics::CMinMax<double> minmax;
    for (const auto& slope : slopes) {
        minmax.add(slope.second);
    }
    double shift{minmax.signMargin()};
    if (shift != 0.0) {
        trend.shiftSlope(decayRate, shift);
    }
}

// Periodicity Test State Machine

// States
const std::size_t PT_INITIAL = 0;
const std::size_t PT_TEST = 1;
const std::size_t PT_NOT_TESTING = 2;
const std::size_t PT_ERROR = 3;
const TStrVec PT_STATES{"INITIAL", "TEST", "NOT_TESTING", "ERROR"};
// Alphabet
const std::size_t PT_NEW_VALUE = 0;
const std::size_t PT_RESET = 1;
const TStrVec PT_ALPHABET{"NEW_VALUE", "RESET"};
// Transition Function
const TSizeVecVec PT_TRANSITION_FUNCTION{TSizeVec{PT_TEST, PT_TEST, PT_NOT_TESTING, PT_ERROR},
                                         TSizeVec{PT_INITIAL, PT_INITIAL, PT_NOT_TESTING, PT_INITIAL}};

// Calendar Cyclic Test State Machine

// States
const std::size_t CC_INITIAL = 0;
const std::size_t CC_TEST = 1;
const std::size_t CC_NOT_TESTING = 2;
const std::size_t CC_ERROR = 3;
const TStrVec CC_STATES{"INITIAL", "TEST", "NOT_TESTING", "ERROR"};
// Alphabet
const std::size_t CC_NEW_VALUE = 0;
const std::size_t CC_RESET = 1;
const TStrVec CC_ALPHABET{"NEW_VALUE", "RESET"};
// Transition Function
const TSizeVecVec CC_TRANSITION_FUNCTION{TSizeVec{CC_TEST, CC_TEST, CC_NOT_TESTING, CC_ERROR},
                                         TSizeVec{CC_INITIAL, CC_INITIAL, CC_NOT_TESTING, CC_INITIAL}};

// Components State Machine

// States
const std::size_t SC_NEW_COMPONENTS = 0;
const std::size_t SC_NORMAL = 1;
const std::size_t SC_DISABLED = 2;
const std::size_t SC_ERROR = 3;
const TStrVec SC_STATES{"NEW_COMPONENTS", "NORMAL", "DISABLED", "ERROR"};
// Alphabet
const std::size_t SC_ADDED_COMPONENTS = 0;
const std::size_t SC_INTERPOLATED = 1;
const std::size_t SC_RESET = 2;
const TStrVec SC_ALPHABET{"ADDED_COMPONENTS", "INTERPOLATED", "RESET"};
// Transition Function
const TSizeVecVec SC_TRANSITION_FUNCTION{TSizeVec{SC_NEW_COMPONENTS, SC_NEW_COMPONENTS, SC_DISABLED, SC_ERROR},
                                         TSizeVec{SC_NORMAL, SC_NORMAL, SC_DISABLED, SC_ERROR},
                                         TSizeVec{SC_NORMAL, SC_NORMAL, SC_NORMAL, SC_NORMAL}};

const std::string VERSION_6_3_TAG("6.3");

// Periodicity Test Tags
// Version 6.3
const std::string PERIODICITY_TEST_MACHINE_6_3_TAG{"a"};
const std::string SHORT_WINDOW_6_3_TAG{"b"};
const std::string LONG_WINDOW_6_3_TAG{"c"};
// Old versions can't be restored.

// Calendar Cyclic Test Tags
// Version 6.3
const std::string CALENDAR_TEST_MACHINE_6_3_TAG{"a"};
const std::string LAST_MONTH_6_3_TAG{"b"};
const std::string CALENDAR_TEST_6_3_TAG{"c"};
// These work for all versions.

// Components Tags
// Version 6.3
const std::string COMPONENTS_MACHINE_6_3_TAG{"a"};
const std::string DECAY_RATE_6_3_TAG{"b"};
const std::string TREND_6_3_TAG{"c"};
const std::string SEASONAL_6_3_TAG{"d"};
const std::string CALENDAR_6_3_TAG{"e"};
const std::string COMPONENT_6_3_TAG{"f"};
const std::string ERRORS_6_3_TAG{"g"};
const std::string MEAN_VARIANCE_SCALE_6_3_TAG{"h"};
const std::string MOMENTS_6_3_TAG{"i"};
const std::string MOMENTS_MINUS_TREND_6_3_TAG{"j"};
const std::string USING_TREND_FOR_PREDICTION_6_3_TAG{"k"};
// Version < 6.3
const std::string COMPONENTS_MACHINE_OLD_TAG{"a"};
const std::string TREND_OLD_TAG{"b"};
const std::string SEASONAL_OLD_TAG{"c"};
const std::string CALENDAR_OLD_TAG{"d"};
const std::string COMPONENT_OLD_TAG{"e"};
const std::string ERRORS_OLD_TAG{"f"};
const std::string REGRESSION_OLD_TAG{"g"};
const std::string VARIANCE_OLD_TAG{"h"};
const std::string TIME_ORIGIN_OLD_TAG{"i"};
const std::string LAST_UPDATE_OLD_TAG{"j"};

//////////////////////// Upgrade to Version 6.3 ////////////////////////

const double MODEL_WEIGHT_UPGRADING_TO_VERSION_6p3{48.0};

bool upgradeTrendModelToVersion6p3(const core_t::TTime bucketLength, CTrendComponent& trend, core::CStateRestoreTraverser& traverser) {
    using TRegression = CRegression::CLeastSquaresOnline<3, double>;

    TRegression regression;
    double variance{0.0};
    core_t::TTime origin{0};
    core_t::TTime lastUpdate{0};
    do {
        const std::string& name{traverser.name()};
        RESTORE(REGRESSION_OLD_TAG, traverser.traverseSubLevel(boost::bind(&TRegression::acceptRestoreTraverser, &regression, _1)))
        RESTORE_BUILT_IN(VARIANCE_OLD_TAG, variance)
        RESTORE_BUILT_IN(TIME_ORIGIN_OLD_TAG, origin)
        RESTORE_BUILT_IN(LAST_UPDATE_OLD_TAG, lastUpdate)
    } while (traverser.next());

    // Generate some samples from the old trend model.

    double weight{MODEL_WEIGHT_UPGRADING_TO_VERSION_6p3 * static_cast<double>(bucketLength) / static_cast<double>(4 * WEEK)};

    CPRNG::CXorOShiro128Plus rng;
    for (core_t::TTime time = lastUpdate - 4 * WEEK; time < lastUpdate; time += bucketLength) {
        double time_{static_cast<double>(time - origin) / static_cast<double>(WEEK)};
        double sample{regression.predict(time_) + CSampling::normalSample(rng, 0.0, variance)};
        trend.add(time, sample, weight);
    }

    return true;
}

////////////////////////////////////////////////////////////////////////

// Constants
const core_t::TTime FOREVER{boost::numeric::bounds<core_t::TTime>::highest()};
const std::size_t MAXIMUM_COMPONENTS{8};
const TSeasonalComponentVec NO_SEASONAL_COMPONENTS;
const TCalendarComponentVec NO_CALENDAR_COMPONENTS;
}

//////// SMessage ////////

CTimeSeriesDecompositionDetail::SMessage::SMessage(core_t::TTime time, core_t::TTime lastTime) : s_Time{time}, s_LastTime{lastTime} {
}

//////// SAddValue ////////

CTimeSeriesDecompositionDetail::SAddValue::SAddValue(core_t::TTime time,
                                                     core_t::TTime lastTime,
                                                     double value,
                                                     const maths_t::TWeightStyleVec& weightStyles,
                                                     const maths_t::TDouble4Vec& weights,
                                                     double trend,
                                                     double seasonal,
                                                     double calendar,
                                                     const TPredictor& predictor,
                                                     const CPeriodicityHypothesisTestsConfig& periodicityTestConfig)
    : SMessage{time, lastTime},
      s_Value{value},
      s_WeightStyles{weightStyles},
      s_Weights{weights},
      s_Trend{trend},
      s_Seasonal{seasonal},
      s_Calendar{calendar},
      s_Predictor{predictor},
      s_PeriodicityTestConfig{periodicityTestConfig} {
}

//////// SDetectedSeasonal ////////

CTimeSeriesDecompositionDetail::SDetectedSeasonal::SDetectedSeasonal(core_t::TTime time,
                                                                     core_t::TTime lastTime,
                                                                     const CPeriodicityHypothesisTestsResult& result,
                                                                     const CExpandingWindow& window,
                                                                     const TPredictor& predictor)
    : SMessage{time, lastTime}, s_Result{result}, s_Window{window}, s_Predictor{predictor} {
}

//////// SDetectedCalendar ////////

CTimeSeriesDecompositionDetail::SDetectedCalendar::SDetectedCalendar(core_t::TTime time, core_t::TTime lastTime, CCalendarFeature feature)
    : SMessage{time, lastTime}, s_Feature{feature} {
}

//////// SNewComponent ////////

CTimeSeriesDecompositionDetail::SNewComponents::SNewComponents(core_t::TTime time, core_t::TTime lastTime, EComponent component)
    : SMessage{time, lastTime}, s_Component{component} {
}

//////// CHandler ////////

CTimeSeriesDecompositionDetail::CHandler::CHandler() : m_Mediator{nullptr} {
}
CTimeSeriesDecompositionDetail::CHandler::~CHandler() {
}

void CTimeSeriesDecompositionDetail::CHandler::handle(const SAddValue& /*message*/) {
}

void CTimeSeriesDecompositionDetail::CHandler::handle(const SDetectedSeasonal& /*message*/) {
}

void CTimeSeriesDecompositionDetail::CHandler::handle(const SDetectedCalendar& /*message*/) {
}

void CTimeSeriesDecompositionDetail::CHandler::handle(const SNewComponents& /*message*/) {
}

void CTimeSeriesDecompositionDetail::CHandler::mediator(CMediator* mediator) {
    m_Mediator = mediator;
}

CTimeSeriesDecompositionDetail::CMediator* CTimeSeriesDecompositionDetail::CHandler::mediator() const {
    return m_Mediator;
}

//////// CMediator ////////

template<typename M>
void CTimeSeriesDecompositionDetail::CMediator::forward(const M& message) const {
    for (CHandler& handler : m_Handlers) {
        handler.handle(message);
    }
}

void CTimeSeriesDecompositionDetail::CMediator::registerHandler(CHandler& handler) {
    m_Handlers.push_back(boost::ref(handler));
    handler.mediator(this);
}

void CTimeSeriesDecompositionDetail::CMediator::debugMemoryUsage(core::CMemoryUsage::TMemoryUsagePtr mem) const {
    mem->setName("CMediator");
    core::CMemoryDebug::dynamicSize("m_Handlers", m_Handlers, mem);
}

std::size_t CTimeSeriesDecompositionDetail::CMediator::memoryUsage() const {
    return core::CMemory::dynamicSize(m_Handlers);
}

//////// CPeriodicityTest ////////

CTimeSeriesDecompositionDetail::CPeriodicityTest::CPeriodicityTest(double decayRate, core_t::TTime bucketLength)
    : m_Machine{core::CStateMachine::create(PT_ALPHABET,
                                            PT_STATES,
                                            PT_TRANSITION_FUNCTION,
                                            bucketLength > LONG_BUCKET_LENGTHS.back() ? PT_NOT_TESTING : PT_INITIAL)},
      m_DecayRate{decayRate},
      m_BucketLength{bucketLength} {
}

CTimeSeriesDecompositionDetail::CPeriodicityTest::CPeriodicityTest(const CPeriodicityTest& other, bool isForForecast)
    : m_Machine{other.m_Machine}, m_DecayRate{other.m_DecayRate}, m_BucketLength{other.m_BucketLength} {
    // Note that m_Windows is an array.
    for (std::size_t i = 0u; !isForForecast && i < other.m_Windows.size(); ++i) {
        if (other.m_Windows[i]) {
            m_Windows[i] = boost::make_shared<CExpandingWindow>(*other.m_Windows[i]);
        }
    }
}

bool CTimeSeriesDecompositionDetail::CPeriodicityTest::acceptRestoreTraverser(core::CStateRestoreTraverser& traverser) {
    do {
        const std::string& name{traverser.name()};
        RESTORE(PERIODICITY_TEST_MACHINE_6_3_TAG,
                traverser.traverseSubLevel(boost::bind(&core::CStateMachine::acceptRestoreTraverser, &m_Machine, _1)))
        RESTORE_SETUP_TEARDOWN(SHORT_WINDOW_6_3_TAG,
                               m_Windows[E_Short].reset(this->newWindow(E_Short)),
                               m_Windows[E_Short] && traverser.traverseSubLevel(boost::bind(
                                                         &CExpandingWindow::acceptRestoreTraverser, m_Windows[E_Short].get(), _1)),
                               /**/)
        RESTORE_SETUP_TEARDOWN(LONG_WINDOW_6_3_TAG,
                               m_Windows[E_Long].reset(this->newWindow(E_Long)),
                               m_Windows[E_Long] && traverser.traverseSubLevel(boost::bind(
                                                        &CExpandingWindow::acceptRestoreTraverser, m_Windows[E_Long].get(), _1)),
                               /**/)
    } while (traverser.next());
    return true;
}

void CTimeSeriesDecompositionDetail::CPeriodicityTest::acceptPersistInserter(core::CStatePersistInserter& inserter) const {
    inserter.insertLevel(PERIODICITY_TEST_MACHINE_6_3_TAG, boost::bind(&core::CStateMachine::acceptPersistInserter, &m_Machine, _1));
    if (m_Windows[E_Short]) {
        inserter.insertLevel(SHORT_WINDOW_6_3_TAG, boost::bind(&CExpandingWindow::acceptPersistInserter, m_Windows[E_Short].get(), _1));
    }
    if (m_Windows[E_Long]) {
        inserter.insertLevel(LONG_WINDOW_6_3_TAG, boost::bind(&CExpandingWindow::acceptPersistInserter, m_Windows[E_Long].get(), _1));
    }
}

void CTimeSeriesDecompositionDetail::CPeriodicityTest::swap(CPeriodicityTest& other) {
    std::swap(m_Machine, other.m_Machine);
    std::swap(m_DecayRate, other.m_DecayRate);
    std::swap(m_BucketLength, other.m_BucketLength);
    m_Windows[E_Short].swap(other.m_Windows[E_Short]);
    m_Windows[E_Long].swap(other.m_Windows[E_Long]);
}

void CTimeSeriesDecompositionDetail::CPeriodicityTest::handle(const SAddValue& message) {
    core_t::TTime time{message.s_Time};
    double value{message.s_Value};
    const maths_t::TWeightStyleVec& weightStyles{message.s_WeightStyles};
    const maths_t::TDouble4Vec& weights{message.s_Weights};
    double weight{maths_t::countForUpdate(weightStyles, weights)};

    this->test(message);

    switch (m_Machine.state()) {
    case PT_TEST:
        for (auto& window : m_Windows) {
            if (window) {
                window->add(time, value, weight);
            }
        }
        break;
    case PT_NOT_TESTING:
        break;
    case PT_INITIAL:
        this->apply(PT_NEW_VALUE, message);
        this->handle(message);
        break;
    default:
        LOG_ERROR(<< "Test in a bad state: " << m_Machine.state());
        this->apply(PT_RESET, message);
        break;
    }
}

void CTimeSeriesDecompositionDetail::CPeriodicityTest::handle(const SNewComponents& /*message*/) {
    // This can be a no-op because we always maintain the raw time
    // series values in the windows and apply corrections for other
    // components only when we test.
}

void CTimeSeriesDecompositionDetail::CPeriodicityTest::test(const SAddValue& message) {
    core_t::TTime time{message.s_Time};
    core_t::TTime lastTime{message.s_LastTime};
    const TPredictor& predictor{message.s_Predictor};
    const CPeriodicityHypothesisTestsConfig& config{message.s_PeriodicityTestConfig};

    switch (m_Machine.state()) {
    case PT_TEST:
        for (const auto& window : m_Windows) {
            if (this->shouldTest(window, time)) {
                TFloatMeanAccumulatorVec values(window->valuesMinusPrediction(predictor));
                core_t::TTime start{CIntegerTools::floor(window->startTime(), m_BucketLength)};
                core_t::TTime bucketLength{window->bucketLength()};
                CPeriodicityHypothesisTestsResult result{testForPeriods(config, start, bucketLength, values)};
                if (result.periodic()) {
                    this->mediator()->forward(SDetectedSeasonal{time, lastTime, result, *window, predictor});
                }
            }
        }
        break;
    case PT_NOT_TESTING:
    case PT_INITIAL:
        break;
    default:
        LOG_ERROR(<< "Test in a bad state: " << m_Machine.state());
        this->apply(PT_RESET, message);
        break;
    }
}

void CTimeSeriesDecompositionDetail::CPeriodicityTest::propagateForwards(core_t::TTime start, core_t::TTime end) {
    stepwisePropagateForwards(DAY, start, end, m_Windows[E_Short]);
    stepwisePropagateForwards(WEEK, start, end, m_Windows[E_Long]);
}

uint64_t CTimeSeriesDecompositionDetail::CPeriodicityTest::checksum(uint64_t seed) const {
    seed = CChecksum::calculate(seed, m_Machine);
    seed = CChecksum::calculate(seed, m_DecayRate);
    seed = CChecksum::calculate(seed, m_BucketLength);
    return CChecksum::calculate(seed, m_Windows);
}

void CTimeSeriesDecompositionDetail::CPeriodicityTest::debugMemoryUsage(core::CMemoryUsage::TMemoryUsagePtr mem) const {
    mem->setName("CPeriodicityTest");
    core::CMemoryDebug::dynamicSize("m_Windows", m_Windows, mem);
}

std::size_t CTimeSeriesDecompositionDetail::CPeriodicityTest::memoryUsage() const {
    std::size_t usage{core::CMemory::dynamicSize(m_Windows)};
    if (m_Machine.state() == PT_INITIAL) {
        usage += this->extraMemoryOnInitialization();
    }
    return usage;
}

std::size_t CTimeSeriesDecompositionDetail::CPeriodicityTest::extraMemoryOnInitialization() const {
    static std::size_t result{0};
    if (result == 0) {
        for (auto i : {E_Short, E_Long}) {
            TExpandingWindowPtr window(this->newWindow(i));
            result += core::CMemory::dynamicSize(window);
        }
    }
    return result;
}

void CTimeSeriesDecompositionDetail::CPeriodicityTest::apply(std::size_t symbol, const SMessage& message) {
    core_t::TTime time{message.s_Time};

    std::size_t old{m_Machine.state()};
    m_Machine.apply(symbol);
    std::size_t state{m_Machine.state()};

    if (state != old) {
        LOG_TRACE(<< PT_STATES[old] << "," << PT_ALPHABET[symbol] << " -> " << PT_STATES[state]);

        auto initialize = [this](core_t::TTime time_) {
            for (auto i : {E_Short, E_Long}) {
                m_Windows[i].reset(this->newWindow(i));
                if (m_Windows[i]) {
                    m_Windows[i]->initialize(time_);
                }
            }
        };

        switch (state) {
        case PT_TEST:
            if (std::all_of(m_Windows.begin(), m_Windows.end(), [](const TExpandingWindowPtr& window) { return !window; })) {
                initialize(time);
            }
            break;
        case PT_INITIAL:
            initialize(time);
            break;
        case PT_NOT_TESTING:
            m_Windows[0].reset();
            m_Windows[1].reset();
            break;
        default:
            LOG_ERROR(<< "Test in a bad state: " << state);
            this->apply(PT_RESET, message);
            break;
        }
    }
}

bool CTimeSeriesDecompositionDetail::CPeriodicityTest::shouldTest(const TExpandingWindowPtr& window, core_t::TTime time) const {
    // We need to test more frequently than when we compress, because
    // this only happens after we've seen 336 buckets, this would thus
    // significantly delay when we first detect a daily periodic for
    // longer bucket lengths otherwise.

    auto shouldTest = [this, time](const TExpandingWindowPtr& window_) {
        core_t::TTime length{time - window_->startTime()};
        for (auto lengthToTest : {3 * DAY, 1 * WEEK, 2 * WEEK}) {
            if (length >= lengthToTest && length < lengthToTest + m_BucketLength) {
                return true;
            }
        }
        return false;
    };
    return window && (window->needToCompress(time) || shouldTest(window));
}

CExpandingWindow* CTimeSeriesDecompositionDetail::CPeriodicityTest::newWindow(ETest test) const {
    using TTimeCRng = CExpandingWindow::TTimeCRng;

    auto newWindow = [this](const TTimeVec& bucketLengths) {
        if (m_BucketLength <= bucketLengths.back()) {
            std::ptrdiff_t a{std::lower_bound(bucketLengths.begin(), bucketLengths.end(), m_BucketLength) - bucketLengths.begin()};
            std::size_t b{bucketLengths.size()};
            TTimeCRng bucketLengths_(bucketLengths, a, b);
            return new CExpandingWindow(m_BucketLength, bucketLengths_, 336, m_DecayRate);
        }
        return static_cast<CExpandingWindow*>(nullptr);
    };

    switch (test) {
    case E_Short:
        return newWindow(SHORT_BUCKET_LENGTHS);
    case E_Long:
        return newWindow(LONG_BUCKET_LENGTHS);
    }
    return nullptr;
}

const TTimeVec CTimeSeriesDecompositionDetail::CPeriodicityTest::SHORT_BUCKET_LENGTHS{1, 5, 10, 30, 60, 300, 600, 1800, 3600};
const TTimeVec CTimeSeriesDecompositionDetail::CPeriodicityTest::LONG_BUCKET_LENGTHS{7200, 21600, 43200, 86400, 172800, 345600};

//////// CCalendarCyclic ////////

CTimeSeriesDecompositionDetail::CCalendarTest::CCalendarTest(double decayRate, core_t::TTime bucketLength)
    : m_Machine{core::CStateMachine::create(CC_ALPHABET,
                                            CC_STATES,
                                            CC_TRANSITION_FUNCTION,
                                            bucketLength > DAY ? CC_NOT_TESTING : CC_INITIAL)},
      m_DecayRate{decayRate},
      m_LastMonth{} {
}

CTimeSeriesDecompositionDetail::CCalendarTest::CCalendarTest(const CCalendarTest& other, bool isForForecast)
    : m_Machine{other.m_Machine},
      m_DecayRate{other.m_DecayRate},
      m_LastMonth{other.m_LastMonth},
<<<<<<< HEAD
      m_Test{!isForForecast && other.m_Test ? boost::make_shared<CCalendarCyclicTest>(*other.m_Test) : 0} {
=======
      m_Test{other.m_Test ? new CCalendarCyclicTest(*other.m_Test) : nullptr} {
>>>>>>> 47a47bbc
}

bool CTimeSeriesDecompositionDetail::CCalendarTest::acceptRestoreTraverser(core::CStateRestoreTraverser& traverser) {
    do {
        const std::string& name{traverser.name()};
        RESTORE(CALENDAR_TEST_MACHINE_6_3_TAG,
                traverser.traverseSubLevel(boost::bind(&core::CStateMachine::acceptRestoreTraverser, &m_Machine, _1)))
        RESTORE_BUILT_IN(LAST_MONTH_6_3_TAG, m_LastMonth);
        RESTORE_SETUP_TEARDOWN(CALENDAR_TEST_6_3_TAG,
                               m_Test = boost::make_shared<CCalendarCyclicTest>(m_DecayRate),
                               traverser.traverseSubLevel(boost::bind(&CCalendarCyclicTest::acceptRestoreTraverser, m_Test.get(), _1)),
                               /**/)
    } while (traverser.next());
    return true;
}

void CTimeSeriesDecompositionDetail::CCalendarTest::acceptPersistInserter(core::CStatePersistInserter& inserter) const {
    inserter.insertLevel(CALENDAR_TEST_MACHINE_6_3_TAG, boost::bind(&core::CStateMachine::acceptPersistInserter, &m_Machine, _1));
    inserter.insertValue(LAST_MONTH_6_3_TAG, m_LastMonth);
    if (m_Test) {
        inserter.insertLevel(CALENDAR_TEST_6_3_TAG, boost::bind(&CCalendarCyclicTest::acceptPersistInserter, m_Test.get(), _1));
    }
}

void CTimeSeriesDecompositionDetail::CCalendarTest::swap(CCalendarTest& other) {
    std::swap(m_Machine, other.m_Machine);
    std::swap(m_DecayRate, other.m_DecayRate);
    std::swap(m_LastMonth, other.m_LastMonth);
    m_Test.swap(other.m_Test);
}

void CTimeSeriesDecompositionDetail::CCalendarTest::handle(const SAddValue& message) {
    core_t::TTime time{message.s_Time};
    double error{message.s_Value - message.s_Trend - message.s_Seasonal - message.s_Calendar};
    const maths_t::TWeightStyleVec& weightStyles{message.s_WeightStyles};
    const maths_t::TDouble4Vec& weights{message.s_Weights};

    this->test(message);

    switch (m_Machine.state()) {
    case CC_TEST:
        m_Test->add(time, error, maths_t::countForUpdate(weightStyles, weights));
        break;
    case CC_NOT_TESTING:
        break;
    case CC_INITIAL:
        this->apply(CC_NEW_VALUE, message);
        this->handle(message);
        break;
    default:
        LOG_ERROR(<< "Test in a bad state: " << m_Machine.state());
        this->apply(CC_RESET, message);
        break;
    }
}

void CTimeSeriesDecompositionDetail::CCalendarTest::handle(const SNewComponents& message) {
    if (m_Machine.state() != CC_NOT_TESTING) {
        switch (message.s_Component) {
        case SNewComponents::E_GeneralSeasonal:
        case SNewComponents::E_DiurnalSeasonal:
            this->apply(CC_RESET, message);
            break;
        case SNewComponents::E_CalendarCyclic:
            break;
        }
    }
}

void CTimeSeriesDecompositionDetail::CCalendarTest::test(const SMessage& message) {
    core_t::TTime time{message.s_Time};
    core_t::TTime lastTime{message.s_LastTime};

    if (this->shouldTest(time)) {
        switch (m_Machine.state()) {
        case CC_TEST: {
            if (CCalendarCyclicTest::TOptionalFeature feature = m_Test->test()) {
                this->mediator()->forward(SDetectedCalendar(time, lastTime, *feature));
            }
            break;
        }
        case CC_NOT_TESTING:
        case CC_INITIAL:
            break;
        default:
            LOG_ERROR(<< "Test in a bad state: " << m_Machine.state());
            this->apply(CC_RESET, message);
            break;
        }
    }
}

void CTimeSeriesDecompositionDetail::CCalendarTest::propagateForwards(core_t::TTime start, core_t::TTime end) {
    stepwisePropagateForwards(DAY, start, end, m_Test);
}

uint64_t CTimeSeriesDecompositionDetail::CCalendarTest::checksum(uint64_t seed) const {
    seed = CChecksum::calculate(seed, m_Machine);
    seed = CChecksum::calculate(seed, m_DecayRate);
    seed = CChecksum::calculate(seed, m_LastMonth);
    return CChecksum::calculate(seed, m_Test);
}

void CTimeSeriesDecompositionDetail::CCalendarTest::debugMemoryUsage(core::CMemoryUsage::TMemoryUsagePtr mem) const {
    mem->setName("CCalendarTest");
    core::CMemoryDebug::dynamicSize("m_Test", m_Test, mem);
}

std::size_t CTimeSeriesDecompositionDetail::CCalendarTest::memoryUsage() const {
    std::size_t usage{core::CMemory::dynamicSize(m_Test)};
    if (m_Machine.state() == CC_INITIAL) {
        usage += this->extraMemoryOnInitialization();
    }
    return usage;
}

std::size_t CTimeSeriesDecompositionDetail::CCalendarTest::extraMemoryOnInitialization() const {
    static std::size_t result{0};
    if (result == 0) {
        TCalendarCyclicTestPtr test(new CCalendarCyclicTest(m_DecayRate));
        result = core::CMemory::dynamicSize(test);
    }
    return result;
}

void CTimeSeriesDecompositionDetail::CCalendarTest::apply(std::size_t symbol, const SMessage& message) {
    core_t::TTime time{message.s_Time};

    std::size_t old{m_Machine.state()};
    m_Machine.apply(symbol);
    std::size_t state{m_Machine.state()};

    if (state != old) {
        LOG_TRACE(<< CC_STATES[old] << "," << CC_ALPHABET[symbol] << " -> " << CC_STATES[state]);

        switch (state) {
        case CC_TEST:
            if (!m_Test) {
                m_Test = boost::make_shared<CCalendarCyclicTest>(m_DecayRate);
                m_LastMonth = this->month(time) + 2;
            }
            break;
        case CC_NOT_TESTING:
        case CC_INITIAL:
            m_Test.reset();
            m_LastMonth = int{};
            break;
        default:
            LOG_ERROR(<< "Test in a bad state: " << state);
            this->apply(CC_RESET, message);
            break;
        }
    }
}

bool CTimeSeriesDecompositionDetail::CCalendarTest::shouldTest(core_t::TTime time) {
    int month{this->month(time)};
    if (month == (m_LastMonth + 1) % 12) {
        m_LastMonth = month;
        return true;
    }
    return false;
}

int CTimeSeriesDecompositionDetail::CCalendarTest::month(core_t::TTime time) const {
    int dummy;
    int month;
    core::CTimezone::instance().dateFields(time, dummy, dummy, dummy, month, dummy, dummy);
    return month;
}

//////// CComponents ////////

CTimeSeriesDecompositionDetail::CComponents::CComponents(double decayRate, core_t::TTime bucketLength, std::size_t seasonalComponentSize)
    : m_Machine{core::CStateMachine::create(SC_ALPHABET, SC_STATES, SC_TRANSITION_FUNCTION, SC_NORMAL)},
      m_DecayRate{decayRate},
      m_BucketLength{bucketLength},
      m_SeasonalComponentSize{seasonalComponentSize},
      m_CalendarComponentSize{seasonalComponentSize / 3},
      m_Trend{decayRate},
      m_UsingTrendForPrediction{false},
      m_Watcher{nullptr} {
}

CTimeSeriesDecompositionDetail::CComponents::CComponents(const CComponents& other)
    : m_Machine{other.m_Machine},
      m_DecayRate{other.m_DecayRate},
      m_BucketLength{other.m_BucketLength},
      m_SeasonalComponentSize{other.m_SeasonalComponentSize},
      m_CalendarComponentSize{other.m_CalendarComponentSize},
      m_Trend{other.m_Trend},
      m_Seasonal{other.m_Seasonal ? new SSeasonal{*other.m_Seasonal} : nullptr},
      m_Calendar{other.m_Calendar ? new SCalendar{*other.m_Calendar} : nullptr},
      m_MeanVarianceScale{other.m_MeanVarianceScale},
      m_Moments{other.m_Moments},
      m_MomentsMinusTrend{other.m_MomentsMinusTrend},
      m_UsingTrendForPrediction{other.m_UsingTrendForPrediction},
      m_Watcher{nullptr} {
}

bool CTimeSeriesDecompositionDetail::CComponents::acceptRestoreTraverser(const SDistributionRestoreParams& params,
                                                                         core::CStateRestoreTraverser& traverser) {
    if (traverser.name() == VERSION_6_3_TAG) {
        while (traverser.next()) {
            const std::string& name{traverser.name()};
            RESTORE(COMPONENTS_MACHINE_6_3_TAG,
                    traverser.traverseSubLevel(boost::bind(&core::CStateMachine::acceptRestoreTraverser, &m_Machine, _1)));
            RESTORE_BUILT_IN(DECAY_RATE_6_3_TAG, m_DecayRate);
            RESTORE(TREND_6_3_TAG,
                    traverser.traverseSubLevel(boost::bind(&CTrendComponent::acceptRestoreTraverser, &m_Trend, boost::cref(params), _1)))
            RESTORE_SETUP_TEARDOWN(SEASONAL_6_3_TAG,
                                   m_Seasonal.reset(new SSeasonal),
                                   traverser.traverseSubLevel(
                                       boost::bind(&SSeasonal::acceptRestoreTraverser, m_Seasonal.get(), m_DecayRate, m_BucketLength, _1)),
                                   /**/)
            RESTORE_SETUP_TEARDOWN(CALENDAR_6_3_TAG,
                                   m_Calendar.reset(new SCalendar),
                                   traverser.traverseSubLevel(
                                       boost::bind(&SCalendar::acceptRestoreTraverser, m_Calendar.get(), m_DecayRate, m_BucketLength, _1)),
                                   /**/)
            RESTORE(MEAN_VARIANCE_SCALE_6_3_TAG, m_MeanVarianceScale.fromDelimited(traverser.value()))
            RESTORE(MOMENTS_6_3_TAG, m_Moments.fromDelimited(traverser.value()));
            RESTORE(MOMENTS_MINUS_TREND_6_3_TAG, m_MomentsMinusTrend.fromDelimited(traverser.value()));
            RESTORE_BUILT_IN(USING_TREND_FOR_PREDICTION_6_3_TAG, m_UsingTrendForPrediction)
        }

        this->decayRate(m_DecayRate);
    } else {
        // There is no version string this is historic state.
        do {
            const std::string& name{traverser.name()};
            RESTORE(COMPONENTS_MACHINE_OLD_TAG,
                    traverser.traverseSubLevel(boost::bind(&core::CStateMachine::acceptRestoreTraverser, &m_Machine, _1)));
            RESTORE_SETUP_TEARDOWN(
                TREND_OLD_TAG,
                /**/,
                traverser.traverseSubLevel(boost::bind(upgradeTrendModelToVersion6p3, m_BucketLength, boost::ref(m_Trend), _1)),
                m_UsingTrendForPrediction = true)
            RESTORE_SETUP_TEARDOWN(SEASONAL_OLD_TAG,
                                   m_Seasonal.reset(new SSeasonal),
                                   traverser.traverseSubLevel(
                                       boost::bind(&SSeasonal::acceptRestoreTraverser, m_Seasonal.get(), m_DecayRate, m_BucketLength, _1)),
                                   /**/)
            RESTORE_SETUP_TEARDOWN(CALENDAR_OLD_TAG,
                                   m_Calendar.reset(new SCalendar),
                                   traverser.traverseSubLevel(
                                       boost::bind(&SCalendar::acceptRestoreTraverser, m_Calendar.get(), m_DecayRate, m_BucketLength, _1)),
                                   /**/)
        } while (traverser.next());

        m_MeanVarianceScale.add(1.0, MODEL_WEIGHT_UPGRADING_TO_VERSION_6p3);
    }
    return true;
}

void CTimeSeriesDecompositionDetail::CComponents::acceptPersistInserter(core::CStatePersistInserter& inserter) const {
    inserter.insertValue(VERSION_6_3_TAG, "");
    inserter.insertLevel(COMPONENTS_MACHINE_6_3_TAG, boost::bind(&core::CStateMachine::acceptPersistInserter, &m_Machine, _1));
    inserter.insertValue(DECAY_RATE_6_3_TAG, m_DecayRate, core::CIEEE754::E_SinglePrecision);
    inserter.insertLevel(TREND_6_3_TAG, boost::bind(&CTrendComponent::acceptPersistInserter, m_Trend, _1));
    if (m_Seasonal) {
        inserter.insertLevel(SEASONAL_6_3_TAG, boost::bind(&SSeasonal::acceptPersistInserter, m_Seasonal.get(), _1));
    }
    if (m_Calendar) {
        inserter.insertLevel(CALENDAR_6_3_TAG, boost::bind(&SCalendar::acceptPersistInserter, m_Calendar.get(), _1));
    }
    inserter.insertValue(MEAN_VARIANCE_SCALE_6_3_TAG, m_MeanVarianceScale.toDelimited());
    inserter.insertValue(MOMENTS_6_3_TAG, m_Moments.toDelimited());
    inserter.insertValue(MOMENTS_MINUS_TREND_6_3_TAG, m_MomentsMinusTrend.toDelimited());
    inserter.insertValue(USING_TREND_FOR_PREDICTION_6_3_TAG, m_UsingTrendForPrediction);
}

void CTimeSeriesDecompositionDetail::CComponents::swap(CComponents& other) {
    std::swap(m_Machine, other.m_Machine);
    std::swap(m_DecayRate, other.m_DecayRate);
    std::swap(m_BucketLength, other.m_BucketLength);
    std::swap(m_SeasonalComponentSize, other.m_SeasonalComponentSize);
    std::swap(m_CalendarComponentSize, other.m_CalendarComponentSize);
    m_Trend.swap(other.m_Trend);
    m_Seasonal.swap(other.m_Seasonal);
    m_Calendar.swap(other.m_Calendar);
    std::swap(m_MeanVarianceScale, other.m_MeanVarianceScale);
    std::swap(m_Moments, other.m_Moments);
    std::swap(m_MomentsMinusTrend, other.m_MomentsMinusTrend);
    std::swap(m_UsingTrendForPrediction, other.m_UsingTrendForPrediction);
}

void CTimeSeriesDecompositionDetail::CComponents::handle(const SAddValue& message) {
    switch (m_Machine.state()) {
    case SC_NORMAL:
    case SC_NEW_COMPONENTS: {
        this->interpolate(message);

        core_t::TTime time{message.s_Time};
        double value{message.s_Value};
        double trend{message.s_Trend};
        double seasonal{message.s_Seasonal};
        double calendar{message.s_Calendar};
        const maths_t::TWeightStyleVec& weightStyles{message.s_WeightStyles};
        const maths_t::TDouble4Vec& weights{message.s_Weights};

        TSeasonalComponentPtrVec seasonalComponents;
        TCalendarComponentPtrVec calendarComponents;
        TComponentErrorsPtrVec seasonalErrors;
        TComponentErrorsPtrVec calendarErrors;
        TDoubleVec deltas;

        if (m_Seasonal) {
            m_Seasonal->componentsErrorsAndDeltas(time, seasonalComponents, seasonalErrors, deltas);
        }
        if (m_Calendar) {
            m_Calendar->componentsAndErrors(time, calendarComponents, calendarErrors);
        }

        double weight{maths_t::countForUpdate(weightStyles, weights)};
        std::size_t m{seasonalComponents.size()};
        std::size_t n{calendarComponents.size()};

        TDoubleVec values(m + n + 1, value);
        TDoubleVec predictions(m + n);
        double error;
        double scale;
        decompose(m_Trend, seasonalComponents, calendarComponents, time, deltas, values, predictions, error, scale);

        core_t::TTime observedInterval{m_Trend.observedInterval()};

        m_Trend.add(time, values[0], weight);
        m_Trend.dontShiftLevel(time, value);
        for (std::size_t i = 1u; i <= m; ++i) {
            CSeasonalComponent* component{seasonalComponents[i - 1]};
            CComponentErrors* error_{seasonalErrors[i - 1]};
            double wi{weight / component->time().fractionInWindow()};
            component->add(time, values[i], wi);
            error_->add(error, predictions[i - 1], wi);
        }
        for (std::size_t i = m + 1; i <= m + n; ++i) {
            CCalendarComponent* component{calendarComponents[i - m - 1]};
            CComponentErrors* error_{calendarErrors[i - m - 1]};
            component->add(time, values[i], weight);
            error_->add(error, predictions[i - 1], weight);
        }

        m_MeanVarianceScale.add(scale, weight);
        m_Moments.add(value - seasonal - calendar, weight);
        m_MomentsMinusTrend.add(value - trend - seasonal - calendar, weight);

        if (!m_UsingTrendForPrediction && observedInterval > 6 * m_BucketLength) {
            double v0{CBasicStatistics::variance(m_Moments)};
            double v1{CBasicStatistics::variance(m_MomentsMinusTrend)};
            double df0{CBasicStatistics::count(m_Moments) - 1.0};
            double df1{CBasicStatistics::count(m_MomentsMinusTrend) - m_Trend.parameters()};
            m_UsingTrendForPrediction = v1 < SIGNIFICANT_VARIANCE_REDUCTION[0] * v0 && df0 > 0.0 && df1 > 0.0 &&
                                        CStatisticalTests::leftTailFTest(v1 / v0, df1, df0) <= MAXIMUM_SIGNIFICANCE;
            if (m_UsingTrendForPrediction) {
                LOG_DEBUG("Detected trend at " << time);
            }
            *m_Watcher = m_UsingTrendForPrediction;
        }
    } break;
    case SC_DISABLED:
        break;
    default:
        LOG_ERROR(<< "Components in a bad state: " << m_Machine.state());
        this->apply(SC_RESET, message);
        break;
    }
}

void CTimeSeriesDecompositionDetail::CComponents::handle(const SDetectedSeasonal& message) {
    if (this->size() + m_SeasonalComponentSize > this->maxSize()) {
        return;
    }

    switch (m_Machine.state()) {
    case SC_NORMAL:
    case SC_NEW_COMPONENTS: {
        if (!m_Seasonal) {
            m_Seasonal.reset(new SSeasonal);
        }

        core_t::TTime time{message.s_Time};
        core_t::TTime lastTime{message.s_LastTime};
        const CPeriodicityHypothesisTestsResult& result{message.s_Result};
        const CExpandingWindow& window{message.s_Window};
        const TPredictor& predictor{message.s_Predictor};

        TSeasonalComponentVec& components{m_Seasonal->s_Components};
        TComponentErrorsVec& errors{m_Seasonal->s_PredictionErrors};

        if (!this->addSeasonalComponents(result, window, predictor, m_Trend, components, errors)) {
            break;
        }
        if (m_Watcher) {
            *m_Watcher = true;
        }
        LOG_DEBUG(<< "Detected seasonal components at " << time);

        m_UsingTrendForPrediction = true;
        this->clearComponentErrors();
        this->apply(SC_ADDED_COMPONENTS, message);
        this->mediator()->forward(SNewComponents(time, lastTime, SNewComponents::E_GeneralSeasonal));
        break;
    }
    case SC_DISABLED:
        break;
    default:
        LOG_ERROR(<< "Components in a bad state: " << m_Machine.state());
        this->apply(SC_RESET, message);
        break;
    }
}

void CTimeSeriesDecompositionDetail::CComponents::handle(const SDetectedCalendar& message) {
    if (this->size() + m_CalendarComponentSize > this->maxSize()) {
        return;
    }

    switch (m_Machine.state()) {
    case SC_NORMAL:
    case SC_NEW_COMPONENTS: {
        if (!m_Calendar) {
            m_Calendar.reset(new SCalendar);
        }

        core_t::TTime time{message.s_Time};
        core_t::TTime lastTime{message.s_LastTime};
        CCalendarFeature feature{message.s_Feature};

        if (m_Calendar->haveComponent(feature)) {
            break;
        }

        TCalendarComponentVec& components{m_Calendar->s_Components};
        TComponentErrorsVec& errors{m_Calendar->s_PredictionErrors};

        this->addCalendarComponent(feature, time, components, errors);
        this->apply(SC_ADDED_COMPONENTS, message);
        this->mediator()->forward(SNewComponents(time, lastTime, SNewComponents::E_CalendarCyclic));
        break;
    }
    case SC_DISABLED:
        break;
    default:
        LOG_ERROR(<< "Components in a bad state: " << m_Machine.state());
        this->apply(SC_RESET, message);
        break;
    }
}

void CTimeSeriesDecompositionDetail::CComponents::useTrendForPrediction(void) {
    m_UsingTrendForPrediction = true;
}

void CTimeSeriesDecompositionDetail::CComponents::shiftLevel(core_t::TTime time, double value, double shift) {
    m_Trend.shiftLevel(time, value, shift);
}

void CTimeSeriesDecompositionDetail::CComponents::linearScale(core_t::TTime time, double scale) {
    m_Trend.linearScale(scale);
    if (m_Seasonal) {
        m_Seasonal->linearScale(time, scale);
    }
    if (m_Calendar) {
        m_Calendar->linearScale(time, scale);
    }
}

void CTimeSeriesDecompositionDetail::CComponents::interpolate(const SMessage& message) {
    core_t::TTime time{message.s_Time};
    core_t::TTime lastTime{message.s_LastTime};

    std::size_t state{m_Machine.state()};

    switch (state) {
    case SC_NORMAL:
    case SC_NEW_COMPONENTS:
        this->canonicalize(time);
        if (this->shouldInterpolate(time, lastTime)) {
            LOG_TRACE(<< "Interpolating values at " << time);

            if (m_Seasonal) {
                m_Seasonal->interpolate(time, lastTime, true);
            }
            if (m_Calendar) {
                m_Calendar->interpolate(time, lastTime, true);
            }

            this->apply(SC_INTERPOLATED, message);
        }
        break;
    case SC_DISABLED:
        break;
    default:
        LOG_ERROR(<< "Components in a bad state: " << state);
        this->apply(SC_RESET, message);
        break;
    }
}

void CTimeSeriesDecompositionDetail::CComponents::interpolateForForecast(core_t::TTime time) {
    if (this->shouldInterpolate(time, time - m_BucketLength)) {
        if (m_Seasonal) {
            m_Seasonal->interpolate(time, time - m_BucketLength, false);
        }
        if (m_Calendar) {
            m_Calendar->interpolate(time, time - m_BucketLength, true);
        }
    }
}

void CTimeSeriesDecompositionDetail::CComponents::dataType(maths_t::EDataType dataType) {
    m_Trend.dataType(dataType);
}

void CTimeSeriesDecompositionDetail::CComponents::decayRate(double decayRate) {
    m_DecayRate = decayRate;
    m_Trend.decayRate(decayRate);
    if (m_Seasonal) {
        m_Seasonal->decayRate(decayRate);
    }
    if (m_Calendar) {
        m_Calendar->decayRate(decayRate);
    }
}

double CTimeSeriesDecompositionDetail::CComponents::decayRate() const {
    return m_DecayRate;
}

void CTimeSeriesDecompositionDetail::CComponents::propagateForwards(core_t::TTime start, core_t::TTime end) {
    m_Trend.propagateForwardsByTime(end - start);
    if (m_Seasonal) {
        m_Seasonal->propagateForwards(start, end);
    }
    if (m_Calendar) {
        m_Calendar->propagateForwards(start, end);
    }
    double factor{std::exp(-m_DecayRate * static_cast<double>(end - start) / static_cast<double>(DAY))};
    m_MeanVarianceScale.age(factor);
    m_Moments.age(factor);
    m_MomentsMinusTrend.age(factor);
}

bool CTimeSeriesDecompositionDetail::CComponents::initialized() const {
    return m_UsingTrendForPrediction && m_Trend.initialized()
               ? true
               : (m_Seasonal && m_Calendar ? m_Seasonal->initialized() || m_Calendar->initialized()
                                           : (m_Seasonal ? m_Seasonal->initialized() : (m_Calendar ? m_Calendar->initialized() : false)));
}

const CTrendComponent& CTimeSeriesDecompositionDetail::CComponents::trend() const {
    return m_Trend;
}

const TSeasonalComponentVec& CTimeSeriesDecompositionDetail::CComponents::seasonal() const {
    return m_Seasonal ? m_Seasonal->s_Components : NO_SEASONAL_COMPONENTS;
}

const maths_t::TCalendarComponentVec& CTimeSeriesDecompositionDetail::CComponents::calendar() const {
    return m_Calendar ? m_Calendar->s_Components : NO_CALENDAR_COMPONENTS;
}

bool CTimeSeriesDecompositionDetail::CComponents::usingTrendForPrediction() const {
    return m_UsingTrendForPrediction;
}

CPeriodicityHypothesisTestsConfig CTimeSeriesDecompositionDetail::CComponents::periodicityTestConfig() const {
    CPeriodicityHypothesisTestsConfig result;
    for (const auto& component : this->seasonal()) {
        const CSeasonalTime& time{component.time()};
        result.hasDaily(result.hasDaily() || time.period() == DAY);
        result.hasWeekend(result.hasWeekend() || time.hasWeekend());
        result.hasWeekly(result.hasWeekly() || time.period() == WEEK);
        if (time.hasWeekend()) {
            result.startOfWeek(time.windowRepeatStart());
        }
    }
    return result;
}

double CTimeSeriesDecompositionDetail::CComponents::meanValue(core_t::TTime time) const {
    return this->initialized() ? ((m_UsingTrendForPrediction ? CBasicStatistics::mean(m_Trend.value(time, 0.0)) : 0.0) +
                                  meanOf(&CSeasonalComponent::meanValue, this->seasonal()))
                               : 0.0;
}

double CTimeSeriesDecompositionDetail::CComponents::meanVariance() const {
    return this->initialized() ? ((m_UsingTrendForPrediction ? CBasicStatistics::mean(this->trend().variance(0.0)) : 0.0) +
                                  meanOf(&CSeasonalComponent::meanVariance, this->seasonal()))
                               : 0.0;
}

double CTimeSeriesDecompositionDetail::CComponents::meanVarianceScale() const {
    return CBasicStatistics::mean(m_MeanVarianceScale);
}

uint64_t CTimeSeriesDecompositionDetail::CComponents::checksum(uint64_t seed) const {
    seed = CChecksum::calculate(seed, m_Machine);
    seed = CChecksum::calculate(seed, m_DecayRate);
    seed = CChecksum::calculate(seed, m_BucketLength);
    seed = CChecksum::calculate(seed, m_SeasonalComponentSize);
    seed = CChecksum::calculate(seed, m_CalendarComponentSize);
    seed = CChecksum::calculate(seed, m_Trend);
    seed = CChecksum::calculate(seed, m_Seasonal);
    seed = CChecksum::calculate(seed, m_Calendar);
    seed = CChecksum::calculate(seed, m_MeanVarianceScale);
    seed = CChecksum::calculate(seed, m_Moments);
    seed = CChecksum::calculate(seed, m_MomentsMinusTrend);
    return CChecksum::calculate(seed, m_UsingTrendForPrediction);
}

void CTimeSeriesDecompositionDetail::CComponents::debugMemoryUsage(core::CMemoryUsage::TMemoryUsagePtr mem) const {
    mem->setName("CComponents");
    core::CMemoryDebug::dynamicSize("m_Trend", m_Trend, mem);
    core::CMemoryDebug::dynamicSize("m_Seasonal", m_Seasonal, mem);
    core::CMemoryDebug::dynamicSize("m_Calendar", m_Calendar, mem);
}

std::size_t CTimeSeriesDecompositionDetail::CComponents::memoryUsage() const {
    return core::CMemory::dynamicSize(m_Trend) + core::CMemory::dynamicSize(m_Seasonal) + core::CMemory::dynamicSize(m_Calendar);
}

std::size_t CTimeSeriesDecompositionDetail::CComponents::size() const {
    return (m_Seasonal ? m_Seasonal->size() : 0) + (m_Calendar ? m_Calendar->size() : 0);
}

std::size_t CTimeSeriesDecompositionDetail::CComponents::maxSize() const {
    return MAXIMUM_COMPONENTS * m_SeasonalComponentSize;
}

bool CTimeSeriesDecompositionDetail::CComponents::addSeasonalComponents(const CPeriodicityHypothesisTestsResult& result,
                                                                        const CExpandingWindow& window,
                                                                        const TPredictor& predictor,
                                                                        CTrendComponent& trend,
                                                                        TSeasonalComponentVec& components,
                                                                        TComponentErrorsVec& errors) const {
    using TSeasonalTimePtr = boost::shared_ptr<CSeasonalTime>;
    using TSeasonalTimePtrVec = std::vector<TSeasonalTimePtr>;

    TSeasonalTimePtrVec newSeasonalTimes;

    for (const auto& candidate_ : result.components()) {
        TSeasonalTimePtr seasonalTime(candidate_.seasonalTime());
        if (std::find_if(components.begin(), components.end(), [&seasonalTime](const CSeasonalComponent& component) {
                return component.time().excludes(*seasonalTime);
            }) == components.end()) {
            LOG_DEBUG(<< "Detected '" << candidate_.s_Description << "'");
            newSeasonalTimes.push_back(seasonalTime);
        }
    }

    if (newSeasonalTimes.size() > 0) {
        for (const auto& seasonalTime : newSeasonalTimes) {
            components.erase(
                std::remove_if(components.begin(),
                               components.end(),
                               [&seasonalTime](const CSeasonalComponent& component) { return seasonalTime->excludes(component.time()); }),
                components.end());
        }

        std::sort(newSeasonalTimes.begin(), newSeasonalTimes.end(), maths::COrderings::SLess());

        TFloatMeanAccumulatorVec values;
        for (const auto& seasonalTime : newSeasonalTimes) {
            values = window.valuesMinusPrediction(predictor);
            components.emplace_back(
                *seasonalTime, m_SeasonalComponentSize, m_DecayRate, static_cast<double>(m_BucketLength), CSplineTypes::E_Natural);
            components.back().initialize(window.startTime(), window.endTime(), values);
            components.back().interpolate(CIntegerTools::floor(window.endTime(), seasonalTime->period()));
        }

        CTrendComponent windowTrend{trend.defaultDecayRate()};
        values = window.valuesMinusPrediction(predictor);
        core_t::TTime time{window.startTime() + window.bucketLength() / 2};
        for (const auto& value : values) {
            // Because we now test before the window is fully compressed
            // we can get a run of unset values at the end of the window,
            // we should just ignore these.
            if (CBasicStatistics::count(value) > 0.0) {
                windowTrend.add(time, CBasicStatistics::mean(value), CBasicStatistics::count(value));
                windowTrend.propagateForwardsByTime(window.bucketLength());
            }
            time += window.bucketLength();
        }
        trend.swap(windowTrend);

        errors.resize(components.size());
        COrderings::simultaneousSort(
            components, errors, [](const CSeasonalComponent& lhs, const CSeasonalComponent& rhs) { return lhs.time() < rhs.time(); });
    }

    return newSeasonalTimes.size() > 0;
}

bool CTimeSeriesDecompositionDetail::CComponents::addCalendarComponent(const CCalendarFeature& feature,
                                                                       core_t::TTime time,
                                                                       maths_t::TCalendarComponentVec& components,
                                                                       TComponentErrorsVec& errors) const {
    double bucketLength{static_cast<double>(m_BucketLength)};
    components.emplace_back(feature, m_CalendarComponentSize, m_DecayRate, bucketLength, CSplineTypes::E_Natural);
    components.back().initialize();
    errors.resize(components.size());
    LOG_DEBUG(<< "Detected feature '" << feature.print() << "' at " << time);
    return true;
}

void CTimeSeriesDecompositionDetail::CComponents::clearComponentErrors() {
    if (m_Seasonal) {
        for (auto& errors : m_Seasonal->s_PredictionErrors) {
            errors.clear();
        }
    }
    if (m_Calendar) {
        for (auto& errors : m_Calendar->s_PredictionErrors) {
            errors.clear();
        }
    }
}

void CTimeSeriesDecompositionDetail::CComponents::apply(std::size_t symbol, const SMessage& message) {
    if (symbol == SC_RESET) {
        m_Trend.clear();
        m_Seasonal.reset();
        m_Calendar.reset();
    }

    std::size_t old{m_Machine.state()};
    m_Machine.apply(symbol);
    std::size_t state{m_Machine.state()};

    if (state != old) {
        LOG_TRACE(<< SC_STATES[old] << "," << SC_ALPHABET[symbol] << " -> " << SC_STATES[state]);

        switch (state) {
        case SC_NORMAL:
        case SC_NEW_COMPONENTS:
            this->interpolate(message);
            break;
        case SC_DISABLED:
            m_Trend.clear();
            m_Seasonal.reset();
            m_Calendar.reset();
            break;
        default:
            LOG_ERROR(<< "Components in a bad state: " << m_Machine.state());
            this->apply(SC_RESET, message);
            break;
        }
    }
}

bool CTimeSeriesDecompositionDetail::CComponents::shouldInterpolate(core_t::TTime time, core_t::TTime last) {
    return m_Machine.state() == SC_NEW_COMPONENTS || (m_Seasonal && m_Seasonal->shouldInterpolate(time, last)) ||
           (m_Calendar && m_Calendar->shouldInterpolate(time, last));
}

void CTimeSeriesDecompositionDetail::CComponents::shiftOrigin(core_t::TTime time) {
    time -= static_cast<core_t::TTime>(static_cast<double>(DAY) / m_DecayRate / 2.0);
    m_Trend.shiftOrigin(time);
    if (m_Seasonal) {
        m_Seasonal->shiftOrigin(time);
    }
}

void CTimeSeriesDecompositionDetail::CComponents::canonicalize(core_t::TTime time) {
    this->shiftOrigin(time);

    if (m_Seasonal && m_Seasonal->prune(time, m_BucketLength)) {
        m_Seasonal.reset();
    }
    if (m_Calendar && m_Calendar->prune(time, m_BucketLength)) {
        m_Calendar.reset();
    }

    if (m_Seasonal) {
        TSeasonalComponentVec& seasonal{m_Seasonal->s_Components};

        TTimeTimePrDoubleFMap slope;
        slope.reserve(seasonal.size());

        for (auto& component : seasonal) {
            if (component.slopeAccurate(time)) {
                const CSeasonalTime& time_{component.time()};
                double si{component.slope()};
                component.shiftSlope(-si);
                slope[time_.window()] += si;
            }
        }

        LOG_TRACE(<< "slope = " << core::CContainerPrinter::print(slope));
        shiftSlope(slope, m_DecayRate, m_Trend);
    }
}

void CTimeSeriesDecompositionDetail::CComponents::notifyOnNewComponents(bool* watcher) {
    m_Watcher = watcher;
}

CTimeSeriesDecompositionDetail::CComponents::CScopeNotifyOnStateChange::CScopeNotifyOnStateChange(CComponents& components)
    : m_Components{components}, m_Watcher{false} {
    m_Components.notifyOnNewComponents(&m_Watcher);
}

CTimeSeriesDecompositionDetail::CComponents::CScopeNotifyOnStateChange::~CScopeNotifyOnStateChange() {
    m_Components.notifyOnNewComponents(nullptr);
}

bool CTimeSeriesDecompositionDetail::CComponents::CScopeNotifyOnStateChange::changed() const {
    return m_Watcher;
}

bool CTimeSeriesDecompositionDetail::CComponents::CComponentErrors::fromDelimited(const std::string& str) {
    TFloatMeanAccumulator* state[] = {&m_MeanErrorWithComponent, &m_MeanErrorWithoutComponent};

    std::string suffix = str;
    for (std::size_t i = 0u, n = 0; i < 2; ++i, suffix = suffix.substr(n + 1)) {
        n = suffix.find(CBasicStatistics::EXTERNAL_DELIMITER);
        if (!state[i]->fromDelimited(suffix.substr(0, n))) {
            LOG_ERROR(<< "Failed to parse '" << str << "'");
            return false;
        }
    }

    return true;
}

std::string CTimeSeriesDecompositionDetail::CComponents::CComponentErrors::toDelimited() const {
    return m_MeanErrorWithComponent.toDelimited() + CBasicStatistics::EXTERNAL_DELIMITER + m_MeanErrorWithoutComponent.toDelimited() +
           CBasicStatistics::EXTERNAL_DELIMITER;
}

void CTimeSeriesDecompositionDetail::CComponents::CComponentErrors::add(double error, double prediction, double weight) {
    double errorWithComponent{winsorise(pow2(error), m_MeanErrorWithComponent)};
    double errorWithoutComponent{winsorise(pow2(error - prediction), m_MeanErrorWithoutComponent)};
    m_MeanErrorWithComponent.add(errorWithComponent, weight);
    m_MeanErrorWithoutComponent.add(errorWithoutComponent, weight);
}

void CTimeSeriesDecompositionDetail::CComponents::CComponentErrors::clear() {
    m_MeanErrorWithComponent = TFloatMeanAccumulator();
    m_MeanErrorWithoutComponent = TFloatMeanAccumulator();
}

bool CTimeSeriesDecompositionDetail::CComponents::CComponentErrors::remove(core_t::TTime bucketLength, CSeasonalComponent& seasonal) const {
    double count{CBasicStatistics::count(m_MeanErrorWithComponent)};
    double errorWithComponent{CBasicStatistics::mean(m_MeanErrorWithComponent)};
    double errorWithoutComponent{CBasicStatistics::mean(m_MeanErrorWithoutComponent)};
    return count > static_cast<double>(10 * seasonal.time().period() / bucketLength) &&
           std::max(errorWithoutComponent / errorWithComponent, seasonal.heteroscedasticity()) < 1.5;
}

bool CTimeSeriesDecompositionDetail::CComponents::CComponentErrors::remove(core_t::TTime bucketLength, CCalendarComponent& calendar) const {
    double count{CBasicStatistics::count(m_MeanErrorWithComponent)};
    double errorWithComponent{CBasicStatistics::mean(m_MeanErrorWithComponent)};
    double errorWithoutComponent{CBasicStatistics::mean(m_MeanErrorWithoutComponent)};
    return count > static_cast<double>(5 * calendar.feature().window() / bucketLength) &&
           std::max(errorWithoutComponent / errorWithComponent, calendar.heteroscedasticity()) < 1.5;
}

void CTimeSeriesDecompositionDetail::CComponents::CComponentErrors::age(double factor) {
    m_MeanErrorWithComponent.age(factor);
    m_MeanErrorWithoutComponent.age(factor);
}

uint64_t CTimeSeriesDecompositionDetail::CComponents::CComponentErrors::checksum(uint64_t seed) const {
    seed = CChecksum::calculate(seed, m_MeanErrorWithComponent);
    return CChecksum::calculate(seed, m_MeanErrorWithoutComponent);
}

double CTimeSeriesDecompositionDetail::CComponents::CComponentErrors::winsorise(double squareError, const TFloatMeanAccumulator& variance) {
    return CBasicStatistics::count(variance) > 10.0 ? std::min(squareError, 36.0 * CBasicStatistics::mean(variance)) : squareError;
}

bool CTimeSeriesDecompositionDetail::CComponents::SSeasonal::acceptRestoreTraverser(double decayRate,
                                                                                    core_t::TTime bucketLength_,
                                                                                    core::CStateRestoreTraverser& traverser) {
    double bucketLength{static_cast<double>(bucketLength_)};
    if (traverser.name() == VERSION_6_3_TAG) {
        while (traverser.next()) {
            const std::string& name{traverser.name()};
            RESTORE_NO_ERROR(COMPONENT_6_3_TAG, s_Components.emplace_back(decayRate, bucketLength, traverser))
            RESTORE(ERRORS_6_3_TAG, core::CPersistUtils::restore(ERRORS_6_3_TAG, s_PredictionErrors, traverser))
        }
    } else {
        // There is no version string this is historic state.
        do {
            const std::string& name{traverser.name()};
            RESTORE_NO_ERROR(COMPONENT_OLD_TAG, s_Components.emplace_back(decayRate, bucketLength, traverser))
            RESTORE(ERRORS_OLD_TAG, core::CPersistUtils::restore(ERRORS_OLD_TAG, s_PredictionErrors, traverser))
        } while (traverser.next());
    }
    return true;
}

void CTimeSeriesDecompositionDetail::CComponents::SSeasonal::acceptPersistInserter(core::CStatePersistInserter& inserter) const {
    inserter.insertValue(VERSION_6_3_TAG, "");
    for (const auto& component : s_Components) {
        inserter.insertLevel(COMPONENT_6_3_TAG, boost::bind(&CSeasonalComponent::acceptPersistInserter, &component, _1));
    }
    core::CPersistUtils::persist(ERRORS_6_3_TAG, s_PredictionErrors, inserter);
}

void CTimeSeriesDecompositionDetail::CComponents::SSeasonal::decayRate(double decayRate) {
    for (auto& component : s_Components) {
        component.decayRate(decayRate);
    }
}

void CTimeSeriesDecompositionDetail::CComponents::SSeasonal::propagateForwards(core_t::TTime start, core_t::TTime end) {
    for (std::size_t i = 0u; i < s_Components.size(); ++i) {
        core_t::TTime period{s_Components[i].time().period()};
        core_t::TTime a{CIntegerTools::floor(start, period)};
        core_t::TTime b{CIntegerTools::floor(end, period)};
        if (b > a) {
            double time{static_cast<double>(b - a) / static_cast<double>(CTools::truncate(period, DAY, WEEK))};
            s_Components[i].propagateForwardsByTime(time);
            s_PredictionErrors[i].age(std::exp(-s_Components[i].decayRate() * time));
        }
    }
}

std::size_t CTimeSeriesDecompositionDetail::CComponents::SSeasonal::size() const {
    std::size_t result{0};
    for (const auto& component : s_Components) {
        result += component.size();
    }
    return result;
}

void CTimeSeriesDecompositionDetail::CComponents::SSeasonal::componentsErrorsAndDeltas(core_t::TTime time,
                                                                                       TSeasonalComponentPtrVec& components,
                                                                                       TComponentErrorsPtrVec& errors,
                                                                                       TDoubleVec& deltas) {
    std::size_t n{s_Components.size()};

    components.reserve(n);
    errors.reserve(n);

    for (std::size_t i = 0u; i < n; ++i) {
        if (s_Components[i].time().inWindow(time)) {
            components.push_back(&s_Components[i]);
            errors.push_back(&s_PredictionErrors[i]);
        }
    }

    deltas.resize(components.size(), 0.0);
    for (std::size_t i = 1u; i < components.size(); ++i) {
        int j{static_cast<int>(i - 1)};
        for (core_t::TTime period{components[i]->time().period()}; j > -1; --j) {
            core_t::TTime period_{components[j]->time().period()};
            if (period % period_ == 0) {
                double value{CBasicStatistics::mean(components[j]->value(time, 0.0))};
                double delta{0.2 * components[i]->delta(time, period_, value)};
                deltas[j] += delta;
                deltas[i] -= delta;
                break;
            }
        }
    }
}

bool CTimeSeriesDecompositionDetail::CComponents::SSeasonal::shouldInterpolate(core_t::TTime time, core_t::TTime last) const {
    for (const auto& component : s_Components) {
        core_t::TTime period{component.time().period()};
        core_t::TTime a{CIntegerTools::floor(last, period)};
        core_t::TTime b{CIntegerTools::floor(time, period)};
        if (b > a) {
            return true;
        }
    }
    return false;
}

void CTimeSeriesDecompositionDetail::CComponents::SSeasonal::interpolate(core_t::TTime time, core_t::TTime last, bool refine) {
    for (auto& component : s_Components) {
        core_t::TTime period{component.time().period()};
        core_t::TTime a{CIntegerTools::floor(last, period)};
        core_t::TTime b{CIntegerTools::floor(time, period)};
        if (b > a || !component.initialized()) {
            component.interpolate(b, refine);
        }
    }
}

bool CTimeSeriesDecompositionDetail::CComponents::SSeasonal::initialized() const {
    for (const auto& component : s_Components) {
        if (component.initialized()) {
            return true;
        }
    }
    return false;
}

bool CTimeSeriesDecompositionDetail::CComponents::SSeasonal::prune(core_t::TTime time, core_t::TTime bucketLength) {
    std::size_t n = s_Components.size();

    if (n > 1) {
        TTimeTimePrSizeFMap windowed;
        windowed.reserve(n);
        for (const auto& component : s_Components) {
            const CSeasonalTime& time_ = component.time();
            if (time_.windowed()) {
                ++windowed[time_.window()];
            }
        }

        TBoolVec remove(n, false);
        TTimeTimePrDoubleFMap shifts;
        shifts.reserve(n);
        for (std::size_t i = 0u; i < n; ++i) {
            const CSeasonalTime& time_ = s_Components[i].time();
            auto j = windowed.find(time_.window());
            if (j == windowed.end() || j->second > 1) {
                if (s_PredictionErrors[i].remove(bucketLength, s_Components[i])) {
                    LOG_DEBUG(<< "Removing seasonal component"
                              << " with period '" << time_.period() << "' at " << time);
                    remove[i] = true;
                    shifts[time_.window()] += s_Components[i].meanValue();
                    --j->second;
                }
            }
        }

        CSetTools::simultaneousRemoveIf(remove, s_Components, s_PredictionErrors, [](bool remove_) { return remove_; });

        for (auto& shift : shifts) {
            if (windowed.count(shift.first) > 0) {
                for (auto& component : s_Components) {
                    if (shift.first == component.time().window()) {
                        component.shiftLevel(shift.second);
                        break;
                    }
                }
            } else {
                bool fallback = true;
                for (auto& component : s_Components) {
                    if (!component.time().windowed()) {
                        component.shiftLevel(shift.second);
                        fallback = false;
                        break;
                    }
                }
                if (fallback) {
                    TTimeTimePrVec shifted;
                    shifted.reserve(s_Components.size());
                    for (auto& component : s_Components) {
                        const CSeasonalTime& time_ = component.time();
                        if (std::find_if(shifted.begin(), shifted.end(), [&time_](const TTimeTimePr& window) {
                                return !(time_.windowEnd() <= window.first || time_.windowStart() >= window.second);
                            }) == shifted.end()) {
                            component.shiftLevel(shift.second);
                        }
                    }
                }
            }
        }
    }

    return s_Components.empty();
}

void CTimeSeriesDecompositionDetail::CComponents::SSeasonal::shiftOrigin(core_t::TTime time) {
    for (auto& component : s_Components) {
        component.shiftOrigin(time);
    }
}

void CTimeSeriesDecompositionDetail::CComponents::SSeasonal::linearScale(core_t::TTime time, double scale) {
    for (auto& component : s_Components) {
        component.linearScale(time, scale);
    }
}

uint64_t CTimeSeriesDecompositionDetail::CComponents::SSeasonal::checksum(uint64_t seed) const {
    seed = CChecksum::calculate(seed, s_Components);
    return CChecksum::calculate(seed, s_PredictionErrors);
}

void CTimeSeriesDecompositionDetail::CComponents::SSeasonal::debugMemoryUsage(core::CMemoryUsage::TMemoryUsagePtr mem) const {
    mem->setName("SSeasonal");
    core::CMemoryDebug::dynamicSize("s_Components", s_Components, mem);
    core::CMemoryDebug::dynamicSize("s_PredictionErrors", s_PredictionErrors, mem);
}

std::size_t CTimeSeriesDecompositionDetail::CComponents::SSeasonal::memoryUsage() const {
    return core::CMemory::dynamicSize(s_Components) + core::CMemory::dynamicSize(s_PredictionErrors);
}

bool CTimeSeriesDecompositionDetail::CComponents::SCalendar::acceptRestoreTraverser(double decayRate,
                                                                                    core_t::TTime bucketLength_,
                                                                                    core::CStateRestoreTraverser& traverser) {
    double bucketLength{static_cast<double>(bucketLength_)};
    if (traverser.name() == VERSION_6_3_TAG) {
        while (traverser.next()) {
            const std::string& name{traverser.name()};
            RESTORE_NO_ERROR(COMPONENT_6_3_TAG, s_Components.emplace_back(decayRate, bucketLength, traverser))
            RESTORE(ERRORS_6_3_TAG, core::CPersistUtils::restore(ERRORS_6_3_TAG, s_PredictionErrors, traverser))
        }
    } else {
        // There is no version string this is historic state.
        do {
            const std::string& name{traverser.name()};
            RESTORE_NO_ERROR(COMPONENT_OLD_TAG, s_Components.emplace_back(decayRate, bucketLength, traverser))
            RESTORE(ERRORS_OLD_TAG, core::CPersistUtils::restore(ERRORS_OLD_TAG, s_PredictionErrors, traverser))
        } while (traverser.next());
    }
    return true;
}

void CTimeSeriesDecompositionDetail::CComponents::SCalendar::acceptPersistInserter(core::CStatePersistInserter& inserter) const {
    inserter.insertValue(VERSION_6_3_TAG, "");
    for (const auto& component : s_Components) {
        inserter.insertLevel(COMPONENT_6_3_TAG, boost::bind(&CCalendarComponent::acceptPersistInserter, &component, _1));
    }
    core::CPersistUtils::persist(ERRORS_6_3_TAG, s_PredictionErrors, inserter);
}

void CTimeSeriesDecompositionDetail::CComponents::SCalendar::decayRate(double decayRate) {
    for (auto& component : s_Components) {
        component.decayRate(decayRate);
    }
}

void CTimeSeriesDecompositionDetail::CComponents::SCalendar::propagateForwards(core_t::TTime start, core_t::TTime end) {
    for (std::size_t i = 0u; i < s_Components.size(); ++i) {
        core_t::TTime a{CIntegerTools::floor(start, MONTH)};
        core_t::TTime b{CIntegerTools::floor(end, MONTH)};
        if (b > a) {
            double time{static_cast<double>(b - a) / static_cast<double>(MONTH)};
            s_Components[i].propagateForwardsByTime(time);
            s_PredictionErrors[i].age(std::exp(-s_Components[i].decayRate() * time));
        }
    }
}

std::size_t CTimeSeriesDecompositionDetail::CComponents::SCalendar::size() const {
    std::size_t result{0};
    for (const auto& component : s_Components) {
        result += component.size();
    }
    return result;
}

bool CTimeSeriesDecompositionDetail::CComponents::SCalendar::haveComponent(CCalendarFeature feature) const {
    for (const auto& component : s_Components) {
        if (component.feature() == feature) {
            return true;
        }
    }
    return false;
}

void CTimeSeriesDecompositionDetail::CComponents::SCalendar::componentsAndErrors(core_t::TTime time,
                                                                                 TCalendarComponentPtrVec& components,
                                                                                 TComponentErrorsPtrVec& errors) {
    std::size_t n = s_Components.size();
    components.reserve(n);
    errors.reserve(n);
    for (std::size_t i = 0u; i < n; ++i) {
        if (s_Components[i].feature().inWindow(time)) {
            components.push_back(&s_Components[i]);
            errors.push_back(&s_PredictionErrors[i]);
        }
    }
}

bool CTimeSeriesDecompositionDetail::CComponents::SCalendar::shouldInterpolate(core_t::TTime time, core_t::TTime last) const {
    for (const auto& component : s_Components) {
        CCalendarFeature feature = component.feature();
        if (!feature.inWindow(time) && feature.inWindow(last)) {
            return true;
        }
    }
    return false;
}

void CTimeSeriesDecompositionDetail::CComponents::SCalendar::interpolate(core_t::TTime time, core_t::TTime last, bool refine) {
    for (auto& component : s_Components) {
        CCalendarFeature feature = component.feature();
        if (!feature.inWindow(time) && feature.inWindow(last)) {
            component.interpolate(time - feature.offset(time), refine);
        }
    }
}

bool CTimeSeriesDecompositionDetail::CComponents::SCalendar::initialized() const {
    for (const auto& component : s_Components) {
        if (component.initialized()) {
            return true;
        }
    }
    return false;
}

bool CTimeSeriesDecompositionDetail::CComponents::SCalendar::prune(core_t::TTime time, core_t::TTime bucketLength) {
    TBoolVec remove(s_Components.size(), false);
    for (std::size_t i = 0u; i < s_Components.size(); ++i) {
        if (s_PredictionErrors[i].remove(bucketLength, s_Components[i])) {
            LOG_DEBUG(<< "Removing calendar component"
                      << " '" << s_Components[i].feature().print() << "' at " << time);
            remove[i] = true;
        }
    }

    CSetTools::simultaneousRemoveIf(remove, s_Components, s_PredictionErrors, [](bool remove_) { return remove_; });

    return s_Components.empty();
}

void CTimeSeriesDecompositionDetail::CComponents::SCalendar::linearScale(core_t::TTime time, double scale) {
    for (auto& component : s_Components) {
        component.linearScale(time, scale);
    }
}

uint64_t CTimeSeriesDecompositionDetail::CComponents::SCalendar::checksum(uint64_t seed) const {
    seed = CChecksum::calculate(seed, s_Components);
    return CChecksum::calculate(seed, s_PredictionErrors);
}

void CTimeSeriesDecompositionDetail::CComponents::SCalendar::debugMemoryUsage(core::CMemoryUsage::TMemoryUsagePtr mem) const {
    mem->setName("SCalendar");
    core::CMemoryDebug::dynamicSize("s_Components", s_Components, mem);
    core::CMemoryDebug::dynamicSize("s_PredictionErrors", s_PredictionErrors, mem);
}

std::size_t CTimeSeriesDecompositionDetail::CComponents::SCalendar::memoryUsage() const {
    return core::CMemory::dynamicSize(s_Components) + core::CMemory::dynamicSize(s_PredictionErrors);
}
}
}<|MERGE_RESOLUTION|>--- conflicted
+++ resolved
@@ -700,11 +700,7 @@
     : m_Machine{other.m_Machine},
       m_DecayRate{other.m_DecayRate},
       m_LastMonth{other.m_LastMonth},
-<<<<<<< HEAD
       m_Test{!isForForecast && other.m_Test ? boost::make_shared<CCalendarCyclicTest>(*other.m_Test) : 0} {
-=======
-      m_Test{other.m_Test ? new CCalendarCyclicTest(*other.m_Test) : nullptr} {
->>>>>>> 47a47bbc
 }
 
 bool CTimeSeriesDecompositionDetail::CCalendarTest::acceptRestoreTraverser(core::CStateRestoreTraverser& traverser) {
