/*
 * Copyright Elasticsearch B.V. and/or licensed to Elasticsearch B.V. under one
 * or more contributor license agreements. Licensed under the Elastic License;
 * you may not use this file except in compliance with the Elastic License.
 */

#include <maths/CBoostedTreeLoss.h>

#include <maths/CBasicStatistics.h>
#include <maths/CSolvers.h>
#include <maths/CTools.h>
#include <maths/CToolsDetail.h>

namespace ml {
namespace maths {
using namespace boosted_tree_detail;

namespace {
double LOG_EPSILON{std::log(100.0 * std::numeric_limits<double>::epsilon())};

double logOneMinusLogistic(double logOdds) {
    // For large x logistic(x) = 1 - e^(-x) + O(e^(-2x))
    if (logOdds > -LOG_EPSILON) {
        return -logOdds;
    }
    return CTools::fastLog(1.0 - CTools::logisticFunction(logOdds));
}

double logLogistic(double logOdds) {
    // For small x logistic(x) = e^(x) + O(e^(2x))
    if (logOdds < LOG_EPSILON) {
        return logOdds;
    }
    return CTools::fastLog(CTools::logisticFunction(logOdds));
}
}

namespace boosted_tree_detail {

CArgMinLossImpl::CArgMinLossImpl(double lambda) : m_Lambda{lambda} {
}

double CArgMinLossImpl::lambda() const {
    return m_Lambda;
}

CArgMinMseImpl::CArgMinMseImpl(double lambda) : CArgMinLossImpl{lambda} {
}

std::unique_ptr<CArgMinLossImpl> CArgMinMseImpl::clone() const {
    return std::make_unique<CArgMinMseImpl>(*this);
}

bool CArgMinMseImpl::nextPass() {
    return false;
}

void CArgMinMseImpl::add(const TMemoryMappedFloatVector& prediction, double actual, double weight) {
    m_MeanError.add(actual - prediction(0), weight);
}

void CArgMinMseImpl::merge(const CArgMinLossImpl& other) {
    const auto* mse = dynamic_cast<const CArgMinMseImpl*>(&other);
    if (mse != nullptr) {
        m_MeanError += mse->m_MeanError;
    }
}

CArgMinMseImpl::TDoubleVector CArgMinMseImpl::value() const {

    // We searching for the value x which minimises
    //
    //    x^* = argmin_x{ sum_i{(a_i - (p_i + x))^2} + lambda * x^2 }
    //
    // This is convex so there is one minimum where the derivative w.r.t. x is zero
    // and x^* = 1 / (n + lambda) sum_i{ a_i - p_i }. Denoting the mean prediction
    // error m = 1/n sum_i{ a_i - p_i } we have x^* = n / (n + lambda) m.

    double count{CBasicStatistics::count(m_MeanError)};
    double meanError{CBasicStatistics::mean(m_MeanError)};

    TDoubleVector result(1);
    result(0) = count == 0.0 ? 0.0 : count / (count + this->lambda()) * meanError;
    return result;
}

CArgMinBinomialLogisticImpl::CArgMinBinomialLogisticImpl(double lambda)
    : CArgMinLossImpl{lambda}, m_ClassCounts{0},
      m_BucketsClassCounts(NUMBER_BUCKETS, TDoubleVector2x1{0.0}) {
}

std::unique_ptr<CArgMinLossImpl> CArgMinBinomialLogisticImpl::clone() const {
    return std::make_unique<CArgMinBinomialLogisticImpl>(*this);
}

bool CArgMinBinomialLogisticImpl::nextPass() {
    m_CurrentPass += this->bucketWidth() > 0.0 ? 1 : 2;
    return m_CurrentPass < 2;
}

void CArgMinBinomialLogisticImpl::add(const TMemoryMappedFloatVector& prediction,
                                      double actual,
                                      double weight) {
    switch (m_CurrentPass) {
    case 0: {
        m_PredictionMinMax.add(prediction(0));
        m_ClassCounts(static_cast<std::size_t>(actual)) += weight;
        break;
    }
    case 1: {
        auto& count = m_BucketsClassCounts[this->bucket(prediction(0))];
        count(static_cast<std::size_t>(actual)) += weight;
        break;
    }
    default:
        break;
    }
}

void CArgMinBinomialLogisticImpl::merge(const CArgMinLossImpl& other) {
    const auto* logistic = dynamic_cast<const CArgMinBinomialLogisticImpl*>(&other);
    if (logistic != nullptr) {
        switch (m_CurrentPass) {
        case 0:
            m_PredictionMinMax += logistic->m_PredictionMinMax;
            m_ClassCounts += logistic->m_ClassCounts;
            break;
        case 1:
            for (std::size_t i = 0; i < m_BucketsClassCounts.size(); ++i) {
                m_BucketsClassCounts[i] += logistic->m_BucketsClassCounts[i];
            }
            break;
        default:
            break;
        }
    }
}

CArgMinBinomialLogisticImpl::TDoubleVector CArgMinBinomialLogisticImpl::value() const {

    std::function<double(double)> objective;
    double minWeight;
    double maxWeight;

    // This is true if and only if all the predictions were identical. In this
    // case we only need one pass over the data and can compute the optimal
    // value from the counts of the two categories.
    if (this->bucketWidth() == 0.0) {
<<<<<<< HEAD
        double prediction{(m_PredictionMinMax.min() + m_PredictionMinMax.max()) / 2.0};
        objective = [&](double weight) {
            double logOdds{prediction + weight};
            double c0{m_ClassCounts(0)};
            double c1{m_ClassCounts(1)};
=======
        // This is the (unique) predicted value for the rows in leaf by the forest
        // so far (i.e. without the weight for the leaf we're about to add).
        double prediction{m_PredictionMinMax.initialized()
                              ? (m_PredictionMinMax.min() + m_PredictionMinMax.max()) / 2.0
                              : 0.0};
        objective = [prediction, this](double weight) {
            double logOdds{prediction + weight};
            double c0{m_CategoryCounts(0)};
            double c1{m_CategoryCounts(1)};
>>>>>>> 1cf9de80
            return this->lambda() * CTools::pow2(weight) -
                   c0 * logOneMinusLogistic(logOdds) - c1 * logLogistic(logOdds);
        };

        // Weight shrinkage means the optimal weight will be somewhere between
        // the logit of the empirical probability and zero.
        double c0{m_ClassCounts(0) + 1.0};
        double c1{m_ClassCounts(1) + 1.0};
        double empiricalProbabilityC1{c1 / (c0 + c1)};
        double empiricalLogOddsC1{
            std::log(empiricalProbabilityC1 / (1.0 - empiricalProbabilityC1))};
        minWeight = (empiricalProbabilityC1 < 0.5 ? empiricalLogOddsC1 : 0.0) - prediction;
        maxWeight = (empiricalProbabilityC1 < 0.5 ? 0.0 : empiricalLogOddsC1) - prediction;

    } else {
        objective = [this](double weight) {
            double loss{0.0};
            for (std::size_t i = 0; i < m_BucketsClassCounts.size(); ++i) {
                double logOdds{this->bucketCentre(i) + weight};
                double c0{m_BucketsClassCounts[i](0)};
                double c1{m_BucketsClassCounts[i](1)};
                loss -= c0 * logOneMinusLogistic(logOdds) + c1 * logLogistic(logOdds);
            }
            return loss + this->lambda() * CTools::pow2(weight);
        };

        // Choose a weight interval in which all probabilites vary from close to
        // zero to close to one. In particular, the idea is to minimize the leaf
        // weight on an interval [a, b] where if we add "a" the log-odds for all
        // rows <= -5, i.e. max prediction + a = -5, and if we add "b" the log-odds
        // for all rows >= 5, i.e. min prediction + a = 5.
        minWeight = -m_PredictionMinMax.max() - 5.0;
        maxWeight = -m_PredictionMinMax.min() + 5.0;
    }

    TDoubleVector result(1);

    if (minWeight == maxWeight) {
        result(0) = minWeight;
        return result;
    }

    double minimum;
    double objectiveAtMinimum;
    std::size_t maxIterations{10};
    CSolvers::minimize(minWeight, maxWeight, objective(minWeight), objective(maxWeight),
                       objective, 1e-3, maxIterations, minimum, objectiveAtMinimum);
    LOG_TRACE(<< "minimum = " << minimum << " objective(minimum) = " << objectiveAtMinimum);

    result(0) = minimum;
    return result;
}

CArgMinMultinomialLogisticImpl::CArgMinMultinomialLogisticImpl(std::size_t numberClasses,
                                                               double lambda)
    : CArgMinLossImpl{lambda}, m_NumberClass{numberClasses},
      m_ClassCounts{TDoubleVector::Zero(numberClasses)}, m_PredictionSketch{NUMBER_CENTRES},
      m_CentresClassCounts(NUMBER_CENTRES, TDoubleVector::Zero(numberClasses)) {
}

std::unique_ptr<CArgMinLossImpl> CArgMinMultinomialLogisticImpl::clone() const {
    return std::make_unique<CArgMinMultinomialLogisticImpl>(*this);
}

bool CArgMinMultinomialLogisticImpl::nextPass() {

    // Extract the k-centres.
    TKMeans::TSphericalClusterVecVec centres;
    if (m_PredictionSketch.kmeans(NUMBER_CENTRES, centres) == false) {
        m_Centres.push_back(TDoubleVector::Zero(m_NumberClasses));
        m_CurrentPass += 2;
    } else {
        m_Centres.reserve(centres.size());
        for (auto& centre : centres) {
            m_Centres.push_back(std::move(static_cast<TDoubleVector&>(centre[0])));
        }
        m_CurrentPass += m_Centres.size() == 1 ? 2 : 1;
    }

    // Clear memory used by k-means.
    m_PredictionSketch = TKMeans{0};

    return m_CurrentPass < 2;
}

<<<<<<< HEAD
void CArgMinMultinomialLogisticImpl::add(const TMemoryMappedFloatVector& prediction,
                                         double actual,
                                         double weight) {

    using TMinAccumulator = CBasicStatistics::SMin<std::pair<double, std::size_t>>::TAccumulator;

    switch (m_CurrentPass) {
    case 0: {
        // We have a member variable to avoid allocating a tempory each time.
        m_DoublePrediction = prediction;
        m_PredictionSketch.add(m_DoublePrediction, weight);
        m_ClassCounts(static_cast<std::size_t>(actual)) += weight;
        break;
    }
    case 1: {
        TMinAccumulator nearest;
        for (std::size_t i = 0; i < m_Centres.size(); ++i) {
            nearest.add({(m_Centres[i] - prediction).lpNorm<2>(), i});
        }
        auto& count = m_CentresClassCounts[nearest[0].second];
        count(static_cast<std::size_t>(actual)) += weight;
        break;
    }
    default:
        break;
    }
}

void CArgMinMultinomialLogisticImpl::merge(const CArgMinLossImpl& other) {
    const auto* logistic = dynamic_cast<const CArgMinMultinomialLogisticImpl*>(&other);
    if (logistic != nullptr) {
        switch (m_CurrentPass) {
        case 0:
            m_PredictionSketch.merge(logistic->m_PredictionSketch);
            m_ClassCounts += logistic->m_ClassCounts;
            break;
        case 1:
            for (std::size_t i = 0; i < m_CentresClassCounts.size(); ++i) {
                m_CentresClassCounts[i] += logistic->m_CentresClassCounts[i];
            }
            break;
        default:
            break;
        }
    }
}

CArgMinMultinomialLogisticImpl::TDoubleVector CArgMinMultinomialLogisticImpl::value() const {

    std::function<double(const TDoubleVector&)> objective;

    TDoubleVector probabilities;

    // This is true if and only if all the predictions were identical. In this
    // case we only need one pass over the data and can compute the optimal
    // value from the counts of the categories.
    if (m_Centres.empty()) {

        objective = [&](const TDoubleVector& weight) {
            probabilities = weight;
            probabilities = CTools::softmax(probabilities);
            return this->lambda() * weight.lpNorm<2>() - m_ClassCounts.transpose() * probabilities;
        };

        // How to initialize restarts?
    } else {
    }

    // LBFGS with multiple restarts.
    // TODO
    return TDoubleVector{};
}
}

=======
>>>>>>> 1cf9de80
namespace boosted_tree {

CArgMinLoss::CArgMinLoss(const CArgMinLoss& other)
    : m_Impl{other.m_Impl->clone()} {
}

CArgMinLoss& CArgMinLoss::operator=(const CArgMinLoss& other) {
    if (this != &other) {
        m_Impl = other.m_Impl->clone();
    }
    return *this;
}

bool CArgMinLoss::nextPass() const {
    return m_Impl->nextPass();
}

void CArgMinLoss::add(const TMemoryMappedFloatVector& prediction, double actual, double weight) {
    return m_Impl->add(prediction, actual, weight);
}

void CArgMinLoss::merge(CArgMinLoss& other) {
    return m_Impl->merge(*other.m_Impl);
}

CArgMinLoss::TDoubleVector CArgMinLoss::value() const {
    return m_Impl->value();
}

CArgMinLoss::CArgMinLoss(const CArgMinLossImpl& impl) : m_Impl{impl.clone()} {
}

CArgMinLoss CLoss::makeMinimizer(const boosted_tree_detail::CArgMinLossImpl& impl) const {
    return {impl};
}

std::unique_ptr<CLoss> CMse::clone() const {
    return std::make_unique<CMse>(*this);
}

std::size_t CMse::numberParameters() const {
    return 1;
}

double CMse::value(const TMemoryMappedFloatVector& prediction, double actual, double weight) const {
    return weight * CTools::pow2(prediction(0) - actual);
}

void CMse::gradient(const TMemoryMappedFloatVector& prediction,
                    double actual,
                    TWriter writer,
                    double weight) const {
    writer(0, 2.0 * weight * (prediction(0) - actual));
}

void CMse::curvature(const TMemoryMappedFloatVector& /*prediction*/,
                     double /*actual*/,
                     TWriter writer,
                     double weight) const {
    writer(0, 2.0 * weight);
}

bool CMse::isCurvatureConstant() const {
    return true;
}

CMse::TDoubleVector CMse::transform(const TMemoryMappedFloatVector& prediction) const {
    return TDoubleVector{prediction};
}

CArgMinLoss CMse::minimizer(double lambda) const {
    return this->makeMinimizer(CArgMinMseImpl{lambda});
}

const std::string& CMse::name() const {
    return NAME;
}

const std::string CMse::NAME{"mse"};

std::unique_ptr<CLoss> CBinomialLogistic::clone() const {
    return std::make_unique<CBinomialLogistic>(*this);
}

std::size_t CBinomialLogistic::numberParameters() const {
    return 1;
}

double CBinomialLogistic::value(const TMemoryMappedFloatVector& prediction,
                                double actual,
                                double weight) const {
    return -weight * ((1.0 - actual) * logOneMinusLogistic(prediction(0)) +
                      actual * logLogistic(prediction(0)));
}

void CBinomialLogistic::gradient(const TMemoryMappedFloatVector& prediction,
                                 double actual,
                                 TWriter writer,
                                 double weight) const {
    if (prediction(0) > -LOG_EPSILON && actual == 1.0) {
        writer(0, -weight * std::exp(-prediction(0)));
    }
    writer(0, weight * (CTools::logisticFunction(prediction(0)) - actual));
}

void CBinomialLogistic::curvature(const TMemoryMappedFloatVector& prediction,
                                  double /*actual*/,
                                  TWriter writer,
                                  double weight) const {
    if (prediction(0) > -LOG_EPSILON) {
        writer(0, weight * std::exp(-prediction(0)));
    }
    double probability{CTools::logisticFunction(prediction(0))};
    writer(0, weight * probability * (1.0 - probability));
}

bool CBinomialLogistic::isCurvatureConstant() const {
    return false;
}

CBinomialLogistic::TDoubleVector
CBinomialLogistic::transform(const TMemoryMappedFloatVector& prediction) const {
    TDoubleVector result{prediction};
    result(0) = CTools::logisticFunction(result(0));
    return result;
}

CArgMinLoss CBinomialLogistic::minimizer(double lambda) const {
    return this->makeMinimizer(CArgMinBinomialLogisticImpl{lambda});
}

const std::string& CBinomialLogistic::name() const {
    return NAME;
}

const std::string CBinomialLogistic::NAME{"binomial_logistic"};

CMultinomialLogisticRegression::CMultinomialLogisticRegression(std::size_t numberClasses)
    : m_NumberClasses{numberClasses} {
}

std::unique_ptr<CLoss> CMultinomialLogisticRegression::clone() const {
    return std::make_unique<CMultinomialLogisticRegression>(m_NumberClasses);
}

std::size_t CMultinomialLogisticRegression::numberParameters() const {
    return m_NumberClasses;
}

double CMultinomialLogisticRegression::value(const TMemoryMappedFloatVector& predictions,
                                             double actual,
                                             double weight) const {
    double zmax{predictions.maxCoeff()};
    double logZ{0.0};
    for (int i = 0; i < predictions.size(); ++i) {
        logZ += std::exp(predictions(i) - zmax);
    }
    logZ = zmax + CTools::fastLog(logZ);

    // i.e. -log(z(actual))
    return weight * (logZ - predictions(static_cast<std::size_t>(actual)));
}

void CMultinomialLogisticRegression::gradient(const TMemoryMappedFloatVector& predictions,
                                              double actual,
                                              TWriter writer,
                                              double weight) const {

    // We prefer an implementation which avoids any memory allocations.

    double zmax{predictions.maxCoeff()};
    double logZ{0.0};
    for (int i = 0; i < predictions.size(); ++i) {
        logZ += std::exp(predictions(i) - zmax);
    }
    logZ = CTools::fastLog(logZ);

    for (int i = 0; i < predictions.size(); ++i) {
        if (i == static_cast<int>(actual)) {
            if (predictions(i) - zmax - logZ > -LOG_EPSILON) {
                writer(i, -weight * std::exp(-(predictions(i) - zmax - logZ)));
            }
            writer(i, weight * (std::exp(predictions(i) - zmax - logZ) - 1.0));
        }
        writer(i, weight * std::exp(predictions(i) - zmax - logZ));
    }
}

void CMultinomialLogisticRegression::curvature(const TMemoryMappedFloatVector& predictions,
                                               double /*actual*/,
                                               TWriter writer,
                                               double weight) const {

    // Return the lower triangle of the Hessian column major.

    // We prefer an implementation which avoids any memory allocations.

    double zmax{predictions.maxCoeff()};
    double logZ{0.0};
    for (int i = 0; i < predictions.size(); ++i) {
        logZ += std::exp(predictions(i) - zmax);
    }
    logZ = CTools::fastLog(logZ);

    for (std::size_t i = 0, k = 0; i < m_NumberClasses; ++i) {
        if (predictions(i) - zmax - logZ > -LOG_EPSILON) {
            writer(i, weight * std::exp(-(predictions(i) - zmax - logZ)));
        } else {
            double probability{std::exp(predictions(i) - zmax - logZ)};
            writer(i, weight * weight * probability * (1.0 - probability));
        }
        for (std::size_t j = i + 1; j < m_NumberClasses; ++j, ++k) {
            double probabilities[]{std::exp(predictions(i) - zmax - logZ),
                                   std::exp(predictions(j) - zmax - logZ)};
            writer(k, -weight * probabilities[0] * probabilities[1]);
        }
    }
}

bool CMultinomialLogisticRegression::isCurvatureConstant() const {
    return false;
}

CMultinomialLogisticRegression::TDoubleVector
CMultinomialLogisticRegression::transform(const TMemoryMappedFloatVector& prediction) const {
    TDoubleVector result{prediction};
    return CTools::softmax(std::move(result));
}

CArgMinLoss CMultinomialLogisticRegression::minimizer(double lambda) const {
    return this->makeMinimizer(CArgMinMultinomialLogisticImpl{m_NumberClasses, lambda});
}

const std::string& CMultinomialLogisticRegression::name() const {
    return NAME;
}

const std::string CMultinomialLogisticRegression::NAME{"multinomial_logistic"};
}
}
}<|MERGE_RESOLUTION|>--- conflicted
+++ resolved
@@ -146,13 +146,6 @@
     // case we only need one pass over the data and can compute the optimal
     // value from the counts of the two categories.
     if (this->bucketWidth() == 0.0) {
-<<<<<<< HEAD
-        double prediction{(m_PredictionMinMax.min() + m_PredictionMinMax.max()) / 2.0};
-        objective = [&](double weight) {
-            double logOdds{prediction + weight};
-            double c0{m_ClassCounts(0)};
-            double c1{m_ClassCounts(1)};
-=======
         // This is the (unique) predicted value for the rows in leaf by the forest
         // so far (i.e. without the weight for the leaf we're about to add).
         double prediction{m_PredictionMinMax.initialized()
@@ -162,7 +155,6 @@
             double logOdds{prediction + weight};
             double c0{m_CategoryCounts(0)};
             double c1{m_CategoryCounts(1)};
->>>>>>> 1cf9de80
             return this->lambda() * CTools::pow2(weight) -
                    c0 * logOneMinusLogistic(logOdds) - c1 * logLogistic(logOdds);
         };
@@ -248,7 +240,6 @@
     return m_CurrentPass < 2;
 }
 
-<<<<<<< HEAD
 void CArgMinMultinomialLogisticImpl::add(const TMemoryMappedFloatVector& prediction,
                                          double actual,
                                          double weight) {
@@ -323,8 +314,6 @@
 }
 }
 
-=======
->>>>>>> 1cf9de80
 namespace boosted_tree {
 
 CArgMinLoss::CArgMinLoss(const CArgMinLoss& other)
