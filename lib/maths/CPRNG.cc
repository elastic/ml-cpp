/*
 * ELASTICSEARCH CONFIDENTIAL
 *
 * Copyright (c) 2016 Elasticsearch BV. All Rights Reserved.
 *
 * Notice: this software, and all information contained
 * therein, is the exclusive property of Elasticsearch BV
 * and its licensors, if any, and is protected under applicable
 * domestic and foreign law, and international treaties.
 *
 * Reproduction, republication or distribution without the
 * express written consent of Elasticsearch BV is
 * strictly prohibited.
 */

#include <core/CPersistUtils.h>
#include <core/CStringUtils.h>

#include <maths/CPRNG.h>

#include <boost/numeric/conversion/bounds.hpp>

#include <algorithm>

namespace ml {
namespace maths {

namespace {
namespace detail {

//! Discard a sequence of \p n random numbers.
template<typename PRNG>
inline void discard(uint64_t n, PRNG& rng) {
    for (/**/; n > 0; --n) {
        rng();
    }
}

//! Rotate about the \p k'th bit.
uint64_t rotl(const uint64_t x, int k) {
    return (x << k) | (x >> (64 - k));
}
}
}

<<<<<<< HEAD
CPRNG::CSplitMix64::CSplitMix64(void) : m_X(0) {
=======
CPRNG::CSplitMix64::CSplitMix64() : m_X(0)
{
>>>>>>> d4e4cca7
    this->seed();
}

CPRNG::CSplitMix64::CSplitMix64(uint64_t seed) : m_X(0) {
    this->seed(seed);
}

bool CPRNG::CSplitMix64::operator==(CSplitMix64 other) const {
    return m_X == other.m_X;
}

<<<<<<< HEAD
void CPRNG::CSplitMix64::seed(void) {
=======
void CPRNG::CSplitMix64::seed()
{
>>>>>>> d4e4cca7
    m_X = 0;
}

void CPRNG::CSplitMix64::seed(uint64_t seed) {
    m_X = seed;
}

<<<<<<< HEAD
uint64_t CPRNG::CSplitMix64::min(void) {
    return 0;
}

uint64_t CPRNG::CSplitMix64::max(void) {
    return boost::numeric::bounds<uint64_t>::highest();
}

uint64_t CPRNG::CSplitMix64::operator()(void) {
=======
uint64_t CPRNG::CSplitMix64::min()
{
    return 0;
}

uint64_t CPRNG::CSplitMix64::max()
{
    return boost::numeric::bounds<uint64_t>::highest();
}

uint64_t CPRNG::CSplitMix64::operator()()
{
>>>>>>> d4e4cca7
    uint64_t x = (m_X += A);
    x = (x ^ (x >> 30)) * B;
    x = (x ^ (x >> 27)) * C;
    return x ^ (x >> 31);
}

void CPRNG::CSplitMix64::discard(uint64_t n) {
    detail::discard(n, *this);
}

<<<<<<< HEAD
std::string CPRNG::CSplitMix64::toString(void) const {
=======
std::string CPRNG::CSplitMix64::toString() const
{
>>>>>>> d4e4cca7
    return core::CStringUtils::typeToString(m_X);
}

bool CPRNG::CSplitMix64::fromString(const std::string& state) {
    return core::CStringUtils::stringToType(state, m_X);
}

const uint64_t CPRNG::CSplitMix64::A(0x9E3779B97F4A7C15);
const uint64_t CPRNG::CSplitMix64::B(0xBF58476D1CE4E5B9);
const uint64_t CPRNG::CSplitMix64::C(0x94D049BB133111EB);

<<<<<<< HEAD
CPRNG::CXorOShiro128Plus::CXorOShiro128Plus(void) {
=======

CPRNG::CXorOShiro128Plus::CXorOShiro128Plus()
{
>>>>>>> d4e4cca7
    this->seed();
}

CPRNG::CXorOShiro128Plus::CXorOShiro128Plus(uint64_t seed) {
    this->seed(seed);
}

bool CPRNG::CXorOShiro128Plus::operator==(const CXorOShiro128Plus& other) const {
    return std::equal(&m_X[0], &m_X[2], &other.m_X[0]);
}

<<<<<<< HEAD
void CPRNG::CXorOShiro128Plus::seed(void) {
=======
void CPRNG::CXorOShiro128Plus::seed()
{
>>>>>>> d4e4cca7
    this->seed(0);
}

void CPRNG::CXorOShiro128Plus::seed(uint64_t seed) {
    CSplitMix64 seeds(seed);
    seeds.generate(&m_X[0], &m_X[2]);
}

<<<<<<< HEAD
uint64_t CPRNG::CXorOShiro128Plus::min(void) {
    return 0;
}

uint64_t CPRNG::CXorOShiro128Plus::max(void) {
    return boost::numeric::bounds<uint64_t>::highest();
}

uint64_t CPRNG::CXorOShiro128Plus::operator()(void) {
=======
uint64_t CPRNG::CXorOShiro128Plus::min()
{
    return 0;
}

uint64_t CPRNG::CXorOShiro128Plus::max()
{
    return boost::numeric::bounds<uint64_t>::highest();
}

uint64_t CPRNG::CXorOShiro128Plus::operator()()
{
>>>>>>> d4e4cca7
    uint64_t x0 = m_X[0];
    uint64_t x1 = m_X[1];
    uint64_t result = x0 + x1;
    x1 ^= x0;
    m_X[0] = detail::rotl(x0, 55) ^ x1 ^ (x1 << 14);
    m_X[1] = detail::rotl(x1, 36);
    return result;
}

void CPRNG::CXorOShiro128Plus::discard(uint64_t n) {
    detail::discard(n, *this);
}

<<<<<<< HEAD
void CPRNG::CXorOShiro128Plus::jump(void) {
    uint64_t x[2] = {0};
    for (std::size_t i = 0; i < 2; ++i) {
        for (unsigned int b = 0; b < 64; ++b) {
            if (JUMP[i] & 1ULL << b) {
=======
void CPRNG::CXorOShiro128Plus::jump()
{
    uint64_t x[2] = { 0 };
    for(std::size_t i = 0; i < 2; ++i)
    {
        for(unsigned int b = 0; b < 64; ++b)
        {
            if (JUMP[i] & 1ULL << b)
            {
>>>>>>> d4e4cca7
                x[0] ^= m_X[0];
                x[1] ^= m_X[1];
            }
            this->operator()();
        }
    }

    m_X[0] = x[0];
    m_X[1] = x[1];
}

<<<<<<< HEAD
std::string CPRNG::CXorOShiro128Plus::toString(void) const {
    const uint64_t* begin = &m_X[0];
    const uint64_t* end = &m_X[2];
=======
std::string CPRNG::CXorOShiro128Plus::toString() const
{
    const uint64_t *begin = &m_X[0];
    const uint64_t *end   = &m_X[2];
>>>>>>> d4e4cca7
    return core::CPersistUtils::toString(begin, end);
}

bool CPRNG::CXorOShiro128Plus::fromString(const std::string& state) {
    return core::CPersistUtils::fromString(state, &m_X[0], &m_X[2]);
}

const uint64_t CPRNG::CXorOShiro128Plus::JUMP[] = {0xbeac0467eba5facb, 0xd86b048b86aa9922};

<<<<<<< HEAD
CPRNG::CXorShift1024Mult::CXorShift1024Mult(void) : m_P(0) {
=======

CPRNG::CXorShift1024Mult::CXorShift1024Mult() : m_P(0)
{
>>>>>>> d4e4cca7
    this->seed();
}

CPRNG::CXorShift1024Mult::CXorShift1024Mult(uint64_t seed) : m_P(0) {
    this->seed(seed);
}

bool CPRNG::CXorShift1024Mult::operator==(const CXorShift1024Mult& other) const {
    return m_P == other.m_P && std::equal(&m_X[0], &m_X[16], &other.m_X[0]);
}

<<<<<<< HEAD
void CPRNG::CXorShift1024Mult::seed(void) {
=======
void CPRNG::CXorShift1024Mult::seed()
{
>>>>>>> d4e4cca7
    this->seed(0);
}

void CPRNG::CXorShift1024Mult::seed(uint64_t seed) {
    CSplitMix64 seeds(seed);
    seeds.generate(&m_X[0], &m_X[16]);
}

<<<<<<< HEAD
uint64_t CPRNG::CXorShift1024Mult::min(void) {
    return 0;
}

uint64_t CPRNG::CXorShift1024Mult::max(void) {
    return boost::numeric::bounds<uint64_t>::highest();
}

uint64_t CPRNG::CXorShift1024Mult::operator()(void) {
=======
uint64_t CPRNG::CXorShift1024Mult::min()
{
    return 0;
}

uint64_t CPRNG::CXorShift1024Mult::max()
{
    return boost::numeric::bounds<uint64_t>::highest();
}

uint64_t CPRNG::CXorShift1024Mult::operator()()
{
>>>>>>> d4e4cca7
    uint64_t x0 = m_X[m_P];
    m_P = (m_P + 1) & 15;
    uint64_t x1 = m_X[m_P];
    x1 ^= x1 << 31;
    m_X[m_P] = x1 ^ x0 ^ (x1 >> 11) ^ (x0 >> 30);
    return m_X[m_P] * A;
}

void CPRNG::CXorShift1024Mult::discard(uint64_t n) {
    detail::discard(n, *this);
}

<<<<<<< HEAD
void CPRNG::CXorShift1024Mult::jump(void) {
    uint64_t t[16] = {0};
=======
void CPRNG::CXorShift1024Mult::jump()
{
    uint64_t t[16] = { 0 };
>>>>>>> d4e4cca7

    for (std::size_t i = 0; i < 16; ++i) {
        for (unsigned int b = 0; b < 64; ++b) {
            if (JUMP[i] & 1ULL << b) {
                for (int j = 0; j < 16; ++j) {
                    t[j] ^= m_X[(j + m_P) & 15];
                }
            }
            this->operator()();
        }
    }

    for (int j = 0; j < 16; j++) {
        m_X[(j + m_P) & 15] = t[j];
    }
}

<<<<<<< HEAD
std::string CPRNG::CXorShift1024Mult::toString(void) const {
    const uint64_t* begin = &m_X[0];
    const uint64_t* end = &m_X[16];
    return core::CPersistUtils::toString(begin, end) + core::CPersistUtils::PAIR_DELIMITER + core::CStringUtils::typeToString(m_P);
=======
std::string CPRNG::CXorShift1024Mult::toString() const
{
    const uint64_t *begin = &m_X[0];
    const uint64_t *end   = &m_X[16];
    return  core::CPersistUtils::toString(begin, end)
          + core::CPersistUtils::PAIR_DELIMITER
          + core::CStringUtils::typeToString(m_P);
>>>>>>> d4e4cca7
}

bool CPRNG::CXorShift1024Mult::fromString(std::string state) {
    std::size_t delimPos = state.find(core::CPersistUtils::PAIR_DELIMITER);
    if (delimPos == std::string::npos) {
        return false;
    }
    std::string p;
    p.assign(state, delimPos + 1, state.length() - delimPos);
    if (!core::CStringUtils::stringToType(p, m_P)) {
        return false;
    }
    state.resize(delimPos);
    return core::CPersistUtils::fromString(state, &m_X[0], &m_X[16]);
}

const uint64_t CPRNG::CXorShift1024Mult::A(1181783497276652981);
const uint64_t CPRNG::CXorShift1024Mult::JUMP[16] = {0x84242f96eca9c41d,
                                                     0xa3c65b8776f96855,
                                                     0x5b34a39f070b5837,
                                                     0x4489affce4f31a1e,
                                                     0x2ffeeb0a48316f40,
                                                     0xdc2d9891fe68c022,
                                                     0x3659132bb12fea70,
                                                     0xaac17d8efa43cab8,
                                                     0xc4cb815590989b13,
                                                     0x5ee975283d71c93b,
                                                     0x691548c86c1bd540,
                                                     0x7910c41d10a1e6a5,
                                                     0x0b5fc64563b3e2a8,
                                                     0x047f7684e9fc949d,
                                                     0xb99181f2d8f685ca,
                                                     0x284600e3f30e38c3};
}
}<|MERGE_RESOLUTION|>--- conflicted
+++ resolved
@@ -43,12 +43,7 @@
 }
 }
 
-<<<<<<< HEAD
-CPRNG::CSplitMix64::CSplitMix64(void) : m_X(0) {
-=======
-CPRNG::CSplitMix64::CSplitMix64() : m_X(0)
-{
->>>>>>> d4e4cca7
+CPRNG::CSplitMix64::CSplitMix64() : m_X(0) {
     this->seed();
 }
 
@@ -60,12 +55,7 @@
     return m_X == other.m_X;
 }
 
-<<<<<<< HEAD
-void CPRNG::CSplitMix64::seed(void) {
-=======
-void CPRNG::CSplitMix64::seed()
-{
->>>>>>> d4e4cca7
+void CPRNG::CSplitMix64::seed() {
     m_X = 0;
 }
 
@@ -73,30 +63,15 @@
     m_X = seed;
 }
 
-<<<<<<< HEAD
-uint64_t CPRNG::CSplitMix64::min(void) {
+uint64_t CPRNG::CSplitMix64::min() {
     return 0;
 }
 
-uint64_t CPRNG::CSplitMix64::max(void) {
+uint64_t CPRNG::CSplitMix64::max() {
     return boost::numeric::bounds<uint64_t>::highest();
 }
 
-uint64_t CPRNG::CSplitMix64::operator()(void) {
-=======
-uint64_t CPRNG::CSplitMix64::min()
-{
-    return 0;
-}
-
-uint64_t CPRNG::CSplitMix64::max()
-{
-    return boost::numeric::bounds<uint64_t>::highest();
-}
-
-uint64_t CPRNG::CSplitMix64::operator()()
-{
->>>>>>> d4e4cca7
+uint64_t CPRNG::CSplitMix64::operator()() {
     uint64_t x = (m_X += A);
     x = (x ^ (x >> 30)) * B;
     x = (x ^ (x >> 27)) * C;
@@ -107,12 +82,7 @@
     detail::discard(n, *this);
 }
 
-<<<<<<< HEAD
-std::string CPRNG::CSplitMix64::toString(void) const {
-=======
-std::string CPRNG::CSplitMix64::toString() const
-{
->>>>>>> d4e4cca7
+std::string CPRNG::CSplitMix64::toString() const {
     return core::CStringUtils::typeToString(m_X);
 }
 
@@ -124,13 +94,7 @@
 const uint64_t CPRNG::CSplitMix64::B(0xBF58476D1CE4E5B9);
 const uint64_t CPRNG::CSplitMix64::C(0x94D049BB133111EB);
 
-<<<<<<< HEAD
-CPRNG::CXorOShiro128Plus::CXorOShiro128Plus(void) {
-=======
-
-CPRNG::CXorOShiro128Plus::CXorOShiro128Plus()
-{
->>>>>>> d4e4cca7
+CPRNG::CXorOShiro128Plus::CXorOShiro128Plus() {
     this->seed();
 }
 
@@ -142,12 +106,7 @@
     return std::equal(&m_X[0], &m_X[2], &other.m_X[0]);
 }
 
-<<<<<<< HEAD
-void CPRNG::CXorOShiro128Plus::seed(void) {
-=======
-void CPRNG::CXorOShiro128Plus::seed()
-{
->>>>>>> d4e4cca7
+void CPRNG::CXorOShiro128Plus::seed() {
     this->seed(0);
 }
 
@@ -156,30 +115,15 @@
     seeds.generate(&m_X[0], &m_X[2]);
 }
 
-<<<<<<< HEAD
-uint64_t CPRNG::CXorOShiro128Plus::min(void) {
+uint64_t CPRNG::CXorOShiro128Plus::min() {
     return 0;
 }
 
-uint64_t CPRNG::CXorOShiro128Plus::max(void) {
+uint64_t CPRNG::CXorOShiro128Plus::max() {
     return boost::numeric::bounds<uint64_t>::highest();
 }
 
-uint64_t CPRNG::CXorOShiro128Plus::operator()(void) {
-=======
-uint64_t CPRNG::CXorOShiro128Plus::min()
-{
-    return 0;
-}
-
-uint64_t CPRNG::CXorOShiro128Plus::max()
-{
-    return boost::numeric::bounds<uint64_t>::highest();
-}
-
-uint64_t CPRNG::CXorOShiro128Plus::operator()()
-{
->>>>>>> d4e4cca7
+uint64_t CPRNG::CXorOShiro128Plus::operator()() {
     uint64_t x0 = m_X[0];
     uint64_t x1 = m_X[1];
     uint64_t result = x0 + x1;
@@ -193,23 +137,11 @@
     detail::discard(n, *this);
 }
 
-<<<<<<< HEAD
-void CPRNG::CXorOShiro128Plus::jump(void) {
+void CPRNG::CXorOShiro128Plus::jump() {
     uint64_t x[2] = {0};
     for (std::size_t i = 0; i < 2; ++i) {
         for (unsigned int b = 0; b < 64; ++b) {
             if (JUMP[i] & 1ULL << b) {
-=======
-void CPRNG::CXorOShiro128Plus::jump()
-{
-    uint64_t x[2] = { 0 };
-    for(std::size_t i = 0; i < 2; ++i)
-    {
-        for(unsigned int b = 0; b < 64; ++b)
-        {
-            if (JUMP[i] & 1ULL << b)
-            {
->>>>>>> d4e4cca7
                 x[0] ^= m_X[0];
                 x[1] ^= m_X[1];
             }
@@ -221,16 +153,9 @@
     m_X[1] = x[1];
 }
 
-<<<<<<< HEAD
-std::string CPRNG::CXorOShiro128Plus::toString(void) const {
+std::string CPRNG::CXorOShiro128Plus::toString() const {
     const uint64_t* begin = &m_X[0];
     const uint64_t* end = &m_X[2];
-=======
-std::string CPRNG::CXorOShiro128Plus::toString() const
-{
-    const uint64_t *begin = &m_X[0];
-    const uint64_t *end   = &m_X[2];
->>>>>>> d4e4cca7
     return core::CPersistUtils::toString(begin, end);
 }
 
@@ -240,13 +165,7 @@
 
 const uint64_t CPRNG::CXorOShiro128Plus::JUMP[] = {0xbeac0467eba5facb, 0xd86b048b86aa9922};
 
-<<<<<<< HEAD
-CPRNG::CXorShift1024Mult::CXorShift1024Mult(void) : m_P(0) {
-=======
-
-CPRNG::CXorShift1024Mult::CXorShift1024Mult() : m_P(0)
-{
->>>>>>> d4e4cca7
+CPRNG::CXorShift1024Mult::CXorShift1024Mult() : m_P(0) {
     this->seed();
 }
 
@@ -258,12 +177,7 @@
     return m_P == other.m_P && std::equal(&m_X[0], &m_X[16], &other.m_X[0]);
 }
 
-<<<<<<< HEAD
-void CPRNG::CXorShift1024Mult::seed(void) {
-=======
-void CPRNG::CXorShift1024Mult::seed()
-{
->>>>>>> d4e4cca7
+void CPRNG::CXorShift1024Mult::seed() {
     this->seed(0);
 }
 
@@ -272,30 +186,15 @@
     seeds.generate(&m_X[0], &m_X[16]);
 }
 
-<<<<<<< HEAD
-uint64_t CPRNG::CXorShift1024Mult::min(void) {
+uint64_t CPRNG::CXorShift1024Mult::min() {
     return 0;
 }
 
-uint64_t CPRNG::CXorShift1024Mult::max(void) {
+uint64_t CPRNG::CXorShift1024Mult::max() {
     return boost::numeric::bounds<uint64_t>::highest();
 }
 
-uint64_t CPRNG::CXorShift1024Mult::operator()(void) {
-=======
-uint64_t CPRNG::CXorShift1024Mult::min()
-{
-    return 0;
-}
-
-uint64_t CPRNG::CXorShift1024Mult::max()
-{
-    return boost::numeric::bounds<uint64_t>::highest();
-}
-
-uint64_t CPRNG::CXorShift1024Mult::operator()()
-{
->>>>>>> d4e4cca7
+uint64_t CPRNG::CXorShift1024Mult::operator()() {
     uint64_t x0 = m_X[m_P];
     m_P = (m_P + 1) & 15;
     uint64_t x1 = m_X[m_P];
@@ -308,14 +207,8 @@
     detail::discard(n, *this);
 }
 
-<<<<<<< HEAD
-void CPRNG::CXorShift1024Mult::jump(void) {
+void CPRNG::CXorShift1024Mult::jump() {
     uint64_t t[16] = {0};
-=======
-void CPRNG::CXorShift1024Mult::jump()
-{
-    uint64_t t[16] = { 0 };
->>>>>>> d4e4cca7
 
     for (std::size_t i = 0; i < 16; ++i) {
         for (unsigned int b = 0; b < 64; ++b) {
@@ -333,20 +226,10 @@
     }
 }
 
-<<<<<<< HEAD
-std::string CPRNG::CXorShift1024Mult::toString(void) const {
+std::string CPRNG::CXorShift1024Mult::toString() const {
     const uint64_t* begin = &m_X[0];
     const uint64_t* end = &m_X[16];
     return core::CPersistUtils::toString(begin, end) + core::CPersistUtils::PAIR_DELIMITER + core::CStringUtils::typeToString(m_P);
-=======
-std::string CPRNG::CXorShift1024Mult::toString() const
-{
-    const uint64_t *begin = &m_X[0];
-    const uint64_t *end   = &m_X[16];
-    return  core::CPersistUtils::toString(begin, end)
-          + core::CPersistUtils::PAIR_DELIMITER
-          + core::CStringUtils::typeToString(m_P);
->>>>>>> d4e4cca7
 }
 
 bool CPRNG::CXorShift1024Mult::fromString(std::string state) {
