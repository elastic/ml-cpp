--- conflicted
+++ resolved
@@ -228,18 +228,10 @@
                               const TMemoryUsageCallback& recordMemoryUsage) const;
 
         std::size_t memoryUsage() const {
-<<<<<<< HEAD
             return core::CMemory::dynamicSize(m_Lookup) +
                    core::CMemory::dynamicSize(m_Projection) +
                    core::CMemory::dynamicSize(m_Method) +
                    core::CMemory::dynamicSize(m_LogScoreMoments);
-=======
-            return core::memory::dynamicSize(m_Lookup) +
-                   core::memory::dynamicSize(m_Projection) +
-                   core::memory::dynamicSize(m_RowNormalizedProjection) +
-                   core::memory::dynamicSize(m_Method) +
-                   core::memory::dynamicSize(m_LogScoreMoments);
->>>>>>> afc5410b
         }
 
         static std::size_t estimateMemoryUsage(TMethodSize methodSize,
@@ -611,25 +603,13 @@
 
     auto pOutlierGiven = [] {
         static const TDoubleVec LOG_KNOTS{
-            common::CTools::fastLog(std::numeric_limits<double>::min()),
-            common::CTools::fastLog(1e-5),
-            common::CTools::fastLog(1e-3),
-            common::CTools::fastLog(0.01),
-            common::CTools::fastLog(0.1),
-            common::CTools::fastLog(0.2),
-            common::CTools::fastLog(0.4),
-            common::CTools::fastLog(0.5),
-            common::CTools::fastLog(0.6),
-            common::CTools::fastLog(0.8),
-            common::CTools::fastLog(1.0)};
-        static const TDoubleVec KNOTS_P_OUTLIER{
-            0.9999, 0.99, 0.96, 0.82, 0.67, 0.62, 0.51, 0.5, 0.5, 0.35, 0.33};
-        static common::CSpline<> P_OUTLIER{[&] {
-            common::CSpline<> result{common::CSplineTypes::E_Linear};
-            result.interpolate(LOG_KNOTS, KNOTS_P_OUTLIER,
-                               common::CSplineTypes::E_ParabolicRunout);
-            return result;
-        }()};
+            common::CTools::fastLog(1e-5), common::CTools::fastLog(1e-3),
+            common::CTools::fastLog(0.01), common::CTools::fastLog(0.1),
+            common::CTools::fastLog(0.2),  common::CTools::fastLog(0.4),
+            common::CTools::fastLog(0.5),  common::CTools::fastLog(0.6),
+            common::CTools::fastLog(0.8),  common::CTools::fastLog(1.0)};
+        static const TDoubleVec KNOTS_P_OUTLIER{0.98, 0.87, 0.76, 0.65, 0.6,
+                                                0.5,  0.5,  0.5,  0.3,  0.3};
 
         return [&](double cdfComplement) {
             double logCdfComplement{common::CTools::fastLog(
