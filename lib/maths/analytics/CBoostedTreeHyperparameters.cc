--- conflicted
+++ resolved
@@ -58,21 +58,6 @@
                     1.0);
 }
 
-<<<<<<< HEAD
-void CBoostedTreeHyperparameters::scaleRegularizationMultipliers(
-    double scale,
-    CScopeBoostedTreeParameterOverrides<double>& overrides,
-    bool undo) {
-    overrides.apply(m_DepthPenaltyMultiplier,
-                    m_DepthPenaltyMultiplier.value(), undo);
-    overrides.apply(m_TreeSizePenaltyMultiplier,
-                    m_TreeSizePenaltyMultiplier.value(), undo);
-    overrides.apply(m_LeafWeightPenaltyMultiplier,
-                    scale * m_LeafWeightPenaltyMultiplier.value(), undo);
-}
-
-=======
->>>>>>> 56e3af10
 void CBoostedTreeHyperparameters::maximumOptimisationRoundsPerHyperparameter(std::size_t rounds) {
     m_MaximumOptimisationRoundsPerHyperparameter = rounds;
 }
@@ -373,12 +358,7 @@
     for (std::size_t i = 0; i < m_TunableHyperparameters.size(); ++i) {
         switch (m_TunableHyperparameters[i]) {
         case E_Alpha:
-<<<<<<< HEAD
-            parameters(i) =
-                common::CTools::stableLog(m_DepthPenaltyMultiplier.value());
-=======
             parameters(i) = m_DepthPenaltyMultiplier.toSearchValue();
->>>>>>> 56e3af10
             break;
         case E_DownsampleFactor:
             parameters(i) = m_DownsampleFactor.toSearchValue();
@@ -396,12 +376,7 @@
             parameters(i) = m_MaximumNumberTrees.toSearchValue();
             break;
         case E_Gamma:
-<<<<<<< HEAD
-            parameters(i) =
-                common::CTools::stableLog(m_TreeSizePenaltyMultiplier.value() );
-=======
             parameters(i) = m_TreeSizePenaltyMultiplier.toSearchValue();
->>>>>>> 56e3af10
             break;
         case E_Lambda:
             parameters(i) = m_LeafWeightPenaltyMultiplier.toSearchValue();
@@ -416,11 +391,7 @@
             parameters(i) = m_PredictionChangeCost.toSearchValue();
             break;
         case E_RetrainedTreeEta:
-<<<<<<< HEAD
-            parameters(i) = m_RetrainedTreeEta.value();
-=======
             parameters(i) = m_RetrainedTreeEta.toSearchValue();
->>>>>>> 56e3af10
             break;
         case E_TreeTopologyChangePenalty:
             parameters(i) = m_TreeTopologyChangePenalty.toSearchValue();
@@ -479,13 +450,9 @@
     for (std::size_t i = 0; i < m_TunableHyperparameters.size(); ++i) {
         switch (m_TunableHyperparameters[i]) {
         case E_Alpha:
-<<<<<<< HEAD
-            m_DepthPenaltyMultiplier.set(common::CTools::stableExp(parameters(i)));
-=======
             m_DepthPenaltyMultiplier
                 .set(m_DepthPenaltyMultiplier.fromSearchValue(parameters(i)))
                 .scale(scale);
->>>>>>> 56e3af10
             break;
         case E_DownsampleFactor:
             m_DownsampleFactor.set(m_DownsampleFactor.fromSearchValue(parameters(i)));
@@ -505,14 +472,9 @@
                 m_MaximumNumberTrees.fromSearchValue(std::ceil(parameters(i))));
             break;
         case E_Gamma:
-<<<<<<< HEAD
-            m_TreeSizePenaltyMultiplier.set(
-                common::CTools::stableExp(parameters(i)));
-=======
             m_TreeSizePenaltyMultiplier
                 .set(m_TreeSizePenaltyMultiplier.fromSearchValue(parameters(i)))
                 .scale(scale);
->>>>>>> 56e3af10
             break;
         case E_Lambda:
             m_LeafWeightPenaltyMultiplier
@@ -531,11 +493,7 @@
                 m_PredictionChangeCost.fromSearchValue(parameters(i)));
             break;
         case E_RetrainedTreeEta:
-<<<<<<< HEAD
-            m_RetrainedTreeEta.set(parameters(i));
-=======
             m_RetrainedTreeEta.set(m_RetrainedTreeEta.fromSearchValue(parameters(i)));
->>>>>>> 56e3af10
             break;
         case E_TreeTopologyChangePenalty:
             m_TreeTopologyChangePenalty
