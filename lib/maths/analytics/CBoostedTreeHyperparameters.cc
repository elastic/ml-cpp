/*
 * Copyright Elasticsearch B.V. and/or licensed to Elasticsearch B.V. under one
 * or more contributor license agreements. Licensed under the Elastic License
 * 2.0 and the following additional limitation. Functionality enabled by the
 * files subject to the Elastic License 2.0 may only be used in production when
 * invoked by an Elasticsearch process with a license key installed that permits
 * use of machine learning features. You may not use this file except in
 * compliance with the Elastic License 2.0 and the foregoing additional
 * limitation.
 */

#include <maths/analytics/CBoostedTreeHyperparameters.h>

#include <core/CContainerPrinter.h>
#include <core/CPersistUtils.h>
#include <core/RestoreMacros.h>

#include <maths/analytics/CBoostedTreeImpl.h>
#include <maths/analytics/CDataFrameAnalysisInstrumentationInterface.h>

#include <maths/common/CBasicStatisticsPersist.h>
#include <maths/common/CBayesianOptimisation.h>
#include <maths/common/CLinearAlgebra.h>
#include <maths/common/CLowess.h>
#include <maths/common/CLowessDetail.h>

#include <boost/optional/optional_io.hpp>

#include <cmath>

namespace ml {
namespace maths {
namespace analytics {
using namespace boosted_tree_detail;
namespace {
using TVector3x1 = CBoostedTreeHyperparameters::TVector3x1;

const std::size_t MIN_VALUE_INDEX{0};
const std::size_t MID_VALUE_INDEX{1};
const std::size_t MAX_VALUE_INDEX{2};
const double LINE_SEARCH_MINIMUM_RELATIVE_EI_TO_CONTINUE{0.01};
}

CBoostedTreeHyperparameters::CBoostedTreeHyperparameters() {
    this->saveCurrent();
    this->initializeTunableHyperparameters();
}

double CBoostedTreeHyperparameters::penaltyForDepth(std::size_t depth) const {
    return std::exp((static_cast<double>(depth) / m_SoftTreeDepthLimit.value() - 1.0) /
                    m_SoftTreeDepthTolerance.value());
}

<<<<<<< HEAD
double CBoostedTreeHyperparameters::etaForTreeAtPosition(std::size_t index) const {
    return std::min(m_Eta.value() * common::CTools::stable(
                                        std::pow(m_EtaGrowthRatePerTree.value(),
                                                 static_cast<double>(index))),
                    1.0);
}

=======
>>>>>>> 77d3b353
void CBoostedTreeHyperparameters::maximumOptimisationRoundsPerHyperparameter(std::size_t rounds) {
    m_MaximumOptimisationRoundsPerHyperparameter = rounds;
}

void CBoostedTreeHyperparameters::stopHyperparameterOptimizationEarly(bool enable) {
    m_StopHyperparameterOptimizationEarly = enable;
}

void CBoostedTreeHyperparameters::bayesianOptimisationRestarts(std::size_t restarts) {
    m_BayesianOptimisationRestarts = restarts;
}

std::size_t CBoostedTreeHyperparameters::numberToTune() const {
    std::size_t result((m_DepthPenaltyMultiplier.fixed() ? 0 : 1) +
                       (m_TreeSizePenaltyMultiplier.fixed() ? 0 : 1) +
                       (m_LeafWeightPenaltyMultiplier.fixed() ? 0 : 1) +
                       (m_SoftTreeDepthLimit.fixed() ? 0 : 1) +
                       (m_SoftTreeDepthTolerance.fixed() ? 0 : 1) +
                       (m_DownsampleFactor.fixed() ? 0 : 1) +
                       (m_FeatureBagFraction.fixed() ? 0 : 1) + (m_Eta.fixed() ? 0 : 1) +
                       (m_EtaGrowthRatePerTree.fixed() ? 0 : 1));
<<<<<<< HEAD
    if (m_IncrementalTraining) {
        result += (m_TreeTopologyChangePenalty.fixed() ? 0 : 1) +
                  (m_PredictionChangeCost.fixed() ? 0 : 1) +
                  (m_RetrainedTreeEta.fixed() ? 0 : 1);
    }
=======
>>>>>>> 77d3b353
    return result;
}

void CBoostedTreeHyperparameters::resetSearch() {
    m_CurrentRound = 0;
    m_BestForestTestLoss = boosted_tree_detail::INF;
    m_MeanForestSizeAccumulator = TMeanAccumulator{};
    m_MeanTestLossAccumulator = TMeanAccumulator{};
    this->initializeTunableHyperparameters();
}

void CBoostedTreeHyperparameters::initializeFineTuneSearchInterval(
    const CInitializeFineTuneArguments& args,
    TDoubleParameter& parameter) const {

    if (parameter.valid(args.maxValue())) {

        double maxValue{parameter.toSearchValue(args.maxValue())};
        double minValue{maxValue - parameter.toSearchValue(args.searchInterval())};
        double meanValue{(minValue + maxValue) / 2.0};
        LOG_TRACE(<< "mean value = " << meanValue);

        TVector3x1 fallback;
        fallback(MIN_VALUE_INDEX) = minValue;
        fallback(MID_VALUE_INDEX) = meanValue;
        fallback(MAX_VALUE_INDEX) = maxValue;
        auto interval = this->testLossLineSearch(args, minValue, maxValue).value_or(fallback);
        args.truncateParameter()(interval);
        LOG_TRACE(<< "search interval = [" << interval.toDelimited() << "]");

        parameter.fixToRange(parameter.fromSearchValue(interval(MIN_VALUE_INDEX)),
                             parameter.fromSearchValue(interval(MAX_VALUE_INDEX)));
        parameter.set(parameter.fromSearchValue(interval(MID_VALUE_INDEX)));

    } else {
        parameter.fix();
    }
}

CBoostedTreeHyperparameters::TOptionalVector3x1
CBoostedTreeHyperparameters::testLossLineSearch(const CInitializeFineTuneArguments& args,
                                                double intervalLeftEnd,
                                                double intervalRightEnd) const {

    // This has the following steps:
    //   1. Search the interval [intervalLeftEnd, intervalRightEnd] using fixed
    //      steps,
    //   2. Fine tune, via Bayesian Optimisation targeting expected improvement,
    //      and stop if the expected improvement small compared to the current
    //      minimum test loss,
    //   3. Fit a LOWESS model to the test losses and compute the minimum.

    TDoubleDoublePrVec testLosses;
    this->initialTestLossLineSearch(args, intervalLeftEnd, intervalRightEnd, testLosses);
    if (testLosses.empty()) {
        return {};
    }
    this->fineTineTestLoss(args, intervalLeftEnd, intervalRightEnd, testLosses);
<<<<<<< HEAD
    return this->minimizeTestLoss(intervalLeftEnd, intervalRightEnd, testLosses);
=======
    return this->minimizeTestLoss(intervalLeftEnd, intervalRightEnd, std::move(testLosses));
>>>>>>> 77d3b353
}

void CBoostedTreeHyperparameters::initialTestLossLineSearch(const CInitializeFineTuneArguments& args,
                                                            double intervalLeftEnd,
                                                            double intervalRightEnd,
                                                            TDoubleDoublePrVec& testLosses) const {

    testLosses.reserve(this->maxLineSearchIterations());

    for (auto parameter :
         {intervalLeftEnd, (2.0 * intervalLeftEnd + intervalRightEnd) / 3.0,
          (intervalLeftEnd + 2.0 * intervalRightEnd) / 3.0, intervalRightEnd}) {

        if (args.updateParameter()(args.tree(), parameter) == false) {
            args.tree().m_TrainingProgress.increment(
                (this->maxLineSearchIterations() - testLosses.size()) *
                args.tree().m_Hyperparameters.maximumNumberTrees().value());
            break;
        }

<<<<<<< HEAD
        CBoostedTreeImpl::TNodeVecVec forest;
        double testLoss;
        std::tie(forest, testLoss, std::ignore, std::ignore) =
            args.tree()
                .trainForest(args.frame(), args.tree().m_TrainingRowMasks[0],
                             args.tree().m_TestingRowMasks[0], args.tree().m_TrainingProgress)
                .asTuple();
=======
        double testLoss{args.tree()
                            .trainForest(args.frame(), args.tree().m_TrainingRowMasks[0],
                                         args.tree().m_TestingRowMasks[0],
                                         args.tree().m_TrainingProgress)
                            .s_TestLoss};
>>>>>>> 77d3b353
        testLosses.emplace_back(parameter, testLoss);
    }
}

void CBoostedTreeHyperparameters::fineTineTestLoss(const CInitializeFineTuneArguments& args,
                                                   double intervalLeftEnd,
                                                   double intervalRightEnd,
                                                   TDoubleDoublePrVec& testLosses) const {

    using TMinAccumulator = common::CBasicStatistics::SMin<double>::TAccumulator;

    TMinAccumulator minTestLoss;
    for (auto[_, testLoss] : testLosses) {
        minTestLoss.add(testLoss);
    }

    auto boptVector = [](double parameter) {
        return common::SConstant<common::CBayesianOptimisation::TVector>::get(1, parameter);
    };
    auto adjustTestLoss = [minTestLoss, &args](double parameter, double testLoss) {
        return args.adjustLoss()(parameter, minTestLoss[0], testLoss);
    };

    common::CBayesianOptimisation bopt{{{intervalLeftEnd, intervalRightEnd}}};
    for (auto & [ parameter, testLoss ] : testLosses) {
        double adjustedTestLoss{adjustTestLoss(parameter, testLoss)};
        bopt.add(boptVector(parameter), adjustedTestLoss, 0.0);
        testLoss = adjustedTestLoss;
    }

    // Ensure we choose one value based on expected improvement.
    std::size_t minNumberTestLosses{6};

    while (testLosses.size() < this->maxLineSearchIterations()) {
        common::CBayesianOptimisation::TVector parameter;
        common::CBayesianOptimisation::TOptionalDouble EI;
        std::tie(parameter, EI) = bopt.maximumExpectedImprovement();
        double threshold{LINE_SEARCH_MINIMUM_RELATIVE_EI_TO_CONTINUE * minTestLoss[0]};
        LOG_TRACE(<< "EI = " << EI << " threshold to continue = " << threshold);
        if ((testLosses.size() >= minNumberTestLosses && EI != boost::none && *EI < threshold) ||
            args.updateParameter()(args.tree(), parameter(0)) == false) {
            args.tree().m_TrainingProgress.increment(
                (this->maxLineSearchIterations() - testLosses.size()) *
                args.tree().m_Hyperparameters.maximumNumberTrees().value());
            break;
        }

<<<<<<< HEAD
        CBoostedTreeImpl::TNodeVecVec forest;
        double testLoss;
        std::tie(forest, testLoss, std::ignore, std::ignore) =
            args.tree()
                .trainForest(args.frame(), args.tree().m_TrainingRowMasks[0],
                             args.tree().m_TestingRowMasks[0], args.tree().m_TrainingProgress)
                .asTuple();
=======
        double testLoss{args.tree()
                            .trainForest(args.frame(), args.tree().m_TrainingRowMasks[0],
                                         args.tree().m_TestingRowMasks[0],
                                         args.tree().m_TrainingProgress)
                            .s_TestLoss};
>>>>>>> 77d3b353

        minTestLoss.add(testLoss);

        double adjustedTestLoss{adjustTestLoss(parameter(0), testLoss)};
        bopt.add(parameter, adjustedTestLoss, 0.0);
        testLosses.emplace_back(parameter(0), adjustedTestLoss);
    }

    std::sort(testLosses.begin(), testLosses.end());
    LOG_TRACE(<< "test losses = " << core::CContainerPrinter::print(testLosses));
}

CBoostedTreeHyperparameters::TVector3x1
CBoostedTreeHyperparameters::minimizeTestLoss(double intervalLeftEnd,
                                              double intervalRightEnd,
<<<<<<< HEAD
                                              const TDoubleDoublePrVec& testLosses) const {
    common::CLowess<2> lowess;
    lowess.fit(std::move(testLosses), testLosses.size());
=======
                                              TDoubleDoublePrVec testLosses) const {
    common::CLowess<2> lowess;
    std::size_t numberFolds{testLosses.size()};
    lowess.fit(std::move(testLosses), numberFolds);
>>>>>>> 77d3b353

    double bestParameter;
    double bestParameterTestLoss;
    std::tie(bestParameter, bestParameterTestLoss) = lowess.minimum();
    LOG_TRACE(<< "best parameter = " << bestParameter << ", test loss = " << bestParameterTestLoss);

    double width{(intervalRightEnd - intervalLeftEnd) /
                 static_cast<double>(this->maxLineSearchIterations())};
    intervalLeftEnd = bestParameter - width;
    intervalRightEnd = bestParameter + width;
    LOG_TRACE(<< "interval = [" << intervalLeftEnd << "," << intervalRightEnd << "]");

    return TVector3x1{{intervalLeftEnd, bestParameter, intervalRightEnd}};
}

void CBoostedTreeHyperparameters::initializeSearch() {

    // We need sensible bounds for the region we'll search for optimal values.
    // For all parameters where we have initial estimates we use bounds of the
    // form a * initial and b * initial for a < 1 < b. For other parameters we
    // use a fixed range.
    //
    // We also parameterise so the probability any subinterval contains a good
    // value is proportional to its length. For parameters whose difference is
    // naturally measured as a ratio, i.e. diff(p_1, p_0) = p_1 / p_0 for p_0
    // less than p_1, This translates to using log parameter values.

    this->initializeTunableHyperparameters();

    TDoubleDoublePrVec boundingBox;
    boundingBox.reserve(m_TunableHyperparameters.size());
    for (const auto& parameter : m_TunableHyperparameters) {
        switch (parameter) {
        case E_Alpha:
            boundingBox.push_back(m_DepthPenaltyMultiplier.searchRange());
            break;
        case E_DownsampleFactor:
            boundingBox.push_back(m_DownsampleFactor.searchRange());
            break;
        case E_Eta:
            boundingBox.push_back(m_Eta.searchRange());
            break;
        case E_EtaGrowthRatePerTree:
            boundingBox.push_back(m_EtaGrowthRatePerTree.searchRange());
            break;
        case E_FeatureBagFraction:
            boundingBox.push_back(m_FeatureBagFraction.searchRange());
            break;
        case E_Gamma:
            boundingBox.push_back(m_TreeSizePenaltyMultiplier.searchRange());
            break;
        case E_Lambda:
            boundingBox.push_back(m_LeafWeightPenaltyMultiplier.searchRange());
            break;
        case E_MaximumNumberTrees:
            // Maximum number trees is not tuned directly and estimated from
            // loss curves.
            break;
        case E_SoftTreeDepthLimit:
            boundingBox.push_back(m_SoftTreeDepthLimit.searchRange());
            break;
        case E_SoftTreeDepthTolerance:
            boundingBox.push_back(m_SoftTreeDepthTolerance.searchRange());
            break;
<<<<<<< HEAD
            // Incremental training only parameters.
        case E_PredictionChangeCost:
            boundingBox.push_back(m_PredictionChangeCost.searchRange());
            break;
        case E_RetrainedTreeEta:
            boundingBox.push_back(m_RetrainedTreeEta.searchRange());
            break;
        case E_TreeTopologyChangePenalty:
            boundingBox.push_back(m_TreeTopologyChangePenalty.searchRange());
            break;
=======
>>>>>>> 77d3b353
        }
    }
    LOG_TRACE(<< "hyperparameter search bounding box = "
              << core::CContainerPrinter::print(boundingBox));

    m_BayesianOptimization = std::make_unique<common::CBayesianOptimisation>(
        std::move(boundingBox),
        m_BayesianOptimisationRestarts.value_or(common::CBayesianOptimisation::RESTARTS));

    m_CurrentRound = 0;
    m_NumberRounds = m_MaximumOptimisationRoundsPerHyperparameter *
                     m_TunableHyperparameters.size();
    this->saveCurrent();
}

void CBoostedTreeHyperparameters::startSearch() {
    std::size_t dimension{m_TunableHyperparameters.size()};
    std::size_t n{m_NumberRounds / 3 + 1};
    common::CSampling::sobolSequenceSample(dimension, n, m_HyperparameterSamples);
}

void CBoostedTreeHyperparameters::addRoundStats(const TMeanAccumulator& meanForestSizeAccumulator,
                                                double meanTestLoss) {
    m_MeanForestSizeAccumulator += meanForestSizeAccumulator;
    m_MeanTestLossAccumulator.add(meanTestLoss);
}

bool CBoostedTreeHyperparameters::selectNext(const TMeanVarAccumulator& testLossMoments,
                                             double explainedVariance) {

    using TVector = common::CDenseVector<double>;

    TVector parameters{m_TunableHyperparameters.size()};

    TVector minBoundary;
    TVector maxBoundary;
    std::tie(minBoundary, maxBoundary) = m_BayesianOptimization->boundingBox();

    // Read parameters for last round.
    for (std::size_t i = 0; i < m_TunableHyperparameters.size(); ++i) {
        switch (m_TunableHyperparameters[i]) {
        case E_Alpha:
            parameters(i) = m_DepthPenaltyMultiplier.toSearchValue();
            break;
        case E_DownsampleFactor:
            parameters(i) = m_DownsampleFactor.toSearchValue();
            break;
        case E_Eta:
            parameters(i) = m_Eta.toSearchValue();
            break;
        case E_EtaGrowthRatePerTree:
            parameters(i) = m_EtaGrowthRatePerTree.toSearchValue();
            break;
        case E_FeatureBagFraction:
            parameters(i) = m_FeatureBagFraction.toSearchValue();
            break;
        case E_MaximumNumberTrees:
            parameters(i) = m_MaximumNumberTrees.toSearchValue();
            break;
        case E_Gamma:
            parameters(i) = m_TreeSizePenaltyMultiplier.toSearchValue();
            break;
        case E_Lambda:
            parameters(i) = m_LeafWeightPenaltyMultiplier.toSearchValue();
            break;
        case E_SoftTreeDepthLimit:
            parameters(i) = m_SoftTreeDepthLimit.toSearchValue();
            break;
        case E_SoftTreeDepthTolerance:
            parameters(i) = m_SoftTreeDepthTolerance.toSearchValue();
            break;
<<<<<<< HEAD
        case E_PredictionChangeCost:
            parameters(i) = m_PredictionChangeCost.toSearchValue();
            break;
        case E_RetrainedTreeEta:
            parameters(i) = m_RetrainedTreeEta.toSearchValue();
            break;
        case E_TreeTopologyChangePenalty:
            parameters(i) = m_TreeTopologyChangePenalty.toSearchValue();
            break;
=======
>>>>>>> 77d3b353
        }
    }

    double meanTestLoss{common::CBasicStatistics::mean(testLossMoments)};
    double testLossVariance{common::CBasicStatistics::variance(testLossMoments)};

    LOG_TRACE(<< "round = " << m_CurrentRound << ", loss = " << meanTestLoss
              << ", total variance = " << testLossVariance
              << ", explained variance = " << explainedVariance);
    LOG_TRACE(<< "parameters = " << this->print());

    m_BayesianOptimization->add(parameters, meanTestLoss, testLossVariance);

    // One fold might have examples which are harder to predict on average than
    // another fold, particularly if the sample size is small. What we really care
    // about is the variation between fold loss values after accounting for any
    // systematic effect due to sampling. Running for multiple rounds allows us
    // to estimate this effect and we remove it when characterising the uncertainty
    // in the loss values in the Gaussian Process.
    m_BayesianOptimization->explainedErrorVariance(explainedVariance);

    if (m_CurrentRound < m_HyperparameterSamples.size()) {
        std::copy(m_HyperparameterSamples[m_CurrentRound].begin(),
                  m_HyperparameterSamples[m_CurrentRound].end(), parameters.data());
        parameters = minBoundary + parameters.cwiseProduct(maxBoundary - minBoundary);
    } else if (m_StopHyperparameterOptimizationEarly &&
               m_BayesianOptimization->anovaTotalCoefficientOfVariation() < 1e-3) {
<<<<<<< HEAD
=======
        m_StoppedHyperparameterOptimizationEarly = true;
>>>>>>> 77d3b353
        return false;
    } else {
        std::tie(parameters, std::ignore) =
            m_BayesianOptimization->maximumExpectedImprovement();
    }

    // Downsampling directly affects the loss terms: it multiplies the sums over
    // gradients and Hessians in expectation by the downsample factor. To preserve
    // the same effect for regularisers we need to scale these terms by the same
    // multiplier.
    double scale{1.0};
    if (m_ScalingDisabled == false && m_DownsampleFactor.fixed() == false) {
        auto i = std::distance(m_TunableHyperparameters.begin(),
                               std::find(m_TunableHyperparameters.begin(),
                                         m_TunableHyperparameters.end(), E_DownsampleFactor));
        if (static_cast<std::size_t>(i) < m_TunableHyperparameters.size()) {
            scale = std::min(
                1.0, 2.0 * m_DownsampleFactor.fromSearchValue(parameters(i)) /
                         (m_DownsampleFactor.fromSearchValue(minBoundary(i)) +
                          m_DownsampleFactor.fromSearchValue(maxBoundary(i))));
        }
    }

    // Write parameters for next round.
    for (std::size_t i = 0; i < m_TunableHyperparameters.size(); ++i) {
        switch (m_TunableHyperparameters[i]) {
        case E_Alpha:
            m_DepthPenaltyMultiplier
                .set(m_DepthPenaltyMultiplier.fromSearchValue(parameters(i)))
                .scale(scale);
            break;
        case E_DownsampleFactor:
            m_DownsampleFactor.set(m_DownsampleFactor.fromSearchValue(parameters(i)));
            break;
        case E_Eta:
            m_Eta.set(m_Eta.fromSearchValue(parameters(i)));
            break;
        case E_EtaGrowthRatePerTree:
            m_EtaGrowthRatePerTree.set(
                m_EtaGrowthRatePerTree.fromSearchValue(parameters(i)));
            break;
        case E_FeatureBagFraction:
            m_FeatureBagFraction.set(m_FeatureBagFraction.fromSearchValue(parameters(i)));
            break;
        case E_MaximumNumberTrees:
            m_MaximumNumberTrees.set(
                m_MaximumNumberTrees.fromSearchValue(std::ceil(parameters(i))));
            break;
        case E_Gamma:
            m_TreeSizePenaltyMultiplier
                .set(m_TreeSizePenaltyMultiplier.fromSearchValue(parameters(i)))
                .scale(scale);
            break;
        case E_Lambda:
            m_LeafWeightPenaltyMultiplier
                .set(m_LeafWeightPenaltyMultiplier.fromSearchValue(parameters(i)))
                .scale(scale);
            break;
        case E_SoftTreeDepthLimit:
            m_SoftTreeDepthLimit.set(m_SoftTreeDepthLimit.fromSearchValue(parameters(i)));
            break;
        case E_SoftTreeDepthTolerance:
            m_SoftTreeDepthTolerance.set(
                m_SoftTreeDepthTolerance.fromSearchValue(parameters(i)));
            break;
<<<<<<< HEAD
        case E_PredictionChangeCost:
            m_PredictionChangeCost.set(
                m_PredictionChangeCost.fromSearchValue(parameters(i)));
            break;
        case E_RetrainedTreeEta:
            m_RetrainedTreeEta.set(m_RetrainedTreeEta.fromSearchValue(parameters(i)));
            break;
        case E_TreeTopologyChangePenalty:
            m_TreeTopologyChangePenalty
                .set(m_TreeTopologyChangePenalty.fromSearchValue(parameters(i)))
                .scale(scale);
            break;
=======
>>>>>>> 77d3b353
        }
    }

    return true;
}

bool CBoostedTreeHyperparameters::captureBest(const TMeanVarAccumulator& testLossMoments,
<<<<<<< HEAD
                                              double meanLossGap,
                                              double numberKeptNodes,
                                              double numberNewNodes,
                                              std::size_t numberTrees) {
=======
                                              std::size_t numberTrees,
                                              double numberNodes) {
>>>>>>> 77d3b353

    // We capture the parameters with the lowest error at one standard
    // deviation above the mean. If the mean error improvement is marginal
    // we prefer the solution with the least variation across the folds.
<<<<<<< HEAD
    double testLoss{lossAtNSigma(1.0, testLossMoments) +
                    this->modelSizePenalty(numberKeptNodes, numberNewNodes)};

    if (testLoss < m_BestForestTestLoss) {
        m_BestForestTestLoss = testLoss;
        m_BestForestLossGap = meanLossGap;
=======
    double testLoss{lossAtNSigma(1.0, testLossMoments) + this->modelSizePenalty(numberNodes)};

    if (testLoss < m_BestForestTestLoss) {
        m_BestForestTestLoss = testLoss;
>>>>>>> 77d3b353

        // During hyperparameter search we have a fixed upper bound on
        // the number of trees which we use for every round and we stop
        // adding trees early based on cross-validation loss. The stored
        // number of trees is used for final train when we train on all
        // the data and so can't measure when to stop.
        std::size_t numberTreesToRestore{m_MaximumNumberTrees.value()};
        m_MaximumNumberTrees.set(numberTrees);
        this->saveCurrent();
        m_MaximumNumberTrees.set(numberTreesToRestore);
        return true;
    }
    return false;
<<<<<<< HEAD
}

double CBoostedTreeHyperparameters::modelSizePenalty(double numberKeptNodes,
                                                     double numberNewNodes) const {
    // eps * "forest number nodes" * E[GP] / "average forest number nodes" to meanLoss.
    return RELATIVE_SIZE_PENALTY * (numberKeptNodes + numberNewNodes) /
           (numberKeptNodes + common::CBasicStatistics::mean(m_MeanForestSizeAccumulator)) *
           common::CBasicStatistics::mean(m_MeanTestLossAccumulator);
}

CBoostedTreeHyperparameters::THyperparameterImportanceVec
CBoostedTreeHyperparameters::importances() const {
    THyperparameterImportanceVec importances;
    importances.reserve(m_TunableHyperparameters.size());
    common::CBayesianOptimisation::TDoubleDoublePrVec anovaMainEffects{
        m_BayesianOptimization->anovaMainEffects()};
    for (std::size_t i = 0; i < static_cast<std::size_t>(NUMBER_HYPERPARAMETERS); ++i) {
        double absoluteImportance{0.0};
        double relativeImportance{0.0};
        double hyperparameterValue;
        SHyperparameterImportance::EType hyperparameterType{
            boosted_tree_detail::SHyperparameterImportance::E_Double};
        switch (static_cast<EHyperparameter>(i)) {
        case E_Alpha:
            hyperparameterValue = m_DepthPenaltyMultiplier.value();
            break;
        case E_DownsampleFactor:
            hyperparameterValue = m_DownsampleFactor.value();
            break;
        case E_Eta:
            hyperparameterValue = m_Eta.value();
            break;
        case E_EtaGrowthRatePerTree:
            hyperparameterValue = m_EtaGrowthRatePerTree.value();
            break;
        case E_FeatureBagFraction:
            hyperparameterValue = m_FeatureBagFraction.value();
            break;
        case E_MaximumNumberTrees:
            hyperparameterValue = static_cast<double>(m_MaximumNumberTrees.value());
            hyperparameterType = boosted_tree_detail::SHyperparameterImportance::E_Uint64;
            break;
        case E_Gamma:
            hyperparameterValue = m_TreeSizePenaltyMultiplier.value();
            break;
        case E_Lambda:
            hyperparameterValue = m_LeafWeightPenaltyMultiplier.value();
            break;
        case E_SoftTreeDepthLimit:
            hyperparameterValue = m_SoftTreeDepthLimit.value();
            break;
        case E_SoftTreeDepthTolerance:
            hyperparameterValue = m_SoftTreeDepthTolerance.value();
            break;
        case E_PredictionChangeCost:
            hyperparameterValue = m_PredictionChangeCost.value();
            break;
        case E_RetrainedTreeEta:
            hyperparameterValue = m_RetrainedTreeEta.value();
            break;
        case E_TreeTopologyChangePenalty:
            hyperparameterValue = m_TreeTopologyChangePenalty.value();
            break;
        }
        bool supplied{true};
        auto tunableIndex = std::distance(m_TunableHyperparameters.begin(),
                                          std::find(m_TunableHyperparameters.begin(),
                                                    m_TunableHyperparameters.end(), i));
        if (static_cast<std::size_t>(tunableIndex) < m_TunableHyperparameters.size()) {
            supplied = false;
            std::tie(absoluteImportance, relativeImportance) = anovaMainEffects[tunableIndex];
        }
        importances.push_back({static_cast<EHyperparameter>(i), hyperparameterValue, absoluteImportance,
                               relativeImportance, supplied, hyperparameterType});
    }
    return importances;
}

void CBoostedTreeHyperparameters::recordHyperparameters(
    CDataFrameTrainBoostedTreeInstrumentationInterface& instrumentation) const {
    auto& hyperparameters = instrumentation.hyperparameters();
    hyperparameters.s_Eta = m_Eta.value();
    hyperparameters.s_RetrainedTreeEta = m_RetrainedTreeEta.value();
    hyperparameters.s_DepthPenaltyMultiplier = m_DepthPenaltyMultiplier.value();
    hyperparameters.s_SoftTreeDepthLimit = m_SoftTreeDepthLimit.value();
    hyperparameters.s_SoftTreeDepthTolerance = m_SoftTreeDepthTolerance.value();
    hyperparameters.s_TreeSizePenaltyMultiplier = m_TreeSizePenaltyMultiplier.value();
    hyperparameters.s_LeafWeightPenaltyMultiplier =
        m_LeafWeightPenaltyMultiplier.value();
    hyperparameters.s_TreeTopologyChangePenalty = m_TreeTopologyChangePenalty.value();
    hyperparameters.s_DownsampleFactor = m_DownsampleFactor.value();
    hyperparameters.s_MaxTrees = m_MaximumNumberTrees.value();
    hyperparameters.s_FeatureBagFraction = m_FeatureBagFraction.value();
    hyperparameters.s_PredictionChangeCost = m_PredictionChangeCost.value();
    hyperparameters.s_EtaGrowthRatePerTree = m_EtaGrowthRatePerTree.value();
    hyperparameters.s_MaxOptimizationRoundsPerHyperparameter = m_MaximumOptimisationRoundsPerHyperparameter;
}

void CBoostedTreeHyperparameters::checkSearchInvariants() const {
    if (m_BayesianOptimization == nullptr) {
        HANDLE_FATAL(<< "Internal error: must supply an optimizer. Please report this problem.");
    }
}

void CBoostedTreeHyperparameters::checkRestoredInvariants(bool expectOptimizerInitialized) const {
    if (expectOptimizerInitialized) {
        VIOLATES_INVARIANT_NO_EVALUATION(m_BayesianOptimization, ==, nullptr);
    }
    VIOLATES_INVARIANT(m_CurrentRound, >, m_NumberRounds);
    for (const auto& samples : m_HyperparameterSamples) {
        VIOLATES_INVARIANT(m_TunableHyperparameters.size(), !=, samples.size());
    }
}

std::size_t CBoostedTreeHyperparameters::estimateMemoryUsage() const {
    std::size_t numberToTune{this->numberToTune()};
    return sizeof(*this) + numberToTune * sizeof(int) +
           (m_NumberRounds / 3 + 1) * numberToTune * sizeof(double) +
           common::CBayesianOptimisation::estimateMemoryUsage(numberToTune, m_NumberRounds);
}

std::size_t CBoostedTreeHyperparameters::memoryUsage() const {
    std::size_t mem{core::CMemory::dynamicSize(m_TunableHyperparameters)};
    mem += core::CMemory::dynamicSize(m_HyperparameterSamples);
    mem += core::CMemory::dynamicSize(m_BayesianOptimization);
    return mem;
}

void CBoostedTreeHyperparameters::acceptPersistInserter(core::CStatePersistInserter& inserter) const {
    core::CPersistUtils::persistIfNotNull(BAYESIAN_OPTIMIZATION_TAG,
                                          m_BayesianOptimization, inserter);
    core::CPersistUtils::persist(BEST_FOREST_LOSS_GAP_TAG, m_BestForestLossGap, inserter);
    core::CPersistUtils::persist(BEST_FOREST_TEST_LOSS_TAG, m_BestForestTestLoss, inserter);
    core::CPersistUtils::persist(CURRENT_ROUND_TAG, m_CurrentRound, inserter);
    core::CPersistUtils::persist(DEPTH_PENALTY_MULTIPLIER_TAG,
                                 m_DepthPenaltyMultiplier, inserter);
    core::CPersistUtils::persist(DOWNSAMPLE_FACTOR_TAG, m_DownsampleFactor, inserter);
    core::CPersistUtils::persist(ETA_GROWTH_RATE_PER_TREE_TAG,
                                 m_EtaGrowthRatePerTree, inserter);
    core::CPersistUtils::persist(ETA_TAG, m_Eta, inserter);
    core::CPersistUtils::persist(FEATURE_BAG_FRACTION_TAG, m_FeatureBagFraction, inserter);
    core::CPersistUtils::persist(LEAF_WEIGHT_PENALTY_MULTIPLIER_TAG,
                                 m_LeafWeightPenaltyMultiplier, inserter);
    core::CPersistUtils::persist(MAXIMUM_NUMBER_TREES_TAG, m_MaximumNumberTrees, inserter);
    core::CPersistUtils::persist(MAXIMUM_OPTIMISATION_ROUNDS_PER_HYPERPARAMETER_TAG,
                                 m_MaximumOptimisationRoundsPerHyperparameter, inserter);
    core::CPersistUtils::persist(MEAN_FOREST_SIZE_ACCUMULATOR_TAG,
                                 m_MeanForestSizeAccumulator, inserter);
    core::CPersistUtils::persist(MEAN_TEST_LOSS_ACCUMULATOR_TAG,
                                 m_MeanTestLossAccumulator, inserter);
    core::CPersistUtils::persist(NUMBER_ROUNDS_TAG, m_NumberRounds, inserter);
    core::CPersistUtils::persist(PREDICTION_CHANGE_COST_TAG, m_PredictionChangeCost, inserter);
    core::CPersistUtils::persist(RETRAINED_TREE_ETA_TAG, m_RetrainedTreeEta, inserter);
    core::CPersistUtils::persist(SOFT_TREE_DEPTH_LIMIT_TAG, m_SoftTreeDepthLimit, inserter);
    core::CPersistUtils::persist(SOFT_TREE_DEPTH_TOLERANCE_TAG,
                                 m_SoftTreeDepthTolerance, inserter);
    core::CPersistUtils::persist(STOP_HYPERPARAMETER_OPTIMIZATION_EARLY_TAG,
                                 m_StopHyperparameterOptimizationEarly, inserter);
    core::CPersistUtils::persist(TREE_SIZE_PENALTY_MULTIPLIER_TAG,
                                 m_TreeSizePenaltyMultiplier, inserter);
    core::CPersistUtils::persist(TREE_TOPOLOGY_CHANGE_PENALTY_TAG,
                                 m_TreeTopologyChangePenalty, inserter);
    // m_TunableHyperparameters is not persisted explicitly, it is re-generated
    // from overriden hyperparameters.
    // m_HyperparameterSamples is not persisted explicitly, it is re-generated.
}

bool CBoostedTreeHyperparameters::acceptRestoreTraverser(core::CStateRestoreTraverser& traverser) {
    do {
        const std::string& name{traverser.name()};
        RESTORE_NO_ERROR(BAYESIAN_OPTIMIZATION_TAG,
                         m_BayesianOptimization =
                             std::make_unique<common::CBayesianOptimisation>(traverser))
        RESTORE(BEST_FOREST_LOSS_GAP_TAG,
                core::CPersistUtils::restore(BEST_FOREST_LOSS_GAP_TAG,
                                             m_BestForestLossGap, traverser))
        RESTORE(BEST_FOREST_TEST_LOSS_TAG,
                core::CPersistUtils::restore(BEST_FOREST_TEST_LOSS_TAG,
                                             m_BestForestTestLoss, traverser))
        RESTORE(CURRENT_ROUND_TAG,
                core::CPersistUtils::restore(CURRENT_ROUND_TAG, m_CurrentRound, traverser))
        RESTORE(DEPTH_PENALTY_MULTIPLIER_TAG,
                core::CPersistUtils::restore(DEPTH_PENALTY_MULTIPLIER_TAG,
                                             m_DepthPenaltyMultiplier, traverser))
        RESTORE(DOWNSAMPLE_FACTOR_TAG,
                core::CPersistUtils::restore(DOWNSAMPLE_FACTOR_TAG, m_DownsampleFactor, traverser))
        RESTORE(ETA_TAG, core::CPersistUtils::restore(ETA_TAG, m_Eta, traverser))
        RESTORE(ETA_GROWTH_RATE_PER_TREE_TAG,
                core::CPersistUtils::restore(ETA_GROWTH_RATE_PER_TREE_TAG,
                                             m_EtaGrowthRatePerTree, traverser))
        RESTORE(FEATURE_BAG_FRACTION_TAG,
                core::CPersistUtils::restore(FEATURE_BAG_FRACTION_TAG,
                                             m_FeatureBagFraction, traverser))
        RESTORE(LEAF_WEIGHT_PENALTY_MULTIPLIER_TAG,
                core::CPersistUtils::restore(LEAF_WEIGHT_PENALTY_MULTIPLIER_TAG,
                                             m_LeafWeightPenaltyMultiplier, traverser))
        RESTORE(MAXIMUM_OPTIMISATION_ROUNDS_PER_HYPERPARAMETER_TAG,
                core::CPersistUtils::restore(
                    MAXIMUM_OPTIMISATION_ROUNDS_PER_HYPERPARAMETER_TAG,
                    m_MaximumOptimisationRoundsPerHyperparameter, traverser))
        RESTORE(MAXIMUM_NUMBER_TREES_TAG,
                core::CPersistUtils::restore(MAXIMUM_NUMBER_TREES_TAG,
                                             m_MaximumNumberTrees, traverser))
        RESTORE(MEAN_FOREST_SIZE_ACCUMULATOR_TAG,
                core::CPersistUtils::restore(MEAN_FOREST_SIZE_ACCUMULATOR_TAG,
                                             m_MeanForestSizeAccumulator, traverser))
        RESTORE(MEAN_TEST_LOSS_ACCUMULATOR_TAG,
                core::CPersistUtils::restore(MEAN_TEST_LOSS_ACCUMULATOR_TAG,
                                             m_MeanTestLossAccumulator, traverser))
        RESTORE(NUMBER_ROUNDS_TAG,
                core::CPersistUtils::restore(NUMBER_ROUNDS_TAG, m_NumberRounds, traverser))
        RESTORE(PREDICTION_CHANGE_COST_TAG,
                core::CPersistUtils::restore(PREDICTION_CHANGE_COST_TAG,
                                             m_PredictionChangeCost, traverser))
        RESTORE(RETRAINED_TREE_ETA_TAG,
                core::CPersistUtils::restore(RETRAINED_TREE_ETA_TAG, m_RetrainedTreeEta, traverser))
        RESTORE(SOFT_TREE_DEPTH_LIMIT_TAG,
                core::CPersistUtils::restore(SOFT_TREE_DEPTH_LIMIT_TAG,
                                             m_SoftTreeDepthLimit, traverser))
        RESTORE(SOFT_TREE_DEPTH_TOLERANCE_TAG,
                core::CPersistUtils::restore(SOFT_TREE_DEPTH_TOLERANCE_TAG,
                                             m_SoftTreeDepthTolerance, traverser))
        RESTORE(STOP_HYPERPARAMETER_OPTIMIZATION_EARLY_TAG,
                core::CPersistUtils::restore(STOP_HYPERPARAMETER_OPTIMIZATION_EARLY_TAG,
                                             m_StopHyperparameterOptimizationEarly, traverser))
        RESTORE(TREE_SIZE_PENALTY_MULTIPLIER_TAG,
                core::CPersistUtils::restore(TREE_SIZE_PENALTY_MULTIPLIER_TAG,
                                             m_TreeSizePenaltyMultiplier, traverser))
        RESTORE(TREE_TOPOLOGY_CHANGE_PENALTY_TAG,
                core::CPersistUtils::restore(TREE_TOPOLOGY_CHANGE_PENALTY_TAG,
                                             m_TreeTopologyChangePenalty, traverser))
    } while (traverser.next());

    this->initializeTunableHyperparameters();

    return true;
}

std::uint64_t CBoostedTreeHyperparameters::checksum(std::uint64_t seed) const {
    seed = common::CChecksum::calculate(seed, m_BayesianOptimization);
    seed = common::CChecksum::calculate(seed, m_BestForestLossGap);
    seed = common::CChecksum::calculate(seed, m_BestForestTestLoss);
    seed = common::CChecksum::calculate(seed, m_CurrentRound);
    seed = common::CChecksum::calculate(seed, m_DepthPenaltyMultiplier);
    seed = common::CChecksum::calculate(seed, m_DownsampleFactor);
    seed = common::CChecksum::calculate(seed, m_Eta);
    seed = common::CChecksum::calculate(seed, m_EtaGrowthRatePerTree);
    seed = common::CChecksum::calculate(seed, m_FeatureBagFraction);
    seed = common::CChecksum::calculate(seed, m_HyperparameterSamples);
    seed = common::CChecksum::calculate(seed, m_LeafWeightPenaltyMultiplier);
    seed = common::CChecksum::calculate(seed, m_MaximumNumberTrees);
    seed = common::CChecksum::calculate(seed, m_MaximumOptimisationRoundsPerHyperparameter);
    seed = common::CChecksum::calculate(seed, m_MeanForestSizeAccumulator);
    seed = common::CChecksum::calculate(seed, m_MeanTestLossAccumulator);
    seed = common::CChecksum::calculate(seed, m_NumberRounds);
    seed = common::CChecksum::calculate(seed, m_PredictionChangeCost);
    seed = common::CChecksum::calculate(seed, m_RetrainedTreeEta);
    seed = common::CChecksum::calculate(seed, m_SoftTreeDepthLimit);
    seed = common::CChecksum::calculate(seed, m_SoftTreeDepthTolerance);
    seed = common::CChecksum::calculate(seed, m_StopHyperparameterOptimizationEarly);
    seed = common::CChecksum::calculate(seed, m_TreeSizePenaltyMultiplier);
    seed = common::CChecksum::calculate(seed, m_TreeTopologyChangePenalty);
    return common::CChecksum::calculate(seed, m_TunableHyperparameters);
}

std::string CBoostedTreeHyperparameters::print() const {
    return "(\ndepth penalty multiplier = " + m_DepthPenaltyMultiplier.print() +
           "\nsoft depth limit = " + m_SoftTreeDepthLimit.print() +
           "\nsoft depth tolerance = " + m_SoftTreeDepthTolerance.print() +
           "\ntree size penalty multiplier = " + m_TreeSizePenaltyMultiplier.print() +
           "\nleaf weight penalty multiplier = " + m_LeafWeightPenaltyMultiplier.print() +
           "\ntree topology change penalty = " + m_TreeTopologyChangePenalty.print() +
           "\ndownsample factor = " + m_DownsampleFactor.print() +
           "\nfeature bag fraction = " + m_FeatureBagFraction.print() +
           "\neta = " + m_Eta.print() +
           "\neta growth rate per tree = " + m_EtaGrowthRatePerTree.print() +
           "\nretrained tree eta = " + m_RetrainedTreeEta.print() +
           "\nprediction change cost = " + m_PredictionChangeCost.print() +
           "\nmaximum number trees = " + m_MaximumNumberTrees.print() + "\n)";
}

CBoostedTreeHyperparameters::TStrVec CBoostedTreeHyperparameters::names() {
    return {DOWNSAMPLE_FACTOR_TAG,
            ETA_TAG,
            ETA_GROWTH_RATE_PER_TREE_TAG,
            RETRAINED_TREE_ETA_TAG,
            FEATURE_BAG_FRACTION_TAG,
            PREDICTION_CHANGE_COST_TAG,
            DEPTH_PENALTY_MULTIPLIER_TAG,
            TREE_SIZE_PENALTY_MULTIPLIER_TAG,
            LEAF_WEIGHT_PENALTY_MULTIPLIER_TAG,
            SOFT_TREE_DEPTH_LIMIT_TAG,
            SOFT_TREE_DEPTH_TOLERANCE_TAG,
            TREE_TOPOLOGY_CHANGE_PENALTY_TAG};
}

void CBoostedTreeHyperparameters::initializeTunableHyperparameters() {
    m_TunableHyperparameters.clear();
    m_TunableHyperparameters.reserve(NUMBER_HYPERPARAMETERS);
    for (int i = 0; i < static_cast<int>(NUMBER_HYPERPARAMETERS); ++i) {
        switch (static_cast<EHyperparameter>(i)) {
        // Train hyperparameters.
        case E_DownsampleFactor:
            if (m_DownsampleFactor.fixed() == false) {
                m_TunableHyperparameters.push_back(E_DownsampleFactor);
            }
            break;
        case E_Alpha:
            if (m_DepthPenaltyMultiplier.fixed() == false) {
                m_TunableHyperparameters.push_back(E_Alpha);
            }
            break;
        case E_Lambda:
            if (m_LeafWeightPenaltyMultiplier.fixed() == false) {
                m_TunableHyperparameters.push_back(E_Lambda);
            }
            break;
        case E_Gamma:
            if (m_TreeSizePenaltyMultiplier.fixed() == false) {
                m_TunableHyperparameters.push_back(E_Gamma);
            }
            break;
        case E_SoftTreeDepthLimit:
            if (m_SoftTreeDepthLimit.fixed() == false) {
                m_TunableHyperparameters.push_back(E_SoftTreeDepthLimit);
            }
            break;
        case E_SoftTreeDepthTolerance:
            if (m_SoftTreeDepthTolerance.fixed() == false) {
                m_TunableHyperparameters.push_back(E_SoftTreeDepthTolerance);
            }
            break;
        case E_Eta:
            if (m_Eta.fixed() == false) {
                m_TunableHyperparameters.push_back(E_Eta);
            }
            break;
        case E_EtaGrowthRatePerTree:
            if ((m_Eta.fixed() || m_EtaGrowthRatePerTree.fixed()) == false) {
                m_TunableHyperparameters.push_back(E_EtaGrowthRatePerTree);
            }
            break;
        case E_FeatureBagFraction:
            if (m_FeatureBagFraction.fixed() == false) {
                m_TunableHyperparameters.push_back(E_FeatureBagFraction);
            }
            break;
        // Incremental train hyperparameters.
        case E_PredictionChangeCost:
            if (m_IncrementalTraining && (m_PredictionChangeCost.fixed() == false)) {
                m_TunableHyperparameters.push_back(E_PredictionChangeCost);
            }
            break;
        case E_RetrainedTreeEta:
            if (m_IncrementalTraining && (m_RetrainedTreeEta.fixed() == false)) {
                m_TunableHyperparameters.push_back(E_RetrainedTreeEta);
            }
            break;
        case E_TreeTopologyChangePenalty:
            if (m_IncrementalTraining && (m_TreeTopologyChangePenalty.fixed() == false)) {
                m_TunableHyperparameters.push_back(E_TreeTopologyChangePenalty);
            }
            break;
        // Not tuned directly.
        case E_MaximumNumberTrees:
            break;
        }
    }
}

void CBoostedTreeHyperparameters::saveCurrent() {
    m_DepthPenaltyMultiplier.save();
    m_TreeSizePenaltyMultiplier.save();
    m_LeafWeightPenaltyMultiplier.save();
    m_SoftTreeDepthLimit.save();
    m_SoftTreeDepthTolerance.save();
    m_TreeTopologyChangePenalty.save();
    m_DownsampleFactor.save();
    m_FeatureBagFraction.save();
    m_Eta.save();
    m_EtaGrowthRatePerTree.save();
    m_RetrainedTreeEta.save();
    m_PredictionChangeCost.save();
    m_MaximumNumberTrees.save();
}

void CBoostedTreeHyperparameters::restoreBest() {
    m_DepthPenaltyMultiplier.load();
    m_TreeSizePenaltyMultiplier.load();
    m_LeafWeightPenaltyMultiplier.load();
    m_SoftTreeDepthLimit.load();
    m_SoftTreeDepthTolerance.load();
    m_TreeTopologyChangePenalty.load();
    m_DownsampleFactor.load();
    m_FeatureBagFraction.load();
    m_Eta.load();
    m_EtaGrowthRatePerTree.load();
    m_RetrainedTreeEta.load();
    m_PredictionChangeCost.load();
    m_MaximumNumberTrees.load();
    LOG_TRACE(<< "loss* = " << m_BestForestTestLoss);
    LOG_TRACE(<< "parameters*= " << this->print());
}

void CBoostedTreeHyperparameters::captureScale() {
    m_DepthPenaltyMultiplier.captureScale();
    m_TreeSizePenaltyMultiplier.captureScale();
    m_LeafWeightPenaltyMultiplier.captureScale();
    m_SoftTreeDepthLimit.captureScale();
    m_SoftTreeDepthTolerance.captureScale();
    m_TreeTopologyChangePenalty.captureScale();
    m_DownsampleFactor.captureScale();
    m_FeatureBagFraction.captureScale();
    m_Eta.captureScale();
    m_EtaGrowthRatePerTree.captureScale();
    m_RetrainedTreeEta.captureScale();
    m_PredictionChangeCost.captureScale();
    m_MaximumNumberTrees.captureScale();
}

// clang-format off
const std::string CBoostedTreeHyperparameters::BAYESIAN_OPTIMIZATION_TAG{"bayesian_optimization"};
const std::string CBoostedTreeHyperparameters::BEST_FOREST_LOSS_GAP_TAG{"best_forest_loss_gap"};
=======
}

double CBoostedTreeHyperparameters::modelSizePenalty(double numberNodes) const {
    // eps * "forest number nodes" * E[GP] / "average forest number nodes" to meanLoss.
    return RELATIVE_SIZE_PENALTY * numberNodes /
           common::CBasicStatistics::mean(m_MeanForestSizeAccumulator) *
           common::CBasicStatistics::mean(m_MeanTestLossAccumulator);
}

CBoostedTreeHyperparameters::THyperparameterImportanceVec
CBoostedTreeHyperparameters::importances() const {
    THyperparameterImportanceVec importances;
    importances.reserve(m_TunableHyperparameters.size());
    common::CBayesianOptimisation::TDoubleDoublePrVec anovaMainEffects{
        m_BayesianOptimization->anovaMainEffects()};
    for (std::size_t i = 0; i < static_cast<std::size_t>(NUMBER_HYPERPARAMETERS); ++i) {
        double absoluteImportance{0.0};
        double relativeImportance{0.0};
        double hyperparameterValue;
        SHyperparameterImportance::EType hyperparameterType{
            boosted_tree_detail::SHyperparameterImportance::E_Double};
        switch (static_cast<EHyperparameter>(i)) {
        case E_Alpha:
            hyperparameterValue = m_DepthPenaltyMultiplier.value();
            break;
        case E_DownsampleFactor:
            hyperparameterValue = m_DownsampleFactor.value();
            break;
        case E_Eta:
            hyperparameterValue = m_Eta.value();
            break;
        case E_EtaGrowthRatePerTree:
            hyperparameterValue = m_EtaGrowthRatePerTree.value();
            break;
        case E_FeatureBagFraction:
            hyperparameterValue = m_FeatureBagFraction.value();
            break;
        case E_MaximumNumberTrees:
            hyperparameterValue = static_cast<double>(m_MaximumNumberTrees.value());
            hyperparameterType = boosted_tree_detail::SHyperparameterImportance::E_Uint64;
            break;
        case E_Gamma:
            hyperparameterValue = m_TreeSizePenaltyMultiplier.value();
            break;
        case E_Lambda:
            hyperparameterValue = m_LeafWeightPenaltyMultiplier.value();
            break;
        case E_SoftTreeDepthLimit:
            hyperparameterValue = m_SoftTreeDepthLimit.value();
            break;
        case E_SoftTreeDepthTolerance:
            hyperparameterValue = m_SoftTreeDepthTolerance.value();
            break;
        }
        bool supplied{true};
        auto tunableIndex = std::distance(m_TunableHyperparameters.begin(),
                                          std::find(m_TunableHyperparameters.begin(),
                                                    m_TunableHyperparameters.end(), i));
        if (static_cast<std::size_t>(tunableIndex) < m_TunableHyperparameters.size()) {
            supplied = false;
            std::tie(absoluteImportance, relativeImportance) = anovaMainEffects[tunableIndex];
        }
        importances.push_back({static_cast<EHyperparameter>(i), hyperparameterValue, absoluteImportance,
                               relativeImportance, supplied, hyperparameterType});
    }
    return importances;
}

void CBoostedTreeHyperparameters::recordHyperparameters(
    CDataFrameTrainBoostedTreeInstrumentationInterface& instrumentation) const {
    auto& hyperparameters = instrumentation.hyperparameters();
    hyperparameters.s_Eta = m_Eta.value();
    hyperparameters.s_DepthPenaltyMultiplier = m_DepthPenaltyMultiplier.value();
    hyperparameters.s_SoftTreeDepthLimit = m_SoftTreeDepthLimit.value();
    hyperparameters.s_SoftTreeDepthTolerance = m_SoftTreeDepthTolerance.value();
    hyperparameters.s_TreeSizePenaltyMultiplier = m_TreeSizePenaltyMultiplier.value();
    hyperparameters.s_LeafWeightPenaltyMultiplier =
        m_LeafWeightPenaltyMultiplier.value();
    hyperparameters.s_DownsampleFactor = m_DownsampleFactor.value();
    hyperparameters.s_MaxTrees = m_MaximumNumberTrees.value();
    hyperparameters.s_FeatureBagFraction = m_FeatureBagFraction.value();
    hyperparameters.s_EtaGrowthRatePerTree = m_EtaGrowthRatePerTree.value();
    hyperparameters.s_MaxOptimizationRoundsPerHyperparameter = m_MaximumOptimisationRoundsPerHyperparameter;
}

void CBoostedTreeHyperparameters::checkSearchInvariants() const {
    if (m_BayesianOptimization == nullptr) {
        HANDLE_FATAL(<< "Internal error: must supply an optimizer. Please report this problem.");
    }
}

void CBoostedTreeHyperparameters::checkRestoredInvariants(bool expectOptimizerInitialized) const {
    if (expectOptimizerInitialized) {
        VIOLATES_INVARIANT_NO_EVALUATION(m_BayesianOptimization, ==, nullptr);
    }
    VIOLATES_INVARIANT(m_CurrentRound, >, m_NumberRounds);
    for (const auto& samples : m_HyperparameterSamples) {
        VIOLATES_INVARIANT(m_TunableHyperparameters.size(), !=, samples.size());
    }
}

std::size_t CBoostedTreeHyperparameters::estimateMemoryUsage() const {
    std::size_t numberToTune{this->numberToTune()};
    return sizeof(*this) + numberToTune * sizeof(int) +
           (m_NumberRounds / 3 + 1) * numberToTune * sizeof(double) +
           common::CBayesianOptimisation::estimateMemoryUsage(numberToTune, m_NumberRounds);
}

std::size_t CBoostedTreeHyperparameters::memoryUsage() const {
    std::size_t mem{core::CMemory::dynamicSize(m_TunableHyperparameters)};
    mem += core::CMemory::dynamicSize(m_HyperparameterSamples);
    mem += core::CMemory::dynamicSize(m_BayesianOptimization);
    return mem;
}

void CBoostedTreeHyperparameters::acceptPersistInserter(core::CStatePersistInserter& inserter) const {
    core::CPersistUtils::persistIfNotNull(BAYESIAN_OPTIMIZATION_TAG,
                                          m_BayesianOptimization, inserter);
    core::CPersistUtils::persist(BEST_FOREST_TEST_LOSS_TAG, m_BestForestTestLoss, inserter);
    core::CPersistUtils::persist(CURRENT_ROUND_TAG, m_CurrentRound, inserter);
    core::CPersistUtils::persist(DEPTH_PENALTY_MULTIPLIER_TAG,
                                 m_DepthPenaltyMultiplier, inserter);
    core::CPersistUtils::persist(DOWNSAMPLE_FACTOR_TAG, m_DownsampleFactor, inserter);
    core::CPersistUtils::persist(ETA_GROWTH_RATE_PER_TREE_TAG,
                                 m_EtaGrowthRatePerTree, inserter);
    core::CPersistUtils::persist(ETA_TAG, m_Eta, inserter);
    core::CPersistUtils::persist(FEATURE_BAG_FRACTION_TAG, m_FeatureBagFraction, inserter);
    core::CPersistUtils::persist(LEAF_WEIGHT_PENALTY_MULTIPLIER_TAG,
                                 m_LeafWeightPenaltyMultiplier, inserter);
    core::CPersistUtils::persist(MAXIMUM_NUMBER_TREES_TAG, m_MaximumNumberTrees, inserter);
    core::CPersistUtils::persist(MAXIMUM_OPTIMISATION_ROUNDS_PER_HYPERPARAMETER_TAG,
                                 m_MaximumOptimisationRoundsPerHyperparameter, inserter);
    core::CPersistUtils::persist(MEAN_FOREST_SIZE_ACCUMULATOR_TAG,
                                 m_MeanForestSizeAccumulator, inserter);
    core::CPersistUtils::persist(MEAN_TEST_LOSS_ACCUMULATOR_TAG,
                                 m_MeanTestLossAccumulator, inserter);
    core::CPersistUtils::persist(NUMBER_ROUNDS_TAG, m_NumberRounds, inserter);
    core::CPersistUtils::persist(SOFT_TREE_DEPTH_LIMIT_TAG, m_SoftTreeDepthLimit, inserter);
    core::CPersistUtils::persist(SOFT_TREE_DEPTH_TOLERANCE_TAG,
                                 m_SoftTreeDepthTolerance, inserter);
    core::CPersistUtils::persist(STOP_HYPERPARAMETER_OPTIMIZATION_EARLY_TAG,
                                 m_StopHyperparameterOptimizationEarly, inserter);
    core::CPersistUtils::persist(STOPPED_HYPERPARAMETER_OPTIMIZATION_EARLY_TAG,
                                 m_StoppedHyperparameterOptimizationEarly, inserter);
    core::CPersistUtils::persist(TREE_SIZE_PENALTY_MULTIPLIER_TAG,
                                 m_TreeSizePenaltyMultiplier, inserter);
    // m_TunableHyperparameters is not persisted explicitly, it is re-generated
    // from overriden hyperparameters.
    // m_HyperparameterSamples is not persisted explicitly, it is re-generated.
}

bool CBoostedTreeHyperparameters::acceptRestoreTraverser(core::CStateRestoreTraverser& traverser) {
    do {
        const std::string& name{traverser.name()};
        RESTORE_NO_ERROR(BAYESIAN_OPTIMIZATION_TAG,
                         m_BayesianOptimization =
                             std::make_unique<common::CBayesianOptimisation>(traverser))
        RESTORE(BEST_FOREST_TEST_LOSS_TAG,
                core::CPersistUtils::restore(BEST_FOREST_TEST_LOSS_TAG,
                                             m_BestForestTestLoss, traverser))
        RESTORE(CURRENT_ROUND_TAG,
                core::CPersistUtils::restore(CURRENT_ROUND_TAG, m_CurrentRound, traverser))
        RESTORE(DEPTH_PENALTY_MULTIPLIER_TAG,
                core::CPersistUtils::restore(DEPTH_PENALTY_MULTIPLIER_TAG,
                                             m_DepthPenaltyMultiplier, traverser))
        RESTORE(DOWNSAMPLE_FACTOR_TAG,
                core::CPersistUtils::restore(DOWNSAMPLE_FACTOR_TAG, m_DownsampleFactor, traverser))
        RESTORE(ETA_TAG, core::CPersistUtils::restore(ETA_TAG, m_Eta, traverser))
        RESTORE(ETA_GROWTH_RATE_PER_TREE_TAG,
                core::CPersistUtils::restore(ETA_GROWTH_RATE_PER_TREE_TAG,
                                             m_EtaGrowthRatePerTree, traverser))
        RESTORE(FEATURE_BAG_FRACTION_TAG,
                core::CPersistUtils::restore(FEATURE_BAG_FRACTION_TAG,
                                             m_FeatureBagFraction, traverser))
        RESTORE(LEAF_WEIGHT_PENALTY_MULTIPLIER_TAG,
                core::CPersistUtils::restore(LEAF_WEIGHT_PENALTY_MULTIPLIER_TAG,
                                             m_LeafWeightPenaltyMultiplier, traverser))
        RESTORE(MAXIMUM_OPTIMISATION_ROUNDS_PER_HYPERPARAMETER_TAG,
                core::CPersistUtils::restore(
                    MAXIMUM_OPTIMISATION_ROUNDS_PER_HYPERPARAMETER_TAG,
                    m_MaximumOptimisationRoundsPerHyperparameter, traverser))
        RESTORE(MAXIMUM_NUMBER_TREES_TAG,
                core::CPersistUtils::restore(MAXIMUM_NUMBER_TREES_TAG,
                                             m_MaximumNumberTrees, traverser))
        RESTORE(MEAN_FOREST_SIZE_ACCUMULATOR_TAG,
                core::CPersistUtils::restore(MEAN_FOREST_SIZE_ACCUMULATOR_TAG,
                                             m_MeanForestSizeAccumulator, traverser))
        RESTORE(MEAN_TEST_LOSS_ACCUMULATOR_TAG,
                core::CPersistUtils::restore(MEAN_TEST_LOSS_ACCUMULATOR_TAG,
                                             m_MeanTestLossAccumulator, traverser))
        RESTORE(NUMBER_ROUNDS_TAG,
                core::CPersistUtils::restore(NUMBER_ROUNDS_TAG, m_NumberRounds, traverser))
        RESTORE(SOFT_TREE_DEPTH_LIMIT_TAG,
                core::CPersistUtils::restore(SOFT_TREE_DEPTH_LIMIT_TAG,
                                             m_SoftTreeDepthLimit, traverser))
        RESTORE(SOFT_TREE_DEPTH_TOLERANCE_TAG,
                core::CPersistUtils::restore(SOFT_TREE_DEPTH_TOLERANCE_TAG,
                                             m_SoftTreeDepthTolerance, traverser))
        RESTORE(STOP_HYPERPARAMETER_OPTIMIZATION_EARLY_TAG,
                core::CPersistUtils::restore(STOP_HYPERPARAMETER_OPTIMIZATION_EARLY_TAG,
                                             m_StopHyperparameterOptimizationEarly, traverser))
        RESTORE(STOPPED_HYPERPARAMETER_OPTIMIZATION_EARLY_TAG,
                core::CPersistUtils::restore(STOPPED_HYPERPARAMETER_OPTIMIZATION_EARLY_TAG,
                                             m_StoppedHyperparameterOptimizationEarly, traverser))
        RESTORE(TREE_SIZE_PENALTY_MULTIPLIER_TAG,
                core::CPersistUtils::restore(TREE_SIZE_PENALTY_MULTIPLIER_TAG,
                                             m_TreeSizePenaltyMultiplier, traverser))
    } while (traverser.next());

    this->initializeTunableHyperparameters();

    return true;
}

std::uint64_t CBoostedTreeHyperparameters::checksum(std::uint64_t seed) const {
    seed = common::CChecksum::calculate(seed, m_BayesianOptimization);
    seed = common::CChecksum::calculate(seed, m_BestForestTestLoss);
    seed = common::CChecksum::calculate(seed, m_CurrentRound);
    seed = common::CChecksum::calculate(seed, m_DepthPenaltyMultiplier);
    seed = common::CChecksum::calculate(seed, m_DownsampleFactor);
    seed = common::CChecksum::calculate(seed, m_Eta);
    seed = common::CChecksum::calculate(seed, m_EtaGrowthRatePerTree);
    seed = common::CChecksum::calculate(seed, m_FeatureBagFraction);
    seed = common::CChecksum::calculate(seed, m_HyperparameterSamples);
    seed = common::CChecksum::calculate(seed, m_LeafWeightPenaltyMultiplier);
    seed = common::CChecksum::calculate(seed, m_MaximumNumberTrees);
    seed = common::CChecksum::calculate(seed, m_MaximumOptimisationRoundsPerHyperparameter);
    seed = common::CChecksum::calculate(seed, m_MeanForestSizeAccumulator);
    seed = common::CChecksum::calculate(seed, m_MeanTestLossAccumulator);
    seed = common::CChecksum::calculate(seed, m_NumberRounds);
    seed = common::CChecksum::calculate(seed, m_SoftTreeDepthLimit);
    seed = common::CChecksum::calculate(seed, m_SoftTreeDepthTolerance);
    seed = common::CChecksum::calculate(seed, m_StopHyperparameterOptimizationEarly);
    seed = common::CChecksum::calculate(seed, m_TreeSizePenaltyMultiplier);
    return common::CChecksum::calculate(seed, m_TunableHyperparameters);
}

std::string CBoostedTreeHyperparameters::print() const {
    return "(\ndepth penalty multiplier = " + m_DepthPenaltyMultiplier.print() +
           "\nsoft depth limit = " + m_SoftTreeDepthLimit.print() +
           "\nsoft depth tolerance = " + m_SoftTreeDepthTolerance.print() +
           "\ntree size penalty multiplier = " + m_TreeSizePenaltyMultiplier.print() +
           "\nleaf weight penalty multiplier = " + m_LeafWeightPenaltyMultiplier.print() +
           "\ndownsample factor = " + m_DownsampleFactor.print() +
           "\nfeature bag fraction = " + m_FeatureBagFraction.print() +
           "\neta = " + m_Eta.print() +
           "\neta growth rate per tree = " + m_EtaGrowthRatePerTree.print() +
           "\nmaximum number trees = " + m_MaximumNumberTrees.print() + "\n)";
}

CBoostedTreeHyperparameters::TStrVec CBoostedTreeHyperparameters::names() {
    return {DOWNSAMPLE_FACTOR_TAG,
            ETA_TAG,
            ETA_GROWTH_RATE_PER_TREE_TAG,
            FEATURE_BAG_FRACTION_TAG,
            DEPTH_PENALTY_MULTIPLIER_TAG,
            TREE_SIZE_PENALTY_MULTIPLIER_TAG,
            LEAF_WEIGHT_PENALTY_MULTIPLIER_TAG,
            SOFT_TREE_DEPTH_LIMIT_TAG,
            SOFT_TREE_DEPTH_TOLERANCE_TAG};
}

void CBoostedTreeHyperparameters::initializeTunableHyperparameters() {
    m_TunableHyperparameters.clear();
    m_TunableHyperparameters.reserve(NUMBER_HYPERPARAMETERS);
    for (int i = 0; i < static_cast<int>(NUMBER_HYPERPARAMETERS); ++i) {
        switch (static_cast<EHyperparameter>(i)) {
        // Train hyperparameters.
        case E_DownsampleFactor:
            if (m_DownsampleFactor.fixed() == false) {
                m_TunableHyperparameters.push_back(E_DownsampleFactor);
            }
            break;
        case E_Alpha:
            if (m_DepthPenaltyMultiplier.fixed() == false) {
                m_TunableHyperparameters.push_back(E_Alpha);
            }
            break;
        case E_Lambda:
            if (m_LeafWeightPenaltyMultiplier.fixed() == false) {
                m_TunableHyperparameters.push_back(E_Lambda);
            }
            break;
        case E_Gamma:
            if (m_TreeSizePenaltyMultiplier.fixed() == false) {
                m_TunableHyperparameters.push_back(E_Gamma);
            }
            break;
        case E_SoftTreeDepthLimit:
            if (m_SoftTreeDepthLimit.fixed() == false) {
                m_TunableHyperparameters.push_back(E_SoftTreeDepthLimit);
            }
            break;
        case E_SoftTreeDepthTolerance:
            if (m_SoftTreeDepthTolerance.fixed() == false) {
                m_TunableHyperparameters.push_back(E_SoftTreeDepthTolerance);
            }
            break;
        case E_Eta:
            if (m_Eta.fixed() == false) {
                m_TunableHyperparameters.push_back(E_Eta);
            }
            break;
        case E_EtaGrowthRatePerTree:
            if ((m_Eta.fixed() || m_EtaGrowthRatePerTree.fixed()) == false) {
                m_TunableHyperparameters.push_back(E_EtaGrowthRatePerTree);
            }
            break;
        case E_FeatureBagFraction:
            if (m_FeatureBagFraction.fixed() == false) {
                m_TunableHyperparameters.push_back(E_FeatureBagFraction);
            }
            break;
        // Not tuned directly.
        case E_MaximumNumberTrees:
            break;
        }
    }
}

void CBoostedTreeHyperparameters::saveCurrent() {
    m_DepthPenaltyMultiplier.save();
    m_TreeSizePenaltyMultiplier.save();
    m_LeafWeightPenaltyMultiplier.save();
    m_SoftTreeDepthLimit.save();
    m_SoftTreeDepthTolerance.save();
    m_DownsampleFactor.save();
    m_FeatureBagFraction.save();
    m_Eta.save();
    m_EtaGrowthRatePerTree.save();
    m_MaximumNumberTrees.save();
}

void CBoostedTreeHyperparameters::restoreBest() {
    m_DepthPenaltyMultiplier.load();
    m_TreeSizePenaltyMultiplier.load();
    m_LeafWeightPenaltyMultiplier.load();
    m_SoftTreeDepthLimit.load();
    m_SoftTreeDepthTolerance.load();
    m_DownsampleFactor.load();
    m_FeatureBagFraction.load();
    m_Eta.load();
    m_EtaGrowthRatePerTree.load();
    m_MaximumNumberTrees.load();
    LOG_TRACE(<< "loss* = " << m_BestForestTestLoss);
    LOG_TRACE(<< "parameters*= " << this->print());
}

void CBoostedTreeHyperparameters::captureScale() {
    m_DepthPenaltyMultiplier.captureScale();
    m_TreeSizePenaltyMultiplier.captureScale();
    m_LeafWeightPenaltyMultiplier.captureScale();
    m_SoftTreeDepthLimit.captureScale();
    m_SoftTreeDepthTolerance.captureScale();
    m_DownsampleFactor.captureScale();
    m_FeatureBagFraction.captureScale();
    m_Eta.captureScale();
    m_EtaGrowthRatePerTree.captureScale();
    m_MaximumNumberTrees.captureScale();
}

// clang-format off
const std::string CBoostedTreeHyperparameters::BAYESIAN_OPTIMIZATION_TAG{"bayesian_optimization"};
>>>>>>> 77d3b353
const std::string CBoostedTreeHyperparameters::BEST_FOREST_TEST_LOSS_TAG{"best_forest_test_loss"};
const std::string CBoostedTreeHyperparameters::CURRENT_ROUND_TAG{"current_round"};
const std::string CBoostedTreeHyperparameters::DEPTH_PENALTY_MULTIPLIER_TAG{"depth_penalty_multiplier"};
const std::string CBoostedTreeHyperparameters::DOWNSAMPLE_FACTOR_TAG{"downsample_factor"};
const std::string CBoostedTreeHyperparameters::ETA_GROWTH_RATE_PER_TREE_TAG{"eta_growth_rate_per_tree"};
const std::string CBoostedTreeHyperparameters::ETA_TAG{"eta"};
const std::string CBoostedTreeHyperparameters::FEATURE_BAG_FRACTION_TAG{"feature_bag_fraction"};
const std::string CBoostedTreeHyperparameters::LEAF_WEIGHT_PENALTY_MULTIPLIER_TAG{"leaf_weight_penalty_multiplier"};
const std::string CBoostedTreeHyperparameters::MAXIMUM_NUMBER_TREES_TAG{"maximum_number_trees"};
const std::string CBoostedTreeHyperparameters::MAXIMUM_OPTIMISATION_ROUNDS_PER_HYPERPARAMETER_TAG{"maximum_optimisation_rounds_per_hyperparameter"};
const std::string CBoostedTreeHyperparameters::MEAN_FOREST_SIZE_ACCUMULATOR_TAG{"mean_forest_size_accumulator"};
const std::string CBoostedTreeHyperparameters::MEAN_TEST_LOSS_ACCUMULATOR_TAG{"mean_test_loss_accumulator"};
const std::string CBoostedTreeHyperparameters::NUMBER_ROUNDS_TAG{"number_rounds"};
<<<<<<< HEAD
const std::string CBoostedTreeHyperparameters::PREDICTION_CHANGE_COST_TAG{"prediction_change_cost"};
const std::string CBoostedTreeHyperparameters::RETRAINED_TREE_ETA_TAG{"retrained_tree_eta"};
const std::string CBoostedTreeHyperparameters::SOFT_TREE_DEPTH_LIMIT_TAG{"soft_tree_depth_limit"};
const std::string CBoostedTreeHyperparameters::SOFT_TREE_DEPTH_TOLERANCE_TAG{"soft_tree_depth_tolerance"};
const std::string CBoostedTreeHyperparameters::STOP_HYPERPARAMETER_OPTIMIZATION_EARLY_TAG{"stop_hyperparameter_optimization_early"};
const std::string CBoostedTreeHyperparameters::TREE_SIZE_PENALTY_MULTIPLIER_TAG{"tree_size_penalty_multiplier"};
const std::string CBoostedTreeHyperparameters::TREE_TOPOLOGY_CHANGE_PENALTY_TAG{"tree_topology_change_penalty"};
=======
const std::string CBoostedTreeHyperparameters::SOFT_TREE_DEPTH_LIMIT_TAG{"soft_tree_depth_limit"};
const std::string CBoostedTreeHyperparameters::SOFT_TREE_DEPTH_TOLERANCE_TAG{"soft_tree_depth_tolerance"};
const std::string CBoostedTreeHyperparameters::STOP_HYPERPARAMETER_OPTIMIZATION_EARLY_TAG{"stop_hyperparameter_optimization_early"};
const std::string CBoostedTreeHyperparameters::STOPPED_HYPERPARAMETER_OPTIMIZATION_EARLY_TAG{"stopped_hyperparameter_optimization_early"};
const std::string CBoostedTreeHyperparameters::TREE_SIZE_PENALTY_MULTIPLIER_TAG{"tree_size_penalty_multiplier"};
>>>>>>> 77d3b353
// clang-format on
}
}
}<|MERGE_RESOLUTION|>--- conflicted
+++ resolved
@@ -51,7 +51,6 @@
                     m_SoftTreeDepthTolerance.value());
 }
 
-<<<<<<< HEAD
 double CBoostedTreeHyperparameters::etaForTreeAtPosition(std::size_t index) const {
     return std::min(m_Eta.value() * common::CTools::stable(
                                         std::pow(m_EtaGrowthRatePerTree.value(),
@@ -59,8 +58,6 @@
                     1.0);
 }
 
-=======
->>>>>>> 77d3b353
 void CBoostedTreeHyperparameters::maximumOptimisationRoundsPerHyperparameter(std::size_t rounds) {
     m_MaximumOptimisationRoundsPerHyperparameter = rounds;
 }
@@ -82,19 +79,17 @@
                        (m_DownsampleFactor.fixed() ? 0 : 1) +
                        (m_FeatureBagFraction.fixed() ? 0 : 1) + (m_Eta.fixed() ? 0 : 1) +
                        (m_EtaGrowthRatePerTree.fixed() ? 0 : 1));
-<<<<<<< HEAD
     if (m_IncrementalTraining) {
         result += (m_TreeTopologyChangePenalty.fixed() ? 0 : 1) +
                   (m_PredictionChangeCost.fixed() ? 0 : 1) +
                   (m_RetrainedTreeEta.fixed() ? 0 : 1);
     }
-=======
->>>>>>> 77d3b353
     return result;
 }
 
 void CBoostedTreeHyperparameters::resetSearch() {
     m_CurrentRound = 0;
+    m_StoppedHyperparameterOptimizationEarly = false;
     m_BestForestTestLoss = boosted_tree_detail::INF;
     m_MeanForestSizeAccumulator = TMeanAccumulator{};
     m_MeanTestLossAccumulator = TMeanAccumulator{};
@@ -148,11 +143,7 @@
         return {};
     }
     this->fineTineTestLoss(args, intervalLeftEnd, intervalRightEnd, testLosses);
-<<<<<<< HEAD
-    return this->minimizeTestLoss(intervalLeftEnd, intervalRightEnd, testLosses);
-=======
     return this->minimizeTestLoss(intervalLeftEnd, intervalRightEnd, std::move(testLosses));
->>>>>>> 77d3b353
 }
 
 void CBoostedTreeHyperparameters::initialTestLossLineSearch(const CInitializeFineTuneArguments& args,
@@ -173,21 +164,11 @@
             break;
         }
 
-<<<<<<< HEAD
-        CBoostedTreeImpl::TNodeVecVec forest;
-        double testLoss;
-        std::tie(forest, testLoss, std::ignore, std::ignore) =
-            args.tree()
-                .trainForest(args.frame(), args.tree().m_TrainingRowMasks[0],
-                             args.tree().m_TestingRowMasks[0], args.tree().m_TrainingProgress)
-                .asTuple();
-=======
         double testLoss{args.tree()
                             .trainForest(args.frame(), args.tree().m_TrainingRowMasks[0],
                                          args.tree().m_TestingRowMasks[0],
                                          args.tree().m_TrainingProgress)
                             .s_TestLoss};
->>>>>>> 77d3b353
         testLosses.emplace_back(parameter, testLoss);
     }
 }
@@ -235,21 +216,11 @@
             break;
         }
 
-<<<<<<< HEAD
-        CBoostedTreeImpl::TNodeVecVec forest;
-        double testLoss;
-        std::tie(forest, testLoss, std::ignore, std::ignore) =
-            args.tree()
-                .trainForest(args.frame(), args.tree().m_TrainingRowMasks[0],
-                             args.tree().m_TestingRowMasks[0], args.tree().m_TrainingProgress)
-                .asTuple();
-=======
         double testLoss{args.tree()
                             .trainForest(args.frame(), args.tree().m_TrainingRowMasks[0],
                                          args.tree().m_TestingRowMasks[0],
                                          args.tree().m_TrainingProgress)
                             .s_TestLoss};
->>>>>>> 77d3b353
 
         minTestLoss.add(testLoss);
 
@@ -265,16 +236,10 @@
 CBoostedTreeHyperparameters::TVector3x1
 CBoostedTreeHyperparameters::minimizeTestLoss(double intervalLeftEnd,
                                               double intervalRightEnd,
-<<<<<<< HEAD
-                                              const TDoubleDoublePrVec& testLosses) const {
-    common::CLowess<2> lowess;
-    lowess.fit(std::move(testLosses), testLosses.size());
-=======
                                               TDoubleDoublePrVec testLosses) const {
     common::CLowess<2> lowess;
     std::size_t numberFolds{testLosses.size()};
     lowess.fit(std::move(testLosses), numberFolds);
->>>>>>> 77d3b353
 
     double bestParameter;
     double bestParameterTestLoss;
@@ -339,7 +304,6 @@
         case E_SoftTreeDepthTolerance:
             boundingBox.push_back(m_SoftTreeDepthTolerance.searchRange());
             break;
-<<<<<<< HEAD
             // Incremental training only parameters.
         case E_PredictionChangeCost:
             boundingBox.push_back(m_PredictionChangeCost.searchRange());
@@ -350,8 +314,6 @@
         case E_TreeTopologyChangePenalty:
             boundingBox.push_back(m_TreeTopologyChangePenalty.searchRange());
             break;
-=======
->>>>>>> 77d3b353
         }
     }
     LOG_TRACE(<< "hyperparameter search bounding box = "
@@ -423,7 +385,6 @@
         case E_SoftTreeDepthTolerance:
             parameters(i) = m_SoftTreeDepthTolerance.toSearchValue();
             break;
-<<<<<<< HEAD
         case E_PredictionChangeCost:
             parameters(i) = m_PredictionChangeCost.toSearchValue();
             break;
@@ -433,8 +394,6 @@
         case E_TreeTopologyChangePenalty:
             parameters(i) = m_TreeTopologyChangePenalty.toSearchValue();
             break;
-=======
->>>>>>> 77d3b353
         }
     }
 
@@ -462,10 +421,7 @@
         parameters = minBoundary + parameters.cwiseProduct(maxBoundary - minBoundary);
     } else if (m_StopHyperparameterOptimizationEarly &&
                m_BayesianOptimization->anovaTotalCoefficientOfVariation() < 1e-3) {
-<<<<<<< HEAD
-=======
         m_StoppedHyperparameterOptimizationEarly = true;
->>>>>>> 77d3b353
         return false;
     } else {
         std::tie(parameters, std::ignore) =
@@ -531,7 +487,6 @@
             m_SoftTreeDepthTolerance.set(
                 m_SoftTreeDepthTolerance.fromSearchValue(parameters(i)));
             break;
-<<<<<<< HEAD
         case E_PredictionChangeCost:
             m_PredictionChangeCost.set(
                 m_PredictionChangeCost.fromSearchValue(parameters(i)));
@@ -544,8 +499,6 @@
                 .set(m_TreeTopologyChangePenalty.fromSearchValue(parameters(i)))
                 .scale(scale);
             break;
-=======
->>>>>>> 77d3b353
         }
     }
 
@@ -553,32 +506,20 @@
 }
 
 bool CBoostedTreeHyperparameters::captureBest(const TMeanVarAccumulator& testLossMoments,
-<<<<<<< HEAD
                                               double meanLossGap,
                                               double numberKeptNodes,
                                               double numberNewNodes,
                                               std::size_t numberTrees) {
-=======
-                                              std::size_t numberTrees,
-                                              double numberNodes) {
->>>>>>> 77d3b353
 
     // We capture the parameters with the lowest error at one standard
     // deviation above the mean. If the mean error improvement is marginal
     // we prefer the solution with the least variation across the folds.
-<<<<<<< HEAD
     double testLoss{lossAtNSigma(1.0, testLossMoments) +
                     this->modelSizePenalty(numberKeptNodes, numberNewNodes)};
 
     if (testLoss < m_BestForestTestLoss) {
         m_BestForestTestLoss = testLoss;
         m_BestForestLossGap = meanLossGap;
-=======
-    double testLoss{lossAtNSigma(1.0, testLossMoments) + this->modelSizePenalty(numberNodes)};
-
-    if (testLoss < m_BestForestTestLoss) {
-        m_BestForestTestLoss = testLoss;
->>>>>>> 77d3b353
 
         // During hyperparameter search we have a fixed upper bound on
         // the number of trees which we use for every round and we stop
@@ -592,7 +533,6 @@
         return true;
     }
     return false;
-<<<<<<< HEAD
 }
 
 double CBoostedTreeHyperparameters::modelSizePenalty(double numberKeptNodes,
@@ -751,6 +691,8 @@
                                  m_SoftTreeDepthTolerance, inserter);
     core::CPersistUtils::persist(STOP_HYPERPARAMETER_OPTIMIZATION_EARLY_TAG,
                                  m_StopHyperparameterOptimizationEarly, inserter);
+    core::CPersistUtils::persist(STOPPED_HYPERPARAMETER_OPTIMIZATION_EARLY_TAG,
+                                 m_StoppedHyperparameterOptimizationEarly, inserter);
     core::CPersistUtils::persist(TREE_SIZE_PENALTY_MULTIPLIER_TAG,
                                  m_TreeSizePenaltyMultiplier, inserter);
     core::CPersistUtils::persist(TREE_TOPOLOGY_CHANGE_PENALTY_TAG,
@@ -818,6 +760,9 @@
         RESTORE(STOP_HYPERPARAMETER_OPTIMIZATION_EARLY_TAG,
                 core::CPersistUtils::restore(STOP_HYPERPARAMETER_OPTIMIZATION_EARLY_TAG,
                                              m_StopHyperparameterOptimizationEarly, traverser))
+        RESTORE(STOPPED_HYPERPARAMETER_OPTIMIZATION_EARLY_TAG,
+                core::CPersistUtils::restore(STOPPED_HYPERPARAMETER_OPTIMIZATION_EARLY_TAG,
+                                             m_StoppedHyperparameterOptimizationEarly, traverser))
         RESTORE(TREE_SIZE_PENALTY_MULTIPLIER_TAG,
                 core::CPersistUtils::restore(TREE_SIZE_PENALTY_MULTIPLIER_TAG,
                                              m_TreeSizePenaltyMultiplier, traverser))
@@ -853,6 +798,7 @@
     seed = common::CChecksum::calculate(seed, m_SoftTreeDepthLimit);
     seed = common::CChecksum::calculate(seed, m_SoftTreeDepthTolerance);
     seed = common::CChecksum::calculate(seed, m_StopHyperparameterOptimizationEarly);
+    seed = common::CChecksum::calculate(seed, m_StoppedHyperparameterOptimizationEarly);
     seed = common::CChecksum::calculate(seed, m_TreeSizePenaltyMultiplier);
     seed = common::CChecksum::calculate(seed, m_TreeTopologyChangePenalty);
     return common::CChecksum::calculate(seed, m_TunableHyperparameters);
@@ -1016,371 +962,6 @@
 // clang-format off
 const std::string CBoostedTreeHyperparameters::BAYESIAN_OPTIMIZATION_TAG{"bayesian_optimization"};
 const std::string CBoostedTreeHyperparameters::BEST_FOREST_LOSS_GAP_TAG{"best_forest_loss_gap"};
-=======
-}
-
-double CBoostedTreeHyperparameters::modelSizePenalty(double numberNodes) const {
-    // eps * "forest number nodes" * E[GP] / "average forest number nodes" to meanLoss.
-    return RELATIVE_SIZE_PENALTY * numberNodes /
-           common::CBasicStatistics::mean(m_MeanForestSizeAccumulator) *
-           common::CBasicStatistics::mean(m_MeanTestLossAccumulator);
-}
-
-CBoostedTreeHyperparameters::THyperparameterImportanceVec
-CBoostedTreeHyperparameters::importances() const {
-    THyperparameterImportanceVec importances;
-    importances.reserve(m_TunableHyperparameters.size());
-    common::CBayesianOptimisation::TDoubleDoublePrVec anovaMainEffects{
-        m_BayesianOptimization->anovaMainEffects()};
-    for (std::size_t i = 0; i < static_cast<std::size_t>(NUMBER_HYPERPARAMETERS); ++i) {
-        double absoluteImportance{0.0};
-        double relativeImportance{0.0};
-        double hyperparameterValue;
-        SHyperparameterImportance::EType hyperparameterType{
-            boosted_tree_detail::SHyperparameterImportance::E_Double};
-        switch (static_cast<EHyperparameter>(i)) {
-        case E_Alpha:
-            hyperparameterValue = m_DepthPenaltyMultiplier.value();
-            break;
-        case E_DownsampleFactor:
-            hyperparameterValue = m_DownsampleFactor.value();
-            break;
-        case E_Eta:
-            hyperparameterValue = m_Eta.value();
-            break;
-        case E_EtaGrowthRatePerTree:
-            hyperparameterValue = m_EtaGrowthRatePerTree.value();
-            break;
-        case E_FeatureBagFraction:
-            hyperparameterValue = m_FeatureBagFraction.value();
-            break;
-        case E_MaximumNumberTrees:
-            hyperparameterValue = static_cast<double>(m_MaximumNumberTrees.value());
-            hyperparameterType = boosted_tree_detail::SHyperparameterImportance::E_Uint64;
-            break;
-        case E_Gamma:
-            hyperparameterValue = m_TreeSizePenaltyMultiplier.value();
-            break;
-        case E_Lambda:
-            hyperparameterValue = m_LeafWeightPenaltyMultiplier.value();
-            break;
-        case E_SoftTreeDepthLimit:
-            hyperparameterValue = m_SoftTreeDepthLimit.value();
-            break;
-        case E_SoftTreeDepthTolerance:
-            hyperparameterValue = m_SoftTreeDepthTolerance.value();
-            break;
-        }
-        bool supplied{true};
-        auto tunableIndex = std::distance(m_TunableHyperparameters.begin(),
-                                          std::find(m_TunableHyperparameters.begin(),
-                                                    m_TunableHyperparameters.end(), i));
-        if (static_cast<std::size_t>(tunableIndex) < m_TunableHyperparameters.size()) {
-            supplied = false;
-            std::tie(absoluteImportance, relativeImportance) = anovaMainEffects[tunableIndex];
-        }
-        importances.push_back({static_cast<EHyperparameter>(i), hyperparameterValue, absoluteImportance,
-                               relativeImportance, supplied, hyperparameterType});
-    }
-    return importances;
-}
-
-void CBoostedTreeHyperparameters::recordHyperparameters(
-    CDataFrameTrainBoostedTreeInstrumentationInterface& instrumentation) const {
-    auto& hyperparameters = instrumentation.hyperparameters();
-    hyperparameters.s_Eta = m_Eta.value();
-    hyperparameters.s_DepthPenaltyMultiplier = m_DepthPenaltyMultiplier.value();
-    hyperparameters.s_SoftTreeDepthLimit = m_SoftTreeDepthLimit.value();
-    hyperparameters.s_SoftTreeDepthTolerance = m_SoftTreeDepthTolerance.value();
-    hyperparameters.s_TreeSizePenaltyMultiplier = m_TreeSizePenaltyMultiplier.value();
-    hyperparameters.s_LeafWeightPenaltyMultiplier =
-        m_LeafWeightPenaltyMultiplier.value();
-    hyperparameters.s_DownsampleFactor = m_DownsampleFactor.value();
-    hyperparameters.s_MaxTrees = m_MaximumNumberTrees.value();
-    hyperparameters.s_FeatureBagFraction = m_FeatureBagFraction.value();
-    hyperparameters.s_EtaGrowthRatePerTree = m_EtaGrowthRatePerTree.value();
-    hyperparameters.s_MaxOptimizationRoundsPerHyperparameter = m_MaximumOptimisationRoundsPerHyperparameter;
-}
-
-void CBoostedTreeHyperparameters::checkSearchInvariants() const {
-    if (m_BayesianOptimization == nullptr) {
-        HANDLE_FATAL(<< "Internal error: must supply an optimizer. Please report this problem.");
-    }
-}
-
-void CBoostedTreeHyperparameters::checkRestoredInvariants(bool expectOptimizerInitialized) const {
-    if (expectOptimizerInitialized) {
-        VIOLATES_INVARIANT_NO_EVALUATION(m_BayesianOptimization, ==, nullptr);
-    }
-    VIOLATES_INVARIANT(m_CurrentRound, >, m_NumberRounds);
-    for (const auto& samples : m_HyperparameterSamples) {
-        VIOLATES_INVARIANT(m_TunableHyperparameters.size(), !=, samples.size());
-    }
-}
-
-std::size_t CBoostedTreeHyperparameters::estimateMemoryUsage() const {
-    std::size_t numberToTune{this->numberToTune()};
-    return sizeof(*this) + numberToTune * sizeof(int) +
-           (m_NumberRounds / 3 + 1) * numberToTune * sizeof(double) +
-           common::CBayesianOptimisation::estimateMemoryUsage(numberToTune, m_NumberRounds);
-}
-
-std::size_t CBoostedTreeHyperparameters::memoryUsage() const {
-    std::size_t mem{core::CMemory::dynamicSize(m_TunableHyperparameters)};
-    mem += core::CMemory::dynamicSize(m_HyperparameterSamples);
-    mem += core::CMemory::dynamicSize(m_BayesianOptimization);
-    return mem;
-}
-
-void CBoostedTreeHyperparameters::acceptPersistInserter(core::CStatePersistInserter& inserter) const {
-    core::CPersistUtils::persistIfNotNull(BAYESIAN_OPTIMIZATION_TAG,
-                                          m_BayesianOptimization, inserter);
-    core::CPersistUtils::persist(BEST_FOREST_TEST_LOSS_TAG, m_BestForestTestLoss, inserter);
-    core::CPersistUtils::persist(CURRENT_ROUND_TAG, m_CurrentRound, inserter);
-    core::CPersistUtils::persist(DEPTH_PENALTY_MULTIPLIER_TAG,
-                                 m_DepthPenaltyMultiplier, inserter);
-    core::CPersistUtils::persist(DOWNSAMPLE_FACTOR_TAG, m_DownsampleFactor, inserter);
-    core::CPersistUtils::persist(ETA_GROWTH_RATE_PER_TREE_TAG,
-                                 m_EtaGrowthRatePerTree, inserter);
-    core::CPersistUtils::persist(ETA_TAG, m_Eta, inserter);
-    core::CPersistUtils::persist(FEATURE_BAG_FRACTION_TAG, m_FeatureBagFraction, inserter);
-    core::CPersistUtils::persist(LEAF_WEIGHT_PENALTY_MULTIPLIER_TAG,
-                                 m_LeafWeightPenaltyMultiplier, inserter);
-    core::CPersistUtils::persist(MAXIMUM_NUMBER_TREES_TAG, m_MaximumNumberTrees, inserter);
-    core::CPersistUtils::persist(MAXIMUM_OPTIMISATION_ROUNDS_PER_HYPERPARAMETER_TAG,
-                                 m_MaximumOptimisationRoundsPerHyperparameter, inserter);
-    core::CPersistUtils::persist(MEAN_FOREST_SIZE_ACCUMULATOR_TAG,
-                                 m_MeanForestSizeAccumulator, inserter);
-    core::CPersistUtils::persist(MEAN_TEST_LOSS_ACCUMULATOR_TAG,
-                                 m_MeanTestLossAccumulator, inserter);
-    core::CPersistUtils::persist(NUMBER_ROUNDS_TAG, m_NumberRounds, inserter);
-    core::CPersistUtils::persist(SOFT_TREE_DEPTH_LIMIT_TAG, m_SoftTreeDepthLimit, inserter);
-    core::CPersistUtils::persist(SOFT_TREE_DEPTH_TOLERANCE_TAG,
-                                 m_SoftTreeDepthTolerance, inserter);
-    core::CPersistUtils::persist(STOP_HYPERPARAMETER_OPTIMIZATION_EARLY_TAG,
-                                 m_StopHyperparameterOptimizationEarly, inserter);
-    core::CPersistUtils::persist(STOPPED_HYPERPARAMETER_OPTIMIZATION_EARLY_TAG,
-                                 m_StoppedHyperparameterOptimizationEarly, inserter);
-    core::CPersistUtils::persist(TREE_SIZE_PENALTY_MULTIPLIER_TAG,
-                                 m_TreeSizePenaltyMultiplier, inserter);
-    // m_TunableHyperparameters is not persisted explicitly, it is re-generated
-    // from overriden hyperparameters.
-    // m_HyperparameterSamples is not persisted explicitly, it is re-generated.
-}
-
-bool CBoostedTreeHyperparameters::acceptRestoreTraverser(core::CStateRestoreTraverser& traverser) {
-    do {
-        const std::string& name{traverser.name()};
-        RESTORE_NO_ERROR(BAYESIAN_OPTIMIZATION_TAG,
-                         m_BayesianOptimization =
-                             std::make_unique<common::CBayesianOptimisation>(traverser))
-        RESTORE(BEST_FOREST_TEST_LOSS_TAG,
-                core::CPersistUtils::restore(BEST_FOREST_TEST_LOSS_TAG,
-                                             m_BestForestTestLoss, traverser))
-        RESTORE(CURRENT_ROUND_TAG,
-                core::CPersistUtils::restore(CURRENT_ROUND_TAG, m_CurrentRound, traverser))
-        RESTORE(DEPTH_PENALTY_MULTIPLIER_TAG,
-                core::CPersistUtils::restore(DEPTH_PENALTY_MULTIPLIER_TAG,
-                                             m_DepthPenaltyMultiplier, traverser))
-        RESTORE(DOWNSAMPLE_FACTOR_TAG,
-                core::CPersistUtils::restore(DOWNSAMPLE_FACTOR_TAG, m_DownsampleFactor, traverser))
-        RESTORE(ETA_TAG, core::CPersistUtils::restore(ETA_TAG, m_Eta, traverser))
-        RESTORE(ETA_GROWTH_RATE_PER_TREE_TAG,
-                core::CPersistUtils::restore(ETA_GROWTH_RATE_PER_TREE_TAG,
-                                             m_EtaGrowthRatePerTree, traverser))
-        RESTORE(FEATURE_BAG_FRACTION_TAG,
-                core::CPersistUtils::restore(FEATURE_BAG_FRACTION_TAG,
-                                             m_FeatureBagFraction, traverser))
-        RESTORE(LEAF_WEIGHT_PENALTY_MULTIPLIER_TAG,
-                core::CPersistUtils::restore(LEAF_WEIGHT_PENALTY_MULTIPLIER_TAG,
-                                             m_LeafWeightPenaltyMultiplier, traverser))
-        RESTORE(MAXIMUM_OPTIMISATION_ROUNDS_PER_HYPERPARAMETER_TAG,
-                core::CPersistUtils::restore(
-                    MAXIMUM_OPTIMISATION_ROUNDS_PER_HYPERPARAMETER_TAG,
-                    m_MaximumOptimisationRoundsPerHyperparameter, traverser))
-        RESTORE(MAXIMUM_NUMBER_TREES_TAG,
-                core::CPersistUtils::restore(MAXIMUM_NUMBER_TREES_TAG,
-                                             m_MaximumNumberTrees, traverser))
-        RESTORE(MEAN_FOREST_SIZE_ACCUMULATOR_TAG,
-                core::CPersistUtils::restore(MEAN_FOREST_SIZE_ACCUMULATOR_TAG,
-                                             m_MeanForestSizeAccumulator, traverser))
-        RESTORE(MEAN_TEST_LOSS_ACCUMULATOR_TAG,
-                core::CPersistUtils::restore(MEAN_TEST_LOSS_ACCUMULATOR_TAG,
-                                             m_MeanTestLossAccumulator, traverser))
-        RESTORE(NUMBER_ROUNDS_TAG,
-                core::CPersistUtils::restore(NUMBER_ROUNDS_TAG, m_NumberRounds, traverser))
-        RESTORE(SOFT_TREE_DEPTH_LIMIT_TAG,
-                core::CPersistUtils::restore(SOFT_TREE_DEPTH_LIMIT_TAG,
-                                             m_SoftTreeDepthLimit, traverser))
-        RESTORE(SOFT_TREE_DEPTH_TOLERANCE_TAG,
-                core::CPersistUtils::restore(SOFT_TREE_DEPTH_TOLERANCE_TAG,
-                                             m_SoftTreeDepthTolerance, traverser))
-        RESTORE(STOP_HYPERPARAMETER_OPTIMIZATION_EARLY_TAG,
-                core::CPersistUtils::restore(STOP_HYPERPARAMETER_OPTIMIZATION_EARLY_TAG,
-                                             m_StopHyperparameterOptimizationEarly, traverser))
-        RESTORE(STOPPED_HYPERPARAMETER_OPTIMIZATION_EARLY_TAG,
-                core::CPersistUtils::restore(STOPPED_HYPERPARAMETER_OPTIMIZATION_EARLY_TAG,
-                                             m_StoppedHyperparameterOptimizationEarly, traverser))
-        RESTORE(TREE_SIZE_PENALTY_MULTIPLIER_TAG,
-                core::CPersistUtils::restore(TREE_SIZE_PENALTY_MULTIPLIER_TAG,
-                                             m_TreeSizePenaltyMultiplier, traverser))
-    } while (traverser.next());
-
-    this->initializeTunableHyperparameters();
-
-    return true;
-}
-
-std::uint64_t CBoostedTreeHyperparameters::checksum(std::uint64_t seed) const {
-    seed = common::CChecksum::calculate(seed, m_BayesianOptimization);
-    seed = common::CChecksum::calculate(seed, m_BestForestTestLoss);
-    seed = common::CChecksum::calculate(seed, m_CurrentRound);
-    seed = common::CChecksum::calculate(seed, m_DepthPenaltyMultiplier);
-    seed = common::CChecksum::calculate(seed, m_DownsampleFactor);
-    seed = common::CChecksum::calculate(seed, m_Eta);
-    seed = common::CChecksum::calculate(seed, m_EtaGrowthRatePerTree);
-    seed = common::CChecksum::calculate(seed, m_FeatureBagFraction);
-    seed = common::CChecksum::calculate(seed, m_HyperparameterSamples);
-    seed = common::CChecksum::calculate(seed, m_LeafWeightPenaltyMultiplier);
-    seed = common::CChecksum::calculate(seed, m_MaximumNumberTrees);
-    seed = common::CChecksum::calculate(seed, m_MaximumOptimisationRoundsPerHyperparameter);
-    seed = common::CChecksum::calculate(seed, m_MeanForestSizeAccumulator);
-    seed = common::CChecksum::calculate(seed, m_MeanTestLossAccumulator);
-    seed = common::CChecksum::calculate(seed, m_NumberRounds);
-    seed = common::CChecksum::calculate(seed, m_SoftTreeDepthLimit);
-    seed = common::CChecksum::calculate(seed, m_SoftTreeDepthTolerance);
-    seed = common::CChecksum::calculate(seed, m_StopHyperparameterOptimizationEarly);
-    seed = common::CChecksum::calculate(seed, m_TreeSizePenaltyMultiplier);
-    return common::CChecksum::calculate(seed, m_TunableHyperparameters);
-}
-
-std::string CBoostedTreeHyperparameters::print() const {
-    return "(\ndepth penalty multiplier = " + m_DepthPenaltyMultiplier.print() +
-           "\nsoft depth limit = " + m_SoftTreeDepthLimit.print() +
-           "\nsoft depth tolerance = " + m_SoftTreeDepthTolerance.print() +
-           "\ntree size penalty multiplier = " + m_TreeSizePenaltyMultiplier.print() +
-           "\nleaf weight penalty multiplier = " + m_LeafWeightPenaltyMultiplier.print() +
-           "\ndownsample factor = " + m_DownsampleFactor.print() +
-           "\nfeature bag fraction = " + m_FeatureBagFraction.print() +
-           "\neta = " + m_Eta.print() +
-           "\neta growth rate per tree = " + m_EtaGrowthRatePerTree.print() +
-           "\nmaximum number trees = " + m_MaximumNumberTrees.print() + "\n)";
-}
-
-CBoostedTreeHyperparameters::TStrVec CBoostedTreeHyperparameters::names() {
-    return {DOWNSAMPLE_FACTOR_TAG,
-            ETA_TAG,
-            ETA_GROWTH_RATE_PER_TREE_TAG,
-            FEATURE_BAG_FRACTION_TAG,
-            DEPTH_PENALTY_MULTIPLIER_TAG,
-            TREE_SIZE_PENALTY_MULTIPLIER_TAG,
-            LEAF_WEIGHT_PENALTY_MULTIPLIER_TAG,
-            SOFT_TREE_DEPTH_LIMIT_TAG,
-            SOFT_TREE_DEPTH_TOLERANCE_TAG};
-}
-
-void CBoostedTreeHyperparameters::initializeTunableHyperparameters() {
-    m_TunableHyperparameters.clear();
-    m_TunableHyperparameters.reserve(NUMBER_HYPERPARAMETERS);
-    for (int i = 0; i < static_cast<int>(NUMBER_HYPERPARAMETERS); ++i) {
-        switch (static_cast<EHyperparameter>(i)) {
-        // Train hyperparameters.
-        case E_DownsampleFactor:
-            if (m_DownsampleFactor.fixed() == false) {
-                m_TunableHyperparameters.push_back(E_DownsampleFactor);
-            }
-            break;
-        case E_Alpha:
-            if (m_DepthPenaltyMultiplier.fixed() == false) {
-                m_TunableHyperparameters.push_back(E_Alpha);
-            }
-            break;
-        case E_Lambda:
-            if (m_LeafWeightPenaltyMultiplier.fixed() == false) {
-                m_TunableHyperparameters.push_back(E_Lambda);
-            }
-            break;
-        case E_Gamma:
-            if (m_TreeSizePenaltyMultiplier.fixed() == false) {
-                m_TunableHyperparameters.push_back(E_Gamma);
-            }
-            break;
-        case E_SoftTreeDepthLimit:
-            if (m_SoftTreeDepthLimit.fixed() == false) {
-                m_TunableHyperparameters.push_back(E_SoftTreeDepthLimit);
-            }
-            break;
-        case E_SoftTreeDepthTolerance:
-            if (m_SoftTreeDepthTolerance.fixed() == false) {
-                m_TunableHyperparameters.push_back(E_SoftTreeDepthTolerance);
-            }
-            break;
-        case E_Eta:
-            if (m_Eta.fixed() == false) {
-                m_TunableHyperparameters.push_back(E_Eta);
-            }
-            break;
-        case E_EtaGrowthRatePerTree:
-            if ((m_Eta.fixed() || m_EtaGrowthRatePerTree.fixed()) == false) {
-                m_TunableHyperparameters.push_back(E_EtaGrowthRatePerTree);
-            }
-            break;
-        case E_FeatureBagFraction:
-            if (m_FeatureBagFraction.fixed() == false) {
-                m_TunableHyperparameters.push_back(E_FeatureBagFraction);
-            }
-            break;
-        // Not tuned directly.
-        case E_MaximumNumberTrees:
-            break;
-        }
-    }
-}
-
-void CBoostedTreeHyperparameters::saveCurrent() {
-    m_DepthPenaltyMultiplier.save();
-    m_TreeSizePenaltyMultiplier.save();
-    m_LeafWeightPenaltyMultiplier.save();
-    m_SoftTreeDepthLimit.save();
-    m_SoftTreeDepthTolerance.save();
-    m_DownsampleFactor.save();
-    m_FeatureBagFraction.save();
-    m_Eta.save();
-    m_EtaGrowthRatePerTree.save();
-    m_MaximumNumberTrees.save();
-}
-
-void CBoostedTreeHyperparameters::restoreBest() {
-    m_DepthPenaltyMultiplier.load();
-    m_TreeSizePenaltyMultiplier.load();
-    m_LeafWeightPenaltyMultiplier.load();
-    m_SoftTreeDepthLimit.load();
-    m_SoftTreeDepthTolerance.load();
-    m_DownsampleFactor.load();
-    m_FeatureBagFraction.load();
-    m_Eta.load();
-    m_EtaGrowthRatePerTree.load();
-    m_MaximumNumberTrees.load();
-    LOG_TRACE(<< "loss* = " << m_BestForestTestLoss);
-    LOG_TRACE(<< "parameters*= " << this->print());
-}
-
-void CBoostedTreeHyperparameters::captureScale() {
-    m_DepthPenaltyMultiplier.captureScale();
-    m_TreeSizePenaltyMultiplier.captureScale();
-    m_LeafWeightPenaltyMultiplier.captureScale();
-    m_SoftTreeDepthLimit.captureScale();
-    m_SoftTreeDepthTolerance.captureScale();
-    m_DownsampleFactor.captureScale();
-    m_FeatureBagFraction.captureScale();
-    m_Eta.captureScale();
-    m_EtaGrowthRatePerTree.captureScale();
-    m_MaximumNumberTrees.captureScale();
-}
-
-// clang-format off
-const std::string CBoostedTreeHyperparameters::BAYESIAN_OPTIMIZATION_TAG{"bayesian_optimization"};
->>>>>>> 77d3b353
 const std::string CBoostedTreeHyperparameters::BEST_FOREST_TEST_LOSS_TAG{"best_forest_test_loss"};
 const std::string CBoostedTreeHyperparameters::CURRENT_ROUND_TAG{"current_round"};
 const std::string CBoostedTreeHyperparameters::DEPTH_PENALTY_MULTIPLIER_TAG{"depth_penalty_multiplier"};
@@ -1394,21 +975,14 @@
 const std::string CBoostedTreeHyperparameters::MEAN_FOREST_SIZE_ACCUMULATOR_TAG{"mean_forest_size_accumulator"};
 const std::string CBoostedTreeHyperparameters::MEAN_TEST_LOSS_ACCUMULATOR_TAG{"mean_test_loss_accumulator"};
 const std::string CBoostedTreeHyperparameters::NUMBER_ROUNDS_TAG{"number_rounds"};
-<<<<<<< HEAD
 const std::string CBoostedTreeHyperparameters::PREDICTION_CHANGE_COST_TAG{"prediction_change_cost"};
 const std::string CBoostedTreeHyperparameters::RETRAINED_TREE_ETA_TAG{"retrained_tree_eta"};
 const std::string CBoostedTreeHyperparameters::SOFT_TREE_DEPTH_LIMIT_TAG{"soft_tree_depth_limit"};
 const std::string CBoostedTreeHyperparameters::SOFT_TREE_DEPTH_TOLERANCE_TAG{"soft_tree_depth_tolerance"};
 const std::string CBoostedTreeHyperparameters::STOP_HYPERPARAMETER_OPTIMIZATION_EARLY_TAG{"stop_hyperparameter_optimization_early"};
+const std::string CBoostedTreeHyperparameters::STOPPED_HYPERPARAMETER_OPTIMIZATION_EARLY_TAG{"stopped_hyperparameter_optimization_early"};
 const std::string CBoostedTreeHyperparameters::TREE_SIZE_PENALTY_MULTIPLIER_TAG{"tree_size_penalty_multiplier"};
 const std::string CBoostedTreeHyperparameters::TREE_TOPOLOGY_CHANGE_PENALTY_TAG{"tree_topology_change_penalty"};
-=======
-const std::string CBoostedTreeHyperparameters::SOFT_TREE_DEPTH_LIMIT_TAG{"soft_tree_depth_limit"};
-const std::string CBoostedTreeHyperparameters::SOFT_TREE_DEPTH_TOLERANCE_TAG{"soft_tree_depth_tolerance"};
-const std::string CBoostedTreeHyperparameters::STOP_HYPERPARAMETER_OPTIMIZATION_EARLY_TAG{"stop_hyperparameter_optimization_early"};
-const std::string CBoostedTreeHyperparameters::STOPPED_HYPERPARAMETER_OPTIMIZATION_EARLY_TAG{"stopped_hyperparameter_optimization_early"};
-const std::string CBoostedTreeHyperparameters::TREE_SIZE_PENALTY_MULTIPLIER_TAG{"tree_size_penalty_multiplier"};
->>>>>>> 77d3b353
 // clang-format on
 }
 }
