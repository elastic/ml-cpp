--- conflicted
+++ resolved
@@ -399,21 +399,13 @@
     m_CurrentRound = 0;
     m_NumberRounds = m_MaximumOptimisationRoundsPerHyperparameter *
                      m_TunableHyperparameters.size();
-<<<<<<< HEAD
-    this->checkIfCanSkipFineTuneSearch(lossGap, numberTrees);
-}
-
-void CBoostedTreeHyperparameters::checkIfCanSkipFineTuneSearch(double lossGap,
+    this->checkIfCanSkipFineTuneSearch(relevantParameters, lossGap, numberTrees);
+}
+
+void CBoostedTreeHyperparameters::checkIfCanSkipFineTuneSearch(const TIndexVec& relevantParameters,
+                                                               double lossGap,
                                                                std::size_t numberTrees) {
     if (m_EarlyHyperparameterOptimizationStoppingEnabled && m_IncrementalTraining == false) {
-=======
-    this->checkIfCanSkipFineTuneSearch(relevantParameters, numberTrees);
-}
-
-void CBoostedTreeHyperparameters::checkIfCanSkipFineTuneSearch(const TIndexVec& relevantParameters,
-                                                               std::size_t numberTrees) {
-    if (m_EarlyHyperparameterOptimizationStoppingEnabled) {
->>>>>>> 3a670d28
         // Add information about observed line search training runs to the GP.
         for (auto & [ parameters, loss ] : m_LineSearchHyperparameterLosses) {
             TVector parameters_{
