--- conflicted
+++ resolved
@@ -983,22 +983,13 @@
                 // We need to scale the regularisation terms to account for the difference
                 // in the downsample factor compared to the value used in the line search.
                 auto scaleRegularizers = [&](CBoostedTreeImpl& tree, double downsampleFactor) {
-<<<<<<< HEAD
-                    double scale{initialDownsampleFactor / downsampleFactor};
+                    double scale{downsampleFactor / initialDownsampleFactor};
                     tree.m_Hyperparameters.depthPenaltyMultiplier().set(
                         scale * initialDepthPenaltyMultiplier);
                     tree.m_Hyperparameters.treeSizePenaltyMultiplier().set(
                         scale * initialTreeSizePenaltyMultiplier);
                     tree.m_Hyperparameters.leafWeightPenaltyMultiplier().set(
                         scale * initialLeafWeightPenaltyMultiplier);
-=======
-                    double scale{downsampleFactor / initialDownsampleFactor};
-                    tree.m_Regularization.depthPenaltyMultiplier(initialDepthPenaltyMultiplier);
-                    tree.m_Regularization.treeSizePenaltyMultiplier(initialTreeSizePenaltyMultiplier);
-                    tree.m_Regularization.leafWeightPenaltyMultiplier(
-                        initialLeafWeightPenaltyMultiplier);
-                    tree.scaleRegularizers(scale);
->>>>>>> 87e78ac7
                     return scale;
                 };
 
