--- conflicted
+++ resolved
@@ -568,31 +568,12 @@
 }
 
 void CBoostedTreeFactory::initialHyperparameterScaling() {
-<<<<<<< HEAD
     if (m_TreeImpl->m_Hyperparameters.scalingDisabled() == false &&
         m_TreeImpl->m_PreviousTrainNumberRows > 0) {
-        double scale{m_TreeImpl->meanNumberTrainingRowsPerFold() /
-                     static_cast<double>(m_TreeImpl->m_PreviousTrainNumberRows)};
-        auto& hyperparameters = m_TreeImpl->m_Hyperparameters;
-        if (hyperparameters.depthPenaltyMultiplier().rangeFixed()) {
-            hyperparameters.depthPenaltyMultiplier().scale(scale).captureScale();
-        }
-        if (hyperparameters.treeSizePenaltyMultiplier().rangeFixed()) {
-            hyperparameters.treeSizePenaltyMultiplier().scale(scale).captureScale();
-        }
-        if (hyperparameters.leafWeightPenaltyMultiplier().rangeFixed()) {
-            hyperparameters.leafWeightPenaltyMultiplier().scale(scale).captureScale();
-        }
-        if (hyperparameters.treeTopologyChangePenalty().rangeFixed()) {
-            hyperparameters.treeTopologyChangePenalty().scale(scale).captureScale();
-        }
-=======
-    if (m_TreeImpl->m_PreviousTrainNumberRows > 0) {
         m_TreeImpl->scaleRegularizationMultipliers(
             m_TreeImpl->meanNumberTrainingRowsPerFold() /
             static_cast<double>(m_TreeImpl->m_PreviousTrainNumberRows));
         m_TreeImpl->m_Hyperparameters.captureScale();
->>>>>>> cb67a6ab
     }
 }
 
@@ -835,25 +816,7 @@
                 // We need to scale the regularisation terms to account for the difference
                 // in the downsample factor compared to the value used in the line search.
                 auto scaleRegularizers = [&](CBoostedTreeImpl& tree, double downsampleFactor) {
-<<<<<<< HEAD
-                    if (tree.m_Hyperparameters.scalingDisabled() == false) {
-                        double scale{downsampleFactor / initialDownsampleFactor};
-                        if (tree.m_Hyperparameters.depthPenaltyMultiplier().fixed() == false) {
-                            tree.m_Hyperparameters.depthPenaltyMultiplier().scale(scale);
-                        }
-                        if (tree.m_Hyperparameters.treeSizePenaltyMultiplier().fixed() == false) {
-                            tree.m_Hyperparameters.treeSizePenaltyMultiplier().scale(scale);
-                        }
-                        if (tree.m_Hyperparameters.leafWeightPenaltyMultiplier().fixed() == false) {
-                            tree.m_Hyperparameters.leafWeightPenaltyMultiplier().scale(scale);
-                        }
-                        if (tree.m_Hyperparameters.leafWeightPenaltyMultiplier().fixed() == false) {
-                            tree.m_Hyperparameters.treeTopologyChangePenalty().scale(scale);
-                        }
-                    }
-=======
                     tree.scaleRegularizationMultipliers(downsampleFactor / initialDownsampleFactor);
->>>>>>> cb67a6ab
                 };
 
                 hyperparameters.initializeFineTuneSearchInterval(
