--- conflicted
+++ resolved
@@ -1448,27 +1448,6 @@
     return tree;
 }
 
-<<<<<<< HEAD
-void CBoostedTreeImpl::scaleRegularizationMultipliersForFinalTrain() {
-    if (m_Hyperparameters.scalingDisabled() == false) {
-        double scale{this->allTrainingRowsMask().manhattan() /
-                     this->meanNumberTrainingRowsPerFold()};
-        if (m_Hyperparameters.depthPenaltyMultiplier().fixed() == false) {
-            m_Hyperparameters.depthPenaltyMultiplier().scale(
-                scale * m_Hyperparameters.depthPenaltyMultiplier().scale());
-        }
-        if (m_Hyperparameters.treeSizePenaltyMultiplier().fixed() == false) {
-            m_Hyperparameters.treeSizePenaltyMultiplier().scale(
-                scale * m_Hyperparameters.treeSizePenaltyMultiplier().scale());
-        }
-        if (m_Hyperparameters.leafWeightPenaltyMultiplier().fixed() == false) {
-            m_Hyperparameters.leafWeightPenaltyMultiplier().scale(
-                scale * m_Hyperparameters.leafWeightPenaltyMultiplier().scale());
-        }
-        if (m_Hyperparameters.treeTopologyChangePenalty().fixed() == false) {
-            m_Hyperparameters.treeTopologyChangePenalty().scale(
-                scale * m_Hyperparameters.treeTopologyChangePenalty().scale());
-=======
 void CBoostedTreeImpl::scaleRegularizationMultipliers(double scale) {
     if (m_Hyperparameters.scalingDisabled() == false) {
         if (m_Hyperparameters.depthPenaltyMultiplier().fixed() == false) {
@@ -1482,7 +1461,6 @@
         }
         if (m_Hyperparameters.treeTopologyChangePenalty().fixed() == false) {
             m_Hyperparameters.treeTopologyChangePenalty().scale(scale);
->>>>>>> cb67a6ab
         }
     }
 }
