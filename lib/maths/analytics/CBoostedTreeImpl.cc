--- conflicted
+++ resolved
@@ -145,7 +145,6 @@
 
     std::size_t bestSize() const { return std::get<SIZE>(m_BestTestLoss[0]); }
 
-<<<<<<< HEAD
     double bestTestLoss() const {
         return std::get<TEST_LOSS>(m_BestTestLoss[0]);
     }
@@ -155,9 +154,6 @@
                             std::get<TRAIN_LOSS>(m_BestTestLoss[0]),
                         0.0);
     }
-=======
-    double bestTestLoss() const { return m_BestTestLoss[0].first; }
->>>>>>> 77d3b353
 
     template<typename FUNC>
     bool shouldStop(std::size_t numberTrees, FUNC computeLoss) {
@@ -259,14 +255,9 @@
                                    frame, allTrainingRowsMask, noRowsMask));
         TMeanVarAccumulator testLossMoments;
         testLossMoments.add(this->meanLoss(frame, allTrainingRowsMask));
-<<<<<<< HEAD
         m_Hyperparameters.captureBest(
             testLossMoments, 0.0 /*no loss gap*/, 0.0 /*no kept nodes*/,
             1.0 /*single node used to centre the data*/, 1 /*single tree*/);
-=======
-        m_Hyperparameters.captureBest(testLossMoments, 1.0 /*single node used to centre the data*/,
-                                      1 /*single tree*/);
->>>>>>> 77d3b353
         LOG_TRACE(<< "Test loss = " << m_Hyperparameters.bestForestTestLoss());
 
     } else if (m_Hyperparameters.searchNotFinished() || m_BestForest.empty()) {
@@ -297,16 +288,10 @@
 
             // If we have one fold we're evaluating using a hold-out set and will
             // not retrain on the full data set at the end.
-<<<<<<< HEAD
             if (m_Hyperparameters.captureBest(
                     crossValidationResult.s_TestLossMoments,
                     crossValidationResult.s_MeanLossGap, 0.0 /*no kept nodes*/,
                     crossValidationResult.s_NumberNodes, crossValidationResult.s_NumberTrees) &&
-=======
-            if (m_Hyperparameters.captureBest(crossValidationResult.s_TestLossMoments,
-                                              crossValidationResult.s_NumberTrees,
-                                              crossValidationResult.s_NumberNodes) &&
->>>>>>> 77d3b353
                 m_NumberFolds.value() == 1) {
                 m_BestForest = std::move(crossValidationResult.s_Forest);
             }
@@ -350,18 +335,10 @@
             m_Hyperparameters.restoreBest();
             m_Hyperparameters.recordHyperparameters(*m_Instrumentation);
             m_Hyperparameters.captureScale();
-<<<<<<< HEAD
-            this->scaleRegularizationMultipliers(this->allTrainingRowsMask().manhattan() /
-                                                 this->meanNumberTrainingRowsPerFold());
-
-            this->startProgressMonitoringFinalTrain();
-
-=======
             this->startProgressMonitoringFinalTrain();
             this->scaleRegularizationMultipliers(this->allTrainingRowsMask().manhattan() /
                                                  this->meanNumberTrainingRowsPerFold());
 
->>>>>>> 77d3b353
             // Reinitialize random number generator for reproducible results.
             m_Rng.seed(m_Seed);
 
@@ -370,11 +347,8 @@
                                .s_Forest;
 
             this->recordState(recordTrainStateCallback);
-<<<<<<< HEAD
-=======
         } else {
             this->skipProgressMonitoringFinalTrain();
->>>>>>> 77d3b353
         }
         m_Instrumentation->iteration(m_Hyperparameters.currentRound());
         m_Instrumentation->flush(TRAIN_FINAL_FOREST);
@@ -396,7 +370,6 @@
     this->initializeTreeShap(frame);
 
     // Force progress to one and record the final memory usage.
-<<<<<<< HEAD
     m_Instrumentation->updateProgress(1.0);
     m_Instrumentation->updateMemoryUsage(
         static_cast<std::int64_t>(this->memoryUsage()) - lastMemoryUsage);
@@ -411,7 +384,7 @@
         return;
     }
 
-    LOG_TRACE(<< "Main incremental training loop...");
+    LOG_DEBUG(<< "Main incremental training loop...");
 
     this->selectTreesToRetrain(frame);
     // Add dummy trees that can be replaced with the new trees in the forest.
@@ -574,8 +547,6 @@
     this->initializeTreeShap(frame);
 
     // Force progress to one and record the final memory usage.
-=======
->>>>>>> 77d3b353
     m_Instrumentation->updateProgress(1.0);
     m_Instrumentation->updateMemoryUsage(
         static_cast<std::int64_t>(this->memoryUsage()) - lastMemoryUsage);
@@ -837,7 +808,6 @@
     }
 }
 
-<<<<<<< HEAD
 void CBoostedTreeImpl::selectTreesToRetrain(const core::CDataFrame& frame) {
 
     if (m_TreesToRetrain.empty() == false) {
@@ -854,8 +824,6 @@
         m_Rng, probabilities, numberToRetrain, m_TreesToRetrain);
 }
 
-=======
->>>>>>> 77d3b353
 template<typename F>
 CBoostedTreeImpl::SCrossValidationResult
 CBoostedTreeImpl::crossValidateForest(core::CDataFrame& frame,
@@ -889,10 +857,7 @@
 
     TNodeVecVec forest;
     TMeanVarAccumulator testLossMoments;
-<<<<<<< HEAD
     TMeanAccumulator meanLossGap;
-=======
->>>>>>> 77d3b353
     TDoubleVec numberTrees;
     numberTrees.reserve(m_Hyperparameters.currentRound());
     TMeanAccumulator meanForestSizeAccumulator;
@@ -901,23 +866,15 @@
         std::size_t fold{folds.back()};
         folds.pop_back();
         double testLoss;
-<<<<<<< HEAD
         double lossGap;
         TDoubleVec testLossValues;
         std::tie(forest, testLoss, lossGap, testLossValues) =
-=======
-        TDoubleVec testLossValues;
-        std::tie(forest, testLoss, testLossValues) =
->>>>>>> 77d3b353
             trainForest(frame, m_TrainingRowMasks[fold], m_TestingRowMasks[fold], m_TrainingProgress)
                 .asTuple();
         LOG_TRACE(<< "fold = " << fold << " forest size = " << forest.size()
                   << " test set loss = " << testLoss);
         testLossMoments.add(testLoss);
-<<<<<<< HEAD
         meanLossGap.add(lossGap);
-=======
->>>>>>> 77d3b353
         m_FoldRoundTestLosses[fold][m_Hyperparameters.currentRound()] = testLoss;
         numberTrees.push_back(static_cast<double>(forest.size()));
         meanForestSizeAccumulator.add(numberForestNodes(forest));
@@ -938,12 +895,8 @@
     m_Hyperparameters.addRoundStats(meanForestSizeAccumulator,
                                     common::CBasicStatistics::mean(testLossMoments));
 
-<<<<<<< HEAD
     return {std::move(forest), testLossMoments,
             common::CBasicStatistics::mean(meanLossGap), medianNumberTrees, meanForestSize};
-=======
-    return {std::move(forest), testLossMoments, medianNumberTrees, meanForestSize};
->>>>>>> 77d3b353
 }
 
 CBoostedTreeImpl::TNodeVec CBoostedTreeImpl::initializePredictionsAndLossDerivatives(
@@ -958,7 +911,6 @@
             std::size_t numberLossParameters{m_Loss->numberParameters()};
             for (auto row_ = beginRows; row_ != endRows; ++row_) {
                 auto row = *row_;
-<<<<<<< HEAD
                 if (m_Hyperparameters.incrementalTraining()) {
                     writePrediction(row, m_ExtraColumns, numberLossParameters,
                                     readPreviousPrediction(row, m_ExtraColumns,
@@ -968,17 +920,11 @@
                     zeroLossGradient(row, m_ExtraColumns, numberLossParameters);
                     zeroLossCurvature(row, m_ExtraColumns, numberLossParameters);
                 }
-=======
-                zeroPrediction(row, m_ExtraColumns, numberLossParameters);
-                zeroLossGradient(row, m_ExtraColumns, numberLossParameters);
-                zeroLossCurvature(row, m_ExtraColumns, numberLossParameters);
->>>>>>> 77d3b353
             }
         },
         &updateRowMask);
 
     TNodeVec tree;
-<<<<<<< HEAD
     if (m_Hyperparameters.incrementalTraining() == false) {
         // At the start we will centre the data w.r.t. the given loss function.
         tree.assign({CBoostedTreeNode{m_Loss->numberParameters()}});
@@ -990,17 +936,6 @@
                 prediction += root(tree).value(m_Encoder->encode(row), tree);
             });
     }
-=======
-    // At the start we will centre the data w.r.t. the given loss function.
-    tree.assign({CBoostedTreeNode{m_Loss->numberParameters()}});
-    this->computeLeafValues(frame, trainingRowMask, *m_Loss, 1.0 /*eta*/,
-                            0.0 /*lambda*/, tree);
-    this->refreshPredictionsAndLossDerivatives(
-        frame, trainingRowMask | testingRowMask, *m_Loss,
-        [&](const TRowRef& row, TMemoryMappedFloatVector& prediction) {
-            prediction += root(tree).value(m_Encoder->encode(row), tree);
-        });
->>>>>>> 77d3b353
 
     return tree;
 }
@@ -1023,11 +958,7 @@
         [&](const TFloatVecVec& candidateSplits, const TSizeVec& treeFeatureBag,
             const TSizeVec& nodeFeatureBag,
             const core::CPackedBitVector& trainingRowMask_, TWorkspace& workspace) {
-<<<<<<< HEAD
             return std::make_shared<CBoostedTreeLeafNodeStatisticsScratch>(
-=======
-            return std::make_shared<CBoostedTreeLeafNodeStatistics>(
->>>>>>> 77d3b353
                 rootIndex(), m_ExtraColumns, m_Loss->numberParameters(), frame,
                 m_Hyperparameters, candidateSplits, treeFeatureBag,
                 nodeFeatureBag, 0 /*depth*/, trainingRowMask_, workspace);
@@ -1075,17 +1006,7 @@
 
     CTrainForestStoppingCondition stoppingCondition{
         m_Hyperparameters.maximumNumberTrees().value()};
-<<<<<<< HEAD
     TWorkspace workspace{m_Loss->numberParameters()};
-
-    // For each iteration:
-    //  1. Periodically compute weighted quantiles for features F and candidate
-    //     splits S from F.
-    //  2. Build one tree on S.
-    //  3. Update predictions and loss derivatives.
-=======
-    TWorkspace workspace;
->>>>>>> 77d3b353
 
     // For each iteration:
     //  1. Periodically compute weighted quantiles for features F and candidate
@@ -1144,16 +1065,10 @@
                 std::max(0.5 / eta, MINIMUM_SPLIT_REFRESH_INTERVAL));
         }
     } while (stoppingCondition.shouldStop(forest.size(), [&] {
-<<<<<<< HEAD
         double trainLoss{this->meanLoss(frame, trainingRowMask)};
         double testLoss{this->meanLoss(frame, testingRowMask)};
         testLosses.push_back(testLoss);
         return std::make_pair(trainLoss, testLoss);
-=======
-        double testLoss{this->meanLoss(frame, testingRowMask)};
-        testLosses.push_back(testLoss);
-        return testLoss;
->>>>>>> 77d3b353
     }) == false);
 
     LOG_TRACE(<< "Stopped at " << forest.size() - 1 << "/"
@@ -1167,7 +1082,6 @@
 
     LOG_TRACE(<< "Trained one forest");
 
-<<<<<<< HEAD
     return {forest, stoppingCondition.bestTestLoss(),
             stoppingCondition.lossGap(), std::move(testLosses)};
 }
@@ -1319,9 +1233,6 @@
     LOG_TRACE(<< "# retrained trees = " << retrainedTrees.size());
 
     return {std::move(retrainedTrees), testLosses[bestLoss], 0.0, std::move(testLosses)};
-=======
-    return {forest, stoppingCondition.bestTestLoss(), std::move(testLosses)};
->>>>>>> 77d3b353
 }
 
 core::CPackedBitVector
@@ -1582,10 +1493,7 @@
     TSizeVec treeFeatureBag;
     TSizeVec nodeFeatureBag;
     this->treeFeatureBag(featureSampleProbabilities, treeFeatureBag);
-<<<<<<< HEAD
     treeFeatureBag = merge(featuresToInclude, std::move(treeFeatureBag));
-=======
->>>>>>> 77d3b353
     LOG_TRACE(<< "tree bag = " << core::CContainerPrinter::print(treeFeatureBag));
 
     featureSampleProbabilities = m_FeatureSampleProbabilities;
@@ -1722,12 +1630,9 @@
         if (m_Hyperparameters.leafWeightPenaltyMultiplier().fixed() == false) {
             m_Hyperparameters.leafWeightPenaltyMultiplier().scale(scale);
         }
-<<<<<<< HEAD
         if (m_Hyperparameters.treeTopologyChangePenalty().fixed() == false) {
             m_Hyperparameters.treeTopologyChangePenalty().scale(scale);
         }
-=======
->>>>>>> 77d3b353
     }
 }
 
@@ -1980,16 +1885,12 @@
     leafValues.resize(numberLeaves, loss.minimizer(lambda, m_Rng));
     do {
         TArgMinLossVecVec result(m_NumberThreads, leafValues);
-<<<<<<< HEAD
         this->minimumLossLeafValues(false /*new example*/, frame,
                                     trainingRowMask & ~m_NewTrainingRowMask,
                                     loss, leafMap, tree, result);
         this->minimumLossLeafValues(true /*new example*/, frame,
                                     trainingRowMask & m_NewTrainingRowMask,
                                     loss, leafMap, tree, result);
-=======
-        this->minimumLossLeafValues(frame, trainingRowMask, loss, leafMap, tree, result);
->>>>>>> 77d3b353
         leafValues = std::move(result[0]);
         for (std::size_t i = 1; i < result.size(); ++i) {
             for (std::size_t j = 0; j < leafValues.size(); ++j) {
@@ -2007,12 +1908,8 @@
     LOG_TRACE(<< "tree = " << root(tree).print(tree));
 }
 
-<<<<<<< HEAD
 void CBoostedTreeImpl::minimumLossLeafValues(bool newExample,
                                              const core::CDataFrame& frame,
-=======
-void CBoostedTreeImpl::minimumLossLeafValues(const core::CDataFrame& frame,
->>>>>>> 77d3b353
                                              const core::CPackedBitVector& rowMask,
                                              const TLossFunction& loss,
                                              const TSizeVec& leafMap,
@@ -2027,20 +1924,13 @@
             const auto& rootNode = root(tree);
             for (auto row_ = beginRows; row_ != endRows; ++row_) {
                 auto row = *row_;
-<<<<<<< HEAD
                 auto encodedRow = m_Encoder->encode(row);
-=======
->>>>>>> 77d3b353
                 auto prediction = readPrediction(row, m_ExtraColumns, numberLossParameters);
                 double actual{readActual(row, m_DependentVariable)};
                 double weight{readExampleWeight(row, m_ExtraColumns)};
                 std::size_t index{rootNode.leafIndex(row, m_ExtraColumns, tree)};
-<<<<<<< HEAD
                 leafValues[leafMap[index]].add(encodedRow, newExample,
                                                prediction, actual, weight);
-=======
-                leafValues[leafMap[index]].add(prediction, actual, weight);
->>>>>>> 77d3b353
             }
         });
     }
@@ -2053,7 +1943,6 @@
     const core::CPackedBitVector& rowMask,
     const TLossFunction& loss,
     const TUpdateRowPrediction& updateRowPrediction) const {
-<<<<<<< HEAD
     this->refreshPredictionsAndLossDerivatives(false /*new example*/, frame,
                                                rowMask & ~m_NewTrainingRowMask,
                                                loss, updateRowPrediction);
@@ -2068,8 +1957,6 @@
     const core::CPackedBitVector& rowMask,
     const TLossFunction& loss,
     const TUpdateRowPrediction& updateRowPrediction) const {
-=======
->>>>>>> 77d3b353
     frame.writeColumns(
         m_NumberThreads, 0, frame.numberRows(),
         [&](const TRowItr& beginRows, const TRowItr& endRows) {
@@ -2081,7 +1968,6 @@
                 double actual{readActual(row, m_DependentVariable)};
                 double weight{readExampleWeight(row, m_ExtraColumns)};
                 updateRowPrediction(row, prediction);
-<<<<<<< HEAD
                 writeLossGradient(row, encodedRow, newExample, m_ExtraColumns,
                                   loss, prediction, actual, weight);
                 writeLossCurvature(row, encodedRow, newExample, m_ExtraColumns,
@@ -2106,13 +1992,6 @@
                            }
                        },
                        &rowMask);
-=======
-                writeLossGradient(row, m_ExtraColumns, loss, prediction, actual, weight);
-                writeLossCurvature(row, m_ExtraColumns, loss, prediction, actual, weight);
-            }
-        },
-        &rowMask);
->>>>>>> 77d3b353
 }
 
 double CBoostedTreeImpl::meanLoss(const core::CDataFrame& frame,
@@ -2282,15 +2161,8 @@
 }
 
 namespace {
-<<<<<<< HEAD
-const std::string VERSION_8_0_TAG{"8.0"};
-const std::string VERSION_7_11_TAG{"7.11"};
-const std::string VERSION_7_8_TAG{"7.8"};
-const TStrVec SUPPORTED_VERSIONS{VERSION_8_0_TAG};
-=======
 const std::string VERSION_8_2_TAG{"8.2"};
 const TStrVec SUPPORTED_VERSIONS{VERSION_8_2_TAG};
->>>>>>> 77d3b353
 
 const std::string BEST_FOREST_TAG{"best_forest"};
 const std::string CLASSIFICATION_WEIGHTS_OVERRIDE_TAG{"classification_weights_tag"};
@@ -2299,71 +2171,47 @@
 const std::string FEATURE_DATA_TYPES_TAG{"feature_data_types"};
 const std::string FEATURE_SAMPLE_PROBABILITIES_TAG{"feature_sample_probabilities"};
 const std::string FOLD_ROUND_TEST_LOSSES_TAG{"fold_round_test_losses"};
-<<<<<<< HEAD
 const std::string FORCE_ACCEPT_INCREMENTAL_TRAINING_TAG{"force_accept_incremental_training"};
-=======
->>>>>>> 77d3b353
 const std::string HYPERPARAMETERS_TAG{"hyperparameters"};
 const std::string INITIALIZATION_STAGE_TAG{"initialization_progress"};
 const std::string LOSS_TAG{"loss"};
 const std::string MAXIMUM_ATTEMPTS_TO_ADD_TREE_TAG{"maximum_attempts_to_add_tree"};
-<<<<<<< HEAD
 const std::string MAXIMUM_NUMBER_NEW_TREES_TAG{"maximum_number_new_trees"};
 const std::string MISSING_FEATURE_ROW_MASKS_TAG{"missing_feature_row_masks"};
 const std::string NEW_TRAINING_ROW_MASK_TAG{"new_training_row_mask_tag"};
-=======
-const std::string MISSING_FEATURE_ROW_MASKS_TAG{"missing_feature_row_masks"};
->>>>>>> 77d3b353
 const std::string NUMBER_FOLDS_TAG{"number_folds"};
 const std::string NUMBER_SPLITS_PER_FEATURE_TAG{"number_splits_per_feature"};
 const std::string NUMBER_THREADS_TAG{"number_threads"};
 const std::string PREVIOUS_TRAIN_LOSS_GAP_TAG{"previous_train_loss_gap"};
 const std::string PREVIOUS_TRAIN_NUMBER_ROWS_TAG{"previous_train_number_rows"};
 const std::string RANDOM_NUMBER_GENERATOR_TAG{"random_number_generator"};
-<<<<<<< HEAD
 const std::string RETRAIN_FRACTION_TAG{"retrain_fraction"};
-=======
->>>>>>> 77d3b353
 const std::string ROWS_PER_FEATURE_TAG{"rows_per_feature"};
 const std::string SEED_TAG{"seed"};
 const std::string STOP_CROSS_VALIDATION_EARLY_TAG{"stop_cross_validation_early"};
 const std::string TESTING_ROW_MASKS_TAG{"testing_row_masks"};
 const std::string TRAINING_ROW_MASKS_TAG{"training_row_masks"};
 const std::string TRAIN_FRACTION_PER_FOLD_TAG{"train_fraction_per_folds"};
-<<<<<<< HEAD
 const std::string TREES_TO_RETRAIN_TAG{"trees_to_retrain"};
 const std::string NUMBER_TOP_SHAP_VALUES_TAG{"top_shap_values"};
 const std::string DATA_SUMMARIZATION_FRACTION_TAG{"data_summarization_fraction"};
 }
 
 void CBoostedTreeImpl::acceptPersistInserter(core::CStatePersistInserter& inserter) const {
-    core::CPersistUtils::persist(VERSION_8_0_TAG, "", inserter);
+    core::CPersistUtils::persist(VERSION_8_2_TAG, "", inserter);
     core::CPersistUtils::persist(BEST_FOREST_TAG, m_BestForest, inserter);
     core::CPersistUtils::persistIfNotNull(CLASSIFICATION_WEIGHTS_OVERRIDE_TAG,
                                           m_ClassificationWeightsOverride, inserter);
     core::CPersistUtils::persist(DATA_SUMMARIZATION_FRACTION_TAG,
                                  m_DataSummarizationFraction, inserter);
-=======
-const std::string NUMBER_TOP_SHAP_VALUES_TAG{"top_shap_values"};
-}
-
-void CBoostedTreeImpl::acceptPersistInserter(core::CStatePersistInserter& inserter) const {
-    core::CPersistUtils::persist(VERSION_8_2_TAG, "", inserter);
-    core::CPersistUtils::persist(BEST_FOREST_TAG, m_BestForest, inserter);
-    core::CPersistUtils::persistIfNotNull(CLASSIFICATION_WEIGHTS_OVERRIDE_TAG,
-                                          m_ClassificationWeightsOverride, inserter);
->>>>>>> 77d3b353
     core::CPersistUtils::persist(DEPENDENT_VARIABLE_TAG, m_DependentVariable, inserter);
     core::CPersistUtils::persistIfNotNull(ENCODER_TAG, m_Encoder, inserter);
     core::CPersistUtils::persist(FEATURE_DATA_TYPES_TAG, m_FeatureDataTypes, inserter);
     core::CPersistUtils::persist(FEATURE_SAMPLE_PROBABILITIES_TAG,
                                  m_FeatureSampleProbabilities, inserter);
     core::CPersistUtils::persist(FOLD_ROUND_TEST_LOSSES_TAG, m_FoldRoundTestLosses, inserter);
-<<<<<<< HEAD
     core::CPersistUtils::persist(FORCE_ACCEPT_INCREMENTAL_TRAINING_TAG,
                                  m_ForceAcceptIncrementalTraining, inserter);
-=======
->>>>>>> 77d3b353
     core::CPersistUtils::persist(HYPERPARAMETERS_TAG, m_Hyperparameters, inserter);
     core::CPersistUtils::persist(INITIALIZATION_STAGE_TAG,
                                  static_cast<int>(m_InitializationStage), inserter);
@@ -2374,16 +2222,11 @@
     }
     core::CPersistUtils::persist(MAXIMUM_ATTEMPTS_TO_ADD_TREE_TAG,
                                  m_MaximumAttemptsToAddTree, inserter);
-<<<<<<< HEAD
     core::CPersistUtils::persist(MAXIMUM_NUMBER_NEW_TREES_TAG,
                                  m_MaximumNumberNewTrees, inserter);
     core::CPersistUtils::persist(MISSING_FEATURE_ROW_MASKS_TAG,
                                  m_MissingFeatureRowMasks, inserter);
     core::CPersistUtils::persist(NEW_TRAINING_ROW_MASK_TAG, m_NewTrainingRowMask, inserter);
-=======
-    core::CPersistUtils::persist(MISSING_FEATURE_ROW_MASKS_TAG,
-                                 m_MissingFeatureRowMasks, inserter);
->>>>>>> 77d3b353
     core::CPersistUtils::persist(NUMBER_FOLDS_TAG, m_NumberFolds, inserter);
     core::CPersistUtils::persist(NUMBER_SPLITS_PER_FEATURE_TAG,
                                  m_NumberSplitsPerFeature, inserter);
@@ -2393,10 +2236,7 @@
     core::CPersistUtils::persist(PREVIOUS_TRAIN_NUMBER_ROWS_TAG,
                                  m_PreviousTrainNumberRows, inserter);
     inserter.insertValue(RANDOM_NUMBER_GENERATOR_TAG, m_Rng.toString());
-<<<<<<< HEAD
     core::CPersistUtils::persist(RETRAIN_FRACTION_TAG, m_RetrainFraction, inserter);
-=======
->>>>>>> 77d3b353
     core::CPersistUtils::persist(ROWS_PER_FEATURE_TAG, m_RowsPerFeature, inserter);
     core::CPersistUtils::persist(SEED_TAG, m_Seed, inserter);
     core::CPersistUtils::persist(STOP_CROSS_VALIDATION_EARLY_TAG,
@@ -2404,10 +2244,7 @@
     core::CPersistUtils::persist(TESTING_ROW_MASKS_TAG, m_TestingRowMasks, inserter);
     core::CPersistUtils::persist(TRAINING_ROW_MASKS_TAG, m_TrainingRowMasks, inserter);
     core::CPersistUtils::persist(TRAIN_FRACTION_PER_FOLD_TAG, m_TrainFractionPerFold, inserter);
-<<<<<<< HEAD
     core::CPersistUtils::persist(TREES_TO_RETRAIN_TAG, m_TreesToRetrain, inserter);
-=======
->>>>>>> 77d3b353
     // Extra column information is recreated when training state is restored.
 }
 
@@ -2428,11 +2265,7 @@
     int initializationStage{static_cast<int>(E_FullyInitialized)};
 
     do {
-<<<<<<< HEAD
-        const std::string& name = traverser.name();
-=======
         const std::string& name{traverser.name()};
->>>>>>> 77d3b353
         RESTORE(BEST_FOREST_TAG,
                 core::CPersistUtils::restore(BEST_FOREST_TAG, m_BestForest, traverser))
         RESTORE_SETUP_TEARDOWN(
@@ -2441,12 +2274,9 @@
             core::CPersistUtils::restore(CLASSIFICATION_WEIGHTS_OVERRIDE_TAG,
                                          *m_ClassificationWeightsOverride, traverser),
             /*no-op*/)
-<<<<<<< HEAD
         RESTORE(DATA_SUMMARIZATION_FRACTION_TAG,
                 core::CPersistUtils::restore(DATA_SUMMARIZATION_FRACTION_TAG,
                                              m_DataSummarizationFraction, traverser))
-=======
->>>>>>> 77d3b353
         RESTORE(DEPENDENT_VARIABLE_TAG,
                 core::CPersistUtils::restore(DEPENDENT_VARIABLE_TAG,
                                              m_DependentVariable, traverser))
@@ -2461,12 +2291,9 @@
         RESTORE(FOLD_ROUND_TEST_LOSSES_TAG,
                 core::CPersistUtils::restore(FOLD_ROUND_TEST_LOSSES_TAG,
                                              m_FoldRoundTestLosses, traverser))
-<<<<<<< HEAD
         RESTORE(FORCE_ACCEPT_INCREMENTAL_TRAINING_TAG,
                 core::CPersistUtils::restore(FORCE_ACCEPT_INCREMENTAL_TRAINING_TAG,
                                              m_ForceAcceptIncrementalTraining, traverser))
-=======
->>>>>>> 77d3b353
         RESTORE(HYPERPARAMETERS_TAG,
                 core::CPersistUtils::restore(HYPERPARAMETERS_TAG, m_Hyperparameters, traverser))
         RESTORE(INITIALIZATION_STAGE_TAG,
@@ -2476,7 +2303,6 @@
         RESTORE(MAXIMUM_ATTEMPTS_TO_ADD_TREE_TAG,
                 core::CPersistUtils::restore(MAXIMUM_ATTEMPTS_TO_ADD_TREE_TAG,
                                              m_MaximumAttemptsToAddTree, traverser))
-<<<<<<< HEAD
         RESTORE(MAXIMUM_NUMBER_NEW_TREES_TAG,
                 core::CPersistUtils::restore(MAXIMUM_NUMBER_NEW_TREES_TAG,
                                              m_MaximumNumberNewTrees, traverser))
@@ -2486,11 +2312,6 @@
         RESTORE(NEW_TRAINING_ROW_MASK_TAG,
                 core::CPersistUtils::restore(NEW_TRAINING_ROW_MASK_TAG,
                                              m_NewTrainingRowMask, traverser))
-=======
-        RESTORE(MISSING_FEATURE_ROW_MASKS_TAG,
-                core::CPersistUtils::restore(MISSING_FEATURE_ROW_MASKS_TAG,
-                                             m_MissingFeatureRowMasks, traverser))
->>>>>>> 77d3b353
         RESTORE(NUMBER_FOLDS_TAG,
                 core::CPersistUtils::restore(NUMBER_FOLDS_TAG, m_NumberFolds, traverser))
         RESTORE(NUMBER_SPLITS_PER_FEATURE_TAG,
@@ -2508,11 +2329,8 @@
                 core::CPersistUtils::restore(PREVIOUS_TRAIN_NUMBER_ROWS_TAG,
                                              m_PreviousTrainNumberRows, traverser))
         RESTORE(RANDOM_NUMBER_GENERATOR_TAG, m_Rng.fromString(traverser.value()))
-<<<<<<< HEAD
         RESTORE(RETRAIN_FRACTION_TAG,
                 core::CPersistUtils::restore(RETRAIN_FRACTION_TAG, m_RetrainFraction, traverser))
-=======
->>>>>>> 77d3b353
         RESTORE(ROWS_PER_FEATURE_TAG,
                 core::CPersistUtils::restore(ROWS_PER_FEATURE_TAG, m_RowsPerFeature, traverser))
         RESTORE(SEED_TAG, core::CPersistUtils::restore(SEED_TAG, m_Seed, traverser))
@@ -2526,11 +2344,8 @@
         RESTORE(TRAIN_FRACTION_PER_FOLD_TAG,
                 core::CPersistUtils::restore(TRAIN_FRACTION_PER_FOLD_TAG,
                                              m_TrainFractionPerFold, traverser))
-<<<<<<< HEAD
         RESTORE(TREES_TO_RETRAIN_TAG,
                 core::CPersistUtils::restore(TREES_TO_RETRAIN_TAG, m_TreesToRetrain, traverser))
-=======
->>>>>>> 77d3b353
     } while (traverser.next());
 
     // Extra column information is recreated when training state is restored.
@@ -2561,12 +2376,9 @@
             VIOLATES_INVARIANT(losses.size(), >, m_Hyperparameters.numberRounds());
         }
     }
-<<<<<<< HEAD
     for (auto tree : m_TreesToRetrain) {
         VIOLATES_INVARIANT(tree, >=, m_BestForest.size());
     }
-=======
->>>>>>> 77d3b353
     m_Hyperparameters.checkRestoredInvariants(m_InitializationStage ==
                                               CBoostedTreeImpl::E_FullyInitialized);
 }
@@ -2584,7 +2396,6 @@
         HANDLE_FATAL(<< "Internal error: must supply an category encoder. "
                      << "Please report this problem.");
     }
-<<<<<<< HEAD
     for (const auto& mask : m_MissingFeatureRowMasks) {
         if (mask.size() != frame.numberRows()) {
             HANDLE_FATAL(<< "Internal error: unexpected missing feature mask ("
@@ -2626,8 +2437,6 @@
         HANDLE_FATAL(<< "Internal error: must supply an category encoder. "
                      << "Please report this problem.");
     }
-=======
->>>>>>> 77d3b353
     for (const auto& mask : m_MissingFeatureRowMasks) {
         if (mask.size() != frame.numberRows()) {
             HANDLE_FATAL(<< "Internal error: unexpected missing feature mask ("
@@ -2670,10 +2479,7 @@
     mem += core::CMemory::dynamicSize(m_Hyperparameters);
     mem += core::CMemory::dynamicSize(m_TreeShap);
     mem += core::CMemory::dynamicSize(m_Instrumentation);
-<<<<<<< HEAD
     mem += core::CMemory::dynamicSize(m_TreesToRetrain);
-=======
->>>>>>> 77d3b353
     return mem;
 }
 
@@ -2691,20 +2497,16 @@
 
 const CBoostedTreeHyperparameters& CBoostedTreeImpl::hyperparameters() const {
     return m_Hyperparameters;
-<<<<<<< HEAD
 }
 
 CBoostedTreeHyperparameters& CBoostedTreeImpl::hyperparameters() {
     return m_Hyperparameters;
-=======
->>>>>>> 77d3b353
-}
-
-CBoostedTreeHyperparameters& CBoostedTreeImpl::hyperparameters() {
-    return m_Hyperparameters;
-}
-
-<<<<<<< HEAD
+}
+
+CTreeShapFeatureImportance* CBoostedTreeImpl::shap() {
+    return m_TreeShap.get();
+}
+
 core::CPackedBitVector CBoostedTreeImpl::dataSummarization(const core::CDataFrame& frame) const {
 
     // Note that if we are training on using a holdout set we include the holdout
@@ -2732,10 +2534,6 @@
         m_NumberThreads, frame, m_DependentVariable, m_Rng, sampleSize, 10, allTrainingRowsMask)};
 
     return rowMask;
-=======
-CTreeShapFeatureImportance* CBoostedTreeImpl::shap() {
-    return m_TreeShap.get();
->>>>>>> 77d3b353
 }
 
 const CBoostedTreeImpl::TDoubleVec& CBoostedTreeImpl::featureSampleProbabilities() const {
