--- conflicted
+++ resolved
@@ -367,12 +367,7 @@
     for (const auto& encoding : m_Encodings) {
         if (encoding->type() == E_IdentityEncoding) {
             visitor.addIdentityEncoding(encoding->inputColumnIndex());
-<<<<<<< HEAD
         } else if (encoding->type() == E_OneHot) {
-=======
-        }
-        if (encoding->type() == E_OneHot) {
->>>>>>> 96512382
             const auto* enc = static_cast<const COneHotEncoding*>(encoding.get());
             visitor.addOneHotEncoding(enc->inputColumnIndex(), enc->hotCategory());
         } else if (encoding->type() == E_Frequency) {
