/*
 * Copyright Elasticsearch B.V. and/or licensed to Elasticsearch B.V. under one
 * or more contributor license agreements. Licensed under the Elastic License
 * 2.0 and the following additional limitation. Functionality enabled by the
 * files subject to the Elastic License 2.0 may only be used in production when
 * invoked by an Elasticsearch process with a license key installed that permits
 * use of machine learning features. You may not use this file except in
 * compliance with the Elastic License 2.0 and the foregoing additional
 * limitation.
 */

#include <maths/analytics/CDataFrameUtils.h>

#include <core/CContainerPrinter.h>
#include <core/CLogger.h>
#include <core/CPackedBitVector.h>
#include <core/Concurrency.h>

#include <maths/analytics/CDataFrameCategoryEncoder.h>
#include <maths/analytics/CMic.h>

#include <maths/common/CBasicStatistics.h>
#include <maths/common/CLbfgs.h>
#include <maths/common/CLinearAlgebraEigen.h>
#include <maths/common/CMathsFuncs.h>
#include <maths/common/COrderings.h>
#include <maths/common/CPRNG.h>
#include <maths/common/CQuantileSketch.h>
#include <maths/common/CSampling.h>
#include <maths/common/CSolvers.h>
#include <maths/common/CTools.h>
#include <maths/common/CToolsDetail.h>

#include <boost/unordered_map.hpp>

#include <cmath>
#include <limits>
#include <memory>
#include <numeric>
#include <vector>

namespace ml {
namespace maths {
namespace analytics {
namespace {
using TDoubleVec = std::vector<double>;
using TSizeVec = std::vector<std::size_t>;
using TSizeVecVec = std::vector<TSizeVec>;
using TFloatVec = std::vector<common::CFloatStorage>;
using TFloatVecVec = std::vector<TFloatVec>;
using TRowItr = core::CDataFrame::TRowItr;
using TRowRef = core::CDataFrame::TRowRef;
using TRowSampler = common::CSampling::CReservoirSampler<TRowRef>;
using TRowSamplerVec = std::vector<TRowSampler>;
using TSizeEncoderPtrUMap =
    boost::unordered_map<std::size_t, std::unique_ptr<CDataFrameUtils::CColumnValue>>;
using TPackedBitVectorVec = CDataFrameUtils::TPackedBitVectorVec;
using TDoubleVector = CDataFrameUtils::TDoubleVector;

//! Reduce the results of a call to core::CDataFrame::readRows using \p reduceFirst
//! for the first and \p reduce for the rest and writing the result \p reduction.
//!
//! \tparam REDUCER Must be a binary operator whose logical type is the function
//! void (typeof(READER.s_FunctionState[0]), REDUCTION&).
template<typename READER, typename REDUCER, typename FIRST_REDUCER, typename REDUCTION>
bool doReduce(std::pair<std::vector<READER>, bool> readResults,
              FIRST_REDUCER reduceFirst,
              REDUCER reduce,
              REDUCTION& reduction) {
    if (readResults.second == false) {
        return false;
    }
    reduceFirst(std::move(readResults.first[0].s_FunctionState), reduction);
    for (std::size_t i = 1; i < readResults.first.size(); ++i) {
        reduce(std::move(readResults.first[i].s_FunctionState), reduction);
    }
    return true;
}

//! \brief Manages stratified sampling.
class CStratifiedSampler {
public:
    using TSamplerSelector = std::function<std::size_t(const TRowRef&)>;

public:
    explicit CStratifiedSampler(std::size_t size) : m_SampledRowIndices(size) {
        m_DesiredCounts.reserve(size);
        m_Samplers.reserve(size);
    }

    void sample(const TRowRef& row) { m_Samplers[m_Selector(row)].sample(row); }

    //! Add one of the strata samplers.
    void addSampler(std::size_t count, common::CPRNG::CXorOShiro128Plus rng) {
        TSizeVec& samples{m_SampledRowIndices[m_Samplers.size()]};
        samples.reserve(count);
        auto sampler = [&](std::size_t slot, const TRowRef& row) {
            if (slot >= samples.size()) {
                samples.resize(slot + 1);
            }
            samples[slot] = row.index();
        };
        m_DesiredCounts.push_back(count);
        m_Samplers.emplace_back(count, sampler, rng);
    }

    //! Define the callback to select the sampler.
    void samplerSelector(TSamplerSelector selector) {
        m_Selector = std::move(selector);
    }

    //! This selects the final samples, writing to \p result, and resets the sampling
    //! state so this is ready to sample again.
    void finishSampling(common::CPRNG::CXorOShiro128Plus& rng, TSizeVec& result) {
        result.clear();
        for (std::size_t i = 0; i < m_SampledRowIndices.size(); ++i) {
            std::size_t sampleSize{m_Samplers[i].sampleSize()};
            std::size_t desiredCount{std::min(m_DesiredCounts[i], sampleSize)};
            common::CSampling::random_shuffle(rng, m_SampledRowIndices[i].begin(),
                                              m_SampledRowIndices[i].begin() + sampleSize);
            result.insert(result.end(), m_SampledRowIndices[i].begin(),
                          m_SampledRowIndices[i].begin() + desiredCount);
            m_SampledRowIndices[i].clear();
            m_Samplers[i].reset();
        }
    }

private:
    TSizeVec m_DesiredCounts;
    TSizeVecVec m_SampledRowIndices;
    TRowSamplerVec m_Samplers;
    TSamplerSelector m_Selector;
};

using TStratifiedSamplerUPtr = std::unique_ptr<CStratifiedSampler>;

//! Get a classifier stratified row sampler for cross fold validation.
std::pair<TStratifiedSamplerUPtr, TDoubleVec>
classifierStratifiedCrossValidationRowSampler(std::size_t numberThreads,
                                              const core::CDataFrame& frame,
                                              std::size_t targetColumn,
                                              common::CPRNG::CXorOShiro128Plus rng,
                                              std::size_t desiredCount,
                                              const core::CPackedBitVector& rowMask) {

    TDoubleVec categoryFrequencies{CDataFrameUtils::categoryFrequencies(
        numberThreads, frame, rowMask, {targetColumn})[targetColumn]};
    LOG_TRACE(<< "category frequencies = "
              << core::CContainerPrinter::print(categoryFrequencies));

    TSizeVec categoryCounts;
    common::CSampling::weightedSample(desiredCount, categoryFrequencies, categoryCounts);
    LOG_TRACE(<< "desired category counts per test fold = "
              << core::CContainerPrinter::print(categoryCounts));

    auto sampler = std::make_unique<CStratifiedSampler>(categoryCounts.size());
    for (auto categoryCount : categoryCounts) {
        sampler->addSampler(categoryCount, rng);
    }
    sampler->samplerSelector([targetColumn](const TRowRef& row) mutable {
        return static_cast<std::size_t>(row[targetColumn]);
    });

    return {std::move(sampler), std::move(categoryFrequencies)};
}

//! Get a regression stratified row sampler for cross fold validation.
TStratifiedSamplerUPtr
regressionStratifiedCrossValiationRowSampler(std::size_t numberThreads,
                                             const core::CDataFrame& frame,
                                             std::size_t targetColumn,
                                             common::CPRNG::CXorOShiro128Plus rng,
                                             std::size_t desiredCount,
                                             std::size_t numberBuckets,
                                             const core::CPackedBitVector& rowMask) {

    auto quantiles = CDataFrameUtils::columnQuantiles(
                         numberThreads, frame, rowMask, {targetColumn},
                         common::CQuantileSketch{common::CQuantileSketch::E_Linear, 50})
                         .first;

    TDoubleVec buckets;
    for (double step = 100.0 / static_cast<double>(numberBuckets), percentile = step;
         percentile < 100.0; percentile += step) {
        double xQuantile;
        quantiles[0].quantile(percentile, xQuantile);
        buckets.push_back(xQuantile);
    }
    buckets.erase(std::unique(buckets.begin(), buckets.end()), buckets.end());
    buckets.push_back(std::numeric_limits<double>::max());
    LOG_TRACE(<< "buckets = " << core::CContainerPrinter::print(buckets));

    auto bucketSelector = [buckets, targetColumn](const TRowRef& row) mutable {
        return static_cast<std::size_t>(
            std::upper_bound(buckets.begin(), buckets.end(), row[targetColumn]) -
            buckets.begin());
    };

    auto countBucketRows = core::bindRetrievableState(
        [&](TDoubleVec& bucketCounts, const TRowItr& beginRows, const TRowItr& endRows) {
            for (auto row = beginRows; row != endRows; ++row) {
                bucketCounts[bucketSelector(*row)] += 1.0;
            }
        },
        TDoubleVec(buckets.size(), 0.0));
    auto copyBucketRowCounts = [](TDoubleVec counts_, TDoubleVec& counts) {
        counts = std::move(counts_);
    };
    auto reduceBucketRowCounts = [](TDoubleVec counts_, TDoubleVec& counts) {
        for (std::size_t i = 0; i < counts.size(); ++i) {
            counts[i] += counts_[i];
        }
    };

    TDoubleVec bucketFrequencies;
    doReduce(frame.readRows(numberThreads, 0, frame.numberRows(), countBucketRows, &rowMask),
             copyBucketRowCounts, reduceBucketRowCounts, bucketFrequencies);
    double totalCount{std::accumulate(bucketFrequencies.begin(),
                                      bucketFrequencies.end(), 0.0)};
    for (auto& frequency : bucketFrequencies) {
        frequency /= totalCount;
    }

    TSizeVec bucketCounts;
    common::CSampling::weightedSample(desiredCount, bucketFrequencies, bucketCounts);
    LOG_TRACE(<< "desired bucket counts per fold = "
              << core::CContainerPrinter::print(bucketCounts));

    auto sampler = std::make_unique<CStratifiedSampler>(buckets.size());
    for (std::size_t i = 0; i < buckets.size(); ++i) {
        sampler->addSampler(bucketCounts[i], rng);
    }
    sampler->samplerSelector(bucketSelector);

    return sampler;
}

//! Get the test row masks corresponding to \p foldRowMasks.
TPackedBitVectorVec complementRowMasks(const TPackedBitVectorVec& foldRowMasks,
                                       core::CPackedBitVector allRowsMask) {
    TPackedBitVectorVec complementFoldRowMasks(foldRowMasks.size(), std::move(allRowsMask));
    for (std::size_t fold = 0; fold < foldRowMasks.size(); ++fold) {
        complementFoldRowMasks[fold] ^= foldRowMasks[fold];
    }
    return complementFoldRowMasks;
}

//! Get a row feature sampler.
template<typename TARGET>
auto rowFeatureSampler(std::size_t i, const TARGET& target, TFloatVecVec& samples) {
    return [i, &target, &samples](std::size_t slot, const TRowRef& row) {
        if (slot >= samples.size()) {
            samples.resize(slot + 1, {0.0, 0.0});
        }
        samples[slot][0] = row[i];
        samples[slot][1] = target(row);
    };
}

//! Get a row sampler.
auto rowSampler(TFloatVecVec& samples) {
    return [&samples](std::size_t slot, const TRowRef& row) {
        if (slot >= samples.size()) {
            samples.resize(slot + 1, TFloatVec(row.numberColumns()));
        }
        row.copyTo(samples[slot].begin());
    };
}

template<typename TARGET>
auto computeEncodedCategory(CMic& mic,
                            const TARGET& target,
                            TSizeEncoderPtrUMap& encoders,
                            TFloatVecVec& samples) {

    CDataFrameUtils::TSizeDoublePrVec encodedMics;
    encodedMics.reserve(encoders.size());
    for (const auto& encoder : encoders) {
        std::size_t category{encoder.first};
        const auto& encode = *encoder.second;
        mic.clear();
        for (const auto& sample : samples) {
            mic.add(encode(sample), target(sample));
        }
        encodedMics.emplace_back(category, mic.compute());
    }
    return encodedMics;
}

//! Check that all components are neither infinite nor NaN.
bool allFinite(TDoubleVector x) {
    return std::all_of(x.begin(), x.end(),
                       [](auto xi) { return common::CMathsFuncs::isFinite(xi); });
}

const std::size_t NUMBER_SAMPLES_TO_COMPUTE_MIC{10000};
}

std::string CDataFrameUtils::SDataType::toDelimited() const {
    // clang-format off
    return core::CStringUtils::typeToString(static_cast<int>(s_IsInteger)) +
           INTERNAL_DELIMITER +
           core::CStringUtils::typeToStringPrecise(s_Min, core::CIEEE754::E_DoublePrecision) +
           INTERNAL_DELIMITER +
           core::CStringUtils::typeToStringPrecise(s_Max, core::CIEEE754::E_DoublePrecision) +
           INTERNAL_DELIMITER;
    // clang-format on
}

bool CDataFrameUtils::SDataType::fromDelimited(const std::string& delimited) {
    TDoubleVec state(3);
    std::size_t pos{0}, i{0};
    for (auto delimiter = delimited.find(INTERNAL_DELIMITER);
         delimiter != std::string::npos && i < state.size();
         delimiter = delimited.find(INTERNAL_DELIMITER, pos)) {
        if (core::CStringUtils::stringToType(delimited.substr(pos, delimiter - pos),
                                             state[i++]) == false) {
            return false;
        }
        pos = delimiter + 1;
    }
    std::tie(s_IsInteger, s_Min, s_Max) =
        std::make_tuple(state[0] == 1.0, state[1], state[2]);
    return true;
}

const char CDataFrameUtils::SDataType::INTERNAL_DELIMITER{':'};
const char CDataFrameUtils::SDataType::EXTERNAL_DELIMITER{';'};

bool CDataFrameUtils::standardizeColumns(std::size_t numberThreads, core::CDataFrame& frame) {

    using TMeanVarAccumulatorVec =
        std::vector<common::CBasicStatistics::SSampleMeanVar<double>::TAccumulator>;

    if (frame.numberRows() == 0 || frame.numberColumns() == 0) {
        return true;
    }

    auto readColumnMoments = core::bindRetrievableState(
        [](TMeanVarAccumulatorVec& moments_, const TRowItr& beginRows, const TRowItr& endRows) {
            for (auto row = beginRows; row != endRows; ++row) {
                for (std::size_t i = 0; i < row->numberColumns(); ++i) {
                    if (isMissing((*row)[i]) == false) {
                        moments_[i].add((*row)[i]);
                    }
                }
            }
        },
        TMeanVarAccumulatorVec(frame.numberColumns()));
    auto copyColumnMoments = [](TMeanVarAccumulatorVec moments_,
                                TMeanVarAccumulatorVec& moments) {
        moments = std::move(moments_);
    };
    auto reduceColumnMoments = [](TMeanVarAccumulatorVec moments_,
                                  TMeanVarAccumulatorVec& moments) {
        for (std::size_t i = 0; i < moments.size(); ++i) {
            moments[i] += moments_[i];
        }
    };

    TMeanVarAccumulatorVec moments;
    if (doReduce(frame.readRows(numberThreads, readColumnMoments),
                 copyColumnMoments, reduceColumnMoments, moments) == false) {
        LOG_ERROR(<< "Failed to standardise columns");
        return false;
    }

    TDoubleVec mean(moments.size());
    TDoubleVec scale(moments.size());
    for (std::size_t i = 0; i < moments.size(); ++i) {
        double variance{common::CBasicStatistics::variance(moments[i])};
        mean[i] = common::CBasicStatistics::mean(moments[i]);
        scale[i] = variance == 0.0 ? 1.0 : 1.0 / std::sqrt(variance);
    }

    LOG_TRACE(<< "means = " << core::CContainerPrinter::print(mean));
    LOG_TRACE(<< "scales = " << core::CContainerPrinter::print(scale));

    auto standardiseColumns = [&mean, &scale](const TRowItr& beginRows,
                                              const TRowItr& endRows) {
        for (auto row = beginRows; row != endRows; ++row) {
            for (std::size_t i = 0; i < row->numberColumns(); ++i) {
                row->writeColumn(i, scale[i] * ((*row)[i] - mean[i]));
            }
        }
    };

    return frame.writeColumns(numberThreads, standardiseColumns).second;
}

CDataFrameUtils::TDataTypeVec
CDataFrameUtils::columnDataTypes(std::size_t numberThreads,
                                 const core::CDataFrame& frame,
                                 const core::CPackedBitVector& rowMask,
                                 const TSizeVec& columnMask,
                                 const CDataFrameCategoryEncoder* encoder) {

    if (frame.numberRows() == 0) {
        return {};
    }

    using TMinMax = common::CBasicStatistics::CMinMax<double>;
    using TMinMaxBoolPrVec = std::vector<std::pair<TMinMax, bool>>;

    auto readDataTypes = core::bindRetrievableState(
        [&](TMinMaxBoolPrVec& types, const TRowItr& beginRows, const TRowItr& endRows) {
            double integerPart;
            if (encoder != nullptr) {
                for (auto row = beginRows; row != endRows; ++row) {
                    CEncodedDataFrameRowRef encodedRow{encoder->encode(*row)};
                    for (auto i : columnMask) {
                        double value{encodedRow[i]};
                        if (isMissing(value) == false) {
                            types[i].first.add(value);
                            types[i].second = types[i].second &&
                                              (std::modf(value, &integerPart) == 0.0);
                        }
                    }
                }
            } else {
                for (auto row = beginRows; row != endRows; ++row) {
                    for (auto i : columnMask) {
                        double value{(*row)[i]};
                        if (isMissing(value) == false) {
                            types[i].first.add(value);
                            types[i].second = types[i].second &&
                                              (std::modf(value, &integerPart) == 0.0);
                        }
                    }
                }
            }
        },
        TMinMaxBoolPrVec(encoder != nullptr ? encoder->numberEncodedColumns()
                                            : frame.numberColumns(),
                         {TMinMax{}, true}));

    auto copyDataTypes = [](TMinMaxBoolPrVec types, TMinMaxBoolPrVec& result) {
        result = std::move(types);
    };
    auto reduceDataTypes = [&](TMinMaxBoolPrVec types, TMinMaxBoolPrVec& result) {
        for (auto i : columnMask) {
            result[i].first += types[i].first;
            result[i].second = result[i].second && types[i].second;
        }
    };

    TMinMaxBoolPrVec types;
    doReduce(frame.readRows(numberThreads, 0, frame.numberRows(), readDataTypes, &rowMask),
             copyDataTypes, reduceDataTypes, types);

    TDataTypeVec result(types.size());
    for (auto i : columnMask) {
        result[i] = SDataType{types[i].second, types[i].first.min(),
                              types[i].first.max()};
    }

    return result;
}

std::pair<CDataFrameUtils::TQuantileSketchVec, bool>
CDataFrameUtils::columnQuantiles(std::size_t numberThreads,
                                 const core::CDataFrame& frame,
                                 const core::CPackedBitVector& rowMask,
                                 const TSizeVec& columnMask,
                                 common::CQuantileSketch estimateQuantiles,
                                 const CDataFrameCategoryEncoder* encoder,
                                 const TWeightFunc& weight) {

    auto readQuantiles = core::bindRetrievableState(
        [&](TQuantileSketchVec& quantiles, const TRowItr& beginRows, const TRowItr& endRows) {
            if (encoder != nullptr) {
                for (auto row = beginRows; row != endRows; ++row) {
                    CEncodedDataFrameRowRef encodedRow{encoder->encode(*row)};
                    for (std::size_t i = 0; i < columnMask.size(); ++i) {
                        if (isMissing(encodedRow[columnMask[i]]) == false) {
                            quantiles[i].add(encodedRow[columnMask[i]], weight(*row));
                        }
                    }
                }
            } else {
                for (auto row = beginRows; row != endRows; ++row) {
                    for (std::size_t i = 0; i < columnMask.size(); ++i) {
                        if (isMissing((*row)[columnMask[i]]) == false) {
                            quantiles[i].add((*row)[columnMask[i]], weight(*row));
                        }
                    }
                }
            }
        },
        TQuantileSketchVec(columnMask.size(), std::move(estimateQuantiles)));
    auto copyQuantiles = [](TQuantileSketchVec quantiles, TQuantileSketchVec& result) {
        result = std::move(quantiles);
    };
    auto reduceQuantiles = [&](TQuantileSketchVec quantiles, TQuantileSketchVec& result) {
        for (std::size_t i = 0; i < columnMask.size(); ++i) {
            result[i] += quantiles[i];
        }
    };

    TQuantileSketchVec result;
    if (doReduce(frame.readRows(numberThreads, 0, frame.numberRows(), readQuantiles, &rowMask),
                 copyQuantiles, reduceQuantiles, result) == false) {
        LOG_ERROR(<< "Failed to compute column quantiles");
        return {std::move(result), false};
    }

    return {std::move(result), true};
}

std::tuple<TPackedBitVectorVec, TPackedBitVectorVec, TDoubleVec>
CDataFrameUtils::stratifiedCrossValidationRowMasks(std::size_t numberThreads,
                                                   const core::CDataFrame& frame,
                                                   std::size_t targetColumn,
                                                   common::CPRNG::CXorOShiro128Plus rng,
                                                   std::size_t numberFolds,
                                                   double trainFractionPerFold,
                                                   std::size_t numberBuckets,
                                                   const core::CPackedBitVector& allTrainingRowsMask) {

    double numberTrainingRows{allTrainingRowsMask.manhattan()};
    if (static_cast<std::size_t>(numberTrainingRows) < numberFolds) {
        HANDLE_FATAL(<< "Input error: insufficient training data provided.");
        return {{}, {}, {}};
    }

    double sampleFraction{std::min(trainFractionPerFold, 1.0 - trainFractionPerFold)};
    double excessSampleFraction{
        std::max(sampleFraction - 1.0 / static_cast<double>(numberFolds), 0.0)};

    // We sample the smaller of the test or train set in the loop.
    std::size_t excessSampleSize{static_cast<std::size_t>(
        std::ceil(excessSampleFraction * numberTrainingRows))};
    std::size_t sampleSize{static_cast<std::size_t>(std::max(
        (1.0 + 1e-8) * (sampleFraction - excessSampleFraction) * numberTrainingRows, 1.0))};
    LOG_TRACE(<< "excess sample size = " << excessSampleSize
              << ", sample size = " << sampleSize);

    TDoubleVec frequencies;
    auto makeSampler = [&](std::size_t size, const core::CPackedBitVector& rowMask) {
        TStratifiedSamplerUPtr result;
        if (size > 0) {
            if (frame.columnIsCategorical()[targetColumn]) {
                std::tie(result, frequencies) = classifierStratifiedCrossValidationRowSampler(
                    numberThreads, frame, targetColumn, rng, size, rowMask);
            } else {
                result = regressionStratifiedCrossValiationRowSampler(
                    numberThreads, frame, targetColumn, rng, size, numberBuckets, rowMask);
            }
        }
        return result;
    };

    auto excessSampler = makeSampler(excessSampleSize, allTrainingRowsMask);

    LOG_TRACE(<< "number training rows = " << allTrainingRowsMask.manhattan());

    TPackedBitVectorVec testingRowMasks(numberFolds);

    TSizeVec rowIndices;
    auto sample = [&](const TStratifiedSamplerUPtr& sampler_,
                      const core::CPackedBitVector& rowMask) {
        frame.readRows(1, 0, frame.numberRows(),
                       [&](const TRowItr& beginRows, const TRowItr& endRows) {
                           for (auto row = beginRows; row != endRows; ++row) {
                               sampler_->sample(*row);
                           }
                       },
                       &rowMask);
        sampler_->finishSampling(rng, rowIndices);
        std::sort(rowIndices.begin(), rowIndices.end());
        LOG_TRACE(<< "# row indices = " << rowIndices.size());

        core::CPackedBitVector result;
        for (auto row : rowIndices) {
            result.extend(false, row - result.size());
            result.extend(true);
        }
        result.extend(false, rowMask.size() - result.size());
        return result;
    };

    core::CPackedBitVector candidateTestingRowsMask{allTrainingRowsMask};
    for (auto& testingRowMask : testingRowMasks) {
        if (static_cast<std::size_t>(candidateTestingRowsMask.manhattan()) <= sampleSize) {
            testingRowMask = std::move(candidateTestingRowsMask);
            candidateTestingRowsMask = core::CPackedBitVector{testingRowMask.size(), false};
        } else {
            auto sampler = makeSampler(sampleSize, candidateTestingRowsMask);
            if (sampler == nullptr) {
                HANDLE_FATAL(<< "Internal error: failed to create train/test splits.");
                return {{}, {}, {}};
            }
            testingRowMask = sample(sampler, candidateTestingRowsMask);
            candidateTestingRowsMask ^= testingRowMask;
        }
        if (excessSampler != nullptr) {
            testingRowMask |= sample(excessSampler, allTrainingRowsMask ^ testingRowMask);
        }
    }

    TPackedBitVectorVec trainingRowMasks{complementRowMasks(testingRowMasks, allTrainingRowsMask)};

    if (trainFractionPerFold < 0.5) {
        std::swap(trainingRowMasks, testingRowMasks);
    }

    return {std::move(trainingRowMasks), std::move(testingRowMasks), std::move(frequencies)};
}

core::CPackedBitVector
CDataFrameUtils::stratifiedSamplingRowMasks(std::size_t numberThreads,
                                            const core::CDataFrame& frame,
                                            std::size_t targetColumn,
                                            common::CPRNG::CXorOShiro128Plus rng,
                                            std::size_t desiredNumberSamples,
                                            std::size_t numberBuckets,
                                            const core::CPackedBitVector& allTrainingRowsMask) {
    TDoubleVec frequencies;
    TStratifiedSamplerUPtr sampler;
    core::CPackedBitVector samplesRowMask;

    double numberTrainingRows{allTrainingRowsMask.manhattan()};
    if (numberTrainingRows < 2.0) {
        HANDLE_FATAL(<< "Input error: unsufficient training data provided.");
        return {};
    }

    if (frame.columnIsCategorical()[targetColumn]) {
        std::tie(sampler, frequencies) = classifierStratifiedCrossValidationRowSampler(
            numberThreads, frame, targetColumn, rng, desiredNumberSamples, allTrainingRowsMask);
    } else {
        sampler = regressionStratifiedCrossValiationRowSampler(
            numberThreads, frame, targetColumn, rng, desiredNumberSamples,
            numberBuckets, allTrainingRowsMask);
    }

    LOG_TRACE(<< "number training rows = " << allTrainingRowsMask.manhattan());

    TSizeVec rowIndices;
    core::CPackedBitVector candidateSamplesRowsMask{allTrainingRowsMask};
    frame.readRows(1, 0, frame.numberRows(),
                   [&](const TRowItr& beginRows, const TRowItr& endRows) {
                       for (auto row = beginRows; row != endRows; ++row) {
                           sampler->sample(*row);
                       }
                   },
                   &candidateSamplesRowsMask);
    sampler->finishSampling(rng, rowIndices);
    std::sort(rowIndices.begin(), rowIndices.end());
    LOG_TRACE(<< "# row indices = " << rowIndices.size());

    for (auto row : rowIndices) {
        samplesRowMask.extend(false, row - samplesRowMask.size());
        samplesRowMask.extend(true);
    }
    samplesRowMask.extend(false, allTrainingRowsMask.size() - samplesRowMask.size());

    // We exclusive or here to remove the rows we've selected for the current
    //test fold. This is equivalent to samplng without replacement
    candidateSamplesRowsMask ^= samplesRowMask;

    LOG_TRACE(<< "# selected rows = " << samplesRowMask.manhattan());
    return samplesRowMask;
}

CDataFrameUtils::TDoubleVecVec
CDataFrameUtils::categoryFrequencies(std::size_t numberThreads,
                                     const core::CDataFrame& frame,
                                     const core::CPackedBitVector& rowMask,
                                     TSizeVec columnMask) {

    removeMetricColumns(frame, columnMask);
    if (frame.numberRows() == 0 || columnMask.empty()) {
        return TDoubleVecVec(frame.numberColumns());
    }

    // Note this can throw a length_error in resize hence the try block around read.
    auto readCategoryCounts = core::bindRetrievableState(
        [&](TDoubleVecVec& counts, const TRowItr& beginRows, const TRowItr& endRows) {
            for (auto row = beginRows; row != endRows; ++row) {
                for (std::size_t i : columnMask) {
                    if (isMissing((*row)[i]) == false) {
                        std::size_t category{static_cast<std::size_t>((*row)[i])};
                        counts[i].resize(std::max(counts[i].size(), category + 1), 0.0);
                        counts[i][category] += 1.0;
                    }
                }
            }
        },
        TDoubleVecVec(frame.numberColumns()));
    auto copyCategoryCounts = [](TDoubleVecVec counts, TDoubleVecVec& result) {
        result = std::move(counts);
    };
    auto reduceCategoryCounts = [](TDoubleVecVec counts, TDoubleVecVec& result) {
        for (std::size_t i = 0; i < counts.size(); ++i) {
            result[i].resize(std::max(result[i].size(), counts[i].size()), 0.0);
            for (std::size_t j = 0; j < counts[i].size(); ++j) {
                result[i][j] += counts[i][j];
            }
        }
    };

    TDoubleVecVec result;
    try {
        doReduce(frame.readRows(numberThreads, 0, frame.numberRows(),
                                readCategoryCounts, &rowMask),
                 copyCategoryCounts, reduceCategoryCounts, result);
    } catch (const std::exception& e) {
        HANDLE_FATAL(<< "Internal error: '" << e.what() << "' exception calculating"
                     << " category frequencies. Please report this problem.");
    }

    double Z{rowMask.manhattan()};
    for (std::size_t i = 0; i < result.size(); ++i) {
        for (std::size_t j = 0; j < result[i].size(); ++j) {
            result[i][j] /= Z;
        }
    }

    return result;
}

CDataFrameUtils::TDoubleVecVec
CDataFrameUtils::meanValueOfTargetForCategories(const CColumnValue& target,
                                                std::size_t numberThreads,
                                                const core::CDataFrame& frame,
                                                const core::CPackedBitVector& rowMask,
                                                TSizeVec columnMask) {

    TDoubleVecVec result(frame.numberColumns());

    removeMetricColumns(frame, columnMask);
    if (frame.numberRows() == 0 || columnMask.empty()) {
        return result;
    }

    using TMeanAccumulatorVec =
        std::vector<common::CBasicStatistics::SSampleMean<double>::TAccumulator>;
    using TMeanAccumulatorVecVec = std::vector<TMeanAccumulatorVec>;

    // Note this can throw a length_error in resize hence the try block around read.
    auto readColumnMeans = core::bindRetrievableState(
        [&](TMeanAccumulatorVecVec& means_, const TRowItr& beginRows, const TRowItr& endRows) {
            for (auto row = beginRows; row != endRows; ++row) {
                for (std::size_t i : columnMask) {
                    if (isMissing((*row)[i]) == false && isMissing(target(*row)) == false) {
                        std::size_t category{static_cast<std::size_t>((*row)[i])};
                        means_[i].resize(std::max(means_[i].size(), category + 1));
                        means_[i][category].add(target(*row));
                    }
                }
            }
        },
        TMeanAccumulatorVecVec(frame.numberColumns()));
    auto copyColumnMeans = [](TMeanAccumulatorVecVec means_, TMeanAccumulatorVecVec& means) {
        means = std::move(means_);
    };
    auto reduceColumnMeans = [](TMeanAccumulatorVecVec means_, TMeanAccumulatorVecVec& means) {
        for (std::size_t i = 0; i < means_.size(); ++i) {
            means[i].resize(std::max(means[i].size(), means_[i].size()));
            for (std::size_t j = 0; j < means_[i].size(); ++j) {
                means[i][j] += means_[i][j];
            }
        }
    };

    TMeanAccumulatorVecVec means;
    try {
        doReduce(frame.readRows(numberThreads, 0, frame.numberRows(), readColumnMeans, &rowMask),
                 copyColumnMeans, reduceColumnMeans, means);
    } catch (const std::exception& e) {
        HANDLE_FATAL(<< "Internal error: '" << e.what() << "' exception calculating"
                     << " mean target values for categories. Please report this problem.");
        return result;
    }
    for (std::size_t i = 0; i < result.size(); ++i) {
        result[i].resize(means[i].size());
        for (std::size_t j = 0; j < means[i].size(); ++j) {
            result[i][j] = common::CBasicStatistics::mean(means[i][j]);
        }
    }

    return result;
}

CDataFrameUtils::TSizeDoublePrVecVecVec
CDataFrameUtils::categoricalMicWithColumn(const CColumnValue& target,
                                          std::size_t numberThreads,
                                          const core::CDataFrame& frame,
                                          const core::CPackedBitVector& rowMask,
                                          TSizeVec columnMask,
                                          const TEncoderFactoryVec& encoderFactories) {

    TSizeDoublePrVecVecVec none(encoderFactories.size(),
                                TSizeDoublePrVecVec(frame.numberColumns()));

    removeMetricColumns(frame, columnMask);
    if (frame.numberRows() == 0 || columnMask.empty()) {
        return none;
    }

    auto method = frame.inMainMemory() ? categoricalMicWithColumnDataFrameInMemory
                                       : categoricalMicWithColumnDataFrameOnDisk;

    TDoubleVecVec frequencies(categoryFrequencies(numberThreads, frame, rowMask, columnMask));
    LOG_TRACE(<< "frequencies = " << core::CContainerPrinter::print(frequencies));

    TSizeDoublePrVecVecVec mics(
        method(target, frame, rowMask, columnMask, encoderFactories, frequencies,
               std::min(NUMBER_SAMPLES_TO_COMPUTE_MIC, frame.numberRows())));

    for (auto& encoderMics : mics) {
        for (auto& categoryMics : encoderMics) {
            std::sort(categoryMics.begin(), categoryMics.end(),
                      [](const TSizeDoublePr& lhs, const TSizeDoublePr& rhs) {
                          return common::COrderings::lexicographical_compare(
                              -lhs.second, lhs.first, -rhs.second, rhs.first);
                      });
        }
    }

    return mics;
}

CDataFrameUtils::TDoubleVec
CDataFrameUtils::metricMicWithColumn(const CColumnValue& target,
                                     const core::CDataFrame& frame,
                                     const core::CPackedBitVector& rowMask,
                                     TSizeVec columnMask) {

    TDoubleVec zeros(frame.numberColumns(), 0.0);

    removeCategoricalColumns(frame, columnMask);
    if (frame.numberRows() == 0 || columnMask.empty()) {
        return zeros;
    }

    auto method = frame.inMainMemory() ? metricMicWithColumnDataFrameInMemory
                                       : metricMicWithColumnDataFrameOnDisk;

    return method(target, frame, rowMask, columnMask,
                  std::min(NUMBER_SAMPLES_TO_COMPUTE_MIC, frame.numberRows()));
}

CDataFrameUtils::TDoubleVector
CDataFrameUtils::maximumMinimumRecallClassWeights(std::size_t numberThreads,
                                                  const core::CDataFrame& frame,
                                                  const core::CPackedBitVector& rowMask,
                                                  std::size_t numberClasses,
                                                  std::size_t targetColumn,
                                                  const TReadPredictionFunc& readPrediction) {

    return numberClasses == 2
               ? maximizeMinimumRecallForBinary(numberThreads, frame, rowMask,
                                                targetColumn, readPrediction)
               : maximizeMinimumRecallForMulticlass(numberThreads, frame, rowMask, numberClasses,
                                                    targetColumn, readPrediction);
}

bool CDataFrameUtils::isMissing(double value) {
    return core::CDataFrame::isMissing(value);
}

CDataFrameUtils::TSizeDoublePrVecVecVec CDataFrameUtils::categoricalMicWithColumnDataFrameInMemory(
    const CColumnValue& target,
    const core::CDataFrame& frame,
    const core::CPackedBitVector& rowMask,
    const TSizeVec& columnMask,
    const TEncoderFactoryVec& encoderFactories,
    const TDoubleVecVec& frequencies,
    std::size_t numberSamples) {

    TSizeDoublePrVecVecVec encoderMics;
    encoderMics.reserve(encoderFactories.size());

    TFloatVecVec samples;
    TSizeEncoderPtrUMap encoders;
    CMic mic;
    samples.reserve(numberSamples);
    mic.reserve(numberSamples);

    for (const auto& encoderFactory : encoderFactories) {

        TEncoderFactory makeEncoder;
        double minimumFrequency;
        std::tie(makeEncoder, minimumFrequency) = encoderFactory;

        TSizeDoublePrVecVec mics(frame.numberColumns());

        for (auto i : columnMask) {

            // Sample

            samples.clear();
            TRowSampler sampler{numberSamples, rowFeatureSampler(i, target, samples)};
            frame.readRows(
                1, 0, frame.numberRows(),
                [&](const TRowItr& beginRows, const TRowItr& endRows) {
                    for (auto row = beginRows; row != endRows; ++row) {
                        if (isMissing((*row)[i]) || isMissing(target(*row))) {
                            continue;
                        }
                        std::size_t category{static_cast<std::size_t>((*row)[i])};
                        if (frequencies[i][category] >= minimumFrequency) {
                            sampler.sample(*row);
                        }
                    }
                },
                &rowMask);
            LOG_TRACE(<< "# samples = " << samples.size());

            // Setup encoders

            encoders.clear();
            for (const auto& sample : samples) {
                std::size_t category{static_cast<std::size_t>(sample[0])};
                auto encoder = makeEncoder(i, 0, category);
                std::size_t hash{encoder->hash()};
                encoders.emplace(hash, std::move(encoder));
            }

            auto target_ = [](const TFloatVec& sample) { return sample[1]; };
            mics[i] = computeEncodedCategory(mic, target_, encoders, samples);
        }

        encoderMics.push_back(std::move(mics));
    }

    return encoderMics;
}

CDataFrameUtils::TSizeDoublePrVecVecVec CDataFrameUtils::categoricalMicWithColumnDataFrameOnDisk(
    const CColumnValue& target,
    const core::CDataFrame& frame,
    const core::CPackedBitVector& rowMask,
    const TSizeVec& columnMask,
    const TEncoderFactoryVec& encoderFactories,
    const TDoubleVecVec& frequencies,
    std::size_t numberSamples) {

    TSizeDoublePrVecVecVec encoderMics;
    encoderMics.reserve(encoderFactories.size());

    TFloatVecVec samples;
    TSizeEncoderPtrUMap encoders;
    CMic mic;
    samples.reserve(numberSamples);
    mic.reserve(numberSamples);

    for (const auto& encoderFactory : encoderFactories) {

        TEncoderFactory makeEncoder;
        double minimumFrequency;
        std::tie(makeEncoder, minimumFrequency) = encoderFactory;

        TSizeDoublePrVecVec mics(frame.numberColumns());

        // Sample
        //
        // The law of large numbers means we have a high probability of sampling
        // each category provided minimumFrequency * NUMBER_SAMPLES_TO_COMPUTE_MIC
        // is large (which we ensure it is).

        samples.clear();
        TRowSampler sampler{numberSamples, rowSampler(samples)};
        frame.readRows(1, 0, frame.numberRows(),
                       [&](const TRowItr& beginRows, const TRowItr& endRows) {
                           for (auto row = beginRows; row != endRows; ++row) {
                               if (isMissing(target(*row)) == false) {
                                   sampler.sample(*row);
                               }
                           }
                       },
                       &rowMask);
        LOG_TRACE(<< "# samples = " << samples.size());

        for (auto i : columnMask) {

            // Setup encoders

            encoders.clear();
            for (const auto& sample : samples) {
                if (isMissing(sample[i])) {
                    continue;
                }
                std::size_t category{static_cast<std::size_t>(sample[i])};
                if (frequencies[i][category] >= minimumFrequency) {
                    auto encoder = makeEncoder(i, i, category);
                    std::size_t hash{encoder->hash()};
                    encoders.emplace(hash, std::move(encoder));
                }
            }

            mics[i] = computeEncodedCategory(mic, target, encoders, samples);
        }

        encoderMics.push_back(std::move(mics));
    }

    return encoderMics;
}

CDataFrameUtils::TDoubleVec
CDataFrameUtils::metricMicWithColumnDataFrameInMemory(const CColumnValue& target,
                                                      const core::CDataFrame& frame,
                                                      const core::CPackedBitVector& rowMask,
                                                      const TSizeVec& columnMask,
                                                      std::size_t numberSamples) {

    TDoubleVec mics(frame.numberColumns(), 0.0);

    TFloatVecVec samples;
    samples.reserve(numberSamples);
    double numberMaskedRows{rowMask.manhattan()};

    for (auto i : columnMask) {

        // Do sampling

        TRowSampler sampler{numberSamples, rowFeatureSampler(i, target, samples)};
        auto missingCount = frame.readRows(
            1, 0, frame.numberRows(),
            core::bindRetrievableState(
                [&](std::size_t& missing, const TRowItr& beginRows, const TRowItr& endRows) {
                    for (auto row = beginRows; row != endRows; ++row) {
                        if (isMissing((*row)[i])) {
                            ++missing;
                        } else if (isMissing(target(*row)) == false) {
                            sampler.sample(*row);
                        }
                    }
                },
                std::size_t{0}),
            &rowMask);
        LOG_TRACE(<< "# samples = " << samples.size());

        double fractionMissing{static_cast<double>(missingCount.first[0].s_FunctionState) /
                               numberMaskedRows};
        LOG_TRACE(<< "feature = " << i << " fraction missing = " << fractionMissing);

        // Compute MICe

        CMic mic;
        mic.reserve(samples.size());
        for (const auto& sample : samples) {
            mic.add(sample[0], sample[1]);
        }

        mics[i] = (1.0 - fractionMissing) * mic.compute();
        samples.clear();
    }

    return mics;
}

CDataFrameUtils::TDoubleVec
CDataFrameUtils::metricMicWithColumnDataFrameOnDisk(const CColumnValue& target,
                                                    const core::CDataFrame& frame,
                                                    const core::CPackedBitVector& rowMask,
                                                    const TSizeVec& columnMask,
                                                    std::size_t numberSamples) {

    TDoubleVec mics(frame.numberColumns(), 0.0);

    TFloatVecVec samples;
    samples.reserve(numberSamples);
    double numberMaskedRows{rowMask.manhattan()};

    // Do sampling

    TRowSampler sampler{numberSamples, rowSampler(samples)};
    auto missingCounts = frame.readRows(
        1, 0, frame.numberRows(),
        core::bindRetrievableState(
            [&](TSizeVec& missing, const TRowItr& beginRows, const TRowItr& endRows) {
                for (auto row = beginRows; row != endRows; ++row) {
                    for (std::size_t i = 0; i < row->numberColumns(); ++i) {
                        missing[i] += isMissing((*row)[i]) ? 1 : 0;
                    }
                    if (isMissing(target(*row)) == false) {
                        sampler.sample(*row);
                    }
                }
            },
            TSizeVec(frame.numberColumns(), 0)),
        &rowMask);
    LOG_TRACE(<< "# samples = " << samples.size());

    TDoubleVec fractionMissing(frame.numberColumns());
    for (std::size_t i = 0; i < fractionMissing.size(); ++i) {
        for (const auto& missingCount : missingCounts.first) {
            fractionMissing[i] +=
                static_cast<double>(missingCount.s_FunctionState[i]) / numberMaskedRows;
        }
    }
    LOG_TRACE(<< "Fraction missing = " << core::CContainerPrinter::print(fractionMissing));

    // Compute MICe

    for (auto i : columnMask) {
        CMic mic;
        mic.reserve(samples.size());
        for (const auto& sample : samples) {
            if (isMissing(sample[i]) == false) {
                mic.add(sample[i], target(sample));
            }
        }
        mics[i] = (1.0 - fractionMissing[i]) * mic.compute();
    }

    return mics;
}

CDataFrameUtils::TDoubleVector
CDataFrameUtils::maximizeMinimumRecallForBinary(std::size_t numberThreads,
                                                const core::CDataFrame& frame,
                                                const core::CPackedBitVector& rowMask,
                                                std::size_t targetColumn,
                                                const TReadPredictionFunc& readPrediction) {
    auto readQuantiles = core::bindRetrievableState(
<<<<<<< HEAD
        [&](TQuantileSketchVec& quantiles, const TRowItr& beginRows, const TRowItr& endRows) mutable {
=======
        [&](TQuantileSketchVec& quantiles, const TRowItr& beginRows, const TRowItr& endRows) {
>>>>>>> 96512382
            TDoubleVector probabilities;
            for (auto row = beginRows; row != endRows; ++row) {
                if (isMissing((*row)[targetColumn]) == false) {
                    std::size_t actualClass{static_cast<std::size_t>((*row)[targetColumn])};
                    if (actualClass < quantiles.size()) {
                        probabilities = readPrediction(*row);
                        if (allFinite(probabilities)) {
                            common::CTools::inplaceSoftmax(probabilities);
                            quantiles[actualClass].add(probabilities(1));
                        } else {
                            LOG_WARN(<< "Ignoring unexpected values for class probabilities "
                                     << core::CContainerPrinter::print(probabilities));
                        }
                    } else {
                        LOG_WARN(<< "Ignoring class " << actualClass << " which is out-of-range. "
                                 << "Should be less than " << quantiles.size() << ". Classes "
                                 << core::CContainerPrinter::print(
                                        frame.categoricalColumnValues()[targetColumn])
                                 << ".");
                    }
                }
            }
        },
        TQuantileSketchVec(2, common::CQuantileSketch{common::CQuantileSketch::E_Linear, 100}));
    auto copyQuantiles = [](TQuantileSketchVec quantiles, TQuantileSketchVec& result) {
        result = std::move(quantiles);
    };
    auto reduceQuantiles = [&](TQuantileSketchVec quantiles, TQuantileSketchVec& result) {
        for (std::size_t i = 0; i < 2; ++i) {
            result[i] += quantiles[i];
        }
    };

    TQuantileSketchVec classProbabilityClassOneQuantiles;
    if (doReduce(frame.readRows(numberThreads, 0, frame.numberRows(), readQuantiles, &rowMask),
                 copyQuantiles, reduceQuantiles, classProbabilityClassOneQuantiles) == false) {
        HANDLE_FATAL(<< "Failed to compute category quantiles");
        return TDoubleVector::Ones(2);
    }

    auto minRecall = [&](double threshold) -> double {
        double cdf[2];
        classProbabilityClassOneQuantiles[0].cdf(threshold, cdf[0]);
        classProbabilityClassOneQuantiles[1].cdf(threshold, cdf[1]);
        return std::min(cdf[0], 1.0 - cdf[1]);
    };

    double threshold;
    double minRecallAtThreshold;
    std::size_t maxIterations{20};
    common::CSolvers::maximize(0.01, 0.99, minRecall(0.01), minRecall(0.99), minRecall,
                               1e-3, maxIterations, threshold, minRecallAtThreshold);
    LOG_TRACE(<< "threshold = " << threshold
              << ", min recall at threshold = " << minRecallAtThreshold);

    TDoubleVector result{2};
    result(0) = threshold < 0.5 ? threshold / (1.0 - threshold) : 1.0;
    result(1) = threshold < 0.5 ? 1.0 : (1.0 - threshold) / threshold;
    return result;
}

CDataFrameUtils::TDoubleVector
CDataFrameUtils::maximizeMinimumRecallForMulticlass(std::size_t numberThreads,
                                                    const core::CDataFrame& frame,
                                                    const core::CPackedBitVector& rowMask,
                                                    std::size_t numberClasses,
                                                    std::size_t targetColumn,
                                                    const TReadPredictionFunc& readPrediction) {

    // Use a large random sample of the data frame and compute the expected
    // optimisation objective for the whole data set from this.

    using TDoubleMatrix = common::CDenseMatrix<double>;
    using TMinAccumulator = common::CBasicStatistics::SMin<double>::TAccumulator;

    common::CPRNG::CXorOShiro128Plus rng;
    std::size_t numberSamples{
        static_cast<std::size_t>(std::min(1000.0, rowMask.manhattan()))};

    core::CPackedBitVector sampleMask;

    // No need to sample if were going to use every row we've been given.
    if (numberSamples < static_cast<std::size_t>(rowMask.manhattan())) {
        TStratifiedSamplerUPtr sampler;
        std::tie(sampler, std::ignore) = classifierStratifiedCrossValidationRowSampler(
            numberThreads, frame, targetColumn, rng, numberSamples, rowMask);

        TSizeVec rowIndices;
        frame.readRows(1, 0, frame.numberRows(),
                       [&](const TRowItr& beginRows, const TRowItr& endRows) {
                           for (auto row = beginRows; row != endRows; ++row) {
                               sampler->sample(*row);
                           }
                       },
                       &rowMask);
        sampler->finishSampling(rng, rowIndices);
        std::sort(rowIndices.begin(), rowIndices.end());
        LOG_TRACE(<< "# row indices = " << rowIndices.size());

        for (auto row : rowIndices) {
            sampleMask.extend(false, row - sampleMask.size());
            sampleMask.extend(true);
        }
        sampleMask.extend(false, rowMask.size() - sampleMask.size());
    } else {
        sampleMask = rowMask;
    }

    // Compute the count of each class in the sample set.
    auto readClassCountsAndRecalls = core::bindRetrievableState(
        [&](TDoubleVector& state, const TRowItr& beginRows, const TRowItr& endRows) {
            for (auto row = beginRows; row != endRows; ++row) {
                if (isMissing((*row)[targetColumn]) == false) {
                    int j{static_cast<int>((*row)[targetColumn])};
                    int k;
                    readPrediction(*row).maxCoeff(&k);
                    state(j) += 1.0;
                    state(numberClasses + j) += j == k ? 1.0 : 0.0;
                }
            }
        },
        TDoubleVector{TDoubleVector::Zero(2 * numberClasses)});
    auto copyClassCountsAndRecalls = [](TDoubleVector state, TDoubleVector& result) {
        result = std::move(state);
    };
    auto reduceClassCountsAndRecalls =
        [&](TDoubleVector state, TDoubleVector& result) { result += state; };
    TDoubleVector classCountsAndRecalls;
    doReduce(frame.readRows(numberThreads, 0, frame.numberRows(),
                            readClassCountsAndRecalls, &sampleMask),
             copyClassCountsAndRecalls, reduceClassCountsAndRecalls, classCountsAndRecalls);
    TDoubleVector classCounts{classCountsAndRecalls.topRows(numberClasses)};
    TDoubleVector classRecalls{classCountsAndRecalls.bottomRows(numberClasses)};
    // If a class count is zero the derivative of the loss functin w.r.t. that
    // class is not well defined. The objective is independent of such a class
    // so the choice for its count and recall is not important. However, its
    // count must be non-zero so that we don't run into a NaN cascade.
    classCounts = classCounts.cwiseMax(1.0);
    classRecalls.array() /= classCounts.array();
    LOG_TRACE(<< "class counts = " << classCounts.transpose());
    LOG_TRACE(<< "class recalls = " << classRecalls.transpose());

    TSizeVec recallOrder(numberClasses);
    std::iota(recallOrder.begin(), recallOrder.end(), 0);
    std::sort(recallOrder.begin(), recallOrder.end(), [&](std::size_t lhs, std::size_t rhs) {
        return classRecalls(lhs) > classRecalls(rhs);
    });
    LOG_TRACE(<< "decreasing recall order = " << core::CContainerPrinter::print(recallOrder));

    // We want to solve max_w{min_j{recall(class_j)}} = max_w{min_j{c_j(w) / n_j}}
    // where c_j(w) and n_j are correct predictions for weight w and count of class_j
    // in the sample set, respectively. We use an equivalent formulation
    //
    //   min_w{max_j{f_j(w)}} = min_w{max_j{1 - c_j(w) / n_j}}
    //
    // We can write f_j(w) as
    //
    //    max_j{sum_i{1 - 1{argmax_i(w_i p_i) == j}} / n_j}                     (1)
    //
    // where 1{.} denotes the indicator function. (1) has a smooth relaxation given
    // by f_j(w) = max_j{sum_i{1 - softmax_j(w_i p_i)} / n_j}. Note that this isn't
    // convex so we use multiple restarts.

    auto objective = [&](const TDoubleVector& weights) -> double {
        TDoubleVector probabilities;
        TDoubleVector scores;
        auto computeObjective = core::bindRetrievableState(
            [=](TDoubleVector& state, const TRowItr& beginRows, const TRowItr& endRows) mutable {
                for (auto row = beginRows; row != endRows; ++row) {
                    if (isMissing((*row)[targetColumn]) == false) {
                        std::size_t j{static_cast<std::size_t>((*row)[targetColumn])};
                        probabilities = readPrediction(*row);
                        if (allFinite(probabilities)) {
                            common::CTools::inplaceSoftmax(probabilities);
                            scores = probabilities.cwiseProduct(weights);
                            common::CTools::inplaceSoftmax(scores);
                            state(j) += (1.0 - scores(j)) / classCounts(j);
                        } else {
                            LOG_WARN(<< "Ignoring unexpected values for class probabilities "
                                     << core::CContainerPrinter::print(probabilities));
                        }
                    }
                }
            },
            TDoubleVector{TDoubleVector::Zero(numberClasses)});
        auto copyObjective = [](TDoubleVector state, TDoubleVector& result) {
            result = std::move(state);
        };
        auto reduceObjective = [&](TDoubleVector state, TDoubleVector& result) {
            result += state;
        };

        TDoubleVector objective_;
        doReduce(frame.readRows(numberThreads, 0, frame.numberRows(),
                                computeObjective, &sampleMask),
                 copyObjective, reduceObjective, objective_);

        return objective_.maxCoeff();
    };

    auto objectiveGradient = [&](const TDoubleVector& weights) -> TDoubleVector {
        TDoubleVector probabilities;
        TDoubleVector scores;
        auto computeObjectiveAndGradient = core::bindRetrievableState(
            [=](TDoubleMatrix& state, const TRowItr& beginRows, const TRowItr& endRows) mutable {
                for (auto row = beginRows; row != endRows; ++row) {
                    if (isMissing((*row)[targetColumn]) == false) {
                        std::size_t j{static_cast<std::size_t>((*row)[targetColumn])};
                        probabilities = readPrediction(*row);
                        if (allFinite(probabilities)) {
                            common::CTools::inplaceSoftmax(probabilities);
                            scores = probabilities.cwiseProduct(weights);
                            common::CTools::inplaceSoftmax(scores);
                            state(j, 0) += (1.0 - scores(j)) / classCounts(j);
                            state.col(j + 1) +=
                                scores(j) *
                                probabilities
                                    .cwiseProduct(scores - TDoubleVector::Unit(numberClasses, j))
                                    .cwiseQuotient(classCounts);
                        } else {
                            LOG_WARN(<< "Ignoring unexpected values for class probabilities "
                                     << core::CContainerPrinter::print(probabilities));
                        }
                    }
                }
            },
            TDoubleMatrix{TDoubleMatrix::Zero(numberClasses, numberClasses + 1)});
        auto copyObjectiveAndGradient = [](TDoubleMatrix state, TDoubleMatrix& result) {
            result = std::move(state);
        };
        auto reduceObjectiveAndGradient =
            [&](TDoubleMatrix state, TDoubleMatrix& result) { result += state; };

        TDoubleMatrix objectiveAndGradient;
        doReduce(frame.readRows(numberThreads, 0, frame.numberRows(),
                                computeObjectiveAndGradient, &sampleMask),
                 copyObjectiveAndGradient, reduceObjectiveAndGradient, objectiveAndGradient);
        std::size_t max;
        objectiveAndGradient.col(0).maxCoeff(&max);

        return objectiveAndGradient.col(max + 1);
    };

    // We always try initialising with all weights equal because our minimization
    // algorithm ensures we'll only decrease the initial value of the optimisation
    // objective. This means we'll never do worse than not reweighting. Also, we
    // expect weights to be (roughly) monotonic increasing for decreasing recall
    // and use this to bias initial values.

    TMinAccumulator minLoss;
    TDoubleVector minLossWeights;
    TDoubleVector w0{TDoubleVector::Ones(numberClasses)};
    for (std::size_t i = 0; i < 5; ++i) {
        common::CLbfgs<TDoubleVector> lbfgs{5};
        double loss;
        std::tie(w0, loss) = lbfgs.minimize(objective, objectiveGradient, std::move(w0));
        LOG_TRACE(<< "weights* = " << w0.transpose() << ", loss* = " << loss);
        if (minLoss.add(loss)) {
            minLossWeights = std::move(w0);
        }
        w0 = TDoubleVector::Ones(numberClasses);
        for (std::size_t j = 1; j < numberClasses; ++j) {
            w0(j) = w0(j - 1) * common::CSampling::uniformSample(rng, 0.9, 1.3);
        }
    }

    // Since we take argmax_i w_i p_i we can multiply by a constant. We arrange for
    // the largest weight to always be one.
    minLossWeights.array() /= minLossWeights.maxCoeff();
    LOG_TRACE(<< "weights = " << minLossWeights.transpose());

    return minLossWeights;
}

void CDataFrameUtils::removeMetricColumns(const core::CDataFrame& frame, TSizeVec& columnMask) {
    const auto& columnIsCategorical = frame.columnIsCategorical();
    columnMask.erase(std::remove_if(columnMask.begin(), columnMask.end(),
                                    [&columnIsCategorical](std::size_t i) {
                                        return columnIsCategorical[i] == false;
                                    }),
                     columnMask.end());
}

void CDataFrameUtils::removeCategoricalColumns(const core::CDataFrame& frame,
                                               TSizeVec& columnMask) {
    const auto& columnIsCategorical = frame.columnIsCategorical();
    columnMask.erase(std::remove_if(columnMask.begin(), columnMask.end(),
                                    [&columnIsCategorical](std::size_t i) {
                                        return columnIsCategorical[i];
                                    }),
                     columnMask.end());
}

double CDataFrameUtils::unitWeight(const TRowRef&) {
    return 1.0;
}
}
}
}<|MERGE_RESOLUTION|>--- conflicted
+++ resolved
@@ -1118,11 +1118,7 @@
                                                 std::size_t targetColumn,
                                                 const TReadPredictionFunc& readPrediction) {
     auto readQuantiles = core::bindRetrievableState(
-<<<<<<< HEAD
-        [&](TQuantileSketchVec& quantiles, const TRowItr& beginRows, const TRowItr& endRows) mutable {
-=======
         [&](TQuantileSketchVec& quantiles, const TRowItr& beginRows, const TRowItr& endRows) {
->>>>>>> 96512382
             TDoubleVector probabilities;
             for (auto row = beginRows; row != endRows; ++row) {
                 if (isMissing((*row)[targetColumn]) == false) {
