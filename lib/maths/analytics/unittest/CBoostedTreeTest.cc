--- conflicted
+++ resolved
@@ -9,8 +9,6 @@
  * limitation.
  */
 
-#include <boost/test/tools/interface.hpp>
-#include <boost/test/tools/old/interface.hpp>
 #include <core/CContainerPrinter.h>
 #include <core/CDataFrame.h>
 #include <core/CJsonStatePersistInserter.h>
@@ -1445,16 +1443,10 @@
     BOOST_TEST_REQUIRE(errorDecreaseOnNew > 57.0 * errorIncreaseOnOld);
 }
 
-<<<<<<< HEAD
 // TODO #2271 Fix flacky test and re-enabled
 BOOST_AUTO_TEST_CASE(testMseIncrementalAddNewTrees, *boost::unit_test::disabled()) {
-    // Update the base model by allowing 0, 5, and 10 new trees. Verify that the holdout error is
-    // note getting worse when allowing for more model capacity.
-=======
-BOOST_AUTO_TEST_CASE(testMseIncrementalAddNewTrees) {
     // Update the base model by allowing 0, 5, and 10 new trees. Verify that the
     // holdout error is note getting worse when allowing for more model capacity.
->>>>>>> 8171505f
     test::CRandomNumbers rng;
     double noiseVariance{16.0};
     std::size_t batch1Size{500};
