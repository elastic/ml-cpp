--- conflicted
+++ resolved
@@ -1733,7 +1733,6 @@
     LOG_DEBUG(<< "mean log relative error = "
               << maths::common::CBasicStatistics::mean(meanLogRelativeError));
     BOOST_TEST_REQUIRE(maths::common::CBasicStatistics::mean(meanLogRelativeError) < 0.56);
-<<<<<<< HEAD
 }
 
 BOOST_AUTO_TEST_CASE(testBinomialLogisticRegressionIncrementalForTargetDrift) {
@@ -1886,8 +1885,6 @@
     LOG_DEBUG(<< "increase on old = " << errorIncreaseOnOld);
     LOG_DEBUG(<< "decrease on new = " << errorDecreaseOnNew);
     BOOST_TEST_REQUIRE(errorDecreaseOnNew > 1.5 * errorIncreaseOnOld);
-=======
->>>>>>> 87e78ac7
 }
 
 BOOST_AUTO_TEST_CASE(testImbalancedClasses) {
