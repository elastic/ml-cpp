/*
 * Copyright Elasticsearch B.V. and/or licensed to Elasticsearch B.V. under one
 * or more contributor license agreements. Licensed under the Elastic License
 * 2.0 and the following additional limitation. Functionality enabled by the
 * files subject to the Elastic License 2.0 may only be used in production when
 * invoked by an Elasticsearch process with a license key installed that permits
 * use of machine learning features. You may not use this file except in
 * compliance with the Elastic License 2.0 and the foregoing additional
 * limitation.
 */

#include <core/CContainerPrinter.h>
#include <core/CDataFrame.h>
#include <core/CJsonStatePersistInserter.h>
#include <core/CLogger.h>
#include <core/CPackedBitVector.h>
#include <core/CRegex.h>
#include <core/CStopWatch.h>

#include <maths/analytics/CBoostedTree.h>
#include <maths/analytics/CBoostedTreeFactory.h>
#include <maths/analytics/CBoostedTreeImpl.h>
#include <maths/analytics/CBoostedTreeLoss.h>

#include <maths/common/CBasicStatistics.h>
#include <maths/common/COrderings.h>
#include <maths/common/CPRNG.h>
#include <maths/common/CSampling.h>
#include <maths/common/CSpline.h>
#include <maths/common/CTools.h>
#include <maths/common/CToolsDetail.h>

#include <test/BoostTestCloseAbsolute.h>
#include <test/CDataFrameAnalysisSpecificationFactory.h>
#include <test/CRandomNumbers.h>
#include <test/CTestTmpDir.h>

#include <boost/make_shared.hpp>
#include <boost/test/unit_test.hpp>

#include <algorithm>
#include <atomic>
#include <fstream>
#include <functional>
#include <iostream>
#include <limits>
#include <memory>
#include <stdexcept>
#include <streambuf>
#include <utility>
#include <vector>

namespace ml {
namespace maths {
namespace analytics {
class CBoostedTreeImplForTest {
public:
    using TAnalysisInstrumentationPtr = CBoostedTreeImpl::TAnalysisInstrumentationPtr;
    using TLossFunctionUPtr = CBoostedTreeImpl::TLossFunctionUPtr;
    using TSizeVec = CBoostedTreeImpl::TSizeVec;
    using TDoubleVec = CBoostedTreeImpl::TDoubleVec;

public:
    explicit CBoostedTreeImplForTest(CBoostedTreeImpl& treeImpl)
        : m_TreeImpl{treeImpl} {}
    CBoostedTreeImplForTest(const CBoostedTreeImplForTest&) = delete;
    CBoostedTreeImplForTest& operator=(const CBoostedTreeImplForTest&) = delete;

    const TDoubleVec& featureSampleProbabilities() const {
        return m_TreeImpl.featureSampleProbabilities();
    }

    void treeFeatureBag(TDoubleVec& probabilities, TSizeVec& treeFeatureBag) const {
        m_TreeImpl.treeFeatureBag(probabilities, treeFeatureBag);
    }

    void nodeFeatureBag(const TSizeVec& treeFeatureBag,
                        TDoubleVec& probabilities,
                        TSizeVec& nodeFeatureBag) const {
        m_TreeImpl.nodeFeatureBag(treeFeatureBag, probabilities, nodeFeatureBag);
    }

private:
    CBoostedTreeImpl& m_TreeImpl;
};
}
}
}

using namespace ml;

BOOST_TEST_DONT_PRINT_LOG_VALUE(maths::analytics::CBoostedTreeImplForTest::TSizeVec::iterator)

BOOST_AUTO_TEST_SUITE(CBoostedTreeTest)

namespace {
using TBoolVec = std::vector<bool>;
using TDoubleVec = std::vector<double>;
using TDoubleVecVec = std::vector<TDoubleVec>;
using TSizeVec = std::vector<std::size_t>;
using TFactoryFunc = std::function<std::unique_ptr<core::CDataFrame>()>;
using TFactoryFuncVec = std::vector<TFactoryFunc>;
using TFactoryFuncVecVec = std::vector<TFactoryFuncVec>;
using TRowRef = core::CDataFrame::TRowRef;
using TRowItr = core::CDataFrame::TRowItr;
using TMeanAccumulator = maths::common::CBasicStatistics::SSampleMean<double>::TAccumulator;
using TMeanVarAccumulator = maths::common::CBasicStatistics::SSampleMeanVar<double>::TAccumulator;
using TLossFunctionType = maths::analytics::boosted_tree::ELossType;
using TLossFunctionUPtr = maths::analytics::CBoostedTreeFactory::TLossFunctionUPtr;
using TTargetFunc = std::function<double(const TRowRef&)>;

const double BYTES_IN_MB{static_cast<double>(core::constants::BYTES_IN_MEGABYTES)};

class CTestInstrumentation
    : public maths::analytics::CDataFrameTrainBoostedTreeInstrumentationStub {
public:
    using TIntVec = std::vector<int>;
    struct STaskProgess {
        STaskProgess(std::string name, bool monotonic, TIntVec tenPercentProgressPoints)
            : s_Name{std::move(name)}, s_Monotonic{monotonic},
              s_TenPercentProgressPoints{std::move(tenPercentProgressPoints)} {}

        std::string s_Name;
        bool s_Monotonic;
        TIntVec s_TenPercentProgressPoints;
    };
    using TTaskProgressVec = std::vector<STaskProgess>;

public:
    CTestInstrumentation()
        : m_TotalFractionalProgress{0}, m_Monotonic{true}, m_MemoryUsage{0}, m_MaxMemoryUsage{0} {
    }

    int progress() const {
        return (100 * m_TotalFractionalProgress.load()) / 65536;
    }
    std::int64_t maxMemoryUsage() const { return m_MaxMemoryUsage.load(); }

    TTaskProgressVec taskProgress() const { return m_TaskProgress; }

    void startNewProgressMonitoredTask(const std::string& task) override {
        if (m_Task.empty() == false) {
            m_TaskProgress.emplace_back(m_Task, m_Monotonic.load(), m_TenPercentProgressPoints);
        }
        m_Task = task;
        m_TotalFractionalProgress.store(0);
        m_TenPercentProgressPoints.clear();
        m_Monotonic.store(true);
    }

    void updateProgress(double fractionalProgress) override {
        int progress{m_TotalFractionalProgress.fetch_add(
            static_cast<int>(65536.0 * fractionalProgress + 0.5))};
        m_Monotonic.store(m_Monotonic.load() && fractionalProgress >= 0.0);
        // This needn't be protected because progress is only written from one thread and
        // the tests arrange that it is never read at the same time it is being written.
        if (m_TenPercentProgressPoints.empty() ||
            100 * progress > 65536 * (m_TenPercentProgressPoints.back() + 10)) {
            m_TenPercentProgressPoints.push_back(10 * ((10 * progress) / 65536));
        }
    }

    void updateMemoryUsage(std::int64_t delta) override {
        std::int64_t memory{m_MemoryUsage.fetch_add(delta)};
        std::int64_t previousMaxMemoryUsage{m_MaxMemoryUsage.load(std::memory_order_relaxed)};
        while (previousMaxMemoryUsage < memory &&
               m_MaxMemoryUsage.compare_exchange_weak(previousMaxMemoryUsage, memory) == false) {
        }
        LOG_TRACE(<< "current memory = " << m_MemoryUsage.load()
                  << ", high water mark = " << m_MaxMemoryUsage.load());
    }

private:
    std::string m_Task;
    std::atomic_int m_TotalFractionalProgress;
    TIntVec m_TenPercentProgressPoints;
    std::atomic_bool m_Monotonic;
    TTaskProgressVec m_TaskProgress;
    std::atomic<std::int64_t> m_MemoryUsage;
    std::atomic<std::int64_t> m_MaxMemoryUsage;
};

template<typename F, typename G>
auto computeEvaluationMetrics(const core::CDataFrame& frame,
                              std::size_t beginTestRows,
                              std::size_t endTestRows,
                              const F& actual,
                              const G& target,
                              double noiseVariance,
                              const TSizeVec& outliers = {}) {

    TMeanVarAccumulator functionMoments;
    TMeanVarAccumulator modelPredictionErrorMoments;

    frame.readRows(1, beginTestRows, endTestRows, [&](const TRowItr& beginRows, const TRowItr& endRows) {
        for (auto row = beginRows; row != endRows; ++row) {
            if (std::binary_search(outliers.begin(), outliers.end(), row->index()) == false) {
                functionMoments.add(target(*row));
                modelPredictionErrorMoments.add(target(*row) - actual(*row));
            }
        }
    });

    LOG_TRACE(<< "function moments = " << functionMoments);
    LOG_TRACE(<< "model prediction error moments = " << modelPredictionErrorMoments);

    double functionVariance{maths::common::CBasicStatistics::variance(functionMoments)};
    double predictionErrorMean{maths::common::CBasicStatistics::mean(modelPredictionErrorMoments)};
    double predictionErrorVariance{
        maths::common::CBasicStatistics::variance(modelPredictionErrorMoments)};
    double rSquared{1.0 - (predictionErrorVariance - noiseVariance) /
                              (functionVariance - noiseVariance)};

    return std::make_pair(predictionErrorMean, rSquared);
}

template<typename F>
void fillDataFrame(std::size_t trainRows,
                   std::size_t testRows,
                   std::size_t cols,
                   const TBoolVec& categoricalColumns,
                   const TDoubleVecVec& regressors,
                   const TDoubleVec& noise,
                   const F& target,
                   core::CDataFrame& frame) {

    std::size_t offset{frame.numberRows()};

    std::size_t rows{trainRows + testRows};
    frame.categoricalColumns(categoricalColumns);
    for (std::size_t i = 0; i < rows; ++i) {
        frame.writeRow([&](core::CDataFrame::TFloatVecItr column, std::int32_t&) {
            for (std::size_t j = 0; j < cols - 1; ++j, ++column) {
                *column = regressors[j][i];
            }
        });
    }
    frame.finishWritingRows();

    frame.writeColumns(1, [&](const TRowItr& beginRows, const TRowItr& endRows) {
        for (auto row = beginRows; row != endRows; ++row) {
            if (row->index() >= offset) {
                std::size_t index{row->index() - offset};
                double targetValue{index < trainRows
                                       ? target(*row) + noise[index]
                                       : core::CDataFrame::valueOfMissing()};
                row->writeColumn(cols - 1, targetValue);
            }
        }
    });
}

template<typename F>
void fillDataFrame(std::size_t trainRows,
                   std::size_t testRows,
                   std::size_t cols,
                   const TDoubleVecVec& regressors,
                   const TDoubleVec& noise,
                   const F& target,
                   core::CDataFrame& frame) {
    fillDataFrame(trainRows, testRows, cols, TBoolVec(cols, false), regressors,
                  noise, target, frame);
}

template<typename F>
auto predictAndComputeEvaluationMetrics(const F& generateFunction,
                                        test::CRandomNumbers& rng,
                                        std::size_t trainRows,
                                        std::size_t testRows,
                                        std::size_t cols,
                                        std::size_t capacity,
                                        double noiseVariance) {

    std::size_t rows{trainRows + testRows};

    TFactoryFunc makeOnDisk{[=] {
        return core::makeDiskStorageDataFrame(test::CTestTmpDir::tmpDir(), cols, rows, capacity)
            .first;
    }};
    TFactoryFunc makeMainMemory{
        [=] { return core::makeMainStorageDataFrame(cols, capacity).first; }};

    TFactoryFuncVecVec factories{
        {makeOnDisk, makeMainMemory}, {makeMainMemory}, {makeMainMemory}};

    TDoubleVecVec modelBias(factories.size());
    TDoubleVecVec modelRSquared(factories.size());

    for (std::size_t test = 0; test < factories.size(); ++test) {

        auto target = generateFunction(rng, cols);

        TDoubleVecVec x(cols - 1);
        for (std::size_t i = 0; i < cols - 1; ++i) {
            rng.generateUniformSamples(0.0, 10.0, rows, x[i]);
        }

        TDoubleVec noise;
        rng.generateNormalSamples(0.0, noiseVariance, rows, noise);

        for (const auto& factory : factories[test]) {

            auto frame = factory();

            fillDataFrame(trainRows, testRows, cols, x, noise, target, *frame);

            auto regression =
                maths::analytics::CBoostedTreeFactory::constructFromParameters(
                    1, std::make_unique<maths::analytics::boosted_tree::CMse>())
                    .buildForTrain(*frame, cols - 1);

            regression->train();
            regression->predict();

            double bias;
            double rSquared;
            std::tie(bias, rSquared) = computeEvaluationMetrics(
                *frame, trainRows, rows,
                [&](const TRowRef& row) {
                    return regression->readPrediction(row)[0];
                },
                target, noiseVariance / static_cast<double>(rows));
            modelBias[test].push_back(bias);
            modelRSquared[test].push_back(rSquared);
        }
    }
    LOG_DEBUG(<< "bias = " << core::CContainerPrinter::print(modelBias));
    LOG_DEBUG(<< " R^2 = " << core::CContainerPrinter::print(modelRSquared));

    return std::make_pair(std::move(modelBias), std::move(modelRSquared));
}

template<typename F>
auto predictAndComputeEvaluationMetrics(const F& generateFunction,
                                        test::CRandomNumbers& rng,
                                        std::size_t trainRows,
                                        std::size_t testRows,
                                        std::size_t cols,
                                        double noiseVariance,
                                        const TSizeVec& outliers) {

    std::size_t rows{trainRows + testRows};

    TFactoryFunc makeMainMemory{
        [=] { return core::makeMainStorageDataFrame(cols, rows).first; }};

    TFactoryFuncVec factories{makeMainMemory, makeMainMemory};

    TDoubleVec modelBias;
    TDoubleVec modelRSquared;

    for (const auto& factory : factories) {

        auto target = generateFunction(rng, cols);

        TDoubleVecVec x(cols - 1);
        for (std::size_t i = 0; i < cols - 1; ++i) {
            rng.generateUniformSamples(0.0, 10.0, rows, x[i]);
        }

        TDoubleVec noise;
        rng.generateNormalSamples(0.0, noiseVariance, rows, noise);

        auto frame = factory();

        fillDataFrame(trainRows, testRows, cols, x, noise, target, *frame);

        auto regression =
            maths::analytics::CBoostedTreeFactory::constructFromParameters(
                1, std::make_unique<maths::analytics::boosted_tree::CPseudoHuber>(1.0))
                .buildForTrain(*frame, cols - 1);

        regression->train();
        regression->predict();

        double bias;
        double rSquared;
        std::tie(bias, rSquared) = computeEvaluationMetrics(
            *frame, trainRows, rows,
            [&](const TRowRef& row) {
                return regression->readPrediction(row)[0];
            },
            target, noiseVariance / static_cast<double>(rows), outliers);
        modelBias.push_back(bias);
        modelRSquared.push_back(rSquared);
    }
    LOG_DEBUG(<< "bias = " << core::CContainerPrinter::print(modelBias));
    LOG_DEBUG(<< " R^2 = " << core::CContainerPrinter::print(modelRSquared));

    return std::make_pair(std::move(modelBias), std::move(modelRSquared));
}

std::size_t maxDepth(const std::vector<maths::analytics::CBoostedTreeNode>& tree,
                     const maths::analytics::CBoostedTreeNode& node,
                     std::size_t depth) {
    std::size_t result{depth};
    if (node.isLeaf() == false) {
        result = std::max(result, maxDepth(tree, tree[node.leftChildIndex()], depth + 1));
        result = std::max(result, maxDepth(tree, tree[node.rightChildIndex()], depth + 1));
    }
    return result;
}

void readFileToStream(const std::string& filename, std::stringstream& stream) {
    std::ifstream file(filename);
    BOOST_TEST_REQUIRE(file.is_open());
    std::string str((std::istreambuf_iterator<char>(file)),
                    std::istreambuf_iterator<char>());
    stream << str;
    stream.flush();
}

const std::size_t OLD_TRAINING_DATA{0};
const std::size_t NEW_TRAINING_DATA{1};
}

BOOST_AUTO_TEST_CASE(testEdgeCases) {

    // Test some edge case inputs fail gracefully.

    auto errorHandler = [](std::string error) {
        throw std::runtime_error{std::move(error)};
    };

    core::CLogger::CScopeSetFatalErrorHandler scope{errorHandler};

    std::size_t cols{2};

    // No data.
    try {
        auto frame = core::makeMainStorageDataFrame(cols).first;
        fillDataFrame(0, 0, 2, {}, {}, [](const TRowRef&) { return 1.0; }, *frame);
        auto regression =
            maths::analytics::CBoostedTreeFactory::constructFromParameters(
                1, std::make_unique<maths::analytics::boosted_tree::CMse>())
                .buildForTrain(*frame, cols - 1);
    } catch (const std::exception& e) { LOG_DEBUG(<< e.what()); }

    // No training data.
    try {
        auto frame = core::makeMainStorageDataFrame(cols).first;
        fillDataFrame(0, 1, 2, {{1.0}}, {0.0}, [](const TRowRef&) { return 1.0; }, *frame);
        auto regression =
            maths::analytics::CBoostedTreeFactory::constructFromParameters(
                1, std::make_unique<maths::analytics::boosted_tree::CMse>())
                .buildForTrain(*frame, cols - 1);
    } catch (const std::exception& e) { LOG_DEBUG(<< e.what()); }

    // Insufficient training data.
    try {
        auto frame = core::makeMainStorageDataFrame(cols).first;
        fillDataFrame(1, 0, 2, {{1.0}}, {0.0}, [](const TRowRef&) { return 1.0; }, *frame);
        auto regression =
            maths::analytics::CBoostedTreeFactory::constructFromParameters(
                1, std::make_unique<maths::analytics::boosted_tree::CMse>())
                .buildForTrain(*frame, cols - 1);
    } catch (const std::exception& e) { LOG_DEBUG(<< e.what()); }

    auto frame = core::makeMainStorageDataFrame(cols).first;

    fillDataFrame(5, 0, 2, {{1.0}, {1.0}, {1.0}, {1.0}, {1.0}},
                  {0.0, 0.0, 0.0, 0.0, 0.0}, [](const TRowRef&) { return 1.0; }, *frame);

    try {
        auto regression =
            maths::analytics::CBoostedTreeFactory::constructFromParameters(
                1, std::make_unique<maths::analytics::boosted_tree::CMse>())
                .buildForTrain(*frame, cols - 1);
        regression->train();
    } catch (...) { BOOST_FAIL("Shouldn't throw"); }
}

BOOST_AUTO_TEST_CASE(testMsePiecewiseConstant) {

    // Test regression quality on piecewise constant function.

    auto generatePiecewiseConstant = [](test::CRandomNumbers& rng, std::size_t cols) {
        TDoubleVec p;
        TDoubleVec v;
        rng.generateUniformSamples(0.0, 10.0, 2 * cols - 2, p);
        rng.generateUniformSamples(-10.0, 10.0, cols - 1, v);
        for (std::size_t i = 0; i < p.size(); i += 2) {
            std::sort(p.begin() + i, p.begin() + i + 2);
        }

        return [=](const TRowRef& row) {
            double result{0.0};
            for (std::size_t i = 0; i < cols - 1; ++i) {
                if (row[i] >= p[2 * i] && row[i] < p[2 * i + 1]) {
                    result += v[i];
                }
            }
            return result;
        };
    };

    test::CRandomNumbers rng;
    double noiseVariance{0.2};
    std::size_t trainRows{500};
    std::size_t testRows{200};
    std::size_t cols{3};
    std::size_t capacity{250};

    TDoubleVecVec modelBias;
    TDoubleVecVec modelRSquared;
    std::tie(modelBias, modelRSquared) = predictAndComputeEvaluationMetrics(
        generatePiecewiseConstant, rng, trainRows, testRows, cols, capacity, noiseVariance);

    TMeanAccumulator meanModelRSquared;

    for (std::size_t i = 0; i < modelBias.size(); ++i) {

        // In and out-of-core agree.
        for (std::size_t j = 1; j < modelBias[i].size(); ++j) {
            BOOST_REQUIRE_EQUAL(modelBias[i][0], modelBias[i][j]);
            BOOST_REQUIRE_EQUAL(modelRSquared[i][0], modelRSquared[i][j]);
        }

        // Roughly unbiased...
        BOOST_REQUIRE_CLOSE_ABSOLUTE(
            0.0, modelBias[i][0],
            10.0 * std::sqrt(noiseVariance / static_cast<double>(trainRows)));
        // Good R^2...
        BOOST_TEST_REQUIRE(modelRSquared[i][0] > 0.91);

        meanModelRSquared.add(modelRSquared[i][0]);
    }

    LOG_DEBUG(<< "mean R^2 = " << maths::common::CBasicStatistics::mean(meanModelRSquared));
    BOOST_TEST_REQUIRE(maths::common::CBasicStatistics::mean(meanModelRSquared) > 0.95);
}

BOOST_AUTO_TEST_CASE(testMseLinear) {

    // Test regression quality on linear function.

    auto generateLinear = [](test::CRandomNumbers& rng, std::size_t cols) {
        TDoubleVec m;
        TDoubleVec s;
        rng.generateUniformSamples(0.0, 10.0, cols - 1, m);
        rng.generateUniformSamples(-10.0, 10.0, cols - 1, s);

        return [=](const TRowRef& row) {
            double result{0.0};
            for (std::size_t i = 0; i < cols - 1; ++i) {
                result += m[i] + s[i] * row[i];
            }
            return result;
        };
    };

    test::CRandomNumbers rng;
    double noiseVariance{100.0};
    std::size_t trainRows{500};
    std::size_t testRows{200};
    std::size_t cols{6};
    std::size_t capacity{250};

    TDoubleVecVec modelBias;
    TDoubleVecVec modelRSquared;
    std::tie(modelBias, modelRSquared) = predictAndComputeEvaluationMetrics(
        generateLinear, rng, trainRows, testRows, cols, capacity, noiseVariance);

    TMeanAccumulator meanModelRSquared;

    for (std::size_t i = 0; i < modelBias.size(); ++i) {

        // In and out-of-core agree.
        for (std::size_t j = 1; j < modelBias[i].size(); ++j) {
            BOOST_REQUIRE_EQUAL(modelBias[i][0], modelBias[i][j]);
            BOOST_REQUIRE_EQUAL(modelRSquared[i][0], modelRSquared[i][j]);
        }

        // Unbiased...
        BOOST_REQUIRE_CLOSE_ABSOLUTE(
            0.0, modelBias[i][0],
            6.0 * std::sqrt(noiseVariance / static_cast<double>(trainRows)));
        // Good R^2...
        BOOST_TEST_REQUIRE(modelRSquared[i][0] > 0.96);

        meanModelRSquared.add(modelRSquared[i][0]);
    }
    LOG_DEBUG(<< "mean R^2 = " << maths::common::CBasicStatistics::mean(meanModelRSquared));
    BOOST_TEST_REQUIRE(maths::common::CBasicStatistics::mean(meanModelRSquared) > 0.97);
}

BOOST_AUTO_TEST_CASE(testMseNonLinear) {

    // Test regression quality on non-linear function.

    auto generateNonLinear = [](test::CRandomNumbers& rng, std::size_t cols) {
        cols = cols - 1;

        TDoubleVec mean;
        TDoubleVec slope;
        TDoubleVec curve;
        TDoubleVec cross;
        rng.generateUniformSamples(0.0, 10.0, cols, mean);
        rng.generateUniformSamples(-10.0, 10.0, cols, slope);
        rng.generateUniformSamples(-1.0, 1.0, cols, curve);
        rng.generateUniformSamples(-0.5, 0.5, cols * cols, cross);

        return [=](const TRowRef& row) {
            double result{0.0};
            for (std::size_t i = 0; i < cols; ++i) {
                result += mean[i] + (slope[i] + curve[i] * row[i]) * row[i];
            }
            for (std::size_t i = 0; i < cols; ++i) {
                for (std::size_t j = 0; j < i; ++j) {
                    result += cross[i * cols + j] * row[i] * row[j];
                }
            }
            return result;
        };
    };

    test::CRandomNumbers rng;
    double noiseVariance{100.0};
    std::size_t trainRows{500};
    std::size_t testRows{200};
    std::size_t cols{6};
    std::size_t capacity{500};

    TDoubleVecVec modelBias;
    TDoubleVecVec modelRSquared;
    std::tie(modelBias, modelRSquared) = predictAndComputeEvaluationMetrics(
        generateNonLinear, rng, trainRows, testRows, cols, capacity, noiseVariance);

    TMeanAccumulator meanModelRSquared;

    for (std::size_t i = 0; i < modelBias.size(); ++i) {

        // In and out-of-core agree.
        for (std::size_t j = 1; j < modelBias[i].size(); ++j) {
            BOOST_REQUIRE_EQUAL(modelBias[i][0], modelBias[i][j]);
            BOOST_REQUIRE_EQUAL(modelRSquared[i][0], modelRSquared[i][j]);
        }

        // Unbiased...
        BOOST_REQUIRE_CLOSE_ABSOLUTE(
            0.0, modelBias[i][0],
            4.0 * std::sqrt(noiseVariance / static_cast<double>(trainRows)));
        // Good R^2...
        BOOST_TEST_REQUIRE(modelRSquared[i][0] > 0.97);

        meanModelRSquared.add(modelRSquared[i][0]);
    }
    LOG_DEBUG(<< "mean R^2 = " << maths::common::CBasicStatistics::mean(meanModelRSquared));
    BOOST_TEST_REQUIRE(maths::common::CBasicStatistics::mean(meanModelRSquared) > 0.98);
}

BOOST_AUTO_TEST_CASE(testHuber) {

    // Test the quality of Huber on linear plus outliers.

    std::size_t trainRows{500};
    std::size_t testRows{200};
    double noiseVariance{100.0};
    TSizeVec outliers;
    {
        test::CRandomNumbers rng;
        for (std::size_t i = 0; i < trainRows + testRows; ++i) {
            TDoubleVec u01;
            rng.generateUniformSamples(0.0, 1.0, 1, u01);
            if (u01[0] < 0.02) {
                outliers.push_back(i);
            }
        }
    }
    LOG_DEBUG(<< "outliers = " << core::CContainerPrinter::print(outliers));

    auto generateLinearPlusOutliers = [&](test::CRandomNumbers& rng, std::size_t cols) {
        TDoubleVec m;
        TDoubleVec s;
        rng.generateUniformSamples(0.0, 10.0, cols - 1, m);
        rng.generateUniformSamples(-10.0, 10.0, cols - 1, s);

        return [=](const TRowRef& row) {
            double result{std::binary_search(outliers.begin(), outliers.end(), row.index())
                              ? 5.0 * std::sqrt(noiseVariance)
                              : 0.0};
            for (std::size_t i = 0; i < cols - 1; ++i) {
                result += m[i] + s[i] * row[i];
            }
            return result;
        };
    };

    test::CRandomNumbers rng;
    std::size_t cols{6};

    TDoubleVec modelBias;
    TDoubleVec modelRSquared;
    std::tie(modelBias, modelRSquared) = predictAndComputeEvaluationMetrics(
        generateLinearPlusOutliers, rng, trainRows, testRows, cols, noiseVariance, outliers);

    TMeanAccumulator meanModelRSquared;

    for (std::size_t i = 0; i < modelBias.size(); ++i) {

        // Unbiased...
        BOOST_REQUIRE_CLOSE_ABSOLUTE(
            0.0, modelBias[i],
            6.0 * std::sqrt(noiseVariance / static_cast<double>(trainRows)));
        // Good R^2...
        BOOST_TEST_REQUIRE(modelRSquared[i] > 0.94);

        meanModelRSquared.add(modelRSquared[i]);
    }

    LOG_DEBUG(<< "mean R^2 = " << maths::common::CBasicStatistics::mean(meanModelRSquared));
<<<<<<< HEAD
    BOOST_TEST_REQUIRE(maths::common::CBasicStatistics::mean(meanModelRSquared) > 0.97);
=======
    BOOST_TEST_REQUIRE(maths::common::CBasicStatistics::mean(meanModelRSquared) > 0.95);
>>>>>>> aa3a0a8d
}

BOOST_AUTO_TEST_CASE(testMsle) {
    // TODO #1744 test quality of MSLE on data with log-normal errors.
}

BOOST_AUTO_TEST_CASE(testLowTrainFractionPerFold) {

    // Test regression using a very low train fraction per fold. This should
    // run in seconds, but we don't assert on the runtime because we don't
    // run CI on bare metal, and produce a good quality solution because the
    // final train is still on the full training set.

    test::CRandomNumbers rng;
    double noiseVariance{100.0};
    std::size_t trainRows{10000};
    std::size_t testRows{200};
    std::size_t rows{trainRows + testRows};
    std::size_t cols{8};

    auto target = [&] {
        TDoubleVec m;
        TDoubleVec s;
        rng.generateUniformSamples(0.0, 10.0, cols - 1, m);
        rng.generateUniformSamples(-10.0, 10.0, cols - 1, s);
        return [=](const TRowRef& row) {
            double result{0.0};
            for (std::size_t i = 0; i < cols - 1; ++i) {
                result += m[i] + s[i] * row[i];
            }
            return result;
        };
    }();

    TDoubleVecVec x(cols - 1);
    for (std::size_t i = 0; i < cols - 1; ++i) {
        rng.generateUniformSamples(0.0, 10.0, rows, x[i]);
    }

    TDoubleVec noise;
    rng.generateNormalSamples(0.0, noiseVariance, rows, noise);

    auto frame = core::makeMainStorageDataFrame(cols, rows).first;
    fillDataFrame(trainRows, testRows, cols, x, noise, target, *frame);

    auto regression = maths::analytics::CBoostedTreeFactory::constructFromParameters(
                          1, std::make_unique<maths::analytics::boosted_tree::CMse>())
                          .trainFractionPerFold(0.05)
                          .buildForTrain(*frame, cols - 1);

    core::CStopWatch timer{true};
    regression->train();
    regression->predict();
    LOG_DEBUG(<< "train duration " << timer.stop() << "ms");

    double bias;
    double rSquared;
    std::tie(bias, rSquared) = computeEvaluationMetrics(
        *frame, trainRows, rows,
        [&](const TRowRef& row_) { return regression->readPrediction(row_)[0]; },
        target, noiseVariance / static_cast<double>(rows));

    // Unbiased...
    BOOST_REQUIRE_CLOSE_ABSOLUTE(
        0.0, bias, 7.0 * std::sqrt(noiseVariance / static_cast<double>(trainRows)));
    // Good R^2...
    BOOST_TEST_REQUIRE(rSquared > 0.98);
}

BOOST_AUTO_TEST_CASE(testMseIncrementalForTargetDrift) {

    // Test incremental training for the MSE objective for drift in the target value.

    test::CRandomNumbers rng;
    double noiseVariance{9.0};
    std::size_t rows{750};
    std::size_t cols{6};
    std::size_t extraTrainingRows{250};

    TTargetFunc target;
    TTargetFunc perturbedTarget;
    std::tie(target, perturbedTarget) = [&] {
        TDoubleVec p;
        TDoubleVec v;
        TDoubleVec dv;
        rng.generateUniformSamples(0.0, 10.0, 2 * cols - 2, p);
        rng.generateUniformSamples(-10.0, 10.0, cols - 1, v);
        rng.generateUniformSamples(-5.0, 5.0, cols - 1, dv);
        for (std::size_t i = 0; i < p.size(); i += 2) {
            std::sort(p.begin() + i, p.begin() + i + 2);
        }

        auto target_ = [=](const TRowRef& row) {
            double result{0.0};
            for (std::size_t i = 0; i < cols - 1; ++i) {
                if (row[i] >= p[2 * i] && row[i] < p[2 * i + 1]) {
                    result += v[i];
                }
            }
            return result;
        };
        auto perturbedTarget_ = [=](const TRowRef& row) {
            double result{0.0};
            for (std::size_t i = 0; i < cols - 1; ++i) {
                if (row[i] >= p[2 * i] && row[i] < p[2 * i + 1]) {
                    result += v[i] + dv[i];
                }
            }
            return result;
        };

        return std::make_pair(target_, perturbedTarget_);
    }();

    TDoubleVecVec x(cols - 1);
    TDoubleVec noise;
    for (std::size_t i = 0; i < cols - 1; ++i) {
        rng.generateUniformSamples(0.0, 10.0, rows, x[i]);
    }
    rng.generateNormalSamples(0.0, noiseVariance, rows, noise);

    auto frame = core::makeMainStorageDataFrame(cols).first;

    fillDataFrame(rows, 0, cols, x, noise, target, *frame);

    auto regression = maths::analytics::CBoostedTreeFactory::constructFromParameters(
                          1, std::make_unique<maths::analytics::boosted_tree::CMse>())
                          .buildForTrain(*frame, cols - 1);

    regression->train();

    frame->resizeColumns(1, cols);
    auto newFrame = core::makeMainStorageDataFrame(cols).first;

    fillDataFrame(rows, 0, cols, x, noise, target, *newFrame);

    for (std::size_t i = 0; i < cols - 1; ++i) {
        rng.generateUniformSamples(0.0, 10.0, extraTrainingRows, x[i]);
    }
    rng.generateNormalSamples(0.0, noiseVariance, extraTrainingRows, noise);

    fillDataFrame(extraTrainingRows, 0, cols, x, noise, perturbedTarget, *frame);
    fillDataFrame(extraTrainingRows, 0, cols, x, noise, perturbedTarget, *newFrame);

    core::CPackedBitVector oldTrainingRowMask{rows, true};
    oldTrainingRowMask.extend(false, extraTrainingRows);
    core::CPackedBitVector newTrainingRowMask{~oldTrainingRowMask};

    TMeanAccumulator mseBeforeIncrementalTraining[2];
    TMeanAccumulator mseAfterIncrementalTraining[2];

    frame->resizeColumns(1, cols + 1);
    regression->predict();

    // Get the average error on the old and new training data from the old model.
    frame->readRows(
        1, 0, frame->numberRows(),
        [&](const TRowItr& beginRows, const TRowItr& endRows) {
            for (auto row = beginRows; row != endRows; ++row) {
                mseBeforeIncrementalTraining[OLD_TRAINING_DATA].add(maths::common::CTools::pow2(
                    (*row)[cols - 1] - regression->readPrediction(*row)[0]));
            }
        },
        &oldTrainingRowMask);
    frame->readRows(
        1, 0, frame->numberRows(),
        [&](const TRowItr& beginRows, const TRowItr& endRows) {
            for (auto row = beginRows; row != endRows; ++row) {
                mseBeforeIncrementalTraining[NEW_TRAINING_DATA].add(maths::common::CTools::pow2(
                    (*row)[cols - 1] - regression->readPrediction(*row)[0]));
            }
        },
        &newTrainingRowMask);

    double alpha{regression->hyperparameters().depthPenaltyMultiplier().value()};
    double gamma{regression->hyperparameters().treeSizePenaltyMultiplier().value()};
    double lambda{regression->hyperparameters().leafWeightPenaltyMultiplier().value()};
    regression = maths::analytics::CBoostedTreeFactory::constructFromModel(std::move(regression))
                     .newTrainingRowMask(newTrainingRowMask)
                     .depthPenaltyMultiplier({0.5 * alpha, 2.0 * alpha})
                     .treeSizePenaltyMultiplier({0.5 * gamma, 2.0 * gamma})
                     .leafWeightPenaltyMultiplier({0.5 * lambda, 2.0 * lambda})
                     .buildForTrainIncremental(*newFrame, cols - 1);

    regression->trainIncremental();
    regression->predict();

    // Get the average error on the old and new training data from the new model.
    newFrame->readRows(
        1, 0, frame->numberRows(),
        [&](const TRowItr& beginRows, const TRowItr& endRows) {
            for (auto row = beginRows; row != endRows; ++row) {
                mseAfterIncrementalTraining[OLD_TRAINING_DATA].add(maths::common::CTools::pow2(
                    (*row)[cols - 1] - regression->readPrediction(*row)[0]));
            }
        },
        &oldTrainingRowMask);
    newFrame->readRows(
        1, 0, frame->numberRows(),
        [&](const TRowItr& beginRows, const TRowItr& endRows) {
            for (auto row = beginRows; row != endRows; ++row) {
                mseAfterIncrementalTraining[NEW_TRAINING_DATA].add(maths::common::CTools::pow2(
                    (*row)[cols - 1] - regression->readPrediction(*row)[0]));
            }
        },
        &newTrainingRowMask);

    // By construction, the prediction error for the old training data must
    // increase because the old and new data distributions overlap and their
    // target values disagree. However, we should see proportionally a much
    // larger reduction in the new training data predcition error.

    double errorIncreaseOnOld{
        maths::common::CBasicStatistics::mean(mseAfterIncrementalTraining[OLD_TRAINING_DATA]) /
            maths::common::CBasicStatistics::mean(mseBeforeIncrementalTraining[OLD_TRAINING_DATA]) -
        1.0};
    double errorDecreaseOnNew{
        maths::common::CBasicStatistics::mean(mseBeforeIncrementalTraining[NEW_TRAINING_DATA]) /
            maths::common::CBasicStatistics::mean(mseAfterIncrementalTraining[NEW_TRAINING_DATA]) -
        1.0};

    LOG_DEBUG(<< "increase on old = " << errorIncreaseOnOld);
    LOG_DEBUG(<< "decrease on new = " << errorDecreaseOnNew);
    BOOST_TEST_REQUIRE(errorDecreaseOnNew > 2.0 * errorIncreaseOnOld);
}

BOOST_AUTO_TEST_CASE(testMseIncrementalForOutOfDomain) {

    // Test incremental training for the MSE objective for values out of the training
    // data domain domain.

    test::CRandomNumbers rng;
    double noiseVariance{100.0};
    std::size_t rows{750};
    std::size_t cols{6};
    std::size_t extraTrainingRows{250};

    auto target = [&] {
        TDoubleVec m;
        TDoubleVec s;
        rng.generateUniformSamples(0.0, 10.0, cols - 1, m);
        rng.generateUniformSamples(-10.0, 10.0, cols - 1, s);
        return [=](const TRowRef& row) {
            double result{0.0};
            for (std::size_t i = 0; i < cols - 1; ++i) {
                result += m[i] + s[i] * row[i];
            }
            return result;
        };
    }();

    auto frame = core::makeMainStorageDataFrame(cols).first;

    TDoubleVecVec x(cols - 1);
    for (std::size_t i = 0; i < cols - 1; ++i) {
        rng.generateUniformSamples(0.0, 10.0, rows, x[i]);
    }

    TDoubleVec noise;
    rng.generateNormalSamples(0.0, noiseVariance, rows, noise);

    fillDataFrame(rows, 0, cols, x, noise, target, *frame);

    auto regression = maths::analytics::CBoostedTreeFactory::constructFromParameters(
                          1, std::make_unique<maths::analytics::boosted_tree::CMse>())
                          .buildForTrain(*frame, cols - 1);
    regression->train();

    frame->resizeColumns(1, cols);
    auto newFrame = core::makeMainStorageDataFrame(cols).first;

    fillDataFrame(rows, 0, cols, x, noise, target, *newFrame);

    for (std::size_t i = 0; i < cols - 1; ++i) {
        rng.generateUniformSamples(10.0, 15.0, extraTrainingRows, x[i]);
    }
    rng.generateNormalSamples(0.0, noiseVariance, extraTrainingRows, noise);

    fillDataFrame(extraTrainingRows, 0, cols, x, noise, target, *frame);
    fillDataFrame(extraTrainingRows, 0, cols, x, noise, target, *newFrame);

    regression->predict();

    core::CPackedBitVector oldTrainingRowMask{rows, true};
    oldTrainingRowMask.extend(false, extraTrainingRows);
    core::CPackedBitVector newTrainingRowMask{~oldTrainingRowMask};

    TMeanAccumulator mseBeforeIncrementalTraining[2];
    TMeanAccumulator mseAfterIncrementalTraining[2];

    frame->resizeColumns(1, cols + 1);
    regression->predict();

    // Get the average error on the old and new training data from the old model.
    frame->readRows(
        1, 0, frame->numberRows(),
        [&](const TRowItr& beginRows, const TRowItr& endRows) {
            for (auto row = beginRows; row != endRows; ++row) {
                mseBeforeIncrementalTraining[OLD_TRAINING_DATA].add(maths::common::CTools::pow2(
                    (*row)[cols - 1] - regression->readPrediction(*row)[0]));
            }
        },
        &oldTrainingRowMask);
    frame->readRows(
        1, 0, frame->numberRows(),
        [&](const TRowItr& beginRows, const TRowItr& endRows) {
            for (auto row = beginRows; row != endRows; ++row) {
                mseBeforeIncrementalTraining[NEW_TRAINING_DATA].add(maths::common::CTools::pow2(
                    (*row)[cols - 1] - regression->readPrediction(*row)[0]));
            }
        },
        &newTrainingRowMask);

    double alpha{regression->hyperparameters().depthPenaltyMultiplier().value()};
    double gamma{regression->hyperparameters().treeSizePenaltyMultiplier().value()};
    double lambda{regression->hyperparameters().leafWeightPenaltyMultiplier().value()};
    regression = maths::analytics::CBoostedTreeFactory::constructFromModel(std::move(regression))
                     .newTrainingRowMask(newTrainingRowMask)
                     .depthPenaltyMultiplier({0.5 * alpha, 2.0 * alpha})
                     .treeSizePenaltyMultiplier({0.5 * gamma, 2.0 * gamma})
                     .leafWeightPenaltyMultiplier({0.5 * lambda, 2.0 * lambda})
                     .buildForTrainIncremental(*newFrame, cols - 1);

    regression->trainIncremental();
    regression->predict();

    // Get the average error on the old and new training data from the new model.
    newFrame->readRows(
        1, 0, frame->numberRows(),
        [&](const TRowItr& beginRows, const TRowItr& endRows) {
            for (auto row = beginRows; row != endRows; ++row) {
                mseAfterIncrementalTraining[OLD_TRAINING_DATA].add(maths::common::CTools::pow2(
                    (*row)[cols - 1] - regression->readPrediction(*row)[0]));
            }
        },
        &oldTrainingRowMask);
    newFrame->readRows(
        1, 0, frame->numberRows(),
        [&](const TRowItr& beginRows, const TRowItr& endRows) {
            for (auto row = beginRows; row != endRows; ++row) {
                mseAfterIncrementalTraining[NEW_TRAINING_DATA].add(maths::common::CTools::pow2(
                    (*row)[cols - 1] - regression->readPrediction(*row)[0]));
            }
        },
        &newTrainingRowMask);

    // We should see little change in the prediction errors on the old data
    // set which doesn't overlap the new data, but a large improvement on
    // the new data for constant extrapolation performs poorly.

    double errorIncreaseOnOld{
        maths::common::CBasicStatistics::mean(mseAfterIncrementalTraining[OLD_TRAINING_DATA]) /
            maths::common::CBasicStatistics::mean(mseBeforeIncrementalTraining[OLD_TRAINING_DATA]) -
        1.0};
    double errorDecreaseOnNew{
        maths::common::CBasicStatistics::mean(mseBeforeIncrementalTraining[NEW_TRAINING_DATA]) /
            maths::common::CBasicStatistics::mean(mseAfterIncrementalTraining[NEW_TRAINING_DATA]) -
        1.0};

    LOG_DEBUG(<< "increase on old = " << errorIncreaseOnOld);
    LOG_DEBUG(<< "decrease on new = " << errorDecreaseOnNew);
    BOOST_TEST_REQUIRE(errorDecreaseOnNew > 60.0 * errorIncreaseOnOld);
}

BOOST_AUTO_TEST_CASE(testThreading) {

    // Test we get the same results whether we run with multiple threads or not.
    // Note because we compute approximate quantiles for a partition of the data
    // (one subset for each thread) and merge we get slightly different results
    // if running multiple vs single threaded. However, we should get the same
    // results whether we actually execute in parallel or not provided we perform
    // the same partitioning. Therefore, we test with two logical threads but
    // with and without starting the thread pool.

    test::CRandomNumbers rng;
    std::size_t rows{500};
    std::size_t cols{6};
    std::size_t capacity{100};

    auto target = [&] {
        TDoubleVec m;
        TDoubleVec s;
        rng.generateUniformSamples(0.0, 10.0, cols - 1, m);
        rng.generateUniformSamples(-10.0, 10.0, cols - 1, s);
        return [m, s, cols](const TRowRef& row) {
            double result{0.0};
            for (std::size_t i = 0; i < cols - 1; ++i) {
                result += m[i] + s[i] * row[i];
            }
            return result;
        };
    }();

    TDoubleVecVec x(cols - 1);
    for (std::size_t i = 0; i < cols - 1; ++i) {
        rng.generateUniformSamples(0.0, 10.0, rows, x[i]);
    }

    TDoubleVec noise;
    rng.generateNormalSamples(0.0, 0.1, rows, noise);

    core::stopDefaultAsyncExecutor();

    TDoubleVec modelBias;
    TDoubleVec modelMse;

    std::string tests[]{"serial", "parallel"};

    for (std::size_t test = 0; test < 2; ++test) {

        LOG_DEBUG(<< tests[test]);

        auto frame = core::makeMainStorageDataFrame(cols, capacity).first;

        fillDataFrame(rows, 0, cols, x, noise, target, *frame);

        core::CStopWatch watch{true};

        auto regression =
            maths::analytics::CBoostedTreeFactory::constructFromParameters(
                2, std::make_unique<maths::analytics::boosted_tree::CMse>())
                .buildForTrain(*frame, cols - 1);

        regression->train();
        regression->predict();

        LOG_DEBUG(<< "took " << watch.lap() << "ms");

        TMeanVarAccumulator modelPredictionErrorMoments;

        frame->readRows(1, [&](const TRowItr& beginRows, const TRowItr& endRows) {
            for (auto row = beginRows; row != endRows; ++row) {
                modelPredictionErrorMoments.add(
                    target(*row) - regression->readPrediction(*row)[0]);
            }
        });

        LOG_DEBUG(<< "model prediction error moments = " << modelPredictionErrorMoments);

        modelBias.push_back(maths::common::CBasicStatistics::mean(modelPredictionErrorMoments));
        modelMse.push_back(maths::common::CBasicStatistics::variance(modelPredictionErrorMoments));

        core::startDefaultAsyncExecutor(2);
    }

    BOOST_REQUIRE_EQUAL(modelBias[0], modelBias[1]);
    BOOST_REQUIRE_EQUAL(modelMse[0], modelMse[1]);

    core::stopDefaultAsyncExecutor();
}

BOOST_AUTO_TEST_CASE(testConstantFeatures) {

    // Test constant features are excluded from the model.

    test::CRandomNumbers rng;
    std::size_t rows{500};
    std::size_t cols{6};
    std::size_t capacity{500};

    auto target = [&] {
        TDoubleVec m;
        TDoubleVec s;
        rng.generateUniformSamples(0.0, 10.0, cols - 1, m);
        rng.generateUniformSamples(-10.0, 10.0, cols - 1, s);
        return [m, s, cols](const TRowRef& row) {
            double result{0.0};
            for (std::size_t i = 0; i < cols - 1; ++i) {
                result += m[i] + s[i] * row[i];
            }
            return result;
        };
    }();

    TDoubleVecVec x(cols - 1, TDoubleVec(rows, 1.0));
    for (std::size_t i = 0; i < cols - 2; ++i) {
        rng.generateUniformSamples(0.0, 10.0, rows, x[i]);
    }

    TDoubleVec noise;
    rng.generateNormalSamples(0.0, 0.1, rows, noise);

    auto frame = core::makeMainStorageDataFrame(cols, capacity).first;

    fillDataFrame(rows, 0, cols, x, noise, target, *frame);

    auto regression = maths::analytics::CBoostedTreeFactory::constructFromParameters(
                          1, std::make_unique<maths::analytics::boosted_tree::CMse>())
                          .buildForTrain(*frame, cols - 1);

    regression->train();

    TDoubleVec featureWeightsForTraining(regression->featureWeightsForTraining());

    LOG_DEBUG(<< "feature weights = "
              << core::CContainerPrinter::print(featureWeightsForTraining));
    BOOST_TEST_REQUIRE(featureWeightsForTraining[cols - 2] < 1e-4);
}

BOOST_AUTO_TEST_CASE(testConstantTarget) {

    // Test we correctly deal with a constant dependent variable.

    test::CRandomNumbers rng;
    std::size_t rows{500};
    std::size_t cols{6};
    std::size_t capacity{500};

    TDoubleVecVec x(cols - 1);
    for (std::size_t i = 0; i < x.size(); ++i) {
        rng.generateUniformSamples(0.0, 10.0, rows, x[i]);
    }

    auto frame = core::makeMainStorageDataFrame(cols, capacity).first;

    fillDataFrame(rows, 0, cols, x, TDoubleVec(rows, 0.0),
                  [](const TRowRef&) { return 1.0; }, *frame);

    auto regression = maths::analytics::CBoostedTreeFactory::constructFromParameters(
                          1, std::make_unique<maths::analytics::boosted_tree::CMse>())
                          .buildForTrain(*frame, cols - 1);

    regression->train();

    TMeanAccumulator modelPredictionError;

    frame->readRows(1, [&](const TRowItr& beginRows, const TRowItr& endRows) {
        for (auto row = beginRows; row != endRows; ++row) {
            modelPredictionError.add(1.0 - regression->readPrediction(*row)[0]);
        }
    });

    LOG_DEBUG(<< "mean prediction error = "
              << maths::common::CBasicStatistics::mean(modelPredictionError));
    BOOST_REQUIRE_EQUAL(0.0, maths::common::CBasicStatistics::mean(modelPredictionError));
}

BOOST_AUTO_TEST_CASE(testCategoricalRegressors) {

    // Test automatic handling of categorical regressors.

    test::CRandomNumbers rng;

    std::size_t trainRows{1000};
    std::size_t testRows{200};
    std::size_t rows{trainRows + testRows};
    std::size_t cols{6};
    std::size_t capacity{500};

    TDoubleVecVec offsets{{0.0, 0.0, 12.0, -3.0, 0.0},
                          {12.0, 1.0, -3.0, 0.0, 0.0, 2.0, 16.0, 0.0, 0.0, -6.0}};
    TDoubleVec weights{0.7, 0.2, -0.4};
    auto target = [&](const TRowRef& x) {
        double result{offsets[0][static_cast<std::size_t>(x[0])] +
                      offsets[1][static_cast<std::size_t>(x[1])]};
        for (std::size_t i = 2; i < cols - 1; ++i) {
            result += weights[i - 2] * x[i];
        }
        return result;
    };

    TDoubleVecVec regressors(cols - 1);
    rng.generateMultinomialSamples({0.0, 1.0, 2.0, 3.0, 4.0},
                                   {0.03, 0.17, 0.3, 0.1, 0.4}, rows, regressors[0]);
    rng.generateMultinomialSamples(
        {0.0, 1.0, 2.0, 3.0, 4.0, 5.0, 6.0, 7.0, 8.0, 9.0},
        {0.03, 0.07, 0.08, 0.02, 0.2, 0.15, 0.1, 0.05, 0.26, 0.04}, rows, regressors[1]);
    for (std::size_t i = 2; i < regressors.size(); ++i) {
        rng.generateUniformSamples(-10.0, 10.0, rows, regressors[i]);
    }

    auto frame = core::makeMainStorageDataFrame(cols, capacity).first;

    frame->categoricalColumns(TBoolVec{true, true, false, false, false, false});
    for (std::size_t i = 0; i < rows; ++i) {
        frame->writeRow([&](core::CDataFrame::TFloatVecItr column, std::int32_t&) {
            for (std::size_t j = 0; j < cols - 1; ++j, ++column) {
                *column = regressors[j][i];
            }
        });
    }
    frame->finishWritingRows();
    frame->writeColumns(1, [&](const TRowItr& beginRows, const TRowItr& endRows) {
        for (auto row = beginRows; row != endRows; ++row) {
            double targetValue{row->index() < trainRows
                                   ? target(*row)
                                   : core::CDataFrame::valueOfMissing()};
            row->writeColumn(cols - 1, targetValue);
        }
    });

    auto regression = maths::analytics::CBoostedTreeFactory::constructFromParameters(
                          1, std::make_unique<maths::analytics::boosted_tree::CMse>())
                          .buildForTrain(*frame, cols - 1);

    regression->train();
    regression->predict();

    double modelBias;
    double modelRSquared;
    std::tie(modelBias, modelRSquared) = computeEvaluationMetrics(
        *frame, trainRows, rows,
        [&](const TRowRef& row) { return regression->readPrediction(row)[0]; },
        target, 0.0);

    LOG_DEBUG(<< "bias = " << modelBias);
    LOG_DEBUG(<< " R^2 = " << modelRSquared);
    BOOST_REQUIRE_CLOSE_ABSOLUTE(0.0, modelBias, 0.1);
    BOOST_TEST_REQUIRE(modelRSquared > 0.93);
}

BOOST_AUTO_TEST_CASE(testFeatureBags) {

    // Test sampling of feature bags:
    //   1. Simple invariants such as tree bag containts node bag.
    //   2. The selection frequency is almost monotonic increasing with selection
    //      probability.

    test::CRandomNumbers rng;

    std::size_t trainRows{1000};
    std::size_t testRows{200};
    std::size_t rows{trainRows + testRows};
    std::size_t cols{6};
    std::size_t capacity{500};

    TDoubleVecVec offsets{{0.0, 0.0, 12.0, -3.0, 0.0},
                          {12.0, 1.0, -3.0, 0.0, 0.0, 2.0, 16.0, 0.0, 0.0, -6.0}};
    TDoubleVec weights{0.7, 0.2, -0.4};
    auto target = [&](const TRowRef& x) {
        double result{offsets[0][static_cast<std::size_t>(x[0])] +
                      offsets[1][static_cast<std::size_t>(x[1])]};
        for (std::size_t i = 2; i < cols - 1; ++i) {
            result += weights[i - 2] * x[i];
        }
        return result;
    };

    TDoubleVecVec regressors(cols - 1);
    rng.generateMultinomialSamples({0.0, 1.0, 2.0, 3.0, 4.0},
                                   {0.03, 0.17, 0.3, 0.1, 0.4}, rows, regressors[0]);
    rng.generateMultinomialSamples(
        {0.0, 1.0, 2.0, 3.0, 4.0, 5.0, 6.0, 7.0, 8.0, 9.0},
        {0.03, 0.07, 0.08, 0.02, 0.2, 0.15, 0.1, 0.05, 0.26, 0.04}, rows, regressors[1]);
    for (std::size_t i = 2; i < regressors.size(); ++i) {
        rng.generateUniformSamples(-10.0, 10.0, rows, regressors[i]);
    }

    auto frame = core::makeMainStorageDataFrame(cols, capacity).first;

    frame->categoricalColumns(TBoolVec{true, true, false, false, false, false});
    for (std::size_t i = 0; i < rows; ++i) {
        frame->writeRow([&](core::CDataFrame::TFloatVecItr column, std::int32_t&) {
            for (std::size_t j = 0; j < cols - 1; ++j, ++column) {
                *column = regressors[j][i];
            }
        });
    }
    frame->finishWritingRows();
    frame->writeColumns(1, [&](const TRowItr& beginRows, const TRowItr& endRows) {
        for (auto row = beginRows; row != endRows; ++row) {
            double targetValue{row->index() < trainRows
                                   ? target(*row)
                                   : core::CDataFrame::valueOfMissing()};
            row->writeColumn(cols - 1, targetValue);
        }
    });

    auto regression = maths::analytics::CBoostedTreeFactory::constructFromParameters(
                          1, std::make_unique<maths::analytics::boosted_tree::CMse>())
                          .buildForTrain(*frame, cols - 1);

    maths::analytics::CBoostedTreeImplForTest impl{regression->impl()};

    TSizeVec selectedForTree(impl.featureSampleProbabilities().size(), 0);
    TSizeVec selectedForNode(impl.featureSampleProbabilities().size(), 0);

    TDoubleVec probabilities;
    TSizeVec treeFeatureBag;
    TSizeVec nodeFeatureBag;

    for (std::size_t i = 0; i < 5000; ++i) {

        probabilities = impl.featureSampleProbabilities();
        impl.treeFeatureBag(probabilities, treeFeatureBag);
        for (auto j : treeFeatureBag) {
            ++selectedForTree[j];
        }

        BOOST_TEST_REQUIRE(treeFeatureBag.empty() == false);
        BOOST_TEST_REQUIRE(
            *std::max_element(treeFeatureBag.begin(), treeFeatureBag.end()) <
            probabilities.size());
        BOOST_TEST_REQUIRE(std::is_sorted(treeFeatureBag.begin(), treeFeatureBag.end()));

        probabilities = impl.featureSampleProbabilities();
        impl.nodeFeatureBag(treeFeatureBag, probabilities, nodeFeatureBag);
        for (auto j : nodeFeatureBag) {
            ++selectedForNode[j];
        }

        BOOST_TEST_REQUIRE(nodeFeatureBag.empty() == false);
        BOOST_TEST_REQUIRE(std::is_sorted(nodeFeatureBag.begin(), nodeFeatureBag.end()));

        TSizeVec difference;
        std::set_difference(nodeFeatureBag.begin(), nodeFeatureBag.end(),
                            treeFeatureBag.begin(), treeFeatureBag.end(),
                            std::back_inserter(difference));
        BOOST_TEST_REQUIRE(difference.empty());
        BOOST_REQUIRE_EQUAL(nodeFeatureBag.end(),
                            std::unique(nodeFeatureBag.begin(), nodeFeatureBag.end()));
    }

    probabilities = impl.featureSampleProbabilities();
    maths::common::COrderings::simultaneousSort(probabilities, selectedForTree, selectedForNode);

    auto distanceToSorted = [](const TSizeVec& selected) {
        TSizeVec selectedSorted{selected};
        std::sort(selectedSorted.begin(), selectedSorted.end());

        std::size_t distance{0};
        for (std::size_t i = 0; i < selected.size(); ++i) {
            distance += std::max(selected[i], selectedSorted[i]) -
                        std::min(selected[i], selectedSorted[i]);
        }
        return static_cast<double>(distance) /
               static_cast<double>(std::accumulate(selected.begin(), selected.end(), 0));
    };

    BOOST_TEST_REQUIRE(distanceToSorted(selectedForTree) < 0.0073);
    BOOST_TEST_REQUIRE(distanceToSorted(selectedForNode) < 0.01);
}

BOOST_AUTO_TEST_CASE(testIntegerRegressor) {

    // Test a simple integer regressor.

    test::CRandomNumbers rng;

    std::size_t trainRows{1000};
    std::size_t testRows{200};
    std::size_t rows{trainRows + testRows};

    auto frame = core::makeMainStorageDataFrame(2).first;

    frame->categoricalColumns(TBoolVec{false, false});
    for (std::size_t i = 0; i < rows; ++i) {
        frame->writeRow([&](core::CDataFrame::TFloatVecItr column, std::int32_t&) {
            TDoubleVec regressor;
            rng.generateUniformSamples(1.0, 4.0, 1, regressor);
            *(column++) = std::floor(regressor[0]);
            *column = i < trainRows ? 10.0 * std::floor(regressor[0])
                                    : core::CDataFrame::valueOfMissing();
        });
    }
    frame->finishWritingRows();

    auto regression = maths::analytics::CBoostedTreeFactory::constructFromParameters(
                          1, std::make_unique<maths::analytics::boosted_tree::CMse>())
                          .buildForTrain(*frame, 1);

    regression->train();
    regression->predict();

    double modelBias;
    double modelRSquared;
    std::tie(modelBias, modelRSquared) = computeEvaluationMetrics(
        *frame, trainRows, rows,
        [&](const TRowRef& row) { return regression->readPrediction(row)[0]; },
        [&](const TRowRef& x) { return 10.0 * x[0]; }, 0.0);

    LOG_DEBUG(<< "bias = " << modelBias);
    LOG_DEBUG(<< " R^2 = " << modelRSquared);
    BOOST_REQUIRE_CLOSE_ABSOLUTE(0.0, modelBias, 0.082);
    BOOST_TEST_REQUIRE(modelRSquared > 0.97);
}

BOOST_AUTO_TEST_CASE(testSingleSplit) {

    // We were getting an out-of-bound read in initialization when running on
    // data with only two distinct values for the target variable. This test
    // fails intermittently without the fix.

    test::CRandomNumbers rng;

    std::size_t rows{100};
    std::size_t cols{2};

    TDoubleVec x;
    rng.generateUniformSamples(0.0, 1.0, rows, x);
    for (auto& xi : x) {
        xi = std::floor(xi + 0.5);
    }

    auto frame = core::makeMainStorageDataFrame(cols).first;
    frame->categoricalColumns(TBoolVec{false, false});
    for (std::size_t i = 0; i < rows; ++i) {
        frame->writeRow([&](core::CDataFrame::TFloatVecItr column, std::int32_t&) {
            *(column++) = x[i];
            *column = 10.0 * x[i];
        });
    }
    frame->finishWritingRows();

    auto regression = maths::analytics::CBoostedTreeFactory::constructFromParameters(
                          1, std::make_unique<maths::analytics::boosted_tree::CMse>())
                          .buildForTrain(*frame, cols - 1);

    regression->train();

    double modelBias;
    double modelRSquared;
    std::tie(modelBias, modelRSquared) = computeEvaluationMetrics(
        *frame, 0, rows,
        [&](const TRowRef& row) { return regression->readPrediction(row)[0]; },
        [](const TRowRef& row) { return 10.0 * row[0]; }, 0.0);

    LOG_DEBUG(<< "bias = " << modelBias);
    LOG_DEBUG(<< " R^2 = " << modelRSquared);
    BOOST_REQUIRE_CLOSE_ABSOLUTE(0.0, modelBias, 0.21);
<<<<<<< HEAD
    BOOST_TEST_REQUIRE(modelRSquared > 0.96);
=======
    BOOST_TEST_REQUIRE(modelRSquared > 0.94);
>>>>>>> aa3a0a8d
}

BOOST_AUTO_TEST_CASE(testTranslationInvariance) {

    // We should get similar performance independent of fixed shifts for the target.

    test::CRandomNumbers rng;

    std::size_t trainRows{1000};
    std::size_t rows{1200};
    std::size_t cols{4};
    std::size_t capacity{1200};

    TDoubleVecVec x(cols - 1);
    for (std::size_t i = 0; i < cols - 1; ++i) {
        rng.generateUniformSamples(0.0, 10.0, rows, x[i]);
    }

    TTargetFunc target{[&](const TRowRef& row) {
        double result{0.0};
        for (std::size_t i = 0; i < cols - 1; ++i) {
            result += row[i];
        }
        return result;
    }};
    TTargetFunc shiftedTarget{[&](const TRowRef& row) {
        double result{10000.0};
        for (std::size_t i = 0; i < cols - 1; ++i) {
            result += row[i];
        }
        return result;
    }};

    TDoubleVec rsquared;

    for (const auto& target_ : {target, shiftedTarget}) {

        auto frame = core::makeMainStorageDataFrame(cols, capacity).first;

        fillDataFrame(trainRows, rows - trainRows, cols, x,
                      TDoubleVec(rows, 0.0), target_, *frame);

        auto regression =
            maths::analytics::CBoostedTreeFactory::constructFromParameters(
                1, std::make_unique<maths::analytics::boosted_tree::CMse>())
                .buildForTrain(*frame, cols - 1);

        regression->train();
        regression->predict();

        double modelBias;
        double modelRSquared;
        std::tie(modelBias, modelRSquared) =
            computeEvaluationMetrics(*frame, trainRows, rows,
                                     [&](const TRowRef& row) {
                                         return regression->readPrediction(row)[0];
                                     },
                                     target_, 0.0);

        LOG_DEBUG(<< "bias = " << modelBias);
        LOG_DEBUG(<< " R^2 = " << modelRSquared);
        rsquared.push_back(modelRSquared);
    }

    BOOST_REQUIRE_CLOSE_ABSOLUTE(rsquared[0], rsquared[1], 0.01);
}

BOOST_AUTO_TEST_CASE(testDepthBasedRegularization) {

    // Test that the trained tree depth is correctly limited based on a target.

    test::CRandomNumbers rng;
    double noiseVariance{100.0};
    std::size_t rows{1000};
    std::size_t cols{4};
    std::size_t capacity{1200};

    auto target = [&] {
        TDoubleVec m;
        TDoubleVec s;
        rng.generateUniformSamples(0.0, 10.0, cols - 1, m);
        rng.generateUniformSamples(-10.0, 10.0, cols - 1, s);

        return [m, s, cols](const TRowRef& row) {
            double result{0.0};
            for (std::size_t i = 0; i < cols - 1; ++i) {
                result += m[i] + s[i] * row[i];
            }
            return result;
        };
    }();

    TDoubleVecVec x(cols - 1);
    for (std::size_t i = 0; i < cols - 1; ++i) {
        rng.generateUniformSamples(0.0, 10.0, rows, x[i]);
    }

    TDoubleVec noise;
    rng.generateNormalSamples(0.0, noiseVariance, rows, noise);

    for (auto targetDepth : {3.0, 5.0}) {
        LOG_DEBUG(<< "target depth = " << targetDepth);

        auto frame = core::makeMainStorageDataFrame(cols, capacity).first;

        fillDataFrame(rows, 0, cols, x, noise, target, *frame);

        auto regression =
            maths::analytics::CBoostedTreeFactory::constructFromParameters(
                1, std::make_unique<maths::analytics::boosted_tree::CMse>())
                .treeSizePenaltyMultiplier({0.0})
                .leafWeightPenaltyMultiplier({0.0})
                .softTreeDepthLimit({targetDepth})
                .softTreeDepthTolerance({0.05})
                .buildForTrain(*frame, cols - 1);

        regression->train();

        TMeanAccumulator meanDepth;
        for (const auto& tree : regression->trainedModel()) {
            BOOST_TEST_REQUIRE(maxDepth(tree, tree[0], 0) <=
                               static_cast<std::size_t>(targetDepth + 1));
            meanDepth.add(static_cast<double>(maxDepth(tree, tree[0], 0)));
        }
        LOG_DEBUG(<< "mean depth = " << maths::common::CBasicStatistics::mean(meanDepth));
        BOOST_TEST_REQUIRE(maths::common::CBasicStatistics::mean(meanDepth) >
                           targetDepth - 1.2);
    }
}

BOOST_AUTO_TEST_CASE(testBinomialLogisticRegression) {

    // The idea of this test is to create a random linear relationship between
    // the feature values and the log-odds of class 1, i.e.
    //
    //   log-odds(class_1) = sum_i{ w * x_i + noise }
    //
    // where, w is some fixed weight vector and x_i denoted the i'th feature vector.
    //
    // We try to recover this relationship in logistic regression by observing
    // the actual labels and want to test that we've roughly correctly estimated
    // the linear function. Because we target the cross-entropy we're effectively
    // targeting relative error in the estimated probabilities. Therefore, we bound
    // the log of the ratio between the actual and predicted class probabilities.

    test::CRandomNumbers rng;

    std::size_t trainRows{1000};
    std::size_t rows{1200};
    std::size_t cols{4};
    std::size_t capacity{600};

    TMeanAccumulator meanLogRelativeError;

    for (std::size_t test = 0; test < 3; ++test) {
        TDoubleVec weights;
        rng.generateUniformSamples(-2.0, 2.0, cols - 1, weights);
        TDoubleVec noise;
        rng.generateNormalSamples(0.0, 1.0, rows, noise);
        TDoubleVec uniform01;
        rng.generateUniformSamples(0.0, 1.0, rows, uniform01);

        auto probability = [&](const TRowRef& row) {
            double x{0.0};
            for (std::size_t i = 0; i < cols - 1; ++i) {
                x += weights[i] * row[i];
            }
            return maths::common::CTools::logisticFunction(x + noise[row.index()]);
        };

        auto target = [&](const TRowRef& row) {
            return uniform01[row.index()] < probability(row) ? 1.0 : 0.0;
        };

        TDoubleVecVec x(cols - 1);
        for (std::size_t i = 0; i < cols - 1; ++i) {
            rng.generateUniformSamples(0.0, 4.0, rows, x[i]);
        }

        auto frame = core::makeMainStorageDataFrame(cols, capacity).first;

        fillDataFrame(trainRows, rows - trainRows, cols, {false, false, false, true},
                      x, TDoubleVec(rows, 0.0), target, *frame);

        auto classifier =
            maths::analytics::CBoostedTreeFactory::constructFromParameters(
                1, std::make_unique<maths::analytics::boosted_tree::CBinomialLogisticLoss>())
                .buildForTrain(*frame, cols - 1);

        classifier->train();
        classifier->predict();

        TMeanAccumulator logRelativeError;
        frame->readRows(1, [&](const TRowItr& beginRows, const TRowItr& endRows) {
            for (auto row = beginRows; row != endRows; ++row) {
                if (row->index() >= trainRows) {
                    double expectedProbability{probability(*row)};
                    double actualProbability{classifier->readPrediction(*row)[1]};
                    logRelativeError.add(
                        std::log(std::max(actualProbability, expectedProbability) /
                                 std::min(actualProbability, expectedProbability)));
                }
            }
        });
        LOG_DEBUG(<< "log relative error = "
                  << maths::common::CBasicStatistics::mean(logRelativeError));

        BOOST_TEST_REQUIRE(maths::common::CBasicStatistics::mean(logRelativeError) < 0.8);
        meanLogRelativeError.add(maths::common::CBasicStatistics::mean(logRelativeError));
    }

    LOG_DEBUG(<< "mean log relative error = "
              << maths::common::CBasicStatistics::mean(meanLogRelativeError));
    BOOST_TEST_REQUIRE(maths::common::CBasicStatistics::mean(meanLogRelativeError) < 0.56);
}

BOOST_AUTO_TEST_CASE(testBinomialLogisticRegressionIncrementalForTargetDrift) {

    // Test incremental training for the binomial logistic objective for drift in the
    // target value.

    test::CRandomNumbers rng;
    std::size_t rows{750};
    std::size_t cols{5};
    std::size_t extraTrainingRows{500};

    auto probability = [&] {
        TDoubleVec weights{-0.6, 1.0, 0.8, -1.2};
        TDoubleVec noise;
        rng.generateNormalSamples(0.0, 0.5, rows + extraTrainingRows, noise);
        return [=](const TRowRef& row) {
            double x{0.0};
            for (std::size_t i = 0; i < cols - 1; ++i) {
                x += weights[i] * row[i];
            }
            return maths::common::CTools::logisticFunction(x + noise[row.index()]);
        };
    }();
    auto perturbedProbability = [&] {
        TDoubleVec weights{-0.4, 1.3, 0.9, -1.8};
        TDoubleVec noise;
        rng.generateNormalSamples(0.0, 0.5, rows + extraTrainingRows, noise);
        return [=](const TRowRef& row) {
            double x{0.0};
            for (std::size_t i = 0; i < cols - 1; ++i) {
                x += weights[i] * row[i];
            }
            return maths::common::CTools::logisticFunction(x + noise[row.index()]);
        };
    }();

    auto target = [&] {
        TDoubleVec uniform01;
        rng.generateUniformSamples(0.0, 1.0, rows + extraTrainingRows, uniform01);
        return [=](const TRowRef& row) {
            return uniform01[row.index()] < probability(row) ? 1.0 : 0.0;
        };
    }();
    auto perturbedTarget = [&] {
        TDoubleVec uniform01;
        rng.generateUniformSamples(0.0, 1.0, rows + extraTrainingRows, uniform01);
        return [=](const TRowRef& row) {
            return uniform01[row.index()] < perturbedProbability(row) ? 1.0 : 0.0;
        };
    }();

    auto frame = core::makeMainStorageDataFrame(cols).first;

    TDoubleVecVec x(cols - 1);
    for (std::size_t i = 0; i < cols - 1; ++i) {
        rng.generateUniformSamples(-3.0, 3.0, rows, x[i]);
    }

    fillDataFrame(rows, 0, cols, {false, false, false, false, true}, x,
                  TDoubleVec(rows, 0.0), target, *frame);

    auto classifier =
        maths::analytics::CBoostedTreeFactory::constructFromParameters(
            1, std::make_unique<maths::analytics::boosted_tree::CBinomialLogisticLoss>())
            .buildForTrain(*frame, cols - 1);
    classifier->train();

    frame->resizeColumns(1, cols);
    auto newFrame = core::makeMainStorageDataFrame(cols).first;

    fillDataFrame(rows, 0, cols, {false, false, false, false, true}, x,
                  TDoubleVec(rows, 0.0), target, *newFrame);

    for (std::size_t i = 0; i < cols - 1; ++i) {
        rng.generateUniformSamples(-3.0, 3.0, extraTrainingRows, x[i]);
    }

    fillDataFrame(extraTrainingRows, 0, cols, {false, false, false, false, true},
                  x, TDoubleVec(extraTrainingRows, 0.0), perturbedTarget, *frame);
    fillDataFrame(extraTrainingRows, 0, cols, {false, false, false, false, true}, x,
                  TDoubleVec(extraTrainingRows, 0.0), perturbedTarget, *newFrame);

    classifier->predict();

    core::CPackedBitVector oldTrainingRowMask{rows, true};
    oldTrainingRowMask.extend(false, extraTrainingRows);
    core::CPackedBitVector newTrainingRowMask{~oldTrainingRowMask};

    TMeanAccumulator logRelativeErrorBeforeIncrementalTraining[2];
    TMeanAccumulator logRelativeErrorAfterIncrementalTraining[2];

    auto addToRelativeError = [&](const TRowRef& row, TMeanAccumulator& logRelativeError) {
        double expectedProbability{probability(row)};
        double actualProbability{classifier->readPrediction(row)[1]};
        logRelativeError.add(std::log(std::max(actualProbability, expectedProbability) /
                                      std::min(actualProbability, expectedProbability)));
    };
    auto addToPerturbedRelativeError = [&](const TRowRef& row, TMeanAccumulator& logRelativeError) {
        double expectedProbability{perturbedProbability(row)};
        double actualProbability{classifier->readPrediction(row)[1]};
        logRelativeError.add(std::log(std::max(actualProbability, expectedProbability) /
                                      std::min(actualProbability, expectedProbability)));
    };

    frame->resizeColumns(1, cols + 1);
    classifier->predict();

    // Get the average error on the old and new training data from the old model.
    frame->readRows(1, 0, frame->numberRows(),
                    [&](const TRowItr& beginRows, const TRowItr& endRows) {
                        for (auto row = beginRows; row != endRows; ++row) {
                            addToRelativeError(
                                *row, logRelativeErrorBeforeIncrementalTraining[OLD_TRAINING_DATA]);
                        }
                    },
                    &oldTrainingRowMask);
    frame->readRows(1, 0, frame->numberRows(),
                    [&](const TRowItr& beginRows, const TRowItr& endRows) {
                        for (auto row = beginRows; row != endRows; ++row) {
                            addToPerturbedRelativeError(
                                *row, logRelativeErrorBeforeIncrementalTraining[NEW_TRAINING_DATA]);
                        }
                    },
                    &newTrainingRowMask);

    double alpha{classifier->hyperparameters().depthPenaltyMultiplier().value()};
    double gamma{classifier->hyperparameters().treeSizePenaltyMultiplier().value()};
    double lambda{classifier->hyperparameters().leafWeightPenaltyMultiplier().value()};
    classifier = maths::analytics::CBoostedTreeFactory::constructFromModel(std::move(classifier))
                     .newTrainingRowMask(newTrainingRowMask)
                     .depthPenaltyMultiplier({0.5 * alpha, 2.0 * alpha})
                     .treeSizePenaltyMultiplier({0.5 * gamma, 2.0 * gamma})
                     .leafWeightPenaltyMultiplier({0.5 * lambda, 2.0 * lambda})
                     .buildForTrainIncremental(*newFrame, cols - 1);

    classifier->trainIncremental();
    classifier->predict();

    // Get the average error on the old and new training data from the new model.
    newFrame->readRows(1, 0, frame->numberRows(),
                       [&](const TRowItr& beginRows, const TRowItr& endRows) {
                           for (auto row = beginRows; row != endRows; ++row) {
                               addToRelativeError(
                                   *row, logRelativeErrorAfterIncrementalTraining[OLD_TRAINING_DATA]);
                           }
                       },
                       &oldTrainingRowMask);
    newFrame->readRows(1, 0, frame->numberRows(),
                       [&](const TRowItr& beginRows, const TRowItr& endRows) {
                           for (auto row = beginRows; row != endRows; ++row) {
                               addToPerturbedRelativeError(
                                   *row, logRelativeErrorAfterIncrementalTraining[NEW_TRAINING_DATA]);
                           }
                       },
                       &newTrainingRowMask);

    // We should see little change in the prediction errors on the old data
    // set which doesn't overlap the new data, but a large improvement on
    // the new data for constant extrapolation performs poorly.
    double errorIncreaseOnOld{
        maths::common::CBasicStatistics::mean(
            logRelativeErrorAfterIncrementalTraining[OLD_TRAINING_DATA]) /
            maths::common::CBasicStatistics::mean(
                logRelativeErrorBeforeIncrementalTraining[OLD_TRAINING_DATA]) -
        1.0};
    double errorDecreaseOnNew{
        maths::common::CBasicStatistics::mean(
            logRelativeErrorBeforeIncrementalTraining[NEW_TRAINING_DATA]) /
            maths::common::CBasicStatistics::mean(
                logRelativeErrorAfterIncrementalTraining[NEW_TRAINING_DATA]) -
        1.0};

    LOG_DEBUG(<< "increase on old = " << errorIncreaseOnOld);
    LOG_DEBUG(<< "decrease on new = " << errorDecreaseOnNew);
    BOOST_TEST_REQUIRE(errorDecreaseOnNew > 2.0 * errorIncreaseOnOld);
}

BOOST_AUTO_TEST_CASE(testBinomialLogisticRegressionIncrementalForOutOfDomain) {

    // Test incremental training for binomial logistic objective for values out of the
    // training data domain.

    test::CRandomNumbers rng;
    std::size_t rows{750};
    std::size_t cols{5};
    std::size_t extraTrainingRows{250};

    auto probability = [&] {
        TDoubleVec weights{-0.6, 1.0, 0.8, -1.2};
        TDoubleVec noise;
        rng.generateNormalSamples(0.0, 0.5, rows + extraTrainingRows, noise);
        return [=](const TRowRef& row) {
            double x{0.0};
            for (std::size_t i = 0; i < cols - 1; ++i) {
                x += weights[i] * row[i];
            }
            return maths::common::CTools::logisticFunction(x + noise[row.index()]);
        };
    }();

    auto target = [&] {
        TDoubleVec uniform01;
        rng.generateUniformSamples(0.0, 1.0, rows + extraTrainingRows, uniform01);
        return [=](const TRowRef& row) {
            return uniform01[row.index()] < probability(row) ? 1.0 : 0.0;
        };
    }();

    auto frame = core::makeMainStorageDataFrame(cols).first;

    TDoubleVecVec x(cols - 1);
    for (std::size_t i = 0; i < cols - 1; ++i) {
        rng.generateUniformSamples(-3.0, 0.0, rows, x[i]);
    }

    fillDataFrame(rows, 0, cols, {false, false, false, false, true}, x,
                  TDoubleVec(rows, 0.0), target, *frame);

    auto classifier =
        maths::analytics::CBoostedTreeFactory::constructFromParameters(
            1, std::make_unique<maths::analytics::boosted_tree::CBinomialLogisticLoss>())
            .buildForTrain(*frame, cols - 1);
    classifier->train();

    frame->resizeColumns(1, cols);
    auto newFrame = core::makeMainStorageDataFrame(cols).first;

    fillDataFrame(rows, 0, cols, {false, false, false, false, true}, x,
                  TDoubleVec(rows, 0.0), target, *newFrame);

    for (std::size_t i = 0; i < cols - 1; ++i) {
        rng.generateUniformSamples(0.0, 3.0, extraTrainingRows, x[i]);
    }

    fillDataFrame(extraTrainingRows, 0, cols, {false, false, false, false, true},
                  x, TDoubleVec(extraTrainingRows, 0.0), target, *frame);
    fillDataFrame(extraTrainingRows, 0, cols, {false, false, false, false, true},
                  x, TDoubleVec(extraTrainingRows, 0.0), target, *newFrame);

    classifier->predict();

    core::CPackedBitVector oldTrainingRowMask{rows, true};
    oldTrainingRowMask.extend(false, extraTrainingRows);
    core::CPackedBitVector newTrainingRowMask{~oldTrainingRowMask};

    TMeanAccumulator logRelativeErrorBeforeIncrementalTraining[2];
    TMeanAccumulator logRelativeErrorAfterIncrementalTraining[2];

    auto addToRelativeError = [&](const TRowRef& row, TMeanAccumulator& logRelativeError) {
        double expectedProbability{probability(row)};
        double actualProbability{classifier->readPrediction(row)[1]};
        logRelativeError.add(std::log(std::max(actualProbability, expectedProbability) /
                                      std::min(actualProbability, expectedProbability)));
    };

    frame->resizeColumns(1, cols + 1);
    classifier->predict();

    // Get the average error on the old and new training data from the old model.
    frame->readRows(1, 0, frame->numberRows(),
                    [&](const TRowItr& beginRows, const TRowItr& endRows) {
                        for (auto row = beginRows; row != endRows; ++row) {
                            addToRelativeError(
                                *row, logRelativeErrorBeforeIncrementalTraining[OLD_TRAINING_DATA]);
                        }
                    },
                    &oldTrainingRowMask);
    frame->readRows(1, 0, frame->numberRows(),
                    [&](const TRowItr& beginRows, const TRowItr& endRows) {
                        for (auto row = beginRows; row != endRows; ++row) {
                            addToRelativeError(
                                *row, logRelativeErrorBeforeIncrementalTraining[NEW_TRAINING_DATA]);
                        }
                    },
                    &newTrainingRowMask);

    double alpha{classifier->hyperparameters().depthPenaltyMultiplier().value()};
    double gamma{classifier->hyperparameters().treeSizePenaltyMultiplier().value()};
    double lambda{classifier->hyperparameters().leafWeightPenaltyMultiplier().value()};
    classifier = maths::analytics::CBoostedTreeFactory::constructFromModel(std::move(classifier))
                     .newTrainingRowMask(newTrainingRowMask)
                     .depthPenaltyMultiplier({0.5 * alpha, 2.0 * alpha})
                     .treeSizePenaltyMultiplier({0.5 * gamma, 2.0 * gamma})
                     .leafWeightPenaltyMultiplier({0.5 * lambda, 2.0 * lambda})
                     .buildForTrainIncremental(*newFrame, cols - 1);

    classifier->trainIncremental();
    classifier->predict();

    // Get the average error on the old and new training data from the new model.
    newFrame->readRows(1, 0, frame->numberRows(),
                       [&](const TRowItr& beginRows, const TRowItr& endRows) {
                           for (auto row = beginRows; row != endRows; ++row) {
                               addToRelativeError(
                                   *row, logRelativeErrorAfterIncrementalTraining[OLD_TRAINING_DATA]);
                           }
                       },
                       &oldTrainingRowMask);
    newFrame->readRows(1, 0, frame->numberRows(),
                       [&](const TRowItr& beginRows, const TRowItr& endRows) {
                           for (auto row = beginRows; row != endRows; ++row) {
                               addToRelativeError(
                                   *row, logRelativeErrorAfterIncrementalTraining[NEW_TRAINING_DATA]);
                           }
                       },
                       &newTrainingRowMask);

    // We should see little change in the prediction errors on the old data
    // set which doesn't overlap the new data, but a large improvement on
    // the new data for constant extrapolation performs poorly.
    double errorIncreaseOnOld{
        maths::common::CBasicStatistics::mean(
            logRelativeErrorAfterIncrementalTraining[OLD_TRAINING_DATA]) /
            maths::common::CBasicStatistics::mean(
                logRelativeErrorBeforeIncrementalTraining[OLD_TRAINING_DATA]) -
        1.0};
    double errorDecreaseOnNew{
        maths::common::CBasicStatistics::mean(
            logRelativeErrorBeforeIncrementalTraining[NEW_TRAINING_DATA]) /
            maths::common::CBasicStatistics::mean(
                logRelativeErrorAfterIncrementalTraining[NEW_TRAINING_DATA]) -
        1.0};

    LOG_DEBUG(<< "increase on old = " << errorIncreaseOnOld);
    LOG_DEBUG(<< "decrease on new = " << errorDecreaseOnNew);
    BOOST_TEST_REQUIRE(errorDecreaseOnNew > 5.0 * errorIncreaseOnOld);
}

BOOST_AUTO_TEST_CASE(testImbalancedClasses) {

    // Test we get similar per class precision and recall with unbalanced training
    // data when using the calculated decision threshold to assign to class one.

    test::CRandomNumbers rng;

    std::size_t trainRows{2000};
    std::size_t classes[]{1, 0, 1, 0};
    std::size_t classesRowCounts[]{1600, 400, 100, 100};
    std::size_t cols{3};

    TDoubleVecVec x;
    TDoubleVec means{0.0, 3.0};
    TDoubleVec variances{6.0, 6.0};
    for (std::size_t i = 0; i < std::size(classes); ++i) {
        TDoubleVecVec xi;
        double mean{means[classes[i]]};
        double variance{variances[classes[i]]};
        rng.generateMultivariateNormalSamples(
            {mean, mean}, {{variance, 0.0}, {0.0, variance}}, classesRowCounts[i], xi);
        x.insert(x.end(), xi.begin(), xi.end());
    }

    auto frame = core::makeMainStorageDataFrame(cols).first;
    frame->categoricalColumns(TBoolVec{false, false, true});
    for (std::size_t i = 0, index = 0; i < std::size(classes); ++i) {
        for (std::size_t j = 0; j < classesRowCounts[i]; ++j, ++index) {
            frame->writeRow([&](core::CDataFrame::TFloatVecItr column, std::int32_t&) {
                for (std::size_t k = 0; k < cols - 1; ++k, ++column) {
                    *column = x[index][k];
                }
                *column = index < trainRows ? static_cast<double>(i)
                                            : core::CDataFrame::valueOfMissing();
            });
        }
    }
    frame->finishWritingRows();

    auto classifier =
        maths::analytics::CBoostedTreeFactory::constructFromParameters(
            1, std::make_unique<maths::analytics::boosted_tree::CBinomialLogisticLoss>())
            .buildForTrain(*frame, cols - 1);

    classifier->train();
    classifier->predict();

    TDoubleVec precisions;
    TDoubleVec recalls;
    {
        TDoubleVec truePositives(2, 0.0);
        TDoubleVec trueNegatives(2, 0.0);
        TDoubleVec falsePositives(2, 0.0);
        TDoubleVec falseNegatives(2, 0.0);
        frame->readRows(1, [&](const TRowItr& beginRows, const TRowItr& endRows) {
            for (auto row = beginRows; row != endRows; ++row) {
                auto scores = classifier->readAndAdjustPrediction(*row);
                std::size_t prediction(scores[1] < scores[0] ? 0 : 1);
                if (row->index() >= trainRows &&
                    row->index() < trainRows + classesRowCounts[2]) {
                    // Actual is zero.
                    (prediction == 0 ? truePositives[0] : falseNegatives[0]) += 1.0;
                    (prediction == 0 ? trueNegatives[1] : falsePositives[1]) += 1.0;
                } else if (row->index() >= trainRows + classesRowCounts[2]) {
                    // Actual is one.
                    (prediction == 1 ? truePositives[1] : falseNegatives[1]) += 1.0;
                    (prediction == 1 ? trueNegatives[0] : falsePositives[0]) += 1.0;
                }
            }
        });
        precisions.push_back(truePositives[0] / (truePositives[0] + falsePositives[0]));
        precisions.push_back(truePositives[1] / (truePositives[1] + falsePositives[1]));
        recalls.push_back(truePositives[0] / (truePositives[0] + falseNegatives[0]));
        recalls.push_back(truePositives[1] / (truePositives[1] + falseNegatives[1]));
    }

    LOG_DEBUG(<< "precisions = " << core::CContainerPrinter::print(precisions));
    LOG_DEBUG(<< "recalls    = " << core::CContainerPrinter::print(recalls));

    BOOST_TEST_REQUIRE(std::fabs(precisions[0] - precisions[1]) < 0.1);
    BOOST_TEST_REQUIRE(std::fabs(recalls[0] - recalls[1]) < 0.16);
}

BOOST_AUTO_TEST_CASE(testClassificationWeightsOverride) {

    // Test that the overrides are reflected in the classification weights used.

    using TStrVec = std::vector<std::string>;

    test::CRandomNumbers rng;

    std::size_t classes[]{1, 0};
    std::size_t classesRowCounts[]{50, 50};
    std::size_t cols{3};

    TDoubleVecVec x;
    TDoubleVec means{0.0, 3.0};
    TDoubleVec variances{6.0, 6.0};
    for (std::size_t i = 0; i < std::size(classes); ++i) {
        TDoubleVecVec xi;
        double mean{means[classes[i]]};
        double variance{variances[classes[i]]};
        rng.generateMultivariateNormalSamples(
            {mean, mean}, {{variance, 0.0}, {0.0, variance}}, classesRowCounts[i], xi);
        x.insert(x.end(), xi.begin(), xi.end());
    }

    auto frame = core::makeMainStorageDataFrame(cols).first;
    frame->categoricalColumns(TBoolVec{false, false, true});

    std::string classValues[]{"foo", "bar"};
    TStrVec row(cols);
    for (std::size_t i = 0, index = 0; i < std::size(classes); ++i) {
        for (std::size_t j = 0; j < classesRowCounts[i]; ++j, ++index) {
            row[0] = std::to_string(x[index][0]);
            row[1] = std::to_string(x[index][1]);
            row[2] = classValues[i];
            frame->parseAndWriteRow({row, 0, cols});
        }
    }
    frame->finishWritingRows();

    auto classifier =
        maths::analytics::CBoostedTreeFactory::constructFromParameters(
            1, std::make_unique<maths::analytics::boosted_tree::CBinomialLogisticLoss>())
            .classAssignmentObjective(maths::analytics::CBoostedTree::E_Custom)
            .classificationWeights({{"foo", 0.8}, {"bar", 0.2}})
            .buildForTrain(*frame, cols - 1);

    classifier->train();

    BOOST_TEST_REQUIRE("[0.8, 0.2]", core::CContainerPrinter::print(
                                         classifier->classificationWeights()));
}

BOOST_AUTO_TEST_CASE(testMultinomialLogisticRegression) {

    // The idea of this test is to create a random linear relationship between
    // the feature values and the logit, i.e. logit_i = W * x_i for matrix W is
    // some fixed weight matrix and x_i denoted the i'th feature vector.
    //
    // We try to recover this relationship in logistic regression by observing
    // the actual labels and want to test that we've roughly correctly estimated
    // the linear function. Because we target the cross-entropy we're effectively
    // targeting relative error in the estimated probabilities. Therefore, we bound
    // the log of the ratio between the actual and predicted class probabilities.

    using TVector = maths::common::CDenseVector<double>;
    using TMemoryMappedMatrix = maths::common::CMemoryMappedDenseMatrix<double>;

    maths::common::CPRNG::CXorOShiro128Plus rng;
    test::CRandomNumbers testRng;

    std::size_t trainRows{1000};
    std::size_t rows{1200};
    std::size_t cols{4};
    std::size_t capacity{600};
    int numberClasses{3};
    int numberFeatures{static_cast<int>(cols - 1)};

    TMeanAccumulator meanLogRelativeError;

    TDoubleVec weights;
    TDoubleVec noise;
    TDoubleVec uniform01;

    for (std::size_t test = 0; test < 3; ++test) {
        testRng.generateUniformSamples(-2.0, 2.0, numberClasses * numberFeatures, weights);
        testRng.generateNormalSamples(0.0, 1.0, numberFeatures * rows, noise);
        testRng.generateUniformSamples(0.0, 1.0, rows, uniform01);

        auto probability = [&](const TRowRef& row) {
            TMemoryMappedMatrix W(&weights[0], numberClasses, numberFeatures);
            TVector x(numberFeatures);
            TVector n{numberFeatures};
            for (int i = 0; i < numberFeatures; ++i) {
                x(i) = row[i];
                n(i) = noise[numberFeatures * row.index() + i];
            }
            TVector result{W * x + n};
            maths::common::CTools::inplaceSoftmax(result);
            return result;
        };

        auto target = [&](const TRowRef& row) {
            TDoubleVec probabilities{probability(row).to<TDoubleVec>()};
            return static_cast<double>(
                maths::common::CSampling::categoricalSample(rng, probabilities));
        };

        TDoubleVecVec x(cols - 1);
        for (std::size_t i = 0; i < cols - 1; ++i) {
            testRng.generateUniformSamples(0.0, 4.0, rows, x[i]);
        }

        auto frame = core::makeMainStorageDataFrame(cols, capacity).first;

        fillDataFrame(trainRows, rows - trainRows, cols, {false, false, false, true},
                      x, TDoubleVec(rows, 0.0), target, *frame);

        auto classifier =
            maths::analytics::CBoostedTreeFactory::constructFromParameters(
                1, std::make_unique<maths::analytics::boosted_tree::CMultinomialLogisticLoss>(numberClasses))
                .buildForTrain(*frame, cols - 1);

        classifier->train();
        classifier->predict();

        TMeanAccumulator logRelativeError;
        frame->readRows(1, [&](const TRowItr& beginRows, const TRowItr& endRows) {
            for (auto row = beginRows; row != endRows; ++row) {
                if (row->index() >= trainRows) {
                    TVector expectedProbability{probability(*row)};
                    TVector actualProbability{
                        TVector::fromSmallVector(classifier->readPrediction(*row))};
                    logRelativeError.add(
                        (expectedProbability.cwiseMax(actualProbability).array() /
                         expectedProbability.cwiseMin(actualProbability).array())
                            .log()
                            .sum() /
                        3.0);
                }
            }
        });
        LOG_DEBUG(<< "log relative error = "
                  << maths::common::CBasicStatistics::mean(logRelativeError));

        BOOST_TEST_REQUIRE(maths::common::CBasicStatistics::mean(logRelativeError) < 2.4);
        meanLogRelativeError.add(maths::common::CBasicStatistics::mean(logRelativeError));
    }

    LOG_DEBUG(<< "mean log relative error = "
              << maths::common::CBasicStatistics::mean(meanLogRelativeError));
    BOOST_TEST_REQUIRE(maths::common::CBasicStatistics::mean(meanLogRelativeError) < 1.6);
}

BOOST_AUTO_TEST_CASE(testEstimateMemoryUsedByTrain) {

    // Test estimation of the memory used training a model.

    test::CRandomNumbers rng;

    std::size_t rows{1000};
    std::size_t cols{6};
    std::size_t capacity{600};

    for (std::size_t test = 0; test < 3; ++test) {
        TDoubleVecVec x(cols - 1);
        for (std::size_t i = 0; i < cols - 1; ++i) {
            rng.generateUniformSamples(0.0, 10.0, rows, x[i]);
        }

        auto target = [&](std::size_t i) {
            double result{0.0};
            for (std::size_t j = 0; j < cols - 1; ++j) {
                result += x[j][i];
            }
            return result;
        };

        auto frame = core::makeMainStorageDataFrame(cols, capacity).first;
        frame->categoricalColumns(TBoolVec{true, false, false, false, false, false});
        for (std::size_t i = 0; i < rows; ++i) {
            frame->writeRow([&](core::CDataFrame::TFloatVecItr column, std::int32_t&) {
                *(column++) = std::floor(x[0][i]);
                for (std::size_t j = 1; j < cols - 1; ++j, ++column) {
                    *column = x[j][i];
                }
                *column = target(i);
            });
        }
        frame->finishWritingRows();

        std::int64_t estimatedMemory(
            maths::analytics::CBoostedTreeFactory::constructFromParameters(
                1, std::make_unique<maths::analytics::boosted_tree::CMse>())
                .estimateMemoryUsageTrain(rows, cols));

        CTestInstrumentation instrumentation;
        auto regression =
            maths::analytics::CBoostedTreeFactory::constructFromParameters(
                1, std::make_unique<maths::analytics::boosted_tree::CMse>())
                .analysisInstrumentation(instrumentation)
                .buildForTrain(*frame, cols - 1);

        regression->train();

        LOG_DEBUG(<< "estimated memory usage = " << estimatedMemory);
        LOG_DEBUG(<< "high water mark = " << instrumentation.maxMemoryUsage());

        BOOST_TEST_REQUIRE(instrumentation.maxMemoryUsage() < estimatedMemory);
    }
}

// TODO: test for handle fatal (memory-limit-circuit-breaker)
BOOST_AUTO_TEST_CASE(testEstimateMemoryUsedByTrainWithTestRows) {

    // Test estimation of the memory used training a model.

    test::CRandomNumbers rng;

    std::size_t rows{1000};
    std::size_t cols{6};
    std::size_t capacity{600};
    std::int64_t previousEstimatedMemory{std::numeric_limits<std::int64_t>::max()};

    for (std::size_t test = 0; test < 3; ++test) {
        TDoubleVecVec x(cols - 1);
        std::size_t numTestRows{((test + 1) * 100)};
        for (std::size_t i = 0; i < cols - 1; ++i) {
            rng.generateUniformSamples(0.0, 10.0, rows, x[i]);
        }

        auto target = [&](std::size_t i) {
            double result{0.0};
            for (std::size_t j = 0; j < cols - 1; ++j) {
                result += x[j][i];
            }
            return result;
        };

        auto frame = core::makeMainStorageDataFrame(cols, capacity).first;
        frame->categoricalColumns(TBoolVec{true, false, false, false, false, false});
        for (std::size_t i = 0; i < rows; ++i) {
            frame->writeRow([&](core::CDataFrame::TFloatVecItr column, std::int32_t&) {
                *(column++) = std::floor(x[0][i]);
                for (std::size_t j = 1; j < cols - 1; ++j, ++column) {
                    *column = x[j][i];
                }
                if (i < numTestRows) {
                    *column = core::CDataFrame::valueOfMissing();
                } else {
                    *column = target(i);
                }
            });
        }
        frame->finishWritingRows();

        double percentTrainingRows{1.0 - static_cast<double>(numTestRows) /
                                             static_cast<double>(rows)};
        std::size_t trainRows{static_cast<std::size_t>(static_cast<double>(rows) *
                                                       percentTrainingRows)};

        std::int64_t estimatedMemory(
            maths::analytics::CBoostedTreeFactory::constructFromParameters(
                1, std::make_unique<maths::analytics::boosted_tree::CMse>())
                .estimateMemoryUsageTrain(trainRows, cols));

        CTestInstrumentation instrumentation;
        auto regression =
            maths::analytics::CBoostedTreeFactory::constructFromParameters(
                1, std::make_unique<maths::analytics::boosted_tree::CMse>())
                .analysisInstrumentation(instrumentation)
                .buildForTrain(*frame, cols - 1);

        regression->train();

        LOG_DEBUG(<< "percent training rows = " << percentTrainingRows);
        LOG_DEBUG(<< "estimated memory usage = " << estimatedMemory);
        LOG_DEBUG(<< "high water mark = " << instrumentation.maxMemoryUsage());

        BOOST_TEST_REQUIRE(instrumentation.maxMemoryUsage() < estimatedMemory);
        BOOST_TEST_REQUIRE(previousEstimatedMemory > estimatedMemory);
        previousEstimatedMemory = estimatedMemory;
    }
}

BOOST_AUTO_TEST_CASE(testProgressMonitoring) {

    // Test progress monitoring invariants.

    test::CRandomNumbers rng;

    std::size_t rows{500};
    std::size_t cols{6};
    std::size_t capacity{600};

    TDoubleVecVec x(cols);
    for (std::size_t i = 0; i < cols; ++i) {
        rng.generateUniformSamples(0.0, 10.0, rows, x[i]);
    }

    auto target = [](const TRowRef& row) { return row[0] + 3.0 * row[3]; };

    core::stopDefaultAsyncExecutor();

    std::string tests[]{"serial", "parallel"};

    for (std::size_t threads : {1, 2}) {

        LOG_DEBUG(<< tests[threads == 1 ? 0 : 1]);

        auto frame = core::makeMainStorageDataFrame(cols, capacity).first;

        fillDataFrame(rows, 0, cols, x, TDoubleVec(rows, 0.0), target, *frame);

        CTestInstrumentation instrumentation;
        std::atomic_bool finished{false};

        std::thread worker{[&]() {
            auto regression =
                maths::analytics::CBoostedTreeFactory::constructFromParameters(
                    threads, std::make_unique<maths::analytics::boosted_tree::CMse>())
                    .analysisInstrumentation(instrumentation)
                    .earlyStoppingEnabled(false)
                    .buildForTrain(*frame, cols - 1);

            regression->train();
            finished.store(true);
        }};
        worker.join();

        // Flush the last task...
        instrumentation.startNewProgressMonitoredTask("");

        for (const auto& task : instrumentation.taskProgress()) {
            LOG_DEBUG(<< "task = " << task.s_Name);
            LOG_DEBUG(<< "monotonic = " << task.s_Monotonic);
            LOG_DEBUG(<< "progress points = "
                      << core::CContainerPrinter::print(task.s_TenPercentProgressPoints));
            if (task.s_Name == maths::analytics::CBoostedTreeFactory::FEATURE_SELECTION) {
                // We don't do feature selection (we have enough data to use all of them).
            } else if (task.s_Name == maths::analytics::CBoostedTreeFactory::COARSE_PARAMETER_SEARCH) {
                // We don't have accurate upfront estimate of the number of steps so
                // we only get progress up to 80% or 90% depending on the compiler and
                // platform. In non-test code we always pass 100% when the task is
                // complete.
                BOOST_TEST_REQUIRE(task.s_TenPercentProgressPoints.size() >= 9);
                BOOST_TEST_REQUIRE(
                    std::is_sorted(task.s_TenPercentProgressPoints.begin(),
                                   task.s_TenPercentProgressPoints.end()));
                BOOST_TEST_REQUIRE(task.s_TenPercentProgressPoints.front() == 0);
                BOOST_TEST_REQUIRE(task.s_TenPercentProgressPoints.back() >= 80);
            } else if (task.s_Name == maths::analytics::CBoostedTreeFactory::FINE_TUNING_PARAMETERS) {
                BOOST_TEST_REQUIRE(task.s_TenPercentProgressPoints.size() >= 10);
                BOOST_TEST_REQUIRE(
                    std::is_sorted(task.s_TenPercentProgressPoints.begin(),
                                   task.s_TenPercentProgressPoints.end()));
                BOOST_TEST_REQUIRE(task.s_TenPercentProgressPoints.front() == 0);
                BOOST_TEST_REQUIRE(task.s_TenPercentProgressPoints.back() >= 90);
            } else if (task.s_Name == maths::analytics::CBoostedTreeFactory::FINAL_TRAINING) {
                // Progress might be 90% or 100% depending on whether the final
                // progress update registered.
                BOOST_TEST_REQUIRE(task.s_TenPercentProgressPoints.size() >= 10);
                BOOST_TEST_REQUIRE(
                    std::is_sorted(task.s_TenPercentProgressPoints.begin(),
                                   task.s_TenPercentProgressPoints.end()));
                BOOST_TEST_REQUIRE(task.s_TenPercentProgressPoints.front() == 0);
                BOOST_TEST_REQUIRE(task.s_TenPercentProgressPoints.back() >= 90);
            }
            BOOST_TEST_REQUIRE(task.s_Monotonic);
        }

        core::startDefaultAsyncExecutor();
    }

    core::stopDefaultAsyncExecutor();
}

BOOST_AUTO_TEST_CASE(testMissingFeatures) {

    // Test censoring, i.e. data missing is correlated with the target variable.

    std::size_t rows{1000};
    std::size_t cols{4};
    test::CRandomNumbers rng;

    auto frame = core::makeMainStorageDataFrame(cols).first;

    frame->categoricalColumns(TBoolVec{false, false, false, false});
    for (std::size_t i = 0; i < rows - 4; ++i) {
        frame->writeRow([&](core::CDataFrame::TFloatVecItr column, std::int32_t&) {
            TDoubleVec regressors;
            rng.generateUniformSamples(0.0, 10.0, cols - 1, regressors);
            double target{0.0};
            for (auto regressor : regressors) {
                *(column++) = regressor > 9.0 ? core::CDataFrame::valueOfMissing() : regressor;
                target += regressor;
            }
            *column = target;
        });
    }
    frame->writeRow([&](core::CDataFrame::TFloatVecItr column, std::int32_t&) {
        *(column++) = core::CDataFrame::valueOfMissing();
        *(column++) = 2.0;
        *(column++) = 6.0;
        *column = core::CDataFrame::valueOfMissing();
    });
    frame->writeRow([&](core::CDataFrame::TFloatVecItr column, std::int32_t&) {
        *(column++) = 2.0;
        *(column++) = core::CDataFrame::valueOfMissing();
        *(column++) = 6.0;
        *column = core::CDataFrame::valueOfMissing();
    });
    frame->writeRow([&](core::CDataFrame::TFloatVecItr column, std::int32_t&) {
        *(column++) = 2.0;
        *(column++) = 6.0;
        *(column++) = core::CDataFrame::valueOfMissing();
        *column = core::CDataFrame::valueOfMissing();
    });
    frame->writeRow([&](core::CDataFrame::TFloatVecItr column, std::int32_t&) {
        *(column++) = core::CDataFrame::valueOfMissing();
        *(column++) = 3.0;
        *(column++) = core::CDataFrame::valueOfMissing();
        *column = core::CDataFrame::valueOfMissing();
    });
    frame->finishWritingRows();

    auto regression = maths::analytics::CBoostedTreeFactory::constructFromParameters(
                          1, std::make_unique<maths::analytics::boosted_tree::CMse>())
                          .buildForTrain(*frame, cols - 1);

    regression->train();
    regression->predict();

    // For each missing value given we censor for regression variables greater
    // than 9.0, target = sum_i{R_i} for regressors R_i and R_i ~ U([0,10]) so
    // we expect a n * E[U([0, 10]) | U([0, 10]) > 9.0] = 9.5 * n contribution
    // to the target for n equal to the number of missing variables.
    TDoubleVec expectedPredictions{17.5, 17.5, 17.5, 22.0};
    TDoubleVec actualPredictions;

    frame->readRows(1, [&](const TRowItr& beginRows, const TRowItr& endRows) {
        for (auto row = beginRows; row != endRows; ++row) {
            if (maths::analytics::CDataFrameUtils::isMissing((*row)[cols - 1])) {
                actualPredictions.push_back(regression->readPrediction(*row)[0]);
            }
        }
    });

    BOOST_REQUIRE_EQUAL(expectedPredictions.size(), actualPredictions.size());
    for (std::size_t i = 0; i < expectedPredictions.size(); ++i) {
        BOOST_REQUIRE_CLOSE_ABSOLUTE(expectedPredictions[i], actualPredictions[i], 0.9);
    }
}

BOOST_AUTO_TEST_CASE(testHyperparameterOverrides) {

    // Test hyperparameter overrides are respected.

    test::CRandomNumbers rng;

    std::size_t rows{300};
    std::size_t cols{6};
    std::size_t capacity{600};

    TDoubleVecVec x(cols);
    for (std::size_t i = 0; i < cols; ++i) {
        rng.generateUniformSamples(0.0, 10.0, rows, x[i]);
    }

    auto target = [](const TRowRef& row) { return row[0] + 3.0 * row[3]; };

    auto frame = core::makeMainStorageDataFrame(cols, capacity).first;

    fillDataFrame(rows, 0, cols, x, TDoubleVec(rows, 0.0), target, *frame);

    CTestInstrumentation instrumentation;
    {
        auto regression =
            maths::analytics::CBoostedTreeFactory::constructFromParameters(
                1, std::make_unique<maths::analytics::boosted_tree::CMse>())
                .analysisInstrumentation(instrumentation)
                .maximumNumberTrees(10)
                .treeSizePenaltyMultiplier({0.1})
                .leafWeightPenaltyMultiplier({0.01})
                .buildForTrain(*frame, cols - 1);

        regression->train();

<<<<<<< HEAD
=======
        // We use a single leaf to centre the data so end up with *at most* limit + 1 trees.
        BOOST_TEST_REQUIRE(regression->bestHyperparameters().maximumNumberTrees() <= 11);
>>>>>>> aa3a0a8d
        BOOST_REQUIRE_EQUAL(
            10, regression->hyperparameters().maximumNumberTrees().value());
        BOOST_REQUIRE_EQUAL(
            0.1, regression->hyperparameters().treeSizePenaltyMultiplier().value());
        BOOST_REQUIRE_EQUAL(
            0.01, regression->hyperparameters().leafWeightPenaltyMultiplier().value());
    }
    {
        auto regression =
            maths::analytics::CBoostedTreeFactory::constructFromParameters(
                1, std::make_unique<maths::analytics::boosted_tree::CMse>())
                .analysisInstrumentation(instrumentation)
                .eta({0.2})
                .softTreeDepthLimit({2.0})
                .softTreeDepthTolerance({0.1})
                .buildForTrain(*frame, cols - 1);

        regression->train();

        BOOST_REQUIRE_EQUAL(0.2, regression->hyperparameters().eta().value());
        BOOST_REQUIRE_EQUAL(
            2.0, regression->hyperparameters().softTreeDepthLimit().value());
        BOOST_REQUIRE_EQUAL(
            0.1, regression->hyperparameters().softTreeDepthTolerance().value());
    }
    {
        auto regression =
            maths::analytics::CBoostedTreeFactory::constructFromParameters(
                1, std::make_unique<maths::analytics::boosted_tree::CMse>())
                .analysisInstrumentation(instrumentation)
                .depthPenaltyMultiplier({1.0})
                .featureBagFraction({0.4})
                .downsampleFactor({0.6})
                .buildForTrain(*frame, cols - 1);

        regression->train();

        BOOST_REQUIRE_EQUAL(
            1.0, regression->hyperparameters().depthPenaltyMultiplier().value());
        BOOST_REQUIRE_EQUAL(
            0.4, regression->hyperparameters().featureBagFraction().value());
        BOOST_REQUIRE_EQUAL(
            0.6, regression->hyperparameters().downsampleFactor().value());
    }
    {
        auto regression =
            maths::analytics::CBoostedTreeFactory::constructFromParameters(
                1, std::make_unique<maths::analytics::boosted_tree::CMse>())
                .analysisInstrumentation(instrumentation)
                .depthPenaltyMultiplier({1.0})
                .softTreeDepthLimit({3.0})
                .softTreeDepthTolerance({0.1})
                .featureBagFraction({0.4})
                .downsampleFactor({0.6})
                .etaGrowthRatePerTree({1.1})
                .buildForTrain(*frame, cols - 1);

        regression->train();
        BOOST_REQUIRE_EQUAL(
            1.0, regression->hyperparameters().depthPenaltyMultiplier().value());
        BOOST_REQUIRE_EQUAL(
            3.0, regression->hyperparameters().softTreeDepthLimit().value());
        BOOST_REQUIRE_EQUAL(
            0.1, regression->hyperparameters().softTreeDepthTolerance().value());
        BOOST_REQUIRE_EQUAL(
            0.4, regression->hyperparameters().featureBagFraction().value());
        BOOST_REQUIRE_EQUAL(
            1.1, regression->hyperparameters().etaGrowthRatePerTree().value());
    }
}

BOOST_AUTO_TEST_CASE(testPersistRestore) {

    // Check persist + restore is idempotent.

    std::size_t rows{50};
    std::size_t cols{3};
    std::size_t capacity{50};
    test::CRandomNumbers rng;

    std::stringstream persistOnceState;
    std::stringstream persistTwiceState;

    // Generate completely random data.
    TDoubleVecVec x(cols);
    for (std::size_t i = 0; i < cols; ++i) {
        rng.generateUniformSamples(0.0, 10.0, rows, x[i]);
    }

    auto frame = core::makeMainStorageDataFrame(cols, capacity).first;
    for (std::size_t i = 0; i < rows; ++i) {
        frame->writeRow([&](core::CDataFrame::TFloatVecItr column, std::int32_t&) {
            for (std::size_t j = 0; j < cols; ++j, ++column) {
                *column = x[j][i];
            }
        });
    }
    frame->finishWritingRows();

    // Persist.
    {
        auto boostedTree =
            maths::analytics::CBoostedTreeFactory::constructFromParameters(
                1, std::make_unique<maths::analytics::boosted_tree::CMse>())
                .numberFolds(2)
                .maximumNumberTrees(2)
                .maximumOptimisationRoundsPerHyperparameter(3)
                .buildForTrain(*frame, cols - 1);
        boostedTree->train();
        core::CJsonStatePersistInserter inserter(persistOnceState);
        boostedTree->acceptPersistInserter(inserter);
        persistOnceState.flush();
    }
    // Restore.
    auto boostedTree = maths::analytics::CBoostedTreeFactory::constructFromString(persistOnceState)
                           .restoreFor(*frame, cols - 1);
    {
        // We need to call the inserter destructor to finish writing the state.
        core::CJsonStatePersistInserter inserter(persistTwiceState);
        boostedTree->acceptPersistInserter(inserter);
        persistTwiceState.flush();
    }
    LOG_DEBUG(<< "State " << persistOnceState.str());
    LOG_DEBUG(<< "State after restore " << persistTwiceState.str());
    BOOST_REQUIRE_EQUAL(persistOnceState.str(), persistTwiceState.str());
}

BOOST_AUTO_TEST_CASE(testPersistRestoreDuringInitialization) {

    // Grab checkpoints during initialization and check they all produce the
    // same initialized tree after restoring.

    using TSStreamVec = std::vector<std::stringstream>;

    std::size_t rows{50};
    std::size_t cols{3};
    std::size_t capacity{50};
    test::CRandomNumbers rng;

    // Generate completely random data.
    TDoubleVecVec x(cols);
    for (std::size_t i = 0; i < cols; ++i) {
        rng.generateUniformSamples(0.0, 10.0, rows, x[i]);
    }

    auto makeFrame = [&] {
        auto frame = core::makeMainStorageDataFrame(cols, capacity).first;
        for (std::size_t i = 0; i < rows; ++i) {
            frame->writeRow([&](core::CDataFrame::TFloatVecItr column, std::int32_t&) {
                for (std::size_t j = 0; j < cols; ++j, ++column) {
                    *column = x[j][i];
                }
            });
        }
        frame->finishWritingRows();
        return frame;
    };

    TSStreamVec checkpoints;

    auto writeCheckpoint = [&checkpoints](maths::analytics::CBoostedTree::TPersistFunc persist) {
        std::stringstream state;
        {
            // We need to call the inserter destructor to finish writing the state.
            core::CJsonStatePersistInserter inserter(state);
            persist(inserter);
            state.flush();
        }
        checkpoints.push_back(std::move(state));
    };

    std::ostringstream expectedState;
    {
        auto frame = makeFrame();
        auto boostedTree =
            maths::analytics::CBoostedTreeFactory::constructFromParameters(
                1, std::make_unique<maths::analytics::boosted_tree::CMse>())
                .numberFolds(2)
                .maximumNumberTrees(2)
                .maximumOptimisationRoundsPerHyperparameter(3)
                .trainingStateCallback(writeCheckpoint)
                .buildForTrain(*frame, cols - 1);
        core::CJsonStatePersistInserter inserter(expectedState);
        boostedTree->acceptPersistInserter(inserter);
        expectedState.flush();
    }

    // Make sure this test fails if there aren't any checkpoints.
    BOOST_TEST_REQUIRE(checkpoints.size() > 0);

    for (auto& checkpoint : checkpoints) {
        auto frame = makeFrame();
        auto boostedTree = maths::analytics::CBoostedTreeFactory::constructFromString(checkpoint)
                               .restoreFor(*frame, cols - 1);
        std::ostringstream actualState;
        {
            // We need to call the inserter destructor to finish writing the state.
            core::CJsonStatePersistInserter inserter(actualState);
            boostedTree->acceptPersistInserter(inserter);
            actualState.flush();
        }
        BOOST_REQUIRE_EQUAL(expectedState.str(), actualState.str());
    }
}

BOOST_AUTO_TEST_CASE(testRestoreErrorHandling) {

    auto errorHandler = [](std::string error) {
        throw std::runtime_error{error};
    };
    core::CLogger::CScopeSetFatalErrorHandler scope{errorHandler};

    auto stream = boost::make_shared<std::ostringstream>();

    // Redirect logging to a string stream so we can check errors generated.
    BOOST_TEST_REQUIRE(core::CLogger::instance().reconfigure(stream));

    std::size_t cols{3};
    std::size_t capacity{50};

    auto frame = core::makeMainStorageDataFrame(cols, capacity).first;

    std::stringstream errorInBayesianOptimisationState;
    readFileToStream("testfiles/error_bayesian_optimisation_state.json",
                     errorInBayesianOptimisationState);
    errorInBayesianOptimisationState.flush();

    bool throwsExceptions{false};
    try {
        auto boostedTree = maths::analytics::CBoostedTreeFactory::constructFromString(
                               errorInBayesianOptimisationState)
                               .restoreFor(*frame, 2);
    } catch (const std::exception& e) {
        std::cout << "got = " << e.what() << std::endl;
        std::cout << "Logging = " << stream->str() << std::endl;
        throwsExceptions = true;
        core::CRegex re;
        re.init("Input error:.*");
        BOOST_TEST_REQUIRE(re.matches(e.what()));
        BOOST_TEST_REQUIRE(stream->str().find("Failed to restore MAX_BOUNDARY_TAG") !=
                           std::string::npos);
    }
    BOOST_TEST_REQUIRE(throwsExceptions);

    std::stringstream errorInBoostedTreeImplState;
    readFileToStream("testfiles/error_boosted_tree_impl_state.json", errorInBoostedTreeImplState);
    errorInBoostedTreeImplState.flush();

    throwsExceptions = false;
    stream->clear();
    try {
        auto boostedTree = maths::analytics::CBoostedTreeFactory::constructFromString(errorInBoostedTreeImplState)
                               .restoreFor(*frame, 2);
    } catch (const std::exception& e) {
        std::cout << "got = " << e.what() << std::endl;
        std::cout << "Logging = " << stream->str() << std::endl;
        throwsExceptions = true;
        core::CRegex re;
        re.init("Input error:.*");
        BOOST_TEST_REQUIRE(re.matches(e.what()));
        BOOST_TEST_REQUIRE(stream->str().find("Failed to restore NUMBER_FOLDS_TAG") !=
                           std::string::npos);
    }
    BOOST_TEST_REQUIRE(throwsExceptions);

    std::stringstream errorInStateVersion;
    readFileToStream("testfiles/error_no_version_state.json", errorInStateVersion);
    errorInStateVersion.flush();

    throwsExceptions = false;
    stream->clear();
    try {
        auto boostedTree = maths::analytics::CBoostedTreeFactory::constructFromString(errorInBoostedTreeImplState)
                               .restoreFor(*frame, 2);
    } catch (const std::exception& e) {
        std::cout << "got = " << e.what() << std::endl;
        std::cout << "Logging = " << stream->str() << std::endl;
        throwsExceptions = true;
        core::CRegex re;
        re.init("Input error:.*");
        BOOST_TEST_REQUIRE(re.matches(e.what()));
        BOOST_TEST_REQUIRE(stream->str().find("unsupported state serialization version.") !=
                           std::string::npos);
    }
    BOOST_TEST_REQUIRE(throwsExceptions);
    ml::core::CLogger::instance().reset();
}

BOOST_AUTO_TEST_CASE(testWorstCaseMemoryCorrection) {
    // test for 15mb
    BOOST_REQUIRE_CLOSE(static_cast<double>(maths::analytics::CBoostedTreeImpl::correctedMemoryUsage(
                            15.0 * BYTES_IN_MB)) /
                            BYTES_IN_MB,
                        15.0, 1.0);
    // test for 50mb
    BOOST_REQUIRE_CLOSE(static_cast<double>(maths::analytics::CBoostedTreeImpl::correctedMemoryUsage(
                            50.0 * BYTES_IN_MB)) /
                            BYTES_IN_MB,
                        24.76, 1.0);
    // test for 300mb
    BOOST_REQUIRE_CLOSE(static_cast<double>(maths::analytics::CBoostedTreeImpl::correctedMemoryUsage(
                            300.0 * BYTES_IN_MB)) /
                            BYTES_IN_MB,
                        64.4, 1.0);
    // test for 1024mb
    BOOST_REQUIRE_CLOSE(static_cast<double>(maths::analytics::CBoostedTreeImpl::correctedMemoryUsage(
                            1024.0 * BYTES_IN_MB)) /
                            BYTES_IN_MB,
                        179.2, 1.0);
    // test for 18000mb
    BOOST_REQUIRE_CLOSE(static_cast<double>(maths::analytics::CBoostedTreeImpl::correctedMemoryUsage(
                            18000.0 * BYTES_IN_MB)) /
                            BYTES_IN_MB,
                        1355.75, 1.0);

    // test for monotonicity
    std::size_t numberSamples{1000};
    TDoubleVec lhs;
    lhs.reserve(numberSamples);
    TDoubleVec rhs;
    rhs.reserve(numberSamples);
    test::CRandomNumbers rng;
    rng.generateUniformSamples(0.0, 20000.0, numberSamples, lhs);
    rng.generateUniformSamples(0.0, 20000.0, numberSamples, rhs);
    for (std::size_t i = 0; i < numberSamples; ++i) {
        BOOST_TEST_REQUIRE(
            (lhs[i] <= rhs[i]) ==
            (maths::analytics::CBoostedTreeImpl::correctedMemoryUsage(lhs[i]) <=
             maths::analytics::CBoostedTreeImpl::correctedMemoryUsage(rhs[i])));
    }
}

BOOST_AUTO_TEST_SUITE_END()<|MERGE_RESOLUTION|>--- conflicted
+++ resolved
@@ -709,11 +709,7 @@
     }
 
     LOG_DEBUG(<< "mean R^2 = " << maths::common::CBasicStatistics::mean(meanModelRSquared));
-<<<<<<< HEAD
-    BOOST_TEST_REQUIRE(maths::common::CBasicStatistics::mean(meanModelRSquared) > 0.97);
-=======
     BOOST_TEST_REQUIRE(maths::common::CBasicStatistics::mean(meanModelRSquared) > 0.95);
->>>>>>> aa3a0a8d
 }
 
 BOOST_AUTO_TEST_CASE(testMsle) {
@@ -1534,11 +1530,7 @@
     LOG_DEBUG(<< "bias = " << modelBias);
     LOG_DEBUG(<< " R^2 = " << modelRSquared);
     BOOST_REQUIRE_CLOSE_ABSOLUTE(0.0, modelBias, 0.21);
-<<<<<<< HEAD
-    BOOST_TEST_REQUIRE(modelRSquared > 0.96);
-=======
     BOOST_TEST_REQUIRE(modelRSquared > 0.94);
->>>>>>> aa3a0a8d
 }
 
 BOOST_AUTO_TEST_CASE(testTranslationInvariance) {
@@ -2652,11 +2644,8 @@
 
         regression->train();
 
-<<<<<<< HEAD
-=======
         // We use a single leaf to centre the data so end up with *at most* limit + 1 trees.
         BOOST_TEST_REQUIRE(regression->bestHyperparameters().maximumNumberTrees() <= 11);
->>>>>>> aa3a0a8d
         BOOST_REQUIRE_EQUAL(
             10, regression->hyperparameters().maximumNumberTrees().value());
         BOOST_REQUIRE_EQUAL(
