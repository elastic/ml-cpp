--- conflicted
+++ resolved
@@ -1002,20 +1002,13 @@
         return true;
     }
     return value[0].size() == 1
-<<<<<<< HEAD
                ? this->uncorrelatedProbability(params, time, value, result)
                : this->correlatedProbability(params, time, value, result);
-=======
-               ? this->uncorrelatedProbability(params, time, value, probability, tail)
-               : this->correlatedProbability(params, time, value, probability, tail,
-                                             conditional, mostAnomalousCorrelate);
->>>>>>> 3bbaebbb
 }
 
 bool CUnivariateTimeSeriesModel::uncorrelatedProbability(const CModelProbabilityParams& params,
                                                          const TTime2Vec1Vec& time_,
                                                          const TDouble2Vec1Vec& value,
-<<<<<<< HEAD
                                                          SModelProbabilityResult& result) const {
     maths_t::EProbabilityCalculation calculation{params.calculation(0)};
     maths_t::TDoubleWeightsAry1Vec weights{unpack(params.weights()[0])};
@@ -1030,19 +1023,6 @@
                                              params.seasonalConfidenceInterval())};
     if (m_ResidualModel->probabilityOfLessLikelySamples(calculation, sample,
                                                         weights, pl, pu, tail)) {
-=======
-                                                         double& probability,
-                                                         TTail2Vec& tail) const {
-    maths_t::TDoubleWeightsAry1Vec weights{unpack(params.weights()[0])};
-
-    double pl, pu;
-    maths_t::ETail tail_;
-    core_t::TTime time{time_[0][0]};
-    TDouble1Vec sample{m_TrendModel->detrend(time, value[0][0],
-                                             params.seasonalConfidenceInterval())};
-    if (m_ResidualModel->probabilityOfLessLikelySamples(params.calculation(0), sample,
-                                                        weights, pl, pu, tail_)) {
->>>>>>> 3bbaebbb
         LOG_TRACE(<< "P(" << sample << " | weight = " << weights
                   << ", time = " << time << ") = " << (pl + pu) / 2.0);
     } else {
@@ -1050,7 +1030,6 @@
                   << " | weight = " << weights << ", time = " << time << ")");
         return false;
     }
-<<<<<<< HEAD
     probabilities.push_back((pl + pu) / 2.0);
     featureProbabilities.emplace_back(BUCKET_FEATURE_LABEL, (pl + pu) / 2.0);
 
@@ -1097,46 +1076,19 @@
     result.s_FeatureProbabilities = std::move(featureProbabilities);
     result.s_Tail = {tail};
 
-=======
-    probability = correctForEmptyBucket(
-        params.calculation(0), value[0], params.bucketEmpty()[0][0],
-        this->params().probabilityBucketEmpty(), (pl + pu) / 2.0);
-
-    if (m_AnomalyModel != nullptr) {
-        TDouble2Vec residual{
-            (sample[0] - m_ResidualModel->nearestMarginalLikelihoodMean(sample[0])) /
-            std::max(std::sqrt(this->seasonalWeight(0.0, time)[0]), 1.0)};
-        m_AnomalyModel->updateAnomaly(params, time, residual, probability);
-        m_AnomalyModel->probability(params, time, probability);
-        m_AnomalyModel->sampleAnomaly(params, time);
-    }
-    tail[0] = tail_;
->>>>>>> 3bbaebbb
     return true;
 }
 
 bool CUnivariateTimeSeriesModel::correlatedProbability(const CModelProbabilityParams& params,
                                                        const TTime2Vec1Vec& time,
                                                        const TDouble2Vec1Vec& value,
-<<<<<<< HEAD
                                                        SModelProbabilityResult& result) const {
-=======
-                                                       double& probability,
-                                                       TTail2Vec& tail,
-                                                       bool& conditional,
-                                                       TSize1Vec& mostAnomalousCorrelate) const {
->>>>>>> 3bbaebbb
     TSize1Vec correlated;
     TSize2Vec1Vec variables;
     TMultivariatePriorCPtrSizePr1Vec correlationModels;
     TModelCPtr1Vec correlatedTimeSeriesModels;
-<<<<<<< HEAD
-    if (!this->correlationModels(correlated, variables, correlationModels,
-                                 correlatedTimeSeriesModels)) {
-=======
     if (this->correlationModels(correlated, variables, correlationModels,
                                 correlatedTimeSeriesModels) == false) {
->>>>>>> 3bbaebbb
         return false;
     }
 
@@ -1156,13 +1108,10 @@
     double mostAnomalousSample{0.0};
     TPriorPtr mostAnomalousCorrelationModel;
 
-<<<<<<< HEAD
     TTail2Vec tail;
     bool conditional{false};
     TSize1Vec mostAnomalousCorrelate;
 
-=======
->>>>>>> 3bbaebbb
     TSize1Vec correlateIndices;
     if (params.mostAnomalousCorrelate() != boost::none) {
         if (*params.mostAnomalousCorrelate() >= variables.size()) {
@@ -1175,11 +1124,7 @@
         std::iota(correlateIndices.begin(), correlateIndices.end(), 0);
     }
 
-<<<<<<< HEAD
     for (std::size_t i = 0; i < correlateIndices.size(); ++i) {
-=======
-    for (std::size_t i = 0u; i < correlateIndices.size(); ++i) {
->>>>>>> 3bbaebbb
         if (value[i].empty()) {
             aggregator.add(1.0, neff);
         } else {
@@ -1237,7 +1182,6 @@
                                       .first;
             }
         }
-<<<<<<< HEAD
     }
 
     double probability;
@@ -1257,29 +1201,15 @@
             m_AnomalyModel->probability(params, mostAnomalousTime, probability);
         probabilities.push_back(anomalyProbability);
         featureProbabilities.emplace_back(ANOMALY_FEATURE_LABEL, anomalyProbability);
-=======
->>>>>>> 3bbaebbb
     }
     aggregator.calculate(probability);
 
-<<<<<<< HEAD
     result.s_Probability = probability;
     result.s_Conditional = conditional;
     result.s_FeatureProbabilities = std::move(featureProbabilities);
     result.s_Tail = std::move(tail);
     result.s_MostAnomalousCorrelate = std::move(mostAnomalousCorrelate);
 
-=======
-    if (m_AnomalyModel != nullptr) {
-        TDouble2Vec residual{
-            (mostAnomalousSample - mostAnomalousCorrelationModel->nearestMarginalLikelihoodMean(
-                                       mostAnomalousSample)) /
-            std::max(std::sqrt(this->seasonalWeight(0.0, mostAnomalousTime)[0]), 1.0)};
-        m_AnomalyModel->updateAnomaly(params, mostAnomalousTime, residual, probability);
-        m_AnomalyModel->probability(params, mostAnomalousTime, probability);
-        m_AnomalyModel->sampleAnomaly(params, mostAnomalousTime);
-    }
->>>>>>> 3bbaebbb
     return true;
 }
 
