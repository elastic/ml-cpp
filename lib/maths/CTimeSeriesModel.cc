/*
 * Copyright Elasticsearch B.V. and/or licensed to Elasticsearch B.V. under one
 * or more contributor license agreements. Licensed under the Elastic License;
 * you may not use this file except in compliance with the Elastic License.
 */

#include <maths/CTimeSeriesModel.h>

#include <core/CAllocationStrategy.h>
#include <core/CFunctional.h>
#include <core/CPersistUtils.h>
#include <core/RestoreMacros.h>

#include <maths/CBasicStatisticsPersist.h>
#include <maths/CDecayRateController.h>
#include <maths/CModelDetail.h>
#include <maths/CMultivariateNormalConjugate.h>
#include <maths/CMultivariatePrior.h>
#include <maths/COrderings.h>
#include <maths/CPrior.h>
#include <maths/CPriorStateSerialiser.h>
#include <maths/CRestoreParams.h>
#include <maths/CTimeSeriesChangeDetector.h>
#include <maths/CTimeSeriesDecomposition.h>
#include <maths/CTimeSeriesDecompositionStateSerialiser.h>
#include <maths/CTools.h>
#include <maths/Constants.h>

#include <boost/make_shared.hpp>
#include <boost/scoped_ptr.hpp>

#include <cmath>
#include <cstddef>
#include <limits>
#include <numeric>

namespace ml {
namespace maths {
namespace {

using TDoubleDoublePr = std::pair<double, double>;
using TSizeDoublePr = std::pair<std::size_t, double>;
using TTimeDoublePr = std::pair<core_t::TTime, double>;
using TDouble1Vec = core::CSmallVector<double, 1>;
using TDouble2Vec = core::CSmallVector<double, 2>;
using TDouble4Vec = core::CSmallVector<double, 4>;
using TDouble10Vec = core::CSmallVector<double, 10>;
using TDouble4Vec1Vec = core::CSmallVector<TDouble4Vec, 1>;
using TDouble10Vec1Vec = core::CSmallVector<TDouble10Vec, 1>;
using TDouble10Vec2Vec = core::CSmallVector<TDouble10Vec, 2>;
using TDouble10Vec4Vec = core::CSmallVector<TDouble10Vec, 4>;
using TDouble10Vec4Vec1Vec = core::CSmallVector<TDouble10Vec4Vec, 1>;
using TSizeVec = std::vector<std::size_t>;
using TSize1Vec = core::CSmallVector<std::size_t, 1>;
using TSize2Vec = core::CSmallVector<std::size_t, 2>;
using TSize2Vec1Vec = core::CSmallVector<TSize2Vec, 1>;
using TTime1Vec = core::CSmallVector<core_t::TTime, 1>;
using TSize10Vec = core::CSmallVector<std::size_t, 10>;
using TSizeDoublePr10Vec = core::CSmallVector<TSizeDoublePr, 10>;
using TTail10Vec = core::CSmallVector<maths_t::ETail, 10>;
using TOptionalSize = boost::optional<std::size_t>;
using TMeanAccumulator = CBasicStatistics::SSampleMean<double>::TAccumulator;
using TChangeDetectorPtr = boost::shared_ptr<CUnivariateTimeSeriesChangeDetector>;
using TMultivariatePriorCPtrSizePr1Vec = CTimeSeriesCorrelations::TMultivariatePriorCPtrSizePr1Vec;

//! The decay rate controllers we maintain.
enum EDecayRateController { E_TrendControl = 0, E_ResidualControl, E_NumberControls };

const std::size_t MAXIMUM_CORRELATIONS{5000};
const double MINIMUM_CORRELATE_PRIOR_SAMPLE_COUNT{24.0};
const std::size_t SLIDING_WINDOW_SIZE{12u};
const TSize10Vec NOTHING_TO_MARGINALIZE;
const TSizeDoublePr10Vec NOTHING_TO_CONDITION;
const double WINSORISED_FRACTION{1e-2};
const double MINIMUM_WINSORISATION_WEIGHT_FRACTION{1e-10};
const double MINIMUM_TAIL_WINSORISATION_WEIGHT{1e-2};
const double MINIMUM_CHANGE_WINSORISATION_WEIGHT{1e-1};
const double LOG_WINSORISED_FRACTION{std::log(WINSORISED_FRACTION)};
const double LOG_MINIMUM_WEIGHT_FRACTION{std::log(MINIMUM_WINSORISATION_WEIGHT_FRACTION)};
const double LOG_MINIMUM_TAIL_WINSORISATION_WEIGHT{std::log(MINIMUM_TAIL_WINSORISATION_WEIGHT)};
const double MINUS_LOG_TOLERANCE{-std::log(1.0 - 100.0 * std::numeric_limits<double>::epsilon())};

//! Derate the minimum Winsorisation weight.
double deratedMinimumWinsorisationWeight(double derate) {
    derate = CTools::truncate(derate, 0.0, 1.0);
    return MINIMUM_TAIL_WINSORISATION_WEIGHT + (0.5 - MINIMUM_TAIL_WINSORISATION_WEIGHT) * derate;
}

//! Get the one tail p-value from a specified Winsorisation weight.
double pValueFromTailWinsorisationWeight(double weight) {
    if (weight >= 1.0) {
        return 1.0;
    }

    double logw{std::log(std::max(weight, MINIMUM_TAIL_WINSORISATION_WEIGHT))};
    return std::exp(0.5 *
                    (LOG_WINSORISED_FRACTION - std::sqrt(CTools::pow2(LOG_WINSORISED_FRACTION) +
                                                         4.0 * logw / LOG_MINIMUM_TAIL_WINSORISATION_WEIGHT * LOG_MINIMUM_WEIGHT_FRACTION *
                                                             (LOG_MINIMUM_WEIGHT_FRACTION - LOG_WINSORISED_FRACTION))));
}

//! Optionally randomly sample from \p indices.
TOptionalSize
randomlySample(CPRNG::CXorOShiro128Plus& rng, const CModelAddSamplesParams& params, core_t::TTime bucketLength, const TSizeVec& indices) {
    using TDouble2Vec4Vec = core::CSmallVector<TDouble2Vec, 4>;

    double weight{1.0};
    {
        auto i = std::find(params.weightStyles().begin(), params.weightStyles().end(), maths_t::E_SampleWinsorisationWeight);
        if (i != params.weightStyles().end()) {
            std::ptrdiff_t index{i - params.weightStyles().begin()};
            auto addWeight = [index](TMeanAccumulator mean, const TDouble2Vec4Vec& weight_) {
                mean.add(weight_[index]);
                return mean;
            };
            TMeanAccumulator mean{
                std::accumulate(params.trendWeights().begin(), params.trendWeights().end(), TMeanAccumulator{}, addWeight)};
            weight = CBasicStatistics::mean(mean);
        }
    }

    double p{SLIDING_WINDOW_SIZE * static_cast<double>(bucketLength) / static_cast<double>(core::constants::DAY) * weight};
    if (p >= 1.0 || CSampling::uniformSample(rng, 0.0, 1.0) < p) {
        std::size_t i{CSampling::uniformSample(rng, 0, indices.size())};
        return indices[i];
    }

<<<<<<< HEAD
    return TOptionalSize{};
=======
    LOG_TRACE(<< "sample = " << value << " min(F, 1-F) = " << f << ", weight = " << result);

    return result;
>>>>>>> 47a47bbc
}

//! Computes a Winsorisation weight based on the chance that the
//! time series is currently undergoing a change.
double changeWinsorisationWeight(const TChangeDetectorPtr& detector) {
    if (detector != nullptr) {
        std::size_t dummy;
        return std::max(CTools::logisticFunction(detector->decisionFunction(dummy), 0.1, 1.0, -1.0), MINIMUM_CHANGE_WINSORISATION_WEIGHT);
    }
    return 1.0;
}

//! Convert \p value to comma separated string.
std::string toDelimited(const TTimeDoublePr& value) {
    return core::CStringUtils::typeToString(value.first) + ',' +
           core::CStringUtils::typeToStringPrecise(value.second, core::CIEEE754::E_SinglePrecision);
}

//! Extract \p value from comma separated string.
bool fromDelimited(const std::string& str, TTimeDoublePr& value) {
    std::size_t pos{str.find(',')};
    return pos != std::string::npos && core::CStringUtils::stringToType(str.substr(0, pos), value.first) &&
           core::CStringUtils::stringToType(str.substr(pos + 1), value.second);
}

// Models
// Version 6.3
const std::string VERSION_6_3_TAG("6.3");
const std::string ID_6_3_TAG{"a"};
const std::string IS_NON_NEGATIVE_6_3_TAG{"b"};
const std::string IS_FORECASTABLE_6_3_TAG{"c"};
const std::string RNG_6_3_TAG{"d"};
const std::string CONTROLLER_6_3_TAG{"e"};
const std::string TREND_MODEL_6_3_TAG{"f"};
const std::string RESIDUAL_MODEL_6_3_TAG{"g"};
const std::string ANOMALY_MODEL_6_3_TAG{"h"};
const std::string SLIDING_WINDOW_6_3_TAG{"i"};
const std::string CANDIDATE_CHANGE_POINT_6_3_TAG{"j"};
const std::string CURRENT_CHANGE_INTERVAL_6_3_TAG{"k"};
const std::string CHANGE_DETECTOR_6_3_TAG{"l"};
// Version < 6.3
const std::string ID_OLD_TAG{"a"};
const std::string CONTROLLER_OLD_TAG{"b"};
const std::string TREND_OLD_TAG{"c"};
const std::string PRIOR_OLD_TAG{"d"};
const std::string ANOMALY_MODEL_OLD_TAG{"e"};
const std::string IS_NON_NEGATIVE_OLD_TAG{"g"};
const std::string IS_FORECASTABLE_OLD_TAG{"h"};

// Anomaly model
const std::string MEAN_ERROR_TAG{"a"};
const std::string ANOMALIES_TAG{"b"};
const std::string ANOMALY_FEATURE_MODEL_TAG{"d"};
// Anomaly model nested
const std::string TAG_TAG{"a"};
const std::string OPEN_TIME_TAG{"b"};
const std::string SIGN_TAG{"c"};
const std::string MEAN_ERROR_NORM_TAG{"d"};

// Correlations
const std::string K_MOST_CORRELATED_TAG{"a"};
const std::string CORRELATED_LOOKUP_TAG{"b"};
const std::string CORRELATION_MODELS_TAG{"c"};
// Correlations nested
const std::string FIRST_CORRELATE_ID_TAG{"a"};
const std::string SECOND_CORRELATE_ID_TAG{"b"};
const std::string CORRELATION_MODEL_TAG{"c"};
const std::string CORRELATION_TAG{"d"};

namespace forecast {
const std::string INFO_INSUFFICIENT_HISTORY("Insufficient history to forecast");
const std::string ERROR_MULTIVARIATE("Forecast not supported for multivariate features");
}
}

double tailWinsorisationWeight(const CPrior& prior, double derate, double scale, double value) {
    double deratedMinimumWeight{deratedMinimumWinsorisationWeight(derate)};

    double lowerBound;
    double upperBound;
    if (!prior.minusLogJointCdf(CConstantWeights::SEASONAL_VARIANCE, {value}, {{scale}}, lowerBound, upperBound)) {
        return 1.0;
    }
    if (upperBound < MINUS_LOG_TOLERANCE &&
        !prior.minusLogJointCdfComplement(CConstantWeights::SEASONAL_VARIANCE, {value}, {{scale}}, lowerBound, upperBound)) {
        return 1.0;
    }

    double f{std::exp(-(lowerBound + upperBound) / 2.0)};
    f = std::min(f, 1.0 - f);
    if (f >= WINSORISED_FRACTION) {
        return 1.0;
    }
    if (f <= MINIMUM_WINSORISATION_WEIGHT_FRACTION) {
        return deratedMinimumWeight;
    }

    // We interpolate between 1.0 and the minimum weight on the
    // interval [WINSORISED_FRACTION, MINIMUM_WEIGHT_FRACTION]
    // by fitting (f / WF)^(-c log(f)) where WF is the Winsorised
    // fraction and c is determined by solving:
    //   MW = (MWF / WF)^(-c log(MWF))

    double deratedExponent{-std::log(deratedMinimumWeight) / LOG_MINIMUM_WEIGHT_FRACTION /
                           (LOG_MINIMUM_WEIGHT_FRACTION - LOG_WINSORISED_FRACTION)};
    double logf{std::log(f)};
    double result{std::exp(-deratedExponent * logf * (logf - LOG_WINSORISED_FRACTION))};

    if (CMathsFuncs::isNan(result)) {
        return 1.0;
    }

    LOG_TRACE("sample = " << value << " min(F, 1-F) = " << f << ", weight = " << result);

    return result;
}

double tailWinsorisationWeight(const CMultivariatePrior& prior,
                               std::size_t dimension,
                               double derate,
                               double scale,
                               const core::CSmallVector<double, 10>& value) {
    std::size_t dimensions = prior.dimension();
    TSizeDoublePr10Vec condition(dimensions - 1);
    for (std::size_t i = 0u, j = 0u; i < dimensions; ++i) {
        if (i != dimension) {
            condition[j++] = std::make_pair(i, value[i]);
        }
    }
    boost::shared_ptr<CPrior> conditional(prior.univariate(NOTHING_TO_MARGINALIZE, condition).first);
    return tailWinsorisationWeight(*conditional, derate, scale, value[dimension]);
}

//! \brief A model of anomalous sections of a time series.
class CTimeSeriesAnomalyModel {
public:
    CTimeSeriesAnomalyModel();
    CTimeSeriesAnomalyModel(core_t::TTime bucketLength, double decayRate);

    //! Update the anomaly with prediction error and probability.
    //!
    //! This extends the current anomaly if \p probability is small.
    //! Otherwise it closes it.
    void updateAnomaly(const CModelProbabilityParams& params, core_t::TTime time, TDouble2Vec errors, double probability);

    //! If the time series is currently anomalous, update the model
    //! with the anomaly feature vector.
    void sampleAnomaly(const CModelProbabilityParams& params, core_t::TTime time);

    //! Reset the mean error norm.
    void reset();

    //! If the time series is currently anomalous, compute the anomalousness
    //! of the anomaly feature vector.
    void probability(const CModelProbabilityParams& params, core_t::TTime time, double& probability) const;

    //! Age the model to account for \p time elapsed time.
    void propagateForwardsByTime(double time);

    //! Compute a checksum for this object.
    uint64_t checksum(uint64_t seed) const;

    //! Debug the memory used by this object.
    void debugMemoryUsage(core::CMemoryUsage::TMemoryUsagePtr mem) const;

    //! Get the memory used by this object.
    std::size_t memoryUsage() const;

    //! Initialize reading state from \p traverser.
    bool acceptRestoreTraverser(const SModelRestoreParams& params, core::CStateRestoreTraverser& traverser);

    //! Persist by passing information to \p inserter.
    void acceptPersistInserter(core::CStatePersistInserter& inserter) const;

private:
    using TDouble10Vec = core::CSmallVector<double, 10>;
    using TMeanAccumulator = CBasicStatistics::SSampleMean<double>::TAccumulator;
    using TMaxAccumulator = CBasicStatistics::SMax<double>::TAccumulator;
    using TMultivariateNormalConjugate = CMultivariateNormalConjugate<2>;
    using TMultivariateNormalConjugateVec = std::vector<TMultivariateNormalConjugate>;

    //! \brief Extracts features related to anomalous time periods.
    class CAnomaly {
    public:
        //! See core::CMemory.
        static bool dynamicSizeAlwaysZero() { return true; }

    public:
        CAnomaly() : m_Tag(0), m_OpenTime(0), m_Sign(0.0) {}
        CAnomaly(std::size_t tag, core_t::TTime time) : m_Tag(tag), m_OpenTime(time), m_Sign(0.0) {}

        //! Get the anomaly tag.
        std::size_t tag() const { return m_Tag; }

        //! Add a result to the anomaly.
        void update(const TDouble2Vec& errors) {
            double norm{0.0};
            for (const auto& error : errors) {
                norm += std::pow(error, 2.0);
                m_Sign += error;
            }
            m_MeanErrorNorm.add(std::sqrt(norm));
        }

        //! Get the weight to apply to this anomaly on update.
        double weight(core_t::TTime time) const { return 1.0 / (1.0 + std::max(static_cast<double>(time - m_OpenTime), 0.0)); }

        //! Check if this anomaly is positive or negative.
        bool positive() const { return m_Sign > 0.0; }

        //! Get the feature vector for this anomaly.
        TDouble10Vec features(core_t::TTime time) const {
            return {static_cast<double>(time - m_OpenTime), CBasicStatistics::mean(m_MeanErrorNorm)};
        }

        //! Compute a checksum for this object.
        uint64_t checksum(uint64_t seed) const {
            seed = CChecksum::calculate(seed, m_Tag);
            seed = CChecksum::calculate(seed, m_OpenTime);
            seed = CChecksum::calculate(seed, m_Sign);
            return CChecksum::calculate(seed, m_MeanErrorNorm);
        }

        //! Initialize reading state from \p traverser.
        bool acceptRestoreTraverser(core::CStateRestoreTraverser& traverser) {
            do {
                const std::string& name{traverser.name()};
                RESTORE_BUILT_IN(TAG_TAG, m_Tag)
                RESTORE_BUILT_IN(OPEN_TIME_TAG, m_OpenTime)
                RESTORE_BUILT_IN(SIGN_TAG, m_Sign)
                RESTORE(MEAN_ERROR_NORM_TAG, m_MeanErrorNorm.fromDelimited(traverser.value()))
            } while (traverser.next());
            return true;
        }

        //! Persist by passing information to \p inserter.
        void acceptPersistInserter(core::CStatePersistInserter& inserter) const {
            inserter.insertValue(TAG_TAG, m_Tag);
            inserter.insertValue(OPEN_TIME_TAG, m_OpenTime);
            inserter.insertValue(SIGN_TAG, m_Sign, core::CIEEE754::E_SinglePrecision);
            inserter.insertValue(MEAN_ERROR_NORM_TAG, m_MeanErrorNorm.toDelimited());
        }

    private:
        //! The anomaly tag.
        std::size_t m_Tag;

        //! The time at which the anomaly started.
        core_t::TTime m_OpenTime;

        //! The anomaly sign, i.e. is the mean error positive or negative.
        double m_Sign;

        //! The mean deviation from predictions.
        TMeanAccumulator m_MeanErrorNorm;
    };
    using TAnomaly1Vec = core::CSmallVector<CAnomaly, 1>;

private:
    //! The largest anomalous probability.
    static const double LARGEST_ANOMALOUS_PROBABILITY;
    //! The log of the largest anomalous probability.
    static const double LOG_LARGEST_ANOMALOUS_PROBABILITY;
    //! The log of the largest probability that it is deemed
    //! significantly anomalous.
    static const double LOG_SMALL_PROBABILITY;
    //! A unit weight.
    static const TDouble10Vec4Vec1Vec UNIT;

private:
    //! Update the appropriate anomaly model with \p anomaly.
    void sample(core_t::TTime time, const CAnomaly& anomaly, double weight) {
        std::size_t index(anomaly.positive() ? 0 : 1);
        TDouble10Vec1Vec features{anomaly.features(this->scale(time))};
        m_AnomalyFeatureModels[index].addSamples(CConstantWeights::COUNT, features, {{TDouble10Vec(2, weight)}});
    }

    //! Get the scaled time.
    core_t::TTime scale(core_t::TTime time) const { return time / m_BucketLength; }

private:
    //! The data bucketing interval.
    core_t::TTime m_BucketLength;

    //! The mean prediction error.
    TMeanAccumulator m_MeanError;

    //! The current anomalies (if there are any).
    TAnomaly1Vec m_Anomalies;

    //! The model describing features of anomalous time periods.
    TMultivariateNormalConjugateVec m_AnomalyFeatureModels;
};

CTimeSeriesAnomalyModel::CTimeSeriesAnomalyModel() : m_BucketLength(0) {
    m_AnomalyFeatureModels.reserve(2);
    m_AnomalyFeatureModels.push_back(TMultivariateNormalConjugate::nonInformativePrior(maths_t::E_ContinuousData));
    m_AnomalyFeatureModels.push_back(TMultivariateNormalConjugate::nonInformativePrior(maths_t::E_ContinuousData));
}

CTimeSeriesAnomalyModel::CTimeSeriesAnomalyModel(core_t::TTime bucketLength, double decayRate) : m_BucketLength(bucketLength) {
    m_AnomalyFeatureModels.reserve(2);
    m_AnomalyFeatureModels.push_back(
        TMultivariateNormalConjugate::nonInformativePrior(maths_t::E_ContinuousData, 0.5 * LARGEST_ANOMALOUS_PROBABILITY * decayRate));
    m_AnomalyFeatureModels.push_back(
        TMultivariateNormalConjugate::nonInformativePrior(maths_t::E_ContinuousData, 0.5 * LARGEST_ANOMALOUS_PROBABILITY * decayRate));
}

void CTimeSeriesAnomalyModel::updateAnomaly(const CModelProbabilityParams& params,
                                            core_t::TTime time,
                                            TDouble2Vec errors,
                                            double probability) {
    if (params.updateAnomalyModel()) {
        std::size_t tag{params.tag()};
        auto anomaly =
            std::find_if(m_Anomalies.begin(), m_Anomalies.end(), [tag](const CAnomaly& anomaly_) { return anomaly_.tag() == tag; });

        if (probability < LARGEST_ANOMALOUS_PROBABILITY) {
            m_MeanError.add(std::sqrt(std::accumulate(errors.begin(), errors.end(), 0.0, [](double n, double x) { return n + x * x; })));

            double scale{CBasicStatistics::mean(m_MeanError)};
            for (auto& error : errors) {
                error = scale == 0.0 ? 1.0 : error / scale;
            }

            if (anomaly == m_Anomalies.end()) {
                m_Anomalies.emplace_back(tag, this->scale(time));
                anomaly = m_Anomalies.end() - 1;
            }
            anomaly->update(errors);
        } else if (anomaly != m_Anomalies.end()) {
            this->sample(time, *anomaly, 1.0 - anomaly->weight(this->scale(time)));
            m_Anomalies.erase(anomaly);
        }
    }
}

void CTimeSeriesAnomalyModel::sampleAnomaly(const CModelProbabilityParams& params, core_t::TTime time) {
    if (params.updateAnomalyModel()) {
        std::size_t tag{params.tag()};
        auto anomaly =
            std::find_if(m_Anomalies.begin(), m_Anomalies.end(), [tag](const CAnomaly& anomaly_) { return anomaly_.tag() == tag; });
        if (anomaly != m_Anomalies.end()) {
            this->sample(time, *anomaly, anomaly->weight(this->scale(time)));
        }
    }
}

void CTimeSeriesAnomalyModel::reset() {
    m_MeanError = TMeanAccumulator();
    for (auto& model : m_AnomalyFeatureModels) {
        model = TMultivariateNormalConjugate::nonInformativePrior(maths_t::E_ContinuousData, model.decayRate());
    }
}

void CTimeSeriesAnomalyModel::probability(const CModelProbabilityParams& params, core_t::TTime time, double& probability) const {
    std::size_t tag{params.tag()};
    auto anomaly = std::find_if(m_Anomalies.begin(), m_Anomalies.end(), [tag](const CAnomaly& anomaly_) { return anomaly_.tag() == tag; });
    if (anomaly != m_Anomalies.end()) {
        std::size_t index(anomaly->positive() ? 0 : 1);
        TDouble10Vec1Vec features{anomaly->features(this->scale(time))};
        double pl, pu;
        TTail10Vec tail;
        if (probability < LARGEST_ANOMALOUS_PROBABILITY && !m_AnomalyFeatureModels[index].isNonInformative() &&
            m_AnomalyFeatureModels[index].probabilityOfLessLikelySamples(
                maths_t::E_OneSidedAbove, CConstantWeights::COUNT, features, UNIT, pl, pu, tail)) {
            double logp{CTools::fastLog(probability)};
            double alpha{
                0.5 *
                std::min((logp - LOG_LARGEST_ANOMALOUS_PROBABILITY) / (LOG_SMALL_PROBABILITY - LOG_LARGEST_ANOMALOUS_PROBABILITY), 1.0)};
            double pGivenAnomalous{(pl + pu) / 2.0};
<<<<<<< HEAD
            double pScore{CTools::anomalyScore(probability)};
            double pScoreGivenAnomalous{CTools::anomalyScore(pGivenAnomalous)};
            LOG_TRACE("features = " << features << " score(.) = " << pScore << " score(.|anomalous) = " << pScoreGivenAnomalous
                                    << " p = " << probability);
=======
            double pScore{CTools::deviation(probability)};
            double pScoreGivenAnomalous{CTools::deviation(pGivenAnomalous)};
            LOG_TRACE(<< "features = " << features << " score(.) = " << pScore << " score(.|anomalous) = " << pScoreGivenAnomalous
                      << " p = " << probability);
>>>>>>> 47a47bbc
            probability =
                std::min(CTools::inverseAnomalyScore((1.0 - alpha) * pScore + alpha * pScoreGivenAnomalous), LARGEST_ANOMALOUS_PROBABILITY);
        }
    }
}

void CTimeSeriesAnomalyModel::propagateForwardsByTime(double time) {
    m_AnomalyFeatureModels[0].propagateForwardsByTime(time);
    m_AnomalyFeatureModels[1].propagateForwardsByTime(time);
}

uint64_t CTimeSeriesAnomalyModel::checksum(uint64_t seed) const {
    seed = CChecksum::calculate(seed, m_BucketLength);
    seed = CChecksum::calculate(seed, m_MeanError);
    seed = CChecksum::calculate(seed, m_Anomalies);
    seed = CChecksum::calculate(seed, m_AnomalyFeatureModels[0]);
    return CChecksum::calculate(seed, m_AnomalyFeatureModels[1]);
}

void CTimeSeriesAnomalyModel::debugMemoryUsage(core::CMemoryUsage::TMemoryUsagePtr mem) const {
    mem->setName("CTimeSeriesAnomalyModel");
    core::CMemoryDebug::dynamicSize("m_Anomalies", m_Anomalies, mem);
    core::CMemoryDebug::dynamicSize("m_AnomalyFeatureModels", m_AnomalyFeatureModels, mem);
}

std::size_t CTimeSeriesAnomalyModel::memoryUsage() const {
    return core::CMemory::dynamicSize(m_Anomalies) + core::CMemory::dynamicSize(m_AnomalyFeatureModels);
}

bool CTimeSeriesAnomalyModel::acceptRestoreTraverser(const SModelRestoreParams& params, core::CStateRestoreTraverser& traverser) {
    m_BucketLength = boost::unwrap_ref(params.s_Params).bucketLength();
    std::size_t index{0};
    do {
        const std::string& name{traverser.name()};
        RESTORE(MEAN_ERROR_TAG, m_MeanError.fromDelimited(traverser.value()));
        RESTORE(ANOMALIES_TAG, core::CPersistUtils::restore(ANOMALIES_TAG, m_Anomalies, traverser));
        RESTORE(ANOMALY_FEATURE_MODEL_TAG,
                traverser.traverseSubLevel(
                    boost::bind(&TMultivariateNormalConjugate::acceptRestoreTraverser, &m_AnomalyFeatureModels[index++], _1)))
    } while (traverser.next());
    return true;
}

void CTimeSeriesAnomalyModel::acceptPersistInserter(core::CStatePersistInserter& inserter) const {
    inserter.insertValue(MEAN_ERROR_TAG, m_MeanError.toDelimited());
    core::CPersistUtils::persist(ANOMALIES_TAG, m_Anomalies, inserter);
    inserter.insertLevel(ANOMALY_FEATURE_MODEL_TAG,
                         boost::bind(&TMultivariateNormalConjugate::acceptPersistInserter, &m_AnomalyFeatureModels[0], _1));
    inserter.insertLevel(ANOMALY_FEATURE_MODEL_TAG,
                         boost::bind(&TMultivariateNormalConjugate::acceptPersistInserter, &m_AnomalyFeatureModels[1], _1));
}

const double CTimeSeriesAnomalyModel::LARGEST_ANOMALOUS_PROBABILITY{0.1};
const double CTimeSeriesAnomalyModel::LOG_LARGEST_ANOMALOUS_PROBABILITY{CTools::fastLog(LARGEST_ANOMALOUS_PROBABILITY)};
const double CTimeSeriesAnomalyModel::LOG_SMALL_PROBABILITY{CTools::fastLog(SMALL_PROBABILITY)};
const TDouble10Vec4Vec1Vec CTimeSeriesAnomalyModel::UNIT{CConstantWeights::unit<TDouble10Vec>(2)};

CUnivariateTimeSeriesModel::CUnivariateTimeSeriesModel(const CModelParams& params,
                                                       std::size_t id,
                                                       const CTimeSeriesDecompositionInterface& trendModel,
                                                       const CPrior& residualModel,
                                                       const TDecayRateController2Ary* controllers,
                                                       bool modelAnomalies)
    : CModel(params),
      m_Id(id),
      m_IsNonNegative(false),
      m_IsForecastable(true),
      m_TrendModel(trendModel.clone()),
      m_ResidualModel(residualModel.clone()),
      m_AnomalyModel(modelAnomalies ? boost::make_shared<CTimeSeriesAnomalyModel>(params.bucketLength(), params.decayRate())
                                    : TAnomalyModelPtr()),
      m_CurrentChangeInterval(0),
      m_SlidingWindow(SLIDING_WINDOW_SIZE),
      m_Correlations(nullptr) {
    if (controllers) {
        m_Controllers = boost::make_shared<TDecayRateController2Ary>(*controllers);
    }
}

CUnivariateTimeSeriesModel::CUnivariateTimeSeriesModel(const SModelRestoreParams& params, core::CStateRestoreTraverser& traverser)
    : CModel(params.s_Params), m_IsForecastable(false), m_SlidingWindow(SLIDING_WINDOW_SIZE), m_Correlations(nullptr) {
    traverser.traverseSubLevel(boost::bind(&CUnivariateTimeSeriesModel::acceptRestoreTraverser, this, boost::cref(params), _1));
}

CUnivariateTimeSeriesModel::~CUnivariateTimeSeriesModel() {
    if (m_Correlations != nullptr) {
        m_Correlations->removeTimeSeries(m_Id);
    }
}

std::size_t CUnivariateTimeSeriesModel::identifier() const {
    return m_Id;
}

CUnivariateTimeSeriesModel* CUnivariateTimeSeriesModel::clone(std::size_t id) const {
    CUnivariateTimeSeriesModel* result{new CUnivariateTimeSeriesModel{*this, id}};
    if (m_Correlations != nullptr) {
        result->modelCorrelations(*m_Correlations);
    }
    return result;
}

CUnivariateTimeSeriesModel* CUnivariateTimeSeriesModel::cloneForPersistence() const {
    return new CUnivariateTimeSeriesModel{*this, m_Id};
}

CUnivariateTimeSeriesModel* CUnivariateTimeSeriesModel::cloneForForecast() const {
    return new CUnivariateTimeSeriesModel{*this, m_Id, true};
}

bool CUnivariateTimeSeriesModel::isForecastPossible() const {
    return m_IsForecastable && !m_ResidualModel->isNonInformative();
}

void CUnivariateTimeSeriesModel::modelCorrelations(CTimeSeriesCorrelations& model) {
    m_Correlations = &model;
    m_Correlations->addTimeSeries(m_Id, *this);
}

TSize2Vec1Vec CUnivariateTimeSeriesModel::correlates() const {
    TSize2Vec1Vec result;
    TSize1Vec correlated;
    TSize2Vec1Vec variables;
    TMultivariatePriorCPtrSizePr1Vec correlationModels;
    TModelCPtr1Vec correlatedTimeSeriesModels;
    this->correlationModels(correlated, variables, correlationModels, correlatedTimeSeriesModels);
    result.resize(correlated.size(), TSize2Vec(2));
    for (std::size_t i = 0u; i < correlated.size(); ++i) {
        result[i][variables[i][0]] = m_Id;
        result[i][variables[i][1]] = correlated[i];
    }
    return result;
}

void CUnivariateTimeSeriesModel::addBucketValue(const TTimeDouble2VecSizeTrVec& values) {
    for (const auto& value : values) {
        m_ResidualModel->adjustOffset(
            CConstantWeights::COUNT, {m_TrendModel->detrend(value.first, value.second[0], 0.0)}, CConstantWeights::SINGLE_UNIT);
    }
}

CUnivariateTimeSeriesModel::EUpdateResult CUnivariateTimeSeriesModel::addSamples(const CModelAddSamplesParams& params,
                                                                                 TTimeDouble2VecSizeTrVec samples) {
    if (samples.empty()) {
        return E_Success;
    }

    using TOptionalTimeDoublePr = boost::optional<TTimeDoublePr>;

    TSizeVec valueorder(samples.size());
    std::iota(valueorder.begin(), valueorder.end(), 0);
    std::stable_sort(valueorder.begin(), valueorder.end(), [&samples](std::size_t lhs, std::size_t rhs) {
        return samples[lhs].second < samples[rhs].second;
    });

    TOptionalTimeDoublePr randomSample;
    if (TOptionalSize index = randomlySample(m_Rng, params, this->params().bucketLength(), valueorder)) {
        randomSample.reset({samples[*index].first, samples[*index].second[0]});
    }

    EUpdateResult result{this->testAndApplyChange(params, valueorder, samples)};

    m_IsNonNegative = params.isNonNegative();

    maths_t::EDataType type{params.type()};
    m_ResidualModel->dataType(type);
    m_TrendModel->dataType(type);

    result = CModel::combine(result, this->updateTrend(params.weightStyles(), samples, params.trendWeights()));

    for (auto& sample : samples) {
        sample.second[0] = m_TrendModel->detrend(sample.first, sample.second[0], 0.0);
    }

    std::stable_sort(valueorder.begin(), valueorder.end(), [&samples](std::size_t lhs, std::size_t rhs) {
        return samples[lhs].second < samples[rhs].second;
    });

    TDouble1Vec samples_;
    TDouble4Vec1Vec weights_;
    samples_.reserve(samples.size());
    weights_.reserve(samples.size());
    TMeanAccumulator averageTime;

    for (auto i : valueorder) {
        samples_.push_back(samples[i].second[0]);
        weights_.push_back(unpack(params.priorWeights()[i]));
        averageTime.add(static_cast<double>(samples[i].first));
    }

    m_ResidualModel->addSamples(params.weightStyles(), samples_, weights_);
    m_ResidualModel->propagateForwardsByTime(params.propagationInterval());
    if (m_AnomalyModel != nullptr) {
        m_AnomalyModel->propagateForwardsByTime(params.propagationInterval());
    }

    double multiplier{1.0};
    if (m_Controllers != nullptr) {
        TDouble1VecVec errors[2];
        errors[0].reserve(samples.size());
        errors[1].reserve(samples.size());
        for (auto sample : samples_) {
            this->appendPredictionErrors(params.propagationInterval(), sample, errors);
        }
        {
            CDecayRateController& controller{(*m_Controllers)[E_TrendControl]};
            core_t::TTime time{static_cast<core_t::TTime>(CBasicStatistics::mean(averageTime))};
            TDouble1Vec trendMean{m_TrendModel->meanValue(time)};
            multiplier = controller.multiplier(
                trendMean, errors[E_TrendControl], this->params().bucketLength(), this->params().learnRate(), this->params().decayRate());
            if (multiplier != 1.0) {
<<<<<<< HEAD
                m_TrendModel->decayRate(multiplier * m_TrendModel->decayRate());
                LOG_TRACE("trend decay rate = " << m_TrendModel->decayRate());
=======
                m_Trend->decayRate(multiplier * m_Trend->decayRate());
                LOG_TRACE(<< "trend decay rate = " << m_Trend->decayRate());
>>>>>>> 47a47bbc
            }
        }
        {
            CDecayRateController& controller{(*m_Controllers)[E_ResidualControl]};
            TDouble1Vec residualMean{m_ResidualModel->marginalLikelihoodMean()};
            multiplier = controller.multiplier(residualMean,
                                               errors[E_ResidualControl],
                                               this->params().bucketLength(),
                                               this->params().learnRate(),
                                               this->params().decayRate());
            if (multiplier != 1.0) {
<<<<<<< HEAD
                m_ResidualModel->decayRate(multiplier * m_ResidualModel->decayRate());
                LOG_TRACE("prior decay rate = " << m_ResidualModel->decayRate());
=======
                m_Prior->decayRate(multiplier * m_Prior->decayRate());
                LOG_TRACE(<< "prior decay rate = " << m_Prior->decayRate());
>>>>>>> 47a47bbc
            }
        }
    }

    if (m_Correlations != nullptr) {
        m_Correlations->addSamples(m_Id, params, samples, multiplier);
    }

    if (randomSample) {
        m_SlidingWindow.push_back({randomSample->first, randomSample->second});
    }

    return result;
}

void CUnivariateTimeSeriesModel::skipTime(core_t::TTime gap) {
    m_TrendModel->skipTime(gap);
}

CUnivariateTimeSeriesModel::TDouble2Vec
CUnivariateTimeSeriesModel::mode(core_t::TTime time, const maths_t::TWeightStyleVec& weightStyles, const TDouble2Vec4Vec& weights) const {
    return {m_ResidualModel->marginalLikelihoodMode(weightStyles, unpack(weights)) + CBasicStatistics::mean(m_TrendModel->value(time))};
}

CUnivariateTimeSeriesModel::TDouble2Vec1Vec CUnivariateTimeSeriesModel::correlateModes(core_t::TTime time,
                                                                                       const maths_t::TWeightStyleVec& weightStyles,
                                                                                       const TDouble2Vec4Vec1Vec& weights) const {
    TDouble2Vec1Vec result;

    TSize1Vec correlated;
    TSize2Vec1Vec variables;
    TMultivariatePriorCPtrSizePr1Vec correlationModels;
    TModelCPtr1Vec correlatedTimeSeriesModels;
    if (this->correlationModels(correlated, variables, correlationModels, correlatedTimeSeriesModels)) {
        result.resize(correlated.size(), TDouble10Vec(2));

        double baseline[2];
        baseline[0] = CBasicStatistics::mean(m_TrendModel->value(time));
        for (std::size_t i = 0u; i < correlated.size(); ++i) {
            baseline[1] = CBasicStatistics::mean(correlatedTimeSeriesModels[i]->m_TrendModel->value(time));
            TDouble10Vec mode(
                correlationModels[i].first->marginalLikelihoodMode(weightStyles, CMultivariateTimeSeriesModel::unpack(weights[i])));
            result[i][variables[i][0]] = baseline[0] + mode[variables[i][0]];
            result[i][variables[i][1]] = baseline[1] + mode[variables[i][1]];
        }
    }

    return result;
}

CUnivariateTimeSeriesModel::TDouble2Vec1Vec CUnivariateTimeSeriesModel::residualModes(const maths_t::TWeightStyleVec& weightStyles,
                                                                                      const TDouble2Vec4Vec& weights) const {
    TDouble1Vec modes(m_ResidualModel->marginalLikelihoodModes(weightStyles, unpack(weights)));

    TDouble2Vec1Vec result;
    result.reserve(modes.size());
    for (auto mode : modes) {
        result.push_back({mode});
    }

    return result;
}

void CUnivariateTimeSeriesModel::detrend(const TTime2Vec1Vec& time, double confidenceInterval, TDouble2Vec1Vec& value) const {
    if (value.empty()) {
        return;
    }

    if (value[0].size() == 1) {
        value[0][0] = m_TrendModel->detrend(time[0][0], value[0][0], confidenceInterval);
    } else {
        TSize1Vec correlated;
        TSize2Vec1Vec variables;
        TMultivariatePriorCPtrSizePr1Vec correlationModels;
        TModelCPtr1Vec correlatedTimeSeriesModels;
        if (this->correlationModels(correlated, variables, correlationModels, correlatedTimeSeriesModels)) {
            for (std::size_t i = 0u; i < variables.size(); ++i) {
                if (!value[i].empty()) {
                    value[i][variables[i][0]] =
                        m_TrendModel->detrend(time[i][variables[i][0]], value[i][variables[i][0]], confidenceInterval);
                    value[i][variables[i][1]] = correlatedTimeSeriesModels[i]->m_TrendModel->detrend(
                        time[i][variables[i][1]], value[i][variables[i][1]], confidenceInterval);
                }
            }
        }
    }
}

CUnivariateTimeSeriesModel::TDouble2Vec
CUnivariateTimeSeriesModel::predict(core_t::TTime time, const TSizeDoublePr1Vec& correlatedValue, TDouble2Vec hint) const {
    double correlateCorrection{0.0};
    if (!correlatedValue.empty()) {
        TSize1Vec correlated{correlatedValue[0].first};
        TSize2Vec1Vec variables;
        TMultivariatePriorCPtrSizePr1Vec correlationModel;
        TModelCPtr1Vec correlatedModel;
        if (m_Correlations->correlationModels(m_Id, correlated, variables, correlationModel, correlatedModel)) {
            double sample{correlatedModel[0]->m_TrendModel->detrend(time, correlatedValue[0].second, 0.0)};
            TSize10Vec marginalize{variables[0][1]};
            TSizeDoublePr10Vec condition{{variables[0][1], sample}};
            const CMultivariatePrior* joint{correlationModel[0].first};
            TPriorPtr margin{joint->univariate(marginalize, NOTHING_TO_CONDITION).first};
            TPriorPtr conditional{joint->univariate(NOTHING_TO_MARGINALIZE, condition).first};
            correlateCorrection = conditional->marginalLikelihoodMean() - margin->marginalLikelihoodMean();
        }
    }

    double scale{1.0 - this->params().probabilityBucketEmpty()};

    double trend{0.0};
    if (m_TrendModel->initialized()) {
        trend = CBasicStatistics::mean(m_TrendModel->value(time));
    }

    if (hint.size() == 1) {
        hint[0] = m_TrendModel->detrend(time, hint[0], 0.0);
    }

    double median{m_ResidualModel->isNonInformative()
                      ? m_ResidualModel->marginalLikelihoodMean()
                      : (hint.empty() ? CBasicStatistics::mean(m_ResidualModel->marginalLikelihoodConfidenceInterval(0.0))
                                      : m_ResidualModel->nearestMarginalLikelihoodMean(hint[0]))};
    double result{scale * (trend + median + correlateCorrection)};

    return {m_IsNonNegative ? std::max(result, 0.0) : result};
}

CUnivariateTimeSeriesModel::TDouble2Vec3Vec CUnivariateTimeSeriesModel::confidenceInterval(core_t::TTime time,
                                                                                           double confidenceInterval,
                                                                                           const maths_t::TWeightStyleVec& weightStyles,
                                                                                           const TDouble2Vec4Vec& weights_) const {
    if (m_ResidualModel->isNonInformative()) {
        return TDouble2Vec3Vec();
    }

    double scale{1.0 - this->params().probabilityBucketEmpty()};

    double trend{m_TrendModel->initialized() ? CBasicStatistics::mean(m_TrendModel->value(time, confidenceInterval)) : 0.0};

    TDouble4Vec weights(unpack(weights_));
    double median{CBasicStatistics::mean(m_ResidualModel->marginalLikelihoodConfidenceInterval(0.0, weightStyles, weights))};
    TDoubleDoublePr interval{m_ResidualModel->marginalLikelihoodConfidenceInterval(confidenceInterval, weightStyles, weights)};

    double result[]{scale * (trend + interval.first), scale * (trend + median), scale * (trend + interval.second)};

    return {{m_IsNonNegative ? std::max(result[0], 0.0) : result[0]},
            {m_IsNonNegative ? std::max(result[1], 0.0) : result[1]},
            {m_IsNonNegative ? std::max(result[2], 0.0) : result[2]}};
}

bool CUnivariateTimeSeriesModel::forecast(core_t::TTime startTime,
                                          core_t::TTime endTime,
                                          double confidenceInterval,
                                          const TDouble2Vec& minimum_,
                                          const TDouble2Vec& maximum_,
                                          const TForecastPushDatapointFunc& forecastPushDataPointFunc,
                                          std::string& messageOut) {
    if (m_ResidualModel->isNonInformative()) {
        messageOut = forecast::INFO_INSUFFICIENT_HISTORY;
        return true;
    }

    using TDouble3Vec = core::CSmallVector<double, 3>;

    core_t::TTime bucketLength{this->params().bucketLength()};
    double minimum{m_IsNonNegative ? std::max(minimum_[0], 0.0) : minimum_[0]};
    double maximum{m_IsNonNegative ? std::max(maximum_[0], 0.0) : maximum_[0]};

    auto writer = [&](core_t::TTime time, const TDouble3Vec& prediction) {
        SErrorBar errorBar{time,
                           bucketLength,
                           CTools::truncate(prediction[0], minimum, maximum + prediction[0] - prediction[1]),
                           CTools::truncate(prediction[1], minimum, maximum),
                           CTools::truncate(prediction[2], minimum + prediction[2] - prediction[1], maximum)};
        forecastPushDataPointFunc(errorBar);
    };

    m_TrendModel->forecast(startTime, endTime, bucketLength, confidenceInterval, this->params().minimumSeasonalVarianceScale(), writer);

    return true;
}

bool CUnivariateTimeSeriesModel::probability(const CModelProbabilityParams& params,
                                             const TTime2Vec1Vec& time_,
                                             const TDouble2Vec1Vec& value,
                                             double& probability,
                                             TTail2Vec& tail,
                                             bool& conditional,
                                             TSize1Vec& mostAnomalousCorrelate) const {
    probability = 1.0;
    tail.resize(1, maths_t::E_UndeterminedTail);
    conditional = false;
    mostAnomalousCorrelate.clear();

    if (value.empty()) {
        return true;
    }

    if (value[0].size() == 1) {
        core_t::TTime time{time_[0][0]};
        TDouble1Vec sample{m_TrendModel->detrend(time, value[0][0], params.seasonalConfidenceInterval())};
        TDouble4Vec1Vec weights{unpack(params.weights()[0])};

        double pl, pu;
        maths_t::ETail tail_;
<<<<<<< HEAD
        if (m_ResidualModel->probabilityOfLessLikelySamples(params.calculation(0), params.weightStyles(), sample, weights, pl, pu, tail_)) {
            LOG_TRACE("P(" << sample << " | weight = " << weights << ", time = " << time << ") = " << (pl + pu) / 2.0);
=======
        if (m_Prior->probabilityOfLessLikelySamples(params.calculation(0), params.weightStyles(), sample, weights, pl, pu, tail_)) {
            LOG_TRACE(<< "P(" << sample << " | weight = " << weights << ", time = " << time << ") = " << (pl + pu) / 2.0);
>>>>>>> 47a47bbc
        } else {
            LOG_ERROR(<< "Failed to compute P(" << sample << " | weight = " << weights << ", time = " << time << ")");
            return false;
        }
        probability = correctForEmptyBucket(
            params.calculation(0), value[0], params.bucketEmpty()[0][0], this->params().probabilityBucketEmpty(), (pl + pu) / 2.0);

        if (m_AnomalyModel != nullptr) {
            TDouble2Vec residual{(sample[0] - m_ResidualModel->nearestMarginalLikelihoodMean(sample[0])) /
                                 std::max(std::sqrt(this->seasonalWeight(0.0, time)[0]), 1.0)};
            m_AnomalyModel->updateAnomaly(params, time, residual, probability);
            m_AnomalyModel->probability(params, time, probability);
            m_AnomalyModel->sampleAnomaly(params, time);
        }
        tail[0] = tail_;
    } else {
        TSize1Vec correlated;
        TSize2Vec1Vec variables;
        TMultivariatePriorCPtrSizePr1Vec correlationModels;
        TModelCPtr1Vec correlatedTimeSeriesModels;
        if (!this->correlationModels(correlated, variables, correlationModels, correlatedTimeSeriesModels)) {
            return false;
        }

        double neff{effectiveCount(variables.size())};
        CProbabilityOfExtremeSample aggregator;
        CBasicStatistics::COrderStatisticsStack<double, 1> minProbability;

        // Declared outside the loop to minimize the number of times they are created.
        TSize10Vec variable(1);
        TDouble10Vec1Vec sample{TDouble10Vec(2)};
        TDouble10Vec4Vec1Vec weights(1);
        TDouble2Vec probabilityBucketEmpty(2);
        TDouble10Vec2Vec pli, pui;
        TTail10Vec ti;
        core_t::TTime mostAnomalousTime{0};
        double mostAnomalousSample{0.0};
        TPriorPtr mostAnomalousCorrelationModel;

        for (std::size_t i = 0u; i < variables.size(); ++i) {
            if (!value[i].empty() || (!params.mostAnomalousCorrelate() || i == *params.mostAnomalousCorrelate())) {
                variable[0] = variables[i][0];
                sample[0][variables[i][0]] =
                    m_TrendModel->detrend(time_[i][variables[i][0]], value[i][variables[i][0]], params.seasonalConfidenceInterval());
                sample[0][variables[i][1]] = correlatedTimeSeriesModels[i]->m_TrendModel->detrend(
                    time_[i][variables[i][1]], value[i][variables[i][1]], params.seasonalConfidenceInterval());
                weights[0] = CMultivariateTimeSeriesModel::unpack(params.weights()[i]);

                if (correlationModels[i].first->probabilityOfLessLikelySamples(
                        params.calculation(0), params.weightStyles(), sample, weights, variable, pli, pui, ti)) {
                    LOG_TRACE(<< "Marginal P(" << sample << " | weight = " << weights << ", coordinate = " << variable
                              << ") = " << (pli[0][0] + pui[0][0]) / 2.0);
                    LOG_TRACE(<< "Conditional P(" << sample << " | weight = " << weights << ", coordinate = " << variable
                              << ") = " << (pli[1][0] + pui[1][0]) / 2.0);
                } else {
                    LOG_ERROR(<< "Failed to compute P(" << sample << " | weight = " << weights << ", coordinate = " << variable << ")");
                    continue;
                }

                probabilityBucketEmpty[variables[i][0]] = this->params().probabilityBucketEmpty();
                probabilityBucketEmpty[variables[i][1]] = correlatedTimeSeriesModels[i]->params().probabilityBucketEmpty();
                double pl{std::sqrt(pli[0][0] * pli[1][0])};
                double pu{std::sqrt(pui[0][0] * pui[1][0])};
                double p{correctForEmptyBucket(
                    params.calculation(0), value[0][variable[0]], params.bucketEmpty()[i], probabilityBucketEmpty, (pl + pu) / 2.0)};

                aggregator.add(p, neff);
                if (minProbability.add(p)) {
                    tail[0] = ti[0];
                    mostAnomalousCorrelate.assign(1, i);
                    conditional = ((pli[1][0] + pui[1][0]) < (pli[0][0] + pui[0][0]));
                    mostAnomalousTime = time_[0][variables[i][0]];
                    mostAnomalousSample = sample[0][variables[i][0]];
                    mostAnomalousCorrelationModel =
                        conditional ? correlationModels[i].first->univariate({variables[i][1]}, NOTHING_TO_CONDITION).first
                                    : correlationModels[i]
                                          .first->univariate(NOTHING_TO_MARGINALIZE, {{variables[i][1], sample[0][variables[i][1]]}})
                                          .first;
                }
            } else {
                aggregator.add(1.0, neff);
            }
        }
        aggregator.calculate(probability);

        if (m_AnomalyModel != nullptr) {
            TDouble2Vec residual{(mostAnomalousSample - mostAnomalousCorrelationModel->nearestMarginalLikelihoodMean(mostAnomalousSample)) /
                                 std::max(std::sqrt(this->seasonalWeight(0.0, mostAnomalousTime)[0]), 1.0)};
            m_AnomalyModel->updateAnomaly(params, mostAnomalousTime, residual, probability);
            m_AnomalyModel->probability(params, mostAnomalousTime, probability);
            m_AnomalyModel->sampleAnomaly(params, mostAnomalousTime);
        }
    }

    return true;
}

CUnivariateTimeSeriesModel::TDouble2Vec
CUnivariateTimeSeriesModel::winsorisationWeight(double derate, core_t::TTime time, const TDouble2Vec& value) const {
    double scale{this->seasonalWeight(0.0, time)[0]};
    double sample{m_TrendModel->detrend(time, value[0], 0.0)};
    return {tailWinsorisationWeight(*m_ResidualModel, derate, scale, sample) * changeWinsorisationWeight(m_ChangeDetector)};
}

CUnivariateTimeSeriesModel::TDouble2Vec CUnivariateTimeSeriesModel::seasonalWeight(double confidence, core_t::TTime time) const {
    double scale{m_TrendModel->scale(time, m_ResidualModel->marginalLikelihoodVariance(), confidence).second};
    return {std::max(scale, this->params().minimumSeasonalVarianceScale())};
}

uint64_t CUnivariateTimeSeriesModel::checksum(uint64_t seed) const {
    seed = CChecksum::calculate(seed, m_IsNonNegative);
    seed = CChecksum::calculate(seed, m_Controllers);
    seed = CChecksum::calculate(seed, m_TrendModel);
    seed = CChecksum::calculate(seed, m_ResidualModel);
    seed = CChecksum::calculate(seed, m_CandidateChangePoint);
    seed = CChecksum::calculate(seed, m_CurrentChangeInterval);
    seed = CChecksum::calculate(seed, m_ChangeDetector);
    seed = CChecksum::calculate(seed, m_AnomalyModel);
    seed = CChecksum::calculate(seed, m_SlidingWindow);
    return CChecksum::calculate(seed, m_Correlations != nullptr);
}

void CUnivariateTimeSeriesModel::debugMemoryUsage(core::CMemoryUsage::TMemoryUsagePtr mem) const {
    mem->setName("CUnivariateTimeSeriesModel");
    core::CMemoryDebug::dynamicSize("m_Controllers", m_Controllers, mem);
    core::CMemoryDebug::dynamicSize("m_TrendModel", m_TrendModel, mem);
    core::CMemoryDebug::dynamicSize("m_ResidualModel", m_ResidualModel, mem);
    core::CMemoryDebug::dynamicSize("m_AnomalyModel", m_AnomalyModel, mem);
    core::CMemoryDebug::dynamicSize("m_ChangeDetector", m_ChangeDetector, mem);
    core::CMemoryDebug::dynamicSize("m_SlidingWindow", m_SlidingWindow, mem);
}

std::size_t CUnivariateTimeSeriesModel::memoryUsage() const {
    return core::CMemory::dynamicSize(m_Controllers) + core::CMemory::dynamicSize(m_TrendModel) +
           core::CMemory::dynamicSize(m_ResidualModel) + core::CMemory::dynamicSize(m_AnomalyModel) +
           core::CMemory::dynamicSize(m_ChangeDetector) + core::CMemory::dynamicSize(m_SlidingWindow);
}

bool CUnivariateTimeSeriesModel::acceptRestoreTraverser(const SModelRestoreParams& params, core::CStateRestoreTraverser& traverser) {
    if (traverser.name() == VERSION_6_3_TAG) {
        while (traverser.next()) {
            const std::string& name{traverser.name()};
            RESTORE_BUILT_IN(ID_6_3_TAG, m_Id)
            RESTORE_BOOL(IS_NON_NEGATIVE_6_3_TAG, m_IsNonNegative)
            RESTORE_BOOL(IS_FORECASTABLE_6_3_TAG, m_IsForecastable)
            RESTORE(RNG_6_3_TAG, m_Rng.fromString(traverser.value()))
            RESTORE_SETUP_TEARDOWN(CONTROLLER_6_3_TAG,
                                   m_Controllers = boost::make_shared<TDecayRateController2Ary>(),
                                   core::CPersistUtils::restore(CONTROLLER_6_3_TAG, *m_Controllers, traverser),
                                   /**/)
            RESTORE(
                TREND_MODEL_6_3_TAG,
                traverser.traverseSubLevel(boost::bind<bool>(
                    CTimeSeriesDecompositionStateSerialiser(), boost::cref(params.s_DecompositionParams), boost::ref(m_TrendModel), _1)))
            RESTORE(RESIDUAL_MODEL_6_3_TAG,
                    traverser.traverseSubLevel(boost::bind<bool>(
                        CPriorStateSerialiser(), boost::cref(params.s_DistributionParams), boost::ref(m_ResidualModel), _1)))
            RESTORE_SETUP_TEARDOWN(ANOMALY_MODEL_6_3_TAG,
                                   m_AnomalyModel = boost::make_shared<CTimeSeriesAnomalyModel>(),
                                   traverser.traverseSubLevel(boost::bind(
                                       &CTimeSeriesAnomalyModel::acceptRestoreTraverser, m_AnomalyModel.get(), boost::cref(params), _1)),
                                   /**/)
            RESTORE(CANDIDATE_CHANGE_POINT_6_3_TAG, fromDelimited(traverser.value(), m_CandidateChangePoint))
            RESTORE_BUILT_IN(CURRENT_CHANGE_INTERVAL_6_3_TAG, m_CurrentChangeInterval)
            RESTORE_SETUP_TEARDOWN(
                CHANGE_DETECTOR_6_3_TAG,
                m_ChangeDetector = boost::make_shared<CUnivariateTimeSeriesChangeDetector>(m_TrendModel, m_ResidualModel),
                traverser.traverseSubLevel(boost::bind(
                    &CUnivariateTimeSeriesChangeDetector::acceptRestoreTraverser, m_ChangeDetector.get(), boost::cref(params), _1)),
                /**/)
            RESTORE(SLIDING_WINDOW_6_3_TAG, core::CPersistUtils::restore(SLIDING_WINDOW_6_3_TAG, m_SlidingWindow, traverser))
        }
    } else {
        // There is no version string this is historic state.
        do {
            const std::string& name{traverser.name()};
            RESTORE_BUILT_IN(ID_OLD_TAG, m_Id)
            RESTORE_BOOL(IS_NON_NEGATIVE_OLD_TAG, m_IsNonNegative)
            RESTORE_BOOL(IS_FORECASTABLE_OLD_TAG, m_IsForecastable)
            RESTORE_SETUP_TEARDOWN(CONTROLLER_OLD_TAG,
                                   m_Controllers = boost::make_shared<TDecayRateController2Ary>(),
                                   core::CPersistUtils::restore(CONTROLLER_OLD_TAG, *m_Controllers, traverser),
                                   /**/)
            RESTORE(
                TREND_OLD_TAG,
                traverser.traverseSubLevel(boost::bind<bool>(
                    CTimeSeriesDecompositionStateSerialiser(), boost::cref(params.s_DecompositionParams), boost::ref(m_TrendModel), _1)))
            RESTORE(PRIOR_OLD_TAG,
                    traverser.traverseSubLevel(boost::bind<bool>(
                        CPriorStateSerialiser(), boost::cref(params.s_DistributionParams), boost::ref(m_ResidualModel), _1)))
            RESTORE_SETUP_TEARDOWN(ANOMALY_MODEL_OLD_TAG,
                                   m_AnomalyModel = boost::make_shared<CTimeSeriesAnomalyModel>(),
                                   traverser.traverseSubLevel(boost::bind(
                                       &CTimeSeriesAnomalyModel::acceptRestoreTraverser, m_AnomalyModel.get(), boost::cref(params), _1)),
                                   /**/)
        } while (traverser.next());
    }
    return true;
}

void CUnivariateTimeSeriesModel::acceptPersistInserter(core::CStatePersistInserter& inserter) const {
    // Note that we don't persist this->params() or the correlations
    // because that state is reinitialized.
    inserter.insertValue(VERSION_6_3_TAG, "");
    inserter.insertValue(ID_6_3_TAG, m_Id);
    inserter.insertValue(IS_NON_NEGATIVE_6_3_TAG, static_cast<int>(m_IsNonNegative));
    inserter.insertValue(IS_FORECASTABLE_6_3_TAG, static_cast<int>(m_IsForecastable));
    inserter.insertValue(RNG_6_3_TAG, m_Rng.toString());
    if (m_Controllers) {
        core::CPersistUtils::persist(CONTROLLER_6_3_TAG, *m_Controllers, inserter);
    }
    inserter.insertLevel(TREND_MODEL_6_3_TAG, boost::bind<void>(CTimeSeriesDecompositionStateSerialiser(), boost::cref(*m_TrendModel), _1));
    inserter.insertLevel(RESIDUAL_MODEL_6_3_TAG, boost::bind<void>(CPriorStateSerialiser(), boost::cref(*m_ResidualModel), _1));
    inserter.insertValue(CANDIDATE_CHANGE_POINT_6_3_TAG, toDelimited(m_CandidateChangePoint));
    inserter.insertValue(CURRENT_CHANGE_INTERVAL_6_3_TAG, m_CurrentChangeInterval);
    if (m_ChangeDetector != nullptr) {
        inserter.insertLevel(CHANGE_DETECTOR_6_3_TAG,
                             boost::bind(&CUnivariateTimeSeriesChangeDetector::acceptPersistInserter, m_ChangeDetector.get(), _1));
    }
    if (m_AnomalyModel != nullptr) {
        inserter.insertLevel(ANOMALY_MODEL_6_3_TAG, boost::bind(&CTimeSeriesAnomalyModel::acceptPersistInserter, m_AnomalyModel.get(), _1));
    }
    core::CPersistUtils::persist(SLIDING_WINDOW_6_3_TAG, m_SlidingWindow, inserter);
}

maths_t::EDataType CUnivariateTimeSeriesModel::dataType() const {
    return m_ResidualModel->dataType();
}

CUnivariateTimeSeriesModel::TDouble4Vec CUnivariateTimeSeriesModel::unpack(const TDouble2Vec4Vec& weights) {
    TDouble4Vec result;
    result.reserve(weights.size());
    for (const auto& weight : weights) {
        result.push_back(weight[0]);
    }
    return result;
}

void CUnivariateTimeSeriesModel::reinitializeResidualModel(double learnRate,
                                                           const TDecompositionPtr& trend,
                                                           const TTimeDoublePrCBuf& slidingWindow,
                                                           CPrior& residualModel) {
    residualModel.setToNonInformative(0.0, residualModel.decayRate());
    if (!slidingWindow.empty()) {
        double slidingWindowLength{static_cast<double>(slidingWindow.size())};
        TDouble4Vec1Vec weight{{std::max(learnRate, std::min(5.0 / slidingWindowLength, 1.0))}};
        for (const auto& value : slidingWindow) {
            TDouble1Vec sample{trend->detrend(value.first, value.second, 0.0)};
            residualModel.addSamples(CConstantWeights::COUNT, sample, weight);
        }
    }
}

const CUnivariateTimeSeriesModel::TTimeDoublePrCBuf& CUnivariateTimeSeriesModel::slidingWindow() const {
    return m_SlidingWindow;
}

const CTimeSeriesDecompositionInterface& CUnivariateTimeSeriesModel::trendModel() const {
    return *m_TrendModel;
}

const CPrior& CUnivariateTimeSeriesModel::residualModel() const {
    return *m_ResidualModel;
}

CUnivariateTimeSeriesModel::CUnivariateTimeSeriesModel(const CUnivariateTimeSeriesModel& other, std::size_t id, bool isForForecast)
    : CModel(other.params()),
      m_Id(id),
      m_IsNonNegative(other.m_IsNonNegative),
      m_IsForecastable(other.m_IsForecastable),
      m_Rng(other.m_Rng),
<<<<<<< HEAD
      m_TrendModel(other.m_TrendModel->clone()),
      m_ResidualModel(other.m_ResidualModel->clone()),
      m_AnomalyModel(!isForForecast && other.m_AnomalyModel ? boost::make_shared<CTimeSeriesAnomalyModel>(*other.m_AnomalyModel)
                                                            : TAnomalyModelPtr()),
      m_CandidateChangePoint(other.m_CandidateChangePoint),
      m_CurrentChangeInterval(other.m_CurrentChangeInterval),
      m_ChangeDetector(!isForForecast && other.m_ChangeDetector
                           ? boost::make_shared<CUnivariateTimeSeriesChangeDetector>(*other.m_ChangeDetector)
                           : TChangeDetectorPtr()),
      m_SlidingWindow(!isForForecast ? other.m_SlidingWindow : TTimeDoublePrCBuf{}),
      m_Correlations(0) {
    if (!isForForecast && other.m_Controllers != nullptr) {
=======
      m_Trend(other.m_Trend->clone()),
      m_Prior(other.m_Prior->clone()),
      m_AnomalyModel(other.m_AnomalyModel ? boost::make_shared<CTimeSeriesAnomalyModel>(*other.m_AnomalyModel) : TAnomalyModelPtr()),
      m_SlidingWindow(other.m_SlidingWindow),
      m_Correlations(nullptr) {
    if (other.m_Controllers) {
>>>>>>> 47a47bbc
        m_Controllers = boost::make_shared<TDecayRateController2Ary>(*other.m_Controllers);
    }
}

CUnivariateTimeSeriesModel::EUpdateResult CUnivariateTimeSeriesModel::testAndApplyChange(const CModelAddSamplesParams& params,
                                                                                         const TSizeVec& order,
                                                                                         const TTimeDouble2VecSizeTrVec& values) {
    std::size_t median{order[order.size() / 2]};
    TDouble4Vec weights(unpack(params.priorWeights()[median]));
    core_t::TTime time{values[median].first};

    if (m_ChangeDetector == nullptr) {
        core_t::TTime minimumTimeToDetect{this->params().minimumTimeToDetectChange()};
        core_t::TTime maximumTimeToTest{this->params().maximumTimeToTestForChange()};
        double weight{maths_t::winsorisationWeight(params.weightStyles(), {weights})};
        if (minimumTimeToDetect < maximumTimeToTest && pValueFromTailWinsorisationWeight(weight) <= 1e-5) {
            m_CurrentChangeInterval += this->params().bucketLength();
            if (this->params().testForChange(m_CurrentChangeInterval)) {
                m_ChangeDetector = boost::make_shared<CUnivariateTimeSeriesChangeDetector>(
                    m_TrendModel, m_ResidualModel, minimumTimeToDetect, maximumTimeToTest);
                m_CurrentChangeInterval = 0;
            }
        } else {
            m_CandidateChangePoint = {time, values[median].second[0]};
            m_CurrentChangeInterval = 0;
        }
    }

    if (m_ChangeDetector != nullptr) {
        m_ChangeDetector->addSamples(params.weightStyles(), {std::make_pair(time, values[median].second[0])}, {weights});

        if (m_ChangeDetector->stopTesting()) {
            m_ChangeDetector.reset();
        } else if (auto change = m_ChangeDetector->change()) {
            LOG_DEBUG("Detected " << change->print() << " at " << values[median].first);
            m_ChangeDetector.reset();
            return this->applyChange(*change);
        }
    }

    return E_Success;
}

CUnivariateTimeSeriesModel::EUpdateResult CUnivariateTimeSeriesModel::applyChange(const SChangeDescription& change) {
    for (auto& value : m_SlidingWindow) {
        switch (change.s_Description) {
        case SChangeDescription::E_LevelShift:
            value.second += change.s_Value[0];
            break;
        case SChangeDescription::E_LinearScale:
            value.second *= change.s_Value[0];
            break;
        case SChangeDescription::E_TimeShift:
            value.first += static_cast<core_t::TTime>(change.s_Value[0]);
            break;
        }
    }

    if (m_TrendModel->applyChange(m_CandidateChangePoint.first, m_CandidateChangePoint.second, change)) {
        this->reinitializeStateGivenNewComponent();
    } else {
        change.s_ResidualModel->decayRate(m_ResidualModel->decayRate());
        m_ResidualModel = change.s_ResidualModel;
    }

    return E_Success;
}

CUnivariateTimeSeriesModel::EUpdateResult CUnivariateTimeSeriesModel::updateTrend(const maths_t::TWeightStyleVec& weightStyles,
                                                                                  const TTimeDouble2VecSizeTrVec& samples,
                                                                                  const TDouble2Vec4VecVec& weights) {
    for (const auto& sample : samples) {
        if (sample.second.size() != 1) {
            LOG_ERROR(<< "Dimension mismatch: '" << sample.second.size() << " != 1'");
            return E_Failure;
        }
    }

    EUpdateResult result = E_Success;

    // Time order is not reliable, for example if the data are polled
    // or for count feature, the times of all samples will be the same.
    TSizeVec timeorder(samples.size());
    std::iota(timeorder.begin(), timeorder.end(), 0);
    std::stable_sort(timeorder.begin(), timeorder.end(), [&samples](std::size_t lhs, std::size_t rhs) {
        return COrderings::lexicographical_compare(samples[lhs].first, samples[lhs].second, samples[rhs].first, samples[rhs].second);
    });

    for (auto i : timeorder) {
        core_t::TTime time{samples[i].first};
        double value{samples[i].second[0]};
        TDouble4Vec weight(unpack(weights[i]));
        if (m_TrendModel->addPoint(time, value, weightStyles, weight)) {
            result = E_Reset;
        }
    }

    if (result == E_Reset) {
        this->reinitializeStateGivenNewComponent();
    }

    return result;
}

void CUnivariateTimeSeriesModel::appendPredictionErrors(double interval, double sample_, TDouble1VecVec (&result)[2]) {
    using TDecompositionPtr1Vec = core::CSmallVector<TDecompositionPtr, 1>;
    TDouble1Vec sample{sample_};
    TDecompositionPtr1Vec trend{m_TrendModel};
    if (auto error = predictionError(interval, m_ResidualModel, sample)) {
        result[E_ResidualControl].push_back(*error);
    }
    if (auto error = predictionError(trend, sample)) {
        result[E_TrendControl].push_back(*error);
    }
}

void CUnivariateTimeSeriesModel::reinitializeStateGivenNewComponent() {
    reinitializeResidualModel(this->params().learnRate(), m_TrendModel, m_SlidingWindow, *m_ResidualModel);
    if (m_Correlations != nullptr) {
        m_Correlations->removeTimeSeries(m_Id);
    }
    if (m_Controllers != nullptr) {
        m_ResidualModel->decayRate(m_ResidualModel->decayRate() / (*m_Controllers)[E_ResidualControl].multiplier());
        m_TrendModel->decayRate(m_TrendModel->decayRate() / (*m_Controllers)[E_TrendControl].multiplier());
        for (auto& controller : *m_Controllers) {
            controller.reset();
        }
    }
    if (m_AnomalyModel != nullptr) {
        m_AnomalyModel->reset();
    }
    m_ChangeDetector.reset();
}

bool CUnivariateTimeSeriesModel::correlationModels(TSize1Vec& correlated,
                                                   TSize2Vec1Vec& variables,
                                                   TMultivariatePriorCPtrSizePr1Vec& correlationModels,
                                                   TModelCPtr1Vec& correlatedTimeSeriesModels) const {
    if (m_Correlations) {
        correlated = m_Correlations->correlated(m_Id);
        m_Correlations->correlationModels(m_Id, correlated, variables, correlationModels, correlatedTimeSeriesModels);
    }
    return correlated.size() > 0;
}

CTimeSeriesCorrelations::CTimeSeriesCorrelations(double minimumSignificantCorrelation, double decayRate)
    : m_MinimumSignificantCorrelation(minimumSignificantCorrelation), m_Correlations(MAXIMUM_CORRELATIONS, decayRate) {
}

CTimeSeriesCorrelations::CTimeSeriesCorrelations(const CTimeSeriesCorrelations& other, bool isForPersistence)
    : m_MinimumSignificantCorrelation(other.m_MinimumSignificantCorrelation),
      m_SampleData(other.m_SampleData),
      m_Correlations(other.m_Correlations),
      m_CorrelatedLookup(other.m_CorrelatedLookup),
      m_TimeSeriesModels(isForPersistence ? TModelCPtrVec() : other.m_TimeSeriesModels) {
    for (const auto& model : other.m_CorrelationDistributionModels) {
        m_CorrelationDistributionModels.emplace(model.first,
                                                std::make_pair(TMultivariatePriorPtr(model.second.first->clone()), model.second.second));
    }
}

CTimeSeriesCorrelations* CTimeSeriesCorrelations::clone() const {
    return new CTimeSeriesCorrelations(*this);
}

CTimeSeriesCorrelations* CTimeSeriesCorrelations::cloneForPersistence() const {
    return new CTimeSeriesCorrelations(*this, true);
}

void CTimeSeriesCorrelations::processSamples(const maths_t::TWeightStyleVec& weightStyles) {
    using TSizeSizePrMultivariatePriorPtrDoublePrUMapCItr = TSizeSizePrMultivariatePriorPtrDoublePrUMap::const_iterator;
    using TSizeSizePrMultivariatePriorPtrDoublePrUMapCItrVec = std::vector<TSizeSizePrMultivariatePriorPtrDoublePrUMapCItr>;

    // The priors use a shared pseudo random number generator which
    // generates a fixed sequence of random numbers. Since the order
    // of the correlated priors map can change across persist and
    // restore we can effectively get a different sequence of random
    // numbers depending on whether we persist and restore or not.
    // We'd like results to be as independent as possible from the
    // action of persisting and restoring so sort the collection to
    // preserve the random number sequence.
    TSizeSizePrMultivariatePriorPtrDoublePrUMapCItrVec iterators;
    iterators.reserve(m_CorrelationDistributionModels.size());
    for (auto i = m_CorrelationDistributionModels.begin(); i != m_CorrelationDistributionModels.end(); ++i) {
        iterators.push_back(i);
    }
    std::sort(iterators.begin(), iterators.end(), core::CFunctional::SDereference<COrderings::SFirstLess>());

    TDouble10Vec1Vec multivariateSamples;
    TDouble10Vec4Vec1Vec multivariateWeights;
    for (auto i : iterators) {
        std::size_t pid1{i->first.first};
        std::size_t pid2{i->first.second};
        auto i1 = m_SampleData.find(pid1);
        auto i2 = m_SampleData.find(pid2);
        if (i1 == m_SampleData.end() || i2 == m_SampleData.end()) {
            continue;
        }

        const TMultivariatePriorPtr& prior{i->second.first};
        SSampleData* samples1{&i1->second};
        SSampleData* samples2{&i2->second};
        std::size_t n1{samples1->s_Times.size()};
        std::size_t n2{samples2->s_Times.size()};
        std::size_t indices[] = {0, 1};
        if (n1 < n2) {
            std::swap(samples1, samples2);
            std::swap(n1, n2);
            std::swap(indices[0], indices[1]);
        }
        multivariateSamples.assign(n1, TDouble10Vec(2));
        multivariateWeights.assign(n1, TDouble10Vec4Vec(weightStyles.size(), TDouble10Vec(2)));

        TSize1Vec& tags2{samples2->s_Tags};
        TTime1Vec& times2{samples2->s_Times};

        COrderings::simultaneousSort(tags2, times2, samples2->s_Samples, samples2->s_Weights);
        for (auto j = tags2.begin(); j != tags2.end(); /**/) {
            auto k = std::upper_bound(j, tags2.end(), *j);
            std::size_t a = j - tags2.begin();
            std::size_t b = k - tags2.begin();
            COrderings::simultaneousSort(
                core::make_range(times2, a, b), core::make_range(samples2->s_Samples, a, b), core::make_range(samples2->s_Weights, a, b));
            j = k;
        }

        for (std::size_t j1 = 0u; j1 < n1; ++j1) {
            std::size_t j2{0u};
            if (n2 > 1) {
                std::size_t tag{samples1->s_Tags[j1]};
                core_t::TTime time{samples1->s_Times[j1]};
                std::size_t a_ = std::lower_bound(tags2.begin(), tags2.end(), tag) - tags2.begin();
                std::size_t b_ = std::upper_bound(tags2.begin(), tags2.end(), tag) - tags2.begin();
                std::size_t b{CTools::truncate(
                    static_cast<std::size_t>(std::lower_bound(times2.begin() + a_, times2.begin() + b_, time) - times2.begin()),
                    std::size_t(1),
                    n2 - 1)};
                std::size_t a{b - 1};
                j2 = std::abs(times2[a] - time) < std::abs(times2[b] - time) ? a : b;
            }
            multivariateSamples[j1][indices[0]] = samples1->s_Samples[j1];
            multivariateSamples[j1][indices[1]] = samples2->s_Samples[j2];
            for (std::size_t w = 0u; w < weightStyles.size(); ++w) {
                multivariateWeights[j1][w][indices[0]] = samples1->s_Weights[j1][w];
                multivariateWeights[j1][w][indices[1]] = samples2->s_Weights[j2][w];
            }
        }
        LOG_TRACE(<< "correlate samples = " << core::CContainerPrinter::print(multivariateSamples)
                  << ", correlate weights = " << core::CContainerPrinter::print(multivariateWeights));

        prior->dataType(samples1->s_Type == maths_t::E_IntegerData || samples2->s_Type == maths_t::E_IntegerData
                            ? maths_t::E_IntegerData
                            : maths_t::E_ContinuousData);
        prior->addSamples(weightStyles, multivariateSamples, multivariateWeights);
        prior->propagateForwardsByTime(std::min(samples1->s_Interval, samples2->s_Interval));
        prior->decayRate(std::sqrt(samples1->s_Multiplier * samples2->s_Multiplier) * prior->decayRate());
        LOG_TRACE(<< "correlation prior:" << core_t::LINE_ENDING << prior->print());
        LOG_TRACE(<< "decayRate = " << prior->decayRate());
    }

    m_Correlations.capture();
    m_SampleData.clear();
}

void CTimeSeriesCorrelations::refresh(const CTimeSeriesCorrelateModelAllocator& allocator) {
    using TDoubleVec = std::vector<double>;
    using TSizeSizePrVec = std::vector<TSizeSizePr>;

    if (m_Correlations.changed()) {
        TSizeSizePrVec correlated;
        TDoubleVec correlationCoeffs;
        m_Correlations.mostCorrelated(
            static_cast<std::size_t>(1.2 * static_cast<double>(allocator.maxNumberCorrelations())), correlated, &correlationCoeffs);
        LOG_TRACE(<< "correlated = " << core::CContainerPrinter::print(correlated));
        LOG_TRACE(<< "correlationCoeffs = " << core::CContainerPrinter::print(correlationCoeffs));

        ptrdiff_t cutoff{std::upper_bound(correlationCoeffs.begin(),
                                          correlationCoeffs.end(),
                                          0.5 * m_MinimumSignificantCorrelation,
                                          [](double lhs, double rhs) { return std::fabs(lhs) > std::fabs(rhs); }) -
                         correlationCoeffs.begin()};
        LOG_TRACE(<< "cutoff = " << cutoff);

        correlated.erase(correlated.begin() + cutoff, correlated.end());
        if (correlated.empty()) {
            m_CorrelationDistributionModels.clear();
            this->refreshLookup();
            return;
        }

        // Extract the correlated pairs which are and aren't already
        // being modeled.
        TSizeSizePrVec present;
        TSizeVec presentRank;
        TSizeSizePrVec missing;
        TSizeVec missingRank;
        std::size_t np{static_cast<std::size_t>(std::max(0.9 * static_cast<double>(correlated.size()), 1.0))};
        std::size_t nm{static_cast<std::size_t>(std::max(0.1 * static_cast<double>(correlated.size()), 1.0))};
        present.reserve(np);
        presentRank.reserve(np);
        missing.reserve(nm);
        missingRank.reserve(nm);
        for (std::size_t j = 0u; j < correlated.size(); ++j) {
            bool isPresent{m_CorrelationDistributionModels.count(correlated[j]) > 0};
            (isPresent ? present : missing).push_back(correlated[j]);
            (isPresent ? presentRank : missingRank).push_back(j);
        }

        // Remove any weakly correlated models.
        std::size_t initial{m_CorrelationDistributionModels.size()};
        COrderings::simultaneousSort(present, presentRank);
        for (auto i = m_CorrelationDistributionModels.begin(); i != m_CorrelationDistributionModels.end(); /**/) {
            std::size_t j = std::lower_bound(present.begin(), present.end(), i->first) - present.begin();
            if (j == present.size() || i->first != present[j]) {
                i = m_CorrelationDistributionModels.erase(i);
            } else {
                i->second.second = correlationCoeffs[presentRank[j]];
                ++i;
            }
        }

        // Remove the remaining most weakly correlated models subject
        // to the capacity constraint.
        COrderings::simultaneousSort(presentRank, present, std::greater<std::size_t>());
        for (std::size_t i = 0u; m_CorrelationDistributionModels.size() > allocator.maxNumberCorrelations(); ++i) {
            m_CorrelationDistributionModels.erase(present[i]);
        }

        if (allocator.areAllocationsAllowed()) {
            for (std::size_t i = 0u, nextChunk = std::min(allocator.maxNumberCorrelations(), initial + allocator.chunkSize());
                 m_CorrelationDistributionModels.size() < allocator.maxNumberCorrelations() && i < missing.size() &&
                 (m_CorrelationDistributionModels.size() <= initial || !allocator.exceedsLimit(m_CorrelationDistributionModels.size()));
                 nextChunk = std::min(allocator.maxNumberCorrelations(), nextChunk + allocator.chunkSize())) {
                for (/**/; i < missing.size() && m_CorrelationDistributionModels.size() < nextChunk; ++i) {
                    m_CorrelationDistributionModels.insert({missing[i], {allocator.newPrior(), correlationCoeffs[missingRank[i]]}});
                }
            }
        }

        this->refreshLookup();
    }
}

const CTimeSeriesCorrelations::TSizeSizePrMultivariatePriorPtrDoublePrUMap& CTimeSeriesCorrelations::correlationModels() const {
    return m_CorrelationDistributionModels;
}

void CTimeSeriesCorrelations::debugMemoryUsage(core::CMemoryUsage::TMemoryUsagePtr mem) const {
    mem->setName("CTimeSeriesCorrelations");
    core::CMemoryDebug::dynamicSize("m_SampleData", m_SampleData, mem);
    core::CMemoryDebug::dynamicSize("m_Correlations", m_Correlations, mem);
    core::CMemoryDebug::dynamicSize("m_CorrelatedLookup", m_CorrelatedLookup, mem);
    core::CMemoryDebug::dynamicSize("m_CorrelationDistributionModels", m_CorrelationDistributionModels, mem);
}

std::size_t CTimeSeriesCorrelations::memoryUsage() const {
    return core::CMemory::dynamicSize(m_SampleData) + core::CMemory::dynamicSize(m_Correlations) +
           core::CMemory::dynamicSize(m_CorrelatedLookup) + core::CMemory::dynamicSize(m_CorrelationDistributionModels);
}

bool CTimeSeriesCorrelations::acceptRestoreTraverser(const SDistributionRestoreParams& params, core::CStateRestoreTraverser& traverser) {
    do {
        const std::string& name{traverser.name()};
        RESTORE(K_MOST_CORRELATED_TAG,
                traverser.traverseSubLevel(boost::bind(&CKMostCorrelated::acceptRestoreTraverser, &m_Correlations, _1)))
        RESTORE(CORRELATED_LOOKUP_TAG, core::CPersistUtils::restore(CORRELATED_LOOKUP_TAG, m_CorrelatedLookup, traverser))
        RESTORE(CORRELATION_MODELS_TAG,
                traverser.traverseSubLevel(boost::bind(&CTimeSeriesCorrelations::restoreCorrelationModels, this, boost::cref(params), _1)))
    } while (traverser.next());
    return true;
}

void CTimeSeriesCorrelations::acceptPersistInserter(core::CStatePersistInserter& inserter) const {
    // Note we don't persist the minimum significant correlation or the
    // models because that state is reinitialized. The sample is only
    // maintained transitively during an update at the end of a bucket
    // and so always empty at the point persistence occurs.

    inserter.insertLevel(K_MOST_CORRELATED_TAG, boost::bind(&CKMostCorrelated::acceptPersistInserter, &m_Correlations, _1));
    core::CPersistUtils::persist(CORRELATED_LOOKUP_TAG, m_CorrelatedLookup, inserter);
    inserter.insertLevel(CORRELATION_MODELS_TAG, boost::bind(&CTimeSeriesCorrelations::persistCorrelationModels, this, _1));
}

bool CTimeSeriesCorrelations::restoreCorrelationModels(const SDistributionRestoreParams& params, core::CStateRestoreTraverser& traverser) {
    do {
        const std::string& name{traverser.name()};
        RESTORE_SETUP_TEARDOWN(CORRELATION_MODEL_TAG,
                               TSizeSizePrMultivariatePriorPtrDoublePrPr prior,
                               traverser.traverseSubLevel(boost::bind(&restore, boost::cref(params), boost::ref(prior), _1)),
                               m_CorrelationDistributionModels.insert(prior))
    } while (traverser.next());
    return true;
}

void CTimeSeriesCorrelations::persistCorrelationModels(core::CStatePersistInserter& inserter) const {
    using TSizeSizePrMultivariatePriorPtrDoublePrUMapCItrVec = std::vector<TSizeSizePrMultivariatePriorPtrDoublePrUMap::const_iterator>;
    TSizeSizePrMultivariatePriorPtrDoublePrUMapCItrVec ordered;
    ordered.reserve(m_CorrelationDistributionModels.size());
    for (auto prior = m_CorrelationDistributionModels.begin(); prior != m_CorrelationDistributionModels.end(); ++prior) {
        ordered.push_back(prior);
    }
    std::sort(ordered.begin(), ordered.end(), core::CFunctional::SDereference<COrderings::SFirstLess>());
    for (auto prior : ordered) {
        inserter.insertLevel(CORRELATION_MODEL_TAG, boost::bind(&persist, boost::cref(*prior), _1));
    }
}

bool CTimeSeriesCorrelations::restore(const SDistributionRestoreParams& params,
                                      TSizeSizePrMultivariatePriorPtrDoublePrPr& model,
                                      core::CStateRestoreTraverser& traverser) {
    do {
        const std::string& name{traverser.name()};
        RESTORE_BUILT_IN(FIRST_CORRELATE_ID_TAG, model.first.first)
        RESTORE_BUILT_IN(SECOND_CORRELATE_ID_TAG, model.first.second)
        RESTORE(
            CORRELATION_MODEL_TAG,
            traverser.traverseSubLevel(boost::bind<bool>(CPriorStateSerialiser(), boost::cref(params), boost::ref(model.second.first), _1)))
        RESTORE_BUILT_IN(CORRELATION_TAG, model.second.second)

    } while (traverser.next());
    return true;
}

void CTimeSeriesCorrelations::persist(const TSizeSizePrMultivariatePriorPtrDoublePrPr& model, core::CStatePersistInserter& inserter) {
    inserter.insertValue(FIRST_CORRELATE_ID_TAG, model.first.first);
    inserter.insertValue(SECOND_CORRELATE_ID_TAG, model.first.second);
    inserter.insertLevel(CORRELATION_MODEL_TAG, boost::bind<void>(CPriorStateSerialiser(), boost::cref(*model.second.first), _1));
    inserter.insertValue(CORRELATION_TAG, model.second.second, core::CIEEE754::E_SinglePrecision);
}

void CTimeSeriesCorrelations::addTimeSeries(std::size_t id, const CUnivariateTimeSeriesModel& model) {
    m_Correlations.addVariables(id + 1);
    core::CAllocationStrategy::resize(m_TimeSeriesModels, std::max(id + 1, m_TimeSeriesModels.size()));
    m_TimeSeriesModels[id] = &model;
}

void CTimeSeriesCorrelations::removeTimeSeries(std::size_t id) {
    auto correlated_ = m_CorrelatedLookup.find(id);
    if (correlated_ != m_CorrelatedLookup.end()) {
        TSize1Vec& correlated{correlated_->second};
        for (const auto& correlate : correlated) {
            m_CorrelationDistributionModels.erase({id, correlate});
            m_CorrelationDistributionModels.erase({correlate, id});
        }
        this->refreshLookup();
    }
    m_Correlations.removeVariables({id});
    m_TimeSeriesModels[id] = nullptr;
}

void CTimeSeriesCorrelations::addSamples(std::size_t id,
                                         const CModelAddSamplesParams& params,
                                         const TTimeDouble2VecSizeTrVec& samples,
                                         double multiplier) {
    SSampleData& data{m_SampleData[id]};
    data.s_Type = params.type();
    data.s_Times.reserve(samples.size());
    data.s_Samples.reserve(samples.size());
    data.s_Tags.reserve(samples.size());
    for (std::size_t i = 0u; i < samples.size(); ++i) {
        data.s_Times.push_back(samples[i].first);
        data.s_Samples.push_back(samples[i].second[0]);
        data.s_Tags.push_back(samples[i].third);
        data.s_Weights.push_back(CUnivariateTimeSeriesModel::unpack(params.priorWeights()[i]));
    }
    data.s_Interval = params.propagationInterval();
    data.s_Multiplier = multiplier;
    m_Correlations.add(id, CBasicStatistics::median(data.s_Samples));
}

TSize1Vec CTimeSeriesCorrelations::correlated(std::size_t id) const {
    auto correlated = m_CorrelatedLookup.find(id);
    return correlated != m_CorrelatedLookup.end() ? correlated->second : TSize1Vec();
}

bool CTimeSeriesCorrelations::correlationModels(std::size_t id,
                                                TSize1Vec& correlated,
                                                TSize2Vec1Vec& variables,
                                                TMultivariatePriorCPtrSizePr1Vec& correlationModels,
                                                TModelCPtr1Vec& correlatedTimeSeriesModels) const {
    variables.clear();
    correlationModels.clear();
    correlatedTimeSeriesModels.clear();

    if (correlated.empty()) {
        return false;
    }

    variables.reserve(correlated.size());
    correlationModels.reserve(correlated.size());
    correlatedTimeSeriesModels.reserve(correlated.size());
    std::size_t end{0u};
    for (auto correlate : correlated) {
        auto i = m_CorrelationDistributionModels.find({id, correlate});
        TSize2Vec variable{0, 1};
        if (i == m_CorrelationDistributionModels.end()) {
            i = m_CorrelationDistributionModels.find({correlate, id});
            std::swap(variable[0], variable[1]);
        }
        if (i == m_CorrelationDistributionModels.end()) {
            LOG_ERROR(<< "Unexpectedly missing prior for correlation (" << id << "," << correlate << ")");
            continue;
        }
        if (std::fabs(i->second.second) < m_MinimumSignificantCorrelation) {
            LOG_TRACE(<< "Correlation " << i->second.second << " is too small to model");
            continue;
        }
        if (i->second.first->numberSamples() < MINIMUM_CORRELATE_PRIOR_SAMPLE_COUNT) {
            LOG_TRACE(<< "Too few samples in correlate model");
            continue;
        }
        correlated[end] = correlate;
        variables.push_back(std::move(variable));
        correlationModels.push_back({i->second.first.get(), variable[0]});
        ++end;
    }

    correlated.resize(variables.size());
    for (auto correlate : correlated) {
        correlatedTimeSeriesModels.push_back(m_TimeSeriesModels[correlate]);
    }

    return correlationModels.size() > 0;
}

void CTimeSeriesCorrelations::refreshLookup() {
    m_CorrelatedLookup.clear();
    for (const auto& prior : m_CorrelationDistributionModels) {
        std::size_t x0{prior.first.first};
        std::size_t x1{prior.first.second};
        m_CorrelatedLookup[x0].push_back(x1);
        m_CorrelatedLookup[x1].push_back(x0);
    }
    for (auto& prior : m_CorrelatedLookup) {
        std::sort(prior.second.begin(), prior.second.end());
    }
}

CMultivariateTimeSeriesModel::CMultivariateTimeSeriesModel(const CModelParams& params,
                                                           const CTimeSeriesDecompositionInterface& trend,
                                                           const CMultivariatePrior& residualModel,
                                                           const TDecayRateController2Ary* controllers,
                                                           bool modelAnomalies)
    : CModel(params),
      m_IsNonNegative(false),
      m_ResidualModel(residualModel.clone()),
      m_AnomalyModel(modelAnomalies ? boost::make_shared<CTimeSeriesAnomalyModel>(params.bucketLength(), params.decayRate())
                                    : TAnomalyModelPtr()),
      m_SlidingWindow(SLIDING_WINDOW_SIZE) {
    if (controllers) {
        m_Controllers = boost::make_shared<TDecayRateController2Ary>(*controllers);
    }
    for (std::size_t d = 0u; d < this->dimension(); ++d) {
        m_TrendModel.emplace_back(trend.clone());
    }
}

CMultivariateTimeSeriesModel::CMultivariateTimeSeriesModel(const CMultivariateTimeSeriesModel& other)
    : CModel(other.params()),
      m_IsNonNegative(other.m_IsNonNegative),
      m_ResidualModel(other.m_ResidualModel->clone()),
      m_AnomalyModel(other.m_AnomalyModel ? boost::make_shared<CTimeSeriesAnomalyModel>(*other.m_AnomalyModel) : TAnomalyModelPtr()),
      m_SlidingWindow(other.m_SlidingWindow) {
    if (other.m_Controllers) {
        m_Controllers = boost::make_shared<TDecayRateController2Ary>(*other.m_Controllers);
    }
    m_TrendModel.reserve(other.m_TrendModel.size());
    for (const auto& trend : other.m_TrendModel) {
        m_TrendModel.emplace_back(trend->clone());
    }
}

CMultivariateTimeSeriesModel::CMultivariateTimeSeriesModel(const SModelRestoreParams& params, core::CStateRestoreTraverser& traverser)
    : CModel(params.s_Params), m_SlidingWindow(SLIDING_WINDOW_SIZE) {
    traverser.traverseSubLevel(boost::bind(&CMultivariateTimeSeriesModel::acceptRestoreTraverser, this, boost::cref(params), _1));
}

std::size_t CMultivariateTimeSeriesModel::identifier() const {
    return 0;
}

CMultivariateTimeSeriesModel* CMultivariateTimeSeriesModel::clone(std::size_t /*id*/) const {
    return new CMultivariateTimeSeriesModel{*this};
}

CMultivariateTimeSeriesModel* CMultivariateTimeSeriesModel::cloneForPersistence() const {
    return new CMultivariateTimeSeriesModel{*this};
}

CMultivariateTimeSeriesModel* CMultivariateTimeSeriesModel::cloneForForecast() const {
    // Note: placeholder as there is no forecast support for multivariate time series for now
    return new CMultivariateTimeSeriesModel{*this};
}

bool CMultivariateTimeSeriesModel::isForecastPossible() const {
    return false;
}

void CMultivariateTimeSeriesModel::modelCorrelations(CTimeSeriesCorrelations& /*model*/) {
    // no-op
}

TSize2Vec1Vec CMultivariateTimeSeriesModel::correlates() const {
    return TSize2Vec1Vec();
}

void CMultivariateTimeSeriesModel::addBucketValue(const TTimeDouble2VecSizeTrVec& /*value*/) {
    // no-op
}

CMultivariateTimeSeriesModel::EUpdateResult CMultivariateTimeSeriesModel::addSamples(const CModelAddSamplesParams& params,
                                                                                     TTimeDouble2VecSizeTrVec samples) {
    if (samples.empty()) {
        return E_Success;
    }

    using TOptionalTimeDouble2VecPr = boost::optional<TTimeDouble2VecPr>;

    TSizeVec valueorder(samples.size());
    std::iota(valueorder.begin(), valueorder.end(), 0);
    std::stable_sort(valueorder.begin(), valueorder.end(), [&samples](std::size_t lhs, std::size_t rhs) {
        return samples[lhs].second < samples[rhs].second;
    });

    TOptionalTimeDouble2VecPr randomSample;
    if (TOptionalSize index = randomlySample(m_Rng, params, this->params().bucketLength(), valueorder)) {
        randomSample.reset({samples[*index].first, samples[*index].second});
    }

    m_IsNonNegative = params.isNonNegative();

    maths_t::EDataType type{params.type()};
    m_ResidualModel->dataType(type);
    for (auto& trendModel : m_TrendModel) {
        trendModel->dataType(type);
    }

    std::size_t dimension{this->dimension()};

    EUpdateResult result{this->updateTrend(params.weightStyles(), samples, params.trendWeights())};

    for (auto& sample : samples) {
        if (sample.second.size() != dimension) {
            LOG_ERROR(<< "Unexpected sample dimension: '" << sample.second.size() << " != " << this->dimension() << "' discarding");
            continue;
        }
        core_t::TTime time{sample.first};
        for (std::size_t d = 0u; d < sample.second.size(); ++d) {
            sample.second[d] = m_TrendModel[d]->detrend(time, sample.second[d], 0.0);
        }
    }

    std::stable_sort(valueorder.begin(), valueorder.end(), [&samples](std::size_t lhs, std::size_t rhs) {
        return samples[lhs].second < samples[rhs].second;
    });

    TDouble10Vec1Vec samples_;
    TDouble10Vec4Vec1Vec weights_;
    samples_.reserve(samples.size());
    weights_.reserve(samples.size());
    TMeanAccumulator averageTime;

    for (auto i : valueorder) {
        samples_.push_back(samples[i].second);
        weights_.push_back(unpack(params.priorWeights()[i]));
        averageTime.add(static_cast<double>(samples[i].first));
    }

    m_ResidualModel->addSamples(params.weightStyles(), samples_, weights_);
    m_ResidualModel->propagateForwardsByTime(params.propagationInterval());
    if (m_AnomalyModel != nullptr) {
        m_AnomalyModel->propagateForwardsByTime(params.propagationInterval());
    }

    if (m_Controllers != nullptr) {
        TDouble1VecVec errors[2];
        errors[0].reserve(samples.size());
        errors[1].reserve(samples.size());
        for (auto i : valueorder) {
            this->appendPredictionErrors(params.propagationInterval(), samples[i].second, errors);
        }
        {
            CDecayRateController& controller{(*m_Controllers)[E_TrendControl]};
            TDouble1Vec trendMean(dimension);
            core_t::TTime time{static_cast<core_t::TTime>(CBasicStatistics::mean(averageTime))};
            for (std::size_t d = 0u; d < dimension; ++d) {
                trendMean[d] = m_TrendModel[d]->meanValue(time);
            }
            double multiplier{controller.multiplier(
                trendMean, errors[E_TrendControl], this->params().bucketLength(), this->params().learnRate(), this->params().decayRate())};
            if (multiplier != 1.0) {
                for (const auto& trend : m_TrendModel) {
                    trend->decayRate(multiplier * trend->decayRate());
                }
<<<<<<< HEAD
                LOG_TRACE("trend decay rate = " << m_TrendModel[0]->decayRate());
=======
                LOG_TRACE(<< "trend decay rate = " << m_Trend[0]->decayRate());
>>>>>>> 47a47bbc
            }
        }
        {
            CDecayRateController& controller{(*m_Controllers)[E_ResidualControl]};
            TDouble1Vec residualMean(m_ResidualModel->marginalLikelihoodMean());
            double multiplier{controller.multiplier(residualMean,
                                                    errors[E_ResidualControl],
                                                    this->params().bucketLength(),
                                                    this->params().learnRate(),
                                                    this->params().decayRate())};
            if (multiplier != 1.0) {
<<<<<<< HEAD
                m_ResidualModel->decayRate(multiplier * m_ResidualModel->decayRate());
                LOG_TRACE("prior decay rate = " << m_ResidualModel->decayRate());
=======
                m_Prior->decayRate(multiplier * m_Prior->decayRate());
                LOG_TRACE(<< "prior decay rate = " << m_Prior->decayRate());
>>>>>>> 47a47bbc
            }
        }
    }

    if (randomSample) {
        m_SlidingWindow.push_back({randomSample->first, randomSample->second});
    }

    return result;
}

void CMultivariateTimeSeriesModel::skipTime(core_t::TTime gap) {
    for (const auto& trend : m_TrendModel) {
        trend->skipTime(gap);
    }
}

CMultivariateTimeSeriesModel::TDouble2Vec
CMultivariateTimeSeriesModel::mode(core_t::TTime time, const maths_t::TWeightStyleVec& weightStyles, const TDouble2Vec4Vec& weights) const {
    std::size_t dimension = this->dimension();
    TDouble2Vec result(dimension);
    TDouble10Vec mode(m_ResidualModel->marginalLikelihoodMode(weightStyles, unpack(weights)));
    for (std::size_t d = 0u; d < dimension; ++d) {
        result[d] = mode[d] + CBasicStatistics::mean(m_TrendModel[d]->value(time));
    }
    return result;
}

CMultivariateTimeSeriesModel::TDouble2Vec1Vec CMultivariateTimeSeriesModel::correlateModes(core_t::TTime /*time*/,
                                                                                           const maths_t::TWeightStyleVec& /*weightStyles*/,
                                                                                           const TDouble2Vec4Vec1Vec& /*weights*/) const {
    return TDouble2Vec1Vec();
}

CMultivariateTimeSeriesModel::TDouble2Vec1Vec CMultivariateTimeSeriesModel::residualModes(const maths_t::TWeightStyleVec& weightStyles,
                                                                                          const TDouble2Vec4Vec& weights) const {
    TDouble10Vec1Vec modes(m_ResidualModel->marginalLikelihoodModes(weightStyles, unpack(weights)));
    TDouble2Vec1Vec result;
    result.reserve(modes.size());
    for (const auto& mode : modes) {
        result.push_back(TDouble2Vec(mode));
    }
    return result;
}

void CMultivariateTimeSeriesModel::detrend(const TTime2Vec1Vec& time_, double confidenceInterval, TDouble2Vec1Vec& value) const {
    std::size_t dimension{this->dimension()};
    core_t::TTime time{time_[0][0]};
    for (std::size_t d = 0u; d < dimension; ++d) {
        value[0][d] = m_TrendModel[d]->detrend(time, value[0][d], confidenceInterval);
    }
}

CMultivariateTimeSeriesModel::TDouble2Vec
CMultivariateTimeSeriesModel::predict(core_t::TTime time, const TSizeDoublePr1Vec& /*correlated*/, TDouble2Vec hint) const {
    using TUnivariatePriorPtr = boost::shared_ptr<CPrior>;

    std::size_t dimension{this->dimension()};
    double scale{1.0 - this->params().probabilityBucketEmpty()};

    if (hint.size() == dimension) {
        for (std::size_t d = 0u; d < dimension; ++d) {
            hint[d] = m_TrendModel[d]->detrend(time, hint[d], 0.0);
        }
    }

    TSize10Vec marginalize(dimension - 1);
    std::iota(marginalize.begin(), marginalize.end(), 1);

    TDouble2Vec result(dimension);
    TDouble10Vec mean(m_ResidualModel->marginalLikelihoodMean());
    for (std::size_t d = 0u; d < dimension; --marginalize[std::min(d, dimension - 2)], ++d) {
        double trend{0.0};
        if (m_TrendModel[d]->initialized()) {
            trend = CBasicStatistics::mean(m_TrendModel[d]->value(time));
        }
        double median{mean[d]};
        if (!m_ResidualModel->isNonInformative()) {
            TUnivariatePriorPtr marginal{m_ResidualModel->univariate(marginalize, NOTHING_TO_CONDITION).first};
            median = hint.empty() ? CBasicStatistics::mean(marginal->marginalLikelihoodConfidenceInterval(0.0))
                                  : marginal->nearestMarginalLikelihoodMean(hint[d]);
        }
        result[d] = scale * (trend + median);
        if (m_IsNonNegative) {
            result[d] = std::max(result[d], 0.0);
        }
    }

    return result;
}

CMultivariateTimeSeriesModel::TDouble2Vec3Vec CMultivariateTimeSeriesModel::confidenceInterval(core_t::TTime time,
                                                                                               double confidenceInterval,
                                                                                               const maths_t::TWeightStyleVec& weightStyles,
                                                                                               const TDouble2Vec4Vec& weights_) const {
    if (m_ResidualModel->isNonInformative()) {
        return TDouble2Vec3Vec();
    }

    using TUnivariatePriorPtr = boost::shared_ptr<CPrior>;

    std::size_t dimension{this->dimension()};
    double scale{1.0 - this->params().probabilityBucketEmpty()};

    TSize10Vec marginalize(dimension - 1);
    std::iota(marginalize.begin(), marginalize.end(), 1);

    TDouble2Vec3Vec result(3, TDouble2Vec(dimension));

    TDouble4Vec weights;
    for (std::size_t d = 0u; d < dimension; --marginalize[std::min(d, dimension - 2)], ++d) {
        double trend{m_TrendModel[d]->initialized() ? CBasicStatistics::mean(m_TrendModel[d]->value(time, confidenceInterval)) : 0.0};

        weights.clear();
        weights.reserve(weights_.size());
        for (const auto& weight : weights_) {
            weights.push_back(weight[d]);
        }

        TUnivariatePriorPtr marginal{m_ResidualModel->univariate(marginalize, NOTHING_TO_CONDITION).first};
        double median{CBasicStatistics::mean(marginal->marginalLikelihoodConfidenceInterval(0.0, weightStyles, weights))};
        TDoubleDoublePr interval{marginal->marginalLikelihoodConfidenceInterval(confidenceInterval, weightStyles, weights)};

        result[0][d] = scale * (trend + interval.first);
        result[1][d] = scale * (trend + median);
        result[2][d] = scale * (trend + interval.second);
        if (m_IsNonNegative) {
            result[0][d] = std::max(result[0][d], 0.0);
            result[1][d] = std::max(result[1][d], 0.0);
            result[2][d] = std::max(result[2][d], 0.0);
        }
    }

    return result;
}

bool CMultivariateTimeSeriesModel::forecast(core_t::TTime /*startTime*/,
                                            core_t::TTime /*endTime*/,
                                            double /*confidenceInterval*/,
                                            const TDouble2Vec& /*minimum*/,
                                            const TDouble2Vec& /*maximum*/,
                                            const TForecastPushDatapointFunc& /*forecastPushDataPointFunc*/,
                                            std::string& messageOut) {
    LOG_DEBUG(<< forecast::ERROR_MULTIVARIATE);
    messageOut = forecast::ERROR_MULTIVARIATE;
    return false;
}

bool CMultivariateTimeSeriesModel::probability(const CModelProbabilityParams& params,
                                               const TTime2Vec1Vec& time_,
                                               const TDouble2Vec1Vec& value,
                                               double& probability,
                                               TTail2Vec& tail,
                                               bool& conditional,
                                               TSize1Vec& mostAnomalousCorrelate) const {
    TSize2Vec coordinates(params.coordinates());
    if (coordinates.empty()) {
        coordinates.resize(this->dimension());
        std::iota(coordinates.begin(), coordinates.end(), 0);
    }

    probability = 1.0;
    tail.resize(coordinates.size(), maths_t::E_UndeterminedTail);
    conditional = false;
    mostAnomalousCorrelate.clear();

    std::size_t dimension{this->dimension()};
    core_t::TTime time{time_[0][0]};
    TDouble10Vec1Vec sample{TDouble10Vec(dimension)};
    for (std::size_t d = 0u; d < dimension; ++d) {
        sample[0][d] = m_TrendModel[d]->detrend(time, value[0][d], params.seasonalConfidenceInterval());
    }
    TDouble10Vec4Vec1Vec weights{unpack(params.weights()[0])};
    bool bucketEmpty{params.bucketEmpty()[0][0]};
    double probabilityBucketEmpty{this->params().probabilityBucketEmpty()};

    CJointProbabilityOfLessLikelySamples pl_[2];
    CJointProbabilityOfLessLikelySamples pu_[2];

    TSize10Vec coordinate(1);
    TDouble10Vec2Vec pls;
    TDouble10Vec2Vec pus;
    TTail10Vec tail_;
    for (std::size_t i = 0u; i < coordinates.size(); ++i) {
        maths_t::EProbabilityCalculation calculation = params.calculation(i);
        coordinate[0] = coordinates[i];
<<<<<<< HEAD
        if (!m_ResidualModel->probabilityOfLessLikelySamples(
                calculation, params.weightStyles(), sample, weights, coordinate, pls, pus, tail_)) {
            LOG_ERROR("Failed to compute P(" << sample << " | weight = " << weights << ")");
=======
        if (!m_Prior->probabilityOfLessLikelySamples(calculation, params.weightStyles(), sample, weights, coordinate, pls, pus, tail_)) {
            LOG_ERROR(<< "Failed to compute P(" << sample << " | weight = " << weights << ")");
>>>>>>> 47a47bbc
            return false;
        }
        pl_[0].add(correctForEmptyBucket(calculation, value[0], bucketEmpty, probabilityBucketEmpty, pls[0][0]));
        pu_[0].add(correctForEmptyBucket(calculation, value[0], bucketEmpty, probabilityBucketEmpty, pus[0][0]));
        pl_[1].add(correctForEmptyBucket(calculation, value[0], bucketEmpty, probabilityBucketEmpty, pls[1][0]));
        pu_[1].add(correctForEmptyBucket(calculation, value[0], bucketEmpty, probabilityBucketEmpty, pus[1][0]));
        tail[i] = tail_[0];
    }
    double pl[2], pu[2];
    if (!pl_[0].calculate(pl[0]) || !pu_[0].calculate(pu[0]) || !pl_[1].calculate(pl[1]) || !pu_[1].calculate(pu[1])) {
        return false;
    }

    probability = (std::sqrt(pl[0] * pl[1]) + std::sqrt(pu[0] * pu[1])) / 2.0;

    if (m_AnomalyModel != nullptr) {
        TDouble2Vec residual(dimension);
        TDouble10Vec nearest(m_ResidualModel->nearestMarginalLikelihoodMean(sample[0]));
        TDouble2Vec scale(this->seasonalWeight(0.0, time));
        for (std::size_t i = 0u; i < dimension; ++i) {
            residual[i] = (sample[0][i] - nearest[i]) / std::max(std::sqrt(scale[i]), 1.0);
        }
        m_AnomalyModel->updateAnomaly(params, time, residual, probability);
        m_AnomalyModel->probability(params, time, probability);
        m_AnomalyModel->sampleAnomaly(params, time);
    }

    return true;
}

CMultivariateTimeSeriesModel::TDouble2Vec
CMultivariateTimeSeriesModel::winsorisationWeight(double derate, core_t::TTime time, const TDouble2Vec& value) const {
    TDouble2Vec result(this->dimension());

    std::size_t dimension{this->dimension()};
    TDouble2Vec scale(this->seasonalWeight(0.0, time));
    TDouble10Vec sample(dimension);
    for (std::size_t d = 0u; d < dimension; ++d) {
        sample[d] = m_TrendModel[d]->detrend(time, value[d], 0.0);
    }

    for (std::size_t d = 0u; d < dimension; ++d) {
        result[d] = tailWinsorisationWeight(*m_ResidualModel, d, derate, scale[d], sample);
    }

    return result;
}

CMultivariateTimeSeriesModel::TDouble2Vec CMultivariateTimeSeriesModel::seasonalWeight(double confidence, core_t::TTime time) const {
    TDouble2Vec result(this->dimension());
    TDouble10Vec variances(m_ResidualModel->marginalLikelihoodVariances());
    for (std::size_t d = 0u, dimension = this->dimension(); d < dimension; ++d) {
        double scale{m_TrendModel[d]->scale(time, variances[d], confidence).second};
        result[d] = std::max(scale, this->params().minimumSeasonalVarianceScale());
    }
    return result;
}

uint64_t CMultivariateTimeSeriesModel::checksum(uint64_t seed) const {
    seed = CChecksum::calculate(seed, m_IsNonNegative);
    seed = CChecksum::calculate(seed, m_Controllers);
    seed = CChecksum::calculate(seed, m_TrendModel);
    seed = CChecksum::calculate(seed, m_ResidualModel);
    seed = CChecksum::calculate(seed, m_AnomalyModel);
    return CChecksum::calculate(seed, m_SlidingWindow);
}

void CMultivariateTimeSeriesModel::debugMemoryUsage(core::CMemoryUsage::TMemoryUsagePtr mem) const {
    mem->setName("CUnivariateTimeSeriesModel");
    core::CMemoryDebug::dynamicSize("m_Controllers", m_Controllers, mem);
    core::CMemoryDebug::dynamicSize("m_TrendModel", m_TrendModel, mem);
    core::CMemoryDebug::dynamicSize("m_ResidualModel", m_ResidualModel, mem);
    core::CMemoryDebug::dynamicSize("m_AnomalyModel", m_AnomalyModel, mem);
    core::CMemoryDebug::dynamicSize("m_SlidingWindow", m_SlidingWindow, mem);
}

std::size_t CMultivariateTimeSeriesModel::memoryUsage() const {
    return core::CMemory::dynamicSize(m_Controllers) + core::CMemory::dynamicSize(m_TrendModel) +
           core::CMemory::dynamicSize(m_ResidualModel) + core::CMemory::dynamicSize(m_AnomalyModel) +
           core::CMemory::dynamicSize(m_SlidingWindow);
}

bool CMultivariateTimeSeriesModel::acceptRestoreTraverser(const SModelRestoreParams& params, core::CStateRestoreTraverser& traverser) {
    if (traverser.name() == VERSION_6_3_TAG) {
        while (traverser.next()) {
            const std::string& name{traverser.name()};
            RESTORE_BOOL(IS_NON_NEGATIVE_6_3_TAG, m_IsNonNegative)
            RESTORE(RNG_6_3_TAG, m_Rng.fromString(traverser.value()))
            RESTORE_SETUP_TEARDOWN(CONTROLLER_6_3_TAG,
                                   m_Controllers = boost::make_shared<TDecayRateController2Ary>(),
                                   core::CPersistUtils::restore(CONTROLLER_6_3_TAG, *m_Controllers, traverser),
                                   /**/)
            RESTORE_SETUP_TEARDOWN(TREND_MODEL_6_3_TAG,
                                   m_TrendModel.push_back(TDecompositionPtr()),
                                   traverser.traverseSubLevel(boost::bind<bool>(CTimeSeriesDecompositionStateSerialiser(),
                                                                                boost::cref(params.s_DecompositionParams),
                                                                                boost::ref(m_TrendModel.back()),
                                                                                _1)),
                                   /**/)
            RESTORE(RESIDUAL_MODEL_6_3_TAG,
                    traverser.traverseSubLevel(boost::bind<bool>(
                        CPriorStateSerialiser(), boost::cref(params.s_DistributionParams), boost::ref(m_ResidualModel), _1)))
            RESTORE_SETUP_TEARDOWN(ANOMALY_MODEL_6_3_TAG,
                                   m_AnomalyModel = boost::make_shared<CTimeSeriesAnomalyModel>(),
                                   traverser.traverseSubLevel(boost::bind(
                                       &CTimeSeriesAnomalyModel::acceptRestoreTraverser, m_AnomalyModel.get(), boost::cref(params), _1)),
                                   /**/)
            RESTORE(SLIDING_WINDOW_6_3_TAG, core::CPersistUtils::restore(SLIDING_WINDOW_6_3_TAG, m_SlidingWindow, traverser))
        }
    } else {
        do {
            const std::string& name{traverser.name()};
            RESTORE_BOOL(IS_NON_NEGATIVE_OLD_TAG, m_IsNonNegative)
            RESTORE_SETUP_TEARDOWN(CONTROLLER_OLD_TAG,
                                   m_Controllers = boost::make_shared<TDecayRateController2Ary>(),
                                   core::CPersistUtils::restore(CONTROLLER_6_3_TAG, *m_Controllers, traverser),
                                   /**/)
            RESTORE_SETUP_TEARDOWN(TREND_OLD_TAG,
                                   m_TrendModel.push_back(TDecompositionPtr()),
                                   traverser.traverseSubLevel(boost::bind<bool>(CTimeSeriesDecompositionStateSerialiser(),
                                                                                boost::cref(params.s_DecompositionParams),
                                                                                boost::ref(m_TrendModel.back()),
                                                                                _1)),
                                   /**/)
            RESTORE(PRIOR_OLD_TAG,
                    traverser.traverseSubLevel(boost::bind<bool>(
                        CPriorStateSerialiser(), boost::cref(params.s_DistributionParams), boost::ref(m_ResidualModel), _1)))
            RESTORE_SETUP_TEARDOWN(ANOMALY_MODEL_OLD_TAG,
                                   m_AnomalyModel = boost::make_shared<CTimeSeriesAnomalyModel>(),
                                   traverser.traverseSubLevel(boost::bind(
                                       &CTimeSeriesAnomalyModel::acceptRestoreTraverser, m_AnomalyModel.get(), boost::cref(params), _1)),
                                   /**/)
        } while (traverser.next());
    }
    return true;
}

void CMultivariateTimeSeriesModel::acceptPersistInserter(core::CStatePersistInserter& inserter) const {
    // Note that we don't persist this->params() because that state
    // is reinitialized.
    inserter.insertValue(VERSION_6_3_TAG, "");
    inserter.insertValue(IS_NON_NEGATIVE_6_3_TAG, static_cast<int>(m_IsNonNegative));
    if (m_Controllers) {
        core::CPersistUtils::persist(CONTROLLER_6_3_TAG, *m_Controllers, inserter);
    }
    for (const auto& trend : m_TrendModel) {
        inserter.insertLevel(TREND_MODEL_6_3_TAG, boost::bind<void>(CTimeSeriesDecompositionStateSerialiser(), boost::cref(*trend), _1));
    }
    inserter.insertLevel(RESIDUAL_MODEL_6_3_TAG, boost::bind<void>(CPriorStateSerialiser(), boost::cref(*m_ResidualModel), _1));
    if (m_AnomalyModel != nullptr) {
        inserter.insertLevel(ANOMALY_MODEL_6_3_TAG, boost::bind(&CTimeSeriesAnomalyModel::acceptPersistInserter, m_AnomalyModel.get(), _1));
    }
    core::CPersistUtils::persist(SLIDING_WINDOW_6_3_TAG, m_SlidingWindow, inserter);
}

maths_t::EDataType CMultivariateTimeSeriesModel::dataType() const {
    return m_ResidualModel->dataType();
}

CMultivariateTimeSeriesModel::TDouble10Vec4Vec CMultivariateTimeSeriesModel::unpack(const TDouble2Vec4Vec& weights) {
    TDouble10Vec4Vec result;
    result.reserve(weights.size());
    for (const auto& weight : weights) {
        result.emplace_back(weight);
    }
    return result;
}

void CMultivariateTimeSeriesModel::reinitializeResidualModel(double learnRate,
                                                             const TDecompositionPtr10Vec& trend,
                                                             const TTimeDouble2VecPrCBuf& slidingWindow,
                                                             CMultivariatePrior& residualModel) {
    residualModel.setToNonInformative(0.0, residualModel.decayRate());
    if (!slidingWindow.empty()) {
        std::size_t dimension{residualModel.dimension()};
        double slidingWindowLength{static_cast<double>(slidingWindow.size())};
        TDouble10Vec4Vec1Vec weight{{TDouble10Vec(dimension, std::max(learnRate, std::min(5.0 / slidingWindowLength, 1.0)))}};
        for (const auto& value : slidingWindow) {
            TDouble10Vec1Vec sample{TDouble10Vec(dimension)};
            for (std::size_t i = 0u; i < dimension; ++i) {
                sample[0][i] = trend[i]->detrend(value.first, value.second[i], 0.0);
            }
            residualModel.addSamples(CConstantWeights::COUNT, sample, weight);
        }
    }
}

const CMultivariateTimeSeriesModel::TTimeDouble2VecPrCBuf& CMultivariateTimeSeriesModel::slidingWindow() const {
    return m_SlidingWindow;
}

const CMultivariateTimeSeriesModel::TDecompositionPtr10Vec& CMultivariateTimeSeriesModel::trendModel() const {
    return m_TrendModel;
}

const CMultivariatePrior& CMultivariateTimeSeriesModel::residualModel() const {
    return *m_ResidualModel;
}

CMultivariateTimeSeriesModel::EUpdateResult CMultivariateTimeSeriesModel::updateTrend(const maths_t::TWeightStyleVec& weightStyles,
                                                                                      const TTimeDouble2VecSizeTrVec& samples,
                                                                                      const TDouble2Vec4VecVec& weights) {
    std::size_t dimension{this->dimension()};

    for (const auto& sample : samples) {
        if (sample.second.size() != dimension) {
<<<<<<< HEAD
            LOG_ERROR("Dimension mismatch: '" << sample.second.size() << " != " << m_TrendModel.size() << "'");
=======
            LOG_ERROR(<< "Dimension mismatch: '" << sample.second.size() << " != " << m_Trend.size() << "'");
>>>>>>> 47a47bbc
            return E_Failure;
        }
    }

    // Time order is not reliable, for example if the data are polled
    // or for count feature, the times of all samples will be the same.
    TSizeVec timeorder(samples.size());
    std::iota(timeorder.begin(), timeorder.end(), 0);
    std::stable_sort(timeorder.begin(), timeorder.end(), [&samples](std::size_t lhs, std::size_t rhs) {
        return COrderings::lexicographical_compare(samples[lhs].first, samples[lhs].second, samples[rhs].first, samples[rhs].second);
    });

    EUpdateResult result{E_Success};
    {
        TDouble4Vec weight(weightStyles.size());
        for (auto i : timeorder) {
            core_t::TTime time{samples[i].first};
            TDouble10Vec value(samples[i].second);
            for (std::size_t d = 0u; d < dimension; ++d) {
                for (std::size_t j = 0u; j < weights[i].size(); ++j) {
                    weight[j] = weights[i][j][d];
                }
                if (m_TrendModel[d]->addPoint(time, value[d], weightStyles, weight)) {
                    result = E_Reset;
                }
            }
        }
    }
    if (result == E_Reset) {
        this->reinitializeStateGivenNewComponent();
    }

    return result;
}

void CMultivariateTimeSeriesModel::appendPredictionErrors(double interval, const TDouble2Vec& sample, TDouble1VecVec (&result)[2]) {
    if (auto error = predictionError(interval, m_ResidualModel, sample)) {
        result[E_ResidualControl].push_back(*error);
    }
    if (auto error = predictionError(m_TrendModel, sample)) {
        result[E_TrendControl].push_back(*error);
    }
}

<<<<<<< HEAD
void CMultivariateTimeSeriesModel::reinitializeStateGivenNewComponent() {
    reinitializeResidualModel(this->params().learnRate(), m_TrendModel, m_SlidingWindow, *m_ResidualModel);
    if (m_Controllers != nullptr) {
        m_ResidualModel->decayRate(m_ResidualModel->decayRate() / (*m_Controllers)[E_ResidualControl].multiplier());
        for (auto& trend : m_TrendModel) {
            trend->decayRate(trend->decayRate() / (*m_Controllers)[E_TrendControl].multiplier());
        }
        for (auto& controller : *m_Controllers) {
            controller.reset();
        }
    }
    if (m_AnomalyModel != nullptr) {
        m_AnomalyModel->reset();
    }
}

std::size_t CMultivariateTimeSeriesModel::dimension() const {
    return m_ResidualModel->dimension();
}
}
}<|MERGE_RESOLUTION|>--- conflicted
+++ resolved
@@ -125,13 +125,7 @@
         return indices[i];
     }
 
-<<<<<<< HEAD
     return TOptionalSize{};
-=======
-    LOG_TRACE(<< "sample = " << value << " min(F, 1-F) = " << f << ", weight = " << result);
-
-    return result;
->>>>>>> 47a47bbc
 }
 
 //! Computes a Winsorisation weight based on the chance that the
@@ -503,17 +497,10 @@
                 0.5 *
                 std::min((logp - LOG_LARGEST_ANOMALOUS_PROBABILITY) / (LOG_SMALL_PROBABILITY - LOG_LARGEST_ANOMALOUS_PROBABILITY), 1.0)};
             double pGivenAnomalous{(pl + pu) / 2.0};
-<<<<<<< HEAD
             double pScore{CTools::anomalyScore(probability)};
             double pScoreGivenAnomalous{CTools::anomalyScore(pGivenAnomalous)};
-            LOG_TRACE("features = " << features << " score(.) = " << pScore << " score(.|anomalous) = " << pScoreGivenAnomalous
-                                    << " p = " << probability);
-=======
-            double pScore{CTools::deviation(probability)};
-            double pScoreGivenAnomalous{CTools::deviation(pGivenAnomalous)};
             LOG_TRACE(<< "features = " << features << " score(.) = " << pScore << " score(.|anomalous) = " << pScoreGivenAnomalous
                       << " p = " << probability);
->>>>>>> 47a47bbc
             probability =
                 std::min(CTools::inverseAnomalyScore((1.0 - alpha) * pScore + alpha * pScoreGivenAnomalous), LARGEST_ANOMALOUS_PROBABILITY);
         }
@@ -725,13 +712,8 @@
             multiplier = controller.multiplier(
                 trendMean, errors[E_TrendControl], this->params().bucketLength(), this->params().learnRate(), this->params().decayRate());
             if (multiplier != 1.0) {
-<<<<<<< HEAD
                 m_TrendModel->decayRate(multiplier * m_TrendModel->decayRate());
-                LOG_TRACE("trend decay rate = " << m_TrendModel->decayRate());
-=======
-                m_Trend->decayRate(multiplier * m_Trend->decayRate());
-                LOG_TRACE(<< "trend decay rate = " << m_Trend->decayRate());
->>>>>>> 47a47bbc
+                LOG_TRACE(<< "trend decay rate = " << m_TrendModel->decayRate());
             }
         }
         {
@@ -743,13 +725,8 @@
                                                this->params().learnRate(),
                                                this->params().decayRate());
             if (multiplier != 1.0) {
-<<<<<<< HEAD
                 m_ResidualModel->decayRate(multiplier * m_ResidualModel->decayRate());
-                LOG_TRACE("prior decay rate = " << m_ResidualModel->decayRate());
-=======
-                m_Prior->decayRate(multiplier * m_Prior->decayRate());
-                LOG_TRACE(<< "prior decay rate = " << m_Prior->decayRate());
->>>>>>> 47a47bbc
+                LOG_TRACE(<< "prior decay rate = " << m_ResidualModel->decayRate());
             }
         }
     }
@@ -955,13 +932,8 @@
 
         double pl, pu;
         maths_t::ETail tail_;
-<<<<<<< HEAD
         if (m_ResidualModel->probabilityOfLessLikelySamples(params.calculation(0), params.weightStyles(), sample, weights, pl, pu, tail_)) {
-            LOG_TRACE("P(" << sample << " | weight = " << weights << ", time = " << time << ") = " << (pl + pu) / 2.0);
-=======
-        if (m_Prior->probabilityOfLessLikelySamples(params.calculation(0), params.weightStyles(), sample, weights, pl, pu, tail_)) {
             LOG_TRACE(<< "P(" << sample << " | weight = " << weights << ", time = " << time << ") = " << (pl + pu) / 2.0);
->>>>>>> 47a47bbc
         } else {
             LOG_ERROR(<< "Failed to compute P(" << sample << " | weight = " << weights << ", time = " << time << ")");
             return false;
@@ -1233,7 +1205,6 @@
       m_IsNonNegative(other.m_IsNonNegative),
       m_IsForecastable(other.m_IsForecastable),
       m_Rng(other.m_Rng),
-<<<<<<< HEAD
       m_TrendModel(other.m_TrendModel->clone()),
       m_ResidualModel(other.m_ResidualModel->clone()),
       m_AnomalyModel(!isForForecast && other.m_AnomalyModel ? boost::make_shared<CTimeSeriesAnomalyModel>(*other.m_AnomalyModel)
@@ -1244,16 +1215,8 @@
                            ? boost::make_shared<CUnivariateTimeSeriesChangeDetector>(*other.m_ChangeDetector)
                            : TChangeDetectorPtr()),
       m_SlidingWindow(!isForForecast ? other.m_SlidingWindow : TTimeDoublePrCBuf{}),
-      m_Correlations(0) {
+      m_Correlations(nullptr) {
     if (!isForForecast && other.m_Controllers != nullptr) {
-=======
-      m_Trend(other.m_Trend->clone()),
-      m_Prior(other.m_Prior->clone()),
-      m_AnomalyModel(other.m_AnomalyModel ? boost::make_shared<CTimeSeriesAnomalyModel>(*other.m_AnomalyModel) : TAnomalyModelPtr()),
-      m_SlidingWindow(other.m_SlidingWindow),
-      m_Correlations(nullptr) {
-    if (other.m_Controllers) {
->>>>>>> 47a47bbc
         m_Controllers = boost::make_shared<TDecayRateController2Ary>(*other.m_Controllers);
     }
 }
@@ -1948,11 +1911,7 @@
                 for (const auto& trend : m_TrendModel) {
                     trend->decayRate(multiplier * trend->decayRate());
                 }
-<<<<<<< HEAD
-                LOG_TRACE("trend decay rate = " << m_TrendModel[0]->decayRate());
-=======
-                LOG_TRACE(<< "trend decay rate = " << m_Trend[0]->decayRate());
->>>>>>> 47a47bbc
+                LOG_TRACE(<< "trend decay rate = " << m_TrendModel[0]->decayRate());
             }
         }
         {
@@ -1964,13 +1923,8 @@
                                                     this->params().learnRate(),
                                                     this->params().decayRate())};
             if (multiplier != 1.0) {
-<<<<<<< HEAD
                 m_ResidualModel->decayRate(multiplier * m_ResidualModel->decayRate());
-                LOG_TRACE("prior decay rate = " << m_ResidualModel->decayRate());
-=======
-                m_Prior->decayRate(multiplier * m_Prior->decayRate());
-                LOG_TRACE(<< "prior decay rate = " << m_Prior->decayRate());
->>>>>>> 47a47bbc
+                LOG_TRACE(<< "prior decay rate = " << m_ResidualModel->decayRate());
             }
         }
     }
@@ -2157,14 +2111,9 @@
     for (std::size_t i = 0u; i < coordinates.size(); ++i) {
         maths_t::EProbabilityCalculation calculation = params.calculation(i);
         coordinate[0] = coordinates[i];
-<<<<<<< HEAD
         if (!m_ResidualModel->probabilityOfLessLikelySamples(
                 calculation, params.weightStyles(), sample, weights, coordinate, pls, pus, tail_)) {
-            LOG_ERROR("Failed to compute P(" << sample << " | weight = " << weights << ")");
-=======
-        if (!m_Prior->probabilityOfLessLikelySamples(calculation, params.weightStyles(), sample, weights, coordinate, pls, pus, tail_)) {
             LOG_ERROR(<< "Failed to compute P(" << sample << " | weight = " << weights << ")");
->>>>>>> 47a47bbc
             return false;
         }
         pl_[0].add(correctForEmptyBucket(calculation, value[0], bucketEmpty, probabilityBucketEmpty, pls[0][0]));
@@ -2371,11 +2320,7 @@
 
     for (const auto& sample : samples) {
         if (sample.second.size() != dimension) {
-<<<<<<< HEAD
-            LOG_ERROR("Dimension mismatch: '" << sample.second.size() << " != " << m_TrendModel.size() << "'");
-=======
-            LOG_ERROR(<< "Dimension mismatch: '" << sample.second.size() << " != " << m_Trend.size() << "'");
->>>>>>> 47a47bbc
+            LOG_ERROR(<< "Dimension mismatch: '" << sample.second.size() << " != " << m_TrendModel.size() << "'");
             return E_Failure;
         }
     }
@@ -2420,7 +2365,6 @@
     }
 }
 
-<<<<<<< HEAD
 void CMultivariateTimeSeriesModel::reinitializeStateGivenNewComponent() {
     reinitializeResidualModel(this->params().learnRate(), m_TrendModel, m_SlidingWindow, *m_ResidualModel);
     if (m_Controllers != nullptr) {
