--- conflicted
+++ resolved
@@ -32,36 +32,17 @@
 // We use short field names to reduce the state size
 const std::string LOG_WEIGHT_TAG("a");
 const std::string LONG_TERM_LOG_WEIGHT_TAG("c");
-<<<<<<< HEAD
-const double LOG_SMALLEST_WEIGHT = ::log(CTools::smallestProbability());
+const double LOG_SMALLEST_WEIGHT = std::log(CTools::smallestProbability());
 }
 
-CModelWeight::CModelWeight(double weight) : m_LogWeight(::log(weight)), m_LongTermLogWeight(m_LogWeight) {
+CModelWeight::CModelWeight(double weight) : m_LogWeight(std::log(weight)), m_LongTermLogWeight(m_LogWeight) {
 }
 
-CModelWeight::operator double(void) const {
-    return m_LogWeight < LOG_SMALLEST_WEIGHT ? 0.0 : ::exp(m_LogWeight);
-}
-
-double CModelWeight::logWeight(void) const {
-=======
-const double LOG_SMALLEST_WEIGHT = std::log(CTools::smallestProbability());
-
-}
-
-CModelWeight::CModelWeight(double weight) :
-    m_LogWeight(std::log(weight)),
-    m_LongTermLogWeight(m_LogWeight)
-{}
-
-CModelWeight::operator double() const
-{
+CModelWeight::operator double() const {
     return m_LogWeight < LOG_SMALLEST_WEIGHT ? 0.0 : std::exp(m_LogWeight);
 }
 
-double CModelWeight::logWeight() const
-{
->>>>>>> d4e4cca7
+double CModelWeight::logWeight() const {
     return m_LogWeight;
 }
 
