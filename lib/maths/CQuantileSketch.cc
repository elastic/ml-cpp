/*
 * ELASTICSEARCH CONFIDENTIAL
 *
 * Copyright (c) 2016 Elasticsearch BV. All Rights Reserved.
 *
 * Notice: this software, and all information contained
 * therein, is the exclusive property of Elasticsearch BV
 * and its licensors, if any, and is protected under applicable
 * domestic and foreign law, and international treaties.
 *
 * Reproduction, republication or distribution without the
 * express written consent of Elasticsearch BV is
 * strictly prohibited.
 */

#include <maths/CQuantileSketch.h>

#include <core/CContainerPrinter.h>
#include <core/CLogger.h>
#include <core/CMemory.h>
#include <core/CPersistUtils.h>
#include <core/RestoreMacros.h>

#include <maths/CChecksum.h>
#include <maths/COrderings.h>
#include <maths/CPRNG.h>

#include <boost/algorithm/cxx11/is_sorted.hpp>
#include <boost/random/uniform_01.hpp>

#include <algorithm>
#include <limits>

namespace ml {
namespace maths {

namespace {

using TDoubleDoublePr = std::pair<double, double>;
using TDoubleDoublePrVec = std::vector<TDoubleDoublePr>;
using TFloatFloatPr = CQuantileSketch::TFloatFloatPr;
using TFloatFloatPrVec = CQuantileSketch::TFloatFloatPrVec;

//! \brief Orders two indices of a value vector by increasing value.
class CIndexingGreater {
public:
    CIndexingGreater(const TDoubleDoublePrVec& values) : m_Values(&values) {}

    bool operator()(std::size_t lhs, std::size_t rhs) const {
        return COrderings::lexicographical_compare(
            -(*m_Values)[lhs].first, (*m_Values)[lhs].second, -(*m_Values)[rhs].first, (*m_Values)[rhs].second);
    }

private:
    const TDoubleDoublePrVec* m_Values;
};

//! \brief An iterator over just the unique knot values.
<<<<<<< HEAD
class CUniqueIterator
    : private boost::addable2<CUniqueIterator,
                              ptrdiff_t,
                              boost::subtractable2<CUniqueIterator, ptrdiff_t, boost::equality_comparable<CUniqueIterator>>> {
public:
    CUniqueIterator(TFloatFloatPrVec& knots, std::size_t i) : m_Knots(&knots), m_I(i) {}

    bool operator==(const CUniqueIterator& rhs) const { return m_I == rhs.m_I && m_Knots == rhs.m_Knots; }

    TFloatFloatPr& operator*() const { return (*m_Knots)[m_I]; }
    TFloatFloatPr* operator->() const { return &(*m_Knots)[m_I]; }

    const CUniqueIterator& operator++(void) {
        double x = (*m_Knots)[m_I].first;
        ptrdiff_t n = m_Knots->size();
        while (++m_I < n && (*m_Knots)[m_I].first == x) {}
        return *this;
    }

    const CUniqueIterator& operator--(void) {
        double x = (*m_Knots)[m_I].first;
        while (--m_I >= 0 && (*m_Knots)[m_I].first == x) {}
        return *this;
    }
=======
class CUniqueIterator : private boost::addable2< CUniqueIterator, ptrdiff_t,
                                boost::subtractable2< CUniqueIterator, ptrdiff_t,
                                boost::equality_comparable< CUniqueIterator >> >
{
    public:
        CUniqueIterator(TFloatFloatPrVec &knots, std::size_t i) :
                m_Knots(&knots), m_I(i)
        {}

        bool operator==(const CUniqueIterator &rhs) const
        {
            return m_I == rhs.m_I && m_Knots == rhs.m_Knots;
        }

        TFloatFloatPr &operator*() const { return (*m_Knots)[m_I]; }
        TFloatFloatPr *operator->() const { return &(*m_Knots)[m_I]; }

        const CUniqueIterator &operator++()
        {
            double x = (*m_Knots)[m_I].first;
            ptrdiff_t n = m_Knots->size();
            while (++m_I < n && (*m_Knots)[m_I].first == x) {}
            return *this;
        }

        const CUniqueIterator &operator--()
        {
            double x = (*m_Knots)[m_I].first;
            while (--m_I >= 0 && (*m_Knots)[m_I].first == x) {}
            return *this;
        }
>>>>>>> d4e4cca7

    const CUniqueIterator& operator+=(ptrdiff_t i) {
        while (--i >= 0) {
            this->operator++();
        }
        return *this;
    }

    const CUniqueIterator& operator-=(ptrdiff_t i) {
        while (--i >= 0) {
            this->operator--();
        }
        return *this;
    }

<<<<<<< HEAD
    ptrdiff_t index(void) const { return m_I; }
=======
        ptrdiff_t index() const { return m_I; }
>>>>>>> d4e4cca7

private:
    TFloatFloatPrVec* m_Knots;
    ptrdiff_t m_I;
};

const double EPS = static_cast<double>(std::numeric_limits<float>::epsilon());
const std::size_t MINIMUM_MAX_SIZE = 3u;
const std::string UNSORTED_TAG("a");
const std::string KNOTS_TAG("b");
const std::string COUNT_TAG("c");
}

CQuantileSketch::CQuantileSketch(EInterpolation interpolation, std::size_t size)
    : m_Interpolation(interpolation), m_MaxSize(std::max(size, MINIMUM_MAX_SIZE)), m_Unsorted(0), m_Count(0.0) {
    m_Knots.reserve(m_MaxSize + 1);
}

bool CQuantileSketch::acceptRestoreTraverser(core::CStateRestoreTraverser& traverser) {
    do {
        const std::string& name = traverser.name();
        RESTORE_BUILT_IN(UNSORTED_TAG, m_Unsorted)
        RESTORE(KNOTS_TAG, core::CPersistUtils::fromString(traverser.value(), m_Knots))
        RESTORE_BUILT_IN(COUNT_TAG, m_Count)
    } while (traverser.next());
    return true;
}

void CQuantileSketch::acceptPersistInserter(core::CStatePersistInserter& inserter) const {
    inserter.insertValue(UNSORTED_TAG, m_Unsorted);
    inserter.insertValue(KNOTS_TAG, core::CPersistUtils::toString(m_Knots));
    inserter.insertValue(COUNT_TAG, m_Count, core::CIEEE754::E_SinglePrecision);
}

const CQuantileSketch& CQuantileSketch::operator+=(const CQuantileSketch& rhs) {
    m_Knots.insert(m_Knots.end(), rhs.m_Knots.begin(), rhs.m_Knots.end());
    std::sort(m_Knots.begin(), m_Knots.end());
    m_Unsorted = 0;
    m_Count += rhs.m_Count;
    LOG_TRACE("knots = " << core::CContainerPrinter::print(m_Knots));

    this->reduce();

    TFloatFloatPrVec values(m_Knots.begin(), m_Knots.end());
    m_Knots.swap(values);

    return *this;
}

void CQuantileSketch::add(double x, double n) {
    ++m_Unsorted;
    m_Knots.emplace_back(x, n);
    m_Count += n;
    if (m_Knots.size() > m_MaxSize) {
        this->reduce();
    }
}

void CQuantileSketch::age(double factor) {
    for (std::size_t i = 0u; i < m_Knots.size(); ++i) {
        m_Knots[i].second *= factor;
    }
    m_Count *= factor;
}

bool CQuantileSketch::cdf(double x_, double& result) const {
    result = 0.0;
    if (m_Knots.empty()) {
        LOG_ERROR("No values added to quantile sketch");
        return false;
    }

    if (m_Unsorted > 0) {
        const_cast<CQuantileSketch*>(this)->reduce();
    }

    CFloatStorage x = x_;
    ptrdiff_t n = m_Knots.size();
    if (n == 1) {
        result = x < m_Knots[0].first ? 0.0 : (x > m_Knots[0].first ? 1.0 : 0.5);
        return true;
    }

    ptrdiff_t k = std::lower_bound(m_Knots.begin(), m_Knots.end(), x, COrderings::SFirstLess()) - m_Knots.begin();
    LOG_TRACE("k = " << k);

    switch (m_Interpolation) {
    case E_Linear: {
        if (k == 0) {
            double xl = m_Knots[0].first;
            double xr = m_Knots[1].first;
            double f = m_Knots[0].second / m_Count;
            LOG_TRACE("xl = " << xl << ", xr = " << xr << ", f = " << f);
            result = f * std::max(x - 1.5 * xl + 0.5 * xr, 0.0) / (xr - xl);
        } else if (k == n) {
            double xl = m_Knots[n - 2].first;
            double xr = m_Knots[n - 1].first;
            double f = m_Knots[n - 1].second / m_Count;
            LOG_TRACE("xl = " << xl << ", xr = " << xr << ", f = " << f);
            result = 1.0 - f * std::max(1.5 * xr - 0.5 * xl - x, 0.0) / (xr - xl);
        } else {
            double xl = m_Knots[k - 1].first;
            double xr = m_Knots[k].first;
            bool left = (2 * k < n);
            bool loc = (2.0 * x < xl + xr);
            double partial = 0.0;
            for (ptrdiff_t i = left ? 0 : (loc ? k : k + 1), m = left ? (loc ? k - 1 : k) : n; i < m; ++i) {
                partial += m_Knots[i].second;
            }
            partial /= m_Count;
            double dn;
            if (loc) {
                double xll = k > 1 ? static_cast<double>(m_Knots[k - 2].first) : 2.0 * xl - xr;
                xr = 0.5 * (xl + xr);
                xl = 0.5 * (xll + xl);
                dn = m_Knots[k - 1].second / m_Count;
            } else {
                double xrr = k + 1 < n ? static_cast<double>(m_Knots[k + 1].first) : 2.0 * xr - xl;
                xl = 0.5 * (xl + xr);
                xr = 0.5 * (xr + xrr);
                dn = m_Knots[k].second / m_Count;
            }
            LOG_TRACE("left = " << left << ", loc = " << loc << ", partial = " << partial << ", xl = " << xl << ", xr = " << xr
                                << ", dn = " << dn);
            result = left ? partial + dn * (x - xl) / (xr - xl) : 1.0 - partial - dn * (xr - x) / (xr - xl);
        }
        return true;
    }
    case E_PiecewiseConstant: {
        if (k == 0) {
            double f = m_Knots[0].second / m_Count;
            result = x < m_Knots[0].first ? 0.0 : 0.5 * f;
        } else if (k == n) {
            double f = m_Knots[n - 1].second / m_Count;
            result = x > m_Knots[0].first ? 1.0 : 1.0 - 0.5 * f;
        } else {
            bool left = (2 * k < n);
            double partial = x < m_Knots[0].first ? 0.0 : 0.5 * m_Knots[0].second;
            for (ptrdiff_t i = left ? 0 : k + 1, m = left ? k : n; i < m; ++i) {
                partial += m_Knots[i].second;
            }
            partial /= m_Count;
            LOG_TRACE("left = " << left << ", partial = " << partial);
            result = left ? partial : 1.0 - partial;
        }
        return true;
    }
    }
    return true;
}

bool CQuantileSketch::minimum(double& result) const {
    if (m_Knots.empty()) {
        LOG_ERROR("No values added to quantile sketch");
        return false;
    }

    result = m_Knots[0].first;
    return true;
}

bool CQuantileSketch::maximum(double& result) const {
    if (m_Knots.empty()) {
        LOG_ERROR("No values added to quantile sketch");
        return false;
    }

    result = m_Knots.back().first;
    return true;
}

bool CQuantileSketch::quantile(double percentage, double& result) const {
    result = 0.0;
    if (m_Knots.empty()) {
        LOG_ERROR("No values added to quantile sketch");
        return false;
    }

    if (m_Unsorted > 0) {
        const_cast<CQuantileSketch*>(this)->reduce();
    }

    if (percentage < 0.0 || percentage > 100.0) {
        LOG_ERROR("Invalid percentile " << percentage)
        return false;
    }

    std::size_t n = m_Knots.size();

    percentage /= 100.0;

    double partial = 0.0;
    double cutoff = percentage * m_Count;
    for (std::size_t i = 0u; i < n; ++i) {
        partial += m_Knots[i].second;
        if (partial >= cutoff - m_Count * EPS) {
            switch (m_Interpolation) {
            case E_Linear:
                if (n == 1) {
                    result = m_Knots[0].first;
                } else {
                    double x0 = m_Knots[0].first;
                    double x1 = m_Knots[1].first;
                    double xa = i == 0 ? 2.0 * x0 - x1 : static_cast<double>(m_Knots[i - 1].first);
                    double xb = m_Knots[i].first;
                    double xc = i + 1 == n ? 2.0 * xb - xa : static_cast<double>(m_Knots[i + 1].first);
                    xa += 0.5 * (xb - xa);
                    xb += 0.5 * (xc - xb);
                    double dx = (xb - xa);
                    double nb = m_Knots[i].second;
                    double m = nb / dx;
                    result = xb + (cutoff - partial) / m;
                }
                return true;

            case E_PiecewiseConstant:
                if (i + 1 == n || partial > cutoff + m_Count * EPS) {
                    result = m_Knots[i].first;
                } else {
                    result = (m_Knots[i].first + m_Knots[i + 1].first) / 2.0;
                }
                return true;
            }
        }
    }

    result = m_Knots[n - 1].second;
    return true;
}

<<<<<<< HEAD
const CQuantileSketch::TFloatFloatPrVec& CQuantileSketch::knots(void) const {
    return m_Knots;
}

double CQuantileSketch::count(void) const {
=======
const CQuantileSketch::TFloatFloatPrVec &CQuantileSketch::knots() const
{
    return m_Knots;
}

double CQuantileSketch::count() const
{
>>>>>>> d4e4cca7
    return m_Count;
}

uint64_t CQuantileSketch::checksum(uint64_t seed) const {
    seed = CChecksum::calculate(seed, m_MaxSize);
    seed = CChecksum::calculate(seed, m_Knots);
    return CChecksum::calculate(seed, m_Count);
}

void CQuantileSketch::debugMemoryUsage(core::CMemoryUsage::TMemoryUsagePtr mem) const {
    mem->setName("CQuantileSketch");
    core::CMemoryDebug::dynamicSize("m_Knots", m_Knots, mem);
}

<<<<<<< HEAD
std::size_t CQuantileSketch::memoryUsage(void) const {
    return core::CMemory::dynamicSize(m_Knots);
}

bool CQuantileSketch::checkInvariants(void) const {
    if (m_Knots.size() > m_MaxSize) {
=======
std::size_t CQuantileSketch::memoryUsage() const
{
    return core::CMemory::dynamicSize(m_Knots);
}

bool CQuantileSketch::checkInvariants() const
{
    if (m_Knots.size() > m_MaxSize)
    {
>>>>>>> d4e4cca7
        LOG_ERROR("Too many knots: " << m_Knots.size() << " > " << m_MaxSize);
        return false;
    }
    if (m_Unsorted > m_Knots.size()) {
        LOG_ERROR("Invalid unsorted count: " << m_Unsorted << "/" << m_Knots.size());
        return false;
    }
    if (!boost::algorithm::is_sorted(m_Knots.begin(), m_Knots.end() - m_Unsorted)) {
        LOG_ERROR("Unordered knots: " << core::CContainerPrinter::print(m_Knots.begin(), m_Knots.end() - m_Unsorted));
        return false;
    }
    double count = 0.0;
    for (std::size_t i = 0u; i < m_Knots.size(); ++i) {
        count += m_Knots[i].second;
    }
<<<<<<< HEAD
    if (::fabs(m_Count - count) > 10.0 * EPS * m_Count) {
        LOG_ERROR("Count mismatch: error " << ::fabs(m_Count - count) << "/" << m_Count);
=======
    if (std::fabs(m_Count - count) > 10.0 * EPS * m_Count)
    {
        LOG_ERROR("Count mismatch: error " << std::fabs(m_Count - count) << "/" << m_Count);
>>>>>>> d4e4cca7
        return false;
    }
    return true;
}

<<<<<<< HEAD
std::string CQuantileSketch::print(void) const {
    return core::CContainerPrinter::print(m_Knots);
}

void CQuantileSketch::reduce(void) {
    typedef std::vector<std::size_t> TSizeVec;
=======
std::string CQuantileSketch::print() const
{
    return core::CContainerPrinter::print(m_Knots);
}

void CQuantileSketch::reduce()
{
    using TSizeVec = std::vector<std::size_t>;
>>>>>>> d4e4cca7

    CPRNG::CXorOShiro128Plus rng(static_cast<uint64_t>(m_Count));
    boost::random::uniform_01<double> u01;

    std::size_t target = this->target();
    this->orderAndDeduplicate();

    if (m_Knots.size() > target) {
        TDoubleDoublePrVec costs;
        TSizeVec indexing;
        costs.reserve(m_Knots.size());
        indexing.reserve(m_Knots.size());
        for (std::size_t i = 1u; i + 2 < m_Knots.size(); ++i) {
            costs.emplace_back(this->cost(m_Knots[i], m_Knots[i + 1]), u01(rng));
            indexing.push_back(i - 1);
        }
        LOG_TRACE("costs = " << core::CContainerPrinter::print(costs));

        std::size_t merged = 0u;

        std::make_heap(indexing.begin(), indexing.end(), CIndexingGreater(costs));
        for (TSizeVec stale; m_Knots.size() > target + merged; /**/) {
            LOG_TRACE("indexing = " << core::CContainerPrinter::print(indexing));

            std::size_t l = indexing[0] + 1;
            std::size_t r = (CUniqueIterator(m_Knots, l) + 1).index();
            LOG_TRACE("Considering merging " << l << " and " << r << ", cost = " << costs[l - 1].first);

            std::pop_heap(indexing.begin(), indexing.end(), CIndexingGreater(costs));
            indexing.pop_back();

            LOG_TRACE("stale = " << core::CContainerPrinter::print(stale));
            if (std::find(stale.begin(), stale.end(), l) == stale.end()) {
                LOG_TRACE("Merging");

                double xl = m_Knots[l].first;
                double xr = m_Knots[r].first;
                double nl = m_Knots[l].second;
                double nr = m_Knots[r].second;
                LOG_TRACE("xl = " << xl << ", nl = " << nl << ", xr = " << xr << ", nr = " << nr);

                // Find the points that have been merged with xl and xr.
                std::size_t ll = (CUniqueIterator(m_Knots, l) - 1).index();
                std::size_t rr = (CUniqueIterator(m_Knots, r) + 1).index();

                double xm = 0.0, nm = 0.0;
                switch (m_Interpolation) {
                case E_Linear:
                    xm = (nl * xl + nr * xr) / (nl + nr);
                    nm = nl + nr;
                    break;
                case E_PiecewiseConstant:
                    xm = nl < nr ? xr : (nl > nr ? xl : u01(rng) < 0.5 ? xl : xr);
                    nm = nl + nr;
                    break;
                }
                for (std::size_t i = ll + 1; i < rr; ++i) {
                    m_Knots[i].first = xm;
                    m_Knots[i].second = nm;
                }
                LOG_TRACE("merged = " << core::CContainerPrinter::print(&m_Knots[ll + 1], &m_Knots[rr]));
                LOG_TRACE("right  = " << core::CContainerPrinter::print(m_Knots[rr]));

                if (ll > 0) {
                    stale.push_back(ll);
                }
                if (rr < m_Knots.size() - 2) {
                    stale.push_back(rr - 1);
                }
                ++merged;
            } else {
                CUniqueIterator ll(m_Knots, l);
                costs[l - 1].first = this->cost(*(ll), *(ll + 1));
                indexing.push_back(l - 1);
                std::push_heap(indexing.begin(), indexing.end(), CIndexingGreater(costs));
                stale.erase(std::remove(stale.begin(), stale.end(), l), stale.end());
            }
        }

        m_Knots.erase(std::unique(m_Knots.begin(), m_Knots.end()), m_Knots.end());
        LOG_TRACE("final = " << core::CContainerPrinter::print(m_Knots));
    }
}

<<<<<<< HEAD
void CQuantileSketch::orderAndDeduplicate(void) {
    if (m_Unsorted > 0) {
=======
void CQuantileSketch::orderAndDeduplicate()
{
    if (m_Unsorted > 0)
    {
>>>>>>> d4e4cca7
        std::sort(m_Knots.end() - m_Unsorted, m_Knots.end());
        std::inplace_merge(m_Knots.begin(), m_Knots.end() - m_Unsorted, m_Knots.end());
    }
    LOG_TRACE("sorted = " << core::CContainerPrinter::print(m_Knots));

    // Combine any duplicate points.
    std::size_t end = 0u;
    for (std::size_t i = 1u; i <= m_Knots.size(); ++end, ++i) {
        TFloatFloatPr& knot = m_Knots[end];
        knot = m_Knots[i - 1];
        double x = knot.first;
        for (/**/; i < m_Knots.size() && m_Knots[i].first == x; ++i) {
            knot.second += m_Knots[i].second;
        }
    }
    m_Knots.erase(m_Knots.begin() + end, m_Knots.end());
    LOG_TRACE("de-duplicated = " << core::CContainerPrinter::print(m_Knots));

    m_Unsorted = 0;
}

<<<<<<< HEAD
std::size_t CQuantileSketch::target(void) const {
=======
std::size_t CQuantileSketch::target() const
{
>>>>>>> d4e4cca7
    return static_cast<std::size_t>(0.9 * static_cast<double>(m_MaxSize) + 1.0);
}

double CQuantileSketch::cost(const TFloatFloatPr& vl, const TFloatFloatPr& vr) const {
    // Interestingly, minimizing the approximation error (area between
    // curve before and after merging) produces good summary for the
    // piecewise constant objective, but a very bad summary for the linear
    // objective. Basically, an empirically good strategy is to target
    // the piecewise objective when sketching and then perform unbiased
    // linear interpolation by linearly interpolating between the mid-
    // points of the steps when computing quantiles.
    //
    // We scale by the count and total range so we make the same sketch
    // if the input data are scaled copies of one another.

    double width = m_Knots[m_Knots.size() - 1].first - m_Knots[0].first;

    double xl = vl.first;
    double xr = vr.first;
    double nl = vl.second;
    double nr = vr.second;

    return (10.0 * std::min(nl, nr) / m_Count) * (10.0 * (xr - xl) / width);
}
}
}<|MERGE_RESOLUTION|>--- conflicted
+++ resolved
@@ -56,7 +56,6 @@
 };
 
 //! \brief An iterator over just the unique knot values.
-<<<<<<< HEAD
 class CUniqueIterator
     : private boost::addable2<CUniqueIterator,
                               ptrdiff_t,
@@ -69,51 +68,18 @@
     TFloatFloatPr& operator*() const { return (*m_Knots)[m_I]; }
     TFloatFloatPr* operator->() const { return &(*m_Knots)[m_I]; }
 
-    const CUniqueIterator& operator++(void) {
+    const CUniqueIterator& operator++() {
         double x = (*m_Knots)[m_I].first;
         ptrdiff_t n = m_Knots->size();
         while (++m_I < n && (*m_Knots)[m_I].first == x) {}
         return *this;
     }
 
-    const CUniqueIterator& operator--(void) {
+    const CUniqueIterator& operator--() {
         double x = (*m_Knots)[m_I].first;
         while (--m_I >= 0 && (*m_Knots)[m_I].first == x) {}
         return *this;
     }
-=======
-class CUniqueIterator : private boost::addable2< CUniqueIterator, ptrdiff_t,
-                                boost::subtractable2< CUniqueIterator, ptrdiff_t,
-                                boost::equality_comparable< CUniqueIterator >> >
-{
-    public:
-        CUniqueIterator(TFloatFloatPrVec &knots, std::size_t i) :
-                m_Knots(&knots), m_I(i)
-        {}
-
-        bool operator==(const CUniqueIterator &rhs) const
-        {
-            return m_I == rhs.m_I && m_Knots == rhs.m_Knots;
-        }
-
-        TFloatFloatPr &operator*() const { return (*m_Knots)[m_I]; }
-        TFloatFloatPr *operator->() const { return &(*m_Knots)[m_I]; }
-
-        const CUniqueIterator &operator++()
-        {
-            double x = (*m_Knots)[m_I].first;
-            ptrdiff_t n = m_Knots->size();
-            while (++m_I < n && (*m_Knots)[m_I].first == x) {}
-            return *this;
-        }
-
-        const CUniqueIterator &operator--()
-        {
-            double x = (*m_Knots)[m_I].first;
-            while (--m_I >= 0 && (*m_Knots)[m_I].first == x) {}
-            return *this;
-        }
->>>>>>> d4e4cca7
 
     const CUniqueIterator& operator+=(ptrdiff_t i) {
         while (--i >= 0) {
@@ -129,11 +95,7 @@
         return *this;
     }
 
-<<<<<<< HEAD
-    ptrdiff_t index(void) const { return m_I; }
-=======
-        ptrdiff_t index() const { return m_I; }
->>>>>>> d4e4cca7
+    ptrdiff_t index() const { return m_I; }
 
 private:
     TFloatFloatPrVec* m_Knots;
@@ -364,21 +326,11 @@
     return true;
 }
 
-<<<<<<< HEAD
-const CQuantileSketch::TFloatFloatPrVec& CQuantileSketch::knots(void) const {
+const CQuantileSketch::TFloatFloatPrVec& CQuantileSketch::knots() const {
     return m_Knots;
 }
 
-double CQuantileSketch::count(void) const {
-=======
-const CQuantileSketch::TFloatFloatPrVec &CQuantileSketch::knots() const
-{
-    return m_Knots;
-}
-
-double CQuantileSketch::count() const
-{
->>>>>>> d4e4cca7
+double CQuantileSketch::count() const {
     return m_Count;
 }
 
@@ -393,24 +345,12 @@
     core::CMemoryDebug::dynamicSize("m_Knots", m_Knots, mem);
 }
 
-<<<<<<< HEAD
-std::size_t CQuantileSketch::memoryUsage(void) const {
+std::size_t CQuantileSketch::memoryUsage() const {
     return core::CMemory::dynamicSize(m_Knots);
 }
 
-bool CQuantileSketch::checkInvariants(void) const {
+bool CQuantileSketch::checkInvariants() const {
     if (m_Knots.size() > m_MaxSize) {
-=======
-std::size_t CQuantileSketch::memoryUsage() const
-{
-    return core::CMemory::dynamicSize(m_Knots);
-}
-
-bool CQuantileSketch::checkInvariants() const
-{
-    if (m_Knots.size() > m_MaxSize)
-    {
->>>>>>> d4e4cca7
         LOG_ERROR("Too many knots: " << m_Knots.size() << " > " << m_MaxSize);
         return false;
     }
@@ -426,36 +366,19 @@
     for (std::size_t i = 0u; i < m_Knots.size(); ++i) {
         count += m_Knots[i].second;
     }
-<<<<<<< HEAD
-    if (::fabs(m_Count - count) > 10.0 * EPS * m_Count) {
-        LOG_ERROR("Count mismatch: error " << ::fabs(m_Count - count) << "/" << m_Count);
-=======
-    if (std::fabs(m_Count - count) > 10.0 * EPS * m_Count)
-    {
+    if (std::fabs(m_Count - count) > 10.0 * EPS * m_Count) {
         LOG_ERROR("Count mismatch: error " << std::fabs(m_Count - count) << "/" << m_Count);
->>>>>>> d4e4cca7
         return false;
     }
     return true;
 }
 
-<<<<<<< HEAD
-std::string CQuantileSketch::print(void) const {
+std::string CQuantileSketch::print() const {
     return core::CContainerPrinter::print(m_Knots);
 }
 
-void CQuantileSketch::reduce(void) {
-    typedef std::vector<std::size_t> TSizeVec;
-=======
-std::string CQuantileSketch::print() const
-{
-    return core::CContainerPrinter::print(m_Knots);
-}
-
-void CQuantileSketch::reduce()
-{
+void CQuantileSketch::reduce() {
     using TSizeVec = std::vector<std::size_t>;
->>>>>>> d4e4cca7
 
     CPRNG::CXorOShiro128Plus rng(static_cast<uint64_t>(m_Count));
     boost::random::uniform_01<double> u01;
@@ -540,15 +463,8 @@
     }
 }
 
-<<<<<<< HEAD
-void CQuantileSketch::orderAndDeduplicate(void) {
+void CQuantileSketch::orderAndDeduplicate() {
     if (m_Unsorted > 0) {
-=======
-void CQuantileSketch::orderAndDeduplicate()
-{
-    if (m_Unsorted > 0)
-    {
->>>>>>> d4e4cca7
         std::sort(m_Knots.end() - m_Unsorted, m_Knots.end());
         std::inplace_merge(m_Knots.begin(), m_Knots.end() - m_Unsorted, m_Knots.end());
     }
@@ -570,12 +486,7 @@
     m_Unsorted = 0;
 }
 
-<<<<<<< HEAD
-std::size_t CQuantileSketch::target(void) const {
-=======
-std::size_t CQuantileSketch::target() const
-{
->>>>>>> d4e4cca7
+std::size_t CQuantileSketch::target() const {
     return static_cast<std::size_t>(0.9 * static_cast<double>(m_MaxSize) + 1.0);
 }
 
