/*
 * ELASTICSEARCH CONFIDENTIAL
 *
 * Copyright (c) 2016 Elasticsearch BV. All Rights Reserved.
 *
 * Notice: this software, and all information contained
 * therein, is the exclusive property of Elasticsearch BV
 * and its licensors, if any, and is protected under applicable
 * domestic and foreign law, and international treaties.
 *
 * Reproduction, republication or distribution without the
 * express written consent of Elasticsearch BV is
 * strictly prohibited.
 */

#include <maths/CKMostCorrelated.h>

#include <core/CAllocationStrategy.h>
#include <core/CPersistUtils.h>
#include <core/CStringUtils.h>
#include <core/RestoreMacros.h>

#include <maths/CBasicStatistics.h>
#include <maths/CBasicStatisticsPersist.h>
#include <maths/CChecksum.h>
#include <maths/CLinearAlgebra.h>
#include <maths/CLinearAlgebraPersist.h>
#include <maths/CSampling.h>

#include <boost/array.hpp>
#include <boost/geometry.hpp>
#include <boost/geometry/geometries/adapted/boost_array.hpp>
#include <boost/geometry/geometries/box.hpp>
#include <boost/geometry/index/rtree.hpp>
#include <boost/iterator/counting_iterator.hpp>
#include <boost/unordered_set.hpp>

#include <cmath>
#include <functional>

namespace bg = boost::geometry;
namespace bgi = boost::geometry::index;
namespace bgm = boost::geometry::model;

namespace ml {
namespace maths {

namespace {

using TSizeSizePr = std::pair<std::size_t, std::size_t>;
using TSizeSizePrUSet = boost::unordered_set<TSizeSizePr>;
using TPoint = boost::array<double, CKMostCorrelated::NUMBER_PROJECTIONS>;
using TPointSizePr = std::pair<TPoint, std::size_t>;
using TPointSizePrVec = std::vector<TPointSizePr>;

//! \brief Unary predicate to check variables, corresponding
//! to labeled points, are not equal to a specified variable.
class CNotEqual : public std::unary_function<TPointSizePr, bool> {
public:
    CNotEqual(std::size_t X) : m_X(X) {}

    bool operator()(const TPointSizePr& y) const {
        std::size_t Y = y.second;
        return m_X != Y;
    }

private:
    std::size_t m_X;
};

//! \brief Unary predicate to check if one specified variable
//! and others, corresponding to labeled points, are in a
//! specified collection pairs of variables.
class CPairNotIn : public std::unary_function<TPointSizePr, bool> {
public:
    CPairNotIn(const TSizeSizePrUSet& lookup, std::size_t X) : m_Lookup(&lookup), m_X(X) {}

    bool operator()(const TPointSizePr& y) const {
        std::size_t Y = y.second;
        return m_Lookup->count(std::make_pair(std::min(m_X, Y), std::max(m_X, Y))) == 0;
    }

private:
    const TSizeSizePrUSet* m_Lookup;
    std::size_t m_X;
};

//! \brief Unary predicate to check if a point is closer,
//! in square Euclidean distance, to a specified point than
//! a specified threshold.
class CCloserThan : public std::unary_function<TPointSizePr, bool> {
public:
    CCloserThan(double threshold, const TPoint& x) : m_Threshold(threshold), m_X(x) {}

    bool operator()(const TPointSizePr& y) const { return pow2(bg::distance(m_X, y.first)) < m_Threshold; }

private:
    static double pow2(double x) { return x * x; }

private:
    double m_Threshold;
    TPoint m_X;
};

const std::string PROJECTIONS_TAG("a");
const std::string CURRENT_PROJECTED_TAG("b");
const std::string PROJECTED_TAG("c");
const std::string MAXIMUM_COUNT_TAG("d");
const std::string MOMENTS_TAG("e");
const std::string MOST_CORRELATED_TAG("f");
const std::string RNG_TAG("g");
// Nested tags.
const std::string CORRELATION_TAG("a");
const std::string X_TAG("b");
const std::string Y_TAG("c");

const double MINIMUM_FREQUENCY = 0.25;

} // unnamed::

CKMostCorrelated::CKMostCorrelated(std::size_t k, double decayRate, bool initialize) : m_K(k), m_DecayRate(decayRate), m_MaximumCount(0.0) {
    if (initialize) {
        this->nextProjection();
    }
}

bool CKMostCorrelated::acceptRestoreTraverser(core::CStateRestoreTraverser& traverser) {
    m_Projections.clear();
    m_CurrentProjected.clear();
    m_Projected.clear();
    m_Moments.clear();
    m_MostCorrelated.clear();

    do {
        const std::string& name = traverser.name();
        RESTORE(RNG_TAG, m_Rng.fromString(traverser.value()))
        RESTORE(PROJECTIONS_TAG, core::CPersistUtils::restore(PROJECTIONS_TAG, m_Projections, traverser))
        RESTORE(CURRENT_PROJECTED_TAG, core::CPersistUtils::restore(CURRENT_PROJECTED_TAG, m_CurrentProjected, traverser))
        RESTORE(PROJECTED_TAG, core::CPersistUtils::restore(PROJECTED_TAG, m_Projected, traverser))
        RESTORE_BUILT_IN(MAXIMUM_COUNT_TAG, m_MaximumCount)
        RESTORE(MOMENTS_TAG, core::CPersistUtils::restore(MOMENTS_TAG, m_Moments, traverser))
        RESTORE(MOST_CORRELATED_TAG, core::CPersistUtils::restore(MOST_CORRELATED_TAG, m_MostCorrelated, traverser))
    } while (traverser.next());

    return true;
}

void CKMostCorrelated::acceptPersistInserter(core::CStatePersistInserter& inserter) const {
    inserter.insertValue(RNG_TAG, m_Rng.toString());
    core::CPersistUtils::persist(PROJECTIONS_TAG, m_Projections, inserter);
    core::CPersistUtils::persist(CURRENT_PROJECTED_TAG, m_CurrentProjected, inserter);
    core::CPersistUtils::persist(PROJECTED_TAG, m_Projected, inserter);
    inserter.insertValue(MAXIMUM_COUNT_TAG, m_MaximumCount);
    core::CPersistUtils::persist(MOMENTS_TAG, m_Moments, inserter);
    core::CPersistUtils::persist(MOST_CORRELATED_TAG, m_MostCorrelated, inserter);
}

void CKMostCorrelated::mostCorrelated(TSizeSizePrVec& result) const {
    result.clear();
    std::size_t N = std::min(m_K, m_MostCorrelated.size());
    if (N > 0) {
        result.reserve(N);
        for (std::size_t i = 0u; i < N; ++i) {
            result.emplace_back(m_MostCorrelated[i].s_X, m_MostCorrelated[i].s_Y);
        }
    }
}

void CKMostCorrelated::mostCorrelated(std::size_t n, TSizeSizePrVec& correlates, TDoubleVec* pearson) const {
    correlates.clear();
    if (pearson) {
        pearson->clear();
    }
    n = std::min(n, m_MostCorrelated.size());
    if (n > 0) {
        correlates.reserve(n);
        if (pearson) {
            pearson->reserve(n);
        }
        for (std::size_t i = 0u; i < n; ++i) {
            correlates.emplace_back(m_MostCorrelated[i].s_X, m_MostCorrelated[i].s_Y);
            if (pearson) {
                pearson->push_back(CBasicStatistics::mean(m_MostCorrelated[i].s_Correlation));
            }
        }
    }
}

void CKMostCorrelated::correlations(TDoubleVec& result) const {
    result.clear();
    std::size_t N = std::min(m_K, m_MostCorrelated.size());
    if (N > 0) {
        result.reserve(N);
        for (std::size_t i = 0u; i < N; ++i) {
            result.push_back(CBasicStatistics::mean(m_MostCorrelated[i].s_Correlation));
        }
    }
}

void CKMostCorrelated::correlations(std::size_t n, TDoubleVec& result) const {
    result.clear();
    n = std::min(n, m_MostCorrelated.size());
    if (n > 0) {
        result.reserve(n);
        for (std::size_t i = 0u; i < n; ++i) {
            result.push_back(CBasicStatistics::mean(m_MostCorrelated[i].s_Correlation));
        }
    }
}

void CKMostCorrelated::addVariables(std::size_t n) {
    core::CAllocationStrategy::resize(m_Moments, std::max(n, m_Moments.size()));
}

void CKMostCorrelated::removeVariables(const TSizeVec& remove) {
    LOG_TRACE("removing = " << core::CContainerPrinter::print(remove));
    for (std::size_t i = 0u; i < remove.size(); ++i) {
        if (remove[i] < m_Moments.size()) {
            m_Moments[remove[i]] = TMeanVarAccumulator();
            m_Projected.erase(remove[i]);
            m_MostCorrelated.erase(std::remove_if(m_MostCorrelated.begin(), m_MostCorrelated.end(), CMatches(remove[i])),
                                   m_MostCorrelated.end());
        }
    }
}

<<<<<<< HEAD
bool CKMostCorrelated::changed(void) const {
=======
bool CKMostCorrelated::changed() const
{
>>>>>>> d4e4cca7
    return m_Projections.size() == PROJECTION_DIMENSION;
}

void CKMostCorrelated::add(std::size_t X, double x) {
    if (X >= m_Moments.size()) {
        LOG_ERROR("Invalid variable " << X);
        return;
    }

    TMeanVarAccumulator& moments = m_Moments[X];
    moments.add(x);
    TVector projected(0.0);
<<<<<<< HEAD
    if (CBasicStatistics::count(moments) > 2.0) {
        double m = CBasicStatistics::mean(moments);
        double sd = ::sqrt(CBasicStatistics::variance(moments));
        if (sd > 10.0 * std::numeric_limits<double>::epsilon() * ::fabs(m)) {
=======
    if (CBasicStatistics::count(moments) > 2.0)
    {
        double m  = CBasicStatistics::mean(moments);
        double sd = std::sqrt(CBasicStatistics::variance(moments));
        if (sd > 10.0 * std::numeric_limits<double>::epsilon() * std::fabs(m))
        {
>>>>>>> d4e4cca7
            projected = m_Projections.back() * (x - m) / sd;
            m_CurrentProjected[X] += projected;
        }
    }
}

<<<<<<< HEAD
void CKMostCorrelated::capture(void) {
=======
void CKMostCorrelated::capture()
{
>>>>>>> d4e4cca7
    m_MaximumCount += 1.0;

    for (TSizeVectorUMapCItr i = m_CurrentProjected.begin(); i != m_CurrentProjected.end(); ++i) {
        std::size_t X = i->first;
        TSizeVectorPackedBitVectorPrUMapItr j = m_Projected.find(X);
        if (j == m_Projected.end()) {
            TVector zero(0.0);
            CPackedBitVector indicator(PROJECTION_DIMENSION - m_Projections.size(), false);
            j = m_Projected.emplace(boost::unordered::piecewise_construct, boost::make_tuple(X), boost::make_tuple(zero, indicator)).first;
        }
        j->second.first += i->second;
    }
    for (TSizeVectorPackedBitVectorPrUMapItr i = m_Projected.begin(); i != m_Projected.end(); ++i) {
        i->second.second.extend(m_CurrentProjected.count(i->first) > 0);
    }

    m_Projections.pop_back();
    m_CurrentProjected.clear();

    if (m_Projections.empty()) {
        LOG_TRACE("# projections = " << m_Projected.size());

        // For existing indices in the "most correlated" collection
        // compute the updated statistics.
        for (std::size_t i = 0u; i < m_MostCorrelated.size(); ++i) {
            m_MostCorrelated[i].update(m_Projected);
        }
        std::stable_sort(m_MostCorrelated.begin(), m_MostCorrelated.end());

        // Remove any variables for which the correlation will necessarily be zero.
        for (TSizeVectorPackedBitVectorPrUMapItr i = m_Projected.begin(); i != m_Projected.end();
             /**/) {
            const CPackedBitVector& indicator = i->second.second;
            if (indicator.manhattan() <= MINIMUM_FREQUENCY * static_cast<double>(indicator.dimension())) {
                i = m_Projected.erase(i);
            } else {
                ++i;
            }
        }
        LOG_TRACE("# projections = " << m_Projected.size());

        // Find the "most correlated" collection for the current
        // projections.
        TCorrelationVec add;
        this->mostCorrelated(add);

        std::size_t N = m_MostCorrelated.size();
        std::size_t n = add.size();
        std::size_t desired = 2 * m_K;
        std::size_t added = N < desired ? std::min(desired - N, n) : 0;
        LOG_TRACE("N = " << N << ", n = " << n << ", desired = " << desired << ", added = " << added);

        if (added > 0) {
            m_MostCorrelated.insert(m_MostCorrelated.end(), add.end() - added, add.end());
        }
        if (n > added) {
            // When deciding which values to replace from the set [m_K, N) we
            // do so at random with probability proportional to 1 - absolute
            // correlation.

            LOG_TRACE("add = " << core::CContainerPrinter::print(add));

            std::size_t vunerable = std::max(m_K, N - 3 * n);

            TDoubleVec p;
            p.reserve(std::min(N - m_K, 3 * n));
            double Z = 0.0;
            for (std::size_t i = vunerable; i < N; ++i) {
                double oneMinusCorrelation = 1.0 - m_MostCorrelated[i].absCorrelation();
                p.push_back(oneMinusCorrelation);
                Z += oneMinusCorrelation;
            }
            if (Z > 0.0) {
                for (std::size_t i = 0u; i < p.size(); ++i) {
                    p[i] /= Z;
                }
                LOG_TRACE("p = " << core::CContainerPrinter::print(p));

                TSizeVec replace;
                CSampling::categoricalSampleWithoutReplacement(m_Rng, p, n - added, replace);

                for (std::size_t i = 1u; i <= n - added; ++i) {
                    m_MostCorrelated[vunerable + replace[i - 1]] = add[n - added - i];
                }
            }
        }

        this->nextProjection();
    }
}

uint64_t CKMostCorrelated::checksum(uint64_t seed) const {
    seed = CChecksum::calculate(seed, m_K);
    seed = CChecksum::calculate(seed, m_DecayRate);
    seed = CChecksum::calculate(seed, m_Projections);
    seed = CChecksum::calculate(seed, m_CurrentProjected);
    seed = CChecksum::calculate(seed, m_Projected);
    seed = CChecksum::calculate(seed, m_MaximumCount);
    seed = CChecksum::calculate(seed, m_Moments);
    return CChecksum::calculate(seed, m_MostCorrelated);
}

void CKMostCorrelated::debugMemoryUsage(core::CMemoryUsage::TMemoryUsagePtr mem) const {
    mem->setName("CKMostCorrelated");
    core::CMemoryDebug::dynamicSize("m_Projections", m_Projections, mem);
    core::CMemoryDebug::dynamicSize("m_CurrentProjected", m_CurrentProjected, mem);
    core::CMemoryDebug::dynamicSize("m_Projected", m_Projected, mem);
    core::CMemoryDebug::dynamicSize("m_Moments", m_Moments, mem);
    core::CMemoryDebug::dynamicSize("m_MostCorrelated", m_MostCorrelated, mem);
}

<<<<<<< HEAD
std::size_t CKMostCorrelated::memoryUsage(void) const {
=======
std::size_t CKMostCorrelated::memoryUsage() const
{
>>>>>>> d4e4cca7
    std::size_t mem = core::CMemory::dynamicSize(m_Projections);
    mem += core::CMemory::dynamicSize(m_CurrentProjected);
    mem += core::CMemory::dynamicSize(m_Projected);
    mem += core::CMemory::dynamicSize(m_Moments);
    mem += core::CMemory::dynamicSize(m_MostCorrelated);
    return mem;
}

<<<<<<< HEAD
void CKMostCorrelated::mostCorrelated(TCorrelationVec& result) const {
    typedef CBasicStatistics::COrderStatisticsStack<double, 2, std::greater<double>> TMaxDoubleAccumulator;
    typedef CBasicStatistics::COrderStatisticsHeap<SCorrelation> TMaxCorrelationAccumulator;
    typedef bgi::rtree<TPointSizePr, bgi::quadratic<16>> TPointRTree;
=======
void CKMostCorrelated::mostCorrelated(TCorrelationVec &result) const
{
    using TMaxDoubleAccumulator = CBasicStatistics::COrderStatisticsStack<double, 2, std::greater<double>>;
    using TMaxCorrelationAccumulator = CBasicStatistics::COrderStatisticsHeap<SCorrelation>;
    using TPointRTree = bgi::rtree<TPointSizePr, bgi::quadratic<16>>;
>>>>>>> d4e4cca7

    result.clear();

    std::size_t N = m_MostCorrelated.size();
    std::size_t V = m_Projected.size();
    std::size_t desired = 2 * m_K;
    LOG_TRACE("N = " << N << ", V = " << V << ", desired = " << desired);
    if (V == 1) {
        return;
    }

    TSizeSizePrUSet lookup;
    for (std::size_t i = 0u; i < m_MostCorrelated.size(); ++i) {
        std::size_t X = m_MostCorrelated[i].s_X;
        std::size_t Y = m_MostCorrelated[i].s_Y;
        lookup.insert(std::make_pair(std::min(X, Y), std::max(X, Y)));
    }

    std::size_t replace =
        std::max(static_cast<std::size_t>(REPLACE_FRACTION * static_cast<double>(desired) + 0.5), std::max(desired - N, std::size_t(1)));
    LOG_TRACE("replace = " << replace);

    TMaxCorrelationAccumulator mostCorrelated(replace);

    if (10 * replace > V * (V - 1)) {
        LOG_TRACE("Exhaustive search");

        for (TSizeVectorPackedBitVectorPrUMapCItr x = m_Projected.begin(); x != m_Projected.end(); ++x) {
            std::size_t X = x->first;
            TSizeVectorPackedBitVectorPrUMapCItr y = x;
            while (++y != m_Projected.end()) {
                std::size_t Y = y->first;
                if (lookup.count(std::make_pair(std::min(X, Y), std::max(X, Y))) == 0) {
                    SCorrelation cxy(X, x->second.first, x->second.second, Y, y->second.first, y->second.second);
                    mostCorrelated.add(cxy);
                }
            }
        }
    } else {
        LOG_TRACE("Nearest neighbour search");

        // 1) Build an r-tree,
        // 2) Lookup up V / replace nearest neighbours of each point
        //    and its negative to initialise search,
        // 3) Create a predicate with separation corresponding to the
        //    smallest correlation,
        // 4) Search for neighbours of each point and its negative for
        //    points in range updating the predicate in the loop with
        //    the new least correlated variable.

        // Bound the correlation based on the sparsity of the metric.
        TMaxDoubleAccumulator fmax;
        double dimension = 0.0;
        for (TSizeVectorPackedBitVectorPrUMapCItr i = m_Projected.begin(); i != m_Projected.end(); ++i) {
            const CPackedBitVector& ix = i->second.second;
            dimension = static_cast<double>(ix.dimension());
            fmax.add(ix.manhattan() / dimension);
        }
        fmax.sort();
        if (fmax[1] <= MINIMUM_FREQUENCY) {
            return;
        }
        double amax = fmax[1] * dimension;

        TPointSizePrVec points;
        points.reserve(m_Projected.size());
        for (TSizeVectorPackedBitVectorPrUMapCItr i = m_Projected.begin(); i != m_Projected.end(); ++i) {
            points.emplace_back(i->second.first.to<double>().toBoostArray(), i->first);
        }
        LOG_TRACE("# points = " << points.size());

        unsigned int k = static_cast<unsigned int>(replace / V + 1);
        LOG_TRACE("k = " << k);

        // The nearest neighbour search is very slow compared with
        // the search over the smallest correlation box predicate
        // so we use a small number of seed variables if V is large
        // compared to the number to replace.
        TSizeVec seeds;
        if (2 * replace < V) {
            CSampling::uniformSample(m_Rng, 0, V, 2 * replace, seeds);
            std::sort(seeds.begin(), seeds.end());
            seeds.erase(std::unique(seeds.begin(), seeds.end()), seeds.end());
        } else {
            seeds.reserve(V);
            seeds.assign(boost::counting_iterator<std::size_t>(0), boost::counting_iterator<std::size_t>(V));
        }

        try {
            TPointRTree rtree(points);
            TPointSizePrVec nearest;
            for (std::size_t i = 0u; i < seeds.size(); ++i) {
                std::size_t X = points[seeds[i]].second;
                const TVectorPackedBitVectorPr& px = m_Projected.at(X);

                nearest.clear();
                bgi::query(rtree,
                           bgi::satisfies(CNotEqual(X)) && bgi::satisfies(CPairNotIn(lookup, X)) &&
                               bgi::nearest((px.first.to<double>()).toBoostArray(), k),
                           std::back_inserter(nearest));
                bgi::query(rtree,
                           bgi::satisfies(CNotEqual(X)) && bgi::satisfies(CPairNotIn(lookup, X)) &&
                               bgi::nearest((-px.first.to<double>()).toBoostArray(), k),
                           std::back_inserter(nearest));

                for (std::size_t j = 0u; j < nearest.size(); ++j) {
                    std::size_t n = mostCorrelated.count();
                    std::size_t S = n == desired ? mostCorrelated.biggest().s_X : 0;
                    std::size_t T = n == desired ? mostCorrelated.biggest().s_Y : 0;
                    std::size_t Y = nearest[j].second;
                    const TVectorPackedBitVectorPr& py = m_Projected.at(Y);
                    SCorrelation cxy(X, px.first, px.second, Y, py.first, py.second);
                    if (lookup.count(std::make_pair(cxy.s_X, cxy.s_Y)) > 0) {
                        continue;
                    }
                    if (mostCorrelated.add(cxy)) {
                        if (n == desired) {
                            lookup.erase(std::make_pair(S, T));
                        }
                        lookup.insert(std::make_pair(cxy.s_X, cxy.s_Y));
                    }
                }
            }
            LOG_TRACE("# seeds = " << mostCorrelated.count());
            LOG_TRACE("seed most correlated = " << mostCorrelated);

            for (std::size_t i = 0u; i < points.size(); ++i) {
                const SCorrelation& biggest = mostCorrelated.biggest();
                double threshold = biggest.distance(amax);
                LOG_TRACE("threshold = " << threshold);

                std::size_t X = points[i].second;
                const TVectorPackedBitVectorPr& px = m_Projected.at(X);

                TVector width(std::sqrt(threshold));
                nearest.clear();
                {
                    bgm::box<TPoint> box((px.first - width).to<double>().toBoostArray(), (px.first + width).to<double>().toBoostArray());
                    bgi::query(rtree,
                               bgi::within(box) && bgi::satisfies(CNotEqual(X)) &&
                                   bgi::satisfies(CCloserThan(threshold, px.first.to<double>().toBoostArray())) &&
                                   bgi::satisfies(CPairNotIn(lookup, X)),
                               std::back_inserter(nearest));
                }
                {
                    bgm::box<TPoint> box((-px.first - width).to<double>().toBoostArray(), (-px.first + width).to<double>().toBoostArray());
                    bgi::query(rtree,
                               bgi::within(box) && bgi::satisfies(CNotEqual(X)) &&
                                   bgi::satisfies(CCloserThan(threshold, (-px.first).to<double>().toBoostArray())) &&
                                   bgi::satisfies(CPairNotIn(lookup, X)),
                               std::back_inserter(nearest));
                }
                LOG_TRACE("# candidates = " << nearest.size());

                for (std::size_t j = 0u; j < nearest.size(); ++j) {
                    std::size_t n = mostCorrelated.count();
                    std::size_t S = n == desired ? mostCorrelated.biggest().s_X : 0;
                    std::size_t T = n == desired ? mostCorrelated.biggest().s_Y : 0;
                    std::size_t Y = nearest[j].second;
                    const TVectorPackedBitVectorPr& py = m_Projected.at(Y);
                    SCorrelation cxy(X, px.first, px.second, Y, py.first, py.second);
                    if (lookup.count(std::make_pair(cxy.s_X, cxy.s_Y)) > 0) {
                        continue;
                    }
                    if (mostCorrelated.add(cxy)) {
                        if (n == desired) {
                            lookup.erase(std::make_pair(S, T));
                        }
                        lookup.insert(std::make_pair(cxy.s_X, cxy.s_Y));
                    }
                }
            }
        } catch (const std::exception& e) {
            LOG_ERROR("Failed to compute most correlated " << e.what());
            return;
        }
    }

    mostCorrelated.sort();
    result.assign(mostCorrelated.begin(), mostCorrelated.end());
    LOG_TRACE("most correlated " << core::CContainerPrinter::print(result));
}

<<<<<<< HEAD
void CKMostCorrelated::nextProjection(void) {
=======
void CKMostCorrelated::nextProjection()
{
>>>>>>> d4e4cca7
    TDoubleVec uniform01;
    CSampling::uniformSample(m_Rng, 0.0, 1.0, NUMBER_PROJECTIONS * PROJECTION_DIMENSION, uniform01);
    m_Projections.reserve(PROJECTION_DIMENSION);
    m_Projections.resize(PROJECTION_DIMENSION);
    for (std::size_t i = 0u, j = 0u; i < PROJECTION_DIMENSION; ++i) {
        for (std::size_t k = 0u; k < NUMBER_PROJECTIONS; ++j, ++k) {
            m_Projections[i](k) = uniform01[j] < 0.5 ? -1.0 : 1.0;
        }
    }

    m_Projected.clear();

    double factor = std::exp(-m_DecayRate);
    m_MaximumCount *= factor;
    for (std::size_t i = 0u; i < m_Moments.size(); ++i) {
        m_Moments[i].age(factor);
    }
    for (std::size_t i = 0u; i < m_MostCorrelated.size(); ++i) {
        m_MostCorrelated[i].s_Correlation.age(factor);
    }
}

<<<<<<< HEAD
const CKMostCorrelated::TVectorVec& CKMostCorrelated::projections(void) const {
    return m_Projections;
}

const CKMostCorrelated::TSizeVectorPackedBitVectorPrUMap& CKMostCorrelated::projected(void) const {
    return m_Projected;
}

const CKMostCorrelated::TCorrelationVec& CKMostCorrelated::correlations(void) const {
    return m_MostCorrelated;
}

const CKMostCorrelated::TMeanVarAccumulatorVec& CKMostCorrelated::moments(void) const {
=======
const CKMostCorrelated::TVectorVec &CKMostCorrelated::projections() const
{
    return m_Projections;
}

const CKMostCorrelated::TSizeVectorPackedBitVectorPrUMap &CKMostCorrelated::projected() const
{
    return m_Projected;
}

const CKMostCorrelated::TCorrelationVec &CKMostCorrelated::correlations() const
{
    return m_MostCorrelated;
}

const CKMostCorrelated::TMeanVarAccumulatorVec &CKMostCorrelated::moments() const
{
>>>>>>> d4e4cca7
    return m_Moments;
}

const std::size_t CKMostCorrelated::PROJECTION_DIMENSION = 20u;
const double CKMostCorrelated::MINIMUM_SPARSENESS = 0.5;
const double CKMostCorrelated::REPLACE_FRACTION = 0.1;

<<<<<<< HEAD
CKMostCorrelated::SCorrelation::SCorrelation(void)
    : s_X(std::numeric_limits<std::size_t>::max()), s_Y(std::numeric_limits<std::size_t>::max()) {
=======
CKMostCorrelated::SCorrelation::SCorrelation() :
        s_X(std::numeric_limits<std::size_t>::max()),
        s_Y(std::numeric_limits<std::size_t>::max())
{
>>>>>>> d4e4cca7
}

CKMostCorrelated::SCorrelation::SCorrelation(std::size_t X,
                                             const TVector& px,
                                             const CPackedBitVector& ix,
                                             std::size_t Y,
                                             const TVector& py,
                                             const CPackedBitVector& iy)
    : s_X(std::min(X, Y)), s_Y(std::max(X, Y)) {
    s_Correlation.add(correlation(px, ix, py, iy));
}

bool CKMostCorrelated::SCorrelation::acceptRestoreTraverser(core::CStateRestoreTraverser& traverser) {
    do {
        const std::string& name = traverser.name();
        if (name == CORRELATION_TAG) {
            if (s_Correlation.fromDelimited(traverser.value()) == false) {
                LOG_ERROR("Invalid correlation in " << traverser.value());
                return false;
            }
        } else if (name == X_TAG) {
            if (core::CStringUtils::stringToType(traverser.value(), s_X) == false) {
                LOG_ERROR("Invalid variable in " << traverser.value());
                return false;
            }
        } else if (name == Y_TAG) {
            if (core::CStringUtils::stringToType(traverser.value(), s_Y) == false) {
                LOG_ERROR("Invalid variable in " << traverser.value());
                return false;
            }
        }
    } while (traverser.next());
    return true;
}

void CKMostCorrelated::SCorrelation::acceptPersistInserter(core::CStatePersistInserter& inserter) const {
    inserter.insertValue(CORRELATION_TAG, s_Correlation.toDelimited());
    inserter.insertValue(X_TAG, s_X);
    inserter.insertValue(Y_TAG, s_Y);
}

bool CKMostCorrelated::SCorrelation::operator<(const SCorrelation& rhs) const {
    return COrderings::lexicographical_compare(-this->absCorrelation(), s_X, s_Y, -rhs.absCorrelation(), rhs.s_X, rhs.s_Y);
}

void CKMostCorrelated::SCorrelation::update(const TSizeVectorPackedBitVectorPrUMap& projected) {
    TSizeVectorPackedBitVectorPrUMapCItr x = projected.find(s_X);
    TSizeVectorPackedBitVectorPrUMapCItr y = projected.find(s_Y);
    if (x != projected.end() && y != projected.end()) {
        const TVector& px = x->second.first;
        const TVector& py = y->second.first;
        const CPackedBitVector& ix = x->second.second;
        const CPackedBitVector& iy = y->second.second;
        s_Correlation.add(correlation(px, ix, py, iy));
    }
}

<<<<<<< HEAD
double CKMostCorrelated::SCorrelation::distance(double amax) const {
    return static_cast<double>(NUMBER_PROJECTIONS) * amax * 2.0 * (1.0 - ::fabs(CBasicStatistics::mean(s_Correlation)));
}

double CKMostCorrelated::SCorrelation::absCorrelation(void) const {
    return ::fabs(CBasicStatistics::mean(s_Correlation)) -
           (1.0 / std::max(CBasicStatistics::count(s_Correlation), 2.0) + ::sqrt(CBasicStatistics::variance(s_Correlation)));
=======
double CKMostCorrelated::SCorrelation::distance(double amax) const
{
    return static_cast<double>(NUMBER_PROJECTIONS)
           * amax
           * 2.0 * (1.0 - std::fabs(CBasicStatistics::mean(s_Correlation)));
}

double CKMostCorrelated::SCorrelation::absCorrelation() const
{
    return   std::fabs(CBasicStatistics::mean(s_Correlation))
           - (  1.0 / std::max(CBasicStatistics::count(s_Correlation), 2.0)
              + std::sqrt(CBasicStatistics::variance(s_Correlation)));
>>>>>>> d4e4cca7
}

double
CKMostCorrelated::SCorrelation::correlation(const TVector& px, const CPackedBitVector& ix, const TVector& py, const CPackedBitVector& iy) {
    double result = 0.0;

    double nx = ix.manhattan() / static_cast<double>(ix.dimension());
    double ny = iy.manhattan() / static_cast<double>(iy.dimension());
    if (nx <= MINIMUM_FREQUENCY && ny <= MINIMUM_FREQUENCY) {
        return result;
    }

    double axy = ix.inner(iy, CPackedBitVector::E_AND);
    double oxy = ix.inner(iy, CPackedBitVector::E_OR);
    double cxy = axy / oxy;

    if (cxy > MINIMUM_FREQUENCY) {
        // The following uses the method of moments noting that
        //     E[S] = 2 (1 + cov(X,Y))
        //     E[D] = 2 (1 - cov(X,Y))
        //   var[S] = 8 (1 + cov(X,Y))^2
        //   var[D] = 8 (1 - cov(X,Y))^2
        //
        // Note that if the variables are strongly positively
        // (negatively) correlated the variance of the D (S)
        // estimators are much smaller than the others. We trap
        // this case, as best we can, and only use appropriate
        // ones.

        TMeanVarAccumulator dmv;
        TMeanVarAccumulator smv;
        for (std::size_t i = 0u; i < px.dimension(); ++i) {
            dmv.add((px(i) - py(i)) * (px(i) - py(i)));
            smv.add((px(i) + py(i)) * (px(i) + py(i)));
        }

        double dm = CBasicStatistics::mean(dmv);
        double dv = CBasicStatistics::variance(dmv);
        double sm = CBasicStatistics::mean(smv);
        double sv = CBasicStatistics::variance(smv);
        double cdm = 1.0 - 0.5 * dm / axy;
        double csm = 0.5 * sm / axy - 1.0;

        result = (cxy - MINIMUM_FREQUENCY) / (1.0 - MINIMUM_FREQUENCY);

        if (3.0 * dv < sv) {
            result *= std::max(cdm, 0.0);
        } else if (3.0 * sv < dv) {
            result *= std::min(csm, 0.0);
        } else {
            double lambda = dv == 0 ? 1.0 : sv / dv;
            double a = (2.0 + lambda - 1.0) / 4.0;
            double b = (2.0 + 1.0 - lambda) / 4.0;
            result *= a * std::max(cdm, 0.0) + b * std::min(csm, 0.0);
        }
    }

    return result;
}

uint64_t CKMostCorrelated::SCorrelation::checksum(uint64_t seed) const {
    seed = CChecksum::calculate(seed, s_Correlation);
    seed = CChecksum::calculate(seed, s_X);
    return CChecksum::calculate(seed, s_Y);
}

<<<<<<< HEAD
std::string CKMostCorrelated::SCorrelation::print(void) const {
    return CBasicStatistics::print(s_Correlation) + ' ' + core::CStringUtils::typeToString(s_X) + ' ' +
           core::CStringUtils::typeToString(s_Y);
=======
std::string CKMostCorrelated::SCorrelation::print() const
{
    return         CBasicStatistics::print(s_Correlation)
           + ' ' + core::CStringUtils::typeToString(s_X)
           + ' ' + core::CStringUtils::typeToString(s_Y);
>>>>>>> d4e4cca7
}

CKMostCorrelated::CMatches::CMatches(std::size_t x) : m_X(x) {
}

bool CKMostCorrelated::CMatches::operator()(const SCorrelation& correlation) const {
    return correlation.s_X == m_X || correlation.s_Y == m_X;
}
}
}<|MERGE_RESOLUTION|>--- conflicted
+++ resolved
@@ -224,12 +224,7 @@
     }
 }
 
-<<<<<<< HEAD
-bool CKMostCorrelated::changed(void) const {
-=======
-bool CKMostCorrelated::changed() const
-{
->>>>>>> d4e4cca7
+bool CKMostCorrelated::changed() const {
     return m_Projections.size() == PROJECTION_DIMENSION;
 }
 
@@ -242,31 +237,17 @@
     TMeanVarAccumulator& moments = m_Moments[X];
     moments.add(x);
     TVector projected(0.0);
-<<<<<<< HEAD
     if (CBasicStatistics::count(moments) > 2.0) {
         double m = CBasicStatistics::mean(moments);
-        double sd = ::sqrt(CBasicStatistics::variance(moments));
-        if (sd > 10.0 * std::numeric_limits<double>::epsilon() * ::fabs(m)) {
-=======
-    if (CBasicStatistics::count(moments) > 2.0)
-    {
-        double m  = CBasicStatistics::mean(moments);
         double sd = std::sqrt(CBasicStatistics::variance(moments));
-        if (sd > 10.0 * std::numeric_limits<double>::epsilon() * std::fabs(m))
-        {
->>>>>>> d4e4cca7
+        if (sd > 10.0 * std::numeric_limits<double>::epsilon() * std::fabs(m)) {
             projected = m_Projections.back() * (x - m) / sd;
             m_CurrentProjected[X] += projected;
         }
     }
 }
 
-<<<<<<< HEAD
-void CKMostCorrelated::capture(void) {
-=======
-void CKMostCorrelated::capture()
-{
->>>>>>> d4e4cca7
+void CKMostCorrelated::capture() {
     m_MaximumCount += 1.0;
 
     for (TSizeVectorUMapCItr i = m_CurrentProjected.begin(); i != m_CurrentProjected.end(); ++i) {
@@ -378,12 +359,7 @@
     core::CMemoryDebug::dynamicSize("m_MostCorrelated", m_MostCorrelated, mem);
 }
 
-<<<<<<< HEAD
-std::size_t CKMostCorrelated::memoryUsage(void) const {
-=======
-std::size_t CKMostCorrelated::memoryUsage() const
-{
->>>>>>> d4e4cca7
+std::size_t CKMostCorrelated::memoryUsage() const {
     std::size_t mem = core::CMemory::dynamicSize(m_Projections);
     mem += core::CMemory::dynamicSize(m_CurrentProjected);
     mem += core::CMemory::dynamicSize(m_Projected);
@@ -392,18 +368,10 @@
     return mem;
 }
 
-<<<<<<< HEAD
 void CKMostCorrelated::mostCorrelated(TCorrelationVec& result) const {
-    typedef CBasicStatistics::COrderStatisticsStack<double, 2, std::greater<double>> TMaxDoubleAccumulator;
-    typedef CBasicStatistics::COrderStatisticsHeap<SCorrelation> TMaxCorrelationAccumulator;
-    typedef bgi::rtree<TPointSizePr, bgi::quadratic<16>> TPointRTree;
-=======
-void CKMostCorrelated::mostCorrelated(TCorrelationVec &result) const
-{
     using TMaxDoubleAccumulator = CBasicStatistics::COrderStatisticsStack<double, 2, std::greater<double>>;
     using TMaxCorrelationAccumulator = CBasicStatistics::COrderStatisticsHeap<SCorrelation>;
     using TPointRTree = bgi::rtree<TPointSizePr, bgi::quadratic<16>>;
->>>>>>> d4e4cca7
 
     result.clear();
 
@@ -587,12 +555,7 @@
     LOG_TRACE("most correlated " << core::CContainerPrinter::print(result));
 }
 
-<<<<<<< HEAD
-void CKMostCorrelated::nextProjection(void) {
-=======
-void CKMostCorrelated::nextProjection()
-{
->>>>>>> d4e4cca7
+void CKMostCorrelated::nextProjection() {
     TDoubleVec uniform01;
     CSampling::uniformSample(m_Rng, 0.0, 1.0, NUMBER_PROJECTIONS * PROJECTION_DIMENSION, uniform01);
     m_Projections.reserve(PROJECTION_DIMENSION);
@@ -615,39 +578,19 @@
     }
 }
 
-<<<<<<< HEAD
-const CKMostCorrelated::TVectorVec& CKMostCorrelated::projections(void) const {
+const CKMostCorrelated::TVectorVec& CKMostCorrelated::projections() const {
     return m_Projections;
 }
 
-const CKMostCorrelated::TSizeVectorPackedBitVectorPrUMap& CKMostCorrelated::projected(void) const {
+const CKMostCorrelated::TSizeVectorPackedBitVectorPrUMap& CKMostCorrelated::projected() const {
     return m_Projected;
 }
 
-const CKMostCorrelated::TCorrelationVec& CKMostCorrelated::correlations(void) const {
+const CKMostCorrelated::TCorrelationVec& CKMostCorrelated::correlations() const {
     return m_MostCorrelated;
 }
 
-const CKMostCorrelated::TMeanVarAccumulatorVec& CKMostCorrelated::moments(void) const {
-=======
-const CKMostCorrelated::TVectorVec &CKMostCorrelated::projections() const
-{
-    return m_Projections;
-}
-
-const CKMostCorrelated::TSizeVectorPackedBitVectorPrUMap &CKMostCorrelated::projected() const
-{
-    return m_Projected;
-}
-
-const CKMostCorrelated::TCorrelationVec &CKMostCorrelated::correlations() const
-{
-    return m_MostCorrelated;
-}
-
-const CKMostCorrelated::TMeanVarAccumulatorVec &CKMostCorrelated::moments() const
-{
->>>>>>> d4e4cca7
+const CKMostCorrelated::TMeanVarAccumulatorVec& CKMostCorrelated::moments() const {
     return m_Moments;
 }
 
@@ -655,15 +598,8 @@
 const double CKMostCorrelated::MINIMUM_SPARSENESS = 0.5;
 const double CKMostCorrelated::REPLACE_FRACTION = 0.1;
 
-<<<<<<< HEAD
-CKMostCorrelated::SCorrelation::SCorrelation(void)
+CKMostCorrelated::SCorrelation::SCorrelation()
     : s_X(std::numeric_limits<std::size_t>::max()), s_Y(std::numeric_limits<std::size_t>::max()) {
-=======
-CKMostCorrelated::SCorrelation::SCorrelation() :
-        s_X(std::numeric_limits<std::size_t>::max()),
-        s_Y(std::numeric_limits<std::size_t>::max())
-{
->>>>>>> d4e4cca7
 }
 
 CKMostCorrelated::SCorrelation::SCorrelation(std::size_t X,
@@ -721,28 +657,13 @@
     }
 }
 
-<<<<<<< HEAD
 double CKMostCorrelated::SCorrelation::distance(double amax) const {
-    return static_cast<double>(NUMBER_PROJECTIONS) * amax * 2.0 * (1.0 - ::fabs(CBasicStatistics::mean(s_Correlation)));
-}
-
-double CKMostCorrelated::SCorrelation::absCorrelation(void) const {
-    return ::fabs(CBasicStatistics::mean(s_Correlation)) -
-           (1.0 / std::max(CBasicStatistics::count(s_Correlation), 2.0) + ::sqrt(CBasicStatistics::variance(s_Correlation)));
-=======
-double CKMostCorrelated::SCorrelation::distance(double amax) const
-{
-    return static_cast<double>(NUMBER_PROJECTIONS)
-           * amax
-           * 2.0 * (1.0 - std::fabs(CBasicStatistics::mean(s_Correlation)));
-}
-
-double CKMostCorrelated::SCorrelation::absCorrelation() const
-{
-    return   std::fabs(CBasicStatistics::mean(s_Correlation))
-           - (  1.0 / std::max(CBasicStatistics::count(s_Correlation), 2.0)
-              + std::sqrt(CBasicStatistics::variance(s_Correlation)));
->>>>>>> d4e4cca7
+    return static_cast<double>(NUMBER_PROJECTIONS) * amax * 2.0 * (1.0 - std::fabs(CBasicStatistics::mean(s_Correlation)));
+}
+
+double CKMostCorrelated::SCorrelation::absCorrelation() const {
+    return std::fabs(CBasicStatistics::mean(s_Correlation)) -
+           (1.0 / std::max(CBasicStatistics::count(s_Correlation), 2.0) + std::sqrt(CBasicStatistics::variance(s_Correlation)));
 }
 
 double
@@ -809,17 +730,9 @@
     return CChecksum::calculate(seed, s_Y);
 }
 
-<<<<<<< HEAD
-std::string CKMostCorrelated::SCorrelation::print(void) const {
+std::string CKMostCorrelated::SCorrelation::print() const {
     return CBasicStatistics::print(s_Correlation) + ' ' + core::CStringUtils::typeToString(s_X) + ' ' +
            core::CStringUtils::typeToString(s_Y);
-=======
-std::string CKMostCorrelated::SCorrelation::print() const
-{
-    return         CBasicStatistics::print(s_Correlation)
-           + ' ' + core::CStringUtils::typeToString(s_X)
-           + ' ' + core::CStringUtils::typeToString(s_Y);
->>>>>>> d4e4cca7
 }
 
 CKMostCorrelated::CMatches::CMatches(std::size_t x) : m_X(x) {
