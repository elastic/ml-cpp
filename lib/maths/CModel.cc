--- conflicted
+++ resolved
@@ -248,23 +248,8 @@
 
 //////// CModel ////////
 
-<<<<<<< HEAD
-=======
 const double CModel::DEFAULT_FORECAST_CONFIDENCE_INTERVAL{95.0};
 
-CModel::EUpdateResult CModel::combine(EUpdateResult lhs, EUpdateResult rhs) {
-    switch (lhs) {
-    case E_Success:
-        return rhs;
-    case E_Reset:
-        return rhs == E_Failure ? E_Failure : E_Reset;
-    case E_Failure:
-        return E_Failure;
-    }
-    return E_Failure;
-}
-
->>>>>>> c82bed72
 CModel::CModel(const CModelParams& params) : m_Params(params) {
 }
 
