/*
 * ELASTICSEARCH CONFIDENTIAL
 *
 * Copyright (c) 2016 Elasticsearch BV. All Rights Reserved.
 *
 * Notice: this software, and all information contained
 * therein, is the exclusive property of Elasticsearch BV
 * and its licensors, if any, and is protected under applicable
 * domestic and foreign law, and international treaties.
 *
 * Reproduction, republication or distribution without the
 * express written consent of Elasticsearch BV is
 * strictly prohibited.
 */

#include <maths/CNormalMeanPrecConjugate.h>

#include <core/CContainerPrinter.h>
#include <core/CLogger.h>
#include <core/CNonCopyable.h>
#include <core/CStatePersistInserter.h>
#include <core/CStateRestoreTraverser.h>
#include <core/RestoreMacros.h>

#include <maths/CBasicStatistics.h>
#include <maths/CBasicStatisticsPersist.h>
#include <maths/CChecksum.h>
#include <maths/CIntegration.h>
#include <maths/CMathsFuncs.h>
#include <maths/CRestoreParams.h>
#include <maths/CTools.h>
#include <maths/ProbabilityAggregators.h>

#include <boost/math/constants/constants.hpp>
#include <boost/math/distributions/gamma.hpp>
#include <boost/math/distributions/normal.hpp>
#include <boost/math/distributions/students_t.hpp>
#include <boost/math/special_functions/gamma.hpp>
#include <boost/numeric/conversion/bounds.hpp>

#include <algorithm>
#include <cmath>
#include <functional>
#include <limits>
#include <numeric>
#include <sstream>
#include <string>

namespace ml {
namespace maths {

namespace {

using TMeanVarAccumulator = CBasicStatistics::SSampleMeanVar<double>::TAccumulator;

const double MINIMUM_GAUSSIAN_SHAPE = 100.0;

namespace detail {

using TWeightStyleVec = maths_t::TWeightStyleVec;
using TDouble1Vec = core::CSmallVector<double, 1>;
using TDouble4Vec = core::CSmallVector<double, 4>;
using TDouble4Vec1Vec = core::CSmallVector<TDouble4Vec, 1>;
using TDoubleDoublePr = std::pair<double, double>;
using TDoubleDoublePrVec = std::vector<TDoubleDoublePr>;

//! Adds "weight" x "right operand" to the "left operand".
struct SPlusWeight {
    double operator()(double lhs, double rhs, double weight = 1.0) const { return lhs + weight * rhs; }
};

//! Evaluate \p func on the joint predictive distribution for \p samples
//! (integrating over the prior for the normal mean and precision) and
//! aggregate the results using \p aggregate.
//!
//! \param weightStyles Controls the interpretation of the weights that
//! are associated with each sample. See maths_t::ESampleWeightStyle for
//! more details.
//! \param samples The weighted samples.
//! \param weights The weights of each sample in \p samples.
//! \param func The function to evaluate.
//! \param aggregate The function to aggregate the results of \p func.
//! \param isNonInformative True if the prior is non-informative.
//! \param offset The constant offset of the data, in particular it is
//! assumed that \p samples are distributed as Y - "offset", where Y
//! is a normally distributed R.V.
//! \param shape The shape of the marginal precision prior.
//! \param rate The rate of the marginal precision prior.
//! \param mean The mean of the conditional mean prior.
//! \param precision The precision of the conditional mean prior.
//! \param result Filled in with the aggregation of results of \p func.
template<typename FUNC, typename AGGREGATOR, typename RESULT>
bool evaluateFunctionOnJointDistribution(const TWeightStyleVec& weightStyles,
                                         const TDouble1Vec& samples,
                                         const TDouble4Vec1Vec& weights,
                                         FUNC func,
                                         AGGREGATOR aggregate,
                                         bool isNonInformative,
                                         double offset,
                                         double shape,
                                         double rate,
                                         double mean,
                                         double precision,
                                         double predictionMean,
                                         RESULT& result) {
    result = RESULT();

    if (samples.empty()) {
        LOG_ERROR("Can't compute distribution for empty sample set");
        return false;
    }

    // Computing the true joint marginal distribution of all the samples
    // by integrating the joint likelihood over the prior distribution
    // for the mean and precision is not tractable. We will approximate
    // the joint p.d.f. as follows:
    //   Integral{ Product_i{ L(x(i) | m,p) } * f(m,p) }dm*dp
    //      ~= Product_i{ Integral{ L(x(i) | m,p) * f(m,p) }dm*dp }.
    //
    // where,
    //   L(. | m,p) is the likelihood function and
    //   f(m,p) is the prior for the mean and precision.
    //
    // This becomes increasingly accurate as the prior distribution narrows.

    try {
        if (isNonInformative) {
            // The non-informative prior is improper and effectively 0 everywhere.
            // (It is acceptable to approximate all finite samples as at the median
            // of this distribution.)
            for (std::size_t i = 0u; i < samples.size(); ++i) {
                double x = samples[i];
                double n = maths_t::count(weightStyles, weights[i]);
                if (!CMathsFuncs::isFinite(n)) {
                    LOG_ERROR("Bad count weight " << n);
                    return false;
                }
                result = aggregate(result, func(CTools::SImproperDistribution(), x), n);
            }
        } else if (shape > MINIMUM_GAUSSIAN_SHAPE) {
            // For large shape the marginal likelihood is very well approximated
            // by a moment matched Gaussian, i.e. N(m, (p+1)/p * b/a) where "m"
            // is the mean and "p" is the precision of the prior Gaussian and "a"
            // is the shape and "b" is the rate of the prior gamma distribution,
            // and the error function is significantly cheaper to compute.

            for (std::size_t i = 0u; i < samples.size(); ++i) {
                double n = maths_t::count(weightStyles, weights[i]);
                double seasonalScale = std::sqrt(maths_t::seasonalVarianceScale(weightStyles, weights[i]));
                double countVarianceScale = maths_t::countVarianceScale(weightStyles, weights[i]);

                double x = seasonalScale != 1.0 ? predictionMean + (samples[i] - predictionMean) / seasonalScale : samples[i];

                // Get the effective precision and rate of the sample.
                double scaledPrecision = countVarianceScale * precision;
                double scaledRate = countVarianceScale * rate;

                double deviation = std::sqrt((scaledPrecision + 1.0) / scaledPrecision * scaledRate / shape);
                boost::math::normal_distribution<> normal(mean, deviation);
                result = aggregate(result, func(normal, x + offset), n);
            }
        } else {
            // The marginal likelihood is a t distribution with 2*a degrees of
            // freedom, location m and scale ((p+1)/p * b/a) ^ (1/2). We can
            // compute the distribution by transforming the data as follows:
            //   x -> (x - m) / ((p+1)/p * b/a) ^ (1/2)
            //
            // and using the student's t distribution with 2*a degrees of freedom.

            boost::math::students_t_distribution<> students(2.0 * shape);

            for (std::size_t i = 0u; i < samples.size(); ++i) {
                double n = maths_t::count(weightStyles, weights[i]);
                double seasonalScale = std::sqrt(maths_t::seasonalVarianceScale(weightStyles, weights[i]));
                double countVarianceScale = maths_t::countVarianceScale(weightStyles, weights[i]);

                double x = seasonalScale != 1.0 ? predictionMean + (samples[i] - predictionMean) / seasonalScale : samples[i];

                // Get the effective precision and rate of the sample.
                double scaledPrecision = countVarianceScale * precision;
                double scaledRate = countVarianceScale * rate;

                double scale = std::sqrt((scaledPrecision + 1.0) / scaledPrecision * scaledRate / shape);
                double sample = (x + offset - mean) / scale;
                result = aggregate(result, func(students, sample), n);
            }
        }
    } catch (const std::exception& e) {
        LOG_ERROR("Error calculating joint distribution: " << e.what());
        return false;
    }

    LOG_TRACE("result = " << result);

    return true;
}

//! Evaluates a specified function object, which must be default constructible,
//! on the joint distribution of a set of the samples at a specified offset.
//!
//! This thin wrapper around the evaluateFunctionOnJointDistribution function
//! so that it can be integrated over the hidden variable representing the
//! actual value of a discrete datum which we assume is in the interval [n, n+1].
template<typename F>
class CEvaluateOnSamples : core::CNonCopyable {
public:
    CEvaluateOnSamples(const TWeightStyleVec& weightStyles,
                       const TDouble1Vec& samples,
                       const TDouble4Vec1Vec& weights,
                       bool isNonInformative,
                       double mean,
                       double precision,
                       double shape,
                       double rate,
                       double predictionMean)
        : m_WeightStyles(weightStyles),
          m_Samples(samples),
          m_Weights(weights),
          m_IsNonInformative(isNonInformative),
          m_Mean(mean),
          m_Precision(precision),
          m_Shape(shape),
          m_Rate(rate),
          m_PredictionMean(predictionMean) {}

    bool operator()(double x, double& result) const {
        return evaluateFunctionOnJointDistribution(m_WeightStyles,
                                                   m_Samples,
                                                   m_Weights,
                                                   F(),
                                                   SPlusWeight(),
                                                   m_IsNonInformative,
                                                   x,
                                                   m_Shape,
                                                   m_Rate,
                                                   m_Mean,
                                                   m_Precision,
                                                   m_PredictionMean,
                                                   result);
    }

private:
    const TWeightStyleVec& m_WeightStyles;
    const TDouble1Vec& m_Samples;
    const TDouble4Vec1Vec& m_Weights;
    bool m_IsNonInformative;
    double m_Mean;
    double m_Precision;
    double m_Shape;
    double m_Rate;
    double m_PredictionMean;
};

//! Computes the probability of seeing less likely samples at a specified offset.
//!
//! This thin wrapper around the evaluateFunctionOnJointDistribution function
//! so that it can be integrated over the hidden variable representing the
//! actual value of a discrete datum which we assume is in the interval [n, n+1].
class CProbabilityOfLessLikelySamples : core::CNonCopyable {
public:
    CProbabilityOfLessLikelySamples(maths_t::EProbabilityCalculation calculation,
                                    const TWeightStyleVec& weightStyles,
                                    const TDouble1Vec& samples,
                                    const TDouble4Vec1Vec& weights,
                                    bool isNonInformative,
                                    double mean,
                                    double precision,
                                    double shape,
                                    double rate,
                                    double predictionMean)
        : m_Calculation(calculation),
          m_WeightStyles(weightStyles),
          m_Samples(samples),
          m_Weights(weights),
          m_IsNonInformative(isNonInformative),
          m_Mean(mean),
          m_Precision(precision),
          m_Shape(shape),
          m_Rate(rate),
          m_PredictionMean(predictionMean),
          m_Tail(0) {}

    bool operator()(double x, double& result) const {
        CJointProbabilityOfLessLikelySamples probability;
        maths_t::ETail tail = maths_t::E_UndeterminedTail;

        if (!evaluateFunctionOnJointDistribution(
                m_WeightStyles,
                m_Samples,
                m_Weights,
                boost::bind<double>(CTools::CProbabilityOfLessLikelySample(m_Calculation), _1, _2, boost::ref(tail)),
                CJointProbabilityOfLessLikelySamples::SAddProbability(),
                m_IsNonInformative,
                x,
                m_Shape,
                m_Rate,
                m_Mean,
                m_Precision,
                m_PredictionMean,
                probability) ||
            !probability.calculate(result)) {
            LOG_ERROR("Failed to compute probability of less likely samples");
            return false;
        }

<<<<<<< HEAD
        m_Tail = m_Tail | tail;
=======
        maths_t::ETail tail() const
        {
            return static_cast<maths_t::ETail>(m_Tail);
        }
>>>>>>> d4e4cca7

        return true;
    }

    maths_t::ETail tail(void) const { return static_cast<maths_t::ETail>(m_Tail); }

private:
    maths_t::EProbabilityCalculation m_Calculation;
    const TWeightStyleVec& m_WeightStyles;
    const TDouble1Vec& m_Samples;
    const TDouble4Vec1Vec& m_Weights;
    bool m_IsNonInformative;
    double m_Mean;
    double m_Precision;
    double m_Shape;
    double m_Rate;
    double m_PredictionMean;
    mutable int m_Tail;
};

//! The log marginal likelihood function of the samples is the log of the
//! likelihood function for the data integrated over the prior distribution
//! for the mean and scale. It can be shown that:
//!   log( L(x | m, p, a, b) ) =
//!     log( 1 / (2 * pi) ^ (n/2)
//!          * (p / (p + n)) ^ (1/2)
//!          * b ^ a
//!          * Gamma(a + n/2)
//!          / Gamma(a)
//!          / (b + 1/2 * (n * var(x) + p * n * (mean(x) - m)^2 / (p + n))) ^ (a + n/2) ).
//!
//! Here,
//!   x = {x(i)} is the sample vector.
//!   n = |x| the number of elements in the sample vector.
//!   mean(x) is the sample mean.
//!   var(x) is the sample variance.
//!   m and p are the prior Gaussian mean and precision, respectively.
//!   a and b are the prior Gamma shape and rate, respectively.
class CLogMarginalLikelihood : core::CNonCopyable {
public:
    CLogMarginalLikelihood(const TWeightStyleVec& weightStyles,
                           const TDouble1Vec& samples,
                           const TDouble4Vec1Vec& weights,
                           double mean,
                           double precision,
                           double shape,
                           double rate,
                           double predictionMean)
        : m_Mean(mean),
          m_Precision(precision),
          m_Shape(shape),
          m_Rate(rate),
          m_NumberSamples(0.0),
          m_WeightedNumberSamples(0.0),
          m_SampleMean(0.0),
          m_SampleSquareDeviation(0.0),
          m_Constant(0.0),
          m_ErrorStatus(maths_t::E_FpNoErrors) {
        this->precompute(weightStyles, samples, weights, predictionMean);
    }

    //! Evaluate the log marginal likelihood at the offset \p x.
    bool operator()(double x, double& result) const {
        if (m_ErrorStatus & maths_t::E_FpFailed) {
            return false;
        }

        double sampleMean = m_SampleMean + x;
        double impliedShape = m_Shape + 0.5 * m_NumberSamples;
        double impliedRate = m_Rate + 0.5 * (m_SampleSquareDeviation + m_Precision * m_WeightedNumberSamples * (sampleMean - m_Mean) *
                                                                           (sampleMean - m_Mean) / (m_Precision + m_WeightedNumberSamples));
        result = m_Constant - impliedShape * std::log(impliedRate);

        return true;
    }

<<<<<<< HEAD
    //! Retrieve the error status for the integration.
    maths_t::EFloatingPointErrorStatus errorStatus(void) const { return m_ErrorStatus; }

private:
    static const double LOG_2_PI;
=======
        //! Retrieve the error status for the integration.
        maths_t::EFloatingPointErrorStatus errorStatus() const
        {
            return m_ErrorStatus;
        }
>>>>>>> d4e4cca7

private:
    //! Compute all the constants in the integrand.
    void
    precompute(const TWeightStyleVec& weightStyles, const TDouble1Vec& samples, const TDouble4Vec1Vec& weights, double predictionMean) {
        m_NumberSamples = 0.0;
        TMeanVarAccumulator sampleMoments;
        double logVarianceScaleSum = 0.0;

        try {
            for (std::size_t i = 0u; i < samples.size(); ++i) {
                double n = maths_t::countForUpdate(weightStyles, weights[i]);
                double seasonalScale = std::sqrt(maths_t::seasonalVarianceScale(weightStyles, weights[i]));
                double countVarianceScale = maths_t::countVarianceScale(weightStyles, weights[i]);
                double w = 1.0 / countVarianceScale;
                m_NumberSamples += n;
                if (seasonalScale != 1.0) {
                    sampleMoments.add(predictionMean + (samples[i] - predictionMean) / seasonalScale, n * w);
                    logVarianceScaleSum += 2.0 * std::log(seasonalScale);
                } else {
                    sampleMoments.add(samples[i], n * w);
                }
                if (countVarianceScale != 1.0) {
                    logVarianceScaleSum += std::log(countVarianceScale);
                }
            }
            m_WeightedNumberSamples = CBasicStatistics::count(sampleMoments);
            m_SampleMean = CBasicStatistics::mean(sampleMoments);
            m_SampleSquareDeviation = (m_WeightedNumberSamples - 1.0) * CBasicStatistics::variance(sampleMoments);

            double impliedShape = m_Shape + 0.5 * m_NumberSamples;
            double impliedPrecision = m_Precision + m_WeightedNumberSamples;

            m_Constant = 0.5 * (std::log(m_Precision) - std::log(impliedPrecision)) - 0.5 * m_NumberSamples * LOG_2_PI -
                         0.5 * logVarianceScaleSum + boost::math::lgamma(impliedShape) - boost::math::lgamma(m_Shape) +
                         m_Shape * std::log(m_Rate);
        } catch (const std::exception& e) {
            LOG_ERROR("Error calculating marginal likelihood: " << e.what());
            this->addErrorStatus(maths_t::E_FpFailed);
        }
    }

    //! Update the error status.
    void addErrorStatus(maths_t::EFloatingPointErrorStatus status) const {
        m_ErrorStatus = static_cast<maths_t::EFloatingPointErrorStatus>(m_ErrorStatus | status);
    }

private:
    double m_Mean;
    double m_Precision;
    double m_Shape;
    double m_Rate;
    double m_NumberSamples;
    double m_WeightedNumberSamples;
    double m_SampleMean;
    double m_SampleSquareDeviation;
    double m_Constant;
    mutable maths_t::EFloatingPointErrorStatus m_ErrorStatus;
};

const double CLogMarginalLikelihood::LOG_2_PI = std::log(boost::math::double_constants::two_pi);

} // detail::

// We use short field names to reduce the state size
const std::string GAUSSIAN_MEAN_TAG("a");
const std::string GAUSSIAN_PRECISION_TAG("b");
const std::string GAMMA_SHAPE_TAG("c");
const std::string GAMMA_RATE_TAG("d");
const std::string NUMBER_SAMPLES_TAG("e");
//const std::string MINIMUM_TAG("f"); No longer used
//const std::string MAXIMUM_TAG("g"); No longer used
const std::string DECAY_RATE_TAG("h");
const std::string EMPTY_STRING;
}

CNormalMeanPrecConjugate::CNormalMeanPrecConjugate(maths_t::EDataType dataType,
                                                   double gaussianMean,
                                                   double gaussianPrecision,
                                                   double gammaShape,
                                                   double gammaRate,
                                                   double decayRate /*= 0.0*/)
    : CPrior(dataType, decayRate),
      m_GaussianMean(gaussianMean),
      m_GaussianPrecision(gaussianPrecision),
      m_GammaShape(gammaShape),
      m_GammaRate(gammaRate) {
    this->numberSamples(gaussianPrecision);
}

CNormalMeanPrecConjugate::CNormalMeanPrecConjugate(maths_t::EDataType dataType, const TMeanVarAccumulator& moments, double decayRate)
    : CPrior(dataType, decayRate), m_GaussianMean(0.0), m_GaussianPrecision(0.0), m_GammaShape(0.0), m_GammaRate(0.0) {
    this->reset(dataType, moments, decayRate);
}

CNormalMeanPrecConjugate::CNormalMeanPrecConjugate(const SDistributionRestoreParams& params, core::CStateRestoreTraverser& traverser)
    : CPrior(params.s_DataType, params.s_DecayRate), m_GaussianMean(0.0), m_GaussianPrecision(0.0), m_GammaShape(0.0), m_GammaRate(0.0) {
    traverser.traverseSubLevel(boost::bind(&CNormalMeanPrecConjugate::acceptRestoreTraverser, this, _1));
}

bool CNormalMeanPrecConjugate::acceptRestoreTraverser(core::CStateRestoreTraverser& traverser) {
    do {
        const std::string& name = traverser.name();
        RESTORE_SETUP_TEARDOWN(
            DECAY_RATE_TAG, double decayRate, core::CStringUtils::stringToType(traverser.value(), decayRate), this->decayRate(decayRate))
        RESTORE_BUILT_IN(GAUSSIAN_MEAN_TAG, m_GaussianMean)
        RESTORE_BUILT_IN(GAUSSIAN_PRECISION_TAG, m_GaussianPrecision)
        RESTORE_BUILT_IN(GAMMA_SHAPE_TAG, m_GammaShape)
        RESTORE_BUILT_IN(GAMMA_RATE_TAG, m_GammaRate)
        RESTORE_SETUP_TEARDOWN(NUMBER_SAMPLES_TAG,
                               double numberSamples,
                               core::CStringUtils::stringToType(traverser.value(), numberSamples),
                               this->numberSamples(numberSamples))
    } while (traverser.next());

    return true;
}

void CNormalMeanPrecConjugate::reset(maths_t::EDataType dataType, const TMeanVarAccumulator& moments, double decayRate) {
    this->dataType(dataType);
    this->decayRate(decayRate);

    double n = CBasicStatistics::count(moments);
    double mean = CBasicStatistics::mean(moments);
    double variance = CBasicStatistics::maximumLikelihoodVariance(moments);

    m_GaussianMean = NON_INFORMATIVE_MEAN + mean + (this->isInteger() ? 0.5 : 0.0);
    m_GaussianPrecision = NON_INFORMATIVE_PRECISION + n;
    m_GammaShape = NON_INFORMATIVE_SHAPE + n / 2.0;
    m_GammaRate = NON_INFORMATIVE_RATE + n / 2.0 * (variance + (this->isInteger() ? 1.0 / 12.0 : 0.0));

    // If the coefficient of variation of the data is too small we run
    // in to numerical problems. We truncate the variation by modeling
    // the impact of an actual variation (standard deviation divided by
    // mean) in the data of size MINIMUM_COEFFICIENT_OF_VARATION on the
    // prior parameters.

<<<<<<< HEAD
    if (m_GaussianPrecision > 1.5) {
        double truncatedMean = std::max(::fabs(m_GaussianMean), 1e-8);
=======
    if (m_GaussianPrecision > 1.5)
    {
        double truncatedMean = std::max(std::fabs(m_GaussianMean), 1e-8);
>>>>>>> d4e4cca7
        double minimumDeviation = truncatedMean * MINIMUM_COEFFICIENT_OF_VARIATION;
        double minimumRate = (m_GaussianPrecision - 1.0) * minimumDeviation * minimumDeviation;
        m_GammaRate = std::max(m_GammaRate, minimumRate);
    }

    this->CPrior::addSamples(n);
}

<<<<<<< HEAD
bool CNormalMeanPrecConjugate::needsOffset(void) const {
=======
bool CNormalMeanPrecConjugate::needsOffset() const
{
>>>>>>> d4e4cca7
    return false;
}

CNormalMeanPrecConjugate CNormalMeanPrecConjugate::nonInformativePrior(maths_t::EDataType dataType, double decayRate /*= 0.0*/) {
    return CNormalMeanPrecConjugate(
        dataType, NON_INFORMATIVE_MEAN, NON_INFORMATIVE_PRECISION, NON_INFORMATIVE_SHAPE, NON_INFORMATIVE_RATE, decayRate);
}

<<<<<<< HEAD
CNormalMeanPrecConjugate::EPrior CNormalMeanPrecConjugate::type(void) const {
    return E_Normal;
}

CNormalMeanPrecConjugate* CNormalMeanPrecConjugate::clone(void) const {
=======
CNormalMeanPrecConjugate::EPrior CNormalMeanPrecConjugate::type() const
{
    return E_Normal;
}

CNormalMeanPrecConjugate *CNormalMeanPrecConjugate::clone() const
{
>>>>>>> d4e4cca7
    return new CNormalMeanPrecConjugate(*this);
}

void CNormalMeanPrecConjugate::setToNonInformative(double /*offset*/, double decayRate) {
    *this = nonInformativePrior(this->dataType(), decayRate);
}

double CNormalMeanPrecConjugate::adjustOffset(const TWeightStyleVec& /*weightStyles*/,
                                              const TDouble1Vec& /*samples*/,
                                              const TDouble4Vec1Vec& /*weights*/) {
    return 0.0;
}

<<<<<<< HEAD
double CNormalMeanPrecConjugate::offset(void) const {
=======
double CNormalMeanPrecConjugate::offset() const
{
>>>>>>> d4e4cca7
    return 0.0;
}

void CNormalMeanPrecConjugate::addSamples(const TWeightStyleVec& weightStyles, const TDouble1Vec& samples, const TDouble4Vec1Vec& weights) {
    if (samples.empty()) {
        return;
    }

    if (samples.size() != weights.size()) {
        LOG_ERROR("Mismatch in samples '" << core::CContainerPrinter::print(samples) << "' and weights '"
                                          << core::CContainerPrinter::print(weights) << "'");
        return;
    }

    this->CPrior::addSamples(weightStyles, samples, weights);

    // If {x(i)} denotes the sample vector, the likelihood function is:
    //   likelihood(x | p', m') ~
    //       Product_i{ p'^(1/2) * exp(-p' * (x(i) - m')^2 / 2) }
    //
    // The conjugate joint prior for m' and p' is gamma-normal and the
    // update of the posterior with n independent samples comes from:
    //   likelihood(x | m', p') * prior(m', p' | m, p, a, b)       (1)
    //
    // where,
    //   prior(m', p' | m, p, a, b) ~
    //     (p' * p)^(1/2) * exp(-p' * p * (m' - m)^2 / 2)
    //     * p'^(a - 1) * exp(-b * p')
    //
    // i.e. that the condition distribution of the mean is Gaussian with
    // mean m and precision p' * p and the marginal distribution of p'
    // is gamma with shape a and rate b. Equation (1) implies that the
    // parameters of the prior distribution update as follows:
    //   m -> (p * m + n * mean(x)) / (p + n)
    //   p -> p + n
    //   a -> a + n/2
    //   b -> b + 1/2 * (n * var(x) + p * n * (mean(x) - m)^2 / (p + n))
    //
    // where,
    //   mean(x) is the sample mean.
    //   var(x) is the sample variance.
    //
    // Note that the weight of the sample x(i) is interpreted as its count,
    // i.e. n(i), so for example updating with {(x, 2)} is equivalent to
    // updating with {x, x}.
    //
    // If the data are discrete then we approximate the discrete distribution
    // by saying it is uniform on the intervals [n,n+1] for each integral n.
    // This is like saying that the data are samples from:
    //   X' = X + Z
    //
    // where,
    //   Z is uniform in the interval [0,1].
    //
    // We care about the limiting behaviour of the filter, i.e. as the number
    // of samples n->inf. In this case, the law of large numbers give that:
    //   mean(x(i) + z(i))
    //     -> 1/n * Sum_i( x(i) ) + E[Z]
    //
    // and
    //   var(x(i) + z(i))
    //     = Sum_i( (x(i) + z(i) - 1/n * Sum_i( x(i) + z(i) ))^2 )
    //     -> Sum_i( (x(i) - 1/n * Sum_j( x(j) ) + z(i) - E[Z])^2 )
    //     -> var(x(i)) + n * E[(Z - E[Z])^2]
    //
    // Since Z is uniform on the interval [0,1]
    //   E[Z] = 1/2
    //   E[(Z - E[Z])^2] = 1/12

    double numberSamples = 0.0;
    TMeanVarAccumulator sampleMoments;
    try {
        for (std::size_t i = 0u; i < samples.size(); ++i) {
            double n = maths_t::countForUpdate(weightStyles, weights[i]);
            double varianceScale =
                maths_t::seasonalVarianceScale(weightStyles, weights[i]) * maths_t::countVarianceScale(weightStyles, weights[i]);
            numberSamples += n;
            sampleMoments.add(samples[i], n / varianceScale);
        }
    } catch (const std::exception& e) {
        LOG_ERROR("Failed to update likelihood: " << e.what());
        return;
    }
    double scaledNumberSamples = CBasicStatistics::count(sampleMoments);
    double sampleMean = CBasicStatistics::mean(sampleMoments);
    double sampleSquareDeviation = (scaledNumberSamples - 1.0) * CBasicStatistics::variance(sampleMoments);

    if (this->isInteger()) {
        sampleMean += 0.5;
        sampleSquareDeviation += numberSamples / 12.0;
    }

    m_GammaShape += 0.5 * numberSamples;
    m_GammaRate += 0.5 * (sampleSquareDeviation + m_GaussianPrecision * scaledNumberSamples * (sampleMean - m_GaussianMean) *
                                                      (sampleMean - m_GaussianMean) / (m_GaussianPrecision + scaledNumberSamples));

    m_GaussianMean =
        (m_GaussianPrecision * m_GaussianMean + scaledNumberSamples * sampleMean) / (m_GaussianPrecision + scaledNumberSamples);
    m_GaussianPrecision += scaledNumberSamples;

    // If the coefficient of variation of the data is too small we run
    // in to numerical problems. We truncate the variation by modeling
    // the impact of an actual variation (standard deviation divided by
    // mean) in the data of size MINIMUM_COEFFICIENT_OF_VARATION on the
    // prior parameters.

<<<<<<< HEAD
    if (m_GaussianPrecision > 1.5) {
        double truncatedMean = std::max(::fabs(m_GaussianMean), 1e-8);
=======
    if (m_GaussianPrecision > 1.5)
    {
        double truncatedMean = std::max(std::fabs(m_GaussianMean), 1e-8);
>>>>>>> d4e4cca7
        double minimumDeviation = truncatedMean * MINIMUM_COEFFICIENT_OF_VARIATION;
        double minimumRate = (2.0 * m_GammaShape - 1.0) * minimumDeviation * minimumDeviation;
        m_GammaRate = std::max(m_GammaRate, minimumRate);
    }

    LOG_TRACE("sampleMean = " << sampleMean << ", sampleSquareDeviation = " << sampleSquareDeviation
                              << ", numberSamples = " << numberSamples << ", scaledNumberSamples = " << scaledNumberSamples
                              << ", m_GammaShape = " << m_GammaShape << ", m_GammaRate = " << m_GammaRate
                              << ", m_GaussianMean = " << m_GaussianMean << ", m_GaussianPrecision = " << m_GaussianPrecision);

    if (this->isBad()) {
        LOG_ERROR("Update failed (" << this->debug() << ")");
        LOG_ERROR("samples = " << core::CContainerPrinter::print(samples));
        LOG_ERROR("weights = " << core::CContainerPrinter::print(weights));
        this->setToNonInformative(this->offsetMargin(), this->decayRate());
    }
}

void CNormalMeanPrecConjugate::propagateForwardsByTime(double time) {
    if (!CMathsFuncs::isFinite(time) || time < 0.0) {
        LOG_ERROR("Bad propagation time " << time);
        return;
    }

    if (this->isNonInformative()) {
        // Nothing to be done.
        return;
    }

    double alpha = std::exp(-this->decayRate() * time);
    double beta = 1.0 - alpha;

    m_GaussianPrecision = alpha * m_GaussianPrecision + beta * NON_INFORMATIVE_PRECISION;

    // We want to increase the variance of the gamma distribution while
    // holding its mean constant s.t. in the limit t -> inf var -> inf.
    // The mean and variance are a / b and a / b^2, respectively, for
    // shape a and rate b so choose a factor f in the range [0, 1] and
    // update as follows:
    //   a -> f * a
    //   b -> f * b
    //
    // Thus the mean is unchanged and variance is increased by 1 / f.

    double factor = std::min((alpha * m_GammaShape + beta * NON_INFORMATIVE_SHAPE) / m_GammaShape, 1.0);

    m_GammaShape *= factor;
    m_GammaRate *= factor;

    this->numberSamples(this->numberSamples() * alpha);

    LOG_TRACE("time = " << time << ", alpha = " << alpha << ", m_GaussianPrecision = " << m_GaussianPrecision << ", m_GammaShape = "
                        << m_GammaShape << ", m_GammaRate = " << m_GammaRate << ", numberSamples = " << this->numberSamples());
}

<<<<<<< HEAD
CNormalMeanPrecConjugate::TDoubleDoublePr CNormalMeanPrecConjugate::marginalLikelihoodSupport(void) const {
    return std::make_pair(boost::numeric::bounds<double>::lowest(), boost::numeric::bounds<double>::highest());
}

double CNormalMeanPrecConjugate::marginalLikelihoodMean(void) const {
=======
CNormalMeanPrecConjugate::TDoubleDoublePr
CNormalMeanPrecConjugate::marginalLikelihoodSupport() const
{
    return std::make_pair(boost::numeric::bounds<double>::lowest(),
                          boost::numeric::bounds<double>::highest());
}

double CNormalMeanPrecConjugate::marginalLikelihoodMean() const
{
>>>>>>> d4e4cca7
    return this->isInteger() ? this->mean() - 0.5 : this->mean();
}

double CNormalMeanPrecConjugate::marginalLikelihoodMode(const TWeightStyleVec& /*weightStyles*/, const TDouble4Vec& /*weights*/) const {
    return this->marginalLikelihoodMean();
}

double CNormalMeanPrecConjugate::marginalLikelihoodVariance(const TWeightStyleVec& weightStyles, const TDouble4Vec& weights) const {
    if (this->isNonInformative() || m_GammaShape <= 1.0) {
        return boost::numeric::bounds<double>::highest();
    }

    // This is just E_{B}[Var(X | M, P)] where M and P are the mean and
    // precision priors. There is a complication due to the fact that
    // variance is a function of both X and the mean, which is a random
    // variable. We can write Var(X | B) as
    //   E[ (X - M)^2 + (M - m)^2 | M, P ]
    //
    // and use the fact that X conditioned on M and P is a normal. The
    // first term evaluates to 1 / P and the second term 1 / p / t whence...

    double varianceScale = 1.0;
    try {
        varianceScale = maths_t::seasonalVarianceScale(weightStyles, weights) * maths_t::countVarianceScale(weightStyles, weights);
    } catch (const std::exception& e) { LOG_ERROR("Failed to get variance scale: " << e.what()); }
    double a = m_GammaShape;
    double b = m_GammaRate;
    double t = m_GaussianPrecision;
    return varianceScale * (1.0 + 1.0 / t) * b / (a - 1.0);
}

CNormalMeanPrecConjugate::TDoubleDoublePr
CNormalMeanPrecConjugate::marginalLikelihoodConfidenceInterval(double percentage,
                                                               const TWeightStyleVec& weightStyles,
                                                               const TDouble4Vec& weights) const {
    if (this->isNonInformative()) {
        return this->marginalLikelihoodSupport();
    }

    percentage /= 100.0;
    percentage = CTools::truncate(percentage, 0.0, 1.0);

    // We use the fact that the marginal likelihood is a t-distribution.

    try {
        double seasonalScale = std::sqrt(maths_t::seasonalVarianceScale(weightStyles, weights));
        double countVarianceScale = maths_t::countVarianceScale(weightStyles, weights);

        double scaledPrecision = countVarianceScale * m_GaussianPrecision;
        double scaledRate = countVarianceScale * m_GammaRate;
        double scale = std::sqrt((scaledPrecision + 1.0) / scaledPrecision * scaledRate / m_GammaShape);
        double m = this->marginalLikelihoodMean();

        if (m_GammaShape > MINIMUM_GAUSSIAN_SHAPE) {
            boost::math::normal_distribution<> normal(m_GaussianMean, scale);
            double x1 = boost::math::quantile(normal, (1.0 - percentage) / 2.0) - (this->isInteger() ? 0.5 : 0.0);
            x1 = seasonalScale != 1.0 ? m + seasonalScale * (x1 - m) : x1;
            double x2 = percentage > 0.0 ? boost::math::quantile(normal, (1.0 + percentage) / 2.0) - (this->isInteger() ? 0.5 : 0.0) : x1;
            x2 = seasonalScale != 1.0 ? m + seasonalScale * (x2 - m) : x2;
            LOG_TRACE("x1 = " << x1 << ", x2 = " << x2 << ", scale = " << scale);
            return std::make_pair(x1, x2);
        }
        boost::math::students_t_distribution<> students(2.0 * m_GammaShape);
        double x1 = m_GaussianMean + scale * boost::math::quantile(students, (1.0 - percentage) / 2.0) - (this->isInteger() ? 0.5 : 0.0);
        x1 = seasonalScale != 1.0 ? m + seasonalScale * (x1 - m) : x1;
        double x2 = percentage > 0.0 ? m_GaussianMean + scale * boost::math::quantile(students, (1.0 + percentage) / 2.0) -
                                           (this->isInteger() ? 0.5 : 0.0)
                                     : x1;
        x2 = seasonalScale != 1.0 ? m + seasonalScale * (x2 - m) : x2;
        LOG_TRACE("x1 = " << x1 << ", x2 = " << x2 << ", scale = " << scale);
        return std::make_pair(x1, x2);
    } catch (const std::exception& e) { LOG_ERROR("Failed to compute confidence interval: " << e.what()); }

    return this->marginalLikelihoodSupport();
}

maths_t::EFloatingPointErrorStatus CNormalMeanPrecConjugate::jointLogMarginalLikelihood(const TWeightStyleVec& weightStyles,
                                                                                        const TDouble1Vec& samples,
                                                                                        const TDouble4Vec1Vec& weights,
                                                                                        double& result) const {
    result = 0.0;

    if (samples.empty()) {
        LOG_ERROR("Can't compute likelihood for empty sample set");
        return maths_t::E_FpFailed;
    }

    if (samples.size() != weights.size()) {
        LOG_ERROR("Mismatch in samples '" << core::CContainerPrinter::print(samples) << "' and weights '"
                                          << core::CContainerPrinter::print(weights) << "'");
        return maths_t::E_FpFailed;
    }

    if (this->isNonInformative()) {
        // The non-informative likelihood is improper and effectively
        // zero everywhere. We use minus max double because
        // log(0) = HUGE_VALUE, which causes problems for Windows.
        // Calling code is notified when the calculation overflows
        // and should avoid taking the exponential since this will
        // underflow and pollute the floating point environment. This
        // may cause issues for some library function implementations
        // (see fe*exceptflag for more details).
        result = boost::numeric::bounds<double>::lowest();
        return maths_t::E_FpOverflowed;
    }

    detail::CLogMarginalLikelihood logMarginalLikelihood(
        weightStyles, samples, weights, m_GaussianMean, m_GaussianPrecision, m_GammaShape, m_GammaRate, this->marginalLikelihoodMean());
    if (this->isInteger()) {
        CIntegration::logGaussLegendre<CIntegration::OrderThree>(logMarginalLikelihood, 0.0, 1.0, result);
    } else {
        logMarginalLikelihood(0.0, result);
    }

    maths_t::EFloatingPointErrorStatus status =
        static_cast<maths_t::EFloatingPointErrorStatus>(logMarginalLikelihood.errorStatus() | CMathsFuncs::fpStatus(result));
    if (status & maths_t::E_FpFailed) {
        LOG_ERROR("Failed to compute log likelihood (" << this->debug() << ")");
        LOG_ERROR("samples = " << core::CContainerPrinter::print(samples));
        LOG_ERROR("weights = " << core::CContainerPrinter::print(weights));
    } else if (status & maths_t::E_FpOverflowed) {
        LOG_TRACE("Log likelihood overflowed for (" << this->debug() << ")");
        LOG_TRACE("samples = " << core::CContainerPrinter::print(samples));
        LOG_TRACE("weights = " << core::CContainerPrinter::print(weights));
    }
    return status;
}

void CNormalMeanPrecConjugate::sampleMarginalLikelihood(std::size_t numberSamples, TDouble1Vec& samples) const {
    samples.clear();

    if (numberSamples == 0 || this->numberSamples() == 0.0) {
        return;
    }

    if (this->isNonInformative()) {
        // We can't sample the marginal likelihood directly. This should
        // only happen if we've had one sample so just return that sample.
        samples.push_back(m_GaussianMean);
        return;
    }

    // The sampling strategy is to split the marginal likelihood up into
    // equal quantiles and then compute the expectation on each quantile
    // and sample that point, i.e. effectively sample the points:
    //   { n * E[ X * I{[q_n(i), q_n((i+1))]} ] }
    //
    // where,
    //   X is a R.V. whose distribution is the marginal likelihood.
    //   I{.} is the indicator function.
    //   q_n(.) is the n'th quantile function.
    //   i ranges over 0 to n-1.
    //   n is the number of samples.
    //
    // This sampling strategy has various nice properties:
    //   1) The sample quantiles match as many quantiles of the distribution
    //      as possible.
    //   2) The sample mean always matches the distribution mean:
    //        Sum_i( E[X * I{[q_n(i), q_n((i+1))]}] ) = E[X * 1] = E[X]
    //      by linearity of the expectation operator and since the indicators
    //      range over the entire support for X.
    //   3) As the number of samples increase each sample moment tends
    //      asymptotically to each corresponding distribution moment.
    //
    // X is t-distributed, but for large prior shape it very nearly normally
    // distributed. In the t-distribution limit we use the relationship:
    //   E[ X * I{[x1,x2]} ] =
    //     (F(b - m) - F(a - m)) * m                                               x2
    //     + N * [2 * (1 - p/(p+1)/b/2 * x) ^ -(a-1/2) / (p/(p+1)/b/2) / (2*a - 1)]
    //                                                                             x1
    //
    // In the normal distribution limit we use the relationship:
    //   E[ X * I{[x1,x2]} ] =
    //     [m/2 * erf((p/(p+1)*a/b/2) ^ (1/2) * (x - m))                          x2
    //      - 1/(2 * pi * (p/(p+1)*a/b)) ^ (1/2) * exp(p/(p+1)*a/b/2 * (x - m)^2)]
    //                                                                            x1
    //
    // where,
    //   m and p are the prior Gaussian mean and precision, respectively.
    //   a and b are the prior Gamma shape and rate, respectively.
    //   N is the normalization factor for the student's t-distribution with
    //   2*a degrees of freedom.
    //   F(.) is the c.d.f. of the student's t-distribution with 2*a degrees
    //   of freedom.
    //   erf(.) is the error function.

    samples.reserve(numberSamples);

    TDoubleDoublePr support = this->marginalLikelihoodSupport();

    double lastPartialExpectation = 0.0;

    if (m_GammaShape > MINIMUM_GAUSSIAN_SHAPE) {
        double variance = (m_GaussianPrecision + 1.0) / m_GaussianPrecision * m_GammaRate / m_GammaShape;

        LOG_TRACE("mean = " << m_GaussianMean << ", variance = " << variance << ", numberSamples = " << numberSamples);

        try {
            boost::math::normal_distribution<> normal(m_GaussianMean, std::sqrt(variance));

            for (std::size_t i = 1u; i < numberSamples; ++i) {
                double q = static_cast<double>(i) / static_cast<double>(numberSamples);
                double xq = boost::math::quantile(normal, q);

                double partialExpectation = m_GaussianMean * q - variance * CTools::safePdf(normal, xq);

                double sample = static_cast<double>(numberSamples) * (partialExpectation - lastPartialExpectation);

                LOG_TRACE("sample = " << sample);

                // Sanity check the sample: should be in the distribution support.
                if (sample >= support.first && sample <= support.second) {
                    samples.push_back(sample);
                } else {
                    LOG_ERROR("Sample out of bounds: sample = " << sample << ", gaussianMean = " << m_GaussianMean
                                                                << ", variance = " << variance << ", q = " << q << ", x(q) = " << xq);
                }

                lastPartialExpectation = partialExpectation;
            }
        } catch (const std::exception& e) {
            LOG_ERROR("Failed to sample: " << e.what() << ", gaussianMean = " << m_GaussianMean << ", variance = " << variance);
        }
    } else {
        double degreesFreedom = 2.0 * m_GammaShape;

        try {
            boost::math::students_t_distribution<> students(degreesFreedom);

            double scale = std::sqrt((m_GaussianPrecision + 1.0) / m_GaussianPrecision * m_GammaRate / m_GammaShape);

            LOG_TRACE("degreesFreedom = " << degreesFreedom << ", mean = " << m_GaussianMean << ", scale = " << scale
                                          << ", numberSamples = " << numberSamples);

            double constant = CTools::safePdf(students, 0.0) * scale * degreesFreedom / (degreesFreedom - 1.0);

            for (std::size_t i = 1u; i < numberSamples; ++i) {
                double q = static_cast<double>(i) / static_cast<double>(numberSamples);
                double xq = boost::math::quantile(students, q);

                double residual = xq * xq / degreesFreedom;

                double partialExpectation =
                    m_GaussianMean * q - constant * std::exp(-(degreesFreedom - 1.0) / 2.0 * std::log(1.0 + residual));

                double sample = static_cast<double>(numberSamples) * (partialExpectation - lastPartialExpectation);

                LOG_TRACE("sample = " << sample);

                // Sanity check the sample: should be in the distribution support.
                if (sample >= support.first && sample <= support.second) {
                    samples.push_back(sample);
                } else {
                    LOG_ERROR("Sample out of bounds: sample = " << sample << ", gaussianMean = " << m_GaussianMean
                                                                << ", constant = " << constant << ", residual = " << residual
                                                                << ", q = " << q << ", x(q) = " << xq);
                }

                lastPartialExpectation = partialExpectation;
            }
        } catch (const std::exception& e) { LOG_ERROR("Failed to sample: " << e.what() << ", degreesFreedom = " << degreesFreedom); }
    }

    double sample = static_cast<double>(numberSamples) * (m_GaussianMean - lastPartialExpectation);

    LOG_TRACE("sample = " << sample);

    // Sanity check the sample: should be in the distribution support.
    if (sample >= support.first && sample <= support.second) {
        samples.push_back(sample);
    } else {
        LOG_ERROR("Sample out of bounds: sample = " << sample << ", gaussianMean = " << m_GaussianMean);
    }
}

<<<<<<< HEAD
bool CNormalMeanPrecConjugate::minusLogJointCdf(const TWeightStyleVec& weightStyles,
                                                const TDouble1Vec& samples,
                                                const TDouble4Vec1Vec& weights,
                                                double& lowerBound,
                                                double& upperBound) const {
    typedef detail::CEvaluateOnSamples<CTools::SMinusLogCdf> TMinusLogCdf;
=======
bool CNormalMeanPrecConjugate::minusLogJointCdf(const TWeightStyleVec &weightStyles,
                                                const TDouble1Vec &samples,
                                                const TDouble4Vec1Vec &weights,
                                                double &lowerBound,
                                                double &upperBound) const
{
    using TMinusLogCdf = detail::CEvaluateOnSamples<CTools::SMinusLogCdf>;
>>>>>>> d4e4cca7

    lowerBound = upperBound = 0.0;

    TMinusLogCdf minusLogCdf(weightStyles,
                             samples,
                             weights,
                             this->isNonInformative(),
                             m_GaussianMean,
                             m_GaussianPrecision,
                             m_GammaShape,
                             m_GammaRate,
                             this->marginalLikelihoodMean());

    if (this->isInteger()) {
        // If the data are discrete we compute the approximate expectation
        // w.r.t. to the hidden offset of the samples Z, which is uniform
        // on the interval [0,1].
        double value;
        if (!CIntegration::logGaussLegendre<CIntegration::OrderThree>(minusLogCdf, 0.0, 1.0, value)) {
            LOG_ERROR("Failed computing c.d.f. for " << core::CContainerPrinter::print(samples));
            return false;
        }

        lowerBound = upperBound = value;
        return true;
    }

    double value;
    if (!minusLogCdf(0.0, value)) {
        LOG_ERROR("Failed computing c.d.f. for " << core::CContainerPrinter::print(samples));
        return false;
    }

    lowerBound = upperBound = value;
    return true;
}

<<<<<<< HEAD
bool CNormalMeanPrecConjugate::minusLogJointCdfComplement(const TWeightStyleVec& weightStyles,
                                                          const TDouble1Vec& samples,
                                                          const TDouble4Vec1Vec& weights,
                                                          double& lowerBound,
                                                          double& upperBound) const {
    typedef detail::CEvaluateOnSamples<CTools::SMinusLogCdfComplement> TMinusLogCdfComplement;
=======
bool CNormalMeanPrecConjugate::minusLogJointCdfComplement(const TWeightStyleVec &weightStyles,
                                                          const TDouble1Vec &samples,
                                                          const TDouble4Vec1Vec &weights,
                                                          double &lowerBound,
                                                          double &upperBound) const
{
    using TMinusLogCdfComplement = detail::CEvaluateOnSamples<CTools::SMinusLogCdfComplement>;
>>>>>>> d4e4cca7

    lowerBound = upperBound = 0.0;

    TMinusLogCdfComplement minusLogCdfComplement(weightStyles,
                                                 samples,
                                                 weights,
                                                 this->isNonInformative(),
                                                 m_GaussianMean,
                                                 m_GaussianPrecision,
                                                 m_GammaShape,
                                                 m_GammaRate,
                                                 this->marginalLikelihoodMean());

    if (this->isInteger()) {
        // If the data are discrete we compute the approximate expectation
        // w.r.t. to the hidden offset of the samples Z, which is uniform
        // on the interval [0,1].
        double value;
        if (!CIntegration::logGaussLegendre<CIntegration::OrderThree>(minusLogCdfComplement, 0.0, 1.0, value)) {
            LOG_ERROR("Failed computing c.d.f. complement for " << core::CContainerPrinter::print(samples));
            return false;
        }

        lowerBound = upperBound = value;
        return true;
    }

    double value;
    if (!minusLogCdfComplement(0.0, value)) {
        LOG_ERROR("Failed computing c.d.f. complement for " << core::CContainerPrinter::print(samples));
        return false;
    }

    lowerBound = upperBound = value;
    return true;
}

bool CNormalMeanPrecConjugate::probabilityOfLessLikelySamples(maths_t::EProbabilityCalculation calculation,
                                                              const TWeightStyleVec& weightStyles,
                                                              const TDouble1Vec& samples,
                                                              const TDouble4Vec1Vec& weights,
                                                              double& lowerBound,
                                                              double& upperBound,
                                                              maths_t::ETail& tail) const {
    lowerBound = upperBound = 0.0;
    tail = maths_t::E_UndeterminedTail;

    detail::CProbabilityOfLessLikelySamples probability(calculation,
                                                        weightStyles,
                                                        samples,
                                                        weights,
                                                        this->isNonInformative(),
                                                        m_GaussianMean,
                                                        m_GaussianPrecision,
                                                        m_GammaShape,
                                                        m_GammaRate,
                                                        this->marginalLikelihoodMean());

    if (this->isInteger()) {
        // If the data are discrete we compute the approximate expectation
        // w.r.t. to the hidden offset of the samples Z, which is uniform
        // on the interval [0,1].
        double value;
        if (!CIntegration::gaussLegendre<CIntegration::OrderThree>(probability, 0.0, 1.0, value)) {
            LOG_ERROR("Failed computing probability for " << core::CContainerPrinter::print(samples));
            return false;
        }

        lowerBound = upperBound = value;
        tail = probability.tail();

        return true;
    }

    double value;
    if (!probability(0.0, value)) {
        LOG_ERROR("Failed computing probability for " << core::CContainerPrinter::print(samples));
        return false;
    }

    lowerBound = upperBound = value;
    tail = probability.tail();

    return true;
}

<<<<<<< HEAD
bool CNormalMeanPrecConjugate::isNonInformative(void) const {
    return m_GammaRate == NON_INFORMATIVE_RATE || m_GaussianPrecision == NON_INFORMATIVE_PRECISION;
=======
bool CNormalMeanPrecConjugate::isNonInformative() const
{
    return    m_GammaRate == NON_INFORMATIVE_RATE
           || m_GaussianPrecision == NON_INFORMATIVE_PRECISION;
>>>>>>> d4e4cca7
}

void CNormalMeanPrecConjugate::print(const std::string& indent, std::string& result) const {
    result += core_t::LINE_ENDING + indent + "normal ";
    if (this->isNonInformative()) {
        result += "non-informative";
        return;
    }
    result += "mean = " + core::CStringUtils::typeToStringPretty(this->marginalLikelihoodMean()) +
              " sd = " + core::CStringUtils::typeToStringPretty(std::sqrt(this->marginalLikelihoodVariance()));
}

<<<<<<< HEAD
std::string CNormalMeanPrecConjugate::printJointDensityFunction(void) const {
    if (this->isNonInformative()) {
=======
std::string CNormalMeanPrecConjugate::printJointDensityFunction() const
{
    if (this->isNonInformative())
    {
>>>>>>> d4e4cca7
        // The non-informative prior is improper and effectively 0 everywhere.
        return std::string();
    }

    // We'll plot the prior over a range where most of the mass is.

    static const double RANGE = 0.99;
    static const unsigned int POINTS = 51;

    boost::math::gamma_distribution<> gamma(m_GammaShape, 1.0 / m_GammaRate);

    double precision = m_GaussianPrecision * this->precision();
    boost::math::normal_distribution<> gaussian(m_GaussianMean, 1.0 / std::sqrt(precision));

    double xStart = boost::math::quantile(gamma, (1.0 - RANGE) / 2.0);
    double xEnd = boost::math::quantile(gamma, (1.0 + RANGE) / 2.0);
    double xIncrement = (xEnd - xStart) / (POINTS - 1.0);
    double x = xStart;

    double yStart = boost::math::quantile(gaussian, (1.0 - RANGE) / 2.0);
    double yEnd = boost::math::quantile(gaussian, (1.0 + RANGE) / 2.0);
    double yIncrement = (yEnd - yStart) / (POINTS - 1.0);
    double y = yStart;

    std::ostringstream xCoordinates;
    std::ostringstream yCoordinates;
    xCoordinates << "x = [";
    yCoordinates << "y = [";
    for (unsigned int i = 0u; i < POINTS; ++i, x += xIncrement, y += yIncrement) {
        xCoordinates << x << " ";
        yCoordinates << y << " ";
    }
    xCoordinates << "];" << core_t::LINE_ENDING;
    yCoordinates << "];" << core_t::LINE_ENDING;

    std::ostringstream pdf;
    pdf << "pdf = [";
    x = xStart;
    for (unsigned int i = 0u; i < POINTS; ++i, x += xIncrement) {
        y = yStart;
        for (unsigned int j = 0u; j < POINTS; ++j, y += yIncrement) {
            double conditionalPrecision = m_GaussianPrecision * x;
            boost::math::normal_distribution<> conditionalGaussian(m_GaussianMean, 1.0 / std::sqrt(conditionalPrecision));

            pdf << (CTools::safePdf(gamma, x) * CTools::safePdf(conditionalGaussian, y)) << " ";
        }
        pdf << core_t::LINE_ENDING;
    }
    pdf << "];" << core_t::LINE_ENDING << "mesh(x, y, pdf);";

    return xCoordinates.str() + yCoordinates.str() + pdf.str();
}

uint64_t CNormalMeanPrecConjugate::checksum(uint64_t seed) const {
    seed = this->CPrior::checksum(seed);
    seed = CChecksum::calculate(seed, m_GaussianMean);
    seed = CChecksum::calculate(seed, m_GaussianPrecision);
    seed = CChecksum::calculate(seed, m_GammaShape);
    return CChecksum::calculate(seed, m_GammaRate);
}

void CNormalMeanPrecConjugate::debugMemoryUsage(core::CMemoryUsage::TMemoryUsagePtr mem) const {
    mem->setName("CNormalMeanPrecConjugate");
}

<<<<<<< HEAD
std::size_t CNormalMeanPrecConjugate::memoryUsage(void) const {
    return 0;
}

std::size_t CNormalMeanPrecConjugate::staticSize(void) const {
=======
std::size_t CNormalMeanPrecConjugate::memoryUsage() const
{
    return 0;
}

std::size_t CNormalMeanPrecConjugate::staticSize() const
{
>>>>>>> d4e4cca7
    return sizeof(*this);
}

void CNormalMeanPrecConjugate::acceptPersistInserter(core::CStatePersistInserter& inserter) const {
    inserter.insertValue(DECAY_RATE_TAG, this->decayRate(), core::CIEEE754::E_SinglePrecision);
    inserter.insertValue(GAUSSIAN_MEAN_TAG, m_GaussianMean, core::CIEEE754::E_SinglePrecision);
    inserter.insertValue(GAUSSIAN_PRECISION_TAG, m_GaussianPrecision, core::CIEEE754::E_SinglePrecision);
    inserter.insertValue(GAMMA_SHAPE_TAG, m_GammaShape, core::CIEEE754::E_SinglePrecision);
    inserter.insertValue(GAMMA_RATE_TAG, m_GammaRate, core::CIEEE754::E_SinglePrecision);
    inserter.insertValue(NUMBER_SAMPLES_TAG, this->numberSamples(), core::CIEEE754::E_SinglePrecision);
}

<<<<<<< HEAD
double CNormalMeanPrecConjugate::mean(void) const {
    return m_GaussianMean;
}

double CNormalMeanPrecConjugate::precision(void) const {
    if (this->isNonInformative()) {
=======
double CNormalMeanPrecConjugate::mean() const
{
    return m_GaussianMean;
}

double CNormalMeanPrecConjugate::precision() const
{
    if (this->isNonInformative())
    {
>>>>>>> d4e4cca7
        return 0.0;
    }

    return m_GammaShape / m_GammaRate;
}

CNormalMeanPrecConjugate::TDoubleDoublePr CNormalMeanPrecConjugate::confidenceIntervalMean(double percentage) const {
    if (this->isNonInformative()) {
        return std::make_pair(boost::numeric::bounds<double>::lowest(), boost::numeric::bounds<double>::highest());
    }

    // Compute the symmetric confidence interval around the median of the
    // distribution from the percentiles, i.e. find the percentiles q(1)
    // and q(2) which satisfy:
    //   q(1) + q(2) = 1.0
    //   q(2) - q(1) = percentage
    //
    // We assume that the data are described by X, which is normally distributed.
    //
    // The marginal prior distribution for the mean, M, of X is a t distribution
    // with 2 * a degrees of freedom, location m and precision a * p / b.
    // We can compute the percentiles for this distribution from the student's
    // t distribution by noting that:
    //   (p * a / b) ^ (1/2) * (M - m) ~ student's t
    //
    // So the percentiles of the student's t map to the percentiles of M as follows:
    //   x_m_q = m + x_q_students / (a * p / b) ^ (1/2).

    percentage /= 100.0;
    double lowerPercentile = 0.5 * (1.0 - percentage);
    double upperPercentile = 0.5 * (1.0 + percentage);

    boost::math::students_t_distribution<> students(2.0 * m_GammaShape);

    double xLower = boost::math::quantile(students, lowerPercentile);
    xLower = m_GaussianMean + xLower / std::sqrt(m_GaussianPrecision * m_GammaShape / m_GammaRate);
    double xUpper = boost::math::quantile(students, upperPercentile);
    xUpper = m_GaussianMean + xUpper / std::sqrt(m_GaussianPrecision * m_GammaShape / m_GammaRate);

    return std::make_pair(xLower, xUpper);
}

CNormalMeanPrecConjugate::TDoubleDoublePr CNormalMeanPrecConjugate::confidenceIntervalPrecision(double percentage) const {
    if (this->isNonInformative()) {
        return std::make_pair(boost::numeric::bounds<double>::lowest(), boost::numeric::bounds<double>::highest());
    }

    percentage /= 100.0;
    double lowerPercentile = 0.5 * (1.0 - percentage);
    double upperPercentile = 0.5 * (1.0 + percentage);

    // The marginal prior distribution for the precision is gamma.
    boost::math::gamma_distribution<> gamma(m_GammaShape, 1.0 / m_GammaRate);

    return std::make_pair(boost::math::quantile(gamma, lowerPercentile), boost::math::quantile(gamma, upperPercentile));
}

bool CNormalMeanPrecConjugate::equalTolerance(const CNormalMeanPrecConjugate& rhs, const TEqualWithTolerance& equal) const {
    LOG_DEBUG(m_GaussianMean << " " << rhs.m_GaussianMean << ", " << m_GaussianPrecision << " " << rhs.m_GaussianPrecision << ", "
                             << m_GammaShape << " " << rhs.m_GammaShape << ", " << m_GammaRate << " " << rhs.m_GammaRate);

    return equal(m_GaussianMean, rhs.m_GaussianMean) && equal(m_GaussianPrecision, rhs.m_GaussianPrecision) &&
           equal(m_GammaShape, rhs.m_GammaShape) && equal(m_GammaRate, rhs.m_GammaRate);
}

<<<<<<< HEAD
bool CNormalMeanPrecConjugate::isBad(void) const {
    return !CMathsFuncs::isFinite(m_GaussianMean) || !CMathsFuncs::isFinite(m_GaussianPrecision) || !CMathsFuncs::isFinite(m_GammaShape) ||
           !CMathsFuncs::isFinite(m_GammaRate);
}

std::string CNormalMeanPrecConjugate::debug(void) const {
=======
bool CNormalMeanPrecConjugate::isBad() const
{
    return    !CMathsFuncs::isFinite(m_GaussianMean)
           || !CMathsFuncs::isFinite(m_GaussianPrecision)
           || !CMathsFuncs::isFinite(m_GammaShape)
           || !CMathsFuncs::isFinite(m_GammaRate);
}

std::string CNormalMeanPrecConjugate::debug() const
{
>>>>>>> d4e4cca7
    std::ostringstream result;
    result << std::scientific << std::setprecision(15) << m_GaussianMean << " " << m_GaussianPrecision << " " << m_GammaShape << " "
           << m_GammaRate;
    return result.str();
}

const double CNormalMeanPrecConjugate::NON_INFORMATIVE_MEAN = 0.0;
const double CNormalMeanPrecConjugate::NON_INFORMATIVE_PRECISION = 0.0;
const double CNormalMeanPrecConjugate::NON_INFORMATIVE_SHAPE = 1.0;
const double CNormalMeanPrecConjugate::NON_INFORMATIVE_RATE = 0.0;
}
}<|MERGE_RESOLUTION|>--- conflicted
+++ resolved
@@ -303,19 +303,12 @@
             return false;
         }
 
-<<<<<<< HEAD
         m_Tail = m_Tail | tail;
-=======
-        maths_t::ETail tail() const
-        {
-            return static_cast<maths_t::ETail>(m_Tail);
-        }
->>>>>>> d4e4cca7
 
         return true;
     }
 
-    maths_t::ETail tail(void) const { return static_cast<maths_t::ETail>(m_Tail); }
+    maths_t::ETail tail() const { return static_cast<maths_t::ETail>(m_Tail); }
 
 private:
     maths_t::EProbabilityCalculation m_Calculation;
@@ -387,19 +380,11 @@
         return true;
     }
 
-<<<<<<< HEAD
     //! Retrieve the error status for the integration.
-    maths_t::EFloatingPointErrorStatus errorStatus(void) const { return m_ErrorStatus; }
+    maths_t::EFloatingPointErrorStatus errorStatus() const { return m_ErrorStatus; }
 
 private:
     static const double LOG_2_PI;
-=======
-        //! Retrieve the error status for the integration.
-        maths_t::EFloatingPointErrorStatus errorStatus() const
-        {
-            return m_ErrorStatus;
-        }
->>>>>>> d4e4cca7
 
 private:
     //! Compute all the constants in the integrand.
@@ -537,14 +522,8 @@
     // mean) in the data of size MINIMUM_COEFFICIENT_OF_VARATION on the
     // prior parameters.
 
-<<<<<<< HEAD
     if (m_GaussianPrecision > 1.5) {
-        double truncatedMean = std::max(::fabs(m_GaussianMean), 1e-8);
-=======
-    if (m_GaussianPrecision > 1.5)
-    {
         double truncatedMean = std::max(std::fabs(m_GaussianMean), 1e-8);
->>>>>>> d4e4cca7
         double minimumDeviation = truncatedMean * MINIMUM_COEFFICIENT_OF_VARIATION;
         double minimumRate = (m_GaussianPrecision - 1.0) * minimumDeviation * minimumDeviation;
         m_GammaRate = std::max(m_GammaRate, minimumRate);
@@ -553,12 +532,7 @@
     this->CPrior::addSamples(n);
 }
 
-<<<<<<< HEAD
-bool CNormalMeanPrecConjugate::needsOffset(void) const {
-=======
-bool CNormalMeanPrecConjugate::needsOffset() const
-{
->>>>>>> d4e4cca7
+bool CNormalMeanPrecConjugate::needsOffset() const {
     return false;
 }
 
@@ -567,21 +541,11 @@
         dataType, NON_INFORMATIVE_MEAN, NON_INFORMATIVE_PRECISION, NON_INFORMATIVE_SHAPE, NON_INFORMATIVE_RATE, decayRate);
 }
 
-<<<<<<< HEAD
-CNormalMeanPrecConjugate::EPrior CNormalMeanPrecConjugate::type(void) const {
+CNormalMeanPrecConjugate::EPrior CNormalMeanPrecConjugate::type() const {
     return E_Normal;
 }
 
-CNormalMeanPrecConjugate* CNormalMeanPrecConjugate::clone(void) const {
-=======
-CNormalMeanPrecConjugate::EPrior CNormalMeanPrecConjugate::type() const
-{
-    return E_Normal;
-}
-
-CNormalMeanPrecConjugate *CNormalMeanPrecConjugate::clone() const
-{
->>>>>>> d4e4cca7
+CNormalMeanPrecConjugate* CNormalMeanPrecConjugate::clone() const {
     return new CNormalMeanPrecConjugate(*this);
 }
 
@@ -595,12 +559,7 @@
     return 0.0;
 }
 
-<<<<<<< HEAD
-double CNormalMeanPrecConjugate::offset(void) const {
-=======
-double CNormalMeanPrecConjugate::offset() const
-{
->>>>>>> d4e4cca7
+double CNormalMeanPrecConjugate::offset() const {
     return 0.0;
 }
 
@@ -707,14 +666,8 @@
     // mean) in the data of size MINIMUM_COEFFICIENT_OF_VARATION on the
     // prior parameters.
 
-<<<<<<< HEAD
     if (m_GaussianPrecision > 1.5) {
-        double truncatedMean = std::max(::fabs(m_GaussianMean), 1e-8);
-=======
-    if (m_GaussianPrecision > 1.5)
-    {
         double truncatedMean = std::max(std::fabs(m_GaussianMean), 1e-8);
->>>>>>> d4e4cca7
         double minimumDeviation = truncatedMean * MINIMUM_COEFFICIENT_OF_VARIATION;
         double minimumRate = (2.0 * m_GammaShape - 1.0) * minimumDeviation * minimumDeviation;
         m_GammaRate = std::max(m_GammaRate, minimumRate);
@@ -770,23 +723,11 @@
                         << m_GammaShape << ", m_GammaRate = " << m_GammaRate << ", numberSamples = " << this->numberSamples());
 }
 
-<<<<<<< HEAD
-CNormalMeanPrecConjugate::TDoubleDoublePr CNormalMeanPrecConjugate::marginalLikelihoodSupport(void) const {
+CNormalMeanPrecConjugate::TDoubleDoublePr CNormalMeanPrecConjugate::marginalLikelihoodSupport() const {
     return std::make_pair(boost::numeric::bounds<double>::lowest(), boost::numeric::bounds<double>::highest());
 }
 
-double CNormalMeanPrecConjugate::marginalLikelihoodMean(void) const {
-=======
-CNormalMeanPrecConjugate::TDoubleDoublePr
-CNormalMeanPrecConjugate::marginalLikelihoodSupport() const
-{
-    return std::make_pair(boost::numeric::bounds<double>::lowest(),
-                          boost::numeric::bounds<double>::highest());
-}
-
-double CNormalMeanPrecConjugate::marginalLikelihoodMean() const
-{
->>>>>>> d4e4cca7
+double CNormalMeanPrecConjugate::marginalLikelihoodMean() const {
     return this->isInteger() ? this->mean() - 0.5 : this->mean();
 }
 
@@ -1062,22 +1003,12 @@
     }
 }
 
-<<<<<<< HEAD
 bool CNormalMeanPrecConjugate::minusLogJointCdf(const TWeightStyleVec& weightStyles,
                                                 const TDouble1Vec& samples,
                                                 const TDouble4Vec1Vec& weights,
                                                 double& lowerBound,
                                                 double& upperBound) const {
-    typedef detail::CEvaluateOnSamples<CTools::SMinusLogCdf> TMinusLogCdf;
-=======
-bool CNormalMeanPrecConjugate::minusLogJointCdf(const TWeightStyleVec &weightStyles,
-                                                const TDouble1Vec &samples,
-                                                const TDouble4Vec1Vec &weights,
-                                                double &lowerBound,
-                                                double &upperBound) const
-{
     using TMinusLogCdf = detail::CEvaluateOnSamples<CTools::SMinusLogCdf>;
->>>>>>> d4e4cca7
 
     lowerBound = upperBound = 0.0;
 
@@ -1115,22 +1046,12 @@
     return true;
 }
 
-<<<<<<< HEAD
 bool CNormalMeanPrecConjugate::minusLogJointCdfComplement(const TWeightStyleVec& weightStyles,
                                                           const TDouble1Vec& samples,
                                                           const TDouble4Vec1Vec& weights,
                                                           double& lowerBound,
                                                           double& upperBound) const {
-    typedef detail::CEvaluateOnSamples<CTools::SMinusLogCdfComplement> TMinusLogCdfComplement;
-=======
-bool CNormalMeanPrecConjugate::minusLogJointCdfComplement(const TWeightStyleVec &weightStyles,
-                                                          const TDouble1Vec &samples,
-                                                          const TDouble4Vec1Vec &weights,
-                                                          double &lowerBound,
-                                                          double &upperBound) const
-{
     using TMinusLogCdfComplement = detail::CEvaluateOnSamples<CTools::SMinusLogCdfComplement>;
->>>>>>> d4e4cca7
 
     lowerBound = upperBound = 0.0;
 
@@ -1217,15 +1138,8 @@
     return true;
 }
 
-<<<<<<< HEAD
-bool CNormalMeanPrecConjugate::isNonInformative(void) const {
+bool CNormalMeanPrecConjugate::isNonInformative() const {
     return m_GammaRate == NON_INFORMATIVE_RATE || m_GaussianPrecision == NON_INFORMATIVE_PRECISION;
-=======
-bool CNormalMeanPrecConjugate::isNonInformative() const
-{
-    return    m_GammaRate == NON_INFORMATIVE_RATE
-           || m_GaussianPrecision == NON_INFORMATIVE_PRECISION;
->>>>>>> d4e4cca7
 }
 
 void CNormalMeanPrecConjugate::print(const std::string& indent, std::string& result) const {
@@ -1238,15 +1152,8 @@
               " sd = " + core::CStringUtils::typeToStringPretty(std::sqrt(this->marginalLikelihoodVariance()));
 }
 
-<<<<<<< HEAD
-std::string CNormalMeanPrecConjugate::printJointDensityFunction(void) const {
+std::string CNormalMeanPrecConjugate::printJointDensityFunction() const {
     if (this->isNonInformative()) {
-=======
-std::string CNormalMeanPrecConjugate::printJointDensityFunction() const
-{
-    if (this->isNonInformative())
-    {
->>>>>>> d4e4cca7
         // The non-informative prior is improper and effectively 0 everywhere.
         return std::string();
     }
@@ -1312,21 +1219,11 @@
     mem->setName("CNormalMeanPrecConjugate");
 }
 
-<<<<<<< HEAD
-std::size_t CNormalMeanPrecConjugate::memoryUsage(void) const {
+std::size_t CNormalMeanPrecConjugate::memoryUsage() const {
     return 0;
 }
 
-std::size_t CNormalMeanPrecConjugate::staticSize(void) const {
-=======
-std::size_t CNormalMeanPrecConjugate::memoryUsage() const
-{
-    return 0;
-}
-
-std::size_t CNormalMeanPrecConjugate::staticSize() const
-{
->>>>>>> d4e4cca7
+std::size_t CNormalMeanPrecConjugate::staticSize() const {
     return sizeof(*this);
 }
 
@@ -1339,24 +1236,12 @@
     inserter.insertValue(NUMBER_SAMPLES_TAG, this->numberSamples(), core::CIEEE754::E_SinglePrecision);
 }
 
-<<<<<<< HEAD
-double CNormalMeanPrecConjugate::mean(void) const {
+double CNormalMeanPrecConjugate::mean() const {
     return m_GaussianMean;
 }
 
-double CNormalMeanPrecConjugate::precision(void) const {
+double CNormalMeanPrecConjugate::precision() const {
     if (this->isNonInformative()) {
-=======
-double CNormalMeanPrecConjugate::mean() const
-{
-    return m_GaussianMean;
-}
-
-double CNormalMeanPrecConjugate::precision() const
-{
-    if (this->isNonInformative())
-    {
->>>>>>> d4e4cca7
         return 0.0;
     }
 
@@ -1422,25 +1307,12 @@
            equal(m_GammaShape, rhs.m_GammaShape) && equal(m_GammaRate, rhs.m_GammaRate);
 }
 
-<<<<<<< HEAD
-bool CNormalMeanPrecConjugate::isBad(void) const {
+bool CNormalMeanPrecConjugate::isBad() const {
     return !CMathsFuncs::isFinite(m_GaussianMean) || !CMathsFuncs::isFinite(m_GaussianPrecision) || !CMathsFuncs::isFinite(m_GammaShape) ||
            !CMathsFuncs::isFinite(m_GammaRate);
 }
 
-std::string CNormalMeanPrecConjugate::debug(void) const {
-=======
-bool CNormalMeanPrecConjugate::isBad() const
-{
-    return    !CMathsFuncs::isFinite(m_GaussianMean)
-           || !CMathsFuncs::isFinite(m_GaussianPrecision)
-           || !CMathsFuncs::isFinite(m_GammaShape)
-           || !CMathsFuncs::isFinite(m_GammaRate);
-}
-
-std::string CNormalMeanPrecConjugate::debug() const
-{
->>>>>>> d4e4cca7
+std::string CNormalMeanPrecConjugate::debug() const {
     std::ostringstream result;
     result << std::scientific << std::setprecision(15) << m_GaussianMean << " " << m_GaussianPrecision << " " << m_GammaShape << " "
            << m_GammaRate;
