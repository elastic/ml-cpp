/*
 * Copyright Elasticsearch B.V. and/or licensed to Elasticsearch B.V. under one
 * or more contributor license agreements. Licensed under the Elastic License;
 * you may not use this file except in compliance with the Elastic License.
 */

#include <maths/CBoostedTree.h>

#include <core/CContainerPrinter.h>
#include <core/CDataFrame.h>
#include <core/CPackedBitVector.h>

#include <maths/CBasicStatistics.h>
#include <maths/CBayesianOptimisation.h>
#include <maths/CDataFrameUtils.h>
#include <maths/CQuantileSketch.h>
#include <maths/CSampling.h>
#include <maths/CTools.h>

#include <boost/operators.hpp>
#include <boost/optional.hpp>

#include <numeric>
#include <sstream>
#include <utility>
#include <vector>

namespace ml {
namespace maths {
namespace {
using namespace boosted_tree;
using TDoubleVec = std::vector<double>;
using TDoubleVecVec = std::vector<TDoubleVec>;
using TSizeVec = std::vector<std::size_t>;
using TSizeDoublePr = std::pair<std::size_t, double>;
using TDoubleDoubleDoubleTr = std::tuple<double, double, double>;
using TRowItr = core::CDataFrame::TRowItr;
using TRowRef = core::CDataFrame::TRowRef;
using TPackedBitVectorVec = std::vector<core::CPackedBitVector>;

const double INF{std::numeric_limits<double>::max()};

std::size_t predictionColumn(std::size_t numberColumns) {
    return numberColumns - 3;
}

std::size_t lossGradientColumn(std::size_t numberColumns) {
    return numberColumns - 2;
}

std::size_t lossCurvatureColumn(std::size_t numberColumns) {
    return numberColumns - 1;
}

std::size_t numberFeatures(const core::CDataFrame& frame) {
    return frame.numberColumns() - 3;
}

class CNode;
using TNodeVec = std::vector<CNode>;
using TNodeVecVec = std::vector<TNodeVec>;

//! \brief A node of a regression tree.
//!
//! DESCRIPTION:\n
//! This defines a tree structure on a vector of nodes (maintaining the parent
//! child relationships as indexes into the vector). It holds the (binary)
//! splitting criterion (feature and value) and the tree's prediction at each
//! leaf. The intervals are open above so the left node contains feature vectors
//! for which the feature value is _strictly_ less than the split value.
//!
//! During training row masks are maintained for each node (so the data can be
//! efficiently traversed). This supports extracting the left and right child
//! node bit masks from the node's bit mask.
class CNode final {
public:
    //! Check if this is a leaf node.
    bool isLeaf() const { return m_LeftChild < 0; }

    //! Get the leaf index for \p row.
    std::size_t leafIndex(const TRowRef& row, const TNodeVec& tree, std::int32_t index = 0) const {
        if (this->isLeaf()) {
            return index;
        }
        double value{row[m_SplitFeature]};
        bool missing{CDataFrameUtils::isMissing(value)};
        return (missing && m_AssignMissingToLeft) || (missing == false && value < m_SplitValue)
                   ? tree[m_LeftChild].leafIndex(row, tree, m_LeftChild)
                   : tree[m_RightChild].leafIndex(row, tree, m_RightChild);
    }

    //! Get the value predicted by \p tree for the feature vector \p row.
    double value(const TRowRef& row, const TNodeVec& tree) const {
        return tree[this->leafIndex(row, tree)].m_NodeValue;
    }

    //! Get the value of this node.
    double value() const { return m_NodeValue; }

    //! Set the node value to \p value.
    void value(double value) { m_NodeValue = value; }

    //! Split this node and add its child nodes to \p tree.
    std::pair<std::size_t, std::size_t>
    split(std::size_t splitFeature, double splitValue, bool assignMissingToLeft, TNodeVec& tree) {
        m_SplitFeature = splitFeature;
        m_SplitValue = splitValue;
        m_AssignMissingToLeft = assignMissingToLeft;
        m_LeftChild = static_cast<std::int32_t>(tree.size());
        m_RightChild = static_cast<std::int32_t>(tree.size() + 1);
        tree.resize(tree.size() + 2);
        return {m_LeftChild, m_RightChild};
    }

    //! Get the row masks of the left and right children of this node.
    auto rowMasks(std::size_t numberThreads,
                  const core::CDataFrame& frame,
                  core::CPackedBitVector rowMask) const {

        LOG_TRACE(<< "Splitting feature '" << m_SplitFeature << "' @ " << m_SplitValue);
        LOG_TRACE(<< "# rows in node = " << rowMask.manhattan());
        LOG_TRACE(<< "row mask = " << rowMask);

        auto result = frame.readRows(
            numberThreads, 0, frame.numberRows(),
            core::bindRetrievableState(
                [&](core::CPackedBitVector& leftRowMask, TRowItr beginRows, TRowItr endRows) {
                    for (auto row = beginRows; row != endRows; ++row) {
                        std::size_t index{row->index()};
                        double value{(*row)[m_SplitFeature]};
                        bool missing{CDataFrameUtils::isMissing(value)};
                        if ((missing && m_AssignMissingToLeft) ||
                            (missing == false && value < m_SplitValue)) {
                            leftRowMask.extend(false, index - leftRowMask.size());
                            leftRowMask.extend(true);
                        }
                    }
                },
                core::CPackedBitVector{}),
            &rowMask);

        for (auto& mask : result.first) {
            mask.s_FunctionState.extend(false, rowMask.size() -
                                                   mask.s_FunctionState.size());
        }

        core::CPackedBitVector leftRowMask{std::move(result.first[0].s_FunctionState)};
        for (std::size_t i = 1; i < result.first.size(); ++i) {
            leftRowMask |= result.first[i].s_FunctionState;
        }
        LOG_TRACE(<< "# rows in left node = " << leftRowMask.manhattan());
        LOG_TRACE(<< "left row mask = " << leftRowMask);

        core::CPackedBitVector rightRowMask{std::move(rowMask)};
        rightRowMask ^= leftRowMask;
        LOG_TRACE(<< "# rows in right node = " << rightRowMask.manhattan());
        LOG_TRACE(<< "left row mask = " << rightRowMask);

        return std::make_pair(std::move(leftRowMask), std::move(rightRowMask));
    }

    //! Get a human readable description of this tree.
    std::string print(const TNodeVec& tree) const {
        std::ostringstream result;
        return this->doPrint("", tree, result).str();
    }

private:
    std::ostringstream&
    doPrint(std::string pad, const TNodeVec& tree, std::ostringstream& result) const {
        result << "\n" << pad;
        if (this->isLeaf()) {
            result << m_NodeValue;
        } else {
            result << "split feature '" << m_SplitFeature << "' @ " << m_SplitValue;
            tree[m_LeftChild].doPrint(pad + "  ", tree, result);
            tree[m_RightChild].doPrint(pad + "  ", tree, result);
        }
        return result;
    }

private:
    std::size_t m_SplitFeature = 0;
    double m_SplitValue = 0.0;
    bool m_AssignMissingToLeft = true;
    std::int32_t m_LeftChild = -1;
    std::int32_t m_RightChild = -1;
    double m_NodeValue = 0.0;
};

//! \brief Maintains a collection of statistics about a leaf of the regression
//! tree as it is built.
//!
//! DESCRIPTION:\N
//! The regression tree is grown top down by greedily selecting the split with
//! the maximum gain (in the loss). This finds and scores the maximum gain split
//! of a single leaf of the tree.
class CLeafNodeStatistics final {
public:
    CLeafNodeStatistics(std::size_t id,
                        std::size_t numberThreads,
                        const core::CDataFrame& frame,
                        double lambda,
                        double gamma,
                        const TDoubleVecVec& candidateSplits,
                        TSizeVec featureBag,
                        core::CPackedBitVector rowMask)
        : m_Id{id}, m_Lambda{lambda}, m_Gamma{gamma}, m_CandidateSplits{candidateSplits},
          m_FeatureBag{std::move(featureBag)}, m_RowMask{std::move(rowMask)} {

        std::sort(m_FeatureBag.begin(), m_FeatureBag.end());
        LOG_TRACE(<< "row mask = " << m_RowMask);
        LOG_TRACE(<< "feature bag = " << core::CContainerPrinter::print(m_FeatureBag));

        this->computeAggregateLossDerivatives(numberThreads, frame);
    }

    CLeafNodeStatistics(const CLeafNodeStatistics&) = delete;
    CLeafNodeStatistics& operator=(const CLeafNodeStatistics&) = delete;
    CLeafNodeStatistics(CLeafNodeStatistics&&) = default;
    CLeafNodeStatistics& operator=(CLeafNodeStatistics&&) = default;

    //! Order two leaves by decreasing gain in splitting them.
    bool operator<(const CLeafNodeStatistics& rhs) const {
        return this->bestSplitStatistics() < rhs.bestSplitStatistics();
    }

    //! Get the gain in loss of the best split of this leaf.
    double gain() const { return this->bestSplitStatistics().s_Gain; }

    //! Get the best (feature, feature value) split.
    TSizeDoublePr bestSplit() const {
        const auto& split = this->bestSplitStatistics();
        return {split.s_Feature, split.s_SplitAt};
    }

    //! Check if we should assign the missing feature rows to the left child
    //! of the split.
    bool assignMissingToLeft() const {
        return this->bestSplitStatistics().s_AssignMissingToLeft;
    }

    //! Get the node's identifier.
    std::size_t id() const { return m_Id; }

    //! Get the row mask for this leaf node.
    core::CPackedBitVector& rowMask() { return m_RowMask; }

private:
    //! \brief Statistics relating to a split of the node.
    struct SSplitStatistics : private boost::less_than_comparable<SSplitStatistics> {
        SSplitStatistics(double gain, std::size_t feature, double splitAt, bool assignMissingToLeft)
            : s_Gain{gain}, s_Feature{feature}, s_SplitAt{splitAt}, s_AssignMissingToLeft{assignMissingToLeft} {
        }

        bool operator<(const SSplitStatistics& rhs) const {
            return COrderings::lexicographical_compare(s_Gain, s_Feature,
                                                       rhs.s_Gain, rhs.s_Feature);
        }

        std::string print() const {
            std::ostringstream result;
            result << "split feature '" << s_Feature << "' @ " << s_SplitAt
                   << ", gain = " << s_Gain;
            return result.str();
        }

        double s_Gain;
        std::size_t s_Feature;
        double s_SplitAt;
        bool s_AssignMissingToLeft;
    };

    //! \brief A collection of aggregate derivatives.
    struct SDerivatives {
        SDerivatives(const TSizeVec& featureBag, const TDoubleVecVec& candidateSplits)
            : s_Gradients(featureBag.size()), s_Curvatures(featureBag.size()),
              s_MissingGradients(featureBag.size(), 0.0),
              s_MissingCurvatures(featureBag.size(), 0.0) {

            for (std::size_t i = 0; i < featureBag.size(); ++i) {
                s_Gradients[i].resize(candidateSplits[featureBag[i]].size() + 1, 0.0);
                s_Curvatures[i].resize(candidateSplits[featureBag[i]].size() + 1, 0.0);
            }
        }

        TDoubleVecVec s_Gradients;
        TDoubleVecVec s_Curvatures;
        TDoubleVec s_MissingGradients;
        TDoubleVec s_MissingCurvatures;
    };

private:
    void computeAggregateLossDerivatives(std::size_t numberThreads,
                                         const core::CDataFrame& frame) {

        auto result = frame.readRows(
            numberThreads, 0, frame.numberRows(),
            core::bindRetrievableState(
                [&](SDerivatives& state, TRowItr beginRows, TRowItr endRows) {
                    for (auto row = beginRows; row != endRows; ++row) {
                        this->addRowDerivatives(*row, state);
                    }
                },
                SDerivatives{m_FeatureBag, m_CandidateSplits}),
            &m_RowMask);

        auto& results = result.first;

        m_Gradients = std::move(results[0].s_FunctionState.s_Gradients);
        m_Curvatures = std::move(results[0].s_FunctionState.s_Curvatures);
        m_MissingGradients = std::move(results[0].s_FunctionState.s_MissingGradients);
        m_MissingCurvatures = std::move(results[0].s_FunctionState.s_MissingCurvatures);

        for (std::size_t k = 1; k < results.size(); ++k) {
            const auto& derivatives = results[k].s_FunctionState;
            for (std::size_t i = 0; i < m_FeatureBag.size(); ++i) {
                std::size_t numberSplits{m_CandidateSplits[m_FeatureBag[i]].size() + 1};
                for (std::size_t j = 0; j < numberSplits; ++j) {
                    m_Gradients[i][j] += derivatives.s_Gradients[i][j];
                    m_Curvatures[i][j] += derivatives.s_Curvatures[i][j];
                }
                m_MissingGradients[i] += derivatives.s_MissingGradients[i];
                m_MissingCurvatures[i] += derivatives.s_MissingCurvatures[i];
            }
        }

        LOG_TRACE(<< "gradients = " << core::CContainerPrinter::print(m_Gradients));
        LOG_TRACE(<< "curvatures = " << core::CContainerPrinter::print(m_Curvatures));
        LOG_TRACE(<< "missing gradients = "
                  << core::CContainerPrinter::print(m_MissingGradients));
        LOG_TRACE(<< "missing curvatures = "
                  << core::CContainerPrinter::print(m_MissingCurvatures));
    }

    void addRowDerivatives(const TRowRef& row, SDerivatives& derivatives) const {

        std::size_t numberColumns{row.numberColumns()};
        std::size_t gradientColumn{lossGradientColumn(numberColumns)};
        std::size_t curvatureColumn{lossCurvatureColumn(numberColumns)};

        for (std::size_t i = 0; i < m_FeatureBag.size(); ++i) {
            std::size_t column{m_FeatureBag[i]};
            if (CDataFrameUtils::isMissing(row[column])) {
                derivatives.s_MissingGradients[i] += row[gradientColumn];
                derivatives.s_MissingCurvatures[i] += row[curvatureColumn];
            } else {
                auto j = std::upper_bound(m_CandidateSplits[column].begin(),
                                          m_CandidateSplits[column].end(), row[column]) -
                         m_CandidateSplits[column].begin();
                derivatives.s_Gradients[i][j] += row[gradientColumn];
                derivatives.s_Curvatures[i][j] += row[curvatureColumn];
            }
        }
    }

    const SSplitStatistics& bestSplitStatistics() const {
        if (m_BestSplit == boost::none) {
            m_BestSplit = this->computeBestSplitStatistics();
        }
        return *m_BestSplit;
    }

    SSplitStatistics computeBestSplitStatistics() const {

        static const std::size_t ASSIGN_MISSING_TO_LEFT{0};
        static const std::size_t ASSIGN_MISSING_TO_RIGHT{1};

        SSplitStatistics result{-INF, m_FeatureBag.size(), INF, true};

        for (std::size_t i = 0; i < m_FeatureBag.size(); ++i) {
            double g{std::accumulate(m_Gradients[i].begin(), m_Gradients[i].end(), 0.0) +
                     m_MissingGradients[i]};
            double h{std::accumulate(m_Curvatures[i].begin(), m_Curvatures[i].end(), 0.0) +
                     m_MissingCurvatures[i]};
            double gl[]{m_MissingGradients[i], 0.0};
            double hl[]{m_MissingCurvatures[i], 0.0};

            double maximumGain{-INF};
            std::size_t splitAt{m_FeatureBag.size()};
            std::size_t assignMissingTo{ASSIGN_MISSING_TO_LEFT};

            for (std::size_t j = 0; j + 1 < m_Gradients[i].size(); ++j) {
                gl[ASSIGN_MISSING_TO_LEFT] += m_Gradients[i][j];
                hl[ASSIGN_MISSING_TO_LEFT] += m_Curvatures[i][j];
                gl[ASSIGN_MISSING_TO_RIGHT] += m_Gradients[i][j];
                hl[ASSIGN_MISSING_TO_RIGHT] += m_Curvatures[i][j];

                double gain[]{CTools::pow2(gl[ASSIGN_MISSING_TO_LEFT]) /
                                      (hl[ASSIGN_MISSING_TO_LEFT] + m_Lambda) +
                                  CTools::pow2(g - gl[ASSIGN_MISSING_TO_LEFT]) /
                                      (h - hl[ASSIGN_MISSING_TO_LEFT] + m_Lambda),
                              CTools::pow2(gl[ASSIGN_MISSING_TO_RIGHT]) /
                                      (hl[ASSIGN_MISSING_TO_RIGHT] + m_Lambda) +
                                  CTools::pow2(g - gl[ASSIGN_MISSING_TO_RIGHT]) /
                                      (h - hl[ASSIGN_MISSING_TO_RIGHT] + m_Lambda)};

                if (gain[ASSIGN_MISSING_TO_LEFT] > maximumGain) {
                    maximumGain = gain[ASSIGN_MISSING_TO_LEFT];
                    splitAt = j;
                    assignMissingTo = ASSIGN_MISSING_TO_LEFT;
                }
                if (gain[ASSIGN_MISSING_TO_RIGHT] > maximumGain) {
                    maximumGain = gain[ASSIGN_MISSING_TO_RIGHT];
                    splitAt = j;
                    assignMissingTo = ASSIGN_MISSING_TO_RIGHT;
                }
            }

            double gain{0.5 * (maximumGain - CTools::pow2(g) / (h + m_Lambda)) - m_Gamma};

            SSplitStatistics candidate{gain, m_FeatureBag[i],
                                       m_CandidateSplits[m_FeatureBag[i]][splitAt],
                                       assignMissingTo == ASSIGN_MISSING_TO_LEFT};
            LOG_TRACE(<< "candidate split: " << candidate.print());

            if (candidate > result) {
                result = candidate;
            }
        }

        LOG_TRACE(<< "best split: " << result.print());

        return result;
    }

private:
    std::size_t m_Id;
    double m_Lambda;
    double m_Gamma;
    const TDoubleVecVec& m_CandidateSplits;
    TSizeVec m_FeatureBag;
    core::CPackedBitVector m_RowMask;
    TDoubleVecVec m_Gradients;
    TDoubleVecVec m_Curvatures;
    TDoubleVec m_MissingGradients;
    TDoubleVec m_MissingCurvatures;
    mutable boost::optional<SSplitStatistics> m_BestSplit;
};
}

namespace boosted_tree {

void CArgMinLoss::add(double prediction, double actual) {
    std::unique_lock<std::mutex> lock{m_Mutex};
    this->addImpl(prediction, actual);
}

double CMse::value(double prediction, double actual) const {
    return CTools::pow2(prediction - actual);
}

double CMse::gradient(double prediction, double actual) const {
    return prediction - actual;
}

double CMse::curvature(double /*prediction*/, double /*actual*/) const {
    return 2.0;
}

void CArgMinMse::addImpl(double prediction, double actual) {
    m_MeanError.add(actual - prediction);
}

CMse::TArgMinLossUPtr CMse::minimizer() const {
    return std::make_unique<CArgMinMse>();
}

double CArgMinMse::value() const {
    return CBasicStatistics::mean(m_MeanError);
}
}

class CBoostedTree::CImpl final {
public:
    using TMeanAccumulator = CBasicStatistics::SSampleMean<double>::TAccumulator;
    using TMeanVarAccumulator = CBasicStatistics::SSampleMeanVar<double>::TAccumulator;

public:
    static const double MINIMUM_ETA;
    static const std::size_t MAXIMUM_NUMBER_TREES;
    static const double MINIMUM_RELATIVE_GAIN_PER_SPLIT;

public:
    CImpl(std::size_t numberThreads, std::size_t dependentVariable, TLossFunctionUPtr loss)
        : m_NumberThreads{numberThreads},
          m_DependentVariable{dependentVariable}, m_Loss{std::move(loss)} {}

    void numberFolds(std::size_t numberFolds) {
        if (numberFolds < 2) {
            LOG_WARN(<< "Must use at least two-folds for cross validation");
            numberFolds = 2;
        }
        m_NumberFolds = numberFolds;
    }

    void lambda(double lambda) {
        if (lambda < 0.0) {
            LOG_WARN(<< "Lambda must be non-negative");
            lambda = 0.0;
        }
        m_LambdaOverride = lambda;
    }

    void gamma(double gamma) {
        if (gamma < 0.0) {
            LOG_WARN(<< "Gamma must be non-negative");
            gamma = 0.0;
        }
        m_GammaOverride = gamma;
    }

    void eta(double eta) {
        if (eta < MINIMUM_ETA) {
            LOG_WARN(<< "Truncating supplied learning rate " << eta
                     << " which must be no smaller than " << MINIMUM_ETA);
            eta = std::max(eta, MINIMUM_ETA);
        }
        if (eta > 1.0) {
            LOG_WARN(<< "Using a learning rate greater than one doesn't make sense");
            eta = 1.0;
        }
        m_EtaOverride = eta;
    }

    void maximumNumberTrees(std::size_t maximumNumberTrees) {
        if (maximumNumberTrees == 0) {
            LOG_WARN(<< "Forest must have at least one tree");
            maximumNumberTrees = 1;
        }
        if (maximumNumberTrees > MAXIMUM_NUMBER_TREES) {
            LOG_WARN(<< "Truncating supplied maximum number of trees " << maximumNumberTrees
                     << " which must be no larger than " << MAXIMUM_NUMBER_TREES);
            maximumNumberTrees = std::min(maximumNumberTrees, MAXIMUM_NUMBER_TREES);
        }
        m_MaximumNumberTreesOverride = maximumNumberTrees;
    }

    void rowsPerFeature(std::size_t rowsPerFeature) {
        m_RowsPerFeature = rowsPerFeature;
    }

    void featureBagFraction(double featureBagFraction) {
        if (featureBagFraction < 0.0 || featureBagFraction > 1.0) {
            LOG_WARN(<< "Truncating supplied feature bag fraction " << featureBagFraction
                     << " which must be positive and not more than one");
            featureBagFraction = CTools::truncate(featureBagFraction, 0.0, 1.0);
        }
        m_FeatureBagFractionOverride = featureBagFraction;
    }

    void maximumOptimisationRoundsPerHyperparameter(std::size_t rounds) {
        m_MaximumOptimisationRoundsPerHyperparameter = rounds;
    }

    //! Train the model on the values in \p frame.
    void train(core::CDataFrame& frame, TProgressCallback recordProgress) {

        if (m_Loss == nullptr) {
            HANDLE_FATAL(<< "Internal error: no loss function defined for regression."
                         << " Please report this problem.");
            return;
        }
        if (m_DependentVariable >= frame.numberColumns()) {
            HANDLE_FATAL(<< "Input error: invalid dependent variable for regression");
            return;
        }

        this->initializeMissingFeatureMasks(frame);

        TPackedBitVectorVec trainingRowMasks;
        TPackedBitVectorVec testingRowMasks;
        std::tie(trainingRowMasks, testingRowMasks) = this->crossValidationRowMasks();

        // We store the gradient and curvature of the loss function and the predicted
        // value for the dependent variable of the regression.
        frame.resizeColumns(m_NumberThreads, frame.numberColumns() + 3);

        this->initializeFeatureSampleDistribution(frame);
        this->initializeHyperparameters(frame, recordProgress);

        LOG_TRACE(<< "Main training loop...");

        CBayesianOptimisation bopt{this->hyperparameterBoundingBox()};

        std::size_t numberRounds{this->numberHyperparameterTuningRounds()};
        for (std::size_t round = 0; round < numberRounds; ++round) {
            LOG_TRACE(<< "Optimisation round = " << round + 1);

            TMeanVarAccumulator lossMoments{this->crossValidateForest(
                frame, trainingRowMasks, testingRowMasks, recordProgress)};

            this->captureBestHyperparameters(lossMoments);

            // Trap the case that the dependent variable is (effectively) constant.
            // There is no point adjusting hyperparameters in this case - and we run
            // into numerical issues trying - since any forest will do.
            if (std::sqrt(CBasicStatistics::variance(lossMoments)) <
                1e-10 * std::fabs(CBasicStatistics::mean(lossMoments))) {
                break;
            }
            if (this->selectNextHyperparameters(lossMoments, bopt) == false) {
                break;
            }
        }

        LOG_TRACE(<< "Test loss = " << m_BestForestTestLoss);

        this->restoreBestHyperparameters();
        m_BestForest = this->trainForest(
            frame, core::CPackedBitVector{frame.numberRows(), true}, recordProgress);
    }

    //! Write the predictions of the best trained model to \p frame.
    //!
    //! \note Must be called only if a trained model is available.
    void predict(core::CDataFrame& frame, TProgressCallback /*recordProgress*/) const {
        if (m_BestForestTestLoss == INF) {
            HANDLE_FATAL(<< "Internal error: no model available for prediction. "
                         << "Please report this problem.");
            return;
        }
        bool successful;
        std::tie(std::ignore, successful) = frame.writeColumns(
            m_NumberThreads, 0, frame.numberRows(), [&](TRowItr beginRows, TRowItr endRows) {
                for (auto row = beginRows; row != endRows; ++row) {
                    row->writeColumn(predictionColumn(row->numberColumns()),
                                     predict(*row, m_BestForest));
                }
            });
        if (successful == false) {
            HANDLE_FATAL(<< "Internal error: failed model inference. "
                         << "Please report this problem.");
        }
    }

    //! Write this model to \p writer.
    void write(core::CRapidJsonConcurrentLineWriter& /*writer*/) const {
        // TODO
    }

    //! Get the feature sample probabilities.
    TDoubleVec featureWeights() const { return m_FeatureSampleProbabilities; }

private:
    using TDoubleDoublePrVec = std::vector<std::pair<double, double>>;
    using TOptionalDouble = boost::optional<double>;
    using TOptionalSize = boost::optional<std::size_t>;
    using TVector = CDenseVector<double>;

    //! \brief The algorithm parameters we'll directly optimise to improve test error.
    struct SHyperparameters {
        double s_Lambda;
        double s_Gamma;
        double s_Eta;
        double s_EtaGrowthRatePerTree;
        double s_FeatureBagFraction;
        TDoubleVec s_FeatureSampleProbabilities;
    };

private:
    //! Setup the missing feature row masks.
    void initializeMissingFeatureMasks(const core::CDataFrame& frame) {

        m_MissingFeatureRowMasks.resize(frame.numberColumns());

        auto result = frame.readRows(1, [&](TRowItr beginRows, TRowItr endRows) {
            for (auto row = beginRows; row != endRows; ++row) {
                for (std::size_t i = 0; i < row->numberColumns(); ++i) {
                    double value{(*row)[i]};
                    if (CDataFrameUtils::isMissing(value)) {
                        m_MissingFeatureRowMasks[i].extend(
                            false, row->index() - m_MissingFeatureRowMasks[i].size());
                        m_MissingFeatureRowMasks[i].extend(true);
                    }
                }
            }
        });

        for (auto& mask : m_MissingFeatureRowMasks) {
            mask.extend(false, frame.numberRows() - mask.size());
            LOG_TRACE(<< "# missing = " << mask.manhattan());
        }
    }

    //! Get the row masks to use for the training and testing sets for k-fold
    //! cross validation estimates of the generalisation error.
    std::pair<TPackedBitVectorVec, TPackedBitVectorVec> crossValidationRowMasks() const {

        core::CPackedBitVector mask{~m_MissingFeatureRowMasks[m_DependentVariable]};

        TPackedBitVectorVec trainingRowMasks(m_NumberFolds);

        for (auto row = mask.beginOneBits(); row != mask.endOneBits(); ++row) {
            std::size_t fold{CSampling::uniformSample(m_Rng, 0, m_NumberFolds)};
            trainingRowMasks[fold].extend(true, *row - trainingRowMasks[fold].size());
            trainingRowMasks[fold].extend(false);
        }

        for (auto& fold : trainingRowMasks) {
            fold.extend(true, mask.size() - fold.size());
            LOG_TRACE(<< "# training = " << fold.manhattan());
        }

        TPackedBitVectorVec testingRowMasks(
            m_NumberFolds, core::CPackedBitVector{mask.size(), true});
        for (std::size_t i = 0; i < m_NumberFolds; ++i) {
            testingRowMasks[i] ^= trainingRowMasks[i];
            LOG_TRACE(<< "# testing = " << testingRowMasks[i].manhattan());
        }

        return {trainingRowMasks, testingRowMasks};
    }

    //! Initialize the regressors sample distribution.
    void initializeFeatureSampleDistribution(const core::CDataFrame& frame) {

        // Exclude all constant features by zeroing their probabilities.

        std::size_t n{numberFeatures(frame)};

        TSizeVec regressors(n);
        std::iota(regressors.begin(), regressors.end(), 0);
        regressors.erase(regressors.begin() + m_DependentVariable);

        TDoubleVec mics(CDataFrameUtils::micWithColumn(
            m_NumberThreads, frame, regressors, m_DependentVariable));

        regressors.erase(
            std::remove_if(regressors.begin(), regressors.end(),
                           [&](std::size_t i) { return mics[i] == 0.0; }),
            regressors.end());
        LOG_TRACE(<< "candidate regressors = " << core::CContainerPrinter::print(regressors));

        m_FeatureSampleProbabilities.assign(n, 0.0);
        if (regressors.empty()) {
            HANDLE_FATAL(<< "Input error: all features constant.");
        } else {
            std::stable_sort(regressors.begin(), regressors.end(),
                             [&mics](std::size_t lhs, std::size_t rhs) {
                                 return mics[lhs] > mics[rhs];
                             });

            std::size_t maximumNumberFeatures{frame.numberRows() / m_RowsPerFeature};
            LOG_DEBUG(<< "Using up to " << maximumNumberFeatures << " out of "
                      << regressors.size() << " features");

            regressors.resize(std::min(maximumNumberFeatures, regressors.size()));

            double Z{std::accumulate(
                regressors.begin(), regressors.end(), 0.0,
                [&mics](double z, std::size_t i) { return z + mics[i]; })};
            LOG_DEBUG(<< "Z = " << Z);
            for (auto i : regressors) {
                m_FeatureSampleProbabilities[i] = mics[i] / Z;
            }
        }
        LOG_DEBUG(<< "P(sample) = "
                  << core::CContainerPrinter::print(m_FeatureSampleProbabilities));
    }

    //! Read overrides for hyperparameters and if necessary estimate the initial
    //! values for \f$\lambda\f$ and \f$\gamma\f$ which match the gain from an
    //! overfit tree.
    void initializeHyperparameters(core::CDataFrame& frame, TProgressCallback recordProgress) {

        m_Lambda = m_LambdaOverride.value_or(0.0);
        m_Gamma = m_GammaOverride.value_or(0.0);
        if (m_EtaOverride) {
            m_Eta = *m_EtaOverride;
        } else {
            // Eta is the learning rate. There is a lot of empirical evidence that
            // this should not be much larger than 0.1. Conceptually, we're making
            // random choices regarding which features we'll use to split when
            // fitting a single tree and we only observe a random sample from the
            // function we're trying to learn. Using more trees with a smaller learning
            // rate reduces the variance that the decisions or particular sample we
            // train with introduces to predictions. The scope for variation increases
            // with the number of features so we use a lower learning rate with more
            // features. Furthermore, the leaf weights naturally decrease as we add
            // more trees, since the prediction errors decrease, so we slowly increase
            // the learning rate to maintain more equal tree weights. This tends to
            // produce forests which generalise as well but are much smaller and so
            // train faster.
            m_Eta = 1.0 / std::max(10.0, std::sqrt(static_cast<double>(
                                             frame.numberColumns() - 4)));
            m_EtaGrowthRatePerTree = 1.0 + m_Eta / 2.0;
        }
        if (m_MaximumNumberTreesOverride) {
            m_MaximumNumberTrees = *m_MaximumNumberTreesOverride;
        } else {
            // This needs to be tied to the learn rate to avoid bias.
            m_MaximumNumberTrees = static_cast<std::size_t>(2.0 / m_Eta + 0.5);
        }
        if (m_FeatureBagFractionOverride) {
            m_FeatureBagFraction = *m_FeatureBagFractionOverride;
        }

        if (m_LambdaOverride && m_GammaOverride) {
            // Fall through.
        } else {
            core::CPackedBitVector trainingRowMask{frame.numberRows(), true};

            auto tree = this->initializePredictionsAndLossDerivatives(frame, trainingRowMask);

            double L[2];
            double T[2];
            double W[2];

            std::tie(L[0], T[0], W[0]) =
                this->regularisedLoss(frame, trainingRowMask, {std::move(tree)});
            LOG_TRACE(<< "loss = " << L[0] << ", # leaves = " << T[0]
                      << ", sum square weights = " << W[0]);

            auto forest = this->trainForest(frame, trainingRowMask, recordProgress);

            std::tie(L[1], T[1], W[1]) = this->regularisedLoss(frame, trainingRowMask, forest);
            LOG_TRACE(<< "loss = " << L[1] << ", # leaves = " << T[1]
                      << ", sum square weights = " << W[1]);

            double scale{static_cast<double>(m_NumberFolds - 1) /
                         static_cast<double>(m_NumberFolds)};
            double lambda{scale * std::max((L[0] - L[1]) / (W[1] - W[0]), 0.0) / 5.0};
            double gamma{scale * std::max((L[0] - L[1]) / (T[1] - T[0]), 0.0) / 5.0};

            if (m_LambdaOverride == boost::none) {
                m_Lambda = m_GammaOverride ? lambda : 0.5 * lambda;
            }
            if (m_GammaOverride == boost::none) {
                m_Gamma = m_LambdaOverride ? gamma : 0.5 * gamma;
            }
            LOG_TRACE(<< "lambda(initial) = " << m_Lambda << " gamma(initial) = " << m_Gamma);
        }

        m_MaximumTreeSizeFraction = 10.0;

        if (m_MaximumNumberTreesOverride == boost::none) {
            // We allow a large number of trees by default in the main parameter
            // optimisation loop. In practice, we should use many fewer if they
            // don't significantly improve test error.
            m_MaximumNumberTrees *= 10;
        }
    }

    //! Compute the sum loss for the predictions from \p frame and the leaf
    //! count and squared weight sum from \p forest.
    TDoubleDoubleDoubleTr regularisedLoss(const core::CDataFrame& frame,
                                          const core::CPackedBitVector& trainingRowMask,
                                          const TNodeVecVec& forest) const {

        auto results = frame.readRows(
            m_NumberThreads, 0, frame.numberRows(),
            core::bindRetrievableState(
                [&](double& loss, TRowItr beginRows, TRowItr endRows) {
                    for (auto row = beginRows; row != endRows; ++row) {
                        std::size_t numberColumns{row->numberColumns()};
                        loss += m_Loss->value((*row)[predictionColumn(numberColumns)],
                                              (*row)[m_DependentVariable]);
                    }
                },
                0.0),
            &trainingRowMask);

        double loss{0.0};
        for (const auto& result : results.first) {
            loss += result.s_FunctionState;
        }

        double leafCount{0.0};
        double sumSquareLeafWeights{0.0};
        for (const auto& tree : forest) {
            for (const auto& node : tree) {
                if (node.isLeaf()) {
                    leafCount += 1.0;
                    sumSquareLeafWeights += CTools::pow2(node.value());
                }
            }
        }

        return {loss, leafCount, sumSquareLeafWeights};
    }

    //! Train the forest and compute loss moments on each fold.
    TMeanVarAccumulator crossValidateForest(core::CDataFrame& frame,
                                            const TPackedBitVectorVec& trainingRowMasks,
                                            const TPackedBitVectorVec& testingRowMasks,
                                            TProgressCallback recordProgress) const {
        TMeanVarAccumulator lossMoments;
        for (std::size_t i = 0; i < m_NumberFolds; ++i) {
            TNodeVecVec forest(this->trainForest(frame, trainingRowMasks[i], recordProgress));
            double loss{this->meanLoss(frame, testingRowMasks[i], forest)};
            lossMoments.add(loss);
            LOG_TRACE(<< "fold = " << i << " forest size = " << forest.size()
                      << " test set loss = " << loss);
        }
        LOG_TRACE(<< "test mean loss = " << CBasicStatistics::mean(lossMoments)
                  << ", sigma = " << std::sqrt(CBasicStatistics::mean(lossMoments)));
        return lossMoments;
    }

    //! Train one forest on the rows of \p frame in the mask \p trainingRowMask.
    TNodeVecVec trainForest(core::CDataFrame& frame,
                            const core::CPackedBitVector& trainingRowMask,
                            TProgressCallback /*recordProgress*/) const {

        LOG_TRACE(<< "Training one forest...");

        TNodeVecVec forest{this->initializePredictionsAndLossDerivatives(frame, trainingRowMask)};
        forest.reserve(m_MaximumNumberTrees);

        // For each iteration:
        //  1. Compute weighted quantiles for features F
        //  2. Compute candidate split set S from quantiles of F
        //  3. Build one tree on (F, S)
        //  4. Update predictions and loss derivatives

        double eta{m_Eta};
        double sumEta{eta};

        for (std::size_t retries = 0; forest.size() < m_MaximumNumberTrees; /**/) {

            TDoubleVecVec candidateSplits(this->candidateSplits(frame, trainingRowMask));

            auto tree = this->trainTree(frame, trainingRowMask, candidateSplits);

            retries = tree.size() == 1 ? retries + 1 : 0;

            if (sumEta > 1.0 && retries == m_MaximumAttemptsToAddTree) {
                break;
            }

            if (sumEta < 1.0 || retries == 0) {
                this->refreshPredictionsAndLossDerivatives(frame, trainingRowMask, eta, tree);
                forest.push_back(std::move(tree));
                eta = std::min(1.0, m_EtaGrowthRatePerTree * eta);
                sumEta += eta;
                retries = 0;
            }
        }

        LOG_TRACE(<< "Trained one forest");

        return forest;
    }

    //! Get the candidate splits values for each feature.
    TDoubleVecVec candidateSplits(const core::CDataFrame& frame,
                                  const core::CPackedBitVector& trainingRowMask) const {

        using TQuantileSketchVec = std::vector<CQuantileSketch>;

        TSizeVec features{this->candidateFeatures()};
        LOG_TRACE(<< "candidate features = " << core::CContainerPrinter::print(features));

        TQuantileSketchVec columnQuantiles;
        CDataFrameUtils::columnQuantiles(
            m_NumberThreads, frame, trainingRowMask, features,
            CQuantileSketch{CQuantileSketch::E_Linear, 100}, columnQuantiles,
            [](const TRowRef& row) {
                return row[lossCurvatureColumn(row.numberColumns())];
            });

        TDoubleVecVec result(numberFeatures(frame));

        for (std::size_t i = 0; i < features.size(); ++i) {

            TDoubleVec columnSplits;
            columnSplits.reserve(m_NumberSplitsPerFeature - 1);

            for (std::size_t j = 1; j < m_NumberSplitsPerFeature; ++j) {
                double rank{100.0 * static_cast<double>(j) /
                            static_cast<double>(m_NumberSplitsPerFeature)};
                double q;
                if (columnQuantiles[i].quantile(rank, q)) {
                    columnSplits.push_back(q);
                } else {
                    LOG_WARN(<< "Failed to compute quantile " << rank << ": ignoring split");
                }
            }

            columnSplits.erase(std::unique(columnSplits.begin(), columnSplits.end()),
                               columnSplits.end());
            result[features[i]] = std::move(columnSplits);

            LOG_TRACE(<< "feature '" << features[i] << "' splits = "
                      << core::CContainerPrinter::print(result[features[i]]));
        }

        return result;
    }

    //! Get the maximum number of nodes to use in a tree.
    //!
    //! \note This number will only be used if the regularised loss says its
    //! a good idea.
    std::size_t maximumTreeSize(const core::CDataFrame& frame) const {
        return static_cast<std::size_t>(
            std::ceil(m_MaximumTreeSizeFraction *
                      std::sqrt(static_cast<double>(frame.numberRows()))));
    }

    //! Train one tree on the rows of \p frame in the mask \p trainingRowMask.
    TNodeVec trainTree(core::CDataFrame& frame,
                       const core::CPackedBitVector& trainingRowMask,
                       const TDoubleVecVec& candidateSplits) const {

        // TODO improve categorical regressor treatment

        LOG_TRACE(<< "Training one tree...");

        using TLeafNodeStatisticsPtr = std::shared_ptr<CLeafNodeStatistics>;
        using TLeafNodeStatisticsPtrQueue =
            std::priority_queue<TLeafNodeStatisticsPtr, std::vector<TLeafNodeStatisticsPtr>, COrderings::SLess>;

        std::size_t maximumTreeSize{this->maximumTreeSize(frame)};

        TNodeVec tree(1);
        tree.reserve(maximumTreeSize);

        TLeafNodeStatisticsPtrQueue leaves;
        leaves.push(std::make_shared<CLeafNodeStatistics>(
            0 /*root*/, m_NumberThreads, frame, m_Lambda, m_Gamma,
            candidateSplits, this->featureBag(frame), trainingRowMask));

        // For each iteration we:
        //   1. Find the leaf with the greatest decrease in loss
        //   2. If no split (significantly) reduced the loss we terminate
        //   3. Otherwise we split that leaf

        double totalGain{0.0};

        for (std::size_t i = 0; i < maximumTreeSize; ++i) {

            auto split = leaves.top();
            leaves.pop();

            if (split->gain() < MINIMUM_RELATIVE_GAIN_PER_SPLIT * totalGain) {
                break;
            }

            totalGain += split->gain();
            LOG_TRACE(<< "total gain = " << totalGain);

            std::size_t splitFeature;
            double splitValue;
            std::tie(splitFeature, splitValue) = split->bestSplit();

            bool assignMissingToLeft{split->assignMissingToLeft()};

            std::size_t leftChildId, rightChildId;
            std::tie(leftChildId, rightChildId) = tree[split->id()].split(
                splitFeature, splitValue, assignMissingToLeft, tree);

            TSizeVec featureBag{this->featureBag(frame)};

            core::CPackedBitVector leftChildRowMask;
            core::CPackedBitVector rightChildRowMask;
            std::tie(leftChildRowMask, rightChildRowMask) = tree[split->id()].rowMasks(
                m_NumberThreads, frame, std::move(split->rowMask()));

            leaves.push(std::make_shared<CLeafNodeStatistics>(
                leftChildId, m_NumberThreads, frame, m_Lambda, m_Gamma,
                candidateSplits, featureBag, std::move(leftChildRowMask)));
            leaves.push(std::make_shared<CLeafNodeStatistics>(
                rightChildId, m_NumberThreads, frame, m_Lambda, m_Gamma,
                candidateSplits, featureBag, std::move(rightChildRowMask)));
        }

        LOG_TRACE(<< "Trained one tree");

        return tree;
    }

    //! Get the number of features to consider splitting on.
    std::size_t featureBagSize(const core::CDataFrame& frame) const {
        return static_cast<std::size_t>(std::max(std::ceil(
            m_FeatureBagFraction * static_cast<double>(numberFeatures(frame))), 1.0));
    }

    //! Sample the features according to their categorical distribution.
    TSizeVec featureBag(const core::CDataFrame& frame) const {

        std::size_t size{this->featureBagSize(frame)};

        TSizeVec features{this->candidateFeatures()};
        if (size >= features.size()) {
            return features;
        }

        TSizeVec sample;
        TDoubleVec probabilities(m_FeatureSampleProbabilities);
        CSampling::categoricalSampleWithoutReplacement(m_Rng, probabilities, size, sample);

        return sample;
    }

    //! Initialize the predictions and loss function derivatives for the masked
    //! rows in \p frame.
    TNodeVec initializePredictionsAndLossDerivatives(core::CDataFrame& frame,
                                                     const core::CPackedBitVector& trainingRowMask) const {

        frame.writeColumns(
            m_NumberThreads, 0, frame.numberRows(),
            [](TRowItr beginRows, TRowItr endRows) {
                for (auto row = beginRows; row != endRows; ++row) {
                    std::size_t numberColumns{row->numberColumns()};
                    row->writeColumn(predictionColumn(numberColumns), 0.0);
                    row->writeColumn(lossGradientColumn(numberColumns), 0.0);
                    row->writeColumn(lossCurvatureColumn(numberColumns), 0.0);
                }
            },
            &trainingRowMask);

        TNodeVec tree(1);
        this->refreshPredictionsAndLossDerivatives(frame, trainingRowMask, m_Eta, tree);

        return tree;
    }

    //! Refresh the predictions and loss function derivatives for the masked
    //! rows in \p frame with predictions of \p tree.
    void refreshPredictionsAndLossDerivatives(core::CDataFrame& frame,
                                              const core::CPackedBitVector& trainingRowMask,
                                              double eta,
                                              TNodeVec& tree) const {

        using TArgMinLossUPtrVec = std::vector<CLoss::TArgMinLossUPtr>;

        TArgMinLossUPtrVec leafValues;
        leafValues.reserve(tree.size());
        for (std::size_t i = 0; i < tree.size(); ++i) {
            leafValues.push_back(m_Loss->minimizer());
        }

        frame.readRows(
            1, 0, frame.numberRows(),
            [&](TRowItr beginRows, TRowItr endRows) {
                for (auto row = beginRows; row != endRows; ++row) {
                    std::size_t numberColumns{row->numberColumns()};
                    double prediction{(*row)[predictionColumn(numberColumns)]};
                    double actual{(*row)[m_DependentVariable]};
                    leafValues[root(tree).leafIndex(*row, tree)]->add(prediction, actual);
                }
            },
            &trainingRowMask);

        for (std::size_t i = 0; i < tree.size(); ++i) {
            tree[i].value(eta * leafValues[i]->value());
        }

        LOG_TRACE(<< "tree =\n" << root(tree).print(tree));

        auto results = frame.writeColumns(
            m_NumberThreads, 0, frame.numberRows(),
            core::bindRetrievableState(
                [&](double& loss, TRowItr beginRows, TRowItr endRows) {
                    for (auto row = beginRows; row != endRows; ++row) {
                        std::size_t numberColumns{row->numberColumns()};
                        double actual{(*row)[m_DependentVariable]};
                        double prediction{(*row)[predictionColumn(numberColumns)]};

                        prediction += root(tree).value(*row, tree);

                        row->writeColumn(predictionColumn(numberColumns), prediction);
                        row->writeColumn(lossGradientColumn(numberColumns),
                                         m_Loss->gradient(prediction, actual));
                        row->writeColumn(lossCurvatureColumn(numberColumns),
                                         m_Loss->curvature(prediction, actual));

                        loss += m_Loss->value(prediction, actual);
                    }
                },
                0.0),
            &trainingRowMask);

        double loss{0.0};
        for (const auto& result : results.first) {
            loss += result.s_FunctionState;
        }
        LOG_TRACE(<< "training set loss = " << loss);
    }

    //! Compute the mean of the loss function on the masked rows of \p frame.
    double meanLoss(const core::CDataFrame& frame,
                    const core::CPackedBitVector& rowMask,
                    const TNodeVecVec& forest) const {

        auto results = frame.readRows(
            m_NumberThreads, 0, frame.numberRows(),
            core::bindRetrievableState(
                [&](TMeanAccumulator& loss, TRowItr beginRows, TRowItr endRows) {
                    for (auto row = beginRows; row != endRows; ++row) {
                        double prediction{predict(*row, forest)};
                        double actual{(*row)[m_DependentVariable]};
                        loss.add(m_Loss->value(prediction, actual));
                    }
                },
                TMeanAccumulator{}),
            &rowMask);

        TMeanAccumulator loss;
        for (const auto& result : results.first) {
            loss += result.s_FunctionState;
        }

        LOG_TRACE(<< "mean loss = " << CBasicStatistics::mean(loss));

        return CBasicStatistics::mean(loss);
    }

    //! Get a column mask of the suitable regressor features.
    TSizeVec candidateFeatures() const {
        TSizeVec result;
        result.reserve(m_FeatureSampleProbabilities.size());
        for (std::size_t i = 0; i < m_FeatureSampleProbabilities.size(); ++i) {
            if (m_FeatureSampleProbabilities[i] > 0.0) {
                result.push_back(i);
            }
        }
        return result;
    }

    //! Get the root node of \p tree.
    static const CNode& root(const TNodeVec& tree) { return tree[0]; }

    //! Get the forest's prediction for \p row.
    static double predict(const TRowRef& row, const TNodeVecVec& forest) {
        double result{0.0};
        for (const auto& tree : forest) {
            result += root(tree).value(row, tree);
        }
        return result;
    }

    //! Get the bounding box to use for hyperparameter optimisation.
    TDoubleDoublePrVec hyperparameterBoundingBox() const {

        // We need sensible bounds for the region we'll search for optimal values.
        // For all parameters where we have initial estimates we use bounds of the
        // form a * initial and b * initial for a < 1 < b. For other parameters we
        // use a fixed range. Ideally, we'd use the smallest intervals that have a
        // high probability of containing good parameter values. We also parameterise
        // so the probability any subinterval contains a good value is proportional
        // to its length. For parameters whose difference is naturally measured as
        // a ratio, i.e. roughly speaking difference(p_1, p_0) = p_1 / p_0 for p_0
        // less than p_1, this translates to using log parameter values.

        TDoubleDoublePrVec result;
        if (m_LambdaOverride == boost::none) {
            result.emplace_back(std::log(m_Lambda / 10.0), std::log(10.0 * m_Lambda));
        }
        if (m_GammaOverride == boost::none) {
            result.emplace_back(std::log(m_Gamma / 10.0), std::log(10.0 * m_Gamma));
        }
        if (m_EtaOverride == boost::none) {
            double rate{m_EtaGrowthRatePerTree - 1.0};
            result.emplace_back(std::log(0.3 * m_Eta), std::log(3.0 * m_Eta));
            result.emplace_back(1.0 + rate / 2.0, 1.0 + 1.5 * rate);
        }
        if (m_FeatureBagFractionOverride == boost::none) {
            result.emplace_back(0.2, 0.8);
        }
        return result;
    }

    //! Get the number of hyperparameter tuning rounds to use.
    std::size_t numberHyperparameterTuningRounds() const {
        return std::max(m_MaximumOptimisationRoundsPerHyperparameter *
                            this->numberHyperparametersToTune(),
                        std::size_t{1});
    }

    //! Select the next hyperparameters for which to train a model.
    bool selectNextHyperparameters(const TMeanVarAccumulator& lossMoments,
                                   CBayesianOptimisation& bopt) {

        TVector parameters{this->numberHyperparametersToTune()};

        // Read parameters for last round.
        std::size_t i{0};
        if (m_LambdaOverride == boost::none) {
            parameters(i++) = std::log(m_Lambda);
        }
        if (m_GammaOverride == boost::none) {
            parameters(i++) = std::log(m_Gamma);
        }
        if (m_EtaOverride == boost::none) {
            parameters(i++) = std::log(m_Eta);
            parameters(i++) = m_EtaGrowthRatePerTree;
        }
        if (m_FeatureBagFractionOverride == boost::none) {
            parameters(i++) = m_FeatureBagFraction;
        }

        double meanLoss{CBasicStatistics::mean(lossMoments)};
        double lossVariance{CBasicStatistics::variance(lossMoments)};

        bopt.add(parameters, meanLoss, lossVariance);
        parameters = bopt.maximumExpectedImprovement();

        // Write parameters for next round.
        i = 0;
        if (m_LambdaOverride == boost::none) {
            m_Lambda = std::exp(parameters(i++));
        }
        if (m_GammaOverride == boost::none) {
            m_Gamma = std::exp(parameters(i++));
        }
        if (m_EtaOverride == boost::none) {
            m_Eta = std::exp(parameters(i++));
            m_EtaGrowthRatePerTree = parameters(i++);
        }
        if (m_FeatureBagFractionOverride == boost::none) {
            m_FeatureBagFraction = parameters(i++);
        }

        LOG_TRACE(<< "lambda = " << m_Lambda << ", gamma = " << m_Gamma
                  << ", eta = " << m_Eta << ", eta growth rate per tree = " << m_EtaGrowthRatePerTree
                  << ", feature bag fraction = " << m_FeatureBagFraction);
        return true;
    }

    //! Capture the current hyperparameter values.
    void captureBestHyperparameters(const TMeanVarAccumulator& lossMoments) {
        // We capture the parameters with the lowest error at one standard
        // deviation above the mean. If the mean error improvement is marginal
        // we prefer the solution with the least variation across the folds.
        double loss{CBasicStatistics::mean(lossMoments) +
                    std::sqrt(CBasicStatistics::variance(lossMoments))};
        if (loss < m_BestForestTestLoss) {
            m_BestForestTestLoss = loss;
            m_BestHyperparameters = SHyperparameters{
                m_Lambda, m_Gamma, m_Eta, m_EtaGrowthRatePerTree, m_FeatureBagFraction, m_FeatureSampleProbabilities};
        }
    }

    //! Set the hyperparamaters from the best recorded.
    void restoreBestHyperparameters() {
        m_Lambda = m_BestHyperparameters.s_Lambda;
        m_Gamma = m_BestHyperparameters.s_Gamma;
        m_Eta = m_BestHyperparameters.s_Eta;
        m_EtaGrowthRatePerTree = m_BestHyperparameters.s_EtaGrowthRatePerTree;
        m_FeatureBagFraction = m_BestHyperparameters.s_FeatureBagFraction;
        m_FeatureSampleProbabilities = m_BestHyperparameters.s_FeatureSampleProbabilities;
        LOG_TRACE(<< "lambda* = " << m_Lambda << ", gamma* = " << m_Gamma
                  << ", eta* = " << m_Eta << ", eta growth rate per tree* = " << m_EtaGrowthRatePerTree
                  << ", feature bag fraction* = " << m_FeatureBagFraction);
    }

    //! Get the number of hyperparameters to tune.
    std::size_t numberHyperparametersToTune() const {
        return (m_LambdaOverride ? 0 : 1) + (m_GammaOverride ? 0 : 1) +
               (m_EtaOverride ? 0 : 2) + (m_FeatureBagFractionOverride ? 0 : 1);
    }

private:
    mutable CPRNG::CXorOShiro128Plus m_Rng;
    std::size_t m_NumberThreads;
    std::size_t m_DependentVariable;
    TLossFunctionUPtr m_Loss;
    TOptionalDouble m_LambdaOverride;
    TOptionalDouble m_GammaOverride;
    TOptionalDouble m_EtaOverride;
    TOptionalSize m_MaximumNumberTreesOverride;
    TOptionalSize m_RowsPerFeatureOverride;
    TOptionalDouble m_FeatureBagFractionOverride;
    double m_Lambda = 0.0;
    double m_Gamma = 0.0;
    double m_Eta = 0.1;
    double m_EtaGrowthRatePerTree = 1.05;
    std::size_t m_NumberFolds = 4;
    std::size_t m_MaximumNumberTrees = 20;
    std::size_t m_MaximumAttemptsToAddTree = 3;
    std::size_t m_NumberSplitsPerFeature = 40;
<<<<<<< HEAD
    std::size_t m_MaximumHyperparameterOptimisationRounds = 20;
    std::size_t m_RowsPerFeature = 50;
=======
    std::size_t m_MaximumOptimisationRoundsPerHyperparameter = 5;
>>>>>>> 9180ca71
    double m_FeatureBagFraction = 0.5;
    double m_MaximumTreeSizeFraction = 1.0;
    TDoubleVec m_FeatureSampleProbabilities;
    TPackedBitVectorVec m_MissingFeatureRowMasks;
    double m_BestForestTestLoss = INF;
    SHyperparameters m_BestHyperparameters;
    TNodeVecVec m_BestForest;
};

const double CBoostedTree::CImpl::MINIMUM_ETA{1e-3};
const std::size_t CBoostedTree::CImpl::MAXIMUM_NUMBER_TREES{
    static_cast<std::size_t>(2.0 / MINIMUM_ETA + 0.5)};
const double CBoostedTree::CImpl::MINIMUM_RELATIVE_GAIN_PER_SPLIT{1e-7};

CBoostedTree::CBoostedTree(std::size_t numberThreads, std::size_t dependentVariable, TLossFunctionUPtr loss)
    : m_Impl{std::make_unique<CImpl>(numberThreads, dependentVariable, std::move(loss))} {
}

CBoostedTree::~CBoostedTree() {
}

CBoostedTree& CBoostedTree::numberFolds(std::size_t folds) {
    m_Impl->numberFolds(folds);
    return *this;
}

CBoostedTree& CBoostedTree::lambda(double lambda) {
    m_Impl->lambda(lambda);
    return *this;
}

CBoostedTree& CBoostedTree::gamma(double gamma) {
    m_Impl->gamma(gamma);
    return *this;
}

CBoostedTree& CBoostedTree::eta(double eta) {
    m_Impl->eta(eta);
    return *this;
}

CBoostedTree& CBoostedTree::maximumNumberTrees(std::size_t maximumNumberTrees) {
    m_Impl->maximumNumberTrees(maximumNumberTrees);
    return *this;
}

CBoostedTree& CBoostedTree::rowsPerFeature(std::size_t rowsPerFeature) {
    m_Impl->rowsPerFeature(rowsPerFeature);
    return *this;
}

CBoostedTree& CBoostedTree::featureBagFraction(double featureBagFraction) {
    m_Impl->featureBagFraction(featureBagFraction);
    return *this;
}

CBoostedTree& CBoostedTree::maximumOptimisationRoundsPerHyperparameter(std::size_t rounds) {
    m_Impl->maximumOptimisationRoundsPerHyperparameter(rounds);
    return *this;
}

void CBoostedTree::train(core::CDataFrame& frame, TProgressCallback recordProgress) {
    m_Impl->train(frame, recordProgress);
}

void CBoostedTree::predict(core::CDataFrame& frame, TProgressCallback recordProgress) const {
    m_Impl->predict(frame, recordProgress);
}

void CBoostedTree::write(core::CRapidJsonConcurrentLineWriter& writer) const {
    m_Impl->write(writer);
}

CBoostedTree::TDoubleVec CBoostedTree::featureWeights() const {
    return m_Impl->featureWeights();
}

std::size_t CBoostedTree::numberExtraColumnsForTrain() const {
    return 3;
}

std::size_t CBoostedTree::columnHoldingPrediction(std::size_t numberColumns) const {
    return predictionColumn(numberColumns);
}
}
}<|MERGE_RESOLUTION|>--- conflicted
+++ resolved
@@ -1372,12 +1372,8 @@
     std::size_t m_MaximumNumberTrees = 20;
     std::size_t m_MaximumAttemptsToAddTree = 3;
     std::size_t m_NumberSplitsPerFeature = 40;
-<<<<<<< HEAD
-    std::size_t m_MaximumHyperparameterOptimisationRounds = 20;
+    std::size_t m_MaximumOptimisationRoundsPerHyperparameter = 5;
     std::size_t m_RowsPerFeature = 50;
-=======
-    std::size_t m_MaximumOptimisationRoundsPerHyperparameter = 5;
->>>>>>> 9180ca71
     double m_FeatureBagFraction = 0.5;
     double m_MaximumTreeSizeFraction = 1.0;
     TDoubleVec m_FeatureSampleProbabilities;
