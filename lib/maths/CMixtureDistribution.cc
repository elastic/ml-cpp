--- conflicted
+++ resolved
@@ -81,10 +81,9 @@
 
 //! \brief Invokes a specified binary action on a distribution.
 template<typename RESULT, typename VISITOR_ACTION>
-<<<<<<< HEAD
 class CUnaryVisitor {
 public:
-    typedef RESULT result_type;
+    using result_type = RESULT;
 
 public:
     template<typename DISTRIBUTION>
@@ -94,47 +93,13 @@
 
 private:
     VISITOR_ACTION action;
-=======
-class CUnaryVisitor
-{
-    public:
-        using result_type = RESULT;
-
-    public:
-        template<typename DISTRIBUTION>
-        RESULT operator()(const DISTRIBUTION &distribution) const
-        {
-            return action(distribution);
-        }
-
-    private:
-        VISITOR_ACTION action;
->>>>>>> d4e4cca7
 };
 
 //! \brief Invokes a specified binary action on a distribution.
 template<typename RESULT, typename VISITOR_ACTION>
-<<<<<<< HEAD
 class CBinaryVisitor {
 public:
-    typedef RESULT result_type;
-=======
-class CBinaryVisitor
-{
-    public:
-        using result_type = RESULT;
-
-    public:
-        template<typename DISTRIBUTION>
-        RESULT operator()(const DISTRIBUTION &distribution, double x) const
-        {
-            return action(distribution, x);
-        }
-
-    private:
-        VISITOR_ACTION action;
-};
->>>>>>> d4e4cca7
+    using result_type = RESULT;
 
 public:
     template<typename DISTRIBUTION>
