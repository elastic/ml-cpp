/*
 * Copyright Elasticsearch B.V. and/or licensed to Elasticsearch B.V. under one
 * or more contributor license agreements. Licensed under the Elastic License;
 * you may not use this file except in compliance with the Elastic License.
 */

#include <maths/CBoostedTreeFactory.h>

#include <core/CJsonStateRestoreTraverser.h>

#include <maths/CBayesianOptimisation.h>
#include <maths/CBoostedTreeImpl.h>
#include <maths/CSampling.h>

namespace ml {
namespace maths {
using namespace boosted_tree_detail;
using TDoubleVec = std::vector<double>;
using TSizeVec = std::vector<std::size_t>;
using TRowItr = core::CDataFrame::TRowItr;

CBoostedTreeFactory::TBoostedTreeUPtr
CBoostedTreeFactory::buildFor(core::CDataFrame& frame, std::size_t dependentVariable) {

    m_TreeImpl->m_DependentVariable = dependentVariable;

    this->initializeMissingFeatureMasks(frame);
    std::tie(m_TreeImpl->m_TrainingRowMasks, m_TreeImpl->m_TestingRowMasks) =
        this->crossValidationRowMasks();

    // We store the gradient and curvature of the loss function and the predicted
    // value for the dependent variable of the regression.
    frame.resizeColumns(m_TreeImpl->m_NumberThreads, frame.numberColumns() + 3);

    // TODO we should do feature selection per fold.
    if (this->initializeFeatureSampleDistribution(frame)) {
        this->initializeHyperparameters(frame, m_ProgressCallback);
        this->initializeHyperparameterOptimisation();
    }

    // TODO can only use factory to create one object since this is moved. This seems trappy.
    return TBoostedTreeUPtr{new CBoostedTree(frame, std::move(m_TreeImpl))};
}

std::size_t CBoostedTreeFactory::numberHyperparameterTuningRounds() const {
    return std::max(m_TreeImpl->m_MaximumOptimisationRoundsPerHyperparameter *
                        m_TreeImpl->numberHyperparametersToTune(),
                    std::size_t{1});
}

void CBoostedTreeFactory::initializeHyperparameterOptimisation() const {

    // We need sensible bounds for the region we'll search for optimal values.
    // For all parameters where we have initial estimates we use bounds of the
    // form a * initial and b * initial for a < 1 < b. For other parameters we
    // use a fixed range. Ideally, we'd use the smallest intervals that have a
    // high probability of containing good parameter values. We also parameterise
    // so the probability any subinterval contains a good value is proportional
    // to its length. For parameters whose difference is naturally measured as
    // a ratio, i.e. roughly speaking difference(p_1, p_0) = p_1 / p_0 for p_0
    // less than p_1, this translates to using log parameter values.

    CBayesianOptimisation::TDoubleDoublePrVec boundingBox;
    if (m_TreeImpl->m_LambdaOverride == boost::none) {
        boundingBox.emplace_back(std::log(m_TreeImpl->m_Lambda / 10.0),
                                 std::log(10.0 * m_TreeImpl->m_Lambda));
    }
    if (m_TreeImpl->m_GammaOverride == boost::none) {
        boundingBox.emplace_back(std::log(m_TreeImpl->m_Gamma / 10.0),
                                 std::log(10.0 * m_TreeImpl->m_Gamma));
    }
    if (m_TreeImpl->m_EtaOverride == boost::none) {
        double rate{m_TreeImpl->m_EtaGrowthRatePerTree - 1.0};
        boundingBox.emplace_back(std::log(0.3 * m_TreeImpl->m_Eta),
                                 std::log(3.0 * m_TreeImpl->m_Eta));
        boundingBox.emplace_back(1.0 + rate / 2.0, 1.0 + 1.5 * rate);
    }
    if (m_TreeImpl->m_FeatureBagFractionOverride == boost::none) {
        boundingBox.emplace_back(0.2, 0.8);
    }

    m_TreeImpl->m_BayesianOptimization =
        std::make_unique<CBayesianOptimisation>(std::move(boundingBox));
    m_TreeImpl->m_NumberRounds = this->numberHyperparameterTuningRounds();
    m_TreeImpl->m_CurrentRound = 0; // for first start
}

void CBoostedTreeFactory::initializeMissingFeatureMasks(const core::CDataFrame& frame) const {

    m_TreeImpl->m_MissingFeatureRowMasks.resize(frame.numberColumns());

    auto result = frame.readRows(1, [&](TRowItr beginRows, TRowItr endRows) {
        for (auto row = beginRows; row != endRows; ++row) {
            for (std::size_t i = 0; i < row->numberColumns(); ++i) {
                double value{(*row)[i]};
                if (CDataFrameUtils::isMissing(value)) {
                    m_TreeImpl->m_MissingFeatureRowMasks[i].extend(
                        false, row->index() -
                                   m_TreeImpl->m_MissingFeatureRowMasks[i].size());
                    m_TreeImpl->m_MissingFeatureRowMasks[i].extend(true);
                }
            }
        }
    });

    for (auto& mask : m_TreeImpl->m_MissingFeatureRowMasks) {
        mask.extend(false, frame.numberRows() - mask.size());
        LOG_TRACE(<< "# missing = " << mask.manhattan());
    }
}

std::pair<CBoostedTreeImpl::TPackedBitVectorVec, CBoostedTreeImpl::TPackedBitVectorVec>
CBoostedTreeFactory::crossValidationRowMasks() const {

    core::CPackedBitVector allTrainingRowsMask{m_TreeImpl->allTrainingRowsMask()};

    TPackedBitVectorVec trainingRowMasks(m_TreeImpl->m_NumberFolds);

    for (auto row = allTrainingRowsMask.beginOneBits();
         row != allTrainingRowsMask.endOneBits(); ++row) {
        std::size_t fold{CSampling::uniformSample(m_TreeImpl->m_Rng, 0,
                                                  m_TreeImpl->m_NumberFolds)};
        trainingRowMasks[fold].extend(true, *row - trainingRowMasks[fold].size());
        trainingRowMasks[fold].extend(false);
    }

    for (auto& fold : trainingRowMasks) {
        fold.extend(true, allTrainingRowsMask.size() - fold.size());
        fold &= allTrainingRowsMask;
        LOG_TRACE(<< "# training = " << fold.manhattan());
    }

    TPackedBitVectorVec testingRowMasks(m_TreeImpl->m_NumberFolds,
                                        std::move(allTrainingRowsMask));
    for (std::size_t i = 0; i < m_TreeImpl->m_NumberFolds; ++i) {
        testingRowMasks[i] ^= trainingRowMasks[i];
        LOG_TRACE(<< "# testing = " << testingRowMasks[i].manhattan());
    }

    return {trainingRowMasks, testingRowMasks};
}

bool CBoostedTreeFactory::initializeFeatureSampleDistribution(const core::CDataFrame& frame) const {

    // Exclude all constant features by zeroing their probabilities.

    std::size_t n{numberFeatures(frame)};

    TSizeVec regressors(n);
    std::iota(regressors.begin(), regressors.end(), 0);
    regressors.erase(regressors.begin() + m_TreeImpl->m_DependentVariable);

    TDoubleVec mics(CDataFrameUtils::micWithColumn(frame, regressors,
                                                   m_TreeImpl->m_DependentVariable));

    regressors.erase(std::remove_if(regressors.begin(), regressors.end(),
                                    [&](std::size_t i) { return mics[i] == 0.0; }),
                     regressors.end());
    LOG_TRACE(<< "candidate regressors = " << core::CContainerPrinter::print(regressors));

    m_TreeImpl->m_FeatureSampleProbabilities.assign(n, 0.0);
    if (regressors.size() > 0) {
        std::stable_sort(regressors.begin(), regressors.end(),
                         [&mics](std::size_t lhs, std::size_t rhs) {
                             return mics[lhs] > mics[rhs];
                         });

        std::size_t maximumNumberFeatures{frame.numberRows() / m_TreeImpl->m_RowsPerFeature};
        LOG_TRACE(<< "Using up to " << maximumNumberFeatures << " out of "
                  << regressors.size() << " features");

        regressors.resize(std::min(maximumNumberFeatures, regressors.size()));

        double Z{std::accumulate(
            regressors.begin(), regressors.end(), 0.0,
            [&mics](double z, std::size_t i) { return z + mics[i]; })};
        LOG_TRACE(<< "Z = " << Z);
        for (auto i : regressors) {
            m_TreeImpl->m_FeatureSampleProbabilities[i] = mics[i] / Z;
        }
        LOG_TRACE(<< "P(sample) = "
                  << core::CContainerPrinter::print(m_TreeImpl->m_FeatureSampleProbabilities));
        return true;
    }
    return false;
}

void CBoostedTreeFactory::initializeHyperparameters(core::CDataFrame& frame,
                                                    CBoostedTree::TProgressCallback recordProgress) const {

    m_TreeImpl->m_Lambda = m_TreeImpl->m_LambdaOverride.value_or(0.0);
    m_TreeImpl->m_Gamma = m_TreeImpl->m_GammaOverride.value_or(0.0);
    if (m_TreeImpl->m_EtaOverride) {
        m_TreeImpl->m_Eta = *(m_TreeImpl->m_EtaOverride);
    } else {
        // Eta is the learning rate. There is a lot of empirical evidence that
        // this should not be much larger than 0.1. Conceptually, we're making
        // random choices regarding which features we'll use to split when
        // fitting a single tree and we only observe a random sample from the
        // function we're trying to learn. Using more trees with a smaller learning
        // rate reduces the variance that the decisions or particular sample we
        // train with introduces to predictions. The scope for variation increases
        // with the number of features so we use a lower learning rate with more
        // features. Furthermore, the leaf weights naturally decrease as we add
        // more trees, since the prediction errors decrease, so we slowly increase
        // the learning rate to maintain more equal tree weights. This tends to
        // produce forests which generalise as well but are much smaller and so
        // train faster.
        m_TreeImpl->m_Eta = 1.0 / std::max(10.0, std::sqrt(static_cast<double>(
                                                     frame.numberColumns() - 4)));
        m_TreeImpl->m_EtaGrowthRatePerTree = 1.0 + m_TreeImpl->m_Eta / 2.0;
    }
    if (m_TreeImpl->m_MaximumNumberTreesOverride) {
        m_TreeImpl->m_MaximumNumberTrees = *(m_TreeImpl->m_MaximumNumberTreesOverride);
    } else {
        // This needs to be tied to the learn rate to avoid bias.
        m_TreeImpl->m_MaximumNumberTrees =
            static_cast<std::size_t>(2.0 / m_TreeImpl->m_Eta + 0.5);
    }
    if (m_TreeImpl->m_FeatureBagFractionOverride) {
        m_TreeImpl->m_FeatureBagFraction = *(m_TreeImpl->m_FeatureBagFractionOverride);
    }

    if (m_TreeImpl->m_LambdaOverride && m_TreeImpl->m_GammaOverride) {
        // Fall through.
    } else {
        core::CPackedBitVector trainingRowMask{m_TreeImpl->allTrainingRowsMask()};

        auto vector = m_TreeImpl->initializePredictionsAndLossDerivatives(frame, trainingRowMask);

        double L[2];
        double T[2];
        double W[2];

        std::tie(L[0], T[0], W[0]) =
            m_TreeImpl->regularisedLoss(frame, trainingRowMask, {std::move(vector)});
        LOG_TRACE(<< "loss = " << L[0] << ", # leaves = " << T[0]
                  << ", sum square weights = " << W[0]);

        auto forest = m_TreeImpl->trainForest(frame, trainingRowMask, recordProgress);

        std::tie(L[1], T[1], W[1]) =
            m_TreeImpl->regularisedLoss(frame, trainingRowMask, forest);
        LOG_TRACE(<< "loss = " << L[1] << ", # leaves = " << T[1]
                  << ", sum square weights = " << W[1]);

        double scale{static_cast<double>(m_TreeImpl->m_NumberFolds - 1) /
                     static_cast<double>(m_TreeImpl->m_NumberFolds)};
        double lambda{scale * std::max((L[0] - L[1]) / (W[1] - W[0]), 0.0) / 5.0};
        double gamma{scale * std::max((L[0] - L[1]) / (T[1] - T[0]), 0.0) / 5.0};

        if (m_TreeImpl->m_LambdaOverride == boost::none) {
            m_TreeImpl->m_Lambda = m_TreeImpl->m_GammaOverride ? lambda : 0.5 * lambda;
        }
        if (m_TreeImpl->m_GammaOverride == boost::none) {
            m_TreeImpl->m_Gamma = m_TreeImpl->m_LambdaOverride ? gamma : 0.5 * gamma;
        }
        LOG_TRACE(<< "lambda(initial) = " << m_TreeImpl->m_Lambda
                  << " gamma(initial) = " << m_TreeImpl->m_Gamma);
    }

    m_TreeImpl->m_MaximumTreeSizeFraction = 10.0;

    if (m_TreeImpl->m_MaximumNumberTreesOverride == boost::none) {
        // We allow a large number of trees by default in the main parameter
        // optimisation loop. In practice, we should use many fewer if they
        // don't significantly improve test error.
        m_TreeImpl->m_MaximumNumberTrees *= 10;
    }
}

CBoostedTreeFactory
CBoostedTreeFactory::constructFromParameters(std::size_t numberThreads,
                                             CBoostedTree::TLossFunctionUPtr loss) {
    return {numberThreads, std::move(loss)};
}

CBoostedTreeFactory::TBoostedTreeUPtr
CBoostedTreeFactory::constructFromString(std::stringstream& jsonStringStream,
                                         core::CDataFrame& frame) {
    TBoostedTreeUPtr treePtr{
        new CBoostedTree{frame, TBoostedTreeImplUPtr{new CBoostedTreeImpl{}}}};
    core::CJsonStateRestoreTraverser traverser(jsonStringStream);
    treePtr->acceptRestoreTraverser(traverser);
    return treePtr;
}

CBoostedTreeFactory::~CBoostedTreeFactory() = default;

CBoostedTreeFactory::CBoostedTreeFactory(CBoostedTreeFactory&&) = default;

CBoostedTreeFactory& CBoostedTreeFactory::operator=(CBoostedTreeFactory&&) = default;

CBoostedTreeFactory::CBoostedTreeFactory(std::size_t numberThreads,
                                         CBoostedTree::TLossFunctionUPtr loss)
<<<<<<< HEAD
    : m_TreeImpl{std::make_unique<CBoostedTreeImpl>(numberThreads, std::move(loss))} {
=======
    : m_TreeImpl{new CBoostedTreeImpl{numberThreads, dependentVariable, std::move(loss)}} {
>>>>>>> ac37e7d8
}

CBoostedTreeFactory& CBoostedTreeFactory::numberFolds(std::size_t numberFolds) {
    if (numberFolds < 2) {
        LOG_WARN(<< "Must use at least two-folds for cross validation");
        numberFolds = 2;
    }
    m_TreeImpl->m_NumberFolds = numberFolds;
    return *this;
}

CBoostedTreeFactory& CBoostedTreeFactory::lambda(double lambda) {
    if (lambda < 0.0) {
        LOG_WARN(<< "Lambda must be non-negative");
        lambda = 0.0;
    }
    m_TreeImpl->m_LambdaOverride = lambda;
    return *this;
}

CBoostedTreeFactory& CBoostedTreeFactory::gamma(double gamma) {
    if (gamma < 0.0) {
        LOG_WARN(<< "Gamma must be non-negative");
        gamma = 0.0;
    }
    m_TreeImpl->m_GammaOverride = gamma;
    return *this;
}

CBoostedTreeFactory& CBoostedTreeFactory::eta(double eta) {
    if (eta < MINIMUM_ETA) {
        LOG_WARN(<< "Truncating supplied learning rate " << eta
                 << " which must be no smaller than " << MINIMUM_ETA);
        eta = std::max(eta, MINIMUM_ETA);
    }
    if (eta > 1.0) {
        LOG_WARN(<< "Using a learning rate greater than one doesn't make sense");
        eta = 1.0;
    }
    m_TreeImpl->m_EtaOverride = eta;
    return *this;
}

CBoostedTreeFactory& CBoostedTreeFactory::maximumNumberTrees(std::size_t maximumNumberTrees) {
    if (maximumNumberTrees == 0) {
        LOG_WARN(<< "Forest must have at least one tree");
        maximumNumberTrees = 1;
    }
    if (maximumNumberTrees > MAXIMUM_NUMBER_TREES) {
        LOG_WARN(<< "Truncating supplied maximum number of trees " << maximumNumberTrees
                 << " which must be no larger than " << MAXIMUM_NUMBER_TREES);
        maximumNumberTrees = std::min(maximumNumberTrees, MAXIMUM_NUMBER_TREES);
    }
    m_TreeImpl->m_MaximumNumberTreesOverride = maximumNumberTrees;
    return *this;
}

CBoostedTreeFactory& CBoostedTreeFactory::featureBagFraction(double featureBagFraction) {
    if (featureBagFraction < 0.0 || featureBagFraction > 1.0) {
        LOG_WARN(<< "Truncating supplied feature bag fraction " << featureBagFraction
                 << " which must be positive and not more than one");
        featureBagFraction = CTools::truncate(featureBagFraction, 0.0, 1.0);
    }
    m_TreeImpl->m_FeatureBagFractionOverride = featureBagFraction;
    return *this;
}

CBoostedTreeFactory&
CBoostedTreeFactory::maximumOptimisationRoundsPerHyperparameter(std::size_t rounds) {
    m_TreeImpl->m_MaximumOptimisationRoundsPerHyperparameter = rounds;
    return *this;
}

CBoostedTreeFactory& CBoostedTreeFactory::rowsPerFeature(std::size_t rowsPerFeature) {
    if (m_TreeImpl->m_RowsPerFeature == 0) {
        LOG_WARN(<< "Must have at least one training example per feature");
        rowsPerFeature = 1;
    }
    m_TreeImpl->m_RowsPerFeature = rowsPerFeature;
    return *this;
}

CBoostedTreeFactory&
CBoostedTreeFactory::progressCallback(CBoostedTree::TProgressCallback callback) {
    m_ProgressCallback = callback;
    return *this;
}

std::size_t CBoostedTreeFactory::estimateMemoryUsage(std::size_t numberRows,
                                                     std::size_t numberColumns) const {
    return m_TreeImpl->estimateMemoryUsage(numberRows, numberColumns);
}

std::size_t CBoostedTreeFactory::numberExtraColumnsForTrain() const {
    return m_TreeImpl->numberExtraColumnsForTrain();
}

const double CBoostedTreeFactory::MINIMUM_ETA{1e-3};
const std::size_t CBoostedTreeFactory::MAXIMUM_NUMBER_TREES{
    static_cast<std::size_t>(2.0 / MINIMUM_ETA + 0.5)};
}
}<|MERGE_RESOLUTION|>--- conflicted
+++ resolved
@@ -293,11 +293,7 @@
 
 CBoostedTreeFactory::CBoostedTreeFactory(std::size_t numberThreads,
                                          CBoostedTree::TLossFunctionUPtr loss)
-<<<<<<< HEAD
     : m_TreeImpl{std::make_unique<CBoostedTreeImpl>(numberThreads, std::move(loss))} {
-=======
-    : m_TreeImpl{new CBoostedTreeImpl{numberThreads, dependentVariable, std::move(loss)}} {
->>>>>>> ac37e7d8
 }
 
 CBoostedTreeFactory& CBoostedTreeFactory::numberFolds(std::size_t numberFolds) {
