--- conflicted
+++ resolved
@@ -35,7 +35,8 @@
         this->initializeHyperparameterOptimisation();
     }
 
-    return std::unique_ptr<CBoostedTree>(new CBoostedTree(frame, m_TreeImpl));
+    // TODO can only use factory to create one object since this is moved. This seems trappy.
+    return TBoostedTreeUPtr{new CBoostedTree(frame, std::move(m_TreeImpl))};
 }
 
 std::size_t CBoostedTreeFactory::numberHyperparameterTuningRounds() const {
@@ -272,6 +273,16 @@
     return {numberThreads, dependentVariable, std::move(loss)};
 }
 
+CBoostedTreeFactory::TBoostedTreeUPtr
+CBoostedTreeFactory::constructFromString(std::stringstream& jsonStringStream,
+                                         core::CDataFrame& frame) {
+    TBoostedTreeUPtr treePtr{
+        new CBoostedTree{frame, TBoostedTreeImplUPtr{new CBoostedTreeImpl{}}}};
+    core::CJsonStateRestoreTraverser traverser(jsonStringStream);
+    treePtr->acceptRestoreTraverser(traverser);
+    return treePtr;
+}
+
 CBoostedTreeFactory::~CBoostedTreeFactory() = default;
 
 CBoostedTreeFactory::CBoostedTreeFactory(CBoostedTreeFactory&&) = default;
@@ -281,7 +292,7 @@
 CBoostedTreeFactory::CBoostedTreeFactory(std::size_t numberThreads,
                                          std::size_t dependentVariable,
                                          CBoostedTree::TLossFunctionUPtr loss)
-    : m_TreeImpl{new CBoostedTreeImpl(numberThreads, dependentVariable, std::move(loss))} {
+    : m_TreeImpl{new CBoostedTreeImpl{numberThreads, dependentVariable, std::move(loss)}} {
 }
 
 CBoostedTreeFactory& CBoostedTreeFactory::numberFolds(std::size_t numberFolds) {
@@ -379,25 +390,8 @@
     return m_TreeImpl->numberExtraColumnsForTrain();
 }
 
-<<<<<<< HEAD
 const double CBoostedTreeFactory::MINIMUM_ETA{1e-3};
 const std::size_t CBoostedTreeFactory::MAXIMUM_NUMBER_TREES{
     static_cast<std::size_t>(2.0 / MINIMUM_ETA + 0.5)};
-=======
-CBoostedTreeFactory& CBoostedTreeFactory::rowsPerFeature(std::size_t rowsPerFeature) {
-    this->m_TreeImpl->rowsPerFeature(rowsPerFeature);
-    return *this;
-}
-
-CBoostedTreeFactory::TBoostedTreeUPtr
-CBoostedTreeFactory::constructFromString(std::stringstream& jsonStringStream,
-                                         core::CDataFrame& frame) {
-    TBoostedTreeUPtr treePtr(new CBoostedTree(
-        frame, std::unique_ptr<CBoostedTreeImpl>(new CBoostedTreeImpl())));
-    core::CJsonStateRestoreTraverser traverser(jsonStringStream);
-    treePtr->acceptRestoreTraverser(traverser);
-    return treePtr;
-}
->>>>>>> 6d677860
 }
 }