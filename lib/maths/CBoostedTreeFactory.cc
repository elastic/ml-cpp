--- conflicted
+++ resolved
@@ -34,16 +34,10 @@
     frame.resizeColumns(m_TreeImpl->m_NumberThreads,
                         frame.numberColumns() + this->numberExtraColumnsForTrain());
 
-<<<<<<< HEAD
-    // TODO we should do feature selection per fold.
-    if (this->initializeFeatureSampleDistribution(frame)) {
+    this->selectFeaturesAndEncodeCategories(frame);
+
+    if (this->initializeFeatureSampleDistribution()) {
         this->initializeHyperparameters(frame);
-=======
-    this->selectFeaturesAndEncodeCategories(frame);
-
-    if (this->initializeFeatureSampleDistribution()) {
-        this->initializeHyperparameters(frame, m_ProgressCallback);
->>>>>>> 82f102a4
         this->initializeHyperparameterOptimisation();
     }
 
