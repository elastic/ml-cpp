--- conflicted
+++ resolved
@@ -206,10 +206,6 @@
 
     return TBoostedTreeUPtr{
         new CBoostedTree{frame, m_RecordTrainingState, std::move(m_TreeImpl)}};
-}
-
-const CBoostedTreeImpl& CBoostedTreeFactory::boostedTreeImpl() const {
-    return *m_TreeImpl;
 }
 
 std::size_t CBoostedTreeFactory::numberHyperparameterTuningRounds() const {
@@ -1347,13 +1343,6 @@
     return result;
 }
 
-<<<<<<< HEAD
-CBoostedTreeFactory CBoostedTreeFactory::constructFromModel(TBoostedTreeUPtr model) {
-    CBoostedTreeFactory result{1, nullptr};
-    result.m_TreeImpl = std::move(model->m_Impl);
-    result.m_TreeImpl->m_InitializationStage = CBoostedTreeImpl::E_NotInitialized;
-    return result;
-=======
 template<typename Callback>
 auto CBoostedTreeFactory::restoreTrainedModel(core::CDataSearcher& restoreSearcher,
                                               const Callback& restoreCallback) {
@@ -1411,7 +1400,13 @@
         HANDLE_FATAL(<< "Failed restoring best forest from the model definition.");
     }
     return factory;
->>>>>>> cf246887
+}
+
+CBoostedTreeFactory CBoostedTreeFactory::constructFromModel(TBoostedTreeUPtr model) {
+    CBoostedTreeFactory result{1, nullptr};
+    result.m_TreeImpl = std::move(model->m_Impl);
+    result.m_TreeImpl->m_InitializationStage = CBoostedTreeImpl::E_NotInitialized;
+    return result;
 }
 
 std::size_t CBoostedTreeFactory::maximumNumberRows() {
@@ -1637,7 +1632,6 @@
     return *this;
 }
 
-<<<<<<< HEAD
 CBoostedTreeFactory& CBoostedTreeFactory::newTrainingRowMask(core::CPackedBitVector rowMask) {
     m_TreeImpl->m_NewTrainingRowMask = std::move(rowMask);
     return *this;
@@ -1648,10 +1642,6 @@
     return *this;
 }
 
-CBoostedTreeFactory&
-CBoostedTreeFactory::maximumOptimisationRoundsForIncrementalTrain(std::size_t rounds) {
-    m_TreeImpl->m_NumberRounds = rounds;
-=======
 CBoostedTreeFactory& CBoostedTreeFactory::dataSummarization(TDataSummarization dataSummarization) {
     if (dataSummarization.first) {
         m_TreeImpl->m_SummarizationDataFrame.swap(dataSummarization.first);
@@ -1675,7 +1665,6 @@
         LOG_ERROR(<< "Trying to pass an empty model definition to the factory. Please report this error.");
     }
 
->>>>>>> cf246887
     return *this;
 }
 
