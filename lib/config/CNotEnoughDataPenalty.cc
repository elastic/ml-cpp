/*
 * ELASTICSEARCH CONFIDENTIAL
 *
 * Copyright (c) 2016 Elasticsearch BV. All Rights Reserved.
 *
 * Notice: this software, and all information contained
 * therein, is the exclusive property of Elasticsearch BV
 * and its licensors, if any, and is protected under applicable
 * domestic and foreign law, and international treaties.
 *
 * Reproduction, republication or distribution without the
 * express written consent of Elasticsearch BV is
 * strictly prohibited.
 */

#include <config/CNotEnoughDataPenalty.h>

#include <core/CContainerPrinter.h>
#include <core/CLogger.h>

#include <maths/CTools.h>

#include <config/CAutoconfigurerParams.h>
#include <config/CDataCountStatistics.h>
#include <config/CDetectorSpecification.h>
#include <config/CTools.h>

#include <boost/range.hpp>

#include <cmath>
#include <cstddef>

<<<<<<< HEAD
namespace ml {
namespace config {
namespace {
typedef maths::CBasicStatistics::SSampleMean<double>::TAccumulator TMeanAccumulator;
=======
namespace ml
{
namespace config
{
namespace
{
using TMeanAccumulator = maths::CBasicStatistics::SSampleMean<double>::TAccumulator;
>>>>>>> d4e4cca7

//! Get the description prefix.
std::string descriptionPrefix(const CDetectorSpecification& spec, const TMeanAccumulator& meanOccupied, std::size_t partitions) {
    if (spec.byField() && spec.partitionField()) {
        return "A significant proportion, " +
               CTools::prettyPrint(100.0 * maths::CBasicStatistics::count(meanOccupied) / static_cast<double>(partitions)) +
               "%, of distinct partition and by fields combinations are sparse.";
    } else if (spec.byField()) {
        return "A significant proportion, " +
               CTools::prettyPrint(100.0 * maths::CBasicStatistics::count(meanOccupied) / static_cast<double>(partitions)) +
               "%, of distinct by fields are sparse.";
    } else if (spec.partitionField()) {
        return "A significant proportion, " +
               CTools::prettyPrint(100.0 * maths::CBasicStatistics::count(meanOccupied) / static_cast<double>(partitions)) +
               "%, of distinct partition fields are sparse.";
    }
    return "";
}

const bool IGNORE_EMPTY[] = {false, true};
}

CNotEnoughDataPenalty::CNotEnoughDataPenalty(const CAutoconfigurerParams& params) : CPenalty(params) {
}

<<<<<<< HEAD
CNotEnoughDataPenalty* CNotEnoughDataPenalty::clone(void) const {
    return new CNotEnoughDataPenalty(*this);
}

std::string CNotEnoughDataPenalty::name(void) const {
=======
CNotEnoughDataPenalty *CNotEnoughDataPenalty::clone() const
{
    return new CNotEnoughDataPenalty(*this);
}

std::string CNotEnoughDataPenalty::name() const
{
>>>>>>> d4e4cca7
    return "not enough data";
}

void CNotEnoughDataPenalty::penaltyFromMe(CDetectorSpecification& spec) const {
    if (!config_t::isRare(spec.function())) {
        if (const CPartitionDataCountStatistics* partitionStats =
                dynamic_cast<const CPartitionDataCountStatistics*>(spec.countStatistics())) {
            this->penaltyFor(*partitionStats, spec);
        } else if (const CByAndPartitionDataCountStatistics* byAndPartitionStats =
                       dynamic_cast<const CByAndPartitionDataCountStatistics*>(spec.countStatistics())) {
            this->penaltyFor(*byAndPartitionStats, spec);
        } else if (const CByOverAndPartitionDataCountStatistics* byOverAndPartitionStats =
                       dynamic_cast<const CByOverAndPartitionDataCountStatistics*>(spec.countStatistics())) {
            this->penaltyFor(*byOverAndPartitionStats, spec);
        }
    }
}

void CNotEnoughDataPenalty::penaltyFor(const CPartitionDataCountStatistics& stats, CDetectorSpecification& spec) const {
    this->penaltyFor(stats.bucketCounts(), stats.bucketStatistics(), spec);
}

void CNotEnoughDataPenalty::penaltyFor(const CByAndPartitionDataCountStatistics& stats, CDetectorSpecification& spec) const {
    this->penaltyFor(stats.bucketCounts(), stats.bucketStatistics(), spec);
}

void CNotEnoughDataPenalty::penaltyFor(const CByOverAndPartitionDataCountStatistics& stats, CDetectorSpecification& spec) const {
    this->penaltyFor(stats.bucketCounts(), stats.bucketStatistics(), spec);
}

<<<<<<< HEAD
void CNotEnoughDataPenalty::penaltyFor(const TUInt64Vec& bucketCounts,
                                       const TBucketCountStatisticsVec& statistics,
                                       CDetectorSpecification& spec) const {
    typedef CBucketCountStatistics::TSizeSizePrMomentsUMap::const_iterator TSizeSizePrMomentsUMapCItr;
=======
void CNotEnoughDataPenalty::penaltyFor(const TUInt64Vec &bucketCounts,
                                       const TBucketCountStatisticsVec &statistics,
                                       CDetectorSpecification &spec) const
{
    using TSizeSizePrMomentsUMapCItr = CBucketCountStatistics::TSizeSizePrMomentsUMap::const_iterator;
>>>>>>> d4e4cca7

    const CAutoconfigurerParams::TTimeVec& candidates = this->params().candidateBucketLengths();

    LOG_TRACE("bucket counts = " << core::CContainerPrinter::print(bucketCounts));

    TSizeVec indices;
    TDoubleVec penalties;
    TStrVec descriptions;
    indices.reserve(2 * candidates.size());
    penalties.reserve(2 * candidates.size());
    descriptions.reserve(2 * candidates.size());

    config_t::EFunctionCategory function = spec.function();

    // Per partition occupancy.
    for (std::size_t i = 0u; i < boost::size(IGNORE_EMPTY); ++i) {
        for (std::size_t bid = 0u; bid < candidates.size(); ++bid) {
            uint64_t bc = bucketCounts[bid];
            if (bc > 0) {
                const CBucketCountStatistics& si = statistics[bid];
                const CBucketCountStatistics::TSizeSizePrMomentsUMap& mi = si.countMomentsPerPartition();

                TMeanAccumulator penalty_;
                TMeanAccumulator meanOccupied;

                for (TSizeSizePrMomentsUMapCItr j = mi.begin(); j != mi.end(); ++j) {
                    double occupied = maths::CBasicStatistics::count(j->second) / static_cast<double>(bc);
                    double penalty = CTools::logInterpolate(this->params().lowPopulatedBucketFraction(function, IGNORE_EMPTY[i]),
                                                            this->params().minimumPopulatedBucketFraction(function, IGNORE_EMPTY[i]),
                                                            1.0,
                                                            1.0 / static_cast<double>(bc),
                                                            occupied);
                    penalty_.add(maths::CTools::fastLog(penalty));
                    if (penalty < 1.0) {
                        meanOccupied.add(occupied);
                    }
                }

                double penalty = std::min(std::exp(maths::CBasicStatistics::mean(penalty_)), 1.0);
                std::size_t index = this->params().penaltyIndexFor(bid, IGNORE_EMPTY[i]);
                indices.push_back(index);
                penalties.push_back(penalty);
                descriptions.push_back("");
                if (penalty < 1.0) {
                    if (spec.byField() || spec.partitionField()) {
                        descriptions.back() =
                            descriptionPrefix(spec, meanOccupied, si.countMomentsPerPartition().size()) + " On average, only " +
                            CTools::prettyPrint(100.0 * maths::CBasicStatistics::mean(meanOccupied)) + "% of their buckets have a value";
                    } else {
                        descriptions.back() = std::string("On average only ") +
                                              CTools::prettyPrint(100.0 * maths::CBasicStatistics::mean(meanOccupied)) +
                                              "% of partition buckets have a value";
                    }
                }
            }
        }
    }
    spec.applyPenalties(indices, penalties, descriptions);
}
}
}<|MERGE_RESOLUTION|>--- conflicted
+++ resolved
@@ -30,20 +30,10 @@
 #include <cmath>
 #include <cstddef>
 
-<<<<<<< HEAD
 namespace ml {
 namespace config {
 namespace {
-typedef maths::CBasicStatistics::SSampleMean<double>::TAccumulator TMeanAccumulator;
-=======
-namespace ml
-{
-namespace config
-{
-namespace
-{
 using TMeanAccumulator = maths::CBasicStatistics::SSampleMean<double>::TAccumulator;
->>>>>>> d4e4cca7
 
 //! Get the description prefix.
 std::string descriptionPrefix(const CDetectorSpecification& spec, const TMeanAccumulator& meanOccupied, std::size_t partitions) {
@@ -69,21 +59,11 @@
 CNotEnoughDataPenalty::CNotEnoughDataPenalty(const CAutoconfigurerParams& params) : CPenalty(params) {
 }
 
-<<<<<<< HEAD
-CNotEnoughDataPenalty* CNotEnoughDataPenalty::clone(void) const {
+CNotEnoughDataPenalty* CNotEnoughDataPenalty::clone() const {
     return new CNotEnoughDataPenalty(*this);
 }
 
-std::string CNotEnoughDataPenalty::name(void) const {
-=======
-CNotEnoughDataPenalty *CNotEnoughDataPenalty::clone() const
-{
-    return new CNotEnoughDataPenalty(*this);
-}
-
-std::string CNotEnoughDataPenalty::name() const
-{
->>>>>>> d4e4cca7
+std::string CNotEnoughDataPenalty::name() const {
     return "not enough data";
 }
 
@@ -114,18 +94,10 @@
     this->penaltyFor(stats.bucketCounts(), stats.bucketStatistics(), spec);
 }
 
-<<<<<<< HEAD
 void CNotEnoughDataPenalty::penaltyFor(const TUInt64Vec& bucketCounts,
                                        const TBucketCountStatisticsVec& statistics,
                                        CDetectorSpecification& spec) const {
-    typedef CBucketCountStatistics::TSizeSizePrMomentsUMap::const_iterator TSizeSizePrMomentsUMapCItr;
-=======
-void CNotEnoughDataPenalty::penaltyFor(const TUInt64Vec &bucketCounts,
-                                       const TBucketCountStatisticsVec &statistics,
-                                       CDetectorSpecification &spec) const
-{
     using TSizeSizePrMomentsUMapCItr = CBucketCountStatistics::TSizeSizePrMomentsUMap::const_iterator;
->>>>>>> d4e4cca7
 
     const CAutoconfigurerParams::TTimeVec& candidates = this->params().candidateBucketLengths();
 
