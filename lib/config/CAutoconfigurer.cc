/*
 * ELASTICSEARCH CONFIDENTIAL
 *
 * Copyright (c) 2016 Elasticsearch BV. All Rights Reserved.
 *
 * Notice: this software, and all information contained
 * therein, is the exclusive property of Elasticsearch BV
 * and its licensors, if any, and is protected under applicable
 * domestic and foreign law, and international treaties.
 *
 * Reproduction, republication or distribution without the
 * express written consent of Elasticsearch BV is
 * strictly prohibited.
 */

#include <config/CAutoconfigurer.h>

#include <core/CStringUtils.h>
#include <core/CTimeUtils.h>
#include <core/Constants.h>

#include <maths/CTools.h>

#include <config/CAutoconfigurerDetectorPenalties.h>
#include <config/CAutoconfigurerFieldRolePenalties.h>
#include <config/CAutoconfigurerParams.h>
#include <config/CDataCountStatistics.h>
#include <config/CDetectorEnumerator.h>
#include <config/CDetectorRecord.h>
#include <config/CDetectorSpecification.h>
#include <config/CFieldRolePenalty.h>
#include <config/CFieldStatistics.h>
#include <config/CReportWriter.h>
#include <config/ConfigTypes.h>
#include <config/Constants.h>

#include <boost/numeric/conversion/bounds.hpp>
#include <boost/optional.hpp>
#include <boost/range.hpp>
#include <boost/unordered_map.hpp>

#include <cmath>
#include <string>
#include <vector>

namespace ml {
namespace config {
namespace {

//! Check if we should report progress.
bool reportProgress(uint64_t records) {
    static const double LOG_10 = maths::CTools::fastLog(10.0);
    double log10 = maths::CTools::fastLog(static_cast<double>(records) / 100.0) / LOG_10;
    uint64_t nextPow10 = static_cast<uint64_t>(std::pow(10, std::ceil(log10)));
    return records % std::max(nextPow10, uint64_t(100)) == 0;
}

const std::size_t UPDATE_SCORE_RECORD_COUNT_INTERVAL = 50000;
const core_t::TTime UPDATE_SCORE_TIME_INTERVAL = 172800;
}

//! \brief The implementation of automatic configuration.
<<<<<<< HEAD
class CONFIG_EXPORT CAutoconfigurerImpl : public core::CNonCopyable {
public:
    typedef std::vector<std::string> TStrVec;
    typedef boost::unordered_map<std::string, std::string> TStrStrUMap;
    typedef TStrStrUMap::const_iterator TStrStrUMapCItr;
=======
class CONFIG_EXPORT CAutoconfigurerImpl : public core::CNonCopyable
{
    public:
        using TStrVec = std::vector<std::string>;
        using TStrStrUMap = boost::unordered_map<std::string, std::string>;
        using TStrStrUMapCItr = TStrStrUMap::const_iterator;
>>>>>>> d4e4cca7

public:
    CAutoconfigurerImpl(const CAutoconfigurerParams& params, CReportWriter& reportWriter);

    //! Receive a single record to be processed.
    bool handleRecord(const TStrStrUMap& fieldValues);

<<<<<<< HEAD
    //! Generate the report.
    void finalise(void);

    //! Get the report writer.
    CReportWriter& reportWriter(void);

    //! How many records did we handle?
    uint64_t numRecordsHandled(void) const;

private:
    typedef std::pair<core_t::TTime, TStrStrUMap> TTimeStrStrUMapPr;
    typedef std::vector<TTimeStrStrUMapPr> TTimeStrStrUMapPrVec;
    typedef boost::optional<config_t::EUserDataType> TOptionalUserDataType;
    typedef std::vector<CDetectorSpecification> TDetectorSpecificationVec;
    typedef std::vector<CFieldStatistics> TFieldStatisticsVec;
=======
        //! Generate the report.
        void finalise();

        //! Get the report writer.
        CReportWriter &reportWriter();

        //! How many records did we handle?
        uint64_t numRecordsHandled() const;

    private:
        using TTimeStrStrUMapPr = std::pair<core_t::TTime, TStrStrUMap>;
        using TTimeStrStrUMapPrVec = std::vector<TTimeStrStrUMapPr>;
        using TOptionalUserDataType = boost::optional<config_t::EUserDataType>;
        using TDetectorSpecificationVec = std::vector<CDetectorSpecification>;
        using TFieldStatisticsVec = std::vector<CFieldStatistics>;
>>>>>>> d4e4cca7

private:
    //! Extract the time from \p fieldValues.
    bool extractTime(const TStrStrUMap& fieldValues, core_t::TTime& time) const;

    //! Initialize the field statistics.
    void initializeFieldStatisticsOnce(const TStrStrUMap& fieldValues);

    //! Actually process the content of the record.
    void processRecord(core_t::TTime time, const TStrStrUMap& dataRowFields);

    //! Update the statistics with \p time and \p fieldValues and maybe
    //! recompute detector scores and prune.
    void updateStatisticsAndMaybeComputeScores(core_t::TTime time, const TStrStrUMap& fieldValues);

    //! Compute the detector scores.
    void computeScores(bool final);

<<<<<<< HEAD
    //! Generate the candidate detectors to evaluate.
    void generateCandidateDetectorsOnce(void);

    //! Run the records in the buffer through the detector scorers.
    void replayBuffer(void);
=======
        //! Generate the candidate detectors to evaluate.
        void generateCandidateDetectorsOnce();

        //! Run the records in the buffer through the detector scorers.
        void replayBuffer();
>>>>>>> d4e4cca7

private:
    //! The parameters.
    CAutoconfigurerParams m_Params;

    //! Set to true the first time initializeOnce is called.
    bool m_Initialized;

    //! The number of records supplied to handleRecord.
    uint64_t m_NumberRecords;

    //! The number of records with no time field.
    uint64_t m_NumberRecordsWithNoOrInvalidTime;

    //! The last time the detector scores were refreshed.
    core_t::TTime m_LastTimeScoresWereRefreshed;

    //! A buffer of the records before the configuration has begun.
    TTimeStrStrUMapPrVec m_Buffer;

    //! The field semantics and summary statistics.
    TFieldStatisticsVec m_FieldStatistics;

    //! The detector count data statistics.
    CDataCountStatisticsDirectAddressTable m_DetectorCountStatistics;

    //! The field role penalties.
    CAutoconfigurerFieldRolePenalties m_FieldRolePenalties;

    //! The detector penalties.
    CAutoconfigurerDetectorPenalties m_DetectorPenalties;

    //! Set to true the first time generateCandidateDetectorsOnce is called.
    bool m_GeneratedCandidateFieldNames;

    //! The candidate detectors.
    TDetectorSpecificationVec m_CandidateDetectors;

    //! Efficiently extracts the detector's records.
    CDetectorRecordDirectAddressTable m_DetectorRecordFactory;

    //! Writes out a report on the data and recommended configurations.
    CReportWriter& m_ReportWriter;
};

//////// CAutoconfigurer ////////

CAutoconfigurer::CAutoconfigurer(const CAutoconfigurerParams& params, CReportWriter& reportWriter)
    : m_Impl(new CAutoconfigurerImpl(params, reportWriter)) {
}

<<<<<<< HEAD
void CAutoconfigurer::newOutputStream(void) {
=======
void CAutoconfigurer::newOutputStream()
{
>>>>>>> d4e4cca7
    m_Impl->reportWriter().newOutputStream();
}

bool CAutoconfigurer::handleRecord(const TStrStrUMap& fieldValues) {
    return m_Impl->handleRecord(fieldValues);
}

<<<<<<< HEAD
void CAutoconfigurer::finalise(void) {
=======
void CAutoconfigurer::finalise()
{
>>>>>>> d4e4cca7
    m_Impl->finalise();
}

bool CAutoconfigurer::restoreState(core::CDataSearcher& /*restoreSearcher*/, core_t::TTime& /*completeToTime*/) {
    return true;
}

bool CAutoconfigurer::persistState(core::CDataAdder& /*persister*/) {
    return true;
}

<<<<<<< HEAD
uint64_t CAutoconfigurer::numRecordsHandled(void) const {
    return m_Impl->numRecordsHandled();
}

api::COutputHandler& CAutoconfigurer::outputHandler(void) {
=======
uint64_t CAutoconfigurer::numRecordsHandled() const
{
    return m_Impl->numRecordsHandled();
}

api::COutputHandler &CAutoconfigurer::outputHandler()
{
>>>>>>> d4e4cca7
    return m_Impl->reportWriter();
}

//////// CAutoconfigurerImpl ////////

CAutoconfigurerImpl::CAutoconfigurerImpl(const CAutoconfigurerParams& params, CReportWriter& reportWriter)
    : m_Params(params),
      m_Initialized(false),
      m_NumberRecords(0),
      m_NumberRecordsWithNoOrInvalidTime(0),
      m_LastTimeScoresWereRefreshed(boost::numeric::bounds<core_t::TTime>::lowest()),
      m_DetectorCountStatistics(m_Params),
      m_FieldRolePenalties(m_Params),
      m_DetectorPenalties(m_Params, m_FieldRolePenalties),
      m_GeneratedCandidateFieldNames(false),
      m_ReportWriter(reportWriter) {
}

bool CAutoconfigurerImpl::handleRecord(const TStrStrUMap& fieldValues) {
    ++m_NumberRecords;

    if (reportProgress(m_NumberRecords)) {
        LOG_DEBUG("Processed " << m_NumberRecords << " records");
    }

    core_t::TTime time = 0;
    if (!this->extractTime(fieldValues, time)) {
        ++m_NumberRecordsWithNoOrInvalidTime;
        return true;
    }
    this->initializeFieldStatisticsOnce(fieldValues);
    this->processRecord(time, fieldValues);

    return true;
}

<<<<<<< HEAD
void CAutoconfigurerImpl::finalise(void) {
=======
void CAutoconfigurerImpl::finalise()
{
>>>>>>> d4e4cca7
    LOG_TRACE("CAutoconfigurerImpl::finalise...");

    this->computeScores(true);

    m_ReportWriter.addTotalRecords(m_NumberRecords);
    m_ReportWriter.addInvalidRecords(m_NumberRecordsWithNoOrInvalidTime);

    for (std::size_t i = 0u; i < m_FieldStatistics.size(); ++i) {
        const std::string& name = m_FieldStatistics[i].name();
        config_t::EDataType type = m_FieldStatistics[i].type();
        if (const CDataSummaryStatistics* summary = m_FieldStatistics[i].summary()) {
            m_ReportWriter.addFieldStatistics(name, type, *summary);
        }
        if (const CCategoricalDataSummaryStatistics* summary = m_FieldStatistics[i].categoricalSummary()) {
            m_ReportWriter.addFieldStatistics(name, type, *summary);
        }
        if (const CNumericDataSummaryStatistics* summary = m_FieldStatistics[i].numericSummary()) {
            m_ReportWriter.addFieldStatistics(name, type, *summary);
        }
    }

    for (std::size_t i = 0u; i < m_CandidateDetectors.size(); ++i) {
        m_ReportWriter.addDetector(m_CandidateDetectors[i]);
    }

    m_ReportWriter.write();

    LOG_TRACE("CAutoconfigurerImpl::finalise done");
}

<<<<<<< HEAD
CReportWriter& CAutoconfigurerImpl::reportWriter(void) {
    return m_ReportWriter;
}

uint64_t CAutoconfigurerImpl::numRecordsHandled(void) const {
=======
CReportWriter &CAutoconfigurerImpl::reportWriter()
{
    return m_ReportWriter;
}

uint64_t CAutoconfigurerImpl::numRecordsHandled() const
{
>>>>>>> d4e4cca7
    return m_NumberRecords;
}

bool CAutoconfigurerImpl::extractTime(const TStrStrUMap& fieldValues, core_t::TTime& time) const {
    TStrStrUMapCItr i = fieldValues.find(m_Params.timeFieldName());

    if (i == fieldValues.end()) {
        LOG_ERROR("No time field '" << m_Params.timeFieldName() << "' in record:" << core_t::LINE_ENDING
                                    << CAutoconfigurer::debugPrintRecord(fieldValues));
        return false;
    }

    if (m_Params.timeFieldFormat().empty()) {
        if (!core::CStringUtils::stringToType(i->second, time)) {
            LOG_ERROR("Cannot interpret time field '" << m_Params.timeFieldName() << "' in record:" << core_t::LINE_ENDING
                                                      << CAutoconfigurer::debugPrintRecord(fieldValues));
            return false;
        }
    } else if (!core::CTimeUtils::strptime(m_Params.timeFieldFormat(), i->second, time)) {
        LOG_ERROR("Cannot interpret time field '" << m_Params.timeFieldName() << "' using format '" << m_Params.timeFieldFormat()
                                                  << "' in record:" << core_t::LINE_ENDING
                                                  << CAutoconfigurer::debugPrintRecord(fieldValues));
        return false;
    }

    return true;
}

void CAutoconfigurerImpl::initializeFieldStatisticsOnce(const TStrStrUMap& fieldValues) {
    if (m_Initialized) {
        return;
    }

    m_FieldStatistics.reserve(fieldValues.size());
    for (const auto& entry : fieldValues) {
        const std::string& fieldName = entry.first;
        if (fieldName != m_Params.timeFieldName() && m_Params.fieldOfInterest(fieldName)) {
            LOG_DEBUG("Adding field '" << fieldName << "'");
            m_FieldStatistics.push_back(CFieldStatistics(fieldName, m_Params));
        }
    }

    m_Initialized = true;
}

void CAutoconfigurerImpl::processRecord(core_t::TTime time, const TStrStrUMap& fieldValues) {
    for (std::size_t i = 0u; i < m_FieldStatistics.size(); ++i) {
        TStrStrUMapCItr j = fieldValues.find(m_FieldStatistics[i].name());
        if (j != fieldValues.end()) {
            m_FieldStatistics[i].add(time, j->second);
        }
    }

    if (m_NumberRecords < m_Params.minimumRecordsToAttemptConfig()) {
        m_Buffer.push_back(std::make_pair(time, fieldValues));
    } else {
        this->generateCandidateDetectorsOnce();
        this->replayBuffer();
        this->updateStatisticsAndMaybeComputeScores(time, fieldValues);
    }
}

void CAutoconfigurerImpl::updateStatisticsAndMaybeComputeScores(core_t::TTime time, const TStrStrUMap& fieldValues) {
    CDetectorRecordDirectAddressTable::TDetectorRecordVec records;
    m_DetectorRecordFactory.detectorRecords(time, fieldValues, m_CandidateDetectors, records);
    m_DetectorCountStatistics.add(records);
    if (m_NumberRecords % UPDATE_SCORE_RECORD_COUNT_INTERVAL == 0 && time >= m_LastTimeScoresWereRefreshed + UPDATE_SCORE_TIME_INTERVAL) {
        this->computeScores(false);
        m_LastTimeScoresWereRefreshed = time;
    }
}

void CAutoconfigurerImpl::computeScores(bool final) {
    LOG_TRACE("CAutoconfigurerImpl::computeScores...");

    std::size_t last = 0u;

    for (std::size_t i = 0u; i < m_CandidateDetectors.size(); ++i) {
        LOG_TRACE("Refreshing scores for " << m_CandidateDetectors[i].description());
        m_CandidateDetectors[i].refreshScores();
        LOG_TRACE("score = " << m_CandidateDetectors[i].score());
        if (m_CandidateDetectors[i].score() > (final ? m_Params.minimumDetectorScore() : 0.0)) {
            if (i > last) {
                m_CandidateDetectors[i].swap(m_CandidateDetectors[last]);
            }
            ++last;
        }
    }

    if (last < m_CandidateDetectors.size()) {
        LOG_DEBUG("Removing " << m_CandidateDetectors.size() - last << " detectors");
        m_CandidateDetectors.erase(m_CandidateDetectors.begin() + last, m_CandidateDetectors.end());
        m_DetectorRecordFactory.build(m_CandidateDetectors);
        m_DetectorCountStatistics.pruneUnsed(m_CandidateDetectors);
    }

    LOG_TRACE("CAutoconfigurerImpl::computeScores done");
}

<<<<<<< HEAD
void CAutoconfigurerImpl::generateCandidateDetectorsOnce(void) {
    if (m_GeneratedCandidateFieldNames) {
=======
void CAutoconfigurerImpl::generateCandidateDetectorsOnce()
{
    if (m_GeneratedCandidateFieldNames)
    {
>>>>>>> d4e4cca7
        return;
    }

    LOG_DEBUG("Generate Candidate Detectors:");

<<<<<<< HEAD
    typedef void (CDetectorEnumerator::*TAddField)(const std::string&);
    typedef bool (CAutoconfigurerParams::*TCanUse)(const std::string&) const;
=======
    using TAddField = void (CDetectorEnumerator::*)(const std::string &);
    using TCanUse = bool (CAutoconfigurerParams::*)(const std::string &) const;
>>>>>>> d4e4cca7

    CDetectorEnumerator enumerator(m_Params);
    for (std::size_t i = 0u; i < m_Params.functionsCategoriesToConfigure().size(); ++i) {
        enumerator.addFunction(m_Params.functionsCategoriesToConfigure()[i]);
    }
    for (std::size_t i = 0u; i < m_FieldStatistics.size(); ++i) {
        static std::string FIELD_NAMES[] = {std::string("categorical argument"),
                                            std::string("metric argument"),
                                            std::string("by field"),
                                            std::string("rare function by field"),
                                            std::string("over field"),
                                            std::string("partition field")};
        static TAddField ADD_FIELD[] = {&CDetectorEnumerator::addCategoricalFunctionArgument,
                                        &CDetectorEnumerator::addMetricFunctionArgument,
                                        &CDetectorEnumerator::addByField,
                                        &CDetectorEnumerator::addRareByField,
                                        &CDetectorEnumerator::addOverField,
                                        &CDetectorEnumerator::addPartitionField};
        static TCanUse CAN_USE[] = {&CAutoconfigurerParams::canUseForFunctionArgument,
                                    &CAutoconfigurerParams::canUseForFunctionArgument,
                                    &CAutoconfigurerParams::canUseForByField,
                                    &CAutoconfigurerParams::canUseForByField,
                                    &CAutoconfigurerParams::canUseForOverField,
                                    &CAutoconfigurerParams::canUseForPartitionField};
        double scores[] = {m_FieldStatistics[i].score(m_FieldRolePenalties.categoricalFunctionArgumentPenalty()),
                           m_FieldStatistics[i].score(m_FieldRolePenalties.metricFunctionArgumentPenalty()),
                           m_FieldStatistics[i].score(m_FieldRolePenalties.byPenalty()),
                           m_FieldStatistics[i].score(m_FieldRolePenalties.rareByPenalty()),
                           m_FieldStatistics[i].score(m_FieldRolePenalties.overPenalty()),
                           m_FieldStatistics[i].score(m_FieldRolePenalties.partitionPenalty())};

        const std::string& fieldName = m_FieldStatistics[i].name();
        for (std::size_t j = 0u; j < boost::size(FIELD_NAMES); ++j) {
            if ((m_Params.*CAN_USE[j])(fieldName) && scores[j] > 0.0) {
                LOG_DEBUG(FIELD_NAMES[j] << " '" << fieldName << "' with score " << scores[j]);
                (enumerator.*ADD_FIELD[j])(fieldName);
            }
        }
    }

    LOG_DEBUG("Generating...");
    enumerator.generate(m_CandidateDetectors);
    LOG_DEBUG("Got " << m_CandidateDetectors.size() << " detectors");

    m_DetectorCountStatistics.build(m_CandidateDetectors);
    m_DetectorRecordFactory.build(m_CandidateDetectors);

    for (std::size_t i = 0u; i < m_CandidateDetectors.size(); ++i) {
        CDetectorSpecification& spec = m_CandidateDetectors[i];
        spec.addFieldStatistics(m_FieldStatistics);
        spec.setPenalty(m_DetectorPenalties.penaltyFor(spec));
        spec.setCountStatistics(m_DetectorCountStatistics.statistics(spec));
    }

    m_GeneratedCandidateFieldNames = true;
}

<<<<<<< HEAD
void CAutoconfigurerImpl::replayBuffer(void) {
    for (std::size_t i = 0u; i < m_Buffer.size(); ++i) {
        if (reportProgress(i)) {
=======
void CAutoconfigurerImpl::replayBuffer()
{
    for (std::size_t i = 0u; i < m_Buffer.size(); ++i)
    {
        if (reportProgress(i))
        {
>>>>>>> d4e4cca7
            LOG_DEBUG("Replayed " << i << " records");
        }
        this->updateStatisticsAndMaybeComputeScores(m_Buffer[i].first, m_Buffer[i].second);
    }
    TTimeStrStrUMapPrVec empty;
    m_Buffer.swap(empty);
}
}
}<|MERGE_RESOLUTION|>--- conflicted
+++ resolved
@@ -60,20 +60,11 @@
 }
 
 //! \brief The implementation of automatic configuration.
-<<<<<<< HEAD
 class CONFIG_EXPORT CAutoconfigurerImpl : public core::CNonCopyable {
 public:
-    typedef std::vector<std::string> TStrVec;
-    typedef boost::unordered_map<std::string, std::string> TStrStrUMap;
-    typedef TStrStrUMap::const_iterator TStrStrUMapCItr;
-=======
-class CONFIG_EXPORT CAutoconfigurerImpl : public core::CNonCopyable
-{
-    public:
-        using TStrVec = std::vector<std::string>;
-        using TStrStrUMap = boost::unordered_map<std::string, std::string>;
-        using TStrStrUMapCItr = TStrStrUMap::const_iterator;
->>>>>>> d4e4cca7
+    using TStrVec = std::vector<std::string>;
+    using TStrStrUMap = boost::unordered_map<std::string, std::string>;
+    using TStrStrUMapCItr = TStrStrUMap::const_iterator;
 
 public:
     CAutoconfigurerImpl(const CAutoconfigurerParams& params, CReportWriter& reportWriter);
@@ -81,39 +72,21 @@
     //! Receive a single record to be processed.
     bool handleRecord(const TStrStrUMap& fieldValues);
 
-<<<<<<< HEAD
     //! Generate the report.
-    void finalise(void);
+    void finalise();
 
     //! Get the report writer.
-    CReportWriter& reportWriter(void);
+    CReportWriter& reportWriter();
 
     //! How many records did we handle?
-    uint64_t numRecordsHandled(void) const;
+    uint64_t numRecordsHandled() const;
 
 private:
-    typedef std::pair<core_t::TTime, TStrStrUMap> TTimeStrStrUMapPr;
-    typedef std::vector<TTimeStrStrUMapPr> TTimeStrStrUMapPrVec;
-    typedef boost::optional<config_t::EUserDataType> TOptionalUserDataType;
-    typedef std::vector<CDetectorSpecification> TDetectorSpecificationVec;
-    typedef std::vector<CFieldStatistics> TFieldStatisticsVec;
-=======
-        //! Generate the report.
-        void finalise();
-
-        //! Get the report writer.
-        CReportWriter &reportWriter();
-
-        //! How many records did we handle?
-        uint64_t numRecordsHandled() const;
-
-    private:
-        using TTimeStrStrUMapPr = std::pair<core_t::TTime, TStrStrUMap>;
-        using TTimeStrStrUMapPrVec = std::vector<TTimeStrStrUMapPr>;
-        using TOptionalUserDataType = boost::optional<config_t::EUserDataType>;
-        using TDetectorSpecificationVec = std::vector<CDetectorSpecification>;
-        using TFieldStatisticsVec = std::vector<CFieldStatistics>;
->>>>>>> d4e4cca7
+    using TTimeStrStrUMapPr = std::pair<core_t::TTime, TStrStrUMap>;
+    using TTimeStrStrUMapPrVec = std::vector<TTimeStrStrUMapPr>;
+    using TOptionalUserDataType = boost::optional<config_t::EUserDataType>;
+    using TDetectorSpecificationVec = std::vector<CDetectorSpecification>;
+    using TFieldStatisticsVec = std::vector<CFieldStatistics>;
 
 private:
     //! Extract the time from \p fieldValues.
@@ -132,19 +105,11 @@
     //! Compute the detector scores.
     void computeScores(bool final);
 
-<<<<<<< HEAD
     //! Generate the candidate detectors to evaluate.
-    void generateCandidateDetectorsOnce(void);
+    void generateCandidateDetectorsOnce();
 
     //! Run the records in the buffer through the detector scorers.
-    void replayBuffer(void);
-=======
-        //! Generate the candidate detectors to evaluate.
-        void generateCandidateDetectorsOnce();
-
-        //! Run the records in the buffer through the detector scorers.
-        void replayBuffer();
->>>>>>> d4e4cca7
+    void replayBuffer();
 
 private:
     //! The parameters.
@@ -196,12 +161,7 @@
     : m_Impl(new CAutoconfigurerImpl(params, reportWriter)) {
 }
 
-<<<<<<< HEAD
-void CAutoconfigurer::newOutputStream(void) {
-=======
-void CAutoconfigurer::newOutputStream()
-{
->>>>>>> d4e4cca7
+void CAutoconfigurer::newOutputStream() {
     m_Impl->reportWriter().newOutputStream();
 }
 
@@ -209,12 +169,7 @@
     return m_Impl->handleRecord(fieldValues);
 }
 
-<<<<<<< HEAD
-void CAutoconfigurer::finalise(void) {
-=======
-void CAutoconfigurer::finalise()
-{
->>>>>>> d4e4cca7
+void CAutoconfigurer::finalise() {
     m_Impl->finalise();
 }
 
@@ -226,21 +181,11 @@
     return true;
 }
 
-<<<<<<< HEAD
-uint64_t CAutoconfigurer::numRecordsHandled(void) const {
+uint64_t CAutoconfigurer::numRecordsHandled() const {
     return m_Impl->numRecordsHandled();
 }
 
-api::COutputHandler& CAutoconfigurer::outputHandler(void) {
-=======
-uint64_t CAutoconfigurer::numRecordsHandled() const
-{
-    return m_Impl->numRecordsHandled();
-}
-
-api::COutputHandler &CAutoconfigurer::outputHandler()
-{
->>>>>>> d4e4cca7
+api::COutputHandler& CAutoconfigurer::outputHandler() {
     return m_Impl->reportWriter();
 }
 
@@ -277,12 +222,7 @@
     return true;
 }
 
-<<<<<<< HEAD
-void CAutoconfigurerImpl::finalise(void) {
-=======
-void CAutoconfigurerImpl::finalise()
-{
->>>>>>> d4e4cca7
+void CAutoconfigurerImpl::finalise() {
     LOG_TRACE("CAutoconfigurerImpl::finalise...");
 
     this->computeScores(true);
@@ -313,21 +253,11 @@
     LOG_TRACE("CAutoconfigurerImpl::finalise done");
 }
 
-<<<<<<< HEAD
-CReportWriter& CAutoconfigurerImpl::reportWriter(void) {
+CReportWriter& CAutoconfigurerImpl::reportWriter() {
     return m_ReportWriter;
 }
 
-uint64_t CAutoconfigurerImpl::numRecordsHandled(void) const {
-=======
-CReportWriter &CAutoconfigurerImpl::reportWriter()
-{
-    return m_ReportWriter;
-}
-
-uint64_t CAutoconfigurerImpl::numRecordsHandled() const
-{
->>>>>>> d4e4cca7
+uint64_t CAutoconfigurerImpl::numRecordsHandled() const {
     return m_NumberRecords;
 }
 
@@ -427,27 +357,15 @@
     LOG_TRACE("CAutoconfigurerImpl::computeScores done");
 }
 
-<<<<<<< HEAD
-void CAutoconfigurerImpl::generateCandidateDetectorsOnce(void) {
+void CAutoconfigurerImpl::generateCandidateDetectorsOnce() {
     if (m_GeneratedCandidateFieldNames) {
-=======
-void CAutoconfigurerImpl::generateCandidateDetectorsOnce()
-{
-    if (m_GeneratedCandidateFieldNames)
-    {
->>>>>>> d4e4cca7
         return;
     }
 
     LOG_DEBUG("Generate Candidate Detectors:");
 
-<<<<<<< HEAD
-    typedef void (CDetectorEnumerator::*TAddField)(const std::string&);
-    typedef bool (CAutoconfigurerParams::*TCanUse)(const std::string&) const;
-=======
-    using TAddField = void (CDetectorEnumerator::*)(const std::string &);
-    using TCanUse = bool (CAutoconfigurerParams::*)(const std::string &) const;
->>>>>>> d4e4cca7
+    using TAddField = void (CDetectorEnumerator::*)(const std::string&);
+    using TCanUse = bool (CAutoconfigurerParams::*)(const std::string&) const;
 
     CDetectorEnumerator enumerator(m_Params);
     for (std::size_t i = 0u; i < m_Params.functionsCategoriesToConfigure().size(); ++i) {
@@ -505,18 +423,9 @@
     m_GeneratedCandidateFieldNames = true;
 }
 
-<<<<<<< HEAD
-void CAutoconfigurerImpl::replayBuffer(void) {
+void CAutoconfigurerImpl::replayBuffer() {
     for (std::size_t i = 0u; i < m_Buffer.size(); ++i) {
         if (reportProgress(i)) {
-=======
-void CAutoconfigurerImpl::replayBuffer()
-{
-    for (std::size_t i = 0u; i < m_Buffer.size(); ++i)
-    {
-        if (reportProgress(i))
-        {
->>>>>>> d4e4cca7
             LOG_DEBUG("Replayed " << i << " records");
         }
         this->updateStatisticsAndMaybeComputeScores(m_Buffer[i].first, m_Buffer[i].second);
