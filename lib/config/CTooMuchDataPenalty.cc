/*
 * ELASTICSEARCH CONFIDENTIAL
 *
 * Copyright (c) 2016 Elasticsearch BV. All Rights Reserved.
 *
 * Notice: this software, and all information contained
 * therein, is the exclusive property of Elasticsearch BV
 * and its licensors, if any, and is protected under applicable
 * domestic and foreign law, and international treaties.
 *
 * Reproduction, republication or distribution without the
 * express written consent of Elasticsearch BV is
 * strictly prohibited.
 */

#include <config/CTooMuchDataPenalty.h>

#include <core/CContainerPrinter.h>
#include <core/CLogger.h>

#include <maths/CTools.h>

#include <config/CAutoconfigurerParams.h>
#include <config/CDataCountStatistics.h>
#include <config/CDetectorSpecification.h>
#include <config/CTools.h>

#include <cmath>
#include <cstddef>

<<<<<<< HEAD
namespace ml {
namespace config {
namespace {
typedef maths::CBasicStatistics::SSampleMean<double>::TAccumulator TMeanAccumulator;
=======
namespace ml
{
namespace config
{
namespace
{
using TMeanAccumulator = maths::CBasicStatistics::SSampleMean<double>::TAccumulator;
>>>>>>> d4e4cca7

//! Get the description prefix.
std::string descriptionPrefix(const CDetectorSpecification& spec, const TMeanAccumulator& meanOccupied, std::size_t partitions) {
    if (spec.byField() && spec.partitionField()) {
        return "A significant proportion, " +
               CTools::prettyPrint(100.0 * maths::CBasicStatistics::count(meanOccupied) / static_cast<double>(partitions)) +
               "%, of distinct partition and by fields combinations have values in many buckets.";
    } else if (spec.byField()) {
        return "A significant proportion, " +
               CTools::prettyPrint(100.0 * maths::CBasicStatistics::count(meanOccupied) / static_cast<double>(partitions)) +
               "%, of distinct by fields have values in many buckets.";
    } else if (spec.partitionField()) {
        return "A significant proportion, " +
               CTools::prettyPrint(100.0 * maths::CBasicStatistics::count(meanOccupied) / static_cast<double>(partitions)) +
               "%, of distinct partition fields have values in many buckets.";
    }
    return "";
}
}

CTooMuchDataPenalty::CTooMuchDataPenalty(const CAutoconfigurerParams& params) : CPenalty(params) {
}

<<<<<<< HEAD
CTooMuchDataPenalty* CTooMuchDataPenalty::clone(void) const {
    return new CTooMuchDataPenalty(*this);
}

std::string CTooMuchDataPenalty::name(void) const {
=======
CTooMuchDataPenalty *CTooMuchDataPenalty::clone() const
{
    return new CTooMuchDataPenalty(*this);
}

std::string CTooMuchDataPenalty::name() const
{
>>>>>>> d4e4cca7
    return "too much data";
}

void CTooMuchDataPenalty::penaltyFromMe(CDetectorSpecification& spec) const {
    if (config_t::hasDoAndDontIgnoreEmptyVersions(spec.function()) && !spec.isPopulation()) {
        if (const CPartitionDataCountStatistics* partitionStats =
                dynamic_cast<const CPartitionDataCountStatistics*>(spec.countStatistics())) {
            this->penaltyFor(*partitionStats, spec);
        } else if (const CByAndPartitionDataCountStatistics* byAndPartitionStats =
                       dynamic_cast<const CByAndPartitionDataCountStatistics*>(spec.countStatistics())) {
            this->penaltyFor(*byAndPartitionStats, spec);
        } else if (const CByOverAndPartitionDataCountStatistics* byOverAndPartitionStats =
                       dynamic_cast<const CByOverAndPartitionDataCountStatistics*>(spec.countStatistics())) {
            this->penaltyFor(*byOverAndPartitionStats, spec);
        }
    }
}

void CTooMuchDataPenalty::penaltyFor(const CPartitionDataCountStatistics& stats, CDetectorSpecification& spec) const {
    this->penaltyFor(stats.bucketCounts(), stats.bucketStatistics(), spec);
}

void CTooMuchDataPenalty::penaltyFor(const CByAndPartitionDataCountStatistics& stats, CDetectorSpecification& spec) const {
    this->penaltyFor(stats.bucketCounts(), stats.bucketStatistics(), spec);
}

void CTooMuchDataPenalty::penaltyFor(const CByOverAndPartitionDataCountStatistics& stats, CDetectorSpecification& spec) const {
    this->penaltyFor(stats.bucketCounts(), stats.bucketStatistics(), spec);
}

<<<<<<< HEAD
void CTooMuchDataPenalty::penaltyFor(const TUInt64Vec& bucketCounts,
                                     const TBucketCountStatisticsVec& statistics,
                                     CDetectorSpecification& spec) const {
    typedef CBucketCountStatistics::TSizeSizePrMomentsUMap::const_iterator TSizeSizePrMomentsUMapCItr;
=======
void CTooMuchDataPenalty::penaltyFor(const TUInt64Vec &bucketCounts,
                                     const TBucketCountStatisticsVec &statistics,
                                     CDetectorSpecification &spec) const
{
    using TSizeSizePrMomentsUMapCItr = CBucketCountStatistics::TSizeSizePrMomentsUMap::const_iterator;
>>>>>>> d4e4cca7

    const CAutoconfigurerParams::TTimeVec& candidates = this->params().candidateBucketLengths();

    LOG_TRACE("bucket counts = " << core::CContainerPrinter::print(bucketCounts));

    TSizeVec indices;
    TDoubleVec penalties;
    TStrVec descriptions;
    indices.reserve(2 * candidates.size());
    penalties.reserve(2 * candidates.size());
    descriptions.reserve(2 * candidates.size());

    config_t::EFunctionCategory function = spec.function();

    for (std::size_t bid = 0u; bid < candidates.size(); ++bid) {
        uint64_t bc = bucketCounts[bid];
        if (bc > 0) {
            const CBucketCountStatistics& si = statistics[bid];
            const CBucketCountStatistics::TSizeSizePrMomentsUMap& mi = si.countMomentsPerPartition();

            TMeanAccumulator penalty_;
            TMeanAccumulator penalizedOccupancy;

            for (TSizeSizePrMomentsUMapCItr j = mi.begin(); j != mi.end(); ++j) {
                double occupied = maths::CBasicStatistics::count(j->second) / static_cast<double>(bc);
                double penalty = CTools::logInterpolate(this->params().highPopulatedBucketFraction(function, true),
                                                        this->params().maximumPopulatedBucketFraction(function, true),
                                                        1.0,
                                                        1.0 / static_cast<double>(bucketCounts[bid]),
                                                        occupied);
                penalty_.add(maths::CTools::fastLog(penalty));
                if (penalty < 1.0) {
                    penalizedOccupancy.add(occupied);
                }
            }

<<<<<<< HEAD
            if (maths::CBasicStatistics::count(penalizedOccupancy) > 0.95 * static_cast<double>(mi.size())) {
                double penalty = std::min(::exp(maths::CBasicStatistics::mean(penalty_)), 1.0);
=======
            if (maths::CBasicStatistics::count(penalizedOccupancy) > 0.95 * static_cast<double>(mi.size()))
            {
                double penalty = std::min(std::exp(maths::CBasicStatistics::mean(penalty_)), 1.0);
>>>>>>> d4e4cca7
                std::size_t index = this->params().penaltyIndexFor(bid, true);
                indices.push_back(index);
                penalties.push_back(penalty);
                descriptions.push_back("");
                if (penalty < 1.0) {
                    if (spec.byField() || spec.partitionField()) {
                        descriptions.back() = descriptionPrefix(spec, penalizedOccupancy, mi.size()) + " On average, " +
                                              CTools::prettyPrint(100.0 * maths::CBasicStatistics::mean(penalizedOccupancy)) +
                                              "% of their buckets have a value";
                    } else {
                        descriptions.back() = "A significant proportion, " +
                                              CTools::prettyPrint(100.0 * maths::CBasicStatistics::mean(penalizedOccupancy)) + "%, of " +
                                              CTools::prettyPrint(candidates[bid]) + " buckets have a value";
                    }
                }
            }
        }
    }
    spec.applyPenalties(indices, penalties, descriptions);
}
}
}<|MERGE_RESOLUTION|>--- conflicted
+++ resolved
@@ -28,20 +28,10 @@
 #include <cmath>
 #include <cstddef>
 
-<<<<<<< HEAD
 namespace ml {
 namespace config {
 namespace {
-typedef maths::CBasicStatistics::SSampleMean<double>::TAccumulator TMeanAccumulator;
-=======
-namespace ml
-{
-namespace config
-{
-namespace
-{
 using TMeanAccumulator = maths::CBasicStatistics::SSampleMean<double>::TAccumulator;
->>>>>>> d4e4cca7
 
 //! Get the description prefix.
 std::string descriptionPrefix(const CDetectorSpecification& spec, const TMeanAccumulator& meanOccupied, std::size_t partitions) {
@@ -65,21 +55,11 @@
 CTooMuchDataPenalty::CTooMuchDataPenalty(const CAutoconfigurerParams& params) : CPenalty(params) {
 }
 
-<<<<<<< HEAD
-CTooMuchDataPenalty* CTooMuchDataPenalty::clone(void) const {
+CTooMuchDataPenalty* CTooMuchDataPenalty::clone() const {
     return new CTooMuchDataPenalty(*this);
 }
 
-std::string CTooMuchDataPenalty::name(void) const {
-=======
-CTooMuchDataPenalty *CTooMuchDataPenalty::clone() const
-{
-    return new CTooMuchDataPenalty(*this);
-}
-
-std::string CTooMuchDataPenalty::name() const
-{
->>>>>>> d4e4cca7
+std::string CTooMuchDataPenalty::name() const {
     return "too much data";
 }
 
@@ -110,18 +90,10 @@
     this->penaltyFor(stats.bucketCounts(), stats.bucketStatistics(), spec);
 }
 
-<<<<<<< HEAD
 void CTooMuchDataPenalty::penaltyFor(const TUInt64Vec& bucketCounts,
                                      const TBucketCountStatisticsVec& statistics,
                                      CDetectorSpecification& spec) const {
-    typedef CBucketCountStatistics::TSizeSizePrMomentsUMap::const_iterator TSizeSizePrMomentsUMapCItr;
-=======
-void CTooMuchDataPenalty::penaltyFor(const TUInt64Vec &bucketCounts,
-                                     const TBucketCountStatisticsVec &statistics,
-                                     CDetectorSpecification &spec) const
-{
     using TSizeSizePrMomentsUMapCItr = CBucketCountStatistics::TSizeSizePrMomentsUMap::const_iterator;
->>>>>>> d4e4cca7
 
     const CAutoconfigurerParams::TTimeVec& candidates = this->params().candidateBucketLengths();
 
@@ -158,14 +130,8 @@
                 }
             }
 
-<<<<<<< HEAD
             if (maths::CBasicStatistics::count(penalizedOccupancy) > 0.95 * static_cast<double>(mi.size())) {
-                double penalty = std::min(::exp(maths::CBasicStatistics::mean(penalty_)), 1.0);
-=======
-            if (maths::CBasicStatistics::count(penalizedOccupancy) > 0.95 * static_cast<double>(mi.size()))
-            {
                 double penalty = std::min(std::exp(maths::CBasicStatistics::mean(penalty_)), 1.0);
->>>>>>> d4e4cca7
                 std::size_t index = this->params().penaltyIndexFor(bid, true);
                 indices.push_back(index);
                 penalties.push_back(penalty);
