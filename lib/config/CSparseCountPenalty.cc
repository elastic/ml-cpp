--- conflicted
+++ resolved
@@ -72,21 +72,11 @@
 CSparseCountPenalty::CSparseCountPenalty(const CAutoconfigurerParams& params) : CPenalty(params) {
 }
 
-<<<<<<< HEAD
-CSparseCountPenalty* CSparseCountPenalty::clone(void) const {
+CSparseCountPenalty* CSparseCountPenalty::clone() const {
     return new CSparseCountPenalty(*this);
 }
 
-std::string CSparseCountPenalty::name(void) const {
-=======
-CSparseCountPenalty *CSparseCountPenalty::clone() const
-{
-    return new CSparseCountPenalty(*this);
-}
-
-std::string CSparseCountPenalty::name() const
-{
->>>>>>> d4e4cca7
+std::string CSparseCountPenalty::name() const {
     return "sparse count penalty";
 }
 
@@ -95,23 +85,13 @@
         return;
     }
 
-<<<<<<< HEAD
-    typedef std::vector<TDoubleVec> TDoubleVecVec;
-    typedef CBucketCountStatistics::TSizeSizePrQuantileUMap TSizeSizePrQuantileUMap;
-    typedef TSizeSizePrQuantileUMap::const_iterator TSizeSizePrQuantileUMapCItr;
-    typedef std::vector<const TSizeSizePrQuantileUMap*> TSizeSizePrQuantileUMapCPtrVec;
-    typedef std::vector<const CBucketCountStatistics::TSizeSizePrMomentsUMap*> TSizeSizePrMomentsUMapCPtrVec;
-    typedef maths::CBasicStatistics::SSampleMean<double>::TAccumulator TMeanAccumulator;
-    typedef std::vector<TMeanAccumulator> TMeanAccumulatorVec;
-=======
     using TDoubleVecVec = std::vector<TDoubleVec>;
     using TSizeSizePrQuantileUMap = CBucketCountStatistics::TSizeSizePrQuantileUMap;
     using TSizeSizePrQuantileUMapCItr = TSizeSizePrQuantileUMap::const_iterator;
-    using TSizeSizePrQuantileUMapCPtrVec = std::vector<const TSizeSizePrQuantileUMap *>;
-    using TSizeSizePrMomentsUMapCPtrVec = std::vector<const CBucketCountStatistics::TSizeSizePrMomentsUMap *>;
+    using TSizeSizePrQuantileUMapCPtrVec = std::vector<const TSizeSizePrQuantileUMap*>;
+    using TSizeSizePrMomentsUMapCPtrVec = std::vector<const CBucketCountStatistics::TSizeSizePrMomentsUMap*>;
     using TMeanAccumulator = maths::CBasicStatistics::SSampleMean<double>::TAccumulator;
     using TMeanAccumulatorVec = std::vector<TMeanAccumulator>;
->>>>>>> d4e4cca7
 
     if (const CDataCountStatistics* stats = spec.countStatistics()) {
         const CAutoconfigurerParams::TTimeVec& candidates = this->params().candidateBucketLengths();
@@ -191,14 +171,8 @@
                                 continue;
                             }
                             double scale = static_cast<double>(longest) / static_cast<double>(candidates[bid]);
-<<<<<<< HEAD
                             for (std::size_t j = 0u; j < xq[bid].size(); ++j) {
-                                xq[bid][j] = scale * means[bid] + ::sqrt(scale) * (xq[bid][j] - means[bid]);
-=======
-                            for (std::size_t j = 0u; j < xq[bid].size(); ++j)
-                            {
                                 xq[bid][j] = scale * means[bid] + std::sqrt(scale) * (xq[bid][j] - means[bid]);
->>>>>>> d4e4cca7
                             }
                         }
                     }
