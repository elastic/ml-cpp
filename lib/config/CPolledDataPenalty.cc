/*
 * ELASTICSEARCH CONFIDENTIAL
 *
 * Copyright (c) 2016 Elasticsearch BV. All Rights Reserved.
 *
 * Notice: this software, and all information contained
 * therein, is the exclusive property of Elasticsearch BV
 * and its licensors, if any, and is protected under applicable
 * domestic and foreign law, and international treaties.
 *
 * Reproduction, republication or distribution without the
 * express written consent of Elasticsearch BV is
 * strictly prohibited.
 */

#include <config/CPolledDataPenalty.h>

#include <core/CLogger.h>

#include <maths/CBasicStatistics.h>
#include <maths/COrderings.h>
#include <maths/CQuantileSketch.h>

#include <config/CAutoconfigurerParams.h>
#include <config/CDataCountStatistics.h>
#include <config/CDetectorSpecification.h>
#include <config/CTools.h>

#include <algorithm>
<<<<<<< HEAD
#include <math.h>
=======
#include <cmath>
>>>>>>> d4e4cca7
#include <vector>

namespace ml {
namespace config {
namespace {
const double LOG_TENTH_NUMBER_POLLING_INTERVALS = 10.0;
}

CPolledDataPenalty::CPolledDataPenalty(const CAutoconfigurerParams& params) : CPenalty(params) {
}

<<<<<<< HEAD
CPolledDataPenalty* CPolledDataPenalty::clone(void) const {
    return new CPolledDataPenalty(*this);
}

std::string CPolledDataPenalty::name(void) const {
=======
CPolledDataPenalty *CPolledDataPenalty::clone() const
{
    return new CPolledDataPenalty(*this);
}

std::string CPolledDataPenalty::name() const
{
>>>>>>> d4e4cca7
    return "polled data penalty";
}

void CPolledDataPenalty::penaltyFromMe(CDetectorSpecification& spec) const {
    if (const CDataCountStatistics* stats = spec.countStatistics()) {
        if (TOptionalTime interval = this->pollingInterval(*stats)) {
            const TTimeVec& candidates = this->params().candidateBucketLengths();

            TSizeVec indices;
            TDoubleVec penalties;
            TStrVec descriptions;
            indices.reserve(2 * candidates.size());
            penalties.reserve(2 * candidates.size());
            descriptions.reserve(2 * candidates.size());

            for (std::size_t bid = 0u; bid < candidates.size(); ++bid) {
                if (candidates[bid] < *interval) {
                    const TSizeVec& indices_ = this->params().penaltyIndicesFor(bid);
                    indices.insert(indices.end(), indices_.begin(), indices_.end());
                    std::fill_n(std::back_inserter(penalties),
                                indices_.size(),
<<<<<<< HEAD
                                ::pow(0.1,
                                      static_cast<double>(stats->timeRange()) / static_cast<double>(*interval) /
                                          LOG_TENTH_NUMBER_POLLING_INTERVALS));
=======
                                std::pow(0.1,  static_cast<double>(stats->timeRange())
                                          / static_cast<double>(*interval)
                                          / LOG_TENTH_NUMBER_POLLING_INTERVALS));
>>>>>>> d4e4cca7
                    std::fill_n(std::back_inserter(descriptions),
                                indices_.size(),
                                CTools::prettyPrint(candidates[bid]) + " is shorter than possible polling interval " +
                                    CTools::prettyPrint(*interval));
                }
            }

            spec.applyPenalties(indices, penalties, descriptions);
        }
    }
}

<<<<<<< HEAD
CPolledDataPenalty::TOptionalTime CPolledDataPenalty::pollingInterval(const CDataCountStatistics& stats) const {
    typedef maths::CBasicStatistics::COrderStatisticsStack<maths::CQuantileSketch::TFloatFloatPr, 2, maths::COrderings::SSecondGreater>
        TMaxAccumulator;
=======
CPolledDataPenalty::TOptionalTime
    CPolledDataPenalty::pollingInterval(const CDataCountStatistics &stats) const
{
    using TMaxAccumulator =
               maths::CBasicStatistics::COrderStatisticsStack<maths::CQuantileSketch::TFloatFloatPr,
                                                              2, maths::COrderings::SSecondGreater>;
>>>>>>> d4e4cca7

    const maths::CQuantileSketch& F = stats.arrivalTimeDistribution();
    const maths::CQuantileSketch::TFloatFloatPrVec& knots = F.knots();
    if (knots.size() == 1) {
        return static_cast<core_t::TTime>(knots[0].first);
    }

    // Find the two biggest steps in the c.d.f.

    TMaxAccumulator steps;
    for (std::size_t i = 0u; i < knots.size(); ++i) {
        steps.add(knots[i]);
    }

    // Check that nearly all the probability mass is in these two steps
    // and that the value of the smaller abscissa is much less than the
    // value of the larger abscissa.
    double lower = steps[0].first;
    double upper = steps[1].first;
    double mass = (steps[0].second + steps[1].second) / F.count();
    if (lower > upper) {
        std::swap(lower, upper);
    }

    double f[4];
    F.cdf(lower - 0.01 * upper, f[0]);
    F.cdf(lower + 0.01 * upper, f[1]);
    F.cdf(upper - 0.01 * upper, f[2]);
    F.cdf(upper + 0.01 * upper, f[3]);
    mass = f[1] - f[0] + f[3] - f[2];

    if (mass > this->params().polledDataMinimumMassAtInterval() && lower < this->params().polledDataJitter() * upper) {
        return static_cast<core_t::TTime>(upper);
    } else {
    }

    return TOptionalTime();
}
}
}<|MERGE_RESOLUTION|>--- conflicted
+++ resolved
@@ -27,11 +27,7 @@
 #include <config/CTools.h>
 
 #include <algorithm>
-<<<<<<< HEAD
-#include <math.h>
-=======
 #include <cmath>
->>>>>>> d4e4cca7
 #include <vector>
 
 namespace ml {
@@ -43,21 +39,11 @@
 CPolledDataPenalty::CPolledDataPenalty(const CAutoconfigurerParams& params) : CPenalty(params) {
 }
 
-<<<<<<< HEAD
-CPolledDataPenalty* CPolledDataPenalty::clone(void) const {
+CPolledDataPenalty* CPolledDataPenalty::clone() const {
     return new CPolledDataPenalty(*this);
 }
 
-std::string CPolledDataPenalty::name(void) const {
-=======
-CPolledDataPenalty *CPolledDataPenalty::clone() const
-{
-    return new CPolledDataPenalty(*this);
-}
-
-std::string CPolledDataPenalty::name() const
-{
->>>>>>> d4e4cca7
+std::string CPolledDataPenalty::name() const {
     return "polled data penalty";
 }
 
@@ -79,15 +65,9 @@
                     indices.insert(indices.end(), indices_.begin(), indices_.end());
                     std::fill_n(std::back_inserter(penalties),
                                 indices_.size(),
-<<<<<<< HEAD
-                                ::pow(0.1,
-                                      static_cast<double>(stats->timeRange()) / static_cast<double>(*interval) /
-                                          LOG_TENTH_NUMBER_POLLING_INTERVALS));
-=======
-                                std::pow(0.1,  static_cast<double>(stats->timeRange())
-                                          / static_cast<double>(*interval)
-                                          / LOG_TENTH_NUMBER_POLLING_INTERVALS));
->>>>>>> d4e4cca7
+                                std::pow(0.1,
+                                         static_cast<double>(stats->timeRange()) / static_cast<double>(*interval) /
+                                             LOG_TENTH_NUMBER_POLLING_INTERVALS));
                     std::fill_n(std::back_inserter(descriptions),
                                 indices_.size(),
                                 CTools::prettyPrint(candidates[bid]) + " is shorter than possible polling interval " +
@@ -100,18 +80,9 @@
     }
 }
 
-<<<<<<< HEAD
 CPolledDataPenalty::TOptionalTime CPolledDataPenalty::pollingInterval(const CDataCountStatistics& stats) const {
-    typedef maths::CBasicStatistics::COrderStatisticsStack<maths::CQuantileSketch::TFloatFloatPr, 2, maths::COrderings::SSecondGreater>
-        TMaxAccumulator;
-=======
-CPolledDataPenalty::TOptionalTime
-    CPolledDataPenalty::pollingInterval(const CDataCountStatistics &stats) const
-{
     using TMaxAccumulator =
-               maths::CBasicStatistics::COrderStatisticsStack<maths::CQuantileSketch::TFloatFloatPr,
-                                                              2, maths::COrderings::SSecondGreater>;
->>>>>>> d4e4cca7
+        maths::CBasicStatistics::COrderStatisticsStack<maths::CQuantileSketch::TFloatFloatPr, 2, maths::COrderings::SSecondGreater>;
 
     const maths::CQuantileSketch& F = stats.arrivalTimeDistribution();
     const maths::CQuantileSketch::TFloatFloatPrVec& knots = F.knots();
