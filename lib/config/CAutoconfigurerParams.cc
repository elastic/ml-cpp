--- conflicted
+++ resolved
@@ -32,70 +32,35 @@
 #include <fstream>
 #include <functional>
 
-<<<<<<< HEAD
 namespace ml {
 namespace config {
 namespace {
-typedef std::vector<std::string> TStrVec;
+using TStrVec = std::vector<std::string>;
 
 //! \brief A constraint which applies to a value of type T.
 template<typename T>
 class CConstraint {
 public:
-    virtual ~CConstraint(void) {}
+    virtual ~CConstraint() {}
     virtual bool operator()(const T& /*value*/) const { return true; }
     virtual bool operator()(const std::vector<T>& /*value*/) const { return true; }
-    virtual std::string print(void) const = 0;
-=======
-namespace ml
-{
-namespace config
-{
-namespace
-{
-using TStrVec = std::vector<std::string>;
-
-//! \brief A constraint which applies to a value of type T.
-template<typename T>
-class CConstraint
-{
-    public:
-        virtual ~CConstraint() {}
-        virtual bool operator()(const T &/*value*/) const { return true; }
-        virtual bool operator()(const std::vector<T> &/*value*/) const { return true; }
-        virtual std::string print() const = 0;
->>>>>>> d4e4cca7
+    virtual std::string print() const = 0;
 };
 
 //! \brief Represents the fact that T is unconstrained.
 template<typename T>
-<<<<<<< HEAD
 class CUnconstrained : public CConstraint<T> {
 public:
     bool operator()(const T& /*value*/) const { return true; }
-    std::string print(void) const { return "unconstrained"; }
-=======
-class CUnconstrained : public CConstraint<T>
-{
-    public:
-        bool operator()(const T &/*value*/) const
-        {
-            return true;
-        }
-        std::string print() const
-        {
-            return "unconstrained";
-        }
->>>>>>> d4e4cca7
+    std::string print() const { return "unconstrained"; }
 };
 
 //! \brief A collection constraint which apply in conjunction to a value
 //! of type T.
 template<typename T>
-<<<<<<< HEAD
 class CConstraintConjunction : public CConstraint<T> {
 public:
-    typedef boost::shared_ptr<const CConstraint<T>> TConstraintCPtr;
+    using TConstraintCPtr = boost::shared_ptr<const CConstraint<T>>;
 
 public:
     CConstraintConjunction* addConstraint(const CConstraint<T>* constraint) {
@@ -104,43 +69,12 @@
     }
     bool operator()(const T& value) const { return this->evaluate(value); }
     bool operator()(const std::vector<T>& value) const { return this->evaluate(value); }
-    std::string print(void) const {
+    std::string print() const {
         std::string result;
         if (m_Constraints.size() > 0) {
             result += m_Constraints[0]->print();
             for (std::size_t i = 1u; i < m_Constraints.size(); ++i) {
                 result += " && " + m_Constraints[i]->print();
-=======
-class CConstraintConjunction : public CConstraint<T>
-{
-    public:
-        using TConstraintCPtr = boost::shared_ptr<const CConstraint<T>>;
-
-    public:
-        CConstraintConjunction *addConstraint(const CConstraint<T> *constraint)
-        {
-            m_Constraints.push_back(TConstraintCPtr(constraint));
-            return this;
-        }
-        bool operator()(const T &value) const
-        {
-            return this->evaluate(value);
-        }
-        bool operator()(const std::vector<T> &value) const
-        {
-            return this->evaluate(value);
-        }
-        std::string print() const
-        {
-            std::string result;
-            if (m_Constraints.size() > 0)
-            {
-                result += m_Constraints[0]->print();
-                for (std::size_t i = 1u; i < m_Constraints.size(); ++i)
-                {
-                    result += " && " + m_Constraints[i]->print();
-                }
->>>>>>> d4e4cca7
             }
         }
         return result;
@@ -162,29 +96,28 @@
 };
 
 //! \brief Less than.
-<<<<<<< HEAD
 template<typename T>
 class CLess : public std::less<T> {
 public:
-    std::string print(void) const { return "<"; }
+    std::string print() const { return "<"; }
 };
 //! \brief Less than or equal to.
 template<typename T>
 class CLessEqual : public std::less_equal<T> {
 public:
-    std::string print(void) const { return "<="; }
+    std::string print() const { return "<="; }
 };
 //! \brief Greater than.
 template<typename T>
 class CGreater : public std::greater<T> {
 public:
-    std::string print(void) const { return ">"; }
+    std::string print() const { return ">"; }
 };
 //! \brief Greater than or equal to.
 template<typename T>
 class CGreaterEqual : public std::greater_equal<T> {
 public:
-    std::string print(void) const { return ">="; }
+    std::string print() const { return ">="; }
 };
 //! \brief The constraint that a value of type T is greater than another.
 template<typename T, template<typename> class PREDICATE>
@@ -192,54 +125,11 @@
 public:
     CValueIs(const T& rhs) : m_Rhs(&rhs) {}
     bool operator()(const T& lhs) const { return m_Pred(lhs, *m_Rhs); }
-    std::string print(void) const { return m_Pred.print() + core::CStringUtils::typeToString(*m_Rhs); }
+    std::string print() const { return m_Pred.print() + core::CStringUtils::typeToString(*m_Rhs); }
 
 private:
     const T* m_Rhs;
     PREDICATE<T> m_Pred;
-=======
-template<typename T> class CLess : public std::less<T>
-{
-    public:
-        std::string print() const { return "<"; }
-};
-//! \brief Less than or equal to.
-template<typename T> class CLessEqual : public std::less_equal<T>
-{
-    public:
-        std::string print() const { return "<="; }
-};
-//! \brief Greater than.
-template<typename T> class CGreater : public std::greater<T>
-{
-    public:
-        std::string print() const { return ">"; }
-};
-//! \brief Greater than or equal to.
-template<typename T> class CGreaterEqual : public std::greater_equal<T>
-{
-    public:
-        std::string print() const { return ">="; }
-};
-//! \brief The constraint that a value of type T is greater than another.
-template<typename T, template<typename> class PREDICATE>
-class CValueIs : public CConstraint<T>
-{
-    public:
-        CValueIs(const T &rhs) : m_Rhs(&rhs) {}
-        bool operator()(const T &lhs) const
-        {
-            return m_Pred(lhs, *m_Rhs);
-        }
-        std::string print() const
-        {
-            return m_Pred.print() + core::CStringUtils::typeToString(*m_Rhs);
-        }
-
-    private:
-        const T *m_Rhs;
-        PREDICATE<T> m_Pred;
->>>>>>> d4e4cca7
 };
 //! \brief The constraint that a value of type T is greater than another.
 template<typename T, template<typename> class PREDICATE>
@@ -252,18 +142,10 @@
             if (!m_Pred(lhs[i], (*m_Rhs)[i])) {
                 return false;
             }
-<<<<<<< HEAD
-=======
-            return true;
-        }
-        std::string print() const
-        {
-            return m_Pred.print() + core::CContainerPrinter::print(*m_Rhs);
->>>>>>> d4e4cca7
         }
         return true;
     }
-    std::string print(void) const { return m_Pred.print() + core::CContainerPrinter::print(*m_Rhs); }
+    std::string print() const { return m_Pred.print() + core::CContainerPrinter::print(*m_Rhs); }
 
 private:
     const std::vector<T>* m_Rhs;
@@ -272,78 +154,33 @@
 
 //! \brief The constraint that a vector isn't empty.
 template<typename T>
-<<<<<<< HEAD
 class CNotEmpty : public CConstraint<T> {
 public:
     bool operator()(const std::vector<T>& value) const { return !value.empty(); }
-    std::string print(void) const { return "not empty"; }
-=======
-class CNotEmpty : public CConstraint<T>
-{
-    public:
-        bool operator()(const std::vector<T> &value) const
-        {
-            return !value.empty();
-        }
-        std::string print() const
-        {
-            return "not empty";
-        }
->>>>>>> d4e4cca7
+    std::string print() const { return "not empty"; }
 };
 
 //! \brief The constraint that a vector has a fixed size.
 template<typename T>
-<<<<<<< HEAD
 class CSizeIs : public CConstraint<T> {
 public:
     CSizeIs(std::size_t size) : m_Size(size) {}
     bool operator()(const std::vector<T>& value) const { return value.size() == m_Size; }
-    std::string print(void) const { return "size is " + core::CStringUtils::typeToString(m_Size); }
+    std::string print() const { return "size is " + core::CStringUtils::typeToString(m_Size); }
 
 private:
     std::size_t m_Size;
-=======
-class CSizeIs : public CConstraint<T>
-{
-    public:
-        CSizeIs(std::size_t size) : m_Size(size) {}
-        bool operator()(const std::vector<T> &value) const
-        {
-            return value.size() == m_Size;
-        }
-        std::string print() const
-        {
-            return "size is " + core::CStringUtils::typeToString(m_Size);
-        }
-
-    private:
-        std::size_t m_Size;
->>>>>>> d4e4cca7
 };
 
 //! \brief Wrapper around parameters so we can process an array in init.
-<<<<<<< HEAD
 class CParameter : private core::CNonCopyable {
 public:
-    virtual ~CParameter(void) {}
+    virtual ~CParameter() {}
     bool fromString(std::string value) {
         core::CStringUtils::trimWhitespace(value);
         value = core::CStringUtils::normaliseWhitespace(value);
         return this->fromStringImpl(value);
     }
-=======
-class CParameter : private core::CNonCopyable
-{
-    public:
-        virtual ~CParameter() {}
-        bool fromString(std::string value)
-        {
-            core::CStringUtils::trimWhitespace(value);
-            value = core::CStringUtils::normaliseWhitespace(value);
-            return this->fromStringImpl(value);
-        }
->>>>>>> d4e4cca7
 
 private:
     virtual bool fromStringImpl(const std::string& value) = 0;
@@ -351,10 +188,9 @@
 
 //! \brief A parameter which is a built-in type.
 template<typename T>
-<<<<<<< HEAD
 class CBuiltinParameter : public CParameter {
 public:
-    typedef boost::shared_ptr<const CConstraint<T>> TConstraintCPtr;
+    using TConstraintCPtr = boost::shared_ptr<const CConstraint<T>>;
 
 public:
     CBuiltinParameter(T& value) : m_Value(value), m_Constraint(new CUnconstrained<T>) {}
@@ -365,46 +201,6 @@
     virtual bool fromStringImpl(const std::string& value) {
         if (boost::is_unsigned<T>::value && this->hasSign(value)) {
             return false;
-=======
-class CBuiltinParameter : public CParameter
-{
-    public:
-        using TConstraintCPtr = boost::shared_ptr<const CConstraint<T>>;
-
-    public:
-        CBuiltinParameter(T &value) :
-                m_Value(value),
-                m_Constraint(new CUnconstrained<T>)
-        {}
-        CBuiltinParameter(T &value, const CConstraint<T> *constraint) :
-                m_Value(value),
-                m_Constraint(constraint)
-        {}
-        CBuiltinParameter(T &value, TConstraintCPtr constraint) :
-                m_Value(value),
-                m_Constraint(constraint)
-        {}
-
-    private:
-        virtual bool fromStringImpl(const std::string &value)
-        {
-            if (boost::is_unsigned<T>::value && this->hasSign(value))
-            {
-                return false;
-            }
-            T value_;
-            if (!core::CStringUtils::stringToType(value, value_))
-            {
-                return false;
-            }
-            if (!(*m_Constraint)(value_))
-            {
-                LOG_ERROR("'" << value_ << "' doesn't satisfy '" << m_Constraint->print() << "'");
-                return false;
-            }
-            m_Value = value_;
-            return true;
->>>>>>> d4e4cca7
         }
         T value_;
         if (!core::CStringUtils::stringToType(value, value_)) {
@@ -455,15 +251,9 @@
         return true;
     }
 
-<<<<<<< HEAD
 private:
     std::vector<T>& m_Value;
     boost::shared_ptr<const CConstraint<T>> m_Constraint;
-=======
-    private:
-        std::vector<T> &m_Value;
-        boost::shared_ptr<const CConstraint<T>> m_Constraint;
->>>>>>> d4e4cca7
 };
 
 //! \brief A parameter which is a vector of strings.
@@ -490,15 +280,9 @@
         return true;
     }
 
-<<<<<<< HEAD
 private:
     CAutoconfigurerParams::TOptionalStrVec& m_Value;
     boost::shared_ptr<const CConstraint<std::string>> m_Constraint;
-=======
-    private:
-        CAutoconfigurerParams::TOptionalStrVec &m_Value;
-        boost::shared_ptr<const CConstraint<std::string>> m_Constraint;
->>>>>>> d4e4cca7
 };
 
 //! \brief The field data type parameter.
@@ -600,15 +384,9 @@
         return false;
     }
 
-<<<<<<< HEAD
 private:
     CAutoconfigurerParams::TFunctionCategoryVec& m_Value;
     boost::shared_ptr<const CConstraint<config_t::EFunctionCategory>> m_Constraint;
-=======
-    private:
-        CAutoconfigurerParams::TFunctionCategoryVec &m_Value;
-        boost::shared_ptr<const CConstraint<config_t::EFunctionCategory>> m_Constraint;
->>>>>>> d4e4cca7
 };
 
 //! boost::ini_parser doesn't like UTF-8 ini files that begin with
@@ -949,48 +727,23 @@
     return result;
 }
 
-<<<<<<< HEAD
-const std::string& CAutoconfigurerParams::timeFieldName(void) const {
+const std::string& CAutoconfigurerParams::timeFieldName() const {
     return m_TimeFieldName;
 }
 
-const std::string& CAutoconfigurerParams::timeFieldFormat(void) const {
+const std::string& CAutoconfigurerParams::timeFieldFormat() const {
     return m_TimeFieldFormat;
 }
 
-bool CAutoconfigurerParams::verbose(void) const {
+bool CAutoconfigurerParams::verbose() const {
     return m_Verbose;
 }
 
-bool CAutoconfigurerParams::writeDetectorConfigs(void) const {
+bool CAutoconfigurerParams::writeDetectorConfigs() const {
     return m_WriteDetectorConfigs;
 }
 
-const std::string& CAutoconfigurerParams::detectorConfigLineEnding(void) const {
-=======
-const std::string &CAutoconfigurerParams::timeFieldName() const
-{
-    return m_TimeFieldName;
-}
-
-const std::string &CAutoconfigurerParams::timeFieldFormat() const
-{
-    return m_TimeFieldFormat;
-}
-
-bool CAutoconfigurerParams::verbose() const
-{
-    return m_Verbose;
-}
-
-bool CAutoconfigurerParams::writeDetectorConfigs() const
-{
-    return m_WriteDetectorConfigs;
-}
-
-const std::string &CAutoconfigurerParams::detectorConfigLineEnding() const
-{
->>>>>>> d4e4cca7
+const std::string& CAutoconfigurerParams::detectorConfigLineEnding() const {
     return m_DetectorConfigLineEnding;
 }
 
@@ -1017,12 +770,7 @@
     return canUse(m_FieldsToUseInAutoconfigureByRole[constants::PARTITION_INDEX], m_FieldsOfInterest, partition);
 }
 
-<<<<<<< HEAD
-const CAutoconfigurerParams::TFunctionCategoryVec& CAutoconfigurerParams::functionsCategoriesToConfigure(void) const {
-=======
-const CAutoconfigurerParams::TFunctionCategoryVec &CAutoconfigurerParams::functionsCategoriesToConfigure() const
-{
->>>>>>> d4e4cca7
+const CAutoconfigurerParams::TFunctionCategoryVec& CAutoconfigurerParams::functionsCategoriesToConfigure() const {
     return m_FunctionCategoriesToConfigure;
 }
 
@@ -1032,147 +780,67 @@
     return result != m_FieldDataTypes.end() && result->first == field ? TOptionalUserDataType(result->second) : TOptionalUserDataType();
 }
 
-<<<<<<< HEAD
-uint64_t CAutoconfigurerParams::minimumExamplesToClassify(void) const {
+uint64_t CAutoconfigurerParams::minimumExamplesToClassify() const {
     return m_MinimumExamplesToClassify;
 }
 
-std::size_t CAutoconfigurerParams::numberOfMostFrequentFieldsCounts(void) const {
+std::size_t CAutoconfigurerParams::numberOfMostFrequentFieldsCounts() const {
     return m_NumberOfMostFrequentFieldsCounts;
 }
 
-uint64_t CAutoconfigurerParams::minimumRecordsToAttemptConfig(void) const {
+uint64_t CAutoconfigurerParams::minimumRecordsToAttemptConfig() const {
     return m_MinimumRecordsToAttemptConfig;
 }
 
-double CAutoconfigurerParams::minimumDetectorScore(void) const {
+double CAutoconfigurerParams::minimumDetectorScore() const {
     return m_MinimumDetectorScore;
 }
 
-std::size_t CAutoconfigurerParams::highNumberByFieldValues(void) const {
+std::size_t CAutoconfigurerParams::highNumberByFieldValues() const {
     return m_HighNumberByFieldValues;
 }
 
-std::size_t CAutoconfigurerParams::maximumNumberByFieldValues(void) const {
+std::size_t CAutoconfigurerParams::maximumNumberByFieldValues() const {
     return m_MaximumNumberByFieldValues;
 }
 
-std::size_t CAutoconfigurerParams::highNumberRareByFieldValues(void) const {
+std::size_t CAutoconfigurerParams::highNumberRareByFieldValues() const {
     return m_HighNumberRareByFieldValues;
 }
 
-std::size_t CAutoconfigurerParams::maximumNumberRareByFieldValues(void) const {
+std::size_t CAutoconfigurerParams::maximumNumberRareByFieldValues() const {
     return m_MaximumNumberRareByFieldValues;
 }
 
-std::size_t CAutoconfigurerParams::highNumberPartitionFieldValues(void) const {
+std::size_t CAutoconfigurerParams::highNumberPartitionFieldValues() const {
     return m_HighNumberPartitionFieldValues;
 }
 
-std::size_t CAutoconfigurerParams::maximumNumberPartitionFieldValues(void) const {
+std::size_t CAutoconfigurerParams::maximumNumberPartitionFieldValues() const {
     return m_MaximumNumberPartitionFieldValues;
 }
 
-std::size_t CAutoconfigurerParams::lowNumberOverFieldValues(void) const {
+std::size_t CAutoconfigurerParams::lowNumberOverFieldValues() const {
     return m_LowNumberOverFieldValues;
 }
 
-std::size_t CAutoconfigurerParams::minimumNumberOverFieldValues(void) const {
+std::size_t CAutoconfigurerParams::minimumNumberOverFieldValues() const {
     return m_MinimumNumberOverFieldValues;
 }
 
-double CAutoconfigurerParams::highCardinalityInTailFactor(void) const {
+double CAutoconfigurerParams::highCardinalityInTailFactor() const {
     return m_HighCardinalityInTailFactor;
 }
 
-uint64_t CAutoconfigurerParams::highCardinalityInTailIncrement(void) const {
+uint64_t CAutoconfigurerParams::highCardinalityInTailIncrement() const {
     return m_HighCardinalityInTailIncrement;
 }
 
-double CAutoconfigurerParams::highCardinalityHighTailFraction(void) const {
+double CAutoconfigurerParams::highCardinalityHighTailFraction() const {
     return m_HighCardinalityHighTailFraction;
 }
 
-double CAutoconfigurerParams::highCardinalityMaximumTailFraction(void) const {
-=======
-uint64_t CAutoconfigurerParams::minimumExamplesToClassify() const
-{
-    return m_MinimumExamplesToClassify;
-}
-
-std::size_t CAutoconfigurerParams::numberOfMostFrequentFieldsCounts() const
-{
-    return m_NumberOfMostFrequentFieldsCounts;
-}
-
-uint64_t CAutoconfigurerParams::minimumRecordsToAttemptConfig() const
-{
-    return m_MinimumRecordsToAttemptConfig;
-}
-
-double CAutoconfigurerParams::minimumDetectorScore() const
-{
-    return m_MinimumDetectorScore;
-}
-
-std::size_t CAutoconfigurerParams::highNumberByFieldValues() const
-{
-    return m_HighNumberByFieldValues;
-}
-
-std::size_t CAutoconfigurerParams::maximumNumberByFieldValues() const
-{
-    return m_MaximumNumberByFieldValues;
-}
-
-std::size_t CAutoconfigurerParams::highNumberRareByFieldValues() const
-{
-    return m_HighNumberRareByFieldValues;
-}
-
-std::size_t CAutoconfigurerParams::maximumNumberRareByFieldValues() const
-{
-    return m_MaximumNumberRareByFieldValues;
-}
-
-std::size_t CAutoconfigurerParams::highNumberPartitionFieldValues() const
-{
-    return m_HighNumberPartitionFieldValues;
-}
-
-std::size_t CAutoconfigurerParams::maximumNumberPartitionFieldValues() const
-{
-    return m_MaximumNumberPartitionFieldValues;
-}
-
-std::size_t CAutoconfigurerParams::lowNumberOverFieldValues() const
-{
-    return m_LowNumberOverFieldValues;
-}
-
-std::size_t CAutoconfigurerParams::minimumNumberOverFieldValues() const
-{
-    return m_MinimumNumberOverFieldValues;
-}
-
-double CAutoconfigurerParams::highCardinalityInTailFactor() const
-{
-    return m_HighCardinalityInTailFactor;
-}
-
-uint64_t CAutoconfigurerParams::highCardinalityInTailIncrement() const
-{
-    return m_HighCardinalityInTailIncrement;
-}
-
-double CAutoconfigurerParams::highCardinalityHighTailFraction() const
-{
-    return m_HighCardinalityHighTailFraction;
-}
-
-double CAutoconfigurerParams::highCardinalityMaximumTailFraction() const
-{
->>>>>>> d4e4cca7
+double CAutoconfigurerParams::highCardinalityMaximumTailFraction() const {
     return m_HighCardinalityMaximumTailFraction;
 }
 
@@ -1192,138 +860,63 @@
     return m_MaximumPopulatedBucketFractions[config_t::hasDoAndDontIgnoreEmptyVersions(function) && ignoreEmpty];
 }
 
-<<<<<<< HEAD
-const CAutoconfigurerParams::TTimeVec& CAutoconfigurerParams::candidateBucketLengths(void) const {
+const CAutoconfigurerParams::TTimeVec& CAutoconfigurerParams::candidateBucketLengths() const {
     return m_CandidateBucketLengths;
 }
 
-double CAutoconfigurerParams::lowNumberOfBucketsForConfig(void) const {
+double CAutoconfigurerParams::lowNumberOfBucketsForConfig() const {
     return m_LowNumberOfBucketsForConfig;
 }
 
-double CAutoconfigurerParams::minimumNumberOfBucketsForConfig(void) const {
+double CAutoconfigurerParams::minimumNumberOfBucketsForConfig() const {
     return m_MinimumNumberOfBucketsForConfig;
 }
 
-double CAutoconfigurerParams::polledDataMinimumMassAtInterval(void) const {
+double CAutoconfigurerParams::polledDataMinimumMassAtInterval() const {
     return m_PolledDataMinimumMassAtInterval;
 }
 
-double CAutoconfigurerParams::polledDataJitter(void) const {
+double CAutoconfigurerParams::polledDataJitter() const {
     return m_PolledDataJitter;
 }
 
-double CAutoconfigurerParams::lowCoefficientOfVariation(void) const {
+double CAutoconfigurerParams::lowCoefficientOfVariation() const {
     return m_LowCoefficientOfVariation;
 }
 
-double CAutoconfigurerParams::minimumCoefficientOfVariation(void) const {
+double CAutoconfigurerParams::minimumCoefficientOfVariation() const {
     return m_MinimumCoefficientOfVariation;
 }
 
-double CAutoconfigurerParams::lowLengthRangeForInfoContent(void) const {
+double CAutoconfigurerParams::lowLengthRangeForInfoContent() const {
     return m_LowLengthRangeForInfoContent;
 }
 
-double CAutoconfigurerParams::minimumLengthRangeForInfoContent(void) const {
+double CAutoconfigurerParams::minimumLengthRangeForInfoContent() const {
     return m_MinimumLengthRangeForInfoContent;
 }
 
-double CAutoconfigurerParams::lowMaximumLengthForInfoContent(void) const {
+double CAutoconfigurerParams::lowMaximumLengthForInfoContent() const {
     return m_LowMaximumLengthForInfoContent;
 }
 
-double CAutoconfigurerParams::minimumMaximumLengthForInfoContent(void) const {
+double CAutoconfigurerParams::minimumMaximumLengthForInfoContent() const {
     return m_MinimumMaximumLengthForInfoContent;
 }
 
-double CAutoconfigurerParams::lowEntropyForInfoContent(void) const {
+double CAutoconfigurerParams::lowEntropyForInfoContent() const {
     return m_LowEntropyForInfoContent;
 }
 
-double CAutoconfigurerParams::minimumEntropyForInfoContent(void) const {
+double CAutoconfigurerParams::minimumEntropyForInfoContent() const {
     return m_MinimumEntropyForInfoContent;
 }
 
-double CAutoconfigurerParams::lowDistinctCountForInfoContent(void) const {
+double CAutoconfigurerParams::lowDistinctCountForInfoContent() const {
     return m_LowDistinctCountForInfoContent;
 }
 
-double CAutoconfigurerParams::minimumDistinctCountForInfoContent(void) const {
-=======
-const CAutoconfigurerParams::TTimeVec &CAutoconfigurerParams::candidateBucketLengths() const
-{
-    return m_CandidateBucketLengths;
-}
-
-double CAutoconfigurerParams::lowNumberOfBucketsForConfig() const
-{
-    return m_LowNumberOfBucketsForConfig;
-}
-
-double CAutoconfigurerParams::minimumNumberOfBucketsForConfig() const
-{
-    return m_MinimumNumberOfBucketsForConfig;
-}
-
-double CAutoconfigurerParams::polledDataMinimumMassAtInterval() const
-{
-    return m_PolledDataMinimumMassAtInterval;
-}
-
-double CAutoconfigurerParams::polledDataJitter() const
-{
-    return m_PolledDataJitter;
-}
-
-double CAutoconfigurerParams::lowCoefficientOfVariation() const
-{
-    return m_LowCoefficientOfVariation;
-}
-
-double CAutoconfigurerParams::minimumCoefficientOfVariation() const
-{
-    return m_MinimumCoefficientOfVariation;
-}
-
-double CAutoconfigurerParams::lowLengthRangeForInfoContent() const
-{
-    return m_LowLengthRangeForInfoContent;
-}
-
-double CAutoconfigurerParams::minimumLengthRangeForInfoContent() const
-{
-    return m_MinimumLengthRangeForInfoContent;
-}
-
-double CAutoconfigurerParams::lowMaximumLengthForInfoContent() const
-{
-    return m_LowMaximumLengthForInfoContent;
-}
-
-double CAutoconfigurerParams::minimumMaximumLengthForInfoContent() const
-{
-    return m_MinimumMaximumLengthForInfoContent;
-}
-
-double CAutoconfigurerParams::lowEntropyForInfoContent() const
-{
-    return m_LowEntropyForInfoContent;
-}
-
-double CAutoconfigurerParams::minimumEntropyForInfoContent() const
-{
-    return m_MinimumEntropyForInfoContent;
-}
-
-double CAutoconfigurerParams::lowDistinctCountForInfoContent() const
-{
-    return m_LowDistinctCountForInfoContent;
-}
-
-double CAutoconfigurerParams::minimumDistinctCountForInfoContent() const
-{
->>>>>>> d4e4cca7
+double CAutoconfigurerParams::minimumDistinctCountForInfoContent() const {
     return m_MinimumDistinctCountForInfoContent;
 }
 
@@ -1345,18 +938,10 @@
     return result[0];
 }
 
-<<<<<<< HEAD
-std::string CAutoconfigurerParams::print(void) const {
+std::string CAutoconfigurerParams::print() const {
 #define PRINT_STRING(field) result += "  " #field " = " + m_##field + "\n"
 #define PRINT_VALUE(field) result += "  " #field " = " + core::CStringUtils::typeToString(m_##field) + "\n"
 #define PRINT_CONTAINER(field) result += "  " #field " = " + core::CContainerPrinter::print(m_##field) + "\n"
-=======
-std::string CAutoconfigurerParams::print() const
-{
-#define PRINT_STRING(field) result += "  "#field" = " + m_##field + "\n"
-#define PRINT_VALUE(field) result += "  "#field" = " + core::CStringUtils::typeToString(m_##field) + "\n"
-#define PRINT_CONTAINER(field) result += "  "#field" = " + core::CContainerPrinter::print(m_##field) + "\n"
->>>>>>> d4e4cca7
 
     std::string result;
     PRINT_STRING(TimeFieldName);
@@ -1420,12 +1005,7 @@
     return result;
 }
 
-<<<<<<< HEAD
-void CAutoconfigurerParams::refreshPenaltyIndices(void) {
-=======
-void CAutoconfigurerParams::refreshPenaltyIndices()
-{
->>>>>>> d4e4cca7
+void CAutoconfigurerParams::refreshPenaltyIndices() {
     m_BucketLengthPenaltyIndices.resize(m_CandidateBucketLengths.size(), TSizeVec(2));
     m_IgnoreEmptyPenaltyIndices.resize(2, TSizeVec(m_CandidateBucketLengths.size()));
     for (std::size_t i = 0u, n = m_CandidateBucketLengths.size(); i < m_CandidateBucketLengths.size(); ++i) {
