/*
 * ELASTICSEARCH CONFIDENTIAL
 *
 * Copyright (c) 2016 Elasticsearch BV. All Rights Reserved.
 *
 * Notice: this software, and all information contained
 * therein, is the exclusive property of Elasticsearch BV
 * and its licensors, if any, and is protected under applicable
 * domestic and foreign law, and international treaties.
 *
 * Reproduction, republication or distribution without the
 * express written consent of Elasticsearch BV is
 * strictly prohibited.
 */

#include <config/CFieldRolePenalty.h>

#include <maths/CTools.h>

#include <config/CDataSummaryStatistics.h>
#include <config/CFieldStatistics.h>
#include <config/CTools.h>
#include <config/Constants.h>

#include <cstddef>

namespace ml {
namespace config {
namespace {

const std::string EMPTY;
const std::string SPACE(" ");

//! Get the penalty description prefix.
std::string prefix(const std::string& description) {
    return description.empty() ? EMPTY : SPACE;
}
}

//////// CCantBeNumeric ////////

CCantBeNumeric::CCantBeNumeric(const CAutoconfigurerParams& params) : CPenalty(params) {
}

<<<<<<< HEAD
CCantBeNumeric* CCantBeNumeric::clone(void) const {
    return new CCantBeNumeric(*this);
}

std::string CCantBeNumeric::name(void) const {
=======
CCantBeNumeric *CCantBeNumeric::clone() const
{
    return new CCantBeNumeric(*this);
}

std::string CCantBeNumeric::name() const
{
>>>>>>> d4e4cca7
    return "can't be numeric";
}

void CCantBeNumeric::penaltyFromMe(const CFieldStatistics& stats, double& penalty, std::string& description) const {
    if (config_t::isNumeric(stats.type())) {
        penalty = 0.0;
        description += prefix(description) + "Can't use numeric";
    }
}

//////// CCantBeCategorical ////////

CCantBeCategorical::CCantBeCategorical(const CAutoconfigurerParams& params) : CPenalty(params) {
}

<<<<<<< HEAD
CCantBeCategorical* CCantBeCategorical::clone(void) const {
    return new CCantBeCategorical(*this);
}

std::string CCantBeCategorical::name(void) const {
=======
CCantBeCategorical *CCantBeCategorical::clone() const
{
    return new CCantBeCategorical(*this);
}

std::string CCantBeCategorical::name() const
{
>>>>>>> d4e4cca7
    return "Can't be categorical";
}

void CCantBeCategorical::penaltyFromMe(const CFieldStatistics& stats, double& penalty, std::string& description) const {
    if (config_t::isCategorical(stats.type())) {
        penalty = 0.0;
        description += prefix(description) + "Can't use categorical";
    }
}

//////// CDontUseUnaryField ////////

CDontUseUnaryField::CDontUseUnaryField(const CAutoconfigurerParams& params) : CPenalty(params) {
}

<<<<<<< HEAD
CDontUseUnaryField* CDontUseUnaryField::clone(void) const {
    return new CDontUseUnaryField(*this);
}

std::string CDontUseUnaryField::name(void) const {
=======
CDontUseUnaryField *CDontUseUnaryField::clone() const
{
    return new CDontUseUnaryField(*this);
}

std::string CDontUseUnaryField::name() const
{
>>>>>>> d4e4cca7
    return "don't use unary field";
}

void CDontUseUnaryField::penaltyFromMe(const CFieldStatistics& stats, double& penalty, std::string& description) const {
    if (const CCategoricalDataSummaryStatistics* summary = stats.categoricalSummary()) {
        if (summary->distinctCount() == 1) {
            penalty = 0.0;
            description += prefix(description) + "There's no point using a unary field";
        }
    }
}

//////// CDistinctCountThreshold ////////

CDistinctCountThresholdPenalty::CDistinctCountThresholdPenalty(const CAutoconfigurerParams& params,
                                                               std::size_t distinctCountForPenaltyOfOne,
<<<<<<< HEAD
                                                               std::size_t distinctCountForPenaltyOfZero)
    : CPenalty(params),
      m_DistinctCountForPenaltyOfOne(static_cast<double>(distinctCountForPenaltyOfOne)),
      m_DistinctCountForPenaltyOfZero(static_cast<double>(distinctCountForPenaltyOfZero)) {
}

CDistinctCountThresholdPenalty* CDistinctCountThresholdPenalty::clone(void) const {
    return new CDistinctCountThresholdPenalty(*this);
}

std::string CDistinctCountThresholdPenalty::name(void) const {
    return "distinct count thresholds " + core::CStringUtils::typeToString(m_DistinctCountForPenaltyOfZero) + " and " +
           core::CStringUtils::typeToString(m_DistinctCountForPenaltyOfOne);
}

void CDistinctCountThresholdPenalty::penaltyFromMe(const CFieldStatistics& stats, double& penalty, std::string& description) const {
    if (const CCategoricalDataSummaryStatistics* summary = stats.categoricalSummary()) {
        double penalty_ = CTools::interpolate(
            m_DistinctCountForPenaltyOfZero, m_DistinctCountForPenaltyOfOne, 0.0, 1.0, static_cast<double>(summary->distinctCount()));
        if (penalty_ < 1.0) {
=======
                                                               std::size_t distinctCountForPenaltyOfZero) :
        CPenalty(params),
        m_DistinctCountForPenaltyOfOne(static_cast<double>(distinctCountForPenaltyOfOne)),
        m_DistinctCountForPenaltyOfZero(static_cast<double>(distinctCountForPenaltyOfZero))
{}

CDistinctCountThresholdPenalty *CDistinctCountThresholdPenalty::clone() const
{
    return new CDistinctCountThresholdPenalty(*this);
}

std::string CDistinctCountThresholdPenalty::name() const
{
    return "distinct count thresholds "
           + core::CStringUtils::typeToString(m_DistinctCountForPenaltyOfZero) + " and "
           + core::CStringUtils::typeToString(m_DistinctCountForPenaltyOfOne);
}

void CDistinctCountThresholdPenalty::penaltyFromMe(const CFieldStatistics &stats,
                                                   double &penalty,
                                                   std::string &description) const
{
    if (const CCategoricalDataSummaryStatistics *summary = stats.categoricalSummary())
    {
        double penalty_ = CTools::interpolate(m_DistinctCountForPenaltyOfZero,
                                              m_DistinctCountForPenaltyOfOne,
                                              0.0, 1.0, static_cast<double>(summary->distinctCount()));
        if (penalty_ < 1.0)
        {
>>>>>>> d4e4cca7
            penalty *= penalty_;
            description += prefix(description) + "A distinct count of " + core::CStringUtils::typeToString(summary->distinctCount()) +
                           " is" + (penalty_ == 0.0 ? " too " : " ") +
                           (m_DistinctCountForPenaltyOfZero > m_DistinctCountForPenaltyOfOne ? "high" : "low");
        }
    }
}
}
}<|MERGE_RESOLUTION|>--- conflicted
+++ resolved
@@ -42,21 +42,11 @@
 CCantBeNumeric::CCantBeNumeric(const CAutoconfigurerParams& params) : CPenalty(params) {
 }
 
-<<<<<<< HEAD
-CCantBeNumeric* CCantBeNumeric::clone(void) const {
+CCantBeNumeric* CCantBeNumeric::clone() const {
     return new CCantBeNumeric(*this);
 }
 
-std::string CCantBeNumeric::name(void) const {
-=======
-CCantBeNumeric *CCantBeNumeric::clone() const
-{
-    return new CCantBeNumeric(*this);
-}
-
-std::string CCantBeNumeric::name() const
-{
->>>>>>> d4e4cca7
+std::string CCantBeNumeric::name() const {
     return "can't be numeric";
 }
 
@@ -72,21 +62,11 @@
 CCantBeCategorical::CCantBeCategorical(const CAutoconfigurerParams& params) : CPenalty(params) {
 }
 
-<<<<<<< HEAD
-CCantBeCategorical* CCantBeCategorical::clone(void) const {
+CCantBeCategorical* CCantBeCategorical::clone() const {
     return new CCantBeCategorical(*this);
 }
 
-std::string CCantBeCategorical::name(void) const {
-=======
-CCantBeCategorical *CCantBeCategorical::clone() const
-{
-    return new CCantBeCategorical(*this);
-}
-
-std::string CCantBeCategorical::name() const
-{
->>>>>>> d4e4cca7
+std::string CCantBeCategorical::name() const {
     return "Can't be categorical";
 }
 
@@ -102,21 +82,11 @@
 CDontUseUnaryField::CDontUseUnaryField(const CAutoconfigurerParams& params) : CPenalty(params) {
 }
 
-<<<<<<< HEAD
-CDontUseUnaryField* CDontUseUnaryField::clone(void) const {
+CDontUseUnaryField* CDontUseUnaryField::clone() const {
     return new CDontUseUnaryField(*this);
 }
 
-std::string CDontUseUnaryField::name(void) const {
-=======
-CDontUseUnaryField *CDontUseUnaryField::clone() const
-{
-    return new CDontUseUnaryField(*this);
-}
-
-std::string CDontUseUnaryField::name() const
-{
->>>>>>> d4e4cca7
+std::string CDontUseUnaryField::name() const {
     return "don't use unary field";
 }
 
@@ -133,18 +103,17 @@
 
 CDistinctCountThresholdPenalty::CDistinctCountThresholdPenalty(const CAutoconfigurerParams& params,
                                                                std::size_t distinctCountForPenaltyOfOne,
-<<<<<<< HEAD
                                                                std::size_t distinctCountForPenaltyOfZero)
     : CPenalty(params),
       m_DistinctCountForPenaltyOfOne(static_cast<double>(distinctCountForPenaltyOfOne)),
       m_DistinctCountForPenaltyOfZero(static_cast<double>(distinctCountForPenaltyOfZero)) {
 }
 
-CDistinctCountThresholdPenalty* CDistinctCountThresholdPenalty::clone(void) const {
+CDistinctCountThresholdPenalty* CDistinctCountThresholdPenalty::clone() const {
     return new CDistinctCountThresholdPenalty(*this);
 }
 
-std::string CDistinctCountThresholdPenalty::name(void) const {
+std::string CDistinctCountThresholdPenalty::name() const {
     return "distinct count thresholds " + core::CStringUtils::typeToString(m_DistinctCountForPenaltyOfZero) + " and " +
            core::CStringUtils::typeToString(m_DistinctCountForPenaltyOfOne);
 }
@@ -154,37 +123,6 @@
         double penalty_ = CTools::interpolate(
             m_DistinctCountForPenaltyOfZero, m_DistinctCountForPenaltyOfOne, 0.0, 1.0, static_cast<double>(summary->distinctCount()));
         if (penalty_ < 1.0) {
-=======
-                                                               std::size_t distinctCountForPenaltyOfZero) :
-        CPenalty(params),
-        m_DistinctCountForPenaltyOfOne(static_cast<double>(distinctCountForPenaltyOfOne)),
-        m_DistinctCountForPenaltyOfZero(static_cast<double>(distinctCountForPenaltyOfZero))
-{}
-
-CDistinctCountThresholdPenalty *CDistinctCountThresholdPenalty::clone() const
-{
-    return new CDistinctCountThresholdPenalty(*this);
-}
-
-std::string CDistinctCountThresholdPenalty::name() const
-{
-    return "distinct count thresholds "
-           + core::CStringUtils::typeToString(m_DistinctCountForPenaltyOfZero) + " and "
-           + core::CStringUtils::typeToString(m_DistinctCountForPenaltyOfOne);
-}
-
-void CDistinctCountThresholdPenalty::penaltyFromMe(const CFieldStatistics &stats,
-                                                   double &penalty,
-                                                   std::string &description) const
-{
-    if (const CCategoricalDataSummaryStatistics *summary = stats.categoricalSummary())
-    {
-        double penalty_ = CTools::interpolate(m_DistinctCountForPenaltyOfZero,
-                                              m_DistinctCountForPenaltyOfOne,
-                                              0.0, 1.0, static_cast<double>(summary->distinctCount()));
-        if (penalty_ < 1.0)
-        {
->>>>>>> d4e4cca7
             penalty *= penalty_;
             description += prefix(description) + "A distinct count of " + core::CStringUtils::typeToString(summary->distinctCount()) +
                            " is" + (penalty_ == 0.0 ? " too " : " ") +
